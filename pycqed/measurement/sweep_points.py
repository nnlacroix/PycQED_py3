--- conflicted
+++ resolved
@@ -247,16 +247,6 @@
                     sweep_points_map[mobjn] += [list(d)[i]]
         return sweep_points_map
 
-<<<<<<< HEAD
-    def find_parameter(self, param_name):
-        """
-        Returns the first dimension in which a given sweep parameter is found
-
-        :param param_name: (str) name of the sweep parameter
-
-        :return: (int or None) the first dimension in which the parameter if
-            found or None if no parameter with the given name exists.
-=======
     def length(self, dimension='all'):
         """
         Returns the number of sweep points in a given sweep dimension (after a
@@ -307,7 +297,6 @@
         :return: (int or None) the index of the first dimension in which the
             parameter if found or None if no parameter with the given name
             exists.
->>>>>>> c69b6b53
         """
         for dim in range(len(self)):
             if param_name in self[dim]:
