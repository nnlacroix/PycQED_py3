import logging
log = logging.getLogger(__name__)
from collections import OrderedDict
from copy import deepcopy
import numpy as np
from numpy import array  # Needed for eval. Do not remove.

class SweepPoints(list):
    """
    This class is used to create sweep points for any measurement.
    The SweepPoints object is a list of dictionaries of the form:
        [
            # 1st sweep dimension
            {param_name0: (values, unit, label),
             param_name1: (values, unit, label),
            ...
             param_nameN: (values, unit, label)},

            # 2nd sweep dimension
            {param_name0: (values, unit, label),
             param_name1: (values, unit, label),
            ...
             param_nameN: (values, unit, label)},

             .
             .
             .

            # D-th sweep dimension
            {param_name0: (values, unit, label),
             param_name1: (values, unit, label),
            ...
             param_nameN: (values, unit, label)},
        ]

    Example how to use this class to create a 2D sweep for 3 qubits, where
    the first (hard) sweep is over amplitudes and the :

    sp = SweepPoints()
    for qb in ['qb1', 'qb2', 'qb3']:
        sp.add_sweep_parameter(f'lengths_{qb}', np.linspace(10e-9, 1e-6, 80),
        's', 'Pulse length, $L$')
    sp.add_sweep_dimension()
    for qb in ['qb1', 'qb2', 'qb3']:
        sp.add_sweep_parameter(f'amps_{qb}', np.linspace(0, 1, 20),
        'V', 'Pulse amplitude, $A$')
    """
    def __init__(self, param=None, values=None, unit='', label=None,
                 dimension=-1, min_length=0):
        """
        Create a SweepPoints instance.
        :param param: list of dicts, repr of SweepPoints instance, or name of
            a sweep parameter
        :param values: list or array of numeric values of the sweep parameter
            specified by param
        :param unit: string specifying the unit of the sweep parameter
            specified by param
        :param label: str specifying the (latex style) label/name of the sweep
            parameter specified by param
        :param dimension: sweep dimension where sweep parameter param should be
            added
        :param min_length: minimum number of sweep dimensions to create
        """
        super().__init__()
        if isinstance(param, list):
            self.add_dict_list(param)
        elif isinstance(param, str):
            if values is not None:
                self.add_sweep_parameter(param, values, unit, label,
                                         dimension)
            else:
                self.add_dict_list(eval(param))

        while len(self) < min_length:
            self.add_sweep_dimension()

    def __getitem__(self, i):
        """
        Overloading of List.__getitem__ to ensure type SweepPoints is preserved.
        :param i: element or slice
        :return: element or new SweepPoints instance
        """
        if isinstance(i, str):
            new_data = self.get_sweep_params_property('values', 'all', i)
        else:
            new_data = super().__getitem__(i)
            if isinstance(i, slice):
                new_data = self.__class__(new_data)
        return new_data

    def add_dict_list(self, dict_list):
        """
        Append the dicts in dict_list to self.
        :param dict_list: list of dictionaries in the format of this class, or
            in the legacy format {param_name: {'values': ...,
                                               'unit': ...,
                                               'label': ...}}
        """
        for d in deepcopy(dict_list):
            if len(d) == 0 or isinstance(list(d.values())[0], tuple):
                # assume that dicts have the same format as this class
                self.append(d)
            else:
                # import from a list of sweep dicts in the old format
                self.append({k: (v['values'],
                                 v.get('unit', ''),
                                 v.get('label', k))
                             for k, v in d.items()})

    def add_sweep_parameter(self, param_name, values, unit='', label=None,
                            dimension=-1):
        """
        Adds sweep points to a given dimension.
        :param param_name: (str) parameter name
        :param values: (list or numpy array) sweep values
        :param unit: (optional str) unit of the values (default: '')
        :param label: (optional str) label e.g. for plots (default: param_name)
        :dim: the dimension to which the point should be added (default:
            last dimension)
        """
        if label is None:
            label = param_name
        assert self.find_parameter(param_name) is None, \
            f'A sweep parameter with name "{param_name}" already exists.'
        while len(self) == 0 or (dimension >= 0 and dimension >= len(self)):
            self.add_sweep_dimension()
        assert self.length(dimension) in [0, len(values)], \
            'Number of values has to match the length of existing sweep ' \
            'points.'
        self[dimension].update({param_name: (values, unit, label)})

    def add_sweep_dimension(self):
        self.append(dict())

    def get_sweep_dimension(self, dimension='all', pop=False):
        """
        Returns the sweep dict of the sweep dimension specified by dimension.
        :param dimension: int specifying a sweep dimension or
            the string 'all'
        :param pop: bool specifying whether to pop (True) or get(False) the
            sweep dimension.
        :return: self if dimension == 'all', else self[dimension]
        """
        if dimension == 'all':
            if pop:
                to_return = deepcopy(self)
                self.clear()
                return to_return
            else:
                return self
        else:
            if len(self) < dimension:
                raise ValueError(f'Dimension {dimension} not found.')
            to_return = self[dimension]
            if pop:
                self[dimension] = {}
            return to_return

    def get_sweep_params_description(self, param_names, dimension='all',
                                     pop=False):
        """
        Get the sweep tuples for the sweep parameters param_names if they are
        found in the sweep dimension dict specified by dimension.
        :param param_names: string or list of strings corresponding to keys in
            the dictionaries in self. Can also be 'all'
        :param dimension: 'all' or int specifying a sweep dimension
        :param pop: bool specifying whether to pop (True) or get(False) the
            sweep parameters.
        :return:
            If the param_names are found in self or self[dimension]:
            if param_names == 'all': list with all the sweep tuples
                in the sweep dimension dict specified by dimension.
            if param_names is string: string with the sweep tuples of each
                param_names in the sweep dimension dict specified by dimension.
            if param_names is list: list with the sweep tuples of each
                param_names in the sweep dimension dict specified by dimension.
            if param_names is None: string corresponding to the
                first sweep parameter in the sweep dimension dict
            If none of param_names are found, raises KeyError.
        """
        sweep_points_dim = self.get_sweep_dimension(
            dimension, pop=pop and param_names == 'all')
        is_list = True
        if param_names != 'all' and not isinstance(param_names, list):
            param_names = [param_names]
            is_list = False

        sweep_param_values = []
        if isinstance(sweep_points_dim, list):
            for sweep_dim_dict in sweep_points_dim:
                if param_names == 'all':
                    sweep_param_values += list(sweep_dim_dict.values())
                else:
                    for pn in param_names:
                        if pn in sweep_dim_dict:
                            sweep_param_values += [sweep_dim_dict.pop(pn) if pop
                                                   else sweep_dim_dict[pn]]
        else:  # it is a dict
            if param_names == 'all':
                sweep_param_values += list(sweep_points_dim.values())
            else:
                for pn in param_names:
                    if pn in sweep_points_dim:
                        sweep_param_values += [sweep_points_dim.pop(pn) if pop
                                               else sweep_points_dim[pn]]
        if len(sweep_param_values) == 0:
            s = "sweep points" if dimension == "all" else f'sweep dimension ' \
                                                          f'{dimension}'
            raise KeyError(f'{param_names} not found in {s}.')

        if is_list:
            return sweep_param_values
        else:
            return sweep_param_values[0]

    def get_sweep_params_property(self, property, dimension='all',
                                  param_names=None):
        """
        Get a property of the sweep parameters param_names in self.
        :param property: str with the name of a sweep param property. Can be
            "values", "unit", "label."
        :param dimension: 'all' or int specifying a sweep dimension
            (default 'all')
        :param param_names: None, or string or list of strings corresponding to
            keys in the sweep dimension specified by dimension.
            Can also be 'all'
        :return:
            if param_names == 'all': list with the property of all
                param_names in the sweep dimension dict specified by dimension.
            if param_names is string: the property of the sweep parameter
                specified in param_names in the sweep dimension dict specified
                by dimension.
            if param_names is list: list with the property of each
                param_names in the sweep dimension dict specified by dimension.
            if param_names is None: property corresponding to the
                first sweep parameter in the sweep dimension dict
        """
        properties_dict = {'values': 0, 'unit': 1, 'label': 2}
        sweep_points_dim = self.get_sweep_dimension(dimension)

        if param_names is None:
            if isinstance(sweep_points_dim, list):
                for sweep_dim_dict in sweep_points_dim:
                    if len(sweep_dim_dict) == 0:
                        return [] if property == 'values' else ''
                    else:
                        return next(iter(sweep_dim_dict.values()))[
                            properties_dict[property]]
            else:
                if len(sweep_points_dim) == 0:
                    return [] if property == 'values' else ''
                else:
                    return next(iter(sweep_points_dim.values()))[
                        properties_dict[property]]
        elif param_names == 'all' or isinstance(param_names, list):
            return [pnd[properties_dict[property]] for pnd in
                    self.get_sweep_params_description(param_names,
                                                      dimension)]
        else:
            return self.get_sweep_params_description(
                param_names, dimension)[properties_dict[property]]

    def get_meas_obj_sweep_points_map(self, measurement_objects):
        """
        Constructs the measurement-objects-sweep-points map as the dict
        {mobj_name: [sweep_param_name_0, ..., sweep_param_name_n]}

        If a sweep dimension has only one sweep parameter name (dict with only
        one key), then it assumes all mobjs use that sweep parameter name.

        If the sweep dimension has more than one sweep parameter name (dict with
        several keys), then:
            - first tries to add to the list for each mobj only those sweep
            param names that contain the mobj_name.
            - If it can't find the mobj_name in the sweep param name, assumes
            there is only one param per mobj in each sweep dimension, and that
            the order of params in each sweep dimension corresponds to the
            order of keys in keys_list.
            I.e. key_i in sweep_points[0] contains the sweep information for
            measured_objects[i].

        :param measured_objects: list of strings to be used as keys in the
            returned dictionary. These are the measured object names
        :return: dict of the form
         {mobj_name: [sweep_param_name_0, ..., sweep_param_name_n]}
        """
        if not isinstance(measurement_objects, list):
            measurement_objects = [measurement_objects]
        for i, mobj in enumerate(measurement_objects):
            if hasattr(mobj, 'name'):
                measurement_objects[i] = mobj.name

        sweep_points_map = OrderedDict()
        for i, mobjn in enumerate(measurement_objects):
            sweep_points_map[mobjn] = []
            for dim, d in enumerate(self):
                if len(d) == 1:
                    # assume all mobjs use the same param_name
                    sweep_points_map[mobjn] += [next(iter(d))]
                elif mobjn in list(d)[i]:
                    sweep_points_map[mobjn] += [list(d)[i]]
                else:
                    if len(d) != len(measurement_objects):
                        raise ValueError(
                            f'{len(measurement_objects)} measurement objects '
                            f'were given but there are {len(d)} '
                            f'sweep parameters in dimension {dim}.')
                    sweep_points_map[mobjn] += [list(d)[i]]
        return sweep_points_map

    def length(self, dimension='all'):
        """
        Returns the number of sweep points in a given sweep dimension (after a
        sanity checking).

        :param dimension: ('all' or int) sweep dimension (default: 'all').

        :return: (int) number of sweep points in the given dimension
        """

        if dimension == 'all':
            return [self.length(d) for d in range(len(self))]

        if len(self) == 0 or (dimension >= 0 and dimension >= len(self)):
            return 0
        n = 0
        for p in self[dimension].values():
            if n == 0:
                n = len(p[0])
            elif n != len(p[0]):
                raise ValueError('The lengths of the sweep points are not '
                                 'consistent.')
        return n

    def update(self, sweep_points):
        """
        Updates the sweep dictionaries of all dimensions with the sweep
        dictionaries passed as sweep_points. Non-exisiting
        parameters and required additional dimensions are added if needed.

        :param sweep_points: (SweepPoints) a SweepPoints object containing
            the sweep points to be updated.

        :return:
        """
        while len(self) < len(sweep_points):
            self.add_sweep_dimension()
        for d, u in zip(self, sweep_points):
            d.update(u)

    def find_parameter(self, param_name):
        """
        Returns the index of the first dimension in which a given sweep
        parameter is found.

        :param param_name: (str) name of the sweep parameter

        :return: (int or None) the index of the first dimension in which the
            parameter if found or None if no parameter with the given name
            exists.
        """
        for dim in range(len(self)):
            if param_name in self[dim]:
                return dim
        return None

<<<<<<< HEAD
    def get_values(self, param_name):
        """
        Wraps get_sweep_params_property to get values of a specific
        parameter name
        Uses find_parameter to find the dimension of the specified parameter
        Args:

            param_name (string): parameter name from which values should
                be retrieved

        Returns:

        """
        dim = self.find_parameter(param_name)
        return self.get_sweep_params_property('values', dim, param_names=param_name)

    @staticmethod
    def cast_init(sweep_points):
=======
    def subset(self, i, dimension=0):
        """
        Returns a new SweepPoints object with one of the dimensions reduced
        to a subset of the sweep values. The other dimensions are unchanged.
        :param i: (list) indices of the sweep values that should be
            contained in the subset.
        :param dimension: (int, default 0) index of the dimension that
            should be reduced
        """
        sp = SweepPoints(self)
        for k, v in sp[dimension].items():
            sp[dimension][k] = (np.array(v[0])[i], v[1], v[2])
        return sp

    def remove_sweep_parameter(self, param_name):
>>>>>>> ba823755
        """
        Removes a the sweep parameter with a given name from the SweepPoints
        object. If the parameter is not found, a warning is issued.
        :param param_name: (str) name of the sweep parameter to remove
        """
        dim = self.find_parameter(param_name)
        if dim is None:
            log.warning(f"remove_sweep_parameter: Sweep parameter "
                        f"{param_name} not found.")
        else:
            del self[dim][param_name]<|MERGE_RESOLUTION|>--- conflicted
+++ resolved
@@ -364,7 +364,6 @@
                 return dim
         return None
 
-<<<<<<< HEAD
     def get_values(self, param_name):
         """
         Wraps get_sweep_params_property to get values of a specific
@@ -381,9 +380,6 @@
         dim = self.find_parameter(param_name)
         return self.get_sweep_params_property('values', dim, param_names=param_name)
 
-    @staticmethod
-    def cast_init(sweep_points):
-=======
     def subset(self, i, dimension=0):
         """
         Returns a new SweepPoints object with one of the dimensions reduced
@@ -399,7 +395,6 @@
         return sp
 
     def remove_sweep_parameter(self, param_name):
->>>>>>> ba823755
         """
         Removes a the sweep parameter with a given name from the SweepPoints
         object. If the parameter is not found, a warning is issued.
