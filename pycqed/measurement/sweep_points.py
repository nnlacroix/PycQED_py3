--- conflicted
+++ resolved
@@ -74,13 +74,6 @@
             self.add_sweep_dimension()
 
     def __getitem__(self, i):
-<<<<<<< HEAD
-        new_data = super().__getitem__(i)
-        if type(i) == slice:
-            new_data = self.cast_init(new_data)
-        return new_data
-
-=======
         """
         Overloading of List.__getitem__ to ensure type SweepPoints is preserved.
         :param i: element or slice
@@ -113,7 +106,6 @@
                                  v.get('label', k))
                              for k, v in d.items()})
 
->>>>>>> 87cd8988
     def add_sweep_parameter(self, param_name, values, unit='', label=None,
                             dimension=-1):
         """
