import logging
log = logging.getLogger(__name__)
from collections import OrderedDict
from copy import deepcopy

class SweepPoints(list):
    """
    This class is used to create sweep points for any measurement.
    The SweepPoints object is a list of dictionaries of the form:
        [
            # 1st sweep dimension
            {param_name0: (values, unit, label),
             param_name1: (values, unit, label),
            ...
             param_nameN: (values, unit, label)},

            # 2nd sweep dimension
            {param_name0: (values, unit, label),
             param_name1: (values, unit, label),
            ...
             param_nameN: (values, unit, label)},

             .
             .
             .

            # D-th sweep dimension
            {param_name0: (values, unit, label),
             param_name1: (values, unit, label),
            ...
             param_nameN: (values, unit, label)},
        ]

    Example how to use this class to create a 2D sweep for 3 qubits, where
    the first (hard) sweep is over amplitudes and the :

    sp = SweepPoints()
    for qb in ['qb1', 'qb2', 'qb3']:
        sp.add_sweep_parameter(f'lengths_{qb}', np.linspace(10e-9, 1e-6, 80),
        's', 'Pulse length, $L$')
    sp.add_sweep_dimension()
    for qb in ['qb1', 'qb2', 'qb3']:
        sp.add_sweep_parameter(f'amps_{qb}', np.linspace(0, 1, 20),
        'V', 'Pulse amplitude, $A$')
    """
    def __init__(self, param_name=None, values=None, unit='', label=None,
                 from_dict_list=None):
        super().__init__()
        if param_name is not None and values is not None:
            if label is None:
                label = param_name
            self.append({param_name: (values, unit, label)})
        elif from_dict_list is not None:
<<<<<<< HEAD
            for d in deepcopy(from_dict_list):
=======
            for d in from_dict_list:
>>>>>>> c2a82baf
                if len(d) == 0 or isinstance(list(d.values())[0], tuple):
                    # assume that dicts have the same format as this class
                    self.append(d)
                else:
                    # import from a list of sweep dicts in the old format
                    self.append({k: (v['values'],
                                     v.get('unit',''),
                                     v.get('label', k))
                                 for k, v in d.items()})

    def add_sweep_parameter(self, param_name, values, unit='', label=None):
        if label is None:
            label = param_name
        if len(self) == 0:
            self.append({param_name: (values, unit, label)})
        else:
            self[-1].update({param_name: (values, unit, label)})

    def add_sweep_dimension(self):
        self.append(dict())

    def get_sweep_dimension(self, dimension='all'):
        """
        Returns the sweep dict of the sweep dimension specified by dimension.
        :param dimension: int > 0 specifying a sweep dimension or
            the string 'all'
        :return: self if dimension == 'all', else self[dimension-1]
        """
        if dimension == 'all':
            return self
        else:
            assert dimension > 0, 'Dimension must be > 0.'
            if len(self) < dimension:
                raise ValueError(f'Dimension {dimension} not found.')
            return self[dimension-1]

    def get_sweep_params_description(self, param_names, dimension='all'):
        """
        Get the sweep tuples for the sweep parameters param_names if they are
        found in the sweep dimension dict specified by dimension.
        :param param_names: string or list of strings corresponding to keys in
            the dictionaries in self
        :param dimension: see docstring for get_sweep_dimension
        :return:
            If the param_names are found in self or self[dimension]:
            if param_names is string: string with the sweep tuples of each
                param_names in the sweep dimension dict specified by dimension.
            if param_names is list: list with the property of each
                param_names in the sweep dimension dict specified by dimension.
            if param_names is None: string corresponding to the
                first sweep parameter in the sweep dimension dict
            If none of param_names are found, raises KeyError.
        """
        sweep_points_dim = self.get_sweep_dimension(dimension)
        is_list = True
        if not isinstance(param_names, list):
            param_names = [param_names]
            is_list = False
        sweep_param_values = []
        if isinstance(sweep_points_dim, list):
            for sweep_dim_dict in sweep_points_dim:
                for pn in param_names:
                    if pn in sweep_dim_dict:
                        sweep_param_values += [sweep_dim_dict[pn]]
        else:  # it is a dict
            for pn in param_names:
                if pn in sweep_points_dim:
                    sweep_param_values += [sweep_points_dim[pn]]

        if len(sweep_param_values) == 0:
            s = "sweep points" if dimension == "all" else f'sweep dimension ' \
                                                          f'{dimension}'
            raise KeyError(f'{param_names} not found in {s}.')

        if is_list:
            return sweep_param_values
        else:
            return sweep_param_values[0]

    def get_sweep_params_property(self, property, dimension, param_names=None):
        """
        Get a property of the sweep parameters param_names in self.
        :param property: str with the name of a sweep param property. Can be
            "values", "unit", "label."
        :param dimension: int > 0 specifying a sweep dimension
        :param param_names: None, or string or list of strings corresponding to
            keys in the sweep dimension specified by dimension
        :return:
            if param_names is string: string with the property of each
                param_names in the sweep dimension dict specified by dimension.
            if param_names is list: list with the property of each
                param_names in the sweep dimension dict specified by dimension.
            if param_names is None: string corresponding to the
                first sweep parameter in the sweep dimension dict
        """
        assert isinstance(dimension, int), 'Dimension must be an integer > 0.'
        properties_dict = {'values': 0, 'unit': 1, 'label': 2}
        if param_names is None:
            return next(iter(self.get_sweep_dimension(
                dimension).values()))[properties_dict[property]]
        else:
            if isinstance(param_names, list):
                return [pnd[properties_dict[property]] for pnd in
                        self.get_sweep_params_description(param_names,
                                                          dimension)]
            else:
                return self.get_sweep_params_description(
                    param_names, dimension)[properties_dict[property]]

    def get_meas_obj_sweep_points_map(self, measured_objects):
        """
        Assumes the order of params in each sweep dimension corresponds to
        the order of keys in keys_list

        :param measured_objects: list of strings to be used as keys in the
            returned dictionary. These are the measured object names
        :return: {keys[k]: list(d)[k] for d in self for k in measured_objects}
        """
        if not isinstance(measured_objects, list):
            measured_objects = [measured_objects]
        for i, mobj in enumerate(measured_objects):
            if hasattr(mobj, 'name'):
                measured_objects[i] = mobj.name

        if len(measured_objects) != len(self[0]):
            raise ValueError('The number of keys and number of sweep '
                             'parameters do not match.')

        sweep_points_map = OrderedDict()
        for i, key in enumerate(measured_objects):
            sweep_points_map[key] = [list(d)[i] for d in self]

        return sweep_points_map
<<<<<<< HEAD

    def update(self, sweep_points):
        for d, u in zip(self, sweep_points):
            d.update(u)
=======
>>>>>>> c2a82baf
<|MERGE_RESOLUTION|>--- conflicted
+++ resolved
@@ -51,11 +51,7 @@
                 label = param_name
             self.append({param_name: (values, unit, label)})
         elif from_dict_list is not None:
-<<<<<<< HEAD
             for d in deepcopy(from_dict_list):
-=======
-            for d in from_dict_list:
->>>>>>> c2a82baf
                 if len(d) == 0 or isinstance(list(d.values())[0], tuple):
                     # assume that dicts have the same format as this class
                     self.append(d)
@@ -189,10 +185,7 @@
             sweep_points_map[key] = [list(d)[i] for d in self]
 
         return sweep_points_map
-<<<<<<< HEAD
 
     def update(self, sweep_points):
         for d, u in zip(self, sweep_points):
-            d.update(u)
-=======
->>>>>>> c2a82baf
+            d.update(u)