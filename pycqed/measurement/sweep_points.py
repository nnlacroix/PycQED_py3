import logging
log = logging.getLogger(__name__)
from collections import OrderedDict
from copy import deepcopy

class SweepPoints(list):
    """
    This class is used to create sweep points for any measurement.
    The SweepPoints object is a list of dictionaries of the form:
        [
            # 1st sweep dimension
            {param_name0: (values, unit, label),
             param_name1: (values, unit, label),
            ...
             param_nameN: (values, unit, label)},

            # 2nd sweep dimension
            {param_name0: (values, unit, label),
             param_name1: (values, unit, label),
            ...
             param_nameN: (values, unit, label)},

             .
             .
             .

            # D-th sweep dimension
            {param_name0: (values, unit, label),
             param_name1: (values, unit, label),
            ...
             param_nameN: (values, unit, label)},
        ]

    Example how to use this class to create a 2D sweep for 3 qubits, where
    the first (hard) sweep is over amplitudes and the :

    sp = SweepPoints()
    for qb in ['qb1', 'qb2', 'qb3']:
        sp.add_sweep_parameter(f'lengths_{qb}', np.linspace(10e-9, 1e-6, 80),
        's', 'Pulse length, $L$')
    sp.add_sweep_dimension()
    for qb in ['qb1', 'qb2', 'qb3']:
        sp.add_sweep_parameter(f'amps_{qb}', np.linspace(0, 1, 20),
        'V', 'Pulse amplitude, $A$')
    """
    def __init__(self, param_name=None, values=None, unit='', label=None,
                 dimension=-1, from_dict_list=None, min_length=0):
        super().__init__()
        if param_name is not None and values is not None:
            self.add_sweep_parameter(param_name, values, unit, label,
                                     dimension)
        elif from_dict_list is not None:
            for d in deepcopy(from_dict_list):
                if len(d) == 0 or isinstance(list(d.values())[0], tuple):
                    # assume that dicts have the same format as this class
                    self.append(d)
                else:
                    # import from a list of sweep dicts in the old format
                    self.append({k: (v['values'],
                                     v.get('unit',''),
                                     v.get('label', k))
                                 for k, v in d.items()})
        while len(self) < min_length:
            self.add_sweep_dimension()

    def add_sweep_parameter(self, param_name, values, unit='', label=None,
                            dimension=-1):
        """
        Adds sweep points to a given dimension.
        :param param_name: (str) parameter name
        :param values: (list or numpy array) sweep values
        :param unit: (optional str) unit of the values (default: '')
        :param label: (optional str) label e.g. for plots (default: param_name)
        :dim: the dimension to which the point should be added (default:
            last dimension)
        """
        if label is None:
            label = param_name
        assert self.find_parameter(param_name) is None, \
            f'A sweep parameter with name "{param_name}" already exists.'
        while len(self) == 0 or (dimension >= 0 and dimension >= len(self)):
            self.add_sweep_dimension()
        assert self.length(dimension) in [0, len(values)], \
            'Number of values has to match the length of existing sweep ' \
            'points.'
        self[dimension].update({param_name: (values, unit, label)})

    def add_sweep_dimension(self):
        self.append(dict())

    def get_sweep_dimension(self, dimension='all'):
        """
        Returns the sweep dict of the sweep dimension specified by dimension.
        :param dimension: int specifying a sweep dimension or
            the string 'all'
        :return: self if dimension == 'all', else self[dimension]
        """
        if dimension == 'all':
            return self
        else:
            if len(self) < dimension:
                raise ValueError(f'Dimension {dimension} not found.')
            return self[dimension]

    def get_sweep_params_description(self, param_names, dimension='all'):
        """
        Get the sweep tuples for the sweep parameters param_names if they are
        found in the sweep dimension dict specified by dimension.
        :param param_names: string or list of strings corresponding to keys in
            the dictionaries in self. Can also be 'all'
        :param dimension: 'all' or int specifying a sweep dimension
        :return:
            If the param_names are found in self or self[dimension]:
            if param_names == 'all': list with all the sweep tuples
                in the sweep dimension dict specified by dimension.
            if param_names is string: string with the sweep tuples of each
                param_names in the sweep dimension dict specified by dimension.
            if param_names is list: list with the sweep tuples of each
                param_names in the sweep dimension dict specified by dimension.
            if param_names is None: string corresponding to the
                first sweep parameter in the sweep dimension dict
            If none of param_names are found, raises KeyError.
        """
        sweep_points_dim = self.get_sweep_dimension(dimension)
        is_list = True
        if param_names != 'all' and not isinstance(param_names, list):
            param_names = [param_names]
            is_list = False

        sweep_param_values = []
        if isinstance(sweep_points_dim, list):
            for sweep_dim_dict in sweep_points_dim:
                if param_names == 'all':
                    sweep_param_values += list(sweep_dim_dict.values())
                else:
                    for pn in param_names:
                        if pn in sweep_dim_dict:
                            sweep_param_values += [sweep_dim_dict[pn]]
        else:  # it is a dict
            if param_names == 'all':
                sweep_param_values += list(sweep_points_dim.values())
            else:
                for pn in param_names:
                    if pn in sweep_points_dim:
                        sweep_param_values += [sweep_points_dim[pn]]

        if len(sweep_param_values) == 0:
            s = "sweep points" if dimension == "all" else f'sweep dimension ' \
                                                          f'{dimension}'
            raise KeyError(f'{param_names} not found in {s}.')

        if is_list:
            return sweep_param_values
        else:
            return sweep_param_values[0]

    def get_sweep_params_property(self, property, dimension, param_names=None):
        """
        Get a property of the sweep parameters param_names in self.
        :param property: str with the name of a sweep param property. Can be
            "values", "unit", "label."
        :param dimension: 'all' or int specifying a sweep dimension
        :param param_names: None, or string or list of strings corresponding to
            keys in the sweep dimension specified by dimension.
            Can also be 'all'
        :return:
            if param_names == 'all': list with the property of all
                param_names in the sweep dimension dict specified by dimension.
            if param_names is string: the property of the sweep parameter
                specified in param_names in the sweep dimension dict specified
                by dimension.
            if param_names is list: list with the property of each
                param_names in the sweep dimension dict specified by dimension.
            if param_names is None: property corresponding to the
                first sweep parameter in the sweep dimension dict
        """
        properties_dict = {'values': 0, 'unit': 1, 'label': 2}
        sweep_points_dim = self.get_sweep_dimension(dimension)

        if param_names is None:
            if isinstance(sweep_points_dim, list):
                for sweep_dim_dict in sweep_points_dim:
                    if len(sweep_dim_dict) == 0:
                        return [] if property == 'values' else ''
                    else:
                        return next(iter(sweep_dim_dict.values()))[
                            properties_dict[property]]
            else:
                if len(sweep_points_dim) == 0:
                    return [] if property == 'values' else ''
                else:
                    return next(iter(sweep_points_dim.values()))[
                        properties_dict[property]]
        elif param_names == 'all' or isinstance(param_names, list):
            return [pnd[properties_dict[property]] for pnd in
                    self.get_sweep_params_description(param_names,
                                                      dimension)]
        else:
            return self.get_sweep_params_description(
                param_names, dimension)[properties_dict[property]]

    def get_meas_obj_sweep_points_map(self, measurement_objects):
        """
        Constructs the measurement-objects-sweep-points map as the dict
        {mobj_name: [sweep_param_name_0, ..., sweep_param_name_n]}

        If a sweep dimension has only one sweep parameter name (dict with only
        one key), then it assumes all mobjs use that sweep parameter name.

        If the sweep dimension has more than one sweep parameter name (dict with
        several keys), then:
            - first tries to add to the list for each mobj only those sweep
            param names that contain the mobj_name.
            - If it can't find the mobj_name in the sweep param name, assumes
            there is only one param per mobj in each sweep dimension, and that
            the order of params in each sweep dimension corresponds to the
            order of keys in keys_list.
            I.e. key_i in sweep_points[0] contains the sweep information for
            measured_objects[i].

        :param measured_objects: list of strings to be used as keys in the
            returned dictionary. These are the measured object names
        :return: dict of the form
         {mobj_name: [sweep_param_name_0, ..., sweep_param_name_n]}
        """
<<<<<<< HEAD
=======
        if not isinstance(measurement_objects, list):
            measurement_objects = [measurement_objects]
        for i, mobj in enumerate(measurement_objects):
            if hasattr(mobj, 'name'):
                measurement_objects[i] = mobj.name
>>>>>>> b38702e6

        sweep_points_map = OrderedDict()
        for i, mobjn in enumerate(measurement_objects):
            sweep_points_map[mobjn] = []
            for dim, d in enumerate(self):
                if len(d) == 1:
                    # assume all mobjs use the same param_name
                    sweep_points_map[mobjn] += [next(iter(d))]
                elif mobjn in list(d)[i]:
                    sweep_points_map[mobjn] += [list(d)[i]]
                else:
                    if len(d) != len(measurement_objects):
                        raise ValueError(
                            f'{len(measurement_objects)} measurement objects '
                            f'were given but there are {len(d)} '
                            f'sweep parameters in dimension {dim}.')
                    sweep_points_map[mobjn] += [list(d)[i]]
        return sweep_points_map

    def length(self, dimension='all'):
        """
        Returns the number of sweep points in a given sweep dimension (after a
        sanity checking).

        :param dimension: ('all' or int) sweep dimension (default: 'all').

        :return: (int) number of sweep points in the given dimension
        """

        if dimension == 'all':
            return [self.length(d) for d in range(len(self))]

        if len(self) == 0 or (dimension >= 0 and dimension >= len(self)):
            return 0
        n = 0
        for p in self[dimension].values():
            if n == 0:
                n = len(p[0])
            elif n != len(p[0]):
                raise ValueError('The lengths of the sweep points are not '
                                 'consistent.')
        return n

    def update(self, sweep_points):
        """
        Updates the sweep dictionaries of all dimensions with the sweep
        dictionaries passed as sweep_points. Non-exisiting
        parameters and required additional dimensions are added if needed.

        :param sweep_points: (SweepPoints) a SweepPoints object containing
            the sweep points to be updated.

        :return:
        """
        while len(self) < len(sweep_points):
            self.add_sweep_dimension()
        for d, u in zip(self, sweep_points):
            d.update(u)

    def find_parameter(self, param_name):
        """
        Returns the index of the first dimension in which a given sweep
        parameter is found.

        :param param_name: (str) name of the sweep parameter

        :return: (int or None) the index of the first dimension in which the
            parameter if found or None if no parameter with the given name
            exists.
        """
        for dim in range(len(self)):
            if param_name in self[dim]:
                return dim
        return None<|MERGE_RESOLUTION|>--- conflicted
+++ resolved
@@ -223,14 +223,11 @@
         :return: dict of the form
          {mobj_name: [sweep_param_name_0, ..., sweep_param_name_n]}
         """
-<<<<<<< HEAD
-=======
         if not isinstance(measurement_objects, list):
             measurement_objects = [measurement_objects]
         for i, mobj in enumerate(measurement_objects):
             if hasattr(mobj, 'name'):
                 measurement_objects[i] = mobj.name
->>>>>>> b38702e6
 
         sweep_points_map = OrderedDict()
         for i, mobjn in enumerate(measurement_objects):
