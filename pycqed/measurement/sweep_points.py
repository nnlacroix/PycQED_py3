import logging
log = logging.getLogger(__name__)
from collections import OrderedDict


class SweepPoints(list):
    """
    This class is used to create sweep points for any measurement.
    The SweepPoints object is a list of dictionaries of the form:
        [
            # 1st sweep dimension
            {param_name0: (values, unit, label),
             param_name1: (values, unit, label),
            ...
             param_nameN: (values, unit, label)},

            # 2nd sweep dimension
            {param_name0: (values, unit, label),
             param_name1: (values, unit, label),
            ...
             param_nameN: (values, unit, label)},

             .
             .
             .

            # D-th sweep dimension
            {param_name0: (values, unit, label),
             param_name1: (values, unit, label),
            ...
             param_nameN: (values, unit, label)},
        ]

    Example how to use this class to create a 2D sweep for 3 qubits, where
    the first (hard) sweep is over amplitudes and the :

    sp = SweepPoints()
    for qb in ['qb1', 'qb2', 'qb3']:
        sp.add_sweep_parameter(f'lengths_{qb}', np.linspace(10e-9, 1e-6, 80),
        's', 'Pulse length')
    sp.add_sweep_dimension()
    for qb in ['qb1', 'qb2', 'qb3']:
        sp.add_sweep_parameter(f'amps_{qb}', np.linspace(0, 1, 20),
        'V', 'Pulse amplitude')
    """
    def __init__(self, param_name=None, values=None, unit='', label=None):
        super().__init__()
        if param_name is not None and values is not None:
<<<<<<< HEAD
            if param_label is None:
                param_label = param_name
            self.append({param_name: (values, unit, param_label)})
=======
            if label is None:
                label = param_name
            self.append({param_name: (values, unit, label)})
>>>>>>> 3eecc463

    def add_sweep_parameter(self, param_name, values, unit='', label=None):
        if label is None:
            label = param_name
        if len(self) == 0:
            self.append({param_name: (values, unit, label)})
        else:
            self[-1].update({param_name: (values, unit, label)})

    def add_sweep_dimension(self):
        self.append(dict())

    def get_sweep_points_map(self, keys_list):
        """
        Assumes the order of params in each sweep dimension corresponds to
        the order of keys in keys_list

        :param keys_list: list of strings to be used as keys in the returned
            dictionary
        :return: {keys[k]: list(d)[k] for d in self for k in keys_list}
        """

        sweep_points_map = OrderedDict()
        if len(keys_list) != len(self[0]):
            raise ValueError('The number of keys and number of sweep '
                             'parameters do not match.')

        for i, key in enumerate(keys_list):
            sweep_points_map[key] = [list(d)[i] for d in self]

        return sweep_points_map

<|MERGE_RESOLUTION|>--- conflicted
+++ resolved
@@ -46,15 +46,9 @@
     def __init__(self, param_name=None, values=None, unit='', label=None):
         super().__init__()
         if param_name is not None and values is not None:
-<<<<<<< HEAD
-            if param_label is None:
-                param_label = param_name
-            self.append({param_name: (values, unit, param_label)})
-=======
             if label is None:
                 label = param_name
             self.append({param_name: (values, unit, label)})
->>>>>>> 3eecc463
 
     def add_sweep_parameter(self, param_name, values, unit='', label=None):
         if label is None:
