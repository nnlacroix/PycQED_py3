--- conflicted
+++ resolved
@@ -3726,13 +3726,9 @@
     # Analyze this measurement
     if analyze:
         rabi_ana = tda.RabiAnalysis(
-<<<<<<< HEAD
-            qb_names=qubit_names, options_dict={
-                'channel_map': get_meas_obj_value_names_map(qubits, det_func)})
-=======
-            qb_names=qubit_names,
-            options_dict=dict(delegate_plotting=delegate_plotting))
->>>>>>> fd9ed9eb
+            qb_names=qubit_names, options_dict=dict(
+                delegate_plotting=delegate_plotting,
+                channel_map=get_meas_obj_value_names_map(qubits, det_func)))
         if update:
             for qb in qubits:
                 amp180 = rabi_ana.proc_data_dict['analysis_params_dict'][
