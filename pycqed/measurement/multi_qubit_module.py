import numpy as np
import matplotlib.pyplot as plt
import itertools
import copy
import datetime
import os
import lmfit
from copy import deepcopy
import pygsti
import logging
log = logging.getLogger(__name__)

import pycqed.measurement.sweep_functions as swf
import pycqed.measurement.awg_sweep_functions as awg_swf
import pycqed.measurement.awg_sweep_functions_multi_qubit as awg_swf2
import pycqed.measurement.pulse_sequences.multi_qubit_tek_seq_elts as mqs
import pycqed.measurement.pulse_sequences.fluxing_sequences as fsqs
import pycqed.measurement.detector_functions as det
import pycqed.analysis.fitting_models as fms
from pycqed.measurement.sweep_points import SweepPoints
from pycqed.measurement.calibration.calibration_points import CalibrationPoints
from pycqed.analysis_v3.processing_pipeline import ProcessingPipeline
from pycqed.measurement.waveform_control import pulsar as ps
import pycqed.analysis.measurement_analysis as ma
from pycqed.analysis_v3 import pipeline_analysis as pla
import pycqed.analysis_v2.readout_analysis as ra
import pycqed.analysis_v2.timedomain_analysis as tda
from pycqed.analysis_v3 import helper_functions as hlp_mod
import pycqed.measurement.waveform_control.sequence as sequence
from pycqed.utilities.general import temporary_value
from pycqed.analysis_v2 import tomography_qudev as tomo
import pycqed.analysis.analysis_toolbox as a_tools


try:
    import \
        pycqed.instrument_drivers.physical_instruments.ZurichInstruments.UHFQuantumController as uhfqc
except ModuleNotFoundError:
    log.warning('"UHFQuantumController" not imported.')

from pycqed.measurement.optimization import generate_new_training_set
from pygsti import construction as constr


def multiplexed_pulse(readouts, f_LO, upload=True):
    """
    Sets up a frequency-multiplexed pulse on the awg-sequencer of the UHFQC.
    Updates the qubit ro_pulse_type parameter. This needs to be reverted if
    thq qubit object is to update its readout pulse later on.

    Args:
        readouts: A list of different readouts. For each readout the list
                  contains the qubit objects that are read out in that readout.
        f_LO: The LO frequency that will be used.
        upload: Whether to update the hardware instrument settings.
        plot_filename: The file to save the plot of the multiplexed pulse PSD.
            If `None` or `True`, plot is only shown, and not saved. If `False`,
            no plot is generated.

    Returns:
        The generated pulse waveform.
    """
    if not hasattr(readouts[0], '__iter__'):
        readouts = [readouts]
    fs = 1.8e9

    readout_pulses = []
    for qubits in readouts:
        qb_pulses = {}
        maxlen = 0

        for qb in qubits:
            # qb.RO_pulse_type('Multiplexed_pulse_UHFQC')
            qb.f_RO_mod(qb.f_RO() - f_LO)
            samples = int(qb.RO_pulse_length() * fs)

            pulse = qb.RO_amp() * np.ones(samples)
            tbase = np.linspace(0, len(pulse) / fs, len(pulse), endpoint=False)

            if qb.ro_pulse_shape() == 'gaussian_filtered':
                filter_sigma = qb.ro_pulse_filter_sigma()
                nr_sigma = qb.ro_pulse_nr_sigma()
                filter_samples = int(filter_sigma * nr_sigma * fs)
                filter_sample_idxs = np.arange(filter_samples)
                filter = np.exp(
                    -0.5 * (filter_sample_idxs - filter_samples / 2) ** 2 /
                    (filter_sigma * fs) ** 2)
                filter /= filter.sum()
                pulse = np.convolve(pulse, filter, mode='full')
            elif qb.ro_pulse_shape() == 'gaussian_filtered_flip':
                pulse = pulse * (
                            np.ones(samples) - np.cos(2 * np.pi * 200e6 * tbase))

                filter_sigma = qb.ro_pulse_filter_sigma()
                nr_sigma = qb.ro_pulse_nr_sigma()
                filter_samples = int(filter_sigma * nr_sigma * fs)
                filter_sample_idxs = np.arange(filter_samples)
                filter = np.exp(
                    -0.5 * (filter_sample_idxs - filter_samples / 2) ** 2 /
                    (filter_sigma * fs) ** 2)
                filter /= filter.sum()
                pulse = np.convolve(pulse, filter, mode='full')
            elif qb.ro_pulse_shape() == 'CLEAR':
                filter_sigma = qb.ro_pulse_filter_sigma()
                nr_sigma = qb.ro_pulse_nr_sigma()
                filter_samples = int(filter_sigma * nr_sigma * fs)
                filter_sample_idxs = np.arange(filter_samples)
                filter = np.exp(
                    -0.5 * (filter_sample_idxs - filter_samples / 2) ** 2 /
                    (filter_sigma * fs) ** 2)
                filter /= filter.sum()
                pulse = uhfqc.CLEAR_shape(qb.RO_amp(), qb.RO_pulse_length(),
                                          qb.ro_CLEAR_delta_amp_segment(),
                                          qb.ro_CLEAR_segment_length(),
                                          sampling_rate=fs)

                pulse = np.convolve(pulse, filter, mode='full')
            elif qb.ro_pulse_shape() == 'square':
                pass
            else:
                raise ValueError('Unsupported pulse type for {}: {}' \
                                 .format(qb.name, qb.ro_pulse_shape()))

            tbase = np.linspace(0, len(pulse) / fs, len(pulse), endpoint=False)
            pulse = pulse * np.exp(-2j * np.pi * qb.f_RO_mod() * tbase)

            qb_pulses[qb.name] = pulse
            if pulse.size > maxlen:
                maxlen = pulse.size

        pulse = np.zeros(maxlen, dtype=np.complex)
        for p in qb_pulses.values():
            pulse += np.pad(p, (0, maxlen - p.size), mode='constant',
                            constant_values=0)
        readout_pulses.append(pulse)

    if upload:
        UHFQC = readouts[0][0].UHFQC
        if len(readout_pulses) == 1:
            UHFQC.awg_sequence_acquisition_and_pulse(
                Iwave=np.real(pulse).copy(), Qwave=np.imag(pulse).copy())
        else:
            UHFQC.awg_sequence_acquisition_and_pulse_multi_segment(readout_pulses)
        DC_LO = readouts[0][0].readout_DC_LO
        UC_LO = readouts[0][0].readout_UC_LO
        DC_LO.frequency(f_LO)
        UC_LO.frequency(f_LO)


def get_operation_dict(qubits):
    operation_dict = dict()
    for qb in qubits:
        operation_dict.update(qb.get_operation_dict())
    return operation_dict


def get_correlation_channels(qubits, self_correlated, **kw):
    """
    Creates the correlations input parameter for the UHFQC_correlation_detector.
    :param qubits: list of QuDev_transmon instrances
    :param self_correlated: whether to do also measure self correlations
    :return: list of tuples with the channels to correlate; only looks at the
        acq_I_channel of each qubit!
    """
    if self_correlated:
        return list(itertools.combinations_with_replacement(
            [qb.acq_I_channel() for qb in qubits], r=2))
    else:
        return list(itertools.combinations(
            [qb.acq_I_channel() for qb in qubits], r=2))


def get_multiplexed_readout_detector_functions(qubits, nr_averages=None,
                                               nr_shots=None,
                                               used_channels=None,
                                               correlations=None,
                                               add_channels=None,
                                               det_get_values_kws=None,
                                               nr_samples=4096,
                                               **kw):
    if nr_averages is None:
        nr_averages = max(qb.acq_averages() for qb in qubits)
    if nr_shots is None:
        nr_shots = max(qb.acq_shots() for qb in qubits)

    uhfs = set()
    uhf_instances = {}
    max_int_len = {}
    channels = {}
    acq_classifier_params = {}
    acq_state_prob_mtxs = {}
    for qb in qubits:
        uhf = qb.instr_uhf()
        uhfs.add(uhf)
        uhf_instances[uhf] = qb.instr_uhf.get_instr()

        if uhf not in max_int_len:
            max_int_len[uhf] = 0
        max_int_len[uhf] = max(max_int_len[uhf], qb.acq_length())

        if uhf not in channels:
            channels[uhf] = []
        channels[uhf] += [qb.acq_I_channel()]
        if qb.acq_weights_type() in ['SSB', 'DSB', 'optimal_qutrit']:
            if qb.acq_Q_channel() is not None:
                channels[uhf] += [qb.acq_Q_channel()]

        if uhf not in acq_classifier_params:
            acq_classifier_params[uhf] = []
        acq_classifier_params[uhf] += [qb.acq_classifier_params()]
        if uhf not in acq_state_prob_mtxs:
            acq_state_prob_mtxs[uhf] = []
        acq_state_prob_mtxs[uhf] += [qb.acq_state_prob_mtx()]

    if det_get_values_kws is None:
        det_get_values_kws = {}
        det_get_values_kws_in = None
    else:
        det_get_values_kws_in = deepcopy(det_get_values_kws)
        for uhf in acq_state_prob_mtxs:
            det_get_values_kws_in.pop(uhf, False)
    for uhf in acq_state_prob_mtxs:
        if uhf not in det_get_values_kws:
            det_get_values_kws[uhf] = {}
        det_get_values_kws[uhf].update({
            'classifier_params': acq_classifier_params[uhf],
            'state_prob_mtx': acq_state_prob_mtxs[uhf]})
        if det_get_values_kws_in is not None:
            det_get_values_kws[uhf].update(det_get_values_kws_in)
    if add_channels is None:
        add_channels = {uhf: [] for uhf in uhfs}
    elif isinstance(add_channels, list):
        add_channels = {uhf: add_channels for uhf in uhfs}
    else:  # is a dict
        pass
    for uhf in add_channels:
        channels[uhf] += add_channels[uhf]

    if correlations is None:
        correlations = {uhf: [] for uhf in uhfs}
    elif isinstance(correlations, list):
        correlations = {uhf: correlations for uhf in uhfs}
    else:  # is a dict
        for uhf in uhfs:
            if uhf not in correlations:
                correlations[uhf] = []

    if used_channels is None:
        used_channels = {uhf: None for uhf in uhfs}
    elif isinstance(used_channels, list):
        used_channels = {uhf: used_channels for uhf in uhfs}
    else:  # is a dict
        for uhf in uhfs:
            if uhf not in used_channels:
                used_channels[uhf] = None

    AWG = None
    for qb in qubits:
        qbAWG = qb.instr_pulsar.get_instr()
        if AWG is not None and qbAWG is not AWG:
            raise Exception('Multi qubit detector can not be created with '
                            'multiple pulsar instances')
        AWG = qbAWG

    individual_detectors = {uhf: {
            'int_log_det': det.UHFQC_integration_logging_det(
                UHFQC=uhf_instances[uhf], AWG=AWG, channels=channels[uhf],
                integration_length=max_int_len[uhf], nr_shots=nr_shots,
                result_logging_mode='raw', **kw),
            'dig_log_det': det.UHFQC_integration_logging_det(
                UHFQC=uhf_instances[uhf], AWG=AWG, channels=channels[uhf],
                integration_length=max_int_len[uhf], nr_shots=nr_shots,
                result_logging_mode='digitized', **kw),
            'int_avg_det': det.UHFQC_integrated_average_detector(
                UHFQC=uhf_instances[uhf], AWG=AWG, channels=channels[uhf],
                integration_length=max_int_len[uhf], nr_averages=nr_averages, **kw),
            'int_avg_classif_det': det.UHFQC_classifier_detector(
                UHFQC=uhf_instances[uhf], AWG=AWG, channels=channels[uhf],
                integration_length=max_int_len[uhf], nr_shots=nr_shots,
                get_values_function_kwargs=det_get_values_kws[uhf],
                result_logging_mode='raw', **kw),
            'dig_avg_det': det.UHFQC_integrated_average_detector(
                UHFQC=uhf_instances[uhf], AWG=AWG, channels=channels[uhf],
                integration_length=max_int_len[uhf], nr_averages=nr_averages,
                result_logging_mode='digitized', **kw),
            'inp_avg_det': det.UHFQC_input_average_detector(
                UHFQC=uhf_instances[uhf], AWG=AWG, nr_averages=nr_averages,
                nr_samples=nr_samples,
                **kw),
            'int_corr_det': det.UHFQC_correlation_detector(
                UHFQC=uhf_instances[uhf], AWG=AWG, channels=channels[uhf],
                used_channels=used_channels[uhf],
                integration_length=max_int_len[uhf], nr_averages=nr_averages,
                correlations=correlations[uhf], **kw),
            'dig_corr_det': det.UHFQC_correlation_detector(
                UHFQC=uhf_instances[uhf], AWG=AWG, channels=channels[uhf],
                used_channels=used_channels[uhf],
                integration_length=max_int_len[uhf], nr_averages=nr_averages,
                correlations=correlations[uhf], thresholding=True, **kw),
        } for uhf in uhfs}

    combined_detectors = {det_type: det.UHFQC_multi_detector([
        individual_detectors[uhf][det_type] for uhf in uhfs])
        for det_type in ['int_log_det', 'dig_log_det',
                         'int_avg_det', 'dig_avg_det', 'inp_avg_det',
                         'int_avg_classif_det', 'int_corr_det', 'dig_corr_det']}

    return combined_detectors


def get_multi_qubit_prep_params(prep_params_list):
    if len(prep_params_list) == 0:
        raise ValueError('prep_params_list is empty.')

    thresh_map = {}
    for prep_params in prep_params_list:
        if 'threshold_mapping' in prep_params:
            thresh_map.update(prep_params['threshold_mapping'])

    prep_params = deepcopy(prep_params_list[0])
    prep_params['threshold_mapping'] = thresh_map
    return prep_params


def get_meas_obj_value_names_map(mobjs, multi_uhf_det_func):
    # we cannot just use the value_names from the qubit detector functions
    # because the UHF_multi_detector function adds suffixes

    if multi_uhf_det_func.detectors[0].name == 'raw_UHFQC_classifier_det':
        meas_obj_value_names_map = {
            qb.name: hlp_mod.get_sublst_with_all_strings_of_list(
                multi_uhf_det_func.value_names,
                qb.int_avg_classif_det.value_names)
            for qb in mobjs}
    elif multi_uhf_det_func.detectors[0].name == 'UHFQC_input_average_detector':
        meas_obj_value_names_map = {
            qb.name: hlp_mod.get_sublst_with_all_strings_of_list(
                multi_uhf_det_func.value_names, qb.inp_avg_det.value_names)
            for qb in mobjs}
    else:
        meas_obj_value_names_map = {
            qb.name: hlp_mod.get_sublst_with_all_strings_of_list(
                multi_uhf_det_func.value_names, qb.int_avg_det.value_names)
            for qb in mobjs}

    meas_obj_value_names_map.update({
        name + '_object': [name] for name in
        [vn for vn in multi_uhf_det_func.value_names if vn not in
         hlp_mod.flatten_list(list(meas_obj_value_names_map.values()))]})

    return meas_obj_value_names_map


def calculate_minimal_readout_spacing(qubits, ro_slack=10e-9, drive_pulses=0):
    """

    Args:
        qubits:
        ro_slack: minimal time needed between end of wint and next RO trigger
        drive_pulses:

    Returns:

    """
    UHFQC = None
    for qb in qubits:
        UHFQC = qb.UHFQC
        break
    drive_pulse_len = None
    max_ro_len = 0
    max_int_length = 0
    for qb in qubits:
        if drive_pulse_len is not None:
            if drive_pulse_len != qb.gauss_sigma() * qb.nr_sigma() and \
                    drive_pulses != 0:
                log.warning('Caution! Not all qubit drive pulses are the '
                            'same length. This might cause trouble in the '
                            'sequence.')
            drive_pulse_len = max(drive_pulse_len,
                                  qb.gauss_sigma() * qb.nr_sigma())
        else:
            drive_pulse_len = qb.gauss_sigma() * qb.nr_sigma()
        max_ro_len = max(max_ro_len, qb.RO_pulse_length())
        max_int_length = max(max_int_length, qb.RO_acq_integration_length())

    ro_spacing = 2 * UHFQC.qas_0_delay() / 1.8e9
    ro_spacing += max_int_length
    ro_spacing += ro_slack
    ro_spacing -= drive_pulse_len
    ro_spacing -= max_ro_len
    return ro_spacing


def measure_multiplexed_readout(dev, qubits, liveplot=False,
                                shots=5000,
                                RO_spacing=None, preselection=True,
                                thresholds=None, thresholded=False,
                                analyse=True, upload=True):
    for qb in qubits:
        MC = qb.instr_mc.get_instr()

    for qb in qubits:
        qb.prepare(drive='timedomain')

    if RO_spacing is None:
        UHFQC = qubits[0].instr_uhf.get_instr()
        RO_spacing = UHFQC.qas_0_delay() * 2 / 1.8e9
        RO_spacing += UHFQC.qas_0_integration_length() / 1.8e9
        RO_spacing += 50e-9  # for slack
        RO_spacing = np.ceil(RO_spacing * 225e6 / 3) / 225e6 * 3
    
    operation_dict = dev.get_operation_dict(qubits=qubits)
    sf = awg_swf2.n_qubit_off_on(
        [operation_dict['X180 ' + qb.name] for qb in qubits],
        [operation_dict['RO ' + qb.name] for qb in qubits],
        preselection=preselection,
        parallel_pulses=True,
        RO_spacing=RO_spacing,
        upload=upload)

    m = 2 ** (len(qubits))
    if preselection:
        m *= 2
    if thresholded:
        df = get_multiplexed_readout_detector_functions(qubits,
                                                        nr_shots=shots)[
            'dig_log_det']
    else:
        df = get_multiplexed_readout_detector_functions(qubits,
                                                        nr_shots=shots)[
            'int_log_det']

    MC.live_plot_enabled(liveplot)
    MC.soft_avg(1)
    MC.set_sweep_function(sf)
    MC.set_sweep_points(np.arange(m))
    MC.set_detector_function(df)
    MC.run('{}_multiplexed_ssro'.format('-'.join(
        [qb.name for qb in qubits])))

    if analyse and thresholds is not None:
        channel_map = {qb.name: qb.int_log_det.value_names[0]+' '+qb.instr_uhf()
                       for qb in qubits}
        return ra.Multiplexed_Readout_Analysis(options_dict=dict(
            n_readouts=(2 if preselection else 1) * 2 ** len(qubits),
            thresholds=thresholds,
            channel_map=channel_map,
            use_preselection=preselection
        ))

def measure_ssro(dev, qubits, states=('g', 'e'), n_shots=10000, label=None,
                 preselection=True, all_states_combinations=False, upload=True,
                 exp_metadata=None, analyze=True, analysis_kwargs=None,
                 delegate_plotting=False, update=True):
    """
    Measures in single shot readout the specified states and performs
    a Gaussian mixture fit to calibrate the state classfier and provide the
    single shot readout probability assignment matrix
    Args:
        dev (Device): device object
        qubits (list): list of qubits to calibrate in parallel
        states (tuple, str, list of tuples): if tuple, each entry will be interpreted
            as a state. if string (e.g. "gef"), each letter will be interpreted
            as a state. All qubits will be prepared simultaneously in each given state.
            If list of tuples is given, then each tuple should be of length = qubits
            and the ith tuple should represent the state that each qubit should have
            in the ith segment. In the latter case, all_state_combinations is ignored.
        n_shots (int): number of shots
        label (str): measurement label
        preselection (bool, None): If True, force preselection even if not
            in preparation params. If False, then removes preselection even if in prep_params.
            if None, then takes prep_param of first qubit.

        all_states_combinations (bool): if False, then all qubits are prepared
            simultaneously in the first state and then read out, then all qubits
            are prepared in the second state, etc. If True, then all combinations
            are measured, which allows to characterize the multiplexed readout of
            each basis state. e.g. say qubits = [qb1, qb2], states = "ge" and
            all_states_combinations = False, then the different segments will be "g, g"
            and "e, e" for "qb1, qb2" respectively. all_states_combinations=True would
            yield "g,g", "g, e", "e, g" , "e,e".
        upload (bool): upload waveforms to AWGs
        exp_metadata (dict): experimental metadata
        analyze (bool): analyze data
        analysis_kwargs (dict): arguments for the analysis. Defaults to all qb names
        delegate_plotting (bool): Whether or not to create a job for an analysisDaemon
            and skip the plotting during the analysis.
        update (bool): update readout classifier parameters.
            Does not update the readout correction matrix (i.e. qb.acq_state_prob_mtx),
            as we ended up using this a lot less often than the update for readout
            classifier params. The user can still access the state_prob_mtx through
            the analysis object and set the corresponding parameter manually if desired.


    Returns:

    """
    # combine operations and preparation dictionaries
    qubits = dev.get_qubits(qubits)
    qb_names = dev.get_qubits(qubits, "str")
    operation_dict = dev.get_operation_dict(qubits=qubits)
    prep_params = dev.get_prep_params(qubits)

    if preselection is None:
        pass
    elif preselection: # force preselection for this measurement if desired by user
        prep_params['preparation_type'] = "preselection"
    else:
        prep_params['preparation_type'] = "wait"

    # create and set sequence
    if np.ndim(states) == 2: # list of custom states provided
        if len(qb_names) != len(states[0]):
            raise ValueError(f"{len(qb_names)} qubits were given but custom "
                             f"states were "
                             f"specified for {len(states[0])} qubits.")
        cp = CalibrationPoints(qb_names, states)
    else:
        cp = CalibrationPoints.multi_qubit(qb_names, states, n_per_state=1,
                                       all_combinations=all_states_combinations)
    seq = sequence.Sequence("SSRO_calibration",
                            cp.create_segments(operation_dict, **prep_params))

    # prepare measurement
    for qb in qubits:
        qb.prepare(drive='timedomain')
    label = f"SSRO_calibration_{states}{get_multi_qubit_msmt_suffix(qubits)}" if \
        label is None else label
    channel_map = {qb.name: [vn + ' ' + qb.instr_uhf()
                             for vn in qb.int_log_det.value_names]
                   for qb in qubits}
    if exp_metadata is None:
        exp_metadata = {}
    exp_metadata.update({"cal_points": repr(cp),
                         "preparation_params": prep_params,
                         "all_states_combinations": all_states_combinations,
                         "n_shots": n_shots,
                         "channel_map": channel_map
                         })
    df = get_multiplexed_readout_detector_functions(
            qubits, nr_shots=n_shots)['int_log_det']
    MC = dev.instr_mc.get_instr()
    MC.set_sweep_function(awg_swf.SegmentHardSweep(sequence=seq,
                                                   upload=upload))
    MC.set_sweep_points(np.arange(seq.n_acq_elements()))
    MC.set_detector_function(df)

    # run measurement
    temp_values = [(MC.soft_avg, 1)]

    # required to ensure having original prep_params after mmnt
    # in case preselection=True
    temp_values += [(qb.preparation_params, prep_params) for qb in qubits]
    with temporary_value(*temp_values):
        MC.run(name=label, exp_metadata=exp_metadata)

    # analyze
    if analyze:
        if analysis_kwargs is None:
            analysis_kwargs = dict()
        if "qb_names" not in analysis_kwargs:
            analysis_kwargs["qb_names"] = qb_names # all qubits by default
        if "options_dict" not in analysis_kwargs:
            analysis_kwargs["options_dict"] = \
                dict(delegate_plotting=delegate_plotting)
        else:
            analysis_kwargs["options_dict"].update(
                                dict(delegate_plotting=delegate_plotting))
        a = tda.MultiQutrit_Singleshot_Readout_Analysis(**analysis_kwargs)
        for qb in qubits:
            classifier_params = a.proc_data_dict[
                'analysis_params']['classifier_params'][qb.name]
            if update:
                qb.acq_classifier_params(classifier_params)
        return a

def find_optimal_weights(dev, qubits, states=('g', 'e'), upload=True,
                         acq_length=4096/1.8e9, exp_metadata=None,
                         analyze=True, analysis_kwargs=None,
                         acq_weights_basis=None, orthonormalize=False,
                         update=True, measure=True):
    """
    Measures time traces for specified states and
    Args:
        dev (Device): quantum device object
        qubits: qubits on which traces should be measured
        states (tuple, list, str): if str or tuple of single character strings,
            then interprets each letter as a state and does it on all qubits
             simultaneously. e.g. "ge" or ('g', 'e') --> measures all qbs
             in g then all in e.
             If list/tuple of tuples, then interprets the list as custom states:
             each tuple should be of length equal to the number of qubits
             and each state is calibrated individually. e.g. for 2 qubits:
             [('g', 'g'), ('e', 'e'), ('f', 'g')] --> qb1=qb2=g then qb1=qb2=e
             and then qb1 = "f" != qb2 = 'g'

        upload: upload waveforms to AWG
        acq_length: length of timetrace to record
        exp_metadata: experimental metadata
        acq_weights_basis (list): shortcut for analysis parameter.
            list of basis vectors used for computing the weights.
            (see Timetrace Analysis). e.g. ["ge", "gf"] yields basis vectors e - g
            and f - g. If None, defaults to  ["ge", "gf"] when more than 2 traces are
            passed to the analysis and to ['ge'] if 2 traces are measured.
        orthonormalize (bool): shortcut for analysis parameter. Whether or not to
            orthonormalize the optimal weights (see MultiQutrit Timetrace Analysis)
        update (bool): update weights


    Returns:

    """
    # check whether timetraces can be compute simultaneously
    qubits = dev.get_qubits(qubits)
    qb_names = dev.get_qubits(qubits, "str")

    if measure:
        uhf_names = np.array([qubit.instr_uhf.get_instr().name for qubit in qubits])
        unique, counts = np.unique(uhf_names, return_counts=True)
        for u, c in zip(unique, counts):
            if c != 1:
                raise ValueError(f"{np.array(qubits)[uhf_names == u]}"
                                 f" share the same UHF ({u}) and therefore"
                                 f" their timetraces cannot be computed "
                                 f"simultaneously.")

        # combine operations and preparation dictionaries
        operation_dict = dev.get_operation_dict(qubits=qubits)
        prep_params = dev.get_prep_params(qubits)
        MC = qubits[0].instr_mc.get_instr()

        if exp_metadata is None:
            exp_metadata = dict()
        temp_val = [(qb.acq_length, acq_length) for qb in qubits]
        with temporary_value(*temp_val):
            [qb.prepare(drive='timedomain') for qb in qubits]
            npoints = qubits[0].inp_avg_det.nr_samples # same for all qubits
            sweep_points = np.linspace(0, npoints / 1.8e9, npoints,
                                                endpoint=False)
            channel_map = {qb.name: [vn + ' ' + qb.instr_uhf()
                            for vn in qb.inp_avg_det.value_names]
                            for qb in qubits}
            exp_metadata.update(
                {'sweep_name': 'time',
                 'sweep_unit': ['s'],
                 'sweep_points': sweep_points,
                 'acq_length': acq_length,
                 'channel_map': channel_map,
                 'orthonormalize': orthonormalize,
                 "acq_weights_basis": acq_weights_basis})

            for state in states:
                # create sequence
                name = f'timetrace_{state}{get_multi_qubit_msmt_suffix(qubits)}'
                if isinstance(state, str) and len(state) == 1:
                    # same state for all qubits, e.g. "e"
                    cp = CalibrationPoints.multi_qubit(qb_names, state,
                                                       n_per_state=1)
                else:
                    # ('g','e','f') as qb1=g, qb2=e, qb3=f
                    if len(qb_names) != len(state):
                        raise ValueError(f"{len(qb_names)} qubits were given "
                                         f"but custom states were "
                                         f"specified for {len(state)} qubits.")
                    cp = CalibrationPoints(qb_names, state)
                exp_metadata.update({'cal_points': repr(cp)})
                seq = sequence.Sequence("timetrace",
                                        cp.create_segments(operation_dict,
                                                           **prep_params))
                # set sweep function and run measurement
                MC.set_sweep_function(awg_swf.SegmentHardSweep(sequence=seq,
                                                               upload=upload))
                MC.set_sweep_points(sweep_points)
                df = get_multiplexed_readout_detector_functions(
                    qubits, nr_samples=npoints)["inp_avg_det"]
                MC.set_detector_function(df)
                MC.run(name=name, exp_metadata=exp_metadata)

    if analyze:
<<<<<<< HEAD
        # tps = a_tools.latest_data(n_matches=len(states),
        #                           return_timestamp=True)[0]
        #
        tps = [a_tools.latest_data(
            contains=f'timetrace_{s}{get_multi_qubit_msmt_suffix(qubits)}',
            n_matches=1, return_timestamp=True)[0][0] for s in states]
        print(tps)
=======
        tps = [a_tools.latest_data(
            contains=f'timetrace_{s}{get_multi_qubit_msmt_suffix(qubits)}',
            n_matches=1, return_timestamp=True)[0][0] for s in states]
>>>>>>> 314acc21
        if analysis_kwargs is None:
            analysis_kwargs = {}
        if 't_start' not in analysis_kwargs:
            analysis_kwargs.update({"t_start": tps[0],
                                    "t_stop": tps[-1]})

        options_dict = dict(orthonormalize=orthonormalize,
                            acq_weights_basis=acq_weights_basis)
        options_dict.update(analysis_kwargs.pop("options_dict", {}))
        a = tda.MultiQutrit_Timetrace_Analysis(options_dict=options_dict,
                                               **analysis_kwargs)

        if update:
            for qb in qubits:
                weights = a.proc_data_dict['analysis_params_dict'
                    ]['optimal_weights'][qb.name]
                if np.ndim(weights) == 1:
                    # single channel
                    qb.acq_weights_I(weights.real)
                    qb.acq_weights_Q(weights.imag)
                elif np.ndim(weights) == 2 and len(weights) == 1:
                    # single channels
                    qb.acq_weights_I(weights[0].real)
                    qb.acq_weights_Q(weights[0].imag)
                elif np.ndim(weights) == 2 and len(weights) == 2:
                    # two channels
                    qb.acq_weights_I(weights[0].real)
                    qb.acq_weights_Q(weights[0].imag)
                    qb.acq_weights_I2(weights[1].real)
                    qb.acq_weights_Q2(weights[1].imag)
                else:
                    log.warning(f"{qb.name}: Number of weight vectors > 2: "
                                f"{len(weights)}. Cannot update weights "
                                f"automatically.")
                qb.acq_weights_basis(a.proc_data_dict['analysis_params_dict'
                    ]['optimal_weights_basis_labels'][qb.name])
        return a

def measure_active_reset(qubits, shots=5000,
                         qutrit=False, upload=True, label=None,
                         detector='int_log_det'):
    MC = qubits[0].instr_mc.get_instr()
    trig = qubits[0].instr_trigger.get_instr()

    # combine operations and preparation dictionaries
    operation_dict = get_operation_dict(qubits)
    qb_names = [qb.name for qb in qubits]
    prep_params = \
        get_multi_qubit_prep_params([qb.preparation_params() for qb in qubits])

    # sequence
    seq, swp = mqs.n_qubit_reset(qb_names, operation_dict, prep_params,
                                upload=False, states='gef' if qutrit else 'ge')
    # create sweep points
    sp = SweepPoints('reset_reps', swp, '', 'Nr. Reset Repetitions')

    df = get_multiplexed_readout_detector_functions(qubits,
                                                    nr_shots=shots)[detector]

    for qb in qubits:
        qb.prepare(drive='timedomain')

    MC.set_sweep_function(awg_swf.SegmentHardSweep(sequence=seq, upload=upload))
    MC.set_sweep_points(swp)
    MC.set_detector_function(df)
    if label is None:
        label = 'active_reset_{}_x{}_{}'.format('ef' if qutrit else 'e',
                                                prep_params['reset_reps'],
                                                ','.join(qb_names))
    exp_metadata = {'preparation_params': prep_params,
                    'sweep_points': sp,
                    'shots': shots}
    temp_values = [(qb.acq_shots, shots) for qb in qubits]
    temp_values += [(MC.soft_avg, 1)]
    with temporary_value(*temp_values):
        MC.run(name=label,  exp_metadata=exp_metadata)

def measure_arbitrary_sequence(qubits, sequence=None, sequence_function=None,
                               sequence_args=None, drive='timedomain', label=None,
                               detector_function=None, df_kwargs=None,
                               sweep_function=awg_swf.SegmentHardSweep,
                               sweep_points=None, temporary_values=(),
                               exp_metadata=None, upload=True,
                               analyze=True):
    """
    Measures arbitrary sequence provided in input.
    Args:
        qubits (list): qubits on which the sequence is performed
        sequence (Sequence): sequence to measure. Optionally,
            the path of the sequence can be provided (eg. sqs.active_reset) as
            sequence_function.
        sequence_function (callable): sequence function which creates a sequences using
            sequence_args. Should return (sequence, sweep_points).
        sequence_args (dict): arguments used to build the sequence
        drive (string): drive method. Defaults to timedomain
        label (string): measurement label. Defaults to sequence.name.
        detector_function (string): detector function string. eg.
            'int_avg_detector'. Built using multi_uhf
            get_multiplexed_readout_detector_functions
        df_kwargs (dict): detector function kwargs
        sweep_function (callable): sweep function. Defaults to segment hard sweep.
        sweep_points (list or array): list of sweep points. Required only if
            argument sequence is used.
        temporary_values (tuple): list of tuple pairs with qcode param and its
            temporary value. eg [(qb1.acq_shots, 10000),(MC.soft_avg, 1)]
        exp_metadata:
        upload:
        analyze:

    Returns:

    """
    if sequence is None and sequence_function is None:
        raise ValueError("Either Sequence or sequence name must be given.")

    MC = qubits[0].instr_mc.get_instr()

    # combine preparation dictionaries
    qb_names = [qb.name for qb in qubits]
    prep_params = \
        get_multi_qubit_prep_params([qb.preparation_params() for qb in qubits])

    # sequence
    if sequence is not None:
        if sweep_points is None:
            raise ValueError("Sweep points must be specified if sequence object"
                             "is given")
    else:
        if sequence_args is None:
            sequence_args = {}
        sequence, sweep_points = sequence_function(**sequence_args)

    # create sweep points
    if df_kwargs is None:
        df_kwargs = {}
    df = get_multiplexed_readout_detector_functions(qubits, **df_kwargs)[
        detector_function]

    for qb in qubits:
        qb.prepare(drive=drive)

    MC.set_sweep_function(sweep_function(sequence=sequence, upload=upload))
    MC.set_sweep_points(sweep_points)
    MC.set_detector_function(df)

    if label is None:
        label = f'{sequence.name}_{",".join(qb_names)}'

    if exp_metadata is None:
        exp_metadata = {}

    exp_metadata.update({'preparation_params': prep_params,
                    # 'sweep_points': ,
                    })
    if len(temporary_values) > 0:
        with temporary_value(*temporary_values):
            MC.run(name=label, exp_metadata=exp_metadata)
    else:
        MC.run(name=label, exp_metadata=exp_metadata)

    if analyze:
        return ma.MeasurementAnalysis()

def measure_parity_correction(qb0, qb1, qb2, feedback_delay, f_LO,
                              CZ_pulses, nreps=1, parity_op='ZZ',
                              upload=True, MC=None, prep_sequence=None,
                              nr_dd_pulses=0, dd_scheme=None,
                              nr_shots=5000, nr_parity_measurements=1,
                              tomography_basis=tomo.DEFAULT_BASIS_ROTS,
                              reset=True, preselection=False, ro_spacing=1e-6,
                              skip_n_initial_parity_checks=0, skip_elem='RO',
                              add_channels=None):
    """
    Important things to check when running the experiment:
        Is the readout separation commensurate with 225 MHz?

    Args:
        parity_op: 'ZZ', 'XX', 'XX,ZZ' or 'ZZ,XX' specifies the type of parity
                   measurement
    """
    exp_metadata = {'feedback_delay': feedback_delay,
                    'CZ_pulses': CZ_pulses,
                    'nr_parity_measurements': nr_parity_measurements,
                    'ro_spacing': ro_spacing,
                    'nr_dd_pulses': nr_dd_pulses,
                    'dd_scheme': dd_scheme,
                    'parity_op': parity_op,
                    'prep_sequence': prep_sequence,
                    'skip_n_initial_parity_checks':
                        skip_n_initial_parity_checks,
                    'skip_elem': skip_elem}

    if reset == 'simple':
        nr_parity_measurements = 1

    nr_ancilla_readouts = nr_parity_measurements
    if skip_elem == 'RO':
        nr_ancilla_readouts -= skip_n_initial_parity_checks
    if preselection:
        if prep_sequence == 'mixed':
            multiplexed_pulse([(qb0, qb1, qb2), (qb0, qb2)] +
                              [(qb1,)] * nr_ancilla_readouts +
                              [(qb0, qb1, qb2)], f_LO)
        else:
            multiplexed_pulse([(qb0, qb1, qb2)] +
                              [(qb1,)] * nr_ancilla_readouts +
                              [(qb0, qb1, qb2)], f_LO)
    else:
        if prep_sequence == 'mixed':
            multiplexed_pulse([(qb0, qb2)] +
                              [(qb1,)] * nr_ancilla_readouts +
                              [(qb0, qb1, qb2)], f_LO)
        else:
            multiplexed_pulse([(qb1,)] * nr_ancilla_readouts +
                              [(qb0, qb1, qb2)], f_LO)

    qubits = [qb0, qb1, qb2]
    for qb in qubits:
        if MC is None:
            MC = qb.MC
        else:
            break

    for qb in qubits:
        qb.prepare_for_timedomain(multiplexed=True)

    sf = awg_swf2.parity_correction(
        qb0.name, qb1.name, qb2.name,
        operation_dict=get_operation_dict(qubits), CZ_pulses=CZ_pulses,
        feedback_delay=feedback_delay, prep_sequence=prep_sequence,
        reset=reset, nr_parity_measurements=nr_parity_measurements,
        parity_op=parity_op,
        tomography_basis=tomography_basis,
        preselection=preselection,
        ro_spacing=ro_spacing,
        dd_scheme=dd_scheme,
        nr_dd_pulses=nr_dd_pulses,
        skip_n_initial_parity_checks=skip_n_initial_parity_checks,
        skip_elem=skip_elem,
        upload=upload, verbose=False)

    nr_readouts = 1 + nr_ancilla_readouts + (1 if preselection else 0) \
                  + (1 if prep_sequence == 'mixed' else 0)
    nr_readouts *= len(tomography_basis) ** 2

    nr_shots *= nr_readouts
    df = get_multiplexed_readout_detector_functions(
        qubits, nr_shots=nr_shots, add_channels=add_channels)['int_log_det']

    MC.set_sweep_function(sf)
    MC.set_sweep_points(np.arange(nr_shots))
    MC.set_sweep_function_2D(swf.Delayed_None_Sweep(mode='set_delay', delay=5))
    MC.set_sweep_points_2D(np.arange(nreps))
    MC.set_detector_function(df)

    if skip_n_initial_parity_checks == 0:
        skip_str = ''
    else:
        skip_str = 'skip' + str(skip_n_initial_parity_checks)
        skip_str += skip_elem.replace(' ', '')

    MC.run_2D(name='two_qubit_parity_{}_x{}{}{}{}-{}'.format(
        parity_op, nr_parity_measurements, skip_str,
        prep_sequence if prep_sequence == 'mixed' else '',
        '' if reset else '_noreset', '_'.join([qb.name for qb in qubits])),
        exp_metadata=exp_metadata)

def measure_parity_single_round(dev, ancilla_qubit, data_qubits, CZ_map,
                                preps=None, upload=True, prep_params=None, 
                                cal_points=None, analyze=True,
                                exp_metadata=None, label=None, 
                                detector='int_avg_det'):
    """

    :param ancilla_qubit:
    :param data_qubits:
    :param CZ_map: example:
        {'CZ qb1 qb2': ['Y90 qb1', 'CX qb1 qb2', 'mY90 qb1'],
         'CZ qb3 qb4': ['CZ qb4 qb3']}
    :param preps:
    :param upload:
    :param prep_params:
    :param cal_points:
    :param analyze:
    :param exp_metadata:
    :param label:
    :param detector:
    :return:
    """

    qubits = [ancilla_qubit] + data_qubits
    qb_names = [qb.name for qb in qubits]
    for qb in qubits:
        qb.prepare(drive='timedomain')
    
    if label is None:
        label = 'Parity-1-round_'+'-'.join([qb.name for qb in qubits])
    
    if prep_params is None:
        prep_params = get_multi_qubit_prep_params(
            [qb.preparation_params() for qb in qubits])

    if cal_points is None:
        cal_points = CalibrationPoints.multi_qubit(qb_names, 'ge')

    if preps is None:
        preps = [''.join(s) 
            for s in itertools.product(*len(data_qubits)*['ge'])]

    MC = ancilla_qubit.instr_mc.get_instr()

    seq, sweep_points = mqs.parity_single_round_seq(
            ancilla_qubit.name, [qb.name for qb in data_qubits], CZ_map,
            preps=preps, cal_points=cal_points, prep_params=prep_params,
            operation_dict=dev.get_operation_dict(), upload=False)

    MC.set_sweep_function(awg_swf.SegmentHardSweep(
            sequence=seq, upload=upload, parameter_name='Preparation'))
    MC.set_sweep_points(sweep_points)

    MC.set_detector_function(
        get_multiplexed_readout_detector_functions(
            qubits, 
            nr_averages=ancilla_qubit.acq_averages(), 
            nr_shots=ancilla_qubit.acq_shots(),
        )[detector])
    if exp_metadata is None:
        exp_metadata = {}
    exp_metadata.update(
        {'sweep_name': 'Preparation',
         'preparations': preps,
         'cal_points': repr(cal_points),
         'rotate': True,
         'cal_states_rotations':
             {qbn: {'g': 0, 'e': 1} for qbn in qb_names},
         'data_to_fit': {qbn: 'pe' for qbn in qb_names},
         'preparation_params': prep_params,
         'hard_sweep_params': {'preps': {'values': np.arange(0, len(preps)),
                                         'unit': ''}}
        })

    MC.run(label, exp_metadata=exp_metadata)

    if analyze:
        channel_map = {
            qb.name: qb.int_log_det.value_names[0] + ' ' + qb.instr_uhf() for qb in
            qubits}
        tda.MultiQubit_TimeDomain_Analysis(qb_names=qb_names, options_dict=dict(
                channel_map=channel_map
            ))


def measure_parity_single_round_phases(ancilla_qubit, data_qubits, CZ_map,
                                       phases = np.linspace(0,2*np.pi,7),
                                       prep_anc='g', upload=True,
                                       prep_params=None,
                                       cal_points=None, analyze=True,
                                       exp_metadata=None, label=None,
                                       detector='int_avg_det'):
    """

    :param ancilla_qubit:
    :param data_qubits:
    :param CZ_map: example:
        {'CZ qb1 qb2': ['Y90 qb1', 'CX qb1 qb2', 'mY90 qb1'],
         'CZ qb3 qb4': ['CZ qb4 qb3']}
    :param preps:
    :param upload:
    :param prep_params:
    :param cal_points:
    :param analyze:
    :param exp_metadata:
    :param label:
    :param detector:
    :return:
    """

    qubits = [ancilla_qubit] + data_qubits
    qb_names = [qb.name for qb in qubits]
    for qb in qubits:
        qb.prepare(drive='timedomain')

    if label is None:
        label = 'Parity-1-round_phases_' + '-'.join([qb.name for qb in qubits])

    if prep_params is None:
        prep_params = get_multi_qubit_prep_params(
            [qb.preparation_params() for qb in qubits])

    if cal_points is None:
        cal_points = CalibrationPoints.multi_qubit(qb_names, 'ge')

    MC = ancilla_qubit.instr_mc.get_instr()

    seq, sweep_points = mqs.parity_single_round__phases_seq(
        ancilla_qubit.name, [qb.name for qb in data_qubits], CZ_map,
        phases=phases,
        prep_anc=prep_anc, cal_points=cal_points, prep_params=prep_params,
        operation_dict=get_operation_dict(qubits), upload=False)

    MC.set_sweep_function(awg_swf.SegmentHardSweep(
        sequence=seq, upload=upload, parameter_name='Preparation'))
    MC.set_sweep_points(sweep_points)

    MC.set_detector_function(
        get_multiplexed_readout_detector_functions(
            qubits,
            nr_averages=ancilla_qubit.acq_averages(),
            nr_shots=ancilla_qubit.acq_shots(),
        )[detector])
    if exp_metadata is None:
        exp_metadata = {}
    exp_metadata.update(
        {'sweep_name': 'Phases',
         'preparations': phases,
         'cal_points': repr(cal_points),
         'rotate': True,
         'cal_states_rotations':
             {qbn: {'g': 0, 'e': 1} for qbn in qb_names},
         'data_to_fit': {qbn: 'pe' for qbn in qb_names},
         'preparation_params': prep_params,
         'hard_sweep_params': {'phases': {'values': phases,
                                         'unit': 'rad'}}
         })

    MC.run(label, exp_metadata=exp_metadata)

    if analyze:
        channel_map = {
            qb.name: qb.int_log_det.value_names[0] + ' ' + qb.instr_uhf() for qb in
            qubits}
        tda.MultiQubit_TimeDomain_Analysis(qb_names=qb_names, options_dict=dict(
            channel_map=channel_map
        ))


def measure_tomography(dev, qubits, prep_sequence, state_name,
                       rots_basis=tomo.DEFAULT_BASIS_ROTS,
                       use_cal_points=True,
                       preselection=True,
                       rho_target=None,
                       shots=4096,
                       ro_spacing=1e-6,
                       thresholded=False,
                       liveplot=True,
                       nreps=1, run=True,
                       operation_dict=None,
                       upload=True):
    exp_metadata = {}

    MC = dev.instr_mc.get_instr()

    qubits = [dev.get_qb(qb) if isinstance(qb, str) else qb for qb in qubits]

    for qb in qubits:
        qb.prepare(drive='timedomain')

    if operation_dict is None:
        operation_dict = dev.get_operation_dict()

    qubit_names = [qb.name for qb in qubits]
    if preselection:
        label = '{}_tomography_ssro_preselection_{}'.format(state_name, '-'.join(
            [qb.name for qb in qubits]))
    else:
        label = '{}_tomography_ssro_{}'.format(state_name, '-'.join(
            [qb.name for qb in qubits]))

    seq_tomo, seg_list_tomo = mqs.n_qubit_tomo_seq(
        qubit_names, operation_dict, prep_sequence=prep_sequence,
        rots_basis=rots_basis, return_seq=True, upload=False,
        preselection=preselection, ro_spacing=ro_spacing)
    seg_list = seg_list_tomo

    if use_cal_points:
        seq_cal, seg_list_cal = mqs.n_qubit_ref_all_seq(
            qubit_names, operation_dict, return_seq=True, upload=False,
            preselection=preselection, ro_spacing=ro_spacing)
        seg_list += seg_list_cal

    seq = sequence.Sequence(label)
    for seg in seg_list:
        seq.add(seg)

    # reuse sequencer memory by repeating readout pattern
    for qbn in qubit_names:
        seq.repeat_ro(f"RO {qbn}", operation_dict)

    n_segments = seq.n_acq_elements()
    sf = awg_swf2.n_qubit_seq_sweep(seq_len=n_segments)
    if shots > 1048576:
        shots = 1048576 - 1048576 % n_segments
    if thresholded:
        df = get_multiplexed_readout_detector_functions(
            qubits, nr_shots=shots)['dig_log_det']
    else:
        df = get_multiplexed_readout_detector_functions(
            qubits, nr_shots=shots)['int_log_det']

    # get channel map
    channel_map = get_meas_obj_value_names_map(qubits, df)
    # the above function returns channels in a list, but the state tomo analysis
    # expects a single string as values, not list
    for qb in qubits:
        if len(channel_map[qb.name]) == 1:
            channel_map[qb.name] = channel_map[qb.name][0]

    # todo Calibration point description code should be a reusable function
    #   but where?
    if use_cal_points:
        # calibration definition for all combinations
        cal_defs = []
        for i, name in enumerate(itertools.product("ge", repeat=len(qubits))):
            cal_defs.append({})
            for qb in qubits:
                if preselection:
                    cal_defs[i][channel_map[qb.name]] = \
                        [2 * len(seg_list) + 2 * i + 1]
                else:
                    cal_defs[i][channel_map[qb.name]] = \
                        [len(seg_list) + i]
    else:
        cal_defs = None

    exp_metadata["n_segments"] = n_segments
    exp_metadata["rots_basis"] = rots_basis
    if rho_target is not None:
        exp_metadata["rho_target"] = rho_target
    exp_metadata["cal_points"] = cal_defs
    exp_metadata["channel_map"] = channel_map
    exp_metadata["use_preselection"] = preselection

    if upload:
        ps.Pulsar.get_instance().program_awgs(seq)

    MC.live_plot_enabled(liveplot)
    MC.soft_avg(1)
    MC.set_sweep_function(sf)
    MC.set_sweep_points(np.arange(n_segments))
    MC.set_sweep_function_2D(swf.None_Sweep())
    MC.set_sweep_points_2D(np.arange(nreps))
    MC.set_detector_function(df)
    if run:
        MC.run_2D(label, exp_metadata=exp_metadata)


def measure_two_qubit_randomized_benchmarking(
        dev, qb1, qb2, cliffords,
        nr_seeds, cz_pulse_name, cl_seq=None,
        character_rb=False, net_clifford=0,
        clifford_decomposition_name='HZ', interleaved_gate=None,
        n_cal_points_per_state=2, cal_states=tuple(),
        label=None, prep_params=None, upload=True, analyze_RB=True,
        classified=True, correlated=True, thresholded=True,
        averaged=True, sampling_seeds=None, **kw):

    # check whether qubits are connected
    dev.check_connection(qb1, qb2)

    if isinstance(qb1, str):
        qb1 = dev.get_qb(qb1)
    if isinstance(qb2, str):
        qb2 = dev.get_qb(qb2)

    qb1n = qb1.name
    qb2n = qb2.name
    qubits = [qb1, qb2]

    if label is None:
        if interleaved_gate is None:
            label = 'RB_{}_{}_seeds_{}_cliffords_{}{}'.format(
                clifford_decomposition_name, nr_seeds, cliffords[-1],
                qb1n, qb2n)
        else:
            label = 'IRB_{}_{}_{}_seeds_{}_cliffords_{}{}'.format(
                interleaved_gate, clifford_decomposition_name, nr_seeds,
                cliffords[-1], qb1n, qb2n)

    MC = dev.instr_mc.get_instr()

    for qb in qubits:
        qb.prepare(drive='timedomain')

    if prep_params is None:
        prep_params = dev.get_prep_params([qb1, qb2])

    cal_states = CalibrationPoints.guess_cal_states(cal_states)
    cp = CalibrationPoints.multi_qubit([qb1n, qb2n], cal_states,
                                       n_per_state=n_cal_points_per_state)
    if sampling_seeds is None:
        sampling_seeds = np.random.randint(0, 1e8, nr_seeds)
    operation_dict = dev.get_operation_dict()
    sequences, hard_sweep_points, soft_sweep_points = \
        mqs.two_qubit_randomized_benchmarking_seqs(
            qb1n=qb1n, qb2n=qb2n, operation_dict=operation_dict,
            cliffords=cliffords, nr_seeds=np.arange(nr_seeds),
            max_clifford_idx=24 ** 2 if character_rb else 11520,
            cz_pulse_name=cz_pulse_name + f' {qb1n} {qb2n}',
            net_clifford=net_clifford, interleaved_gate=interleaved_gate,
            clifford_decomposition_name=clifford_decomposition_name,
            upload=False, cal_points=cp, prep_params=prep_params,
            cl_sequence=cl_seq, sampling_seeds=sampling_seeds)

    hard_sweep_func = awg_swf.SegmentHardSweep(
        sequence=sequences[0], upload=upload,
        parameter_name='Nr. Cliffords', unit='')
    MC.set_sweep_function(hard_sweep_func)
    MC.set_sweep_points(hard_sweep_points)

    MC.set_sweep_function_2D(awg_swf.SegmentSoftSweep(
        hard_sweep_func, sequences, 'Nr. Seeds', ''))
    MC.set_sweep_points_2D(soft_sweep_points)
    det_get_values_kws = {'classified': classified,
                          'correlated': correlated,
                          'thresholded': thresholded,
                          'averaged': averaged}
    if classified:
        det_type = 'int_avg_classif_det'
        nr_shots = max(qb.acq_averages() for qb in qubits)
    else:
        det_type = 'int_log_det'
        nr_shots = max(qb.acq_shots() for qb in qubits)
    det_func = get_multiplexed_readout_detector_functions(
        qubits, nr_averages=max(qb.acq_averages() for qb in qubits),
        nr_shots=nr_shots, det_get_values_kws=det_get_values_kws)[det_type]
    MC.set_detector_function(det_func)

    # create sweep points
    sp = SweepPoints('nr_seeds', np.arange(nr_seeds), '', 'Nr. Seeds')
    sp.add_sweep_dimension()
    sp.add_sweep_parameter('cliffords', cliffords, '',
                           'Number of applied Cliffords, $m$')

    # create analysis pipeline object
    meas_obj_value_names_map = get_meas_obj_value_names_map(qubits, det_func)
    mobj_names = list(meas_obj_value_names_map)
    pp = ProcessingPipeline()
    pp.add_node('average_data', keys_in='raw',
                shape=(len(cliffords), nr_seeds), meas_obj_names=mobj_names)
    pp.add_node('get_std_deviation', keys_in='raw',
                shape=(len(cliffords), nr_seeds), meas_obj_names=mobj_names)
    pp.add_node('rb_analysis', keys_in='previous average_data',
                keys_in_std='previous get_std_deviation', keys_out=None,
                meas_obj_names=mobj_names, plot_T1_lim=False, d=4)

    # create experimental metadata
    exp_metadata = {'preparation_params': prep_params,
                    'cal_points': repr(cp),
                    'sweep_points': sp,
                    'character_rb': character_rb,
                    'interleaved_gate': interleaved_gate,
                    'sampling_seeds': sampling_seeds,
                    'net_clifford': net_clifford,
                    'gate_decomposition': clifford_decomposition_name,
                    'meas_obj_sweep_points_map':
                        {qbn: ['nr_seeds', 'cliffords'] for qbn in mobj_names},
                    'meas_obj_value_names_map': meas_obj_value_names_map,
                    'processing_pipeline': pp}
    MC.run_2D(name=label, exp_metadata=exp_metadata)

    if analyze_RB:
        pla.process_pipeline(pla.extract_data_hdf(**kw), **kw)


def measure_n_qubit_simultaneous_randomized_benchmarking(
        qubits, f_LO,
        nr_cliffords=None, nr_seeds=50,
        gate_decomp='HZ', interleaved_gate=None,
        cal_points=False, nr_averages=None,
        thresholded=True,
        experiment_channels=None,
        soft_avgs=1, analyze_RB=True,
        MC=None, UHFQC=None, pulsar=None,
        label=None, verbose=False, run=True):
    '''
    Performs a simultaneous randomized benchmarking experiment on n qubits.
    type(nr_cliffords) == array
    type(nr_seeds) == int

    Args:
        qubits (list): list of qubit objects to perfomr RB on
        f_LO (float): readout LO frequency
        nr_cliffords (numpy.ndarray): numpy.arange(max_nr_cliffords), where
            max_nr_cliffords is the number of Cliffords in the longest seqeunce
            in the RB experiment
        nr_seeds (int): the number of times to repeat each Clifford sequence of
            length nr_cliffords[i]
        gate_decomposition (str): 'HZ' or 'XY'
        interleaved_gate (str): used for regular single qubit Clifford IRB
            string referring to one of the gates in the single qubit
            Clifford group
        thresholded (bool): whether to use the thresholding feature
            of the UHFQC
        experiment_channels (list or tuple): all the qb UHFQC RO channels used
            in the experiment. Not always just the RO channels for the qubits
            passed in to this function. The user might be running an n qubit
            experiment but is now only measuring a subset of them. This function
            should not use the channels for the unused qubits as correlation
            channels because this will change the settings of that channel.
        soft_avgs (int): number of soft averages to use
        MC: MeasurementControl object
        UHFQC: UHFQC object
        pulsar: pulsar object or AWG object
        label (str): measurement label
        verbose (bool): print runtime info
    '''

    if nr_cliffords is None:
        raise ValueError("Unspecified nr_cliffords.")
    if UHFQC is None:
        UHFQC = qubits[0].UHFQC
        log.warning("Unspecified UHFQC instrument. Using qubits[0].UHFQC.")
    if pulsar is None:
        pulsar = qubits[0].AWG
        log.warning("Unspecified pulsar instrument. Using qubits[0].AWG.")
    if MC is None:
        MC = qubits[0].MC
        log.warning("Unspecified MC object. Using qubits[0].MC.")
    if experiment_channels is None:
        experiment_channels = []
        for qb in qubits:
            experiment_channels += [qb.RO_acq_weight_function_I()]
        log.warning('experiment_channels is None. Using only the channels '
                    'in the qubits RO_acq_weight_function_I parameters.')
    if label is None:
        label = 'SRB_{}_{}_seeds_{}_cliffords_qubits{}'.format(
            gate_decomp, nr_seeds, nr_cliffords[-1] if
            hasattr(nr_cliffords, '__iter__') else nr_cliffords,
            ''.join([qb.name[-1] for qb in qubits]))

    key = 'int'
    if thresholded:
        key = 'dig'
        log.warning('Make sure you have set them!.')
        label += '_thresh'

    if nr_averages is None:
        nr_averages = max(qb.RO_acq_averages() for qb in qubits)
    operation_dict = get_operation_dict(qubits)
    qubit_names_list = [qb.name for qb in qubits]
    for qb in qubits:
        qb.prepare_for_timedomain(multiplexed=True)
    multiplexed_pulse(qubits, f_LO, upload=True)

    if len(qubits) == 2:
        if not hasattr(nr_cliffords, '__iter__'):
            raise ValueError('For a two qubit experiment, nr_cliffords must '
                             'be an array of sequence lengths.')

        correlations = [(qubits[0].RO_acq_weight_function_I(),
                         qubits[1].RO_acq_weight_function_I())]
        det_func = get_multiplexed_readout_detector_functions(
            qubits, nr_averages=nr_averages, used_channels=experiment_channels,
            correlations=correlations)[key + '_corr_det']
        hard_sweep_points = np.arange(nr_seeds)
        hard_sweep_func = \
            awg_swf2.n_qubit_Simultaneous_RB_fixed_length(
                qubit_names_list=qubit_names_list,
                operation_dict=operation_dict,
                nr_cliffords_value=nr_cliffords[0],
                nr_seeds_array=np.arange(nr_seeds),
                # clifford_sequence_list=clifford_sequence_list,
                upload=False,
                gate_decomposition=gate_decomp,
                interleaved_gate=interleaved_gate,
                verbose=verbose, cal_points=cal_points)
        soft_sweep_points = nr_cliffords
        soft_sweep_func = \
            awg_swf2.n_qubit_Simultaneous_RB_sequence_lengths(
                n_qubit_RB_sweepfunction=hard_sweep_func)

    else:
        nr_shots = nr_averages * nr_seeds
        det_func = get_multiplexed_readout_detector_functions(
            qubits, nr_shots=nr_shots)[key + '_log_det']

        hard_sweep_points = np.tile(np.arange(nr_seeds), nr_averages)
        # hard_sweep_points = np.arange(nr_shots)
        hard_sweep_func = \
            awg_swf2.n_qubit_Simultaneous_RB_fixed_length(
                qubit_names_list=qubit_names_list,
                operation_dict=operation_dict,
                nr_cliffords_value=nr_cliffords[0],
                nr_seeds_array=np.arange(nr_seeds),
                # clifford_sequence_list=clifford_sequence_list,
                upload=False,
                gate_decomposition=gate_decomp,
                interleaved_gate=interleaved_gate,
                verbose=verbose, cal_points=cal_points)
        soft_sweep_points = nr_cliffords
        soft_sweep_func = \
            awg_swf2.n_qubit_Simultaneous_RB_sequence_lengths(
                n_qubit_RB_sweepfunction=hard_sweep_func)

    if cal_points:
        step = np.abs(hard_sweep_points[-1] - hard_sweep_points[-2])
        hard_sweep_points_to_use = np.concatenate(
            [hard_sweep_points,
             [hard_sweep_points[-1] + step, hard_sweep_points[-1] + 2 * step]])
    else:
        hard_sweep_points_to_use = hard_sweep_points

    MC.soft_avg(soft_avgs)
    MC.set_sweep_function(hard_sweep_func)
    MC.set_sweep_points(hard_sweep_points_to_use)

    MC.set_sweep_function_2D(soft_sweep_func)
    MC.set_sweep_points_2D(soft_sweep_points)

    MC.set_detector_function(det_func)
    if run:
        MC.run_2D(label)

    if len(qubits) == 2:
        ma.MeasurementAnalysis(label=label, TwoD=True, close_file=True)

        if analyze_RB:
            rbma.Simultaneous_RB_Analysis(
                qb_names=[qb.name for qb in qubits],
                use_latest_data=True,
                gate_decomp=gate_decomp,
                add_correction=True)

    return MC


def cphase_gate_tuneup_predictive(qbc, qbt, qbr, initial_values: list,
                                  std_deviations: list = [20e-9, 0.02],
                                  phases=None, MC=None,
                                  estimator='GRNN_neupy',
                                  hyper_parameter_dict: dict = None,
                                  sampling_numbers: list = [70, 30],
                                  max_measurements=2,
                                  tol=[0.016, 0.05],
                                  timestamps: list = None,
                                  update=False, full_output=True,
                                  fine_tune=True, fine_tune_minmax=None):
    '''
    Args:
        qb_control (QuDev_Transmon): control qubit (with flux pulses)
        qb_target (QuDev_Transmon): target qubit
        phases (numpy array): phases used in the Ramsey measurement
        timestamps (list): measurement history. Enables collecting
                           datapoints from existing measurements and add them
                           to the training set. If there are existing timestamps,
                           cphases and population losses will be extracted from
                           all timestamps in the list. It will be optimized for
                           the combined data then and a cphase measurement will
                           be run with the optimal parameters. Possibly more data
                           will be taken after the first optimization round.
    Returns:
        pulse_length_best_value, pulse_amplitude_best_value

    '''
    ############## CHECKING INPUT #######################
    if not update:
        log.warning("Does not automatically update the CZ pulse length "
                    "and amplitude. "
                    "Set update=True if you want this!")
    if not (isinstance(sampling_numbers, list) or
            isinstance(sampling_numbers, np.ndarray)):
        sampling_numbers = [sampling_numbers]
    if max_measurements != len(sampling_numbers):
        log.warning('Did not provide sampling number for each iteration '
                    'step! Additional iterations will be carried out with the'
                    'last value in sampling numbers ')
    if len(initial_values) != 2:
        logging.error('Incorrect number of input mean values for Gaussian '
                      'sampling provided!')
    if len(std_deviations) != 2:
        logging.error('Incorrect number of standard deviations for Gaussian '
                      'sampling provided!')
    if hyper_parameter_dict is None:
        log.warning('\n No hyperparameters passed to predictive mixer '
                    'calibration routine. Default values for the estimator'
                    'will be used!\n')

        hyper_parameter_dict = {'cv_n_fold': 10,
                                'std_scaling': [0.4, 0.4]}

    if phases is None:
        phases = np.linspace(0, 2 * np.pi, 16, endpoint=False)
    phases = np.concatenate((phases, phases))

    if MC is None:
        MC = qbc.MC

    if not isinstance(timestamps, list):
        if timestamps is None:
            timestamps = []
        else:
            timestamps = [timestamps]
    timestamps_iter = copy.deepcopy(timestamps)
    target_value_names = [r"$|\phi_c/\pi - 1| [a.u]$", 'Population Loss [%]']
    std_factor = 0.2

    ################## START ROUTINE ######################

    pulse_length_best = initial_values[0]
    pulse_amplitude_best = initial_values[1]
    std_length = std_deviations[0]
    std_amp = std_deviations[1]
    iteration = 0

    cphase_testing_agent = Averaged_Cphase_Measurement(qbc, qbt, qbr, 32, MC,
                                                       n_average=5, tol=tol)

    while not cphase_testing_agent.converged:
        training_grid = None
        target_values = None

        for i, t in enumerate(timestamps_iter):

            flux_pulse_ma = ma.Fluxpulse_Ramsey_2D_Analysis_Predictive(
                timestamp=t,
                label='CPhase_measurement_{}_{}'.format(qbc.name, qbt.name),
                qb_name=qbc.name, cal_points=False, plot=False,
                save_plot=False,
                reference_measurements=True, only_cos_fits=True)

            cphases = flux_pulse_ma.cphases
            population_losses = flux_pulse_ma.population_losses

            target_phases = np.abs(np.abs(cphases / np.pi) - 1.)
            target_pops = np.abs(population_losses)

            new_train_values = np.array([flux_pulse_ma.sweep_points_2D[0][::2],
                                         flux_pulse_ma.sweep_points_2D[1][::2]]).T
            new_target_values = np.array([target_phases, target_pops]).T
            training_grid, target_values = generate_new_training_set(
                new_train_values,
                new_target_values,
                training_grid=training_grid,
                target_values=target_values)

            if iteration == 0:
                log.info('Added {} training samples from timestamp {}!' \
                      .format(np.shape(new_train_values)[0], t))

        data_size = 0 if training_grid is None else np.shape(training_grid)[0]

        # if not (iteration == 0 and timestamps_iter):
        log.info('\n{} samples before Iteration {}'.format(data_size,
                                                        iteration))
        if iteration >= len(sampling_numbers):
            sampling_number = sampling_numbers[-1]
        else:
            sampling_number = sampling_numbers[iteration]
        if iteration > 0:
            std_length *= std_factor  # rescale std deviations for next round
            std_amp *= std_factor

        new_flux_lengths = np.random.normal(pulse_length_best,
                                            std_length,
                                            sampling_number)
        new_flux_lengths = np.abs(new_flux_lengths)
        new_flux_amps = np.random.normal(pulse_amplitude_best,
                                         std_amp,
                                         sampling_number)
        log.info('measuring {} samples in iteration {} \n'. \
              format(sampling_number, iteration))

        cphases, population_losses, flux_pulse_ma = \
            measure_cphase(qbc, qbt, qbr,
                           new_flux_lengths, new_flux_amps,
                           phases=phases,
                           plot=False,
                           MC=MC)

        target_phases = np.abs(np.abs(cphases / np.pi) - 1.)
        target_pops = np.abs(population_losses)
        new_train_values = np.array([flux_pulse_ma.sweep_points_2D[0][::2],
                                     flux_pulse_ma.sweep_points_2D[1][::2]]).T
        new_target_values = np.array([target_phases, target_pops]).T

        training_grid, target_values = generate_new_training_set(
            new_train_values,
            new_target_values,
            training_grid=training_grid,
            target_values=target_values)
        new_timestamp = flux_pulse_ma.timestamp_string

        # train and test
        target_norm = np.sqrt(target_values[:, 0] ** 2 + target_values[:, 1] ** 2)
        min_ind = np.argmin(target_norm)
        x_init = [training_grid[min_ind, 0], training_grid[min_ind, 1]]
        a_pred = ma.OptimizationAnalysis_Predictive2D(training_grid,
                                                      target_values,
                                                      flux_pulse_ma,
                                                      x_init=x_init,
                                                      estimator=estimator,
                                                      hyper_parameter_dict=hyper_parameter_dict,
                                                      target_value_names=target_value_names)
        pulse_length_best = a_pred.optimization_result[0]
        pulse_amplitude_best = a_pred.optimization_result[1]
        cphase_testing_agent.lengths_opt.append(pulse_length_best)
        cphase_testing_agent.amps_opt.append(pulse_amplitude_best)

        # Get cphase with optimized values
        cphase_opt, population_loss_opt = cphase_testing_agent. \
            yield_new_measurement()

        if fine_tune:
            log.info('optimized flux parameters good enough for finetuning.\n'
                  'Finetuning amplitude with 6 values at fixed flux length!')
            if fine_tune_minmax is None:
                lower_amp = pulse_amplitude_best - std_amp
                higher_amp = pulse_amplitude_best + std_amp
            else:
                lower_amp = pulse_amplitude_best - fine_tune_minmax
                higher_amp = pulse_amplitude_best + fine_tune_minmax

            finetune_amps = np.linspace(lower_amp, higher_amp, 6)
            pulse_amplitude_best = cphase_finetune_parameters(
                qbc, qbt, qbr,
                pulse_length_best,
                finetune_amps, phases, MC)
            cphase_testing_agent.lengths_opt.append(pulse_length_best)
            cphase_testing_agent.amps_opt.append(pulse_amplitude_best)
            cphase_testing_agent.yield_new_measurement()

        # check success of iteration step
        if cphase_testing_agent.converged:
            log.info('Cphase optimization converged in iteration {}.'. \
                  format(iteration))

        elif iteration + 1 >= max_measurements:
            cphase_testing_agent.converged = True
            log.warning('\n maximum iterations exceeded without hitting'
                        ' specified tolerance levels for optimization!\n')
        else:
            log.info('Iteration {} finished. Not converged with cphase {}*pi and '
                  'population recovery {} %' \
                  .format(iteration, cphase_testing_agent.cphases[-1],
                          np.abs(1. - cphase_testing_agent.pop_losses[-1]) * 100))

            log.info('Running Iteration {} of {} ...'.format(iteration + 1,
                                                          max_measurements))

        if len(cphase_testing_agent.cphases) >= 2:
            cphases1 = cphase_testing_agent.cphases[-1]
            cphases2 = cphase_testing_agent.cphases[-2]
            if cphases1 > cphases2:
                std_factor = 1.5

        if new_timestamp is not None:
            timestamps_iter.append(new_timestamp)
        iteration += 1

    cphase_opt = cphase_testing_agent.cphases[-1]
    population_recovery_opt = np.abs(
        1. - cphase_testing_agent.pop_losses[-1]) * 100
    pulse_length_best = cphase_testing_agent.lengths_opt[-1]
    pulse_amplitude_best = cphase_testing_agent.amps_opt[-1]
    std_cphase = cphase_testing_agent.cphase_std

    log.info('CPhase optimization finished with optimal values: \n',
          'Controlled Phase QBc={} Qb Target={}: '.format(qbc.name, qbt.name),
          cphase_opt, r" ($ \pm $", std_cphase, ' )', r"$\pi$", '\n',
          'Population Recovery |e> Qb Target: {}% \n' \
          .format(population_recovery_opt),
          '@ flux pulse Paramters: \n',
          'Pulse Length: {:0.1f} ns \n'.format(pulse_length_best * 1e9),
          'Pulse Ampllitude: {:0.4f} V \n'.format(pulse_amplitude_best))
    if update:
        qbc.set('CZ_{}_amp'.format(qbt.name), pulse_amplitude_best)
        qbc.set('CZ_{}_length'.format(qbt.name), pulse_length_best)
    if full_output:
        return pulse_length_best, pulse_amplitude_best, \
               [population_recovery_opt, cphase_opt], [std_cphase]
    else:
        return pulse_length_best, pulse_amplitude_best


def cphase_finetune_parameters(qbc, qbt, qbr, flux_length, flux_amplitudes,
                               phases, MC, save_fig=True, show=True):
    """
    measures cphases for a single slice of chevron with fixed flux length.
    Returns the best amplitude in flux_amplitudes for a cphase of pi.
    """
    flux_lengths = len(flux_amplitudes) * [flux_length]
    cphases, population_losses, ma_ram2D = \
        measure_cphase(qbc, qbt, qbr,
                       flux_lengths,
                       flux_amplitudes,
                       phases=phases,
                       plot=True,
                       MC=MC,
                       fit_statistics=False)
    cphases %= 2 * np.pi
    fit_res = lmfit.Model(lambda x, m, b: m * np.tan(x / 2 - np.pi / 2) + b).fit(
        x=cphases, data=flux_amplitudes, m=1, b=np.mean(flux_amplitudes))
    best_amp = fit_res.model.func(np.pi, **fit_res.best_values)
    amps_model = fit_res.model.func(cphases, **fit_res.best_values)
    fig, ax = plt.subplots()
    ax.plot(cphases * 180 / np.pi, flux_amplitudes / 1e-3, 'o-')
    ax.plot(cphases * 180 / np.pi, amps_model / 1e-3, '-r')
    ax.hlines(best_amp / 1e-3, cphases[0] * 180 / np.pi, cphases[-1] * 180 / np.pi)
    ax.vlines(180, flux_amplitudes.min() / 1e-3, flux_amplitudes.max() / 1e-3)
    ax.set_ylabel('Flux pulse amplitude (mV)')
    ax.set_xlabel('Conditional phase (rad)')
    ax.set_title('CZ {}-{}'.format(qbc.name, qbt.name))

    ax.text(0.5, 0.95, 'Best amp = {:.6f} V'.format(best_amp),
            horizontalalignment='center', verticalalignment='top',
            transform=ax.transAxes)

    if save_fig:
        fig_title = 'CPhase_amp_sweep_{}_{}'.format(qbc.name, qbt.name)
        fig_title = '{}--{:%Y%m%d_%H%M%S}'.format(
            fig_title, datetime.datetime.now())
        save_folder = ma_ram2D.folder
        filename = os.path.abspath(os.path.join(save_folder, fig_title + '.png'))
        fig.savefig(filename, bbox_inches='tight')
    if show:
        plt.show()

    return best_amp


def measure_measurement_induced_dephasing(qb_dephased, qb_targeted, phases, amps,
                                          readout_separation, nr_readouts=1,
                                          label=None, n_cal_points_per_state=1,
                                          cal_states='auto', prep_params=None,
                                          exp_metadata=None, analyze=True,
                                          upload=True, **kw):
    classified = kw.get('classified', False)
    predictive_label = kw.pop('predictive_label', False)
    if prep_params is None:
        prep_params = get_multi_qubit_prep_params(
            [qb.preparation_params() for qb in qb_dephased])

    if label is None:
        label = 'measurement_induced_dephasing_x{}_{}_{}'.format(
            nr_readouts,
            ''.join([qb.name for qb in qb_dephased]),
            ''.join([qb.name for qb in qb_targeted]))

    hard_sweep_params = {
        'phase': {'unit': 'deg',
            'values': np.tile(phases, len(amps))},
        'ro_amp_scale': {'unit': 'deg',
            'values': np.repeat(amps, len(phases))}
    }

    for qb in set(qb_targeted) | set(qb_dephased):
        MC = qb.instr_mc.get_instr()
        qb.prepare(drive='timedomain')

    cal_states = CalibrationPoints.guess_cal_states(cal_states)
    cp = CalibrationPoints.multi_qubit([qb.name for qb in qb_dephased], cal_states,
                                       n_per_state=n_cal_points_per_state)

    operation_dict = get_operation_dict(list(set(qb_dephased + qb_targeted)))
    seq, sweep_points = mqs.measurement_induced_dephasing_seq(
        [qb.name for qb in qb_targeted], [qb.name for qb in qb_dephased], operation_dict,
        amps, phases, pihalf_spacing=readout_separation, prep_params=prep_params,
        cal_points=cp, upload=False, sequence_name=label)

    hard_sweep_func = awg_swf.SegmentHardSweep(
        sequence=seq, upload=upload,
        parameter_name='readout_idx', unit='')
    MC.set_sweep_function(hard_sweep_func)
    MC.set_sweep_points(sweep_points)

    det_name = 'int_avg{}_det'.format('_classif' if classified else '')
    det_func = get_multiplexed_readout_detector_functions(
        qb_dephased, nr_averages=max(qb.acq_averages() for qb in qb_dephased)
    )[det_name]
    MC.set_detector_function(det_func)

    if exp_metadata is None:
        exp_metadata = {}
    exp_metadata.update({'qb_dephased': [qb.name for qb in qb_dephased],
                         'qb_targeted': [qb.name for qb in qb_targeted],
                         'preparation_params': prep_params,
                         'cal_points': repr(cp),
                         'classified_ro': classified,
                         'rotate': len(cal_states) != 0 and not classified,
                         'data_to_fit': {qb.name: 'pe' for qb in qb_dephased},
                         'hard_sweep_params': hard_sweep_params})

    MC.run(label, exp_metadata=exp_metadata)

    tda.MeasurementInducedDephasingAnalysis(qb_names=[qb.name for qb in qb_dephased])


def measure_drive_cancellation(
        dev, driven_qubit, ramsey_qubits, sweep_points,
        phases=None, n_pulses=1, pulse='X180',
        n_cal_points_per_state=2, cal_states='auto', prep_params=None,
        exp_metadata=None, label=None, upload=True, analyze=True):
        """
        Sweep pulse cancellation parameters and measure Ramsey on qubits the
        cancellation is for.

        Args:
            dev: The Device object used for the measurement
            driven_qubit: The qubit object corresponding to the desired
                target of the pulse that is being cancelled.
            ramsey_qubits: A list of qubit objects corresponding to the
                undesired targets of the pulse that is being cancelled.
            sweep_points: A SweepPoints object that describes the pulse
                parameters to sweep. The sweep point keys should be of the form
                `qb.param`, where `qb` is the name of the qubit the cancellation
                is for and `param` is a parameter in the pulses
                cancellation_params dict. For example to sweep the amplitude of
                the cancellation pulse on qb1, you could configure the sweep
                points as `SweepPoints('qb1.amplitude', np.linspace(0, 1, 21))`.
            phases: An array of Ramsey phases in degrees.
            n_pulses: Number of pulse repetitions done between the Ramsey
                pulses. Useful for amplification of small errors. Defaults to 1.
            pulse: Operation name (without qb name) that will be done between
                the Ramsey pulses. Defaults to 'X180'.
            n_cal_points_per_state: Number of calibration measurements per
                calibration state. Defaults to 2.
            cal_states:
                List of qubit states to use for calibration. Defaults to 'auto'.
            prep_params: Perparation parameters dictionary specifying the type
                of state preparation.
            exp_metadata: A dictionary of extra metadata to save with the
                experiment.
            label: Overwrite the default measuremnt label.
            upload: Whether the experimental sequence should be uploaded.
                Defaults to true.
            analyze: Whether the analysis will be run. Defaults to True.

        """
        if phases is None:
            phases = np.linspace(0, 360, 3, endpoint=False)

        if isinstance(driven_qubit, str):
            driven_qubit = dev.get_qb(driven_qubit)
        ramsey_qubits = [dev.get_qb(qb) if isinstance(qb, str) else qb
                         for qb in ramsey_qubits]
        ramsey_qubit_names = [qb.name for qb in ramsey_qubits]

        MC = dev.instr_mc.get_instr()
        if label is None:
            label = f'drive_{driven_qubit.name}_cancel_'\
                    f'{list(sweep_points[0].keys())}'

        if prep_params is None:
            prep_params = dev.get_prep_params(ramsey_qubits)

        sweep_points.add_sweep_dimension()
        sweep_points.add_sweep_parameter('phase', phases, 'deg', 'Ramsey phase')

        if exp_metadata is None:
            exp_metadata = {}

        for qb in [driven_qubit] + ramsey_qubits:
            qb.prepare(drive='timedomain')

        cal_states = CalibrationPoints.guess_cal_states(cal_states,
                                                        for_ef=False)
        cp = CalibrationPoints.multi_qubit(
            [qb.name for qb in ramsey_qubits], cal_states,
            n_per_state=n_cal_points_per_state)
        operation_dict = dev.get_operation_dict()

        drive_op_code = pulse + ' ' + driven_qubit.name
        # We get sweep_vals for only one dimension since drive_cancellation_seq
        # turns 2D sweep points into 1D-SegmentHardSweep.
        # FIXME: in the future, this should rather be implemented via
        # sequence.compress_2D_sweep
        seq, sweep_vals = mqs.drive_cancellation_seq(
            drive_op_code, ramsey_qubit_names, operation_dict, sweep_points,
            n_pulses=n_pulses, prep_params=prep_params, cal_points=cp,
            upload=False)

        [seq.repeat_ro(f"RO {qbn}", operation_dict)
         for qbn in ramsey_qubit_names]

        sweep_func = awg_swf.SegmentHardSweep(
                sequence=seq, upload=upload,
                parameter_name='segment_index')
        MC.set_sweep_function(sweep_func)
        MC.set_sweep_points(sweep_vals)

        det_func = get_multiplexed_readout_detector_functions(
            ramsey_qubits,
            nr_averages=max([qb.acq_averages() for qb in ramsey_qubits]))\
            ['int_avg_det']
        MC.set_detector_function(det_func)

        # !!! Watch out with the call below. See docstring for this function
        # to see the assumptions it makes !!!
        meas_obj_sweep_points_map = sweep_points.get_meas_obj_sweep_points_map(
            [qb.name for qb in ramsey_qubits])
        exp_metadata.update({
            'ramsey_qubit_names': ramsey_qubit_names,
            'preparation_params': prep_params,
            'cal_points': repr(cp),
            'sweep_points': sweep_points,
            'meas_obj_sweep_points_map': meas_obj_sweep_points_map,
            'meas_obj_value_names_map':
                get_meas_obj_value_names_map(ramsey_qubits, det_func),
            'rotate': len(cp.states) != 0,
            'data_to_fit': {qbn: 'pe' for qbn in ramsey_qubit_names}
        })

        MC.run(label, exp_metadata=exp_metadata)

        if analyze:
            return tda.DriveCrosstalkCancellationAnalysis(
                qb_names=ramsey_qubit_names, options_dict={'TwoD': True})


def measure_fluxline_crosstalk(
        dev, target_qubit, crosstalk_qubits, amplitudes,
        crosstalk_qubits_amplitudes=None, phases=None,
        target_fluxpulse_length=500e-9, crosstalk_fluxpulse_length=None,
        skip_qb_freq_fits=False, n_cal_points_per_state=2,
        cal_states='auto', prep_params=None, label=None, upload=True,
        analyze=True):
    """
    Applies a flux pulse on the target qubit with various amplitudes.
<<<<<<< HEAD
    Measure the phase shift due to these pulses on the crosstalk qubit,s which
=======
    Measure the phase shift due to these pulses on the crosstalk qubits which
>>>>>>> 314acc21
    are measured in a Ramsey setting and fluxed to a more sensitive frequency.

    Args:
        dev: The Device object used for the measurement
        target_qubit: the qubit to which a fluxpulse with varying amplitude
            is applied
        crosstalk_qubits: a list of qubits to do a Ramsey on.
        amplitudes: A list of flux pulse amplitudes to apply to the target qubit
        crosstalk_qubits_amplitudes: A dictionary from crosstalk qubit names
            to flux pulse amplitudes that are applied to them to increase their
            flux sensitivity. Missing amplitudes are set to 0.
        phases: An array of Ramsey phases in degrees.
        target_fluxpulse_length: length of the flux pulse on the target qubit.
            Default: 500 ns.
        crosstalk_fluxpulse_length: length of the flux pulses on the crosstalk
            qubits. Default: target_fluxpulse_length + 50 ns.
        n_cal_points_per_state: Number of calibration measurements per
            calibration state. Defaults to 2.
        cal_states:
            List of qubit states to use for calibration. Defaults to 'auto'.
        prep_params: Perparation parameters dictionary specifying the type
            of state preparation.
        label: Overwrite the default measuremnt label.
        upload: Whether the experimental sequence should be uploaded.
            Defaults to True.
        analyze: Whether the analysis will be run. Defaults to True.

    """
    if phases is None:
        phases = np.linspace(0, 360, 3, endpoint=False)
    if crosstalk_fluxpulse_length is None:
        crosstalk_fluxpulse_length = target_fluxpulse_length + 50e-9
    if crosstalk_qubits_amplitudes is None:
        crosstalk_qubits_amplitudes = {}

    if isinstance(target_qubit, str):
        target_qubit = dev.get_qb(target_qubit)
    target_qubit_name = target_qubit.name
    crosstalk_qubits = [dev.get_qb(qb) if isinstance(qb, str) else qb
                     for qb in crosstalk_qubits]
    crosstalk_qubits_names = [qb.name for qb in crosstalk_qubits]

    MC = dev.instr_mc.get_instr()
    if label is None:
        label = f'fluxline_crosstalk_{target_qubit_name}_' + \
                ''.join(crosstalk_qubits_names)

    if prep_params is None:
        prep_params = dev.get_prep_params(crosstalk_qubits)

    sweep_points = SweepPoints('phase', phases, 'deg', 'Ramsey phase')
    sweep_points.add_sweep_dimension()
    sweep_points.add_sweep_parameter('target_amp', amplitudes, 'V',
                                     'Target qubit flux pulse amplitude')

    exp_metadata = {}

    for qb in set(crosstalk_qubits) | {target_qubit}:
        qb.prepare(drive='timedomain')

    cal_states = CalibrationPoints.guess_cal_states(cal_states,
                                                    for_ef=False)
    cp = CalibrationPoints.multi_qubit(
        [qb.name for qb in crosstalk_qubits], cal_states,
        n_per_state=n_cal_points_per_state)
    operation_dict = dev.get_operation_dict()

    # We get sweep_vals for only one dimension since drive_cancellation_seq
    # turns 2D sweep points into 1D-SegmentHardSweep.
    # FIXME: in the future, this should rather be implemented via
    # sequence.compress_2D_sweep
    seq, sweep_vals = mqs.fluxline_crosstalk_seq(
        target_qubit_name, crosstalk_qubits_names,
        crosstalk_qubits_amplitudes, sweep_points, operation_dict,
        crosstalk_fluxpulse_length=crosstalk_fluxpulse_length,
        target_fluxpulse_length=target_fluxpulse_length,
        prep_params=prep_params, cal_points=cp, upload=False)

    [seq.repeat_ro(f"RO {qbn}", operation_dict)
     for qbn in crosstalk_qubits_names]

    sweep_func = awg_swf.SegmentHardSweep(
        sequence=seq, upload=upload,
        parameter_name='segment_index')
    MC.set_sweep_function(sweep_func)
    MC.set_sweep_points(sweep_vals)

    det_func = get_multiplexed_readout_detector_functions(
        crosstalk_qubits,
        nr_averages=max([qb.acq_averages() for qb in crosstalk_qubits])) \
        ['int_avg_det']
    MC.set_detector_function(det_func)

    # !!! Watch out with the call below. See docstring for this function
    # to see the assumptions it makes !!!
    meas_obj_sweep_points_map = sweep_points.get_meas_obj_sweep_points_map(
        [qb.name for qb in crosstalk_qubits])
    exp_metadata.update({
        'target_qubit_name': target_qubit_name,
        'crosstalk_qubits_names': crosstalk_qubits_names,
        'crosstalk_qubits_amplitudes': crosstalk_qubits_amplitudes,
        'target_fluxpulse_length': target_fluxpulse_length,
        'crosstalk_fluxpulse_length': crosstalk_fluxpulse_length,
        'skip_qb_freq_fits': skip_qb_freq_fits,
        'preparation_params': prep_params,
        'cal_points': repr(cp),
        'sweep_points': sweep_points,
        'meas_obj_sweep_points_map': meas_obj_sweep_points_map,
        'meas_obj_value_names_map':
            get_meas_obj_value_names_map(crosstalk_qubits, det_func),
        'rotate': len(cp.states) != 0,
        'data_to_fit': {qbn: 'pe' for qbn in crosstalk_qubits_names}
    })

    MC.run(label, exp_metadata=exp_metadata)

    if analyze:
        return tda.FluxlineCrosstalkAnalysis(
            qb_names=crosstalk_qubits_names, options_dict={
                'TwoD': True,
                'skip_qb_freq_fits': skip_qb_freq_fits,
            })



def calibrate_n_qubits(qubits, f_LO, sweep_points_dict, sweep_params=None,
                       artificial_detuning=None,
                       cal_points=True, no_cal_points=4, upload=True,
                       MC=None, soft_avgs=1, n_rabi_pulses=1,
                       thresholded=False,  # analyses can't do thresholded=True!
                       analyze=True, update=False,
                       UHFQC=None, pulsar=None, **kw):
    """
    Args:
        qubits: list of qubits
        f_LO: multiplexed RO LO freq
        sweep_points_dict:  dict of the form {msmt_name: sweep_points_array}
            where msmt_name must be one of the following:
            ['rabi', 'n_rabi', 'ramsey', 'qscale', 'T1', 'T2'}
        sweep_params: this function defines this variable for each msmt. But
            see the seqeunce function mqs.general_multi_qubit_seq for details
        artificial_detuning: for ramsey and T2 (echo) measurements. It is
            ignored for the other measurements
        cal_points: whether to prepare cal points or not
        no_cal_points: how many cal points to prepare
        upload: whether to upload to AWGs
        MC: MC object
        soft_avgs:  soft averages
        n_rabi_pulses: for the n_rabi measurement
        thresholded: whether to threshold the results (NOT IMPLEMENTED)
        analyze: whether to analyze
        update: whether to update relevant parameters based on analysis
        UHFQC: UHFQC object
        pulsar: pulsar

    Kwargs:
        This function can also add dynamical decoupling (DD) pulses with the
        following parameters:

        nr_echo_pulses (int, default=0): number of DD pulses; if 0 then this
            function will not add DD pulses
        UDD_scheme (bool, default=True): if True, it uses the Uhrig DD scheme,
            else it uses the CPMG scheme
        idx_DD_start (int, default:-1): index of the first DD pulse in the
            waveform for a single qubit. For example, is we have n=3 qubits,
            and have 4 pulses per qubit, and we want to inset DD pulses
            between the first and second pulse, then idx_DD_start = 1.
            For a Ramsey experiment (2 pulses per qubit), idx_DD_start = -1
            (default value) and the DD pulses are inserted between the
            two pulses.

        You can also add the kwargs used in the standard TD analysis functions.
    """

    if MC is None:
        MC = qubits[0].MC
    if UHFQC is None:
        UHFQC = qubits[0].UHFQC
    if pulsar is None:
        pulsar = qubits[0].AWG
    artificial_detuning_echo = kw.pop('artificial_detuning_echo', None)

    qubit_names = [qb.name for qb in qubits]
    if len(qubit_names) == 1:
        msmt_suffix = qubits[0].msmt_suffix
    elif len(qubit_names) > 5:
        msmt_suffix = '_{}qubits'.format(len(qubit_names))
    else:
        msmt_suffix = '_qbs{}'.format(''.join([i[-1] for i in qubit_names]))

    sweep_points_dict = deepcopy(sweep_points_dict)
    for key, spts in sweep_points_dict.items():
        if spts is None:
            if key == 'n_rabi':
                sweep_points_dict[key] = {}
                for qb in qubits:
                    sweep_points_dict[key][qb.name] = \
                        np.linspace(
                            (n_rabi_pulses - 1) * qb.amp180() / n_rabi_pulses,
                            min((n_rabi_pulses + 1) * qb.amp180() / n_rabi_pulses,
                                0.9), 41)
            else:
                raise ValueError('Sweep points for {} measurement are not '
                                 'defined.'.format(key))

    if cal_points:
        sweep_points_dict = deepcopy(sweep_points_dict)
        for key, spts in sweep_points_dict.items():
            if not isinstance(spts, dict):
                if key == 'qscale':
                    temp_array = np.zeros(3 * spts.size)
                    np.put(temp_array, list(range(0, temp_array.size, 3)), spts)
                    np.put(temp_array, list(range(1, temp_array.size, 3)), spts)
                    np.put(temp_array, list(range(2, temp_array.size, 3)), spts)
                    spts = temp_array
                    step = np.abs(spts[-1] - spts[-4])
                else:
                    step = np.abs(spts[-1] - spts[-2])
                if no_cal_points == 4:
                    sweep_points_dict[key] = np.concatenate(
                        [spts, [spts[-1] + step, spts[-1] + 2 * step,
                                spts[-1] + 3 * step, spts[-1] + 4 * step]])
                elif no_cal_points == 2:
                    sweep_points_dict[key] = np.concatenate(
                        [spts, [spts[-1] + step, spts[-1] + 2 * step]])
                else:
                    sweep_points_dict[key] = spts
            else:
                for k in spts:
                    if key == 'qscale':
                        temp_array = np.zeros(3 * spts[k].size)
                        np.put(temp_array, list(range(0, temp_array.size, 3)),
                               spts[k])
                        np.put(temp_array, list(range(1, temp_array.size, 3)),
                               spts[k])
                        np.put(temp_array, list(range(2, temp_array.size, 3)),
                               spts[k])
                        spts[k] = temp_array
                        step = np.abs(spts[k][-1] - spts[k][-4])
                    else:
                        step = np.abs(spts[k][-1] - spts[k][-2])
                    if no_cal_points == 4:
                        sweep_points_dict[key][k] = np.concatenate(
                            [spts[k], [spts[k][-1] + step, spts[k][-1] + 2 * step,
                                       spts[k][-1] + 3 * step,
                                       spts[k][-1] + 4 * step]])
                    elif no_cal_points == 2:
                        sweep_points_dict[key][k] = np.concatenate(
                            [spts[k],
                             [spts[k][-1] + step, spts[k][-1] + 2 * step]])
                    else:
                        sweep_points_dict[key][k] = spts[k]

    # set up multiplexed readout
    multiplexed_pulse(qubits, f_LO, upload=True)
    operation_dict = get_operation_dict(qubits)
    if thresholded:
        key = 'dig'
    else:
        key = 'int'

    nr_averages = max([qb.RO_acq_averages() for qb in qubits])
    df = get_multiplexed_readout_detector_functions(
        qubits, nr_averages=nr_averages)[key + '_avg_det']

    for qb in qubits:
        qb.prepare_for_timedomain(multiplexed=True)

    # Do measurements
    # RABI
    if 'rabi' in sweep_points_dict:
        exp_metadata = {}
        sweep_points = sweep_points_dict['rabi']

        if sweep_params is None:
            sweep_params = (
                ('X180', {'pulse_pars': {'amplitude': (lambda sp: sp)},
                          'repeat': 1}),
            )

        sf = awg_swf2.calibrate_n_qubits(sweep_params=sweep_params,
                                         sweep_points=sweep_points,
                                         qubit_names=qubit_names,
                                         operation_dict=operation_dict,
                                         cal_points=cal_points,
                                         upload=upload,
                                         parameter_name='amplitude',
                                         unit='V', **kw)

        MC.soft_avg(soft_avgs)
        MC.set_sweep_function(sf)
        MC.set_sweep_points(sweep_points)
        MC.set_detector_function(df)
        label = 'Rabi' + msmt_suffix
        if isinstance(sweep_points, dict):
            exp_metadata = {'sweep_points_dict': sweep_points}
        MC.run(label, exp_metadata=exp_metadata)
        sweep_params = None

        if analyze:
            rabi_ana = tda.RabiAnalysis(qb_names=qubit_names)
            if update:
                for qb in qubits:
                    try:
                        qb.amp180(rabi_ana.proc_data_dict[
                                      'analysis_params_dict'][qb.name]['piPulse'])
                        qb.amp90_scale(0.5)
                    except AttributeError as e:
                        log.warning('%s. This parameter will not be '
                                    'updated.' % e)

    # N-RABI
    if 'n_rabi' in sweep_points_dict:
        exp_metadata = {}
        sweep_points = sweep_points_dict['n_rabi']
        if sweep_params is None:
            sweep_params = (
                ('X180', {'pulse_pars': {'amplitude': (lambda sp: sp)},
                          'repeat': n_rabi_pulses}),
            )

        sf = awg_swf2.calibrate_n_qubits(sweep_params=sweep_params,
                                         sweep_points=sweep_points,
                                         qubit_names=qubit_names,
                                         operation_dict=operation_dict,
                                         cal_points=cal_points,
                                         upload=upload,
                                         parameter_name='amplitude',
                                         unit='V', **kw)

        MC.soft_avg(soft_avgs)
        MC.set_sweep_function(sf)
        MC.set_sweep_points(sweep_points[list(sweep_points)[0]])
        MC.set_detector_function(df)
        label = 'Rabi-n{}'.format(n_rabi_pulses) + msmt_suffix
        if isinstance(sweep_points, dict):
            exp_metadata = {'sweep_points_dict': sweep_points}
        MC.run(label, exp_metadata=exp_metadata)
        sweep_params = None

        if analyze:
            rabi_ana = tda.RabiAnalysis(qb_names=qubit_names)
            if update:
                for qb in qubits:
                    try:
                        qb.amp180(rabi_ana.proc_data_dict[
                                      'analysis_params_dict'][qb.name]['piPulse'])
                        qb.amp90_scale(0.5)
                    except AttributeError as e:
                        log.warning('%s. This parameter will not be '
                                    'updated.' % e)

    # RAMSEY
    if 'ramsey' in sweep_points_dict:
        exp_metadata = {}
        if artificial_detuning is None:
            raise ValueError('Specify an artificial_detuning for the Ramsey '
                             'measurement.')
        sweep_points = sweep_points_dict['ramsey']
        drag_pulse_length = qubits[0].nr_sigma() * qubits[0].gauss_sigma()
        zz_coupling = 470e3
        if sweep_params is None:
            sweep_params = (
                ('X90', {}),
                ('X90', {
                    'pulse_pars': {
                        'refpoint': 'start',
                        'pulse_delay': (lambda sp: sp),
                        'phase': (lambda sp:
                                  ((sp - sweep_points[0]) * artificial_detuning *
                                   360) % 360),
                        # 'basis_rotation': (lambda sp: 2*np.pi*zz_coupling *
                        #                   (sp+drag_pulse_length)*180/np.pi)
                    }}),

            )
        sf = awg_swf2.calibrate_n_qubits(sweep_params=sweep_params,
                                         sweep_points=sweep_points,
                                         qubit_names=qubit_names,
                                         operation_dict=operation_dict,
                                         cal_points=cal_points,
                                         upload=upload,
                                         parameter_name='time',
                                         unit='s', **kw)

        MC.soft_avg(soft_avgs)
        MC.set_sweep_function(sf)
        MC.set_sweep_points(sweep_points)
        MC.set_detector_function(df)
        label = 'Ramsey' + msmt_suffix
        if isinstance(sweep_points, dict):
            exp_metadata = {'sweep_points_dict': sweep_points}
        exp_metadata['artificial_detuning'] = artificial_detuning
        MC.run(label, exp_metadata=exp_metadata)
        sweep_params = None

        if analyze:
            ramsey_ana = tda.RamseyAnalysis(qb_names=qubit_names)
            if update:
                for qb in qubits:
                    try:
                        qb.f_qubit(ramsey_ana.proc_data_dict[
                                       'analysis_params_dict'][qb.name][
                                       'exp_decay_' + qb.name]['new_qb_freq'])
                    except AttributeError as e:
                        log.warning('%s. This parameter will not be '
                                    'updated.' % e)
                    try:
                        qb.T2_star(ramsey_ana.proc_data_dict[
                                       'analysis_params_dict'][qb.name][
                                       'exp_decay_' + qb.name]['T2_star'])
                    except AttributeError as e:
                        log.warning('%s. This parameter will not be '
                                    'updated.' % e)

    # QSCALE
    if 'qscale' in sweep_points_dict:
        exp_metadata = {}
        sweep_points = sweep_points_dict['qscale']

        if sweep_params is None:
            sweep_params = (
                ('X90', {'pulse_pars': {'motzoi': (lambda sp: sp)},
                         'condition': (lambda i: i % 3 == 0)}),
                ('X180', {'pulse_pars': {'motzoi': (lambda sp: sp)},
                          'condition': (lambda i: i % 3 == 0)}),
                ('X90', {'pulse_pars': {'motzoi': (lambda sp: sp)},
                         'condition': (lambda i: i % 3 == 1)}),
                ('Y180', {'pulse_pars': {'motzoi': (lambda sp: sp)},
                          'condition': (lambda i: i % 3 == 1)}),
                ('X90', {'pulse_pars': {'motzoi': (lambda sp: sp)},
                         'condition': (lambda i: i % 3 == 2)}),
                ('mY180', {'pulse_pars': {'motzoi': (lambda sp: sp)},
                           'condition': (lambda i: i % 3 == 2)}),
                ('RO', {})
            )

        sf = awg_swf2.calibrate_n_qubits(sweep_params=sweep_params,
                                         sweep_points=sweep_points,
                                         qubit_names=qubit_names,
                                         operation_dict=operation_dict,
                                         cal_points=cal_points,
                                         upload=upload,
                                         parameter_name='qscale_factor',
                                         unit='', **kw)

        MC.soft_avg(soft_avgs)
        MC.set_sweep_function(sf)
        MC.set_sweep_points(sweep_points)
        MC.set_detector_function(df)
        label = 'QScale' + msmt_suffix
        if isinstance(sweep_points, dict):
            exp_metadata = {'sweep_points_dict': sweep_points}
        MC.run(label, exp_metadata=exp_metadata)
        sweep_params = None

        if analyze:
            qscale_ana = tda.QScaleAnalysis(qb_names=qubit_names)
            if update:
                for qb in qubits:
                    try:
                        qb.motzoi(qscale_ana.proc_data_dict[
                                      'analysis_params_dict'][qb.name]['qscale'])
                    except AttributeError as e:
                        log.warning('%s. This parameter will not be '
                                    'updated.' % e)

    # T1
    if 'T1' in sweep_points_dict:
        exp_metadata = {}
        sweep_points = sweep_points_dict['T1']
        if sweep_params is None:
            sweep_params = (
                ('X180', {}),
                ('RO mux', {'pulse_pars': {'pulse_delay': (lambda sp: sp)}})
            )

        sf = awg_swf2.calibrate_n_qubits(sweep_params=sweep_params,
                                         sweep_points=sweep_points,
                                         qubit_names=qubit_names,
                                         operation_dict=operation_dict,
                                         cal_points=cal_points,
                                         upload=upload,
                                         parameter_name='time',
                                         unit='s', **kw)

        MC.soft_avg(soft_avgs)
        MC.set_sweep_function(sf)
        MC.set_sweep_points(sweep_points)
        MC.set_detector_function(df)
        label = 'T1' + msmt_suffix
        if isinstance(sweep_points, dict):
            exp_metadata = {'sweep_points_dict': sweep_points}
        MC.run(label, exp_metadata=exp_metadata)
        sweep_params = None

        if analyze:
            T1_ana = tda.T1Analysis(qb_names=qubit_names)
            if update:
                for qb in qubits:
                    try:
                        qb.T1(T1_ana.proc_data_dict['analysis_params_dict'][
                                  qb.name]['T1'])
                    except AttributeError as e:
                        log.warning('%s. This parameter will not be '
                                    'updated.' % e)
    # T2 ECHO
    if 'T2' in sweep_points_dict:
        exp_metadata = {}
        sweep_points = sweep_points_dict['T2']
        if sweep_params is None:
            sweep_params = (
                ('X90', {}),
                ('X180', {'pulse_pars': {'refpoint': 'start',
                                         'pulse_delay': (lambda sp: sp / 2)}}),
                ('X90', {'pulse_pars': {
                    'refpoint': 'start',
                    'pulse_delay': (lambda sp: sp / 2)}})
            )

        if artificial_detuning_echo is not None:
            sweep_params[-1][1]['pulse_pars']['phase'] = \
                lambda sp: ((sp - sweep_points[0]) *
                            artificial_detuning_echo * 360) % 360

        sf = awg_swf2.calibrate_n_qubits(sweep_params=sweep_params,
                                         sweep_points=sweep_points,
                                         qubit_names=qubit_names,
                                         operation_dict=operation_dict,
                                         cal_points=cal_points,
                                         upload=upload,
                                         parameter_name='time',
                                         unit='s', **kw)

        MC.soft_avg(soft_avgs)
        MC.set_sweep_function(sf)
        MC.set_sweep_points(sweep_points)
        MC.set_detector_function(df)
        label = 'T2_echo' + msmt_suffix
        if isinstance(sweep_points, dict):
            exp_metadata = {'sweep_points_dict': sweep_points,
                            'artificial_detuning': artificial_detuning_echo}
        MC.run(label, exp_metadata=exp_metadata)
        sweep_params = None

        if analyze:
            echo_ana = tda.EchoAnalysis(
                qb_names=qubit_names,
                options_dict={'artificial_detuning': artificial_detuning_echo})
            if update:
                for qb in qubits:
                    try:
                        qb.T2(echo_ana.proc_data_dict[
                                  'analysis_params_dict'][qb.name]['T2_echo'])
                    except AttributeError as e:
                        log.warning('%s. This parameter will not be '
                                    'updated.' % e)


def measure_chevron(dev, qbc, qbt, hard_sweep_params, soft_sweep_params,
                    cz_pulse_name, upload=True, label=None, qbr=None,
                    classified=False, n_cal_points_per_state=1,
                    num_cz_gates=1, cal_states=('g', 'e', 'f'),
                    prep_params=None, exp_metadata=None, analyze=True,
                    return_seq=False, channels_to_upload=None, **kw):

    if isinstance(qbc, str):
        qbc = dev.get_qb(qbc)
    if isinstance(qbt, str):
        qbt = dev.get_qb(qbt)

    if qbr is None:
        qbr = qbt
    elif isinstance(qbr, str):
        qbr = dev.get_qb(qbr)

    if qbr != qbc and qbr != qbt:
        raise ValueError('Only target or control qubit can be read out!')

    # check whether qubits are connected
    dev.check_connection(qbc, qbt)

    if len(list(soft_sweep_params)) > 1:
        log.warning('There is more than one soft sweep parameter.')
    if label is None:
        label = 'Chevron_{}{}'.format(qbc.name, qbt.name)
    if exp_metadata is None:
        exp_metadata = {}
    MC = dev.find_instrument('MC')
    for qb in [qbc, qbt]:
        qb.prepare(drive='timedomain')

    cal_states = CalibrationPoints.guess_cal_states(cal_states)
    cp = CalibrationPoints.single_qubit(qbr.name, cal_states,
                                        n_per_state=n_cal_points_per_state)

    if prep_params is None:
        prep_params = dev.get_prep_params([qbc, qbt])

    operation_dict = dev.get_operation_dict()

    sequences, hard_sweep_points, soft_sweep_points = \
        fsqs.chevron_seqs(
            qbc_name=qbc.name, qbt_name=qbt.name, qbr_name=qbr.name,
            hard_sweep_dict=hard_sweep_params,
            soft_sweep_dict=soft_sweep_params,
            operation_dict=operation_dict,
            cz_pulse_name=cz_pulse_name,
            num_cz_gates=num_cz_gates,
            cal_points=cp, upload=False, prep_params=prep_params)
    # compress 2D sweep
    if kw.get('compression_seg_lim', None) is not None:
        sequences, hard_sweep_points, soft_sweep_points, cf = \
            sequences[0].compress_2D_sweep(sequences,
                                           kw.get("compression_seg_lim"))
        exp_metadata.update({'compression_factor': cf})

    if return_seq:
        return sequences

    hard_sweep_func = awg_swf.SegmentHardSweep(
        sequence=sequences[0], upload=upload,
        parameter_name=list(hard_sweep_params)[0],
        unit=list(hard_sweep_params.values())[0]['unit'])
    MC.set_sweep_function(hard_sweep_func)
    MC.set_sweep_points(hard_sweep_points)

    # sweep over flux pulse amplitude of qbc
    if channels_to_upload is None:
        channels_to_upload = [qbc.flux_pulse_channel(),
                              qbt.flux_pulse_channel()]

    MC.set_sweep_function_2D(awg_swf.SegmentSoftSweep(
        hard_sweep_func, sequences,
        list(soft_sweep_params)[0], list(soft_sweep_params.values())[0]['unit'],
        channels_to_upload=channels_to_upload))
    MC.set_sweep_points_2D(soft_sweep_points)
    det_func = qbr.int_avg_classif_det if classified else qbr.int_avg_det
    MC.set_detector_function(det_func)
    sweep_points = SweepPoints([hard_sweep_params, soft_sweep_params])
    exp_metadata.update({
        'preparation_params': prep_params,
        'cal_points': repr(cp),
        'rotate': len(cal_states) != 0,
        'data_to_fit': {qbr.name: 'pe'},
        'sweep_points': sweep_points,
        'meas_obj_sweep_points_map':
            sweep_points.get_meas_obj_sweep_points_map([qbr.name]),
        'meas_obj_value_names_map':
            get_meas_obj_value_names_map([qbr], det_func)
    })
    MC.run_2D(name=label, exp_metadata=exp_metadata)

    if analyze:
        tda.MultiQubit_TimeDomain_Analysis(qb_names=[qbr.name],
                                           options_dict={'TwoD': True})


def measure_cphase(dev, qbc, qbt, soft_sweep_params, cz_pulse_name,
                   hard_sweep_params=None, max_flux_length=None,
                   num_cz_gates=1, n_cal_points_per_state=1, cal_states='auto',
                   prep_params=None, exp_metadata=None, label=None,
                   prepend_pulse_dicts=None,
                   analyze=True, upload=True, for_ef=True, **kw):
    '''
    method to measure the leakage and the phase acquired during a flux pulse
    conditioned on the state of the control qubit (qbc).
    In this measurement, the phase from two Ramsey type measurements
    on qb_target is measured, once with the control qubit in the excited state
    and once in the ground state. The conditional phase is calculated as the
    difference.

    Args:
        dev (Device)
        qbc (QuDev_transmon, str): control qubit
        qbt (QuDev_transmon, str): target qubit
        FIXME: add further args
        prepend_pulse_dicts: (list) list of pulse dictionaries to prepend
            to each segment. Each dictionary must contain a key 'op_code'
            to specify a pulse from the operation dictionary. The other keys
            are interpreted as pulse parameters.
        compression_seg_lim (int): Default: None. If speficied, it activates the
            compression of a 2D sweep (see Sequence.compress_2D_sweep) with the given
            limit on the maximal number of segments per sequence.
    '''

    if isinstance(qbc, str):
        qbc = dev.get_qb(qbc)
    if isinstance(qbt, str):
        qbt = dev.get_qb(qbt)

    # check whether qubits are connected
    dev.check_connection(qbc, qbt)

    MC = dev.instr_mc.get_instr()

    plot_all_traces = kw.get('plot_all_traces', True)
    plot_all_probs = kw.get('plot_all_probs', True)
    classified = kw.get('classified', False)
    predictive_label = kw.pop('predictive_label', False)
    if prep_params is None:
        prep_params = dev.get_prep_params([qbc, qbt])

    if label is None:
        if predictive_label:
            label = 'Predictive_cphase_nz_measurement'
        else:
            label = 'CPhase_nz_measurement'
        if classified:
            label += '_classified'
        if 'active' in prep_params['preparation_type']:
            label += '_reset'
        if num_cz_gates > 1:
            label += f'_{num_cz_gates}_gates'
        label += f'_{qbc.name}_{qbt.name}'

    if hard_sweep_params is None:
        hard_sweep_params = {
            'phase': {'values': np.tile(np.linspace(0, 2 * np.pi, 6) * 180 / np.pi, 2),
                      'unit': 'deg'}
        }

    if exp_metadata is None:
        exp_metadata = {}

    for qb in [qbc, qbt]:
        qb.prepare(drive='timedomain')

    cal_states = CalibrationPoints.guess_cal_states(cal_states,
                                                    for_ef=for_ef)
    cp = CalibrationPoints.multi_qubit([qbc.name, qbt.name], cal_states,
                                       n_per_state=n_cal_points_per_state)

    if max_flux_length is not None:
        log.debug(f'max_flux_length = {max_flux_length * 1e9:.2f} ns, set by user')
    operation_dict = dev.get_operation_dict()

    sequences, hard_sweep_points, soft_sweep_points = \
        fsqs.cphase_seqs(
            hard_sweep_dict=hard_sweep_params,
            soft_sweep_dict=soft_sweep_params,
            qbc_name=qbc.name, qbt_name=qbt.name,
            cz_pulse_name=cz_pulse_name + f' {qbc.name} {qbt.name}',
            operation_dict=operation_dict,
            cal_points=cp, upload=False, prep_params=prep_params,
            max_flux_length=max_flux_length,
            num_cz_gates=num_cz_gates,
            prepend_pulse_dicts=prepend_pulse_dicts)
    # compress 2D sweep
    if kw.get('compression_seg_lim', None) is not None:
        sequences, hard_sweep_points, soft_sweep_points, cf = \
            sequences[0].compress_2D_sweep(sequences,
                                           kw.get("compression_seg_lim"))
        exp_metadata.update({'compression_factor': cf})
        
    hard_sweep_func = awg_swf.SegmentHardSweep(
        sequence=sequences[0], upload=upload,
        parameter_name=list(hard_sweep_params)[0],
        unit=list(hard_sweep_params.values())[0]['unit'])
    MC.set_sweep_function(hard_sweep_func)
    MC.set_sweep_points(hard_sweep_points)

    channels_to_upload = [operation_dict[cz_pulse_name +
                                         f' {qbc.name} {qbt.name}']['channel']]
    if 'channel2' in operation_dict[cz_pulse_name + f' {qbc.name} {qbt.name}']:
        channels_to_upload += [operation_dict[cz_pulse_name +
                                         f' {qbc.name} {qbt.name}']['channel2']]

    MC.set_sweep_function_2D(awg_swf.SegmentSoftSweep(
        hard_sweep_func, sequences,
        list(soft_sweep_params)[0], list(soft_sweep_params.values())[0]['unit'],
        channels_to_upload=channels_to_upload))
    MC.set_sweep_points_2D(soft_sweep_points)

    det_get_values_kws = {'classified': classified,
                          'correlated': False,
                          'thresholded': True,
                          'averaged': True}
    det_name = 'int_avg{}_det'.format('_classif' if classified else '')
    det_func = get_multiplexed_readout_detector_functions(
        [qbc, qbt], nr_averages=max(qb.acq_averages() for qb in [qbc, qbt]),
        det_get_values_kws=det_get_values_kws)[det_name]
    MC.set_detector_function(det_func)

    exp_metadata.update({'leakage_qbnames': [qbc.name],
                         'cphase_qbnames': [qbt.name],
                         'preparation_params': prep_params,
                         'cal_points': repr(cp),
                         'classified_ro': classified,
                         'rotate': len(cal_states) != 0 and not classified,
                         'cal_states_rotations':
                             {qbc.name: {'g': 0, 'e': 1, 'f': 2},
                              qbt.name: {'g': 0, 'e': 1}} if
                             (len(cal_states) != 0 and not classified) else None,
                         'data_to_fit': {qbc.name: 'pf', qbt.name: 'pe'},
                         'hard_sweep_params': hard_sweep_params,
                         'soft_sweep_params': soft_sweep_params,
                         'prepend_pulse_dicts': prepend_pulse_dicts})
    exp_metadata.update(kw)
    MC.run_2D(label, exp_metadata=exp_metadata)
    if analyze:
        if classified:
            channel_map = {qb.name: [vn + ' ' +
                                     qb.instr_uhf() for vn in
                                     qb.int_avg_classif_det.value_names]
                           for qb in [qbc, qbt]}
        else:
            channel_map = {qb.name: [vn + ' ' +
                                     qb.instr_uhf() for vn in
                                     qb.int_avg_det.value_names]
                           for qb in [qbc, qbt]}
        flux_pulse_tdma = tda.CPhaseLeakageAnalysis(
            qb_names=[qbc.name, qbt.name],
            options_dict={'TwoD': True, 'plot_all_traces': plot_all_traces,
                          'plot_all_probs': plot_all_probs,
                          'channel_map': channel_map})
        cphases = flux_pulse_tdma.proc_data_dict[
            'analysis_params_dict'][f'cphase_{qbt.name}']['val']
        population_losses = flux_pulse_tdma.proc_data_dict[
            'analysis_params_dict'][f'population_loss_{qbt.name}']['val']
        leakage = flux_pulse_tdma.proc_data_dict[
            'analysis_params_dict'][f'leakage_{qbc.name}']['val']
        return cphases, population_losses, leakage, flux_pulse_tdma
    else:
        return

def measure_arbitrary_phase(qbc, qbt, target_phases, phase_func, cz_pulse_name,
        soft_sweep_params=dict(), measure_dynamic_phase=False,
        measure_conditional_phase=True, hard_sweep_params=None,
        num_cz_gates=1, n_cal_points_per_state=1, cal_states='auto',
        classified_ro=True, prep_params=None, exp_metadata=dict(), label=None,
        analyze=True, upload=True, for_ef=True, **kw):
    '''
    method to measure the leakage and the phase acquired during a flux pulse
    conditioned on the state of the control qubit (self).
    In this measurement, the phase from two Ramsey type measurements
    on qb_target is measured, once with the control qubit in the excited state
    and once in the ground state. The conditional phase is calculated as the
    difference.

    Args:
        qbc (QuDev_transmon): control qubit / fluxed qubit
        qbt (QuDev_transmon): target qubit / non-fluxed qubit
        phase_func (callable): function with input the target phase, returning
         (flux pulse amplitude, dyn_phase)
    '''

    if label is None:
        label = 'Arbitrary_Phase_{}_{}'.format(qbc.name, qbt.name)
    assert qbc.get_operation_dict()[cz_pulse_name]['pulse_type'] == \
        'BufferedCZPulseEffectiveTime', "Arbritrary phase measurement requires" \
            "'BufferedCZPulseEffectiveTime' pulse type but pulse type is '{}'" \
        .format(qbc.get_operation_dict()[cz_pulse_name]['pulse_type'])
    results = dict() #dictionary to store measurement results
    amplitudes, predicted_dyn_phase = phase_func(target_phases)
    soft_sweep_params['amplitude'] = dict(values=amplitudes, unit='V')
    exp_metadata.update(dict(target_phases=target_phases))
    if measure_conditional_phase:
        cphases, population_losses, leakage, flux_pulse_tdma = \
            measure_cphase(qbc=qbc, qbt=qbt, soft_sweep_params=soft_sweep_params,
                           cz_pulse_name=cz_pulse_name,
                           hard_sweep_params=hard_sweep_params,
                           num_cz_gates=num_cz_gates,
                           n_cal_points_per_state=n_cal_points_per_state,
                           cal_states=cal_states,
                           prep_params=prep_params, exp_metadata=exp_metadata,
                           label=label, analyze=True, upload=upload, for_ef=for_ef,
                           classified= classified_ro,
                           **kw)
        if analyze:
            # get folder to save figures.
            # FIXME: temporary while no proper analysis class is made
            a = ma.MeasurementAnalysis(auto=False)
            a.get_naming_and_values()
            save_folder = a.folder
            if kw.get("wrap_phase", True):
                tol = kw.get("wrap_tol", 0)
                cphases[cphases < 0 - tol] = cphases[cphases < 0 - tol] + 2 * np.pi
                cphases[cphases > 2 * np.pi + tol] = cphases[cphases > 2 * np.pi + tol] + \
                                                     2 * np.pi
                target_phases[target_phases < 0 - tol] = \
                    target_phases[target_phases < 0 - tol] + 2 * np.pi
                target_phases[target_phases > 2 * np.pi + tol] = \
                    target_phases[target_phases > 2 * np.pi + tol] + 2 * np.pi

            for param_name, values in soft_sweep_params.items():
                fig, ax = plt.subplots(2, sharex=True, figsize=(7, 8))
                ax[0].scatter(values['values'], target_phases * 180 / np.pi,
                              label='Target phase', marker='x')
                ax[0].scatter(values['values'], cphases * 180 / np.pi,
                              label='Measured phase', marker='x')
                ax[0].set_ylabel(f"Conditional Phase (deg)")
                ax[0].legend(prop=dict(size=12))

                diff_phases = ((cphases - target_phases + np.pi) %
                               (2 * np.pi) - np.pi) * 180 / np.pi

                ax[1].scatter(values['values'], diff_phases, label='Target - Measured')
                ax[1].set_xlabel(f"{param_name} ({values.get('unit', '')})")
                ax[1].set_ylabel(f"Conditional Phase (deg)")
                ax[1].plot([], [], color='w',
                           label=f"mean err: {np.mean(diff_phases):0.2f} $\pm$ "
                           f"{np.std(diff_phases):0.2f}°\n" \
                           f"median err: {np.median(diff_phases): 0.2f}°")
                ax[1].legend(prop=dict(size=12))
                fig.savefig(
                    os.path.join(save_folder,
                                 f"cphase_and_target_phase_vs_{param_name}.png"))
            results['cphases'] = cphases
            results['cphases_diff'] = diff_phases

    if measure_dynamic_phase:
        dyn_phases = []
        # FIXME: infering amplitude parameter from pulse name, but if naming
        #  protocol changes this might fail
        ampl_param_name = "_".join(cz_pulse_name.split(" ")[:-1] + ["amplitude"])
        for amp in amplitudes:
            with temporary_value(
                    (getattr(qbc, ampl_param_name), amp)):
                dyn_phases.append(
                    measure_dynamic_phases(qbc, qbt, cz_pulse_name, update=False,
                                           qubits_to_measure=[qbc],
                                           reset_phases_before_measurement=True))

        if analyze:
            a = ma.MeasurementAnalysis(auto=False)
            a.get_naming_and_values()
            save_folder = a.folder
            dyn_phases = np.array([d[qbc.name] for d in dyn_phases])

            if kw.get("wrap_phase", True):
                dyn_phases[dyn_phases < 0 ] = dyn_phases[dyn_phases < 0] + 360
                dyn_phases[dyn_phases > 360] = dyn_phases[dyn_phases > 360] + 360
            fig, ax = plt.subplots(2, sharex=True)
            ax[0].scatter(amplitudes, predicted_dyn_phase,
                          label='Predicted dynamic phase', marker='x')
            ax[0].scatter(amplitudes, dyn_phases, marker='x',
                          label='Measured dynamic phase')
            ax[0].set_ylabel(f"Dynamic Phase (deg)")
            ax[0].legend(prop=dict(size=12))

            # wrapping to get difference around 0 degree
            diff_dyn_phases = \
                (dyn_phases - predicted_dyn_phase + 180) % 360 - 180
            ax[1].scatter(amplitudes, diff_dyn_phases, label='Target - Measured')
            ax[1].set_xlabel(f"Amplitude (V)")
            ax[1].set_ylabel(f"Dynamic Phase (deg)")
            ax[1].legend(prop=dict(size=12))
            fig.savefig(os.path.join(save_folder, "dynamic_phase.png"))
            results['dphases'] = dyn_phases
            results['dphases_diff'] = diff_dyn_phases

    return results


def measure_dynamic_phases(dev, qbc, qbt, cz_pulse_name, hard_sweep_params=None,
                           qubits_to_measure=None, nr_cz_gates=1,
                           analyze=True, upload=True, n_cal_points_per_state=1,
                           cal_states='auto', prep_params=None,
                           exp_metadata=None, classified=False, update=False,
                           reset_phases_before_measurement=True,
                           extract_only=False, simultaneous=False,
                           prepend_pulse_dicts=None, **kw):

    """
    Function to calibrate the dynamic phases for a CZ gate.
    :param dev: (Device object)
    :param qbc: (QuDev_transmon object) one of the gate qubits,
        usually the qubit that goes to the f level
    :param qbt: (QuDev_transmon object) the other gate qubit,
        usually the qubit that does not go to f level
    :param cz_pulse_name: (str) name of the CZ pulse in the operation dict
    :param hard_sweep_params: (dict) specifies the sweep information for
        the hard sweep. If None, will default to
            hard_sweep_params['phase'] = {
                'values': np.tile(np.linspace(0, 2 * np.pi, 6) * 180 / np.pi, 2),
                'unit': 'deg'}
    :param qubits_to_measure: (list) list of QuDev_transmon objects to
        be measured
    :param nr_cz_gates: (int) number of two-qubit gates to insert between
        Ramsey pulses
    :param analyze: (bool) whether to do analysis
    :param upload: (bool) whether to upload to AWGs
    :param n_cal_points_per_state: (int) how many cal points per cal state
    :param cal_states: (str or tuple of str) Depetermines which cal states are
        measured. Can be 'auto' or tuple of strings specifying qubit states
        (ex: ('g', 'e')).
    :prep_params: (dict) preparation parameters
    :param exp_metadata: (dict) experimental metadata dictionary
    :param classified: (bool) whether to use the UHFQC_classifier_detector
    :param update: (bool) whether to update the basis_rotation parameter with
        the measured dynamic phase(s)
    :param reset_phases_before_measurement: (bool) If True, resets the
        basis_rotation parameter to {} before measurement(s). If False, keeps
        the dict stored in this parameter and updates only the entries in
        this dict that were measured (specified by qubits_to_measure).
    :param simultaneous: (bool) whether to measure to do the measurement
        simultaneously on all qubits_to_measure
    :param extract_only: (bool) whether to only extract the data without 
        plotting it
    :param prepend_pulse_dicts: (list) list of pulse dictionaries to prepend
        to each segment. Each dictionary must contain a key 'op_code'
        to specify a pulse from the operation dictionary. The other keys
        are interpreted as pulse parameters.
    :param kw: keyword arguments

    """
    if isinstance(qbc, str):
        qbc = dev.get_qb(qbc)
    if isinstance(qbt, str):
        qbt = dev.get_qb(qbt)

    if qubits_to_measure is None:
        qubits_to_measure = [qbc, qbt]
    if hard_sweep_params is None:
        hard_sweep_params = {
            'phase': {
                'values': np.tile(np.linspace(0, 2 * np.pi, 6) * 180 / np.pi, 2),
                'unit': 'deg'}}

    basis_rot_par = dev.get_pulse_par(cz_pulse_name, qbc, qbt, 'basis_rotation')
    dyn_phases = {}
    if reset_phases_before_measurement:
        old_dyn_phases = {}
    else:
        old_dyn_phases = deepcopy(basis_rot_par())

    # check whether qubits are connected
    dev.check_connection(qbc, qbt)

    with temporary_value(basis_rot_par, old_dyn_phases):
        if not simultaneous:
            qubits_to_measure = [[qb] for qb in qubits_to_measure]
        else:
            qubits_to_measure = [qubits_to_measure]

        for qbs in qubits_to_measure:
            assert (qbc not in qbs or qbt not in qbs), \
                "Dynamic phases of control and target qubit cannot be " \
                "measured simultaneously."

            label = f'Dynamic_phase_measurement_CZ{qbt.name}{qbc.name}-' + \
                    ''.join([qb.name for qb in qbs])
            for qb in qbs:
                qb.prepare(drive='timedomain')
            MC = qbc.instr_mc.get_instr()

            cal_states = CalibrationPoints.guess_cal_states(cal_states)
            cp = CalibrationPoints.multi_qubit(
                [qb.name for qb in qbs], cal_states,
                n_per_state=n_cal_points_per_state)

            if prep_params is not None:
                current_prep_params = prep_params
            else:
                current_prep_params = dev.get_prep_params(qbs)

            seq, hard_sweep_points = \
                fsqs.dynamic_phase_seq(
                    qb_names=[qb.name for qb in qbs],
                    hard_sweep_dict=hard_sweep_params,
                    operation_dict=dev.get_operation_dict(),
                    cz_pulse_name=cz_pulse_name + f' {qbc.name} {qbt.name}',
                    cal_points=cp, nr_cz_gates=nr_cz_gates,
                    upload=False, prep_params=current_prep_params,
                    prepend_pulse_dicts=prepend_pulse_dicts)

            MC.set_sweep_function(awg_swf.SegmentHardSweep(
                sequence=seq, upload=upload,
                parameter_name=list(hard_sweep_params)[0],
                unit=list(hard_sweep_params.values())[0]['unit']))
            MC.set_sweep_points(hard_sweep_points)
            det_get_values_kws = {'classified': classified,
                                  'correlated': False,
                                  'thresholded': True,
                                  'averaged': True}
            det_name = 'int_avg{}_det'.format('_classif' if classified else '')
            MC.set_detector_function(get_multiplexed_readout_detector_functions(
                qbs, nr_averages=max(qb.acq_averages() for qb in qbs),
                det_get_values_kws=det_get_values_kws)[det_name])

            if exp_metadata is None:
                exp_metadata = {}
            exp_metadata.update({'preparation_params': current_prep_params,
                                 'cal_points': repr(cp),
                                 'rotate': False if classified else
                                    len(cp.states) != 0,
                                 'data_to_fit': {qb.name: 'pe' for qb in qbs},
                                 'cal_states_rotations':
                                     {qb.name: {'g': 0, 'e': 1} for qb in qbs},
                                 'hard_sweep_params': hard_sweep_params,
                                 'prepend_pulse_dicts': prepend_pulse_dicts})
            MC.run(label, exp_metadata=exp_metadata)

            if analyze:
                MA = tda.CZDynamicPhaseAnalysis(
                    qb_names=[qb.name for qb in qbs],
                    options_dict={
                    'flux_pulse_length': dev.get_pulse_par(cz_pulse_name,
                                                            qbc, qbt,
                                                            'pulse_length')(),
                    'flux_pulse_amp': dev.get_pulse_par(cz_pulse_name,
                                                         qbc, qbt,
                                                         'amplitude')(),
                        'save_figs': ~extract_only}, extract_only=extract_only)
                for qb in qbs:
                    dyn_phases[qb.name] = \
                        MA.proc_data_dict['analysis_params_dict'][qb.name][
                            'dynamic_phase']['val'] * 180 / np.pi

    if update:
        if reset_phases_before_measurement:
            basis_rot_par(dyn_phases)
        else:
            basis_rot_par().update(dyn_phases)
            not_updated = {k: v for k, v in old_dyn_phases.items()
                           if k not in dyn_phases}
            if len(not_updated) > 0:
                log.warning(f'Not all basis_rotations stored in the pulse '
                            f'settings have been measured. Keeping the '
                            f'following old value(s): {not_updated}')
    return dyn_phases


def measure_J_coupling(dev, qbm, qbs, freqs, cz_pulse_name,
                       label=None, cal_points=False, prep_params=None,
                       cal_states='auto', n_cal_points_per_state=1,
                       freq_s=None, f_offset=0, exp_metadata=None,
                       upload=True, analyze=True):

    """
    Measure the J coupling between the qubits qbm and qbs at the interaction
    frequency freq.

    :param qbm:
    :param qbs:
    :param freq:
    :param cz_pulse_name:
    :param label:
    :param cal_points:
    :param prep_params:
    :return:
    """

    # check whether qubits are connected
    dev.check_connection(qbm, qbs)

    if isinstance(qbm, str):
        qbm = dev.get_qb(qbm)
    if isinstance(qbs, str):
        qbs = dev.get_qb(qbs)

    if label is None:
        label = f'J_coupling_{qbm.name}{qbs.name}'
    MC = dev.instr_mc.get_instr()

    for qb in [qbm, qbs]:
        qb.prepare(drive='timedomain')

    if cal_points:
        cal_states = CalibrationPoints.guess_cal_states(cal_states)
        cp = CalibrationPoints.single_qubit(
            qbm.name, cal_states, n_per_state=n_cal_points_per_state)
    else:
        cp = None
    if prep_params is None:
        prep_params = dev.get_prep_params([qbm, qbs])

    operation_dict = dev.get_operation_dict()

    # Adjust amplitude of stationary qubit
    if freq_s is None:
        freq_s = freqs.mean()

    amp_s = fms.Qubit_freq_to_dac(freq_s,
                                  **qbs.fit_ge_freq_from_flux_pulse_amp())

    fit_paras = qbm.fit_ge_freq_from_flux_pulse_amp()

    amplitudes = fms.Qubit_freq_to_dac(freqs,
                                       **fit_paras)

    amplitudes = np.array(amplitudes)

    if np.any((amplitudes > abs(fit_paras['V_per_phi0']) / 2)):
        amplitudes -= fit_paras['V_per_phi0']
    elif np.any((amplitudes < -abs(fit_paras['V_per_phi0']) / 2)):
        amplitudes += fit_paras['V_per_phi0']

    for [qb1, qb2] in [[qbm, qbs], [qbs, qbm]]:
        operation_dict[cz_pulse_name + f' {qb1.name} {qb2.name}'] \
            ['amplitude2'] = amp_s

    freqs += f_offset

    cz_pulse_name += f' {qbm.name} {qbs.name}'

    seq, sweep_points, sweep_points_2D = \
        fsqs.fluxpulse_amplitude_sequence(
            amplitudes=amplitudes, freqs=freqs, qb_name=qbm.name,
            operation_dict=operation_dict,
            cz_pulse_name=cz_pulse_name, cal_points=cp,
            prep_params=prep_params, upload=False)

    MC.set_sweep_function(awg_swf.SegmentHardSweep(
        sequence=seq, upload=upload, parameter_name='Amplitude', unit='V'))

    MC.set_sweep_points(sweep_points)
    MC.set_sweep_function_2D(swf.Offset_Sweep(
        qbm.instr_ge_lo.get_instr().frequency,
        -qbm.ge_mod_freq(),
        name='Drive frequency',
        parameter_name='Drive frequency', unit='Hz'))
    MC.set_sweep_points_2D(sweep_points_2D)
    MC.set_detector_function(qbm.int_avg_det)
    if exp_metadata is None:
        exp_metadata = {}
    exp_metadata.update({'sweep_points_dict': {qbm.name: amplitudes},
                         'sweep_points_dict_2D': {qbm.name: freqs},
                         'use_cal_points': cal_points,
                         'preparation_params': prep_params,
                         'cal_points': repr(cp),
                         'rotate': cal_points,
                         'data_to_fit': {qbm.name: 'pe'},
                         "sweep_name": "Amplitude",
                         "sweep_unit": "V",
                         "global_PCA": True})
    MC.run_2D(label, exp_metadata=exp_metadata)

    if analyze:
        ma.MeasurementAnalysis(TwoD=True)


def measure_ramsey_with_flux_pulse(qb, cz_pulse_name, hard_sweep_params=None,
                           qb_freq=None,
                           artificial_detunings=20e6,
                           cal_points=True,
                           analyze=True, upload=True, n_cal_points_per_state=2,
                           cal_states='auto', prep_params=None,
                           exp_metadata=None, classified=False):

    if hard_sweep_params is None:
        hard_sweep_params = {
            'Delay': {
                'values': np.linspace(0, 200e-9, 31),
                'unit': 's'}}
    label = f'Ramsey_flux_pulse-{qb.name}'


    if qb_freq is None:
        qb_freq = qb.ge_freq()

    with temporary_value(qb.ge_freq, qb_freq):
        qb.prepare(drive='timedomain')
        MC = qb.instr_mc.get_instr()

        if cal_points:
            cal_states = CalibrationPoints.guess_cal_states(cal_states)
            cp = CalibrationPoints.single_qubit(
                qb.name, cal_states, n_per_state=n_cal_points_per_state)
        else:
            cp = None

        if prep_params is None:
            prep_params = qb.preparation_params()

        operation_dict = get_operation_dict([qb])

        seq, hard_sweep_points = fsqs.Ramsey_time_with_flux_seq(qb.name,
                                                                hard_sweep_params,
                                                                operation_dict,
                                                                cz_pulse_name,
                                                                artificial_detunings=artificial_detunings,
                                                                cal_points=cp,
                                                                upload=False,
                                                                prep_params=prep_params)

        MC.set_sweep_function(awg_swf.SegmentHardSweep(
            sequence=seq, upload=upload,
            parameter_name=list(hard_sweep_params)[0],
            unit=list(hard_sweep_params.values())[0]['unit']))
        MC.set_sweep_points(hard_sweep_points)
        MC.set_detector_function(qb.int_avg_classif_det if classified
                                 else qb.int_avg_det)
        if exp_metadata is None:
            exp_metadata = {}
        exp_metadata.update({'sweep_points_dict': {qb.name: hard_sweep_params[
            'Delay']['values']},
                             'sweep_name': 'Delay',
                             'sweep_unit': 's',
                             'artificial_detuning': artificial_detunings,
                             'preparation_params': prep_params,
                             'cal_points': repr(cp),
                             'rotate': True,
                             'cal_states_rotations': {qb.name: []},
                             'data_to_fit': {qb.name: 'pe'},
                            })
        MC.run(label, exp_metadata=exp_metadata)

    ramsey_ana = None
    if analyze:
        ramsey_ana = tda.RamseyAnalysis(
            qb_names=[qb.name], options_dict=dict(
                fit_gaussian_decay=True))
        new_qubit_freq = ramsey_ana.proc_data_dict[
            'analysis_params_dict'][qb.name]['exp_decay_' + qb.name][
            'new_qb_freq']
        T2_star = ramsey_ana.proc_data_dict[
            'analysis_params_dict'][qb.name]['exp_decay_' + qb.name][
            'T2_star']
    return new_qubit_freq, T2_star


def measure_cz_bleed_through(qb, CZ_separation_times, phases, CZ_pulse_name,
                             label=None, upload=True, cal_points=True,
                             oneCZ_msmt=False, soft_avgs=1, nr_cz_gates=1,
                             TwoD=True, analyze=True, MC=None):
    if MC is None:
        MC = qb.MC

    exp_metadata = {'CZ_pulse_name': CZ_pulse_name,
                    'cal_points': cal_points,
                    'oneCZ_msmt': oneCZ_msmt,
                    'nr_cz_gates': nr_cz_gates}

    qb.prepare_for_timedomain()

    if cal_points:
        step = np.abs(phases[-1] - phases[-2])
        phases = np.concatenate(
            [phases, [phases[-1] + step, phases[-1] + 2 * step,
                      phases[-1] + 3 * step, phases[-1] + 4 * step]])

    operation_dict = qb.get_operation_dict()

    s1 = awg_swf.CZ_bleed_through_phase_hard_sweep(
        qb_name=qb.name,
        CZ_pulse_name=CZ_pulse_name,
        CZ_separation=CZ_separation_times[0],
        operation_dict=operation_dict,
        oneCZ_msmt=oneCZ_msmt,
        nr_cz_gates=nr_cz_gates,
        verbose=False,
        upload=(False if TwoD else upload),
        return_seq=False,
        cal_points=cal_points)

    MC.set_sweep_function(s1)
    MC.set_sweep_points(phases)
    if TwoD:
        if len(CZ_separation_times) != 1:
            s2 = awg_swf.CZ_bleed_through_separation_time_soft_sweep(
                s1, upload=upload)
            MC.set_sweep_function_2D(s2)
            MC.set_sweep_points_2D(CZ_separation_times)
        elif nr_cz_gates > 1:
            exp_metadata['CZ_separation_time'] = CZ_separation_times[0]
            s2 = awg_swf.CZ_bleed_through_nr_cz_gates_soft_sweep(
                s1, upload=upload)
            MC.set_sweep_function_2D(s2)
            MC.set_sweep_points_2D(1 + np.arange(0, nr_cz_gates, 2))
    MC.set_detector_function(qb.int_avg_det)
    MC.soft_avg(soft_avgs)

    if label is None:
        idx = CZ_pulse_name.index('q')
        if oneCZ_msmt:
            label = 'CZ_phase_msmt_{}{}'.format(CZ_pulse_name[idx:idx + 3],
                                                qb.msmt_suffix)
        else:
            label = str(nr_cz_gates)
            label += 'CZ_bleed_through_{}{}'.format(CZ_pulse_name[idx:idx + 3],
                                                    qb.msmt_suffix)
    MC.run(label, mode=('2D' if TwoD else '1D'), exp_metadata=exp_metadata)

    if analyze:
        tda.MultiQubit_TimeDomain_Analysis(qb_names=[qb.name],
                                           options_dict={'TwoD': TwoD})


def measure_ramsey_add_pulse(measured_qubit, pulsed_qubit, times=None,
                             artificial_detuning=0, label='', analyze=True,
                             cal_states="auto", n_cal_points_per_state=2,
                             n=1, upload=True,  last_ge_pulse=False, for_ef=False,
                             classified_ro=False, prep_params=None,
                             exp_metadata=None):
    if times is None:
        raise ValueError("Unspecified times for measure_ramsey")
    if artificial_detuning is None:
        log.warning('Artificial detuning is 0.')
    if np.abs(artificial_detuning) < 1e3:
        log.warning('The artificial detuning is too small. The units'
                    'should be Hz.')
    if np.any(times > 1e-3):
        log.warning('The values in the times array might be too large.'
                    'The units should be seconds.')

    for qb in [pulsed_qubit, measured_qubit]:
        qb.prepare(drive='timedomain')
    MC = measured_qubit.instr_mc.get_instr()
    if prep_params is None:
        prep_params = measured_qubit.preparation_params()

    # Define the measurement label
    if label == '':
        label = 'Ramsey_add_pulse_{}'.format(pulsed_qubit.name) + \
                measured_qubit.msmt_suffix

    # create cal points
    cal_states = CalibrationPoints.guess_cal_states(cal_states, for_ef)
    cp = CalibrationPoints.single_qubit(measured_qubit.name, cal_states,
                                        n_per_state=n_cal_points_per_state)
    # create sequence
    seq, sweep_points = mqs.ramsey_add_pulse_seq_active_reset(
        times=times, measured_qubit_name=measured_qubit.name,
        pulsed_qubit_name=pulsed_qubit.name,
        operation_dict=get_operation_dict([measured_qubit, pulsed_qubit]),
        cal_points=cp, n=n, artificial_detunings=artificial_detuning,
        upload=False, for_ef=for_ef, last_ge_pulse=False, prep_params=prep_params)

    MC.set_sweep_function(awg_swf.SegmentHardSweep(
        sequence=seq, upload=upload, parameter_name='Delay', unit='s'))
    MC.set_sweep_points(sweep_points)

    MC.set_detector_function(
        measured_qubit.int_avg_classif_det if classified_ro else
        measured_qubit.int_avg_det)

    if exp_metadata is None:
        exp_metadata = {}
    exp_metadata.update(
        {'sweep_points_dict': {measured_qubit.name: times},
         'sweep_name': 'Delay',
         'sweep_unit': 's',
         'cal_points': repr(cp),
         'preparation_params': prep_params,
         'last_ge_pulses': [last_ge_pulse],
         'artificial_detuning': artificial_detuning,
         'rotate': len(cp.states) != 0,
         'data_to_fit': {measured_qubit.name: 'pf' if for_ef else 'pe'},
         'measured_qubit': measured_qubit.name,
         'pulsed_qubit': pulsed_qubit.name})

    MC.run(label, exp_metadata=exp_metadata)

    if analyze:
        tda.RamseyAddPulseAnalysis(qb_names=[measured_qubit.name])


def measure_ramsey_add_pulse_sweep_phase(
        measured_qubit, pulsed_qubit, phases,
        interleave=True, label='', MC=None,
        analyze=True, close_fig=True,
        cal_points=True, upload=True):
    for qb in [pulsed_qubit, measured_qubit]:
        qb.prepare_for_timedomain()
    if MC is None:
        MC = measured_qubit.MC

    # Define the measurement label
    if label == '':
        label = 'Ramsey_add_pulse_{}_Sweep_phases'.format(pulsed_qubit.name) + \
                measured_qubit.msmt_suffix

    step = np.abs(phases[1] - phases[0])
    if interleave:
        phases = np.repeat(phases, 2)

    if cal_points:
        sweep_points = np.concatenate(
            [phases, [phases[-1] + step, phases[-1] + 2 * step,
                      phases[-1] + 3 * step, phases[-1] + 4 * step]])
    else:
        sweep_points = phases

    Rams_swf = awg_swf2.Ramsey_add_pulse_sweep_phase_swf(
        measured_qubit_name=measured_qubit.name,
        pulsed_qubit_name=pulsed_qubit.name,
        operation_dict=get_operation_dict([measured_qubit, pulsed_qubit]),
        cal_points=cal_points,
        upload=upload)
    MC.set_sweep_function(Rams_swf)
    MC.set_sweep_points(sweep_points)
    MC.set_detector_function(measured_qubit.int_avg_det)
    MC.run(label, exp_metadata={'measured_qubit': measured_qubit.name,
                                'pulsed_qubit': pulsed_qubit.name})

    if analyze:
        ma.MeasurementAnalysis(auto=True, close_fig=close_fig,
                               qb_name=measured_qubit.name)


def measure_pygsti(qubits, f_LO, pygsti_gateset=None,
                   upload=True, nr_shots_per_seg=2 ** 12,
                   thresholded=True, analyze_shots=True, analyze_pygsti=True,
                   preselection=True, ro_spacing=1e-6, label=None,
                   MC=None, UHFQC=None, pulsar=None, run=True, **kw):
    if UHFQC is None:
        UHFQC = qubits[0].UHFQC
        log.warning("Unspecified UHFQC instrument. Using {}.UHFQC.".format(
            qubits[0].name))
    if pulsar is None:
        pulsar = qubits[0].AWG
        log.warning("Unspecified pulsar instrument. Using {}.AWG.".format(
            qubits[0].name))
    if MC is None:
        MC = qubits[0].MC
        log.warning("Unspecified MC object. Using {}.MC.".format(
            qubits[0].name))

    if len(qubits) == 2:
        log.warning('Make sure the first qubit in the list is the '
                    'control qubit!')
    # Generate list of experiments with pyGSTi
    qb_names = [qb.name for qb in qubits]

    maxLengths = kw.pop('maxLengths', [1, 2])
    linear_GST = kw.pop('linear_GST', True)
    if pygsti_gateset is not None:
        prep_fiducials = pygsti_gateset.prepStrs
        meas_fiducials = pygsti_gateset.effectStrs
        germs = pygsti_gateset.germs
        gs_target = pygsti_gateset.gs_target
        if linear_GST:
            listOfExperiments = pygsti.construction.list_lgst_gatestrings(
                prep_fiducials, meas_fiducials, gs_target)
        else:
            listOfExperiments = constr.make_lsgst_experiment_list(
                gs_target, prep_fiducials, meas_fiducials, germs, maxLengths)
    else:
        prep_fiducials = kw.pop('prep_fiducials', None)
        meas_fiducials = kw.pop('meas_fiducials', None)
        germs = kw.pop('germs', None)
        gs_target = kw.pop('gs_target', None)
        listOfExperiments = kw.pop('listOfExperiments', None)
        # if np.any(np.array([prep_fiducials, meas_fiducials, germs,
        #                     gs_target]) == None):
        #     raise ValueError('Please provide either pyGSTi gate set or the '
        #                      'kwargs "prep_fiducials", "meas_fiducials", '
        #                      '"germs", "gs_target".')
        # listOfExperiments = constr.make_lsgst_experiment_list(
        #     gs_target, prep_fiducials, meas_fiducials, germs, maxLengths)

    nr_exp = len(listOfExperiments)

    # Set label
    if label is None:
        label = ''
        if pygsti_gateset is not None:
            if linear_GST:
                label += 'Linear'
            else:
                label += 'LongSeq'
        if len(qubits) == 1:
            label += 'GST_{}{}'.format(
                '-'.join([s[1::] for s in gs_target.gates]),
                qubits[0].msmt_suffix)
        else:
            label += 'GST_{}_qbs{}'.format(
                '-'.join([s[1::] for s in gs_target.gates]),
                ''.join([qb.name[-1] for qb in qubits]))

    # Set detector function
    key = 'int'
    if thresholded:
        key = 'dig'
        log.warning('This is a thresholded measurement. Make sure you '
              'have set the threshold values!')
        label += '_thresh'

    # Prepare qubits and readout pulse
    for qb in qubits:
        qb.prepare_for_timedomain(multiplexed=True)
    multiplexed_pulse(qubits, f_LO, upload=True)

    MC_run_mode = '1D'
    # Check if there are too many experiments to do
    max_exp_len = kw.pop('max_exp_len', 800)
    if nr_exp > max_exp_len:
        nr_subexp = nr_exp // max_exp_len
        pygsti_sublistOfExperiments = [listOfExperiments[
                                       i * max_exp_len:(i + 1) * max_exp_len] for
                                       i in range(nr_subexp)]
        remaining_exps = nr_exp - max_exp_len * nr_subexp
        if remaining_exps > 0:
            pygsti_sublistOfExperiments += [listOfExperiments[-remaining_exps::]]
        # Set detector function
        nr_shots = nr_shots_per_seg * max_exp_len * (2 if preselection else 1)
        det_func = get_multiplexed_readout_detector_functions(
            qubits, nr_shots=nr_shots, values_per_point=2,
            values_per_point_suffex=['_presel', '_measure'])[key + '_log_det']

        # Define hard sweep
        # hard_sweep_points = np.repeat(np.arange(max_exp_len),
        #                             nr_shots_per_seg*(2 if preselection else 1))
        hard_sweep_points = np.arange(max_exp_len * nr_shots_per_seg *
                                      (2 if preselection else 1))

        hard_sweep_func = \
            awg_swf2.GST_swf(qb_names,
                             pygsti_listOfExperiments=
                             pygsti_sublistOfExperiments[0],
                             operation_dict=get_operation_dict(qubits),
                             preselection=preselection,
                             ro_spacing=ro_spacing,
                             upload=False)

        # Define hard sweep
        soft_sweep_points = np.arange(len(pygsti_sublistOfExperiments))
        soft_sweep_func = awg_swf2.GST_experiment_sublist_swf(
            hard_sweep_func,
            pygsti_sublistOfExperiments)
        MC_run_mode = '2D'
    else:
        # Set detector function
        nr_shots = nr_shots_per_seg * nr_exp * (2 if preselection else 1)
        det_func = get_multiplexed_readout_detector_functions(
            qubits, nr_shots=nr_shots, values_per_point=2,
            values_per_point_suffex=['_presel', '_measure'])[key + '_log_det']
        # Define hard sweep
        # hard_sweep_points = np.repeat(np.arange(nr_exp),
        #                             nr_shots_per_seg*(2 if preselection else 1))
        hard_sweep_points = np.arange(max_exp_len * nr_shots_per_seg *
                                      (2 if preselection else 1))
        hard_sweep_func = \
            awg_swf2.GST_swf(qb_names,
                             pygsti_listOfExperiments=listOfExperiments,
                             operation_dict=get_operation_dict(qubits),
                             preselection=preselection,
                             ro_spacing=ro_spacing,
                             upload=upload)

    MC.set_sweep_function(hard_sweep_func)
    MC.set_sweep_points(hard_sweep_points)
    if MC_run_mode == '2D':
        MC.set_sweep_function_2D(soft_sweep_func)
        MC.set_sweep_points_2D(soft_sweep_points)
    MC.set_detector_function(det_func)

    exp_metadata = {'pygsti_gateset': pygsti_gateset,
                    'linear_GST': linear_GST,
                    'preselection': preselection,
                    'thresholded': thresholded,
                    'nr_shots_per_seg': nr_shots_per_seg,
                    'nr_exp': nr_exp}
    reduction_type = kw.pop('reduction_type', None)
    if reduction_type is not None:
        exp_metadata.update({'reduction_type': reduction_type})
    if nr_exp > max_exp_len:
        exp_metadata.update({'max_exp_len': max_exp_len})
    if not linear_GST:
        exp_metadata.update({'maxLengths': maxLengths})
    if preselection:
        exp_metadata.update({'ro_spacing': ro_spacing})
    if run:
        MC.run(name=label, mode=MC_run_mode, exp_metadata=exp_metadata)

    # Analysis
    if analyze_shots:
        if thresholded:
            MA = ma.MeasurementAnalysis(TwoD=(MC_run_mode == '2D'))
        else:
            thresholds = {qb.name: 1.5 * UHFQC.get(
                'qas_0_thresholds_{}_level'.format(
                    qb.RO_acq_weight_function_I())) for qb in qubits}
            channel_map = {qb.name: det_func.value_names[0] for qb in qubits}
            MA = ra.MultiQubit_SingleShot_Analysis(options_dict=dict(
                TwoD=(MC_run_mode == '2D'),
                n_readouts=(2 if preselection else 1) * nr_exp,
                thresholds=thresholds,
                channel_map=channel_map
            ))

        if analyze_pygsti:
            # Create experiment dataset
            basis_states = [''.join(s) for s in
                            list(itertools.product(['0', '1'],
                                                   repeat=len(qubits)))]
            dataset = pygsti.objects.DataSet(outcomeLabels=basis_states)
            if thresholded:
                if len(qubits) == 1:
                    shots = MA.measured_values[0]
                    if preselection:
                        shots = shots[1::2]
                    for i, gs in enumerate(listOfExperiments):
                        gs_shots = shots[i::nr_exp]
                        dataset[gs] = {'0': len(gs_shots[gs_shots == 0]),
                                       '1': len(gs_shots[gs_shots == 1])}
            else:
                nr_shots_MA = len(MA.proc_data_dict[
                                      'shots_thresholded'][qb_names[0]])
                shots = MA.proc_data_dict['probability_table'] * nr_shots_MA
                if preselection:
                    shots = shots[1::2]
                for i, gs in enumerate(listOfExperiments):
                    for j, state in enumerate(basis_states):
                        dataset[gs].update({basis_states[j]: shots[i, j]})

            dataset.done_adding_data()
            # Get results
            if linear_GST:
                results = pygsti.do_linear_gst(dataset, gs_target,
                                               prep_fiducials, meas_fiducials,
                                               verbosity=3)
            else:
                results = pygsti.do_long_sequence_gst(dataset, gs_target,
                                                      prep_fiducials,
                                                      meas_fiducials,
                                                      germs, maxLengths,
                                                      verbosity=3)
            # Save analysis report
            filename = os.path.abspath(os.path.join(
                MA.folder, label))
            pygsti.report.create_standard_report(
                results,
                filename=filename,
                title=label, verbosity=2)

    return MC


def measure_multi_parity_multi_round(dev, ancilla_qubits, data_qubits,
                                     parity_map, CZ_map,
                                     prep=None, upload=True, prep_params=None,
                                     mode='tomo',
                                     parity_seperation=1100e-9,
                                     rots_basis=('I', 'Y90', 'X90'),
                                     parity_loops = 1,
                                     cal_points=None, analyze=True,
                                     exp_metadata=None, label=None,
                                     detector='int_log_det'):
    """

    :param ancilla_qubit:
    :param data_qubits:
    :param CZ_map: example:
        {'CZ qb1 qb2': ['Y90 qb1', 'CX qb1 qb2', 'mY90 qb1'],
         'CZ qb3 qb4': ['CZ qb4 qb3']}
    :param preps:
    :param upload:
    :param prep_params:
    :param cal_points:
    :param analyze:
    :param exp_metadata:
    :param label:
    :param detector:
    :return:
    """

    qubits = ancilla_qubits + data_qubits
    qb_names = [qb.name for qb in qubits]
    for qb in qubits:
        qb.prepare(drive='timedomain')

    if label is None:
        label = 'S7-rounds_' + str(parity_loops) + '_' + '-'.join(rots_basis) + \
                '_' + '-'.join([qb.name for qb in qubits])

    if prep_params is None:
        prep_params = get_multi_qubit_prep_params(
            [qb.preparation_params() for qb in qubits])

    # if cal_points is None:
    #     cal_points = CalibrationPoints.multi_qubit(qb_names, 'ge')

    if prep is None:
        prep = 'g'*len(data_qubits)

    MC = ancilla_qubits[0].instr_mc.get_instr()

    seq, sweep_points = mqs.multi_parity_multi_round_seq(
        [qb.name for qb in ancilla_qubits],
        [qb.name for qb in data_qubits],
        parity_map,
        CZ_map,
        prep,
        operation_dict=dev.get_operation_dict(),
        mode=mode,
        parity_seperation=parity_seperation,
        rots_basis=rots_basis,
        parity_loops=parity_loops,
        cal_points=cal_points,
        prep_params=prep_params,
        upload=upload,
        max_acq_length=max([qb.acq_length() for qb in qubits])
    )

    MC.set_sweep_function(awg_swf.SegmentHardSweep(
        sequence=seq, upload=False, parameter_name='Tomography'))
    MC.set_sweep_points(sweep_points)

    rounds = 0
    for k in range(len(parity_map)):
        if parity_map[k]['round'] > rounds:
            rounds = parity_map[k]['round']
    rounds += 1

    MC.set_detector_function(
        get_multiplexed_readout_detector_functions(
            qubits,
            nr_averages=ancilla_qubits[0].acq_averages(),
            nr_shots=ancilla_qubits[0].acq_shots(),
        )[detector])
    if exp_metadata is None:
        exp_metadata = {}
    exp_metadata.update(
        {'sweep_name': 'Tomography',
         'preparation_params': prep_params,
         'hard_sweep_params': {'tomo': {'values': np.arange(0, len(sweep_points)),
                                         'unit': ''}},
         'parity_map': parity_map
         })

    MC.run(label, exp_metadata=exp_metadata)

    if analyze:
        tda.MultiQubit_TimeDomain_Analysis(qb_names=qb_names)


def measure_ro_dynamic_phases(pulsed_qubit, measured_qubits,
                              hard_sweep_params=None, exp_metadata=None,
                              pulse_separation=None, init_state='g',
                              upload=True, n_cal_points_per_state=1,
                              cal_states='auto', classified=False,
                              prep_params=None):
    if not hasattr(measured_qubits, '__iter__'):
        measured_qubits = [measured_qubits]
    qubits = measured_qubits + [pulsed_qubit]

    if pulse_separation is None:
        pulse_separation = max([qb.acq_length() for qb in qubits])

    for qb in qubits:
        MC = qb.instr_mc.get_instr()
        qb.prepare(drive='timedomain')

    if hard_sweep_params is None:
        hard_sweep_params = {
            'phase': {'values': np.tile(np.linspace(0, 2*np.pi, 6)*180/np.pi, 2),
                      'unit': 'deg'}
        }

    cal_states = CalibrationPoints.guess_cal_states(cal_states,
                                                    for_ef=False)
    cp = CalibrationPoints.multi_qubit([qb.name for qb in qubits], cal_states,
                                       n_per_state=n_cal_points_per_state)

    if prep_params is None:
        prep_params = measured_qubits[0].preparation_params()
    operation_dict = get_operation_dict(qubits)
    sequences, hard_sweep_points = \
        mqs.ro_dynamic_phase_seq(
            hard_sweep_dict=hard_sweep_params,
            qbp_name=pulsed_qubit.name, qbr_names=[qb.name for qb in
                                                   measured_qubits],
            operation_dict=operation_dict,
            pulse_separation=pulse_separation,
            init_state = init_state, prep_params=prep_params,
            cal_points=cp, upload=False)

    hard_sweep_func = awg_swf.SegmentHardSweep(
        sequence=sequences, upload=upload,
        parameter_name=list(hard_sweep_params)[0],
        unit=list(hard_sweep_params.values())[0]['unit'])
    MC.set_sweep_function(hard_sweep_func)
    MC.set_sweep_points(hard_sweep_points)

    det_name = 'int_avg{}_det'.format('_classif' if classified else '')
    det_func = get_multiplexed_readout_detector_functions(
        measured_qubits, nr_averages=max(qb.acq_averages() for qb in measured_qubits)
    )[det_name]
    MC.set_detector_function(det_func)

    if exp_metadata is None:
        exp_metadata = {}

    hard_sweep_params = {
        'phase': {'values': np.repeat(np.tile(np.linspace(0, 2 * np.pi, 6) * 180 /
                                         np.pi,
                                     2), 2),
                  'unit': 'deg'}
    }
    exp_metadata.update({'qbnames': [qb.name for qb in qubits],
                         'preparation_params': prep_params,
                         'cal_points': repr(cp),
                         'rotate': len(cal_states) != 0,
                         'cal_states_rotations':
                             {qb.name: {'g': 0, 'e': 1} for qb in qubits} if
                             len(cal_states) != 0 else None,
                         'data_to_fit': {qb.name: 'pe' for qb in qubits},
                         'hard_sweep_params': hard_sweep_params})
    MC.run('RO_DynamicPhase_{}{}'.format(
        pulsed_qubit.name, ''.join([qb.name for qb in qubits])),
        exp_metadata=exp_metadata)
    tda.MultiQubit_TimeDomain_Analysis(qb_names=[qb.name for qb in measured_qubits])


def get_multi_qubit_msmt_suffix(qubits):
    """
    Function to get measurement label suffix from the measured qubit names.
    :param qubits: list of QuDev_transmon instances.
    :return: string with the measurement label suffix
    """
    # TODO: this was also added in Device. Remove from here when all the
    # functions that call it have been upgraded to use the Device class
    # (Steph 15.06.2020)
    qubit_names = [qb.name for qb in qubits]
    if len(qubit_names) == 1:
        msmt_suffix = qubits[0].msmt_suffix
    elif len(qubit_names) > 5:
        msmt_suffix = '_{}qubits'.format(len(qubit_names))
    else:
        msmt_suffix = '_{}'.format(''.join([qbn for qbn in qubit_names]))
    return msmt_suffix

## Multi-qubit time-domain measurements ##

def measure_n_qubit_rabi(dev, qubits, sweep_points=None, amps=None,
                         prep_params=None, n_cal_points_per_state=2,
                         cal_states='auto', n=1, for_ef=False, last_ge_pulse=False,
                         upload=True, update=False, analyze=True, label=None,
                         exp_metadata=None, det_type='int_avg_det', **kw):
    """
    Performs an n-qubit Rabi measurement.
    :param dev: Device class instance
    :param qubits: list of QuDev_transmon objects
    :param sweep_points: SweepPoints object. If None, creates SweepPoints
        from amps (assumes all qubits use the same sweep points)
    :param amps: array of amplitudes to sweep
    :param prep_params: qubits preparation parameters
    :param n_cal_points_per_state: number of cal_points per cal_state
    :param cal_states: which cal states to measure. Can be 'auto', or any
        combination of 'g', 'e', 'f', 'ge', 'ef', 'gf', 'gef'.
    :param n: number of rabi pulses per sweep point
    :param for_ef: whether to do rabi between ef
    :param last_ge_pulse: whether to use a ge pulse at the end of each segment
           for a rabi between ef transition
    :param upload: whether to upload to AWGs
    :param update: whether to update the qubits ge_amp180 (or ef_amp180)
        parameters
    :param analyze: whether to analyze data
    :param label: measurement label
    :param exp_metadata: experiment metadata
    :param det_type: detector function type. None, or one of 'int_log_det',
        'dig_log_det', 'int_avg_det', 'dig_avg_det', 'inp_avg_det',
        'int_avg_classif_det', 'int_corr_det', 'dig_corr_det'.
    :param kw: keyword arguments. Are used in
        get_multiplexed_readout_detector_functions
    """
    qubits = dev.get_qubits(qubits)
    qubit_names = [qb.name for qb in qubits]
    MC = dev.instr_mc.get_instr()

    if sweep_points is None:
        if amps is None:
            raise ValueError('Both "amps" and "sweep_points" cannot be None.')
        else:
            sweep_points = SweepPoints()
            for qbn in qubit_names:
                sweep_points.add_sweep_parameter(
                    param_name=f'amps_{qbn}', values=amps,
                    unit='V', label='Pulse Amplitude')

    if prep_params is None:
        prep_params = dev.get_prep_params(qubits)

    if label is None:
        label = 'Rabi_ef' if for_ef else 'Rabi'
        if n != 1:
            label += f'-n{n}'
        if 'classif' in det_type:
            label += '_classified'
        if 'active' in prep_params['preparation_type']:
            label += '_reset'
        label += get_multi_qubit_msmt_suffix(qubits)

    for qb in qubits:
        qb.prepare(drive='timedomain')

    cal_states = CalibrationPoints.guess_cal_states(cal_states,
                                                    for_ef=for_ef)
    cp = CalibrationPoints.multi_qubit(qubit_names, cal_states,
                                       n_per_state=n_cal_points_per_state)
    seq, sp = mqs.n_qubit_rabi_seq(
        qubit_names, get_operation_dict(qubits), sweep_points, cp,
        upload=False, n=n, for_ef=for_ef, last_ge_pulse=last_ge_pulse,
        prep_params=prep_params)
    MC.set_sweep_function(awg_swf.SegmentHardSweep(
        sequence=seq, upload=upload,
        parameter_name=list(sweep_points[0].values())[0][2],
        unit=list(sweep_points[0].values())[0][1]))
    MC.set_sweep_points(sp)

    det_func = get_multiplexed_readout_detector_functions(
        qubits, **kw)[det_type]
    MC.set_detector_function(det_func)

    if exp_metadata is None:
        exp_metadata = {}
    # determine data type
    if "log" in det_type or not \
            kw.get("det_get_values_kws", {}).get('averaged', True):
        data_type = "singleshot"
    else:
        data_type = "averaged"
    exp_metadata.update({'qb_names': qubit_names,
                         'preparation_params': prep_params,
                         'cal_points': repr(cp),
                         'sweep_points': sweep_points,
                         'meas_obj_sweep_points_map':
                             sweep_points.get_meas_obj_sweep_points_map(
                                 qubit_names),
                         'meas_obj_value_names_map':
                             get_meas_obj_value_names_map(qubits, det_func),
                         'rotate': len(cp.states) != 0 and
                                   'classif' not in det_type,
                         'data_type': data_type,  # singleshot or averaged

                         'classified_ro': 'classif' in det_type,
                         'last_ge_pulses': [last_ge_pulse],
                         'data_to_fit': {qbn: 'pf' if for_ef else 'pe' for qbn
                                         in qubit_names}})
    MC.run(label, exp_metadata=exp_metadata)

    # Analyze this measurement
    if analyze:
        rabi_ana = tda.RabiAnalysis(
            qb_names=qubit_names, options_dict=dict(
                delegate_plotting=kw.pop('delegate_plotting', False),
                channel_map=get_meas_obj_value_names_map(qubits, det_func)))
        if update:
            for qb in qubits:
                amp180 = rabi_ana.proc_data_dict['analysis_params_dict'][
                    qb.name]['piPulse']
                if not for_ef:
                    qb.ge_amp180(amp180)
                    qb.ge_amp90_scale(0.5)
                else:
                    qb.ef_amp180(amp180)
                    qb.ef_amp90_scale(0.5)


def measure_n_qubit_ramsey(dev, qubits, sweep_points=None, delays=None,
                           artificial_detuning=0, prep_params=None,
                           n_cal_points_per_state=2, cal_states='auto',
                           for_ef=False, last_ge_pulse=False,
                           upload=True, update=False, analyze=True, label=None,
                           exp_metadata=None, det_type='int_avg_det', **kw):
    """
    Performs an n-qubit Ramsey measurement.
    :param dev: Device class instance
    :param qubits: list of QuDev_transmon objects
    :param sweep_points: SweepPoints object. If None, creates SweepPoints
        from delays (assumes all qubits use the same sweep points)
    :param delays: array of ramsey delays to sweep
    :param artificial_detuning: detuning of second pi-half pulse.
    :param prep_params: qubits preparation parameters
    :param n_cal_points_per_state: number of cal_points per cal_state
    :param cal_states: which cal states to measure. Can be 'auto', or any
        combination of 'g', 'e', 'f', 'ge', 'ef', 'gf', 'gef'.
    :param for_ef: whether to do ramsey between ef
    :param last_ge_pulse: whether to use a ge pulse at the end of each segment
           for a ramsey between ef transition
    :param upload: whether to upload to AWGs
    :param update: whether to update the qubits ge_amp180 (or ef_amp180)
        parameters
    :param analyze: whether to analyze data
    :param label: measurement label
    :param exp_metadata: experiment metadata
    :param det_type: detector function type. None, or one of 'int_log_det',
        'dig_log_det', 'int_avg_det', 'dig_avg_det', 'inp_avg_det',
        'int_avg_classif_det', 'int_corr_det', 'dig_corr_det'.
    :param kw: keyword arguments. Are used in
        get_multiplexed_readout_detector_functions
    """
    qubits = dev.get_qubits(qubits)
    qubit_names = [qb.name for qb in qubits]
    MC = dev.instr_mc.get_instr()

    if sweep_points is None:
        if delays is None:
            raise ValueError('Both "delays" and "sweep_points" cannot be None.')
        else:
            sweep_points = SweepPoints()
            for qbn in qubit_names:
                sweep_points.add_sweep_parameter(
                    param_name=f'delays_{qbn}', values=delays,
                    unit='s', label=r'Second $\pi$-half pulse delay')

    if prep_params is None:
        prep_params = dev.get_prep_params(qubits)

    if label is None:
        label = 'Ramsey_ef' if for_ef else 'Ramsey'
        if 'classif' in det_type:
            label += '_classified'
        if 'active' in prep_params['preparation_type']:
            label += '_reset'
        label += get_multi_qubit_msmt_suffix(qubits)

    for qb in qubits:
        qb.prepare(drive='timedomain')

    cal_states = CalibrationPoints.guess_cal_states(cal_states,
                                                    for_ef=for_ef)
    cp = CalibrationPoints.multi_qubit(qubit_names, cal_states,
                                       n_per_state=n_cal_points_per_state)
    seq, sp = mqs.n_qubit_ramsey_seq(
        qubit_names, get_operation_dict(qubits), sweep_points, cp,
        artificial_detuning=artificial_detuning, upload=False, for_ef=for_ef,
        last_ge_pulse=last_ge_pulse, prep_params=prep_params)
    MC.set_sweep_function(awg_swf.SegmentHardSweep(
        sequence=seq, upload=upload,
        parameter_name=list(sweep_points[0].values())[0][2],
        unit=list(sweep_points[0].values())[0][1]))
    MC.set_sweep_points(sp)

    det_func = get_multiplexed_readout_detector_functions(
        qubits, **kw)[det_type]
    MC.set_detector_function(det_func)

    if exp_metadata is None:
        exp_metadata = {}
    # determine data type
    if "log" in det_type or not \
            kw.get("det_get_values_kws", {}).get('averaged', True):
        data_type = "singleshot"
    else:
        data_type = "averaged"
    exp_metadata.update({'qb_names': qubit_names,
                         'preparation_params': prep_params,
                         'cal_points': repr(cp),
                         'sweep_points': sweep_points,
                         'artificial_detuning': artificial_detuning,
                         'meas_obj_sweep_points_map':
                             sweep_points.get_meas_obj_sweep_points_map(
                                 qubit_names),
                         'meas_obj_value_names_map':
                             get_meas_obj_value_names_map(qubits, det_func),
                         'rotate': len(cp.states) != 0 and
                                   'classif' not in det_type,
                         'data_type': data_type,  # singleshot or averaged

                         'classified_ro': 'classif' in det_type,
                         'last_ge_pulses': [last_ge_pulse],
                         'data_to_fit': {qbn: 'pf' if for_ef else 'pe' for qbn
                                         in qubit_names}})
    MC.run(label, exp_metadata=exp_metadata)

    # Analyze this measurement
    if analyze:
        ramsey_ana = tda.RamseyAnalysis(
            qb_names=qubit_names, options_dict=dict(
                fit_gaussian_decay=kw.pop('fit_gaussian_decay', True),
                delegate_plotting=kw.pop('delegate_plotting', False)))
        if update:
            for qb in qubits:
                new_qubit_freq = ramsey_ana.proc_data_dict[
                    'analysis_params_dict'][qb.name]['exp_decay_' + qb.name][
                    'new_qb_freq']
                T2_star = ramsey_ana.proc_data_dict[
                    'analysis_params_dict'][qb.name]['exp_decay_' + qb.name][
                    'T2_star']
                if update:
                    if for_ef:
                        qb.ef_freq(new_qubit_freq)
                        qb.T2_star_ef(T2_star)
                    else:
                        qb.ge_freq(new_qubit_freq)
                        qb.T2_star(T2_star)


def measure_n_qubit_qscale(dev, qubits, sweep_points=None, qscales=None,
                           prep_params=None, for_ef=False, last_ge_pulse=False,
                           n_cal_points_per_state=2, cal_states='auto',
                           upload=True, update=False, analyze=True, label=None,
                           exp_metadata=None, det_type='int_avg_det', **kw):
    """
    Performs an n-qubit QScale measurement.
    :param dev: Device class instance
    :param qubits: list of QuDev_transmon objects
    :param sweep_points: SweepPoints object. If None, creates SweepPoints
        from qscales (assumes all qubits use the same sweep points)
    :param qscales: array of qscales to sweep
    :param prep_params: qubits preparation parameters
    :param n_cal_points_per_state: number of cal_points per cal_state
    :param cal_states: which cal states to measure. Can be 'auto', or any
        combination of 'g', 'e', 'f', 'ge', 'ef', 'gf', 'gef'.
    :param for_ef: whether to calibrate DRAG parameter for ef transition
    :param last_ge_pulse: whether to use a ge pulse at the end of each segment
           for a calibration of the ef transition
    :param upload: whether to upload to AWGs
    :param update: whether to update the qubits ge_amp180 (or ef_amp180)
        parameters
    :param analyze: whether to analyze data
    :param label: measurement label
    :param exp_metadata: experiment metadata
    :param det_type: detector function type. None, or one of 'int_log_det',
        'dig_log_det', 'int_avg_det', 'dig_avg_det', 'inp_avg_det',
        'int_avg_classif_det', 'int_corr_det', 'dig_corr_det'.
    :param kw: keyword arguments. Are used in
        get_multiplexed_readout_detector_functions
    """
    qubits = dev.get_qubits(qubits)
    qubit_names = [qb.name for qb in qubits]
    MC = dev.instr_mc.get_instr()

    if sweep_points is None:
        if qscales is None:
            raise ValueError('Both "qscales" and "sweep_points" '
                             'cannot be None.')
        else:
            sweep_points = SweepPoints()
            for qbn in qubit_names:
                sweep_points.add_sweep_parameter(
                    param_name=f'qscales_{qbn}', values=qscales,
                    unit='', label='DRAG q-scale')

    if prep_params is None:
        prep_params = dev.get_prep_params(qubits)

    if label is None:
        label = 'Qscale_ef' if for_ef else 'Qscale'
        if 'classif' in det_type:
            label += '_classified'
        if 'active' in prep_params['preparation_type']:
            label += '_reset'
        label += get_multi_qubit_msmt_suffix(qubits)

    for qb in qubits:
        qb.prepare(drive='timedomain')

    cal_states = CalibrationPoints.guess_cal_states(cal_states,
                                                    for_ef=for_ef)
    cp = CalibrationPoints.multi_qubit(qubit_names, cal_states,
                                       n_per_state=n_cal_points_per_state)
    seq, sp = mqs.n_qubit_qscale_seq(
        qubit_names, get_operation_dict(qubits), sweep_points, cp,
        upload=False, for_ef=for_ef, last_ge_pulse=last_ge_pulse,
        prep_params=prep_params)
    MC.set_sweep_function(awg_swf.SegmentHardSweep(
        sequence=seq, upload=upload,
        parameter_name=list(sweep_points[0].values())[0][2],
        unit=list(sweep_points[0].values())[0][1]))
    MC.set_sweep_points(sp)

    det_func = get_multiplexed_readout_detector_functions(
        qubits, **kw)[det_type]
    MC.set_detector_function(det_func)

    if exp_metadata is None:
        exp_metadata = {}
    # determine data type
    if "log" in det_type or not \
            kw.get("det_get_values_kws", {}).get('averaged', True):
        data_type = "singleshot"
    else:
        data_type = "averaged"
    exp_metadata.update({'qb_names': qubit_names,
                         'preparation_params': prep_params,
                         'cal_points': repr(cp),
                         'sweep_points': sweep_points,
                         'meas_obj_sweep_points_map':
                             sweep_points.get_meas_obj_sweep_points_map(
                                 qubit_names),
                         'meas_obj_value_names_map':
                             get_meas_obj_value_names_map(qubits, det_func),
                         'rotate': len(cp.states) != 0 and
                                   'classif' not in det_type,
                         'data_type': data_type,  # singleshot or averaged

                         'classified_ro': 'classif' in det_type,
                         'last_ge_pulses': [last_ge_pulse],
                         'data_to_fit': {qbn: 'pf' if for_ef else 'pe' for qbn
                                         in qubit_names}})
    MC.run(label, exp_metadata=exp_metadata)

    # Analyze this measurement
    if analyze:
        qscale_ana = tda.QScaleAnalysis(
            qb_names=qubit_names, options_dict=dict(
                delegate_plotting=kw.pop('delegate_plotting', False)))
        if update:
            for qb in qubits:
                qscale = qscale_ana.proc_data_dict['analysis_params_dict'][
                    qb.name]['qscale']
                if for_ef:
                    qb.ef_motzoi(qscale)
                else:
                    qb.ge_motzoi(qscale)


def measure_n_qubit_t1(dev, qubits, sweep_points=None, delays=None,
                       prep_params=None, for_ef=False, last_ge_pulse=False,
                       n_cal_points_per_state=2, cal_states='auto',
                       upload=True, update=False, analyze=True, label=None,
                       exp_metadata=None, det_type='int_avg_det', **kw):
    """
    Performs an n-qubit T1 measurement.
    :param dev: Device class instance
    :param qubits: list of QuDev_transmon objects
    :param sweep_points: SweepPoints object. If None, creates SweepPoints
        from delays (assumes all qubits use the same sweep points)
    :param delays: array of delays to sweep
    :param prep_params: qubits preparation parameters
    :param n_cal_points_per_state: number of cal_points per cal_state
    :param cal_states: which cal states to measure. Can be 'auto', or any
        combination of 'g', 'e', 'f', 'ge', 'ef', 'gf', 'gef'.
    :param for_ef: whether to measure T1 for ef transition
    :param last_ge_pulse: whether to use a ge pulse at the end of each segment
           for a measurement of T1 for the ef transition
    :param upload: whether to upload to AWGs
    :param update: whether to update the qubits ge_amp180 (or ef_amp180)
        parameters
    :param analyze: whether to analyze data
    :param label: measurement label
    :param exp_metadata: experiment metadata
    :param det_type: detector function type. None, or one of 'int_log_det',
        'dig_log_det', 'int_avg_det', 'dig_avg_det', 'inp_avg_det',
        'int_avg_classif_det', 'int_corr_det', 'dig_corr_det'.
    :param kw: keyword arguments. Are used in
        get_multiplexed_readout_detector_functions
    """
    qubits = dev.get_qubits(qubits)
    qubit_names = [qb.name for qb in qubits]
    MC = dev.instr_mc.get_instr()

    if sweep_points is None:
        if delays is None:
            raise ValueError('Both "delays" and "sweep_points" cannot be None.')
        else:
            sweep_points = SweepPoints()
            for qbn in qubit_names:
                sweep_points.add_sweep_parameter(
                    param_name=f'delays_{qbn}', values=delays,
                    unit='s', label='Pulse Delay')

    if prep_params is None:
        prep_params = dev.get_prep_params(qubits)

    if label is None:
        label = 'T1_ef' if for_ef else 'T1'
        if 'classif' in det_type:
            label += '_classified'
        if 'active' in prep_params['preparation_type']:
            label += '_reset'
        label += get_multi_qubit_msmt_suffix(qubits)

    for qb in qubits:
        qb.prepare(drive='timedomain')

    cal_states = CalibrationPoints.guess_cal_states(cal_states,
                                                    for_ef=for_ef)
    cp = CalibrationPoints.multi_qubit(qubit_names, cal_states,
                                       n_per_state=n_cal_points_per_state)
    seq, sp = mqs.n_qubit_t1_seq(
        qubit_names, get_operation_dict(qubits), sweep_points, cp,
        upload=False, for_ef=for_ef, last_ge_pulse=last_ge_pulse,
        prep_params=prep_params)
    MC.set_sweep_function(awg_swf.SegmentHardSweep(
        sequence=seq, upload=upload,
        parameter_name=list(sweep_points[0].values())[0][2],
        unit=list(sweep_points[0].values())[0][1]))
    MC.set_sweep_points(sp)

    det_func = get_multiplexed_readout_detector_functions(
        qubits, **kw)[det_type]
    MC.set_detector_function(det_func)

    if exp_metadata is None:
        exp_metadata = {}
    # determine data type
    if "log" in det_type or not \
            kw.get("det_get_values_kws", {}).get('averaged', True):
        data_type = "singleshot"
    else:
        data_type = "averaged"
    exp_metadata.update({'qb_names': qubit_names,
                         'preparation_params': prep_params,
                         'cal_points': repr(cp),
                         'sweep_points': sweep_points,
                         'meas_obj_sweep_points_map':
                             sweep_points.get_meas_obj_sweep_points_map(
                                 qubit_names),
                         'meas_obj_value_names_map':
                             get_meas_obj_value_names_map(qubits, det_func),
                         'rotate': len(cp.states) != 0 and
                                   'classif' not in det_type,
                         'data_type': data_type,  # singleshot or averaged
                         'classified_ro': 'classif' in det_type,
                         'last_ge_pulses': [last_ge_pulse],
                         'data_to_fit': {qbn: 'pf' if for_ef else 'pe' for qbn
                                         in qubit_names}})
    MC.run(label, exp_metadata=exp_metadata)

    # Analyze this measurement
    if analyze:
        t1_ana = tda.T1Analysis(
            qb_names=qubit_names, options_dict=dict(
                delegate_plotting=kw.pop('delegate_plotting', False)))
        if update:
            for qb in qubits:
                T1 = t1_ana.proc_data_dict['analysis_params_dict'][
                    qb.name]['T1']
                if for_ef:
                    qb.T1_ef(T1)
                else:
                    qb.T1(T1)


def measure_n_qubit_echo(dev, qubits, sweep_points=None, delays=None,
                         artificial_detuning=0, prep_params=None,
                         n_cal_points_per_state=2, cal_states='auto',
                         for_ef=False, last_ge_pulse=False,
                         upload=True, update=False, analyze=True, label=None,
                         exp_metadata=None, det_type='int_avg_det', **kw):
    """
    Performs an n-qubit Echo measurement.
    :param dev: Device class instance
    :param qubits: list of QuDev_transmon objects
    :param sweep_points: SweepPoints object
    :param delays: array of echo delays to sweep. If None, creates SweepPoints
        from delays (assumes all qubits use the same sweep points)
    :param artificial_detuning: detuning of second pi-half pulse.
    :param prep_params: qubits preparation parameters
    :param n_cal_points_per_state: number of cal_points per cal_state
    :param cal_states: which cal states to measure. Can be 'auto', or any
        combination of 'g', 'e', 'f', 'ge', 'ef', 'gf', 'gef'.
    :param for_ef: whether to do echo between ef
    :param last_ge_pulse: whether to use a ge pulse at the end of each segment
           for an echo between ef transition
    :param upload: whether to upload to AWGs
    :param update: whether to update the qubits ge_amp180 (or ef_amp180)
        parameters
    :param analyze: whether to analyze data
    :param label: measurement label
    :param exp_metadata: experiment metadata
    :param det_type: detector function type. None, or one of 'int_log_det',
        'dig_log_det', 'int_avg_det', 'dig_avg_det', 'inp_avg_det',
        'int_avg_classif_det', 'int_corr_det', 'dig_corr_det'.
    :param kw: keyword arguments. Are used in
        get_multiplexed_readout_detector_functions
    """
    qubits = dev.get_qubits(qubits)
    qubit_names = [qb.name for qb in qubits]
    MC = dev.instr_mc.get_instr()

    if sweep_points is None:
        if delays is None:
            raise ValueError('Both "delays" and "sweep_points" cannot be None.')
        else:
            sweep_points = SweepPoints()
            for qbn in qubit_names:
                sweep_points.add_sweep_parameter(
                    param_name=f'delays_{qbn}', values=delays,
                    unit='s', label=r'Echo delay')

    if prep_params is None:
        prep_params = dev.get_prep_params(qubits)

    if label is None:
        label = 'Echo_ef' if for_ef else 'Echo'
        if 'classif' in det_type:
            label += '_classified'
        if 'active' in prep_params['preparation_type']:
            label += '_reset'
        label += get_multi_qubit_msmt_suffix(qubits)

    for qb in qubits:
        qb.prepare(drive='timedomain')

    cal_states = CalibrationPoints.guess_cal_states(cal_states,
                                                    for_ef=for_ef)
    cp = CalibrationPoints.multi_qubit(qubit_names, cal_states,
                                       n_per_state=n_cal_points_per_state)
    seq, sp = mqs.n_qubit_echo_seq(
        qubit_names, get_operation_dict(qubits), sweep_points, cp,
        artificial_detuning=artificial_detuning, upload=False, for_ef=for_ef,
        last_ge_pulse=last_ge_pulse, prep_params=prep_params)
    MC.set_sweep_function(awg_swf.SegmentHardSweep(
        sequence=seq, upload=upload,
        parameter_name=list(sweep_points[0].values())[0][2],
        unit=list(sweep_points[0].values())[0][1]))
    MC.set_sweep_points(sp)

    det_func = get_multiplexed_readout_detector_functions(
        qubits, **kw)[det_type]
    MC.set_detector_function(det_func)

    if exp_metadata is None:
        exp_metadata = {}
    # determine data type
    if "log" in det_type or not \
            kw.get("det_get_values_kws", {}).get('averaged', True):
        data_type = "singleshot"
    else:
        data_type = "averaged"
    exp_metadata.update({'qb_names': qubit_names,
                         'preparation_params': prep_params,
                         'cal_points': repr(cp),
                         'sweep_points': sweep_points,
                         'artificial_detuning': artificial_detuning,
                         'meas_obj_sweep_points_map':
                             sweep_points.get_meas_obj_sweep_points_map(
                                 qubit_names),
                         'meas_obj_value_names_map':
                             get_meas_obj_value_names_map(qubits, det_func),
                         'rotate': len(cp.states) != 0 and
                                   'classif' not in det_type,
                         'data_type': data_type,  # singleshot or averaged

                         'classified_ro': 'classif' in det_type,
                         'last_ge_pulses': [last_ge_pulse],
                         'data_to_fit': {qbn: 'pf' if for_ef else 'pe' for qbn
                                         in qubit_names}})
    MC.run(label, exp_metadata=exp_metadata)

    # Analyze this measurement
    if analyze:
        echo_ana = tda.EchoAnalysis(
            qb_names=qubit_names,
            options_dict={'artificial_detuning': artificial_detuning,
                          'fit_gaussian_decay': kw.pop('fit_gaussian_decay',
                                                       True),
                          'delegate_plotting': kw.pop('delegate_plotting',
                                                      False)})
        if update:
            for qb in qubits:
                T2_echo = echo_ana.proc_data_dict[
                    'analysis_params_dict'][qb.name]['T2_echo']
                qb.T2(T2_echo)<|MERGE_RESOLUTION|>--- conflicted
+++ resolved
@@ -677,19 +677,9 @@
                 MC.run(name=name, exp_metadata=exp_metadata)
 
     if analyze:
-<<<<<<< HEAD
-        # tps = a_tools.latest_data(n_matches=len(states),
-        #                           return_timestamp=True)[0]
-        #
         tps = [a_tools.latest_data(
             contains=f'timetrace_{s}{get_multi_qubit_msmt_suffix(qubits)}',
             n_matches=1, return_timestamp=True)[0][0] for s in states]
-        print(tps)
-=======
-        tps = [a_tools.latest_data(
-            contains=f'timetrace_{s}{get_multi_qubit_msmt_suffix(qubits)}',
-            n_matches=1, return_timestamp=True)[0][0] for s in states]
->>>>>>> 314acc21
         if analysis_kwargs is None:
             analysis_kwargs = {}
         if 't_start' not in analysis_kwargs:
@@ -2008,11 +1998,7 @@
         analyze=True):
     """
     Applies a flux pulse on the target qubit with various amplitudes.
-<<<<<<< HEAD
-    Measure the phase shift due to these pulses on the crosstalk qubit,s which
-=======
     Measure the phase shift due to these pulses on the crosstalk qubits which
->>>>>>> 314acc21
     are measured in a Ramsey setting and fluxed to a more sensitive frequency.
 
     Args:
