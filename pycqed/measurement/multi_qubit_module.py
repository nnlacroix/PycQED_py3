import numpy as np
import matplotlib.pyplot as plt
import itertools
import copy
import datetime
import os
import lmfit
from copy import deepcopy
import pygsti
import logging
log = logging.getLogger(__name__)

import pycqed.measurement.sweep_functions as swf
import pycqed.measurement.awg_sweep_functions as awg_swf
import pycqed.measurement.awg_sweep_functions_multi_qubit as awg_swf2
import pycqed.measurement.pulse_sequences.multi_qubit_tek_seq_elts as mqs
import pycqed.measurement.pulse_sequences.fluxing_sequences as fsqs
import pycqed.measurement.detector_functions as det
import pycqed.analysis.fitting_models as fms
from pycqed.measurement.sweep_points import SweepPoints
from pycqed.measurement.calibration_points import CalibrationPoints
from pycqed.analysis_v3.processing_pipeline import ProcessingPipeline
from pycqed.measurement.waveform_control import pulsar as ps
import pycqed.analysis.measurement_analysis as ma
from pycqed.analysis_v3 import pipeline_analysis as pla
import pycqed.analysis_v2.readout_analysis as ra
import pycqed.analysis_v2.timedomain_analysis as tda
from pycqed.analysis_v3 import helper_functions as hlp_mod
import pycqed.measurement.waveform_control.sequence as sequence
from pycqed.utilities.general import temporary_value
from pycqed.analysis_v2 import tomography_qudev as tomo
import pycqed.analysis.analysis_toolbox as a_tools


try:
    import \
        pycqed.instrument_drivers.physical_instruments.ZurichInstruments.UHFQuantumController as uhfqc
except ModuleNotFoundError:
    log.warning('"UHFQuantumController" not imported.')

from pycqed.measurement.optimization import generate_new_training_set
from pygsti import construction as constr


def multiplexed_pulse(readouts, f_LO, upload=True):
    """
    Sets up a frequency-multiplexed pulse on the awg-sequencer of the UHFQC.
    Updates the qubit ro_pulse_type parameter. This needs to be reverted if
    thq qubit object is to update its readout pulse later on.

    Args:
        readouts: A list of different readouts. For each readout the list
                  contains the qubit objects that are read out in that readout.
        f_LO: The LO frequency that will be used.
        upload: Whether to update the hardware instrument settings.
        plot_filename: The file to save the plot of the multiplexed pulse PSD.
            If `None` or `True`, plot is only shown, and not saved. If `False`,
            no plot is generated.

    Returns:
        The generated pulse waveform.
    """
    if not hasattr(readouts[0], '__iter__'):
        readouts = [readouts]
    fs = 1.8e9

    readout_pulses = []
    for qubits in readouts:
        qb_pulses = {}
        maxlen = 0

        for qb in qubits:
            # qb.RO_pulse_type('Multiplexed_pulse_UHFQC')
            qb.f_RO_mod(qb.f_RO() - f_LO)
            samples = int(qb.RO_pulse_length() * fs)

            pulse = qb.RO_amp() * np.ones(samples)
            tbase = np.linspace(0, len(pulse) / fs, len(pulse), endpoint=False)

            if qb.ro_pulse_shape() == 'gaussian_filtered':
                filter_sigma = qb.ro_pulse_filter_sigma()
                nr_sigma = qb.ro_pulse_nr_sigma()
                filter_samples = int(filter_sigma * nr_sigma * fs)
                filter_sample_idxs = np.arange(filter_samples)
                filter = np.exp(
                    -0.5 * (filter_sample_idxs - filter_samples / 2) ** 2 /
                    (filter_sigma * fs) ** 2)
                filter /= filter.sum()
                pulse = np.convolve(pulse, filter, mode='full')
            elif qb.ro_pulse_shape() == 'gaussian_filtered_flip':
                pulse = pulse * (
                            np.ones(samples) - np.cos(2 * np.pi * 200e6 * tbase))

                filter_sigma = qb.ro_pulse_filter_sigma()
                nr_sigma = qb.ro_pulse_nr_sigma()
                filter_samples = int(filter_sigma * nr_sigma * fs)
                filter_sample_idxs = np.arange(filter_samples)
                filter = np.exp(
                    -0.5 * (filter_sample_idxs - filter_samples / 2) ** 2 /
                    (filter_sigma * fs) ** 2)
                filter /= filter.sum()
                pulse = np.convolve(pulse, filter, mode='full')
            elif qb.ro_pulse_shape() == 'CLEAR':
                filter_sigma = qb.ro_pulse_filter_sigma()
                nr_sigma = qb.ro_pulse_nr_sigma()
                filter_samples = int(filter_sigma * nr_sigma * fs)
                filter_sample_idxs = np.arange(filter_samples)
                filter = np.exp(
                    -0.5 * (filter_sample_idxs - filter_samples / 2) ** 2 /
                    (filter_sigma * fs) ** 2)
                filter /= filter.sum()
                pulse = uhfqc.CLEAR_shape(qb.RO_amp(), qb.RO_pulse_length(),
                                          qb.ro_CLEAR_delta_amp_segment(),
                                          qb.ro_CLEAR_segment_length(),
                                          sampling_rate=fs)

                pulse = np.convolve(pulse, filter, mode='full')
            elif qb.ro_pulse_shape() == 'square':
                pass
            else:
                raise ValueError('Unsupported pulse type for {}: {}' \
                                 .format(qb.name, qb.ro_pulse_shape()))

            tbase = np.linspace(0, len(pulse) / fs, len(pulse), endpoint=False)
            pulse = pulse * np.exp(-2j * np.pi * qb.f_RO_mod() * tbase)

            qb_pulses[qb.name] = pulse
            if pulse.size > maxlen:
                maxlen = pulse.size

        pulse = np.zeros(maxlen, dtype=np.complex)
        for p in qb_pulses.values():
            pulse += np.pad(p, (0, maxlen - p.size), mode='constant',
                            constant_values=0)
        readout_pulses.append(pulse)

    if upload:
        UHFQC = readouts[0][0].UHFQC
        if len(readout_pulses) == 1:
            UHFQC.awg_sequence_acquisition_and_pulse(
                Iwave=np.real(pulse).copy(), Qwave=np.imag(pulse).copy())
        else:
            UHFQC.awg_sequence_acquisition_and_pulse_multi_segment(readout_pulses)
        DC_LO = readouts[0][0].readout_DC_LO
        UC_LO = readouts[0][0].readout_UC_LO
        DC_LO.frequency(f_LO)
        UC_LO.frequency(f_LO)


def get_operation_dict(qubits):
    operation_dict = dict()
    for qb in qubits:
        operation_dict.update(qb.get_operation_dict())
    return operation_dict


def get_correlation_channels(qubits, self_correlated, **kw):
    """
    Creates the correlations input parameter for the UHFQC_correlation_detector.
    :param qubits: list of QuDev_transmon instrances
    :param self_correlated: whether to do also measure self correlations
    :return: list of tuples with the channels to correlate; only looks at the
        acq_I_channel of each qubit!
    """
    if self_correlated:
        return list(itertools.combinations_with_replacement(
            [qb.acq_I_channel() for qb in qubits], r=2))
    else:
        return list(itertools.combinations(
            [qb.acq_I_channel() for qb in qubits], r=2))


def get_multiplexed_readout_detector_functions(qubits, nr_averages=None,
                                               nr_shots=None,
                                               used_channels=None,
                                               correlations=None,
                                               add_channels=None,
                                               det_get_values_kws=None,
                                               nr_samples=4096,
                                               **kw):
    if nr_averages is None:
        nr_averages = max(qb.acq_averages() for qb in qubits)
    if nr_shots is None:
        nr_shots = max(qb.acq_shots() for qb in qubits)

    uhfs = set()
    uhf_instances = {}
    max_int_len = {}
    channels = {}
    acq_classifier_params = {}
    acq_state_prob_mtxs = {}
    for qb in qubits:
        uhf = qb.instr_uhf()
        uhfs.add(uhf)
        uhf_instances[uhf] = qb.instr_uhf.get_instr()

        if uhf not in max_int_len:
            max_int_len[uhf] = 0
        max_int_len[uhf] = max(max_int_len[uhf], qb.acq_length())

        if uhf not in channels:
            channels[uhf] = []
        channels[uhf] += [qb.acq_I_channel()]
        if qb.acq_weights_type() in ['SSB', 'DSB', 'optimal_qutrit']:
            if qb.acq_Q_channel() is not None:
                channels[uhf] += [qb.acq_Q_channel()]

        if uhf not in acq_classifier_params:
            acq_classifier_params[uhf] = []
        acq_classifier_params[uhf] += [qb.acq_classifier_params()]
        if uhf not in acq_state_prob_mtxs:
            acq_state_prob_mtxs[uhf] = []
        acq_state_prob_mtxs[uhf] += [qb.acq_state_prob_mtx()]

    if det_get_values_kws is None:
        det_get_values_kws = {}
        det_get_values_kws_in = None
    else:
        det_get_values_kws_in = deepcopy(det_get_values_kws)
        for uhf in acq_state_prob_mtxs:
            det_get_values_kws_in.pop(uhf, False)
    for uhf in acq_state_prob_mtxs:
        if uhf not in det_get_values_kws:
            det_get_values_kws[uhf] = {}
        det_get_values_kws[uhf].update({
            'classifier_params': acq_classifier_params[uhf],
            'state_prob_mtx': acq_state_prob_mtxs[uhf]})
        if det_get_values_kws_in is not None:
            det_get_values_kws[uhf].update(det_get_values_kws_in)
    if add_channels is None:
        add_channels = {uhf: [] for uhf in uhfs}
    elif isinstance(add_channels, list):
        add_channels = {uhf: add_channels for uhf in uhfs}
    else:  # is a dict
        pass
    for uhf in add_channels:
        channels[uhf] += add_channels[uhf]

    if correlations is None:
        correlations = {uhf: [] for uhf in uhfs}
    elif isinstance(correlations, list):
        correlations = {uhf: correlations for uhf in uhfs}
    else:  # is a dict
        for uhf in uhfs:
            if uhf not in correlations:
                correlations[uhf] = []

    if used_channels is None:
        used_channels = {uhf: None for uhf in uhfs}
    elif isinstance(used_channels, list):
        used_channels = {uhf: used_channels for uhf in uhfs}
    else:  # is a dict
        for uhf in uhfs:
            if uhf not in used_channels:
                used_channels[uhf] = None

    AWG = None
    for qb in qubits:
        qbAWG = qb.instr_pulsar.get_instr()
        if AWG is not None and qbAWG is not AWG:
            raise Exception('Multi qubit detector can not be created with '
                            'multiple pulsar instances')
        AWG = qbAWG

    individual_detectors = {uhf: {
            'int_log_det': det.UHFQC_integration_logging_det(
                UHFQC=uhf_instances[uhf], AWG=AWG, channels=channels[uhf],
                integration_length=max_int_len[uhf], nr_shots=nr_shots,
                result_logging_mode='raw', **kw),
            'dig_log_det': det.UHFQC_integration_logging_det(
                UHFQC=uhf_instances[uhf], AWG=AWG, channels=channels[uhf],
                integration_length=max_int_len[uhf], nr_shots=nr_shots,
                result_logging_mode='digitized', **kw),
            'int_avg_det': det.UHFQC_integrated_average_detector(
                UHFQC=uhf_instances[uhf], AWG=AWG, channels=channels[uhf],
                integration_length=max_int_len[uhf], nr_averages=nr_averages, **kw),
            'int_avg_classif_det': det.UHFQC_classifier_detector(
                UHFQC=uhf_instances[uhf], AWG=AWG, channels=channels[uhf],
                integration_length=max_int_len[uhf], nr_shots=nr_shots,
                get_values_function_kwargs=det_get_values_kws[uhf],
                result_logging_mode='raw', **kw),
            'dig_avg_det': det.UHFQC_integrated_average_detector(
                UHFQC=uhf_instances[uhf], AWG=AWG, channels=channels[uhf],
                integration_length=max_int_len[uhf], nr_averages=nr_averages,
                result_logging_mode='digitized', **kw),
            'inp_avg_det': det.UHFQC_input_average_detector(
                UHFQC=uhf_instances[uhf], AWG=AWG, nr_averages=nr_averages,
                nr_samples=nr_samples,
                **kw),
            'int_corr_det': det.UHFQC_correlation_detector(
                UHFQC=uhf_instances[uhf], AWG=AWG, channels=channels[uhf],
                used_channels=used_channels[uhf],
                integration_length=max_int_len[uhf], nr_averages=nr_averages,
                correlations=correlations[uhf], **kw),
            'dig_corr_det': det.UHFQC_correlation_detector(
                UHFQC=uhf_instances[uhf], AWG=AWG, channels=channels[uhf],
                used_channels=used_channels[uhf],
                integration_length=max_int_len[uhf], nr_averages=nr_averages,
                correlations=correlations[uhf], thresholding=True, **kw),
        } for uhf in uhfs}

    combined_detectors = {det_type: det.UHFQC_multi_detector([
        individual_detectors[uhf][det_type] for uhf in uhfs])
        for det_type in ['int_log_det', 'dig_log_det',
                         'int_avg_det', 'dig_avg_det', 'inp_avg_det',
                         'int_avg_classif_det', 'int_corr_det', 'dig_corr_det']}

    return combined_detectors


def get_multi_qubit_prep_params(prep_params_list):
    if len(prep_params_list) == 0:
        raise ValueError('prep_params_list is empty.')

    thresh_map = {}
    for prep_params in prep_params_list:
        if 'threshold_mapping' in prep_params:
            thresh_map.update(prep_params['threshold_mapping'])

    prep_params = deepcopy(prep_params_list[0])
    prep_params['threshold_mapping'] = thresh_map
    return prep_params


def get_meas_obj_value_names_map(mobjs, multi_uhf_det_func):
    # we cannot just use the value_names from the qubit detector functions
    # because the UHF_multi_detector function adds suffixes

    if multi_uhf_det_func.detectors[0].name == 'raw_UHFQC_classifier_det':
        meas_obj_value_names_map = {
            qb.name: hlp_mod.get_sublst_with_all_strings_of_list(
                multi_uhf_det_func.value_names,
                qb.int_avg_classif_det.value_names)
            for qb in mobjs}
    elif multi_uhf_det_func.detectors[0].name == 'UHFQC_input_average_detector':
        meas_obj_value_names_map = {
            qb.name: hlp_mod.get_sublst_with_all_strings_of_list(
                multi_uhf_det_func.value_names, qb.inp_avg_det.value_names)
            for qb in mobjs}
    else:
        meas_obj_value_names_map = {
            qb.name: hlp_mod.get_sublst_with_all_strings_of_list(
                multi_uhf_det_func.value_names, qb.int_avg_det.value_names)
            for qb in mobjs}

    meas_obj_value_names_map.update({
        name + '_object': [name] for name in
        [vn for vn in multi_uhf_det_func.value_names if vn not in
         hlp_mod.flatten_list(list(meas_obj_value_names_map.values()))]})

    return meas_obj_value_names_map


def calculate_minimal_readout_spacing(qubits, ro_slack=10e-9, drive_pulses=0):
    """

    Args:
        qubits:
        ro_slack: minimal time needed between end of wint and next RO trigger
        drive_pulses:

    Returns:

    """
    UHFQC = None
    for qb in qubits:
        UHFQC = qb.UHFQC
        break
    drive_pulse_len = None
    max_ro_len = 0
    max_int_length = 0
    for qb in qubits:
        if drive_pulse_len is not None:
            if drive_pulse_len != qb.gauss_sigma() * qb.nr_sigma() and \
                    drive_pulses != 0:
                log.warning('Caution! Not all qubit drive pulses are the '
                            'same length. This might cause trouble in the '
                            'sequence.')
            drive_pulse_len = max(drive_pulse_len,
                                  qb.gauss_sigma() * qb.nr_sigma())
        else:
            drive_pulse_len = qb.gauss_sigma() * qb.nr_sigma()
        max_ro_len = max(max_ro_len, qb.RO_pulse_length())
        max_int_length = max(max_int_length, qb.RO_acq_integration_length())

    ro_spacing = 2 * UHFQC.qas_0_delay() / 1.8e9
    ro_spacing += max_int_length
    ro_spacing += ro_slack
    ro_spacing -= drive_pulse_len
    ro_spacing -= max_ro_len
    return ro_spacing


def measure_multiplexed_readout(qubits, liveplot=False,
                                shots=5000,
                                RO_spacing=None, preselection=True,
                                thresholds=None, thresholded=False,
                                analyse=True):
    for qb in qubits:
        MC = qb.instr_mc.get_instr()

    for qb in qubits:
        qb.prepare(drive='timedomain')

    if RO_spacing is None:
        UHFQC = qubits[0].instr_uhf.get_instr()
        RO_spacing = UHFQC.qas_0_delay() * 2 / 1.8e9
        RO_spacing += UHFQC.qas_0_integration_length() / 1.8e9
        RO_spacing += 50e-9  # for slack
        RO_spacing = np.ceil(RO_spacing * 225e6 / 3) / 225e6 * 3

    sf = awg_swf2.n_qubit_off_on(
        [qb.get_ge_pars() for qb in qubits],
        [qb.get_ro_pars() for qb in qubits],
        preselection=preselection,
        parallel_pulses=True,
        RO_spacing=RO_spacing)

    m = 2 ** (len(qubits))
    if preselection:
        m *= 2
    if thresholded:
        df = get_multiplexed_readout_detector_functions(qubits,
                                                        nr_shots=shots)[
            'dig_log_det']
    else:
        df = get_multiplexed_readout_detector_functions(qubits,
                                                        nr_shots=shots)[
            'int_log_det']

    MC.live_plot_enabled(liveplot)
    MC.soft_avg(1)
    MC.set_sweep_function(sf)
    MC.set_sweep_points(np.arange(m))
    MC.set_detector_function(df)
    MC.run('{}_multiplexed_ssro'.format('-'.join(
        [qb.name for qb in qubits])))

    if analyse and thresholds is not None:
        channel_map = {qb.name: qb.int_log_det.value_names[0]+' '+qb.instr_uhf() for qb in qubits}
        ra.Multiplexed_Readout_Analysis(options_dict=dict(
            n_readouts=(2 if preselection else 1) * 2 ** len(qubits),
            thresholds=thresholds,
            channel_map=channel_map,
            use_preselection=preselection
        ))

def measure_ssro(dev, qubits, states=('g', 'e'), n_shots=10000, label=None,
                 preselection=True, all_states_combinations=False, upload=True,
                 exp_metadata=None, analyze=True, analysis_kwargs=None,
                 delegate_plotting=False, update=True):
    """
    Measures in single shot readout the specified states and performs
    a Gaussian mixture fit to calibrate the state classfier and provide the
    single shot readout probability assignment matrix
    Args:
        dev (Device): device object
        qubits (list): list of qubits to calibrate in parallel
        states (tuple, str, list of tuples): if tuple, each entry will be interpreted
            as a state. if string (e.g. "gef"), each letter will be interpreted
            as a state. All qubits will be prepared simultaneously in each given state.
            If list of tuples is given, then each tuple should be of length = qubits
            and the ith tuple should represent the state that each qubit should have
            in the ith segment. In the latter case, all_state_combinations is ignored.
        n_shots (int): number of shots
        label (str): measurement label
        preselection (bool, None): If True, force preselection even if not
            in preparation params. If False, then removes preselection even if in prep_params.
            if None, then takes prep_param of first qubit.

        all_states_combinations (bool): if False, then all qubits are prepared
            simultaneously in the first state and then read out, then all qubits
            are prepared in the second state, etc. If True, then all combinations
            are measured, which allows to characterize the multiplexed readout of
            each basis state. e.g. say qubits = [qb1, qb2], states = "ge" and
            all_states_combinations = False, then the different segments will be "g, g"
            and "e, e" for "qb1, qb2" respectively. all_states_combinations=True would
            yield "g,g", "g, e", "e, g" , "e,e".
        upload (bool): upload waveforms to AWGs
        exp_metadata (dict): experimental metadata
        analyze (bool): analyze data
        analysis_kwargs (dict): arguments for the analysis. Defaults to all qb names
        delegate_plotting (bool): Whether or not to create a job for an analysisDaemon
            and skip the plotting during the analysis.
        update (bool): update readout classifier parameters.
            Does not update the readout correction matrix (i.e. qb.acq_state_prob_mtx),
            as we ended up using this a lot less often than the update for readout
            classifier params. The user can still access the state_prob_mtx through
            the analysis object and set the corresponding parameter manually if desired.


    Returns:

    """
    # combine operations and preparation dictionaries
    qubits = dev.get_qubits(qubits)
    qb_names = dev.get_qubits(qubits, "str")
    operation_dict = dev.get_operation_dict(qubits=qubits)
    prep_params = dev.get_prep_params(qubits)

    if preselection is None:
        pass
    elif preselection: # force preselection for this measurement if desired by user
        prep_params['preparation_type'] = "preselection"
    else:
        prep_params['preparation_type'] = "wait"

    # create and set sequence
    if np.ndim(states) == 2: # list of custom states provided
        if len(qb_names) != len(states[0]):
            raise ValueError(f"{len(qb_names)} qubits were given but custom "
                             f"states were "
                             f"specified for {len(states[0])} qubits.")
        cp = CalibrationPoints(qb_names, states)
    else:
        cp = CalibrationPoints.multi_qubit(qb_names, states, n_per_state=1,
                                       all_combinations=all_states_combinations)
    seq = sequence.Sequence("SSRO_calibration",
                            cp.create_segments(operation_dict, **prep_params))

    # prepare measurement
    for qb in qubits:
        qb.prepare(drive='timedomain')
    label = f"SSRO_calibration_{states}{get_multi_qubit_msmt_suffix(qubits)}" if \
        label is None else label
    channel_map = {qb.name: [vn + ' ' + qb.instr_uhf()
                             for vn in qb.int_log_det.value_names]
                   for qb in qubits}
    if exp_metadata is None:
        exp_metadata = {}
    exp_metadata.update({"cal_points": repr(cp),
                         "preparation_params": prep_params,
                         "all_states_combinations": all_states_combinations,
                         "n_shots": n_shots,
                         "channel_map": channel_map
                         })
    df = get_multiplexed_readout_detector_functions(
            qubits, nr_shots=n_shots)['int_log_det']
    MC = dev.instr_mc.get_instr()
    MC.set_sweep_function(awg_swf.SegmentHardSweep(sequence=seq,
                                                   upload=upload))
    MC.set_sweep_points(np.arange(seq.n_acq_elements()))
    MC.set_detector_function(df)

    # run measurement
    temp_values = [(MC.soft_avg, 1)]

    # required to ensure having original prep_params after mmnt
    # in case preselection=True
    temp_values += [(qb.preparation_params, prep_params) for qb in qubits]
    with temporary_value(*temp_values):
        MC.run(name=label, exp_metadata=exp_metadata)

    # analyze
    if analyze:
        if analysis_kwargs is None:
            analysis_kwargs = dict()
        if "qb_names" not in analysis_kwargs:
            analysis_kwargs["qb_names"] = qb_names # all qubits by default
        if "options_dict" not in analysis_kwargs:
            analysis_kwargs["options_dict"] = \
                dict(delegate_plotting=delegate_plotting)
        else:
            analysis_kwargs["options_dict"].update(
                                dict(delegate_plotting=delegate_plotting))
        a = tda.MultiQutrit_Singleshot_Readout_Analysis(**analysis_kwargs)
        for qb in qubits:
            classifier_params = a.proc_data_dict[
                'analysis_params']['classifier_params'][qb.name]
            if update:
                qb.acq_classifier_params(classifier_params)
        return a

def find_optimal_weights(dev, qubits, states=('g', 'e'), upload=True,
                         acq_length=4096/1.8e9, exp_metadata=None,
                         analyze=True, analysis_kwargs=None,
                         acq_weights_basis=None, orthonormalize=False,
                         update=True):
    """
    Measures time traces for specified states and
    Args:
        dev (Device): quantum device object
        qubits: qubits on which traces should be measured
        states (tuple, list, str): if str or tuple of single character strings,
            then interprets each letter as a state and does it on all qubits
             simultaneously. e.g. "ge" or ('g', 'e') --> measures all qbs
             in g then all in e.
             If list/tuple of tuples, then interprets the list as custom states:
             each tuple should be of length equal to the number of qubits
             and each state is calibrated individually. e.g. for 2 qubits:
             [('g', 'g'), ('e', 'e'), ('f', 'g')] --> qb1=qb2=g then qb1=qb2=e
             and then qb1 = "f" != qb2 = 'g'

        upload: upload waveforms to AWG
        acq_length: length of timetrace to record
        exp_metadata: experimental metadata
        acq_weights_basis (list): shortcut for analysis parameter.
            list of basis vectors used for computing the weights.
            (see Timetrace Analysis). e.g. ["ge", "gf"] yields basis vectors e - g
            and f - g. If None, defaults to  ["ge", "gf"] when more than 2 traces are
            passed to the analysis and to ['ge'] if 2 traces are measured.
        orthonormalize (bool): shortcut for analysis parameter. Whether or not to
            orthonormalize the optimal weights (see MultiQutrit Timetrace Analysis)
        update (bool): update weights


    Returns:

    """
    # check whether timetraces can be compute simultaneously
    qubits = dev.get_qubits(qubits)
    uhf_names = np.array([qubit.instr_uhf.get_instr().name for qubit in qubits])
    unique, counts = np.unique(uhf_names, return_counts=True)
    for u, c in zip(unique, counts):
        if c != 1:
            raise ValueError(f"{np.array(qubits)[uhf_names == u]}"
                             f" share the same UHF ({u}) and therefore"
                             f" their timetraces cannot be computed "
                             f"simultaneously.")

    # combine operations and preparation dictionaries
    operation_dict = dev.get_operation_dict(qubits=qubits)
    qb_names = dev.get_qubits(qubits, "str")
    prep_params = dev.get_prep_params(qubits)
    MC = qubits[0].instr_mc.get_instr()

    if exp_metadata is None:
        exp_metadata = dict()
    temp_val = [(qb.acq_length, acq_length) for qb in qubits]
    with temporary_value(*temp_val):
        [qb.prepare(drive='timedomain') for qb in qubits]
        npoints = qubits[0].inp_avg_det.nr_samples # same for all qubits
        sweep_points = np.linspace(0, npoints / 1.8e9, npoints,
                                            endpoint=False)
        channel_map = {qb.name: [vn + ' ' + qb.instr_uhf()
                        for vn in qb.inp_avg_det.value_names]
                        for qb in qubits}
        exp_metadata.update(
            {'sweep_name': 'time',
             'sweep_unit': ['s'],
             'sweep_points': sweep_points,
             'acq_length': acq_length,
             'channel_map': channel_map,
             'orthonormalize': orthonormalize,
             "acq_weights_basis": acq_weights_basis})

        for state in states:
            # create sequence
            name = 'timetrace_{}_{}'.format(state, qb_names)
            if isinstance(state, str) and len(state) == 1:
                # same state for all qubits, e.g. "e"
                cp = CalibrationPoints.multi_qubit(qb_names, state,
                                                   n_per_state=1)
            else:
                # ('g','e','f') as qb1=g, qb2=e, qb3=f
                if len(qb_names) != len(state):
                    raise ValueError(f"{len(qb_names)} qubits were given "
                                     f"but custom states were "
                                     f"specified for {len(state)} qubits.")
                cp = CalibrationPoints(qb_names, state)
            exp_metadata.update({'cal_points': repr(cp)})
            seq = sequence.Sequence("timetrace",
                                    cp.create_segments(operation_dict,
                                                       **prep_params))
            # set sweep function and run measurement
            MC.set_sweep_function(awg_swf.SegmentHardSweep(sequence=seq,
                                                           upload=upload))
            MC.set_sweep_points(sweep_points)
            df = get_multiplexed_readout_detector_functions(
                qubits, nr_samples=npoints)["inp_avg_det"]
            MC.set_detector_function(df)
            MC.run(name=name, exp_metadata=exp_metadata)

    if analyze:
        tps = a_tools.latest_data(n_matches=len(states),
                                  return_timestamp=True)[0]
        if analysis_kwargs is None:
            analysis_kwargs = {}
        if 't_start' not in analysis_kwargs:
            analysis_kwargs.update({"t_start": tps[0],
                                    "t_stop": tps[-1]})

        options_dict = dict(orthonormalize=orthonormalize,
                            acq_weights_basis=acq_weights_basis)
        options_dict.update(analysis_kwargs.pop("options_dict", {}))
        a = tda.MultiQutrit_Timetrace_Analysis(options_dict=options_dict,
                                               **analysis_kwargs)

        if update:
            for qb in qubits:
                weights = a.proc_data_dict['analysis_params_dict'
                    ]['optimal_weights'][qb.name]
                if np.ndim(weights) == 1:
                    # single channel
                    qb.acq_weights_I(weights.real)
                    qb.acq_weights_Q(weights.imag)
                elif np.ndim(weights) == 2 and len(weights) == 1:
                    # single channels
                    qb.acq_weights_I(weights[0].real)
                    qb.acq_weights_Q(weights[0].imag)
                elif np.ndim(weights) == 2 and len(weights) == 2:
                    # two channels
                    qb.acq_weights_I(weights[0].real)
                    qb.acq_weights_Q(weights[0].imag)
                    qb.acq_weights_I2(weights[1].real)
                    qb.acq_weights_Q2(weights[1].imag)
                else:
                    log.warning(f"{qb.name}: Number of weight vectors > 2: "
                                f"{len(weights)}. Cannot update weights "
                                f"automatically.")
                qb.acq_weights_basis(a.proc_data_dict['analysis_params_dict'
                    ]['optimal_weights_basis_labels'][qb.name])
        return a

def measure_active_reset(qubits, shots=5000,
                         qutrit=False, upload=True, label=None,
                         detector='int_log_det'):
    MC = qubits[0].instr_mc.get_instr()
    trig = qubits[0].instr_trigger.get_instr()

    # combine operations and preparation dictionaries
    operation_dict = get_operation_dict(qubits)
    qb_names = [qb.name for qb in qubits]
    prep_params = \
        get_multi_qubit_prep_params([qb.preparation_params() for qb in qubits])

    # sequence
    seq, swp = mqs.n_qubit_reset(qb_names, operation_dict, prep_params,
                                upload=False, states='gef' if qutrit else 'ge')
    # create sweep points
    sp = SweepPoints('reset_reps', swp, '', 'Nr. Reset Repetitions')

    df = get_multiplexed_readout_detector_functions(qubits,
                                                    nr_shots=shots)[detector]

    for qb in qubits:
        qb.prepare(drive='timedomain')

    MC.set_sweep_function(awg_swf.SegmentHardSweep(sequence=seq, upload=upload))
    MC.set_sweep_points(swp)
    MC.set_detector_function(df)
    if label is None:
        label = 'active_reset_{}_x{}_{}'.format('ef' if qutrit else 'e',
                                                prep_params['reset_reps'],
                                                ','.join(qb_names))
    exp_metadata = {'preparation_params': prep_params,
                    'sweep_points': sp,
                    'shots': shots}
    temp_values = [(qb.acq_shots, shots) for qb in qubits]
    temp_values += [(MC.soft_avg, 1)]
    with temporary_value(*temp_values):
        MC.run(name=label,  exp_metadata=exp_metadata)

def measure_arbitrary_sequence(qubits, sequence=None, sequence_function=None,
                               sequence_args=None, drive='timedomain', label=None,
                               detector_function=None, df_kwargs=None,
                               sweep_function=awg_swf.SegmentHardSweep,
                               sweep_points=None, temporary_values=(),
                               exp_metadata=None, upload=True,
                               analyze=True):
    """
    Measures arbitrary sequence provided in input.
    Args:
        qubits (list): qubits on which the sequence is performed
        sequence (Sequence): sequence to measure. Optionally,
            the path of the sequence can be provided (eg. sqs.active_reset) as
            sequence_function.
        sequence_function (callable): sequence function which creates a sequences using
            sequence_args. Should return (sequence, sweep_points).
        sequence_args (dict): arguments used to build the sequence
        drive (string): drive method. Defaults to timedomain
        label (string): measurement label. Defaults to sequence.name.
        detector_function (string): detector function string. eg.
            'int_avg_detector'. Built using multi_uhf
            get_multiplexed_readout_detector_functions
        df_kwargs (dict): detector function kwargs
        sweep_function (callable): sweep function. Defaults to segment hard sweep.
        sweep_points (list or array): list of sweep points. Required only if
            argument sequence is used.
        temporary_values (tuple): list of tuple pairs with qcode param and its
            temporary value. eg [(qb1.acq_shots, 10000),(MC.soft_avg, 1)]
        exp_metadata:
        upload:
        analyze:

    Returns:

    """
    if sequence is None and sequence_function is None:
        raise ValueError("Either Sequence or sequence name must be given.")

    MC = qubits[0].instr_mc.get_instr()

    # combine preparation dictionaries
    qb_names = [qb.name for qb in qubits]
    prep_params = \
        get_multi_qubit_prep_params([qb.preparation_params() for qb in qubits])

    # sequence
    if sequence is not None:
        if sweep_points is None:
            raise ValueError("Sweep points must be specified if sequence object"
                             "is given")
    else:
        if sequence_args is None:
            sequence_args = {}
        sequence, sweep_points = sequence_function(**sequence_args)

    # create sweep points
    if df_kwargs is None:
        df_kwargs = {}
    df = get_multiplexed_readout_detector_functions(qubits, **df_kwargs)[
        detector_function]

    for qb in qubits:
        qb.prepare(drive=drive)

    MC.set_sweep_function(sweep_function(sequence=sequence, upload=upload))
    MC.set_sweep_points(sweep_points)
    MC.set_detector_function(df)

    if label is None:
        label = f'{sequence.name}_{",".join(qb_names)}'

    if exp_metadata is None:
        exp_metadata = {}

    exp_metadata.update({'preparation_params': prep_params,
                    # 'sweep_points': ,
                    })
    if len(temporary_values) > 0:
        with temporary_value(*temporary_values):
            MC.run(name=label, exp_metadata=exp_metadata)
    else:
        MC.run(name=label, exp_metadata=exp_metadata)

    if analyze:
        return ma.MeasurementAnalysis()

def measure_parity_correction(qb0, qb1, qb2, feedback_delay, f_LO,
                              CZ_pulses, nreps=1, parity_op='ZZ',
                              upload=True, MC=None, prep_sequence=None,
                              nr_dd_pulses=0, dd_scheme=None,
                              nr_shots=5000, nr_parity_measurements=1,
                              tomography_basis=tomo.DEFAULT_BASIS_ROTS,
                              reset=True, preselection=False, ro_spacing=1e-6,
                              skip_n_initial_parity_checks=0, skip_elem='RO',
                              add_channels=None):
    """
    Important things to check when running the experiment:
        Is the readout separation commensurate with 225 MHz?

    Args:
        parity_op: 'ZZ', 'XX', 'XX,ZZ' or 'ZZ,XX' specifies the type of parity
                   measurement
    """
    exp_metadata = {'feedback_delay': feedback_delay,
                    'CZ_pulses': CZ_pulses,
                    'nr_parity_measurements': nr_parity_measurements,
                    'ro_spacing': ro_spacing,
                    'nr_dd_pulses': nr_dd_pulses,
                    'dd_scheme': dd_scheme,
                    'parity_op': parity_op,
                    'prep_sequence': prep_sequence,
                    'skip_n_initial_parity_checks':
                        skip_n_initial_parity_checks,
                    'skip_elem': skip_elem}

    if reset == 'simple':
        nr_parity_measurements = 1

    nr_ancilla_readouts = nr_parity_measurements
    if skip_elem == 'RO':
        nr_ancilla_readouts -= skip_n_initial_parity_checks
    if preselection:
        if prep_sequence == 'mixed':
            multiplexed_pulse([(qb0, qb1, qb2), (qb0, qb2)] +
                              [(qb1,)] * nr_ancilla_readouts +
                              [(qb0, qb1, qb2)], f_LO)
        else:
            multiplexed_pulse([(qb0, qb1, qb2)] +
                              [(qb1,)] * nr_ancilla_readouts +
                              [(qb0, qb1, qb2)], f_LO)
    else:
        if prep_sequence == 'mixed':
            multiplexed_pulse([(qb0, qb2)] +
                              [(qb1,)] * nr_ancilla_readouts +
                              [(qb0, qb1, qb2)], f_LO)
        else:
            multiplexed_pulse([(qb1,)] * nr_ancilla_readouts +
                              [(qb0, qb1, qb2)], f_LO)

    qubits = [qb0, qb1, qb2]
    for qb in qubits:
        if MC is None:
            MC = qb.MC
        else:
            break

    for qb in qubits:
        qb.prepare_for_timedomain(multiplexed=True)

    sf = awg_swf2.parity_correction(
        qb0.name, qb1.name, qb2.name,
        operation_dict=get_operation_dict(qubits), CZ_pulses=CZ_pulses,
        feedback_delay=feedback_delay, prep_sequence=prep_sequence,
        reset=reset, nr_parity_measurements=nr_parity_measurements,
        parity_op=parity_op,
        tomography_basis=tomography_basis,
        preselection=preselection,
        ro_spacing=ro_spacing,
        dd_scheme=dd_scheme,
        nr_dd_pulses=nr_dd_pulses,
        skip_n_initial_parity_checks=skip_n_initial_parity_checks,
        skip_elem=skip_elem,
        upload=upload, verbose=False)

    nr_readouts = 1 + nr_ancilla_readouts + (1 if preselection else 0) \
                  + (1 if prep_sequence == 'mixed' else 0)
    nr_readouts *= len(tomography_basis) ** 2

    nr_shots *= nr_readouts
    df = get_multiplexed_readout_detector_functions(
        qubits, nr_shots=nr_shots, add_channels=add_channels)['int_log_det']

    MC.set_sweep_function(sf)
    MC.set_sweep_points(np.arange(nr_shots))
    MC.set_sweep_function_2D(swf.Delayed_None_Sweep(mode='set_delay', delay=5))
    MC.set_sweep_points_2D(np.arange(nreps))
    MC.set_detector_function(df)

    if skip_n_initial_parity_checks == 0:
        skip_str = ''
    else:
        skip_str = 'skip' + str(skip_n_initial_parity_checks)
        skip_str += skip_elem.replace(' ', '')

    MC.run_2D(name='two_qubit_parity_{}_x{}{}{}{}-{}'.format(
        parity_op, nr_parity_measurements, skip_str,
        prep_sequence if prep_sequence == 'mixed' else '',
        '' if reset else '_noreset', '_'.join([qb.name for qb in qubits])),
        exp_metadata=exp_metadata)

def measure_parity_single_round(ancilla_qubit, data_qubits, CZ_map, 
                                preps=None, upload=True, prep_params=None, 
                                cal_points=None, analyze=True,
                                exp_metadata=None, label=None, 
                                detector='int_avg_det'):
    """

    :param ancilla_qubit:
    :param data_qubits:
    :param CZ_map: example:
        {'CZ qb1 qb2': ['Y90 qb1', 'CX qb1 qb2', 'mY90 qb1'],
         'CZ qb3 qb4': ['CZ qb4 qb3']}
    :param preps:
    :param upload:
    :param prep_params:
    :param cal_points:
    :param analyze:
    :param exp_metadata:
    :param label:
    :param detector:
    :return:
    """

    qubits = [ancilla_qubit] + data_qubits
    qb_names = [qb.name for qb in qubits]
    for qb in qubits:
        qb.prepare(drive='timedomain')
    
    if label is None:
        label = 'Parity-1-round_'+'-'.join([qb.name for qb in qubits])
    
    if prep_params is None:
        prep_params = get_multi_qubit_prep_params(
            [qb.preparation_params() for qb in qubits])

    if cal_points is None:
        cal_points = CalibrationPoints.multi_qubit(qb_names, 'ge')

    if preps is None:
        preps = [''.join(s) 
            for s in itertools.product(*len(data_qubits)*['ge'])]

    MC = ancilla_qubit.instr_mc.get_instr()

    seq, sweep_points = mqs.parity_single_round_seq(
            ancilla_qubit.name, [qb.name for qb in data_qubits], CZ_map,
            preps=preps, cal_points=cal_points, prep_params=prep_params,
            operation_dict=get_operation_dict(qubits), upload=False)

    MC.set_sweep_function(awg_swf.SegmentHardSweep(
            sequence=seq, upload=upload, parameter_name='Preparation'))
    MC.set_sweep_points(sweep_points)

    MC.set_detector_function(
        get_multiplexed_readout_detector_functions(
            qubits, 
            nr_averages=ancilla_qubit.acq_averages(), 
            nr_shots=ancilla_qubit.acq_shots(),
        )[detector])
    if exp_metadata is None:
        exp_metadata = {}
    exp_metadata.update(
        {'sweep_name': 'Preparation',
         'preparations': preps,
         'cal_points': repr(cal_points),
         'rotate': True,
         'cal_states_rotations':
             {qbn: {'g': 0, 'e': 1} for qbn in qb_names},
         'data_to_fit': {qbn: 'pe' for qbn in qb_names},
         'preparation_params': prep_params,
         'hard_sweep_params': {'preps': {'values': np.arange(0, len(preps)),
                                         'unit': ''}}
        })

    MC.run(label, exp_metadata=exp_metadata)

    if analyze:
        channel_map = {
            qb.name: qb.int_log_det.value_names[0] + ' ' + qb.instr_uhf() for qb in
            qubits}
        tda.MultiQubit_TimeDomain_Analysis(qb_names=qb_names, options_dict=dict(
                channel_map=channel_map
            ))


def measure_parity_single_round_phases(ancilla_qubit, data_qubits, CZ_map,
                                       phases = np.linspace(0,2*np.pi,7),
                                       prep_anc='g', upload=True,
                                       prep_params=None,
                                       cal_points=None, analyze=True,
                                       exp_metadata=None, label=None,
                                       detector='int_avg_det'):
    """

    :param ancilla_qubit:
    :param data_qubits:
    :param CZ_map: example:
        {'CZ qb1 qb2': ['Y90 qb1', 'CX qb1 qb2', 'mY90 qb1'],
         'CZ qb3 qb4': ['CZ qb4 qb3']}
    :param preps:
    :param upload:
    :param prep_params:
    :param cal_points:
    :param analyze:
    :param exp_metadata:
    :param label:
    :param detector:
    :return:
    """

    qubits = [ancilla_qubit] + data_qubits
    qb_names = [qb.name for qb in qubits]
    for qb in qubits:
        qb.prepare(drive='timedomain')

    if label is None:
        label = 'Parity-1-round_phases_' + '-'.join([qb.name for qb in qubits])

    if prep_params is None:
        prep_params = get_multi_qubit_prep_params(
            [qb.preparation_params() for qb in qubits])

    if cal_points is None:
        cal_points = CalibrationPoints.multi_qubit(qb_names, 'ge')

    MC = ancilla_qubit.instr_mc.get_instr()

    seq, sweep_points = mqs.parity_single_round__phases_seq(
        ancilla_qubit.name, [qb.name for qb in data_qubits], CZ_map,
        phases=phases,
        prep_anc=prep_anc, cal_points=cal_points, prep_params=prep_params,
        operation_dict=get_operation_dict(qubits), upload=False)

    MC.set_sweep_function(awg_swf.SegmentHardSweep(
        sequence=seq, upload=upload, parameter_name='Preparation'))
    MC.set_sweep_points(sweep_points)

    MC.set_detector_function(
        get_multiplexed_readout_detector_functions(
            qubits,
            nr_averages=ancilla_qubit.acq_averages(),
            nr_shots=ancilla_qubit.acq_shots(),
        )[detector])
    if exp_metadata is None:
        exp_metadata = {}
    exp_metadata.update(
        {'sweep_name': 'Phases',
         'preparations': phases,
         'cal_points': repr(cal_points),
         'rotate': True,
         'cal_states_rotations':
             {qbn: {'g': 0, 'e': 1} for qbn in qb_names},
         'data_to_fit': {qbn: 'pe' for qbn in qb_names},
         'preparation_params': prep_params,
         'hard_sweep_params': {'phases': {'values': phases,
                                         'unit': 'rad'}}
         })

    MC.run(label, exp_metadata=exp_metadata)

    if analyze:
        channel_map = {
            qb.name: qb.int_log_det.value_names[0] + ' ' + qb.instr_uhf() for qb in
            qubits}
        tda.MultiQubit_TimeDomain_Analysis(qb_names=qb_names, options_dict=dict(
            channel_map=channel_map
        ))


def measure_tomography(dev, qubits, prep_sequence, state_name,
                       rots_basis=tomo.DEFAULT_BASIS_ROTS,
                       use_cal_points=True,
                       preselection=True,
                       rho_target=None,
                       shots=4096,
                       ro_spacing=1e-6,
                       thresholded=False,
                       liveplot=True,
                       nreps=1, run=True,
                       operation_dict=None,
                       upload=True):
    exp_metadata = {}

    MC = dev.instr_mc.get_instr()

    qubits = [dev.get_qb(qb) if isinstance(qb, str) else qb for qb in qubits]

    for qb in qubits:
        qb.prepare(drive='timedomain')

    if operation_dict is None:
        operation_dict = dev.get_operation_dict()

    qubit_names = [qb.name for qb in qubits]
    if preselection:
        label = '{}_tomography_ssro_preselection_{}'.format(state_name, '-'.join(
            [qb.name for qb in qubits]))
    else:
        label = '{}_tomography_ssro_{}'.format(state_name, '-'.join(
            [qb.name for qb in qubits]))

    seq_tomo, seg_list_tomo = mqs.n_qubit_tomo_seq(
        qubit_names, operation_dict, prep_sequence=prep_sequence,
        rots_basis=rots_basis, return_seq=True, upload=False,
        preselection=preselection, ro_spacing=ro_spacing)
    seg_list = seg_list_tomo

    if use_cal_points:
        seq_cal, seg_list_cal = mqs.n_qubit_ref_all_seq(
            qubit_names, operation_dict, return_seq=True, upload=False,
            preselection=preselection, ro_spacing=ro_spacing)
        seg_list += seg_list_cal

    seq = sequence.Sequence(label)
    for seg in seg_list:
        seq.add(seg)

    # reuse sequencer memory by repeating readout pattern
    for qbn in qubit_names:
        seq.repeat_ro(f"RO {qbn}", operation_dict)

    n_segments = seq.n_acq_elements()
    sf = awg_swf2.n_qubit_seq_sweep(seq_len=n_segments)
    if shots > 1048576:
        shots = 1048576 - 1048576 % n_segments
    if thresholded:
        df = get_multiplexed_readout_detector_functions(
            qubits, nr_shots=shots)['dig_log_det']
    else:
        df = get_multiplexed_readout_detector_functions(
            qubits, nr_shots=shots)['int_log_det']

    # get channel map
    channel_map = get_meas_obj_value_names_map(qubits, df)
    # the above function returns channels in a list, but the state tomo analysis
    # expects a single string as values, not list
    for qb in qubits:
        if len(channel_map[qb.name]) == 1:
            channel_map[qb.name] = channel_map[qb.name][0]

    # todo Calibration point description code should be a reusable function
    #   but where?
    if use_cal_points:
        # calibration definition for all combinations
        cal_defs = []
        for i, name in enumerate(itertools.product("ge", repeat=len(qubits))):
            cal_defs.append({})
            for qb in qubits:
                if preselection:
                    cal_defs[i][channel_map[qb.name]] = \
                        [2 * len(seg_list) + 2 * i + 1]
                else:
                    cal_defs[i][channel_map[qb.name]] = \
                        [len(seg_list) + i]
    else:
        cal_defs = None

    exp_metadata["n_segments"] = n_segments
    exp_metadata["rots_basis"] = rots_basis
    if rho_target is not None:
        exp_metadata["rho_target"] = rho_target
    exp_metadata["cal_points"] = cal_defs
    exp_metadata["channel_map"] = channel_map
    exp_metadata["use_preselection"] = preselection

    if upload:
        ps.Pulsar.get_instance().program_awgs(seq)

    MC.live_plot_enabled(liveplot)
    MC.soft_avg(1)
    MC.set_sweep_function(sf)
    MC.set_sweep_points(np.arange(n_segments))
    MC.set_sweep_function_2D(swf.None_Sweep())
    MC.set_sweep_points_2D(np.arange(nreps))
    MC.set_detector_function(df)
    if run:
        MC.run_2D(label, exp_metadata=exp_metadata)


def measure_two_qubit_randomized_benchmarking(
        dev, qb1, qb2, cliffords,
        nr_seeds, cz_pulse_name,
        character_rb=False, net_clifford=0,
        clifford_decomposition_name='HZ', interleaved_gate=None,
        n_cal_points_per_state=2, cal_states=tuple(),
        label=None, prep_params=None, upload=True, analyze_RB=True,
        classified=True, correlated=True, thresholded=True,
        averaged=True, **kw):

    # check whether qubits are connected
    dev.check_connection(qb1, qb2)

    if isinstance(qb1, str):
        qb1 = dev.get_qb(qb1)
    if isinstance(qb2, str):
        qb2 = dev.get_qb(qb2)

    qb1n = qb1.name
    qb2n = qb2.name
    qubits = [qb1, qb2]

    if label is None:
        if interleaved_gate is None:
            label = 'RB_{}_{}_seeds_{}_cliffords_{}{}'.format(
                clifford_decomposition_name, nr_seeds, cliffords[-1],
                qb1n, qb2n)
        else:
            label = 'IRB_{}_{}_{}_seeds_{}_cliffords_{}{}'.format(
                interleaved_gate, clifford_decomposition_name, nr_seeds,
                cliffords[-1], qb1n, qb2n)

    MC = dev.instr_mc.get_instr()

    for qb in qubits:
        qb.prepare(drive='timedomain')

    if prep_params is None:
        prep_params = dev.get_prep_params([qb1, qb2])

    cal_states = CalibrationPoints.guess_cal_states(cal_states)
    cp = CalibrationPoints.multi_qubit([qb1n, qb2n], cal_states,
                                       n_per_state=n_cal_points_per_state)

    operation_dict = dev.get_operation_dict()
    sequences, hard_sweep_points, soft_sweep_points = \
        mqs.two_qubit_randomized_benchmarking_seqs(
            qb1n=qb1n, qb2n=qb2n, operation_dict=operation_dict,
            cliffords=cliffords, nr_seeds=np.arange(nr_seeds),
            max_clifford_idx=24 ** 2 if character_rb else 11520,
            cz_pulse_name=cz_pulse_name + f' {qb1n} {qb2n}', net_clifford=net_clifford,
            clifford_decomposition_name=clifford_decomposition_name,
            interleaved_gate=interleaved_gate, upload=False,
            cal_points=cp, prep_params=prep_params)

    hard_sweep_func = awg_swf.SegmentHardSweep(
        sequence=sequences[0], upload=upload,
        parameter_name='Nr. Cliffords', unit='')
    MC.set_sweep_function(hard_sweep_func)
    MC.set_sweep_points(hard_sweep_points if classified else
                        hard_sweep_points * max(qb.acq_shots() for qb in qubits))

    MC.set_sweep_function_2D(awg_swf.SegmentSoftSweep(
        hard_sweep_func, sequences, 'Nr. Seeds', ''))
    MC.set_sweep_points_2D(soft_sweep_points)
    det_get_values_kws = {'classified': classified,
                          'correlated': correlated,
                          'thresholded': thresholded,
                          'averaged': averaged}
    if classified:
        det_type = 'int_avg_classif_det'
        nr_shots = max(qb.acq_averages() for qb in qubits)
    else:
        det_type = 'int_log_det'
        nr_shots = max(qb.acq_shots() for qb in qubits)
    det_func = get_multiplexed_readout_detector_functions(
        qubits, nr_averages=max(qb.acq_averages() for qb in qubits),
        nr_shots=nr_shots, det_get_values_kws=det_get_values_kws)[det_type]
    MC.set_detector_function(det_func)

    # create sweep points
    sp = SweepPoints('nr_seeds', np.arange(nr_seeds), '', 'Nr. Seeds')
    sp.add_sweep_dimension()
    sp.add_sweep_parameter('cliffords', cliffords, '',
                           'Number of applied Cliffords, $m$')

    # create analysis pipeline object
    meas_obj_value_names_map = get_meas_obj_value_names_map(qubits, det_func)
    mobj_names = list(meas_obj_value_names_map)
    pp = ProcessingPipeline()
    pp.add_node('average_data', keys_in='raw',
                shape=(len(cliffords), nr_seeds), meas_obj_names=mobj_names)
    pp.add_node('get_std_deviation', keys_in='raw',
                shape=(len(cliffords), nr_seeds), meas_obj_names=mobj_names)
    pp.add_node('rb_analysis', keys_in='previous average_data',
                keys_in_std='previous get_std_deviation', keys_out=None,
                meas_obj_names=mobj_names, plot_T1_lim=False, d=4)

    # create experimental metadata
    exp_metadata = {'preparation_params': prep_params,
                    'cal_points': repr(cp),
                    'sweep_points': sp,
                    'meas_obj_sweep_points_map':
                        {qbn: ['nr_seeds', 'cliffords'] for qbn in mobj_names},
                    'meas_obj_value_names_map': meas_obj_value_names_map,
                    'processing_pipeline': pp}
    MC.run_2D(name=label, exp_metadata=exp_metadata)

    if analyze_RB:
        pla.process_pipeline(pla.extract_data_hdf(**kw), **kw)


def measure_n_qubit_simultaneous_randomized_benchmarking(
        qubits, f_LO,
        nr_cliffords=None, nr_seeds=50,
        gate_decomp='HZ', interleaved_gate=None,
        cal_points=False, nr_averages=None,
        thresholded=True,
        experiment_channels=None,
        soft_avgs=1, analyze_RB=True,
        MC=None, UHFQC=None, pulsar=None,
        label=None, verbose=False, run=True):
    '''
    Performs a simultaneous randomized benchmarking experiment on n qubits.
    type(nr_cliffords) == array
    type(nr_seeds) == int

    Args:
        qubits (list): list of qubit objects to perfomr RB on
        f_LO (float): readout LO frequency
        nr_cliffords (numpy.ndarray): numpy.arange(max_nr_cliffords), where
            max_nr_cliffords is the number of Cliffords in the longest seqeunce
            in the RB experiment
        nr_seeds (int): the number of times to repeat each Clifford sequence of
            length nr_cliffords[i]
        gate_decomposition (str): 'HZ' or 'XY'
        interleaved_gate (str): used for regular single qubit Clifford IRB
            string referring to one of the gates in the single qubit
            Clifford group
        thresholded (bool): whether to use the thresholding feature
            of the UHFQC
        experiment_channels (list or tuple): all the qb UHFQC RO channels used
            in the experiment. Not always just the RO channels for the qubits
            passed in to this function. The user might be running an n qubit
            experiment but is now only measuring a subset of them. This function
            should not use the channels for the unused qubits as correlation
            channels because this will change the settings of that channel.
        soft_avgs (int): number of soft averages to use
        MC: MeasurementControl object
        UHFQC: UHFQC object
        pulsar: pulsar object or AWG object
        label (str): measurement label
        verbose (bool): print runtime info
    '''

    if nr_cliffords is None:
        raise ValueError("Unspecified nr_cliffords.")
    if UHFQC is None:
        UHFQC = qubits[0].UHFQC
        log.warning("Unspecified UHFQC instrument. Using qubits[0].UHFQC.")
    if pulsar is None:
        pulsar = qubits[0].AWG
        log.warning("Unspecified pulsar instrument. Using qubits[0].AWG.")
    if MC is None:
        MC = qubits[0].MC
        log.warning("Unspecified MC object. Using qubits[0].MC.")
    if experiment_channels is None:
        experiment_channels = []
        for qb in qubits:
            experiment_channels += [qb.RO_acq_weight_function_I()]
        log.warning('experiment_channels is None. Using only the channels '
                    'in the qubits RO_acq_weight_function_I parameters.')
    if label is None:
        label = 'SRB_{}_{}_seeds_{}_cliffords_qubits{}'.format(
            gate_decomp, nr_seeds, nr_cliffords[-1] if
            hasattr(nr_cliffords, '__iter__') else nr_cliffords,
            ''.join([qb.name[-1] for qb in qubits]))

    key = 'int'
    if thresholded:
        key = 'dig'
        log.warning('Make sure you have set them!.')
        label += '_thresh'

    if nr_averages is None:
        nr_averages = max(qb.RO_acq_averages() for qb in qubits)
    operation_dict = get_operation_dict(qubits)
    qubit_names_list = [qb.name for qb in qubits]
    for qb in qubits:
        qb.prepare_for_timedomain(multiplexed=True)
    multiplexed_pulse(qubits, f_LO, upload=True)

    if len(qubits) == 2:
        if not hasattr(nr_cliffords, '__iter__'):
            raise ValueError('For a two qubit experiment, nr_cliffords must '
                             'be an array of sequence lengths.')

        correlations = [(qubits[0].RO_acq_weight_function_I(),
                         qubits[1].RO_acq_weight_function_I())]
        det_func = get_multiplexed_readout_detector_functions(
            qubits, nr_averages=nr_averages, used_channels=experiment_channels,
            correlations=correlations)[key + '_corr_det']
        hard_sweep_points = np.arange(nr_seeds)
        hard_sweep_func = \
            awg_swf2.n_qubit_Simultaneous_RB_fixed_length(
                qubit_names_list=qubit_names_list,
                operation_dict=operation_dict,
                nr_cliffords_value=nr_cliffords[0],
                nr_seeds_array=np.arange(nr_seeds),
                # clifford_sequence_list=clifford_sequence_list,
                upload=False,
                gate_decomposition=gate_decomp,
                interleaved_gate=interleaved_gate,
                verbose=verbose, cal_points=cal_points)
        soft_sweep_points = nr_cliffords
        soft_sweep_func = \
            awg_swf2.n_qubit_Simultaneous_RB_sequence_lengths(
                n_qubit_RB_sweepfunction=hard_sweep_func)

    else:
        nr_shots = nr_averages * nr_seeds
        det_func = get_multiplexed_readout_detector_functions(
            qubits, nr_shots=nr_shots)[key + '_log_det']

        hard_sweep_points = np.tile(np.arange(nr_seeds), nr_averages)
        # hard_sweep_points = np.arange(nr_shots)
        hard_sweep_func = \
            awg_swf2.n_qubit_Simultaneous_RB_fixed_length(
                qubit_names_list=qubit_names_list,
                operation_dict=operation_dict,
                nr_cliffords_value=nr_cliffords[0],
                nr_seeds_array=np.arange(nr_seeds),
                # clifford_sequence_list=clifford_sequence_list,
                upload=False,
                gate_decomposition=gate_decomp,
                interleaved_gate=interleaved_gate,
                verbose=verbose, cal_points=cal_points)
        soft_sweep_points = nr_cliffords
        soft_sweep_func = \
            awg_swf2.n_qubit_Simultaneous_RB_sequence_lengths(
                n_qubit_RB_sweepfunction=hard_sweep_func)

    if cal_points:
        step = np.abs(hard_sweep_points[-1] - hard_sweep_points[-2])
        hard_sweep_points_to_use = np.concatenate(
            [hard_sweep_points,
             [hard_sweep_points[-1] + step, hard_sweep_points[-1] + 2 * step]])
    else:
        hard_sweep_points_to_use = hard_sweep_points

    MC.soft_avg(soft_avgs)
    MC.set_sweep_function(hard_sweep_func)
    MC.set_sweep_points(hard_sweep_points_to_use)

    MC.set_sweep_function_2D(soft_sweep_func)
    MC.set_sweep_points_2D(soft_sweep_points)

    MC.set_detector_function(det_func)
    if run:
        MC.run_2D(label)

    if len(qubits) == 2:
        ma.MeasurementAnalysis(label=label, TwoD=True, close_file=True)

        if analyze_RB:
            rbma.Simultaneous_RB_Analysis(
                qb_names=[qb.name for qb in qubits],
                use_latest_data=True,
                gate_decomp=gate_decomp,
                add_correction=True)

    return MC


def cphase_gate_tuneup_predictive(qbc, qbt, qbr, initial_values: list,
                                  std_deviations: list = [20e-9, 0.02],
                                  phases=None, MC=None,
                                  estimator='GRNN_neupy',
                                  hyper_parameter_dict: dict = None,
                                  sampling_numbers: list = [70, 30],
                                  max_measurements=2,
                                  tol=[0.016, 0.05],
                                  timestamps: list = None,
                                  update=False, full_output=True,
                                  fine_tune=True, fine_tune_minmax=None):
    '''
    Args:
        qb_control (QuDev_Transmon): control qubit (with flux pulses)
        qb_target (QuDev_Transmon): target qubit
        phases (numpy array): phases used in the Ramsey measurement
        timestamps (list): measurement history. Enables collecting
                           datapoints from existing measurements and add them
                           to the training set. If there are existing timestamps,
                           cphases and population losses will be extracted from
                           all timestamps in the list. It will be optimized for
                           the combined data then and a cphase measurement will
                           be run with the optimal parameters. Possibly more data
                           will be taken after the first optimization round.
    Returns:
        pulse_length_best_value, pulse_amplitude_best_value

    '''
    ############## CHECKING INPUT #######################
    if not update:
        log.warning("Does not automatically update the CZ pulse length "
                    "and amplitude. "
                    "Set update=True if you want this!")
    if not (isinstance(sampling_numbers, list) or
            isinstance(sampling_numbers, np.ndarray)):
        sampling_numbers = [sampling_numbers]
    if max_measurements != len(sampling_numbers):
        log.warning('Did not provide sampling number for each iteration '
                    'step! Additional iterations will be carried out with the'
                    'last value in sampling numbers ')
    if len(initial_values) != 2:
        logging.error('Incorrect number of input mean values for Gaussian '
                      'sampling provided!')
    if len(std_deviations) != 2:
        logging.error('Incorrect number of standard deviations for Gaussian '
                      'sampling provided!')
    if hyper_parameter_dict is None:
        log.warning('\n No hyperparameters passed to predictive mixer '
                    'calibration routine. Default values for the estimator'
                    'will be used!\n')

        hyper_parameter_dict = {'cv_n_fold': 10,
                                'std_scaling': [0.4, 0.4]}

    if phases is None:
        phases = np.linspace(0, 2 * np.pi, 16, endpoint=False)
    phases = np.concatenate((phases, phases))

    if MC is None:
        MC = qbc.MC

    if not isinstance(timestamps, list):
        if timestamps is None:
            timestamps = []
        else:
            timestamps = [timestamps]
    timestamps_iter = copy.deepcopy(timestamps)
    target_value_names = [r"$|\phi_c/\pi - 1| [a.u]$", 'Population Loss [%]']
    std_factor = 0.2

    ################## START ROUTINE ######################

    pulse_length_best = initial_values[0]
    pulse_amplitude_best = initial_values[1]
    std_length = std_deviations[0]
    std_amp = std_deviations[1]
    iteration = 0

    cphase_testing_agent = Averaged_Cphase_Measurement(qbc, qbt, qbr, 32, MC,
                                                       n_average=5, tol=tol)

    while not cphase_testing_agent.converged:
        training_grid = None
        target_values = None

        for i, t in enumerate(timestamps_iter):

            flux_pulse_ma = ma.Fluxpulse_Ramsey_2D_Analysis_Predictive(
                timestamp=t,
                label='CPhase_measurement_{}_{}'.format(qbc.name, qbt.name),
                qb_name=qbc.name, cal_points=False, plot=False,
                save_plot=False,
                reference_measurements=True, only_cos_fits=True)

            cphases = flux_pulse_ma.cphases
            population_losses = flux_pulse_ma.population_losses

            target_phases = np.abs(np.abs(cphases / np.pi) - 1.)
            target_pops = np.abs(population_losses)

            new_train_values = np.array([flux_pulse_ma.sweep_points_2D[0][::2],
                                         flux_pulse_ma.sweep_points_2D[1][::2]]).T
            new_target_values = np.array([target_phases, target_pops]).T
            training_grid, target_values = generate_new_training_set(
                new_train_values,
                new_target_values,
                training_grid=training_grid,
                target_values=target_values)

            if iteration == 0:
                log.info('Added {} training samples from timestamp {}!' \
                      .format(np.shape(new_train_values)[0], t))

        data_size = 0 if training_grid is None else np.shape(training_grid)[0]

        # if not (iteration == 0 and timestamps_iter):
        log.info('\n{} samples before Iteration {}'.format(data_size,
                                                        iteration))
        if iteration >= len(sampling_numbers):
            sampling_number = sampling_numbers[-1]
        else:
            sampling_number = sampling_numbers[iteration]
        if iteration > 0:
            std_length *= std_factor  # rescale std deviations for next round
            std_amp *= std_factor

        new_flux_lengths = np.random.normal(pulse_length_best,
                                            std_length,
                                            sampling_number)
        new_flux_lengths = np.abs(new_flux_lengths)
        new_flux_amps = np.random.normal(pulse_amplitude_best,
                                         std_amp,
                                         sampling_number)
        log.info('measuring {} samples in iteration {} \n'. \
              format(sampling_number, iteration))

        cphases, population_losses, flux_pulse_ma = \
            measure_cphase(qbc, qbt, qbr,
                           new_flux_lengths, new_flux_amps,
                           phases=phases,
                           plot=False,
                           MC=MC)

        target_phases = np.abs(np.abs(cphases / np.pi) - 1.)
        target_pops = np.abs(population_losses)
        new_train_values = np.array([flux_pulse_ma.sweep_points_2D[0][::2],
                                     flux_pulse_ma.sweep_points_2D[1][::2]]).T
        new_target_values = np.array([target_phases, target_pops]).T

        training_grid, target_values = generate_new_training_set(
            new_train_values,
            new_target_values,
            training_grid=training_grid,
            target_values=target_values)
        new_timestamp = flux_pulse_ma.timestamp_string

        # train and test
        target_norm = np.sqrt(target_values[:, 0] ** 2 + target_values[:, 1] ** 2)
        min_ind = np.argmin(target_norm)
        x_init = [training_grid[min_ind, 0], training_grid[min_ind, 1]]
        a_pred = ma.OptimizationAnalysis_Predictive2D(training_grid,
                                                      target_values,
                                                      flux_pulse_ma,
                                                      x_init=x_init,
                                                      estimator=estimator,
                                                      hyper_parameter_dict=hyper_parameter_dict,
                                                      target_value_names=target_value_names)
        pulse_length_best = a_pred.optimization_result[0]
        pulse_amplitude_best = a_pred.optimization_result[1]
        cphase_testing_agent.lengths_opt.append(pulse_length_best)
        cphase_testing_agent.amps_opt.append(pulse_amplitude_best)

        # Get cphase with optimized values
        cphase_opt, population_loss_opt = cphase_testing_agent. \
            yield_new_measurement()

        if fine_tune:
            log.info('optimized flux parameters good enough for finetuning.\n'
                  'Finetuning amplitude with 6 values at fixed flux length!')
            if fine_tune_minmax is None:
                lower_amp = pulse_amplitude_best - std_amp
                higher_amp = pulse_amplitude_best + std_amp
            else:
                lower_amp = pulse_amplitude_best - fine_tune_minmax
                higher_amp = pulse_amplitude_best + fine_tune_minmax

            finetune_amps = np.linspace(lower_amp, higher_amp, 6)
            pulse_amplitude_best = cphase_finetune_parameters(
                qbc, qbt, qbr,
                pulse_length_best,
                finetune_amps, phases, MC)
            cphase_testing_agent.lengths_opt.append(pulse_length_best)
            cphase_testing_agent.amps_opt.append(pulse_amplitude_best)
            cphase_testing_agent.yield_new_measurement()

        # check success of iteration step
        if cphase_testing_agent.converged:
            log.info('Cphase optimization converged in iteration {}.'. \
                  format(iteration))

        elif iteration + 1 >= max_measurements:
            cphase_testing_agent.converged = True
            log.warning('\n maximum iterations exceeded without hitting'
                        ' specified tolerance levels for optimization!\n')
        else:
            log.info('Iteration {} finished. Not converged with cphase {}*pi and '
                  'population recovery {} %' \
                  .format(iteration, cphase_testing_agent.cphases[-1],
                          np.abs(1. - cphase_testing_agent.pop_losses[-1]) * 100))

            log.info('Running Iteration {} of {} ...'.format(iteration + 1,
                                                          max_measurements))

        if len(cphase_testing_agent.cphases) >= 2:
            cphases1 = cphase_testing_agent.cphases[-1]
            cphases2 = cphase_testing_agent.cphases[-2]
            if cphases1 > cphases2:
                std_factor = 1.5

        if new_timestamp is not None:
            timestamps_iter.append(new_timestamp)
        iteration += 1

    cphase_opt = cphase_testing_agent.cphases[-1]
    population_recovery_opt = np.abs(
        1. - cphase_testing_agent.pop_losses[-1]) * 100
    pulse_length_best = cphase_testing_agent.lengths_opt[-1]
    pulse_amplitude_best = cphase_testing_agent.amps_opt[-1]
    std_cphase = cphase_testing_agent.cphase_std

    log.info('CPhase optimization finished with optimal values: \n',
          'Controlled Phase QBc={} Qb Target={}: '.format(qbc.name, qbt.name),
          cphase_opt, r" ($ \pm $", std_cphase, ' )', r"$\pi$", '\n',
          'Population Recovery |e> Qb Target: {}% \n' \
          .format(population_recovery_opt),
          '@ flux pulse Paramters: \n',
          'Pulse Length: {:0.1f} ns \n'.format(pulse_length_best * 1e9),
          'Pulse Ampllitude: {:0.4f} V \n'.format(pulse_amplitude_best))
    if update:
        qbc.set('CZ_{}_amp'.format(qbt.name), pulse_amplitude_best)
        qbc.set('CZ_{}_length'.format(qbt.name), pulse_length_best)
    if full_output:
        return pulse_length_best, pulse_amplitude_best, \
               [population_recovery_opt, cphase_opt], [std_cphase]
    else:
        return pulse_length_best, pulse_amplitude_best


def cphase_finetune_parameters(qbc, qbt, qbr, flux_length, flux_amplitudes,
                               phases, MC, save_fig=True, show=True):
    """
    measures cphases for a single slice of chevron with fixed flux length.
    Returns the best amplitude in flux_amplitudes for a cphase of pi.
    """
    flux_lengths = len(flux_amplitudes) * [flux_length]
    cphases, population_losses, ma_ram2D = \
        measure_cphase(qbc, qbt, qbr,
                       flux_lengths,
                       flux_amplitudes,
                       phases=phases,
                       plot=True,
                       MC=MC,
                       fit_statistics=False)
    cphases %= 2 * np.pi
    fit_res = lmfit.Model(lambda x, m, b: m * np.tan(x / 2 - np.pi / 2) + b).fit(
        x=cphases, data=flux_amplitudes, m=1, b=np.mean(flux_amplitudes))
    best_amp = fit_res.model.func(np.pi, **fit_res.best_values)
    amps_model = fit_res.model.func(cphases, **fit_res.best_values)
    fig, ax = plt.subplots()
    ax.plot(cphases * 180 / np.pi, flux_amplitudes / 1e-3, 'o-')
    ax.plot(cphases * 180 / np.pi, amps_model / 1e-3, '-r')
    ax.hlines(best_amp / 1e-3, cphases[0] * 180 / np.pi, cphases[-1] * 180 / np.pi)
    ax.vlines(180, flux_amplitudes.min() / 1e-3, flux_amplitudes.max() / 1e-3)
    ax.set_ylabel('Flux pulse amplitude (mV)')
    ax.set_xlabel('Conditional phase (rad)')
    ax.set_title('CZ {}-{}'.format(qbc.name, qbt.name))

    ax.text(0.5, 0.95, 'Best amp = {:.6f} V'.format(best_amp),
            horizontalalignment='center', verticalalignment='top',
            transform=ax.transAxes)

    if save_fig:
        fig_title = 'CPhase_amp_sweep_{}_{}'.format(qbc.name, qbt.name)
        fig_title = '{}--{:%Y%m%d_%H%M%S}'.format(
            fig_title, datetime.datetime.now())
        save_folder = ma_ram2D.folder
        filename = os.path.abspath(os.path.join(save_folder, fig_title + '.png'))
        fig.savefig(filename, bbox_inches='tight')
    if show:
        plt.show()

    return best_amp


def measure_measurement_induced_dephasing(qb_dephased, qb_targeted, phases, amps,
                                          readout_separation, nr_readouts=1,
                                          label=None, n_cal_points_per_state=1,
                                          cal_states='auto', prep_params=None,
                                          exp_metadata=None, analyze=True,
                                          upload=True, **kw):
    classified = kw.get('classified', False)
    predictive_label = kw.pop('predictive_label', False)
    if prep_params is None:
        prep_params = get_multi_qubit_prep_params(
            [qb.preparation_params() for qb in qb_dephased])

    if label is None:
        label = 'measurement_induced_dephasing_x{}_{}_{}'.format(
            nr_readouts,
            ''.join([qb.name for qb in qb_dephased]),
            ''.join([qb.name for qb in qb_targeted]))

    hard_sweep_params = {
        'phase': {'unit': 'deg',
            'values': np.tile(phases, len(amps))},
        'ro_amp_scale': {'unit': 'deg',
            'values': np.repeat(amps, len(phases))}
    }

    for qb in set(qb_targeted) | set(qb_dephased):
        MC = qb.instr_mc.get_instr()
        qb.prepare(drive='timedomain')

    cal_states = CalibrationPoints.guess_cal_states(cal_states)
    cp = CalibrationPoints.multi_qubit([qb.name for qb in qb_dephased], cal_states,
                                       n_per_state=n_cal_points_per_state)

    operation_dict = get_operation_dict(list(set(qb_dephased + qb_targeted)))
    seq, sweep_points = mqs.measurement_induced_dephasing_seq(
        [qb.name for qb in qb_targeted], [qb.name for qb in qb_dephased], operation_dict,
        amps, phases, pihalf_spacing=readout_separation, prep_params=prep_params,
        cal_points=cp, upload=False, sequence_name=label)

    hard_sweep_func = awg_swf.SegmentHardSweep(
        sequence=seq, upload=upload,
        parameter_name='readout_idx', unit='')
    MC.set_sweep_function(hard_sweep_func)
    MC.set_sweep_points(sweep_points)

    det_name = 'int_avg{}_det'.format('_classif' if classified else '')
    det_func = get_multiplexed_readout_detector_functions(
        qb_dephased, nr_averages=max(qb.acq_averages() for qb in qb_dephased)
    )[det_name]
    MC.set_detector_function(det_func)

    if exp_metadata is None:
        exp_metadata = {}
    exp_metadata.update({'qb_dephased': [qb.name for qb in qb_dephased],
                         'qb_targeted': [qb.name for qb in qb_targeted],
                         'preparation_params': prep_params,
                         'cal_points': repr(cp),
                         'classified_ro': classified,
                         'rotate': len(cal_states) != 0 and not classified,
                         'data_to_fit': {qb.name: 'pe' for qb in qb_dephased},
                         'hard_sweep_params': hard_sweep_params})

    MC.run(label, exp_metadata=exp_metadata)

    tda.MeasurementInducedDephasingAnalysis(qb_names=[qb.name for qb in qb_dephased])


def calibrate_n_qubits(qubits, f_LO, sweep_points_dict, sweep_params=None,
                       artificial_detuning=None,
                       cal_points=True, no_cal_points=4, upload=True,
                       MC=None, soft_avgs=1, n_rabi_pulses=1,
                       thresholded=False,  # analyses can't do thresholded=True!
                       analyze=True, update=False,
                       UHFQC=None, pulsar=None, **kw):
    """
    Args:
        qubits: list of qubits
        f_LO: multiplexed RO LO freq
        sweep_points_dict:  dict of the form {msmt_name: sweep_points_array}
            where msmt_name must be one of the following:
            ['rabi', 'n_rabi', 'ramsey', 'qscale', 'T1', 'T2'}
        sweep_params: this function defines this variable for each msmt. But
            see the seqeunce function mqs.general_multi_qubit_seq for details
        artificial_detuning: for ramsey and T2 (echo) measurements. It is
            ignored for the other measurements
        cal_points: whether to prepare cal points or not
        no_cal_points: how many cal points to prepare
        upload: whether to upload to AWGs
        MC: MC object
        soft_avgs:  soft averages
        n_rabi_pulses: for the n_rabi measurement
        thresholded: whether to threshold the results (NOT IMPLEMENTED)
        analyze: whether to analyze
        update: whether to update relevant parameters based on analysis
        UHFQC: UHFQC object
        pulsar: pulsar

    Kwargs:
        This function can also add dynamical decoupling (DD) pulses with the
        following parameters:

        nr_echo_pulses (int, default=0): number of DD pulses; if 0 then this
            function will not add DD pulses
        UDD_scheme (bool, default=True): if True, it uses the Uhrig DD scheme,
            else it uses the CPMG scheme
        idx_DD_start (int, default:-1): index of the first DD pulse in the
            waveform for a single qubit. For example, is we have n=3 qubits,
            and have 4 pulses per qubit, and we want to inset DD pulses
            between the first and second pulse, then idx_DD_start = 1.
            For a Ramsey experiment (2 pulses per qubit), idx_DD_start = -1
            (default value) and the DD pulses are inserted between the
            two pulses.

        You can also add the kwargs used in the standard TD analysis functions.
    """

    if MC is None:
        MC = qubits[0].MC
    if UHFQC is None:
        UHFQC = qubits[0].UHFQC
    if pulsar is None:
        pulsar = qubits[0].AWG
    artificial_detuning_echo = kw.pop('artificial_detuning_echo', None)

    qubit_names = [qb.name for qb in qubits]
    if len(qubit_names) == 1:
        msmt_suffix = qubits[0].msmt_suffix
    elif len(qubit_names) > 5:
        msmt_suffix = '_{}qubits'.format(len(qubit_names))
    else:
        msmt_suffix = '_qbs{}'.format(''.join([i[-1] for i in qubit_names]))

    sweep_points_dict = deepcopy(sweep_points_dict)
    for key, spts in sweep_points_dict.items():
        if spts is None:
            if key == 'n_rabi':
                sweep_points_dict[key] = {}
                for qb in qubits:
                    sweep_points_dict[key][qb.name] = \
                        np.linspace(
                            (n_rabi_pulses - 1) * qb.amp180() / n_rabi_pulses,
                            min((n_rabi_pulses + 1) * qb.amp180() / n_rabi_pulses,
                                0.9), 41)
            else:
                raise ValueError('Sweep points for {} measurement are not '
                                 'defined.'.format(key))

    if cal_points:
        sweep_points_dict = deepcopy(sweep_points_dict)
        for key, spts in sweep_points_dict.items():
            if not isinstance(spts, dict):
                if key == 'qscale':
                    temp_array = np.zeros(3 * spts.size)
                    np.put(temp_array, list(range(0, temp_array.size, 3)), spts)
                    np.put(temp_array, list(range(1, temp_array.size, 3)), spts)
                    np.put(temp_array, list(range(2, temp_array.size, 3)), spts)
                    spts = temp_array
                    step = np.abs(spts[-1] - spts[-4])
                else:
                    step = np.abs(spts[-1] - spts[-2])
                if no_cal_points == 4:
                    sweep_points_dict[key] = np.concatenate(
                        [spts, [spts[-1] + step, spts[-1] + 2 * step,
                                spts[-1] + 3 * step, spts[-1] + 4 * step]])
                elif no_cal_points == 2:
                    sweep_points_dict[key] = np.concatenate(
                        [spts, [spts[-1] + step, spts[-1] + 2 * step]])
                else:
                    sweep_points_dict[key] = spts
            else:
                for k in spts:
                    if key == 'qscale':
                        temp_array = np.zeros(3 * spts[k].size)
                        np.put(temp_array, list(range(0, temp_array.size, 3)),
                               spts[k])
                        np.put(temp_array, list(range(1, temp_array.size, 3)),
                               spts[k])
                        np.put(temp_array, list(range(2, temp_array.size, 3)),
                               spts[k])
                        spts[k] = temp_array
                        step = np.abs(spts[k][-1] - spts[k][-4])
                    else:
                        step = np.abs(spts[k][-1] - spts[k][-2])
                    if no_cal_points == 4:
                        sweep_points_dict[key][k] = np.concatenate(
                            [spts[k], [spts[k][-1] + step, spts[k][-1] + 2 * step,
                                       spts[k][-1] + 3 * step,
                                       spts[k][-1] + 4 * step]])
                    elif no_cal_points == 2:
                        sweep_points_dict[key][k] = np.concatenate(
                            [spts[k],
                             [spts[k][-1] + step, spts[k][-1] + 2 * step]])
                    else:
                        sweep_points_dict[key][k] = spts[k]

    # set up multiplexed readout
    multiplexed_pulse(qubits, f_LO, upload=True)
    operation_dict = get_operation_dict(qubits)
    if thresholded:
        key = 'dig'
    else:
        key = 'int'

    nr_averages = max([qb.RO_acq_averages() for qb in qubits])
    df = get_multiplexed_readout_detector_functions(
        qubits, nr_averages=nr_averages)[key + '_avg_det']

    for qb in qubits:
        qb.prepare_for_timedomain(multiplexed=True)

    # Do measurements
    # RABI
    if 'rabi' in sweep_points_dict:
        exp_metadata = {}
        sweep_points = sweep_points_dict['rabi']

        if sweep_params is None:
            sweep_params = (
                ('X180', {'pulse_pars': {'amplitude': (lambda sp: sp)},
                          'repeat': 1}),
            )

        sf = awg_swf2.calibrate_n_qubits(sweep_params=sweep_params,
                                         sweep_points=sweep_points,
                                         qubit_names=qubit_names,
                                         operation_dict=operation_dict,
                                         cal_points=cal_points,
                                         upload=upload,
                                         parameter_name='amplitude',
                                         unit='V', **kw)

        MC.soft_avg(soft_avgs)
        MC.set_sweep_function(sf)
        MC.set_sweep_points(sweep_points)
        MC.set_detector_function(df)
        label = 'Rabi' + msmt_suffix
        if isinstance(sweep_points, dict):
            exp_metadata = {'sweep_points_dict': sweep_points}
        MC.run(label, exp_metadata=exp_metadata)
        sweep_params = None

        if analyze:
            rabi_ana = tda.RabiAnalysis(qb_names=qubit_names)
            if update:
                for qb in qubits:
                    try:
                        qb.amp180(rabi_ana.proc_data_dict[
                                      'analysis_params_dict'][qb.name]['piPulse'])
                        qb.amp90_scale(0.5)
                    except AttributeError as e:
                        log.warning('%s. This parameter will not be '
                                    'updated.' % e)

    # N-RABI
    if 'n_rabi' in sweep_points_dict:
        exp_metadata = {}
        sweep_points = sweep_points_dict['n_rabi']
        if sweep_params is None:
            sweep_params = (
                ('X180', {'pulse_pars': {'amplitude': (lambda sp: sp)},
                          'repeat': n_rabi_pulses}),
            )

        sf = awg_swf2.calibrate_n_qubits(sweep_params=sweep_params,
                                         sweep_points=sweep_points,
                                         qubit_names=qubit_names,
                                         operation_dict=operation_dict,
                                         cal_points=cal_points,
                                         upload=upload,
                                         parameter_name='amplitude',
                                         unit='V', **kw)

        MC.soft_avg(soft_avgs)
        MC.set_sweep_function(sf)
        MC.set_sweep_points(sweep_points[list(sweep_points)[0]])
        MC.set_detector_function(df)
        label = 'Rabi-n{}'.format(n_rabi_pulses) + msmt_suffix
        if isinstance(sweep_points, dict):
            exp_metadata = {'sweep_points_dict': sweep_points}
        MC.run(label, exp_metadata=exp_metadata)
        sweep_params = None

        if analyze:
            rabi_ana = tda.RabiAnalysis(qb_names=qubit_names)
            if update:
                for qb in qubits:
                    try:
                        qb.amp180(rabi_ana.proc_data_dict[
                                      'analysis_params_dict'][qb.name]['piPulse'])
                        qb.amp90_scale(0.5)
                    except AttributeError as e:
                        log.warning('%s. This parameter will not be '
                                    'updated.' % e)

    # RAMSEY
    if 'ramsey' in sweep_points_dict:
        exp_metadata = {}
        if artificial_detuning is None:
            raise ValueError('Specify an artificial_detuning for the Ramsey '
                             'measurement.')
        sweep_points = sweep_points_dict['ramsey']
        drag_pulse_length = qubits[0].nr_sigma() * qubits[0].gauss_sigma()
        zz_coupling = 470e3
        if sweep_params is None:
            sweep_params = (
                ('X90', {}),
                ('X90', {
                    'pulse_pars': {
                        'refpoint': 'start',
                        'pulse_delay': (lambda sp: sp),
                        'phase': (lambda sp:
                                  ((sp - sweep_points[0]) * artificial_detuning *
                                   360) % 360),
                        # 'basis_rotation': (lambda sp: 2*np.pi*zz_coupling *
                        #                   (sp+drag_pulse_length)*180/np.pi)
                    }}),

            )
        sf = awg_swf2.calibrate_n_qubits(sweep_params=sweep_params,
                                         sweep_points=sweep_points,
                                         qubit_names=qubit_names,
                                         operation_dict=operation_dict,
                                         cal_points=cal_points,
                                         upload=upload,
                                         parameter_name='time',
                                         unit='s', **kw)

        MC.soft_avg(soft_avgs)
        MC.set_sweep_function(sf)
        MC.set_sweep_points(sweep_points)
        MC.set_detector_function(df)
        label = 'Ramsey' + msmt_suffix
        if isinstance(sweep_points, dict):
            exp_metadata = {'sweep_points_dict': sweep_points}
        exp_metadata['artificial_detuning'] = artificial_detuning
        MC.run(label, exp_metadata=exp_metadata)
        sweep_params = None

        if analyze:
            ramsey_ana = tda.RamseyAnalysis(qb_names=qubit_names)
            if update:
                for qb in qubits:
                    try:
                        qb.f_qubit(ramsey_ana.proc_data_dict[
                                       'analysis_params_dict'][qb.name][
                                       'exp_decay_' + qb.name]['new_qb_freq'])
                    except AttributeError as e:
                        log.warning('%s. This parameter will not be '
                                    'updated.' % e)
                    try:
                        qb.T2_star(ramsey_ana.proc_data_dict[
                                       'analysis_params_dict'][qb.name][
                                       'exp_decay_' + qb.name]['T2_star'])
                    except AttributeError as e:
                        log.warning('%s. This parameter will not be '
                                    'updated.' % e)

    # QSCALE
    if 'qscale' in sweep_points_dict:
        exp_metadata = {}
        sweep_points = sweep_points_dict['qscale']

        if sweep_params is None:
            sweep_params = (
                ('X90', {'pulse_pars': {'motzoi': (lambda sp: sp)},
                         'condition': (lambda i: i % 3 == 0)}),
                ('X180', {'pulse_pars': {'motzoi': (lambda sp: sp)},
                          'condition': (lambda i: i % 3 == 0)}),
                ('X90', {'pulse_pars': {'motzoi': (lambda sp: sp)},
                         'condition': (lambda i: i % 3 == 1)}),
                ('Y180', {'pulse_pars': {'motzoi': (lambda sp: sp)},
                          'condition': (lambda i: i % 3 == 1)}),
                ('X90', {'pulse_pars': {'motzoi': (lambda sp: sp)},
                         'condition': (lambda i: i % 3 == 2)}),
                ('mY180', {'pulse_pars': {'motzoi': (lambda sp: sp)},
                           'condition': (lambda i: i % 3 == 2)}),
                ('RO', {})
            )

        sf = awg_swf2.calibrate_n_qubits(sweep_params=sweep_params,
                                         sweep_points=sweep_points,
                                         qubit_names=qubit_names,
                                         operation_dict=operation_dict,
                                         cal_points=cal_points,
                                         upload=upload,
                                         parameter_name='qscale_factor',
                                         unit='', **kw)

        MC.soft_avg(soft_avgs)
        MC.set_sweep_function(sf)
        MC.set_sweep_points(sweep_points)
        MC.set_detector_function(df)
        label = 'QScale' + msmt_suffix
        if isinstance(sweep_points, dict):
            exp_metadata = {'sweep_points_dict': sweep_points}
        MC.run(label, exp_metadata=exp_metadata)
        sweep_params = None

        if analyze:
            qscale_ana = tda.QScaleAnalysis(qb_names=qubit_names)
            if update:
                for qb in qubits:
                    try:
                        qb.motzoi(qscale_ana.proc_data_dict[
                                      'analysis_params_dict'][qb.name]['qscale'])
                    except AttributeError as e:
                        log.warning('%s. This parameter will not be '
                                    'updated.' % e)

    # T1
    if 'T1' in sweep_points_dict:
        exp_metadata = {}
        sweep_points = sweep_points_dict['T1']
        if sweep_params is None:
            sweep_params = (
                ('X180', {}),
                ('RO mux', {'pulse_pars': {'pulse_delay': (lambda sp: sp)}})
            )

        sf = awg_swf2.calibrate_n_qubits(sweep_params=sweep_params,
                                         sweep_points=sweep_points,
                                         qubit_names=qubit_names,
                                         operation_dict=operation_dict,
                                         cal_points=cal_points,
                                         upload=upload,
                                         parameter_name='time',
                                         unit='s', **kw)

        MC.soft_avg(soft_avgs)
        MC.set_sweep_function(sf)
        MC.set_sweep_points(sweep_points)
        MC.set_detector_function(df)
        label = 'T1' + msmt_suffix
        if isinstance(sweep_points, dict):
            exp_metadata = {'sweep_points_dict': sweep_points}
        MC.run(label, exp_metadata=exp_metadata)
        sweep_params = None

        if analyze:
            T1_ana = tda.T1Analysis(qb_names=qubit_names)
            if update:
                for qb in qubits:
                    try:
                        qb.T1(T1_ana.proc_data_dict['analysis_params_dict'][
                                  qb.name]['T1'])
                    except AttributeError as e:
                        log.warning('%s. This parameter will not be '
                                    'updated.' % e)
    # T2 ECHO
    if 'T2' in sweep_points_dict:
        exp_metadata = {}
        sweep_points = sweep_points_dict['T2']
        if sweep_params is None:
            sweep_params = (
                ('X90', {}),
                ('X180', {'pulse_pars': {'refpoint': 'start',
                                         'pulse_delay': (lambda sp: sp / 2)}}),
                ('X90', {'pulse_pars': {
                    'refpoint': 'start',
                    'pulse_delay': (lambda sp: sp / 2)}})
            )

        if artificial_detuning_echo is not None:
            sweep_params[-1][1]['pulse_pars']['phase'] = \
                lambda sp: ((sp - sweep_points[0]) *
                            artificial_detuning_echo * 360) % 360

        sf = awg_swf2.calibrate_n_qubits(sweep_params=sweep_params,
                                         sweep_points=sweep_points,
                                         qubit_names=qubit_names,
                                         operation_dict=operation_dict,
                                         cal_points=cal_points,
                                         upload=upload,
                                         parameter_name='time',
                                         unit='s', **kw)

        MC.soft_avg(soft_avgs)
        MC.set_sweep_function(sf)
        MC.set_sweep_points(sweep_points)
        MC.set_detector_function(df)
        label = 'T2_echo' + msmt_suffix
        if isinstance(sweep_points, dict):
            exp_metadata = {'sweep_points_dict': sweep_points,
                            'artificial_detuning': artificial_detuning_echo}
        MC.run(label, exp_metadata=exp_metadata)
        sweep_params = None

        if analyze:
            echo_ana = tda.EchoAnalysis(
                qb_names=qubit_names,
                options_dict={'artificial_detuning': artificial_detuning_echo})
            if update:
                for qb in qubits:
                    try:
                        qb.T2(echo_ana.proc_data_dict[
                                  'analysis_params_dict'][qb.name]['T2_echo'])
                    except AttributeError as e:
                        log.warning('%s. This parameter will not be '
                                    'updated.' % e)


def measure_chevron(dev, qbc, qbt, hard_sweep_params, soft_sweep_params,
                    cz_pulse_name, upload=True, label=None, qbr=None,
                    classified=False, n_cal_points_per_state=2,
                    num_cz_gates=1, cal_states='auto', prep_params=None,
                    exp_metadata=None, analyze=True, return_seq=False,
                    channels_to_upload=None):

    if isinstance(qbc, str):
        qbc = dev.get_qb(qbc)
    if isinstance(qbt, str):
        qbt = dev.get_qb(qbt)

    if qbr is None:
        qbr = qbt
    elif isinstance(qbr, str):
        qbr = dev.get_qb(qbr)

    if qbr != qbc and qbr != qbt:
        raise ValueError('Only target or control qubit can be read out!')

    # check whether qubits are connected
    dev.check_connection(qbc, qbt)

    if len(list(soft_sweep_params)) > 1:
        log.warning('There is more than one soft sweep parameter.')
    if label is None:
        label = 'Chevron_{}{}'.format(qbc.name, qbt.name)
    MC = dev.find_instrument('MC')
    for qb in [qbc, qbt]:
        qb.prepare(drive='timedomain')

    cal_states = CalibrationPoints.guess_cal_states(cal_states)
    cp = CalibrationPoints.single_qubit(qbr.name, cal_states,
                                        n_per_state=n_cal_points_per_state)

    if prep_params is None:
        prep_params = dev.get_prep_params([qbc, qbt])

    operation_dict = dev.get_operation_dict()

    sequences, hard_sweep_points, soft_sweep_points = \
        fsqs.chevron_seqs(
            qbc_name=qbc.name, qbt_name=qbt.name, qbr_name=qbr.name,
            hard_sweep_dict=hard_sweep_params,
            soft_sweep_dict=soft_sweep_params,
            operation_dict=operation_dict,
            cz_pulse_name=cz_pulse_name,
            num_cz_gates=num_cz_gates,
            cal_points=cp, upload=False, prep_params=prep_params)

    if return_seq:
        return sequences

    hard_sweep_func = awg_swf.SegmentHardSweep(
        sequence=sequences[0], upload=upload,
        parameter_name=list(hard_sweep_params)[0],
        unit=list(hard_sweep_params.values())[0]['unit'])
    MC.set_sweep_function(hard_sweep_func)
    MC.set_sweep_points(hard_sweep_points)

    # sweep over flux pulse amplitude of qbc
    if channels_to_upload is None:
        channels_to_upload = [qbc.flux_pulse_channel(),
                              qbt.flux_pulse_channel()]

    MC.set_sweep_function_2D(awg_swf.SegmentSoftSweep(
        hard_sweep_func, sequences,
        list(soft_sweep_params)[0], list(soft_sweep_params.values())[0]['unit'],
        channels_to_upload=channels_to_upload))
    MC.set_sweep_points_2D(soft_sweep_points)
    MC.set_detector_function(qbr.int_avg_classif_det if classified
                             else qbr.int_avg_det)
    if exp_metadata is None:
        exp_metadata = {}
    exp_metadata.update({'preparation_params': prep_params,
                         'cal_points': repr(cp),
                         'rotate': len(cal_states) != 0,
                         'data_to_fit': {qbr.name: 'pe'},
                         'hard_sweep_params': hard_sweep_params,
                         'soft_sweep_params': soft_sweep_params})
    MC.run_2D(name=label, exp_metadata=exp_metadata)

    if analyze:
        tda.MultiQubit_TimeDomain_Analysis(qb_names=[qbr.name],
                                           options_dict={'TwoD': True})


def measure_cphase(dev, qbc, qbt, soft_sweep_params, cz_pulse_name,
                   hard_sweep_params=None, max_flux_length=None,
                   num_cz_gates=1, n_cal_points_per_state=1, cal_states='auto',
                   prep_params=None, exp_metadata=None, label=None,
                   prepend_pulse_dicts=None,
                   analyze=True, upload=True, for_ef=True, **kw):
    '''
    method to measure the leakage and the phase acquired during a flux pulse
    conditioned on the state of the control qubit (qbc).
    In this measurement, the phase from two Ramsey type measurements
    on qb_target is measured, once with the control qubit in the excited state
    and once in the ground state. The conditional phase is calculated as the
    difference.

    Args:
        dev (Device)
        qbc (QuDev_transmon, str): control qubit
        qbt (QuDev_transmon, str): target qubit
        FIXME: add further args
        prepend_pulse_dicts: (list) list of pulse dictionaries to prepend
            to each segment. Each dictionary must contain a key 'op_code'
            to specify a pulse from the operation dictionary. The other keys
            are interpreted as pulse parameters.
        compression_seg_lim (int): Default: None. If speficied, it activates the
            compression of a 2D sweep (see Sequence.compress_2D_sweep) with the given
            limit on the maximal number of segments per sequence.
    '''

    if isinstance(qbc, str):
        qbc = dev.get_qb(qbc)
    if isinstance(qbt, str):
        qbt = dev.get_qb(qbt)

    # check whether qubits are connected
    dev.check_connection(qbc, qbt)

    MC = dev.instr_mc.get_instr()

    plot_all_traces = kw.get('plot_all_traces', True)
    plot_all_probs = kw.get('plot_all_probs', True)
    classified = kw.get('classified', False)
    predictive_label = kw.pop('predictive_label', False)
    if prep_params is None:
        prep_params = dev.get_prep_params([qbc, qbt])

    if label is None:
        if predictive_label:
            label = 'Predictive_cphase_nz_measurement'
        else:
            label = 'CPhase_nz_measurement'
        if classified:
            label += '_classified'
        if 'active' in prep_params['preparation_type']:
            label += '_reset'
        if num_cz_gates > 1:
            label += f'_{num_cz_gates}_gates'
        label += f'_{qbc.name}_{qbt.name}'

    if hard_sweep_params is None:
        hard_sweep_params = {
            'phase': {'values': np.tile(np.linspace(0, 2 * np.pi, 6) * 180 / np.pi, 2),
                      'unit': 'deg'}
        }

    if exp_metadata is None:
        exp_metadata = {}

    for qb in [qbc, qbt]:
        qb.prepare(drive='timedomain')

    cal_states = CalibrationPoints.guess_cal_states(cal_states,
                                                    for_ef=for_ef)
    cp = CalibrationPoints.multi_qubit([qbc.name, qbt.name], cal_states,
                                       n_per_state=n_cal_points_per_state)

    if max_flux_length is not None:
        log.debug(f'max_flux_length = {max_flux_length * 1e9:.2f} ns, set by user')
    operation_dict = dev.get_operation_dict()

    sequences, hard_sweep_points, soft_sweep_points = \
        fsqs.cphase_seqs(
            hard_sweep_dict=hard_sweep_params,
            soft_sweep_dict=soft_sweep_params,
            qbc_name=qbc.name, qbt_name=qbt.name,
            cz_pulse_name=cz_pulse_name + f' {qbc.name} {qbt.name}',
            operation_dict=operation_dict,
            cal_points=cp, upload=False, prep_params=prep_params,
            max_flux_length=max_flux_length,
            num_cz_gates=num_cz_gates,
            prepend_pulse_dicts=prepend_pulse_dicts)
    # compress 2D sweep
    if kw.get('compression_seg_lim', None) is not None:
        sequences, hard_sweep_points, soft_sweep_points, cf = \
            sequences[0].compress_2D_sweep(sequences,
                                           kw.get("compression_seg_lim"))
        exp_metadata.update({'compression_factor': cf})
        
    hard_sweep_func = awg_swf.SegmentHardSweep(
        sequence=sequences[0], upload=upload,
        parameter_name=list(hard_sweep_params)[0],
        unit=list(hard_sweep_params.values())[0]['unit'])
    MC.set_sweep_function(hard_sweep_func)
    MC.set_sweep_points(hard_sweep_points)

    channels_to_upload = [operation_dict[cz_pulse_name +
                                         f' {qbc.name} {qbt.name}']['channel']]
    MC.set_sweep_function_2D(awg_swf.SegmentSoftSweep(
        hard_sweep_func, sequences,
        list(soft_sweep_params)[0], list(soft_sweep_params.values())[0]['unit'],
        channels_to_upload=channels_to_upload))
    MC.set_sweep_points_2D(soft_sweep_points)

    det_get_values_kws = {'classified': classified,
                          'correlated': False,
                          'thresholded': True,
                          'averaged': True}
    det_name = 'int_avg{}_det'.format('_classif' if classified else '')
    det_func = get_multiplexed_readout_detector_functions(
        [qbc, qbt], nr_averages=max(qb.acq_averages() for qb in [qbc, qbt]),
        det_get_values_kws=det_get_values_kws)[det_name]
    MC.set_detector_function(det_func)

    exp_metadata.update({'leakage_qbname': qbc.name,
                         'cphase_qbname': qbt.name,
                         'preparation_params': prep_params,
                         'cal_points': repr(cp),
                         'classified_ro': classified,
                         'rotate': len(cal_states) != 0 and not classified,
                         'cal_states_rotations':
                             {qbc.name: {'g': 0, 'e': 1, 'f': 2},
                              qbt.name: {'g': 0, 'e': 1}} if
                             (len(cal_states) != 0 and not classified) else None,
                         'data_to_fit': {qbc.name: 'pf', qbt.name: 'pe'},
                         'hard_sweep_params': hard_sweep_params,
                         'soft_sweep_params': soft_sweep_params,
                         'prepend_pulse_dicts': prepend_pulse_dicts})
    exp_metadata.update(kw)
    MC.run_2D(label, exp_metadata=exp_metadata)
    if analyze:
        if classified:
            channel_map = {qb.name: [vn + ' ' +
                                     qb.instr_uhf() for vn in
                                     qb.int_avg_classif_det.value_names]
                           for qb in [qbc, qbt]}
        else:
            channel_map = {qb.name: [vn + ' ' +
                                     qb.instr_uhf() for vn in
                                     qb.int_avg_det.value_names]
                           for qb in [qbc, qbt]}
        flux_pulse_tdma = tda.CPhaseLeakageAnalysis(
            qb_names=[qbc.name, qbt.name],
            options_dict={'TwoD': True, 'plot_all_traces': plot_all_traces,
                          'plot_all_probs': plot_all_probs,
                          'channel_map': channel_map})
        cphases = flux_pulse_tdma.proc_data_dict[
            'analysis_params_dict']['cphase']['val']
        population_losses = flux_pulse_tdma.proc_data_dict[
            'analysis_params_dict']['population_loss']['val']
        leakage = flux_pulse_tdma.proc_data_dict[
            'analysis_params_dict']['leakage']['val']
        return cphases, population_losses, leakage, flux_pulse_tdma
    else:
        return

def measure_arbitrary_phase(qbc, qbt, target_phases, phase_func, cz_pulse_name,
        soft_sweep_params=dict(), measure_dynamic_phase=False,
        measure_conditional_phase=True, hard_sweep_params=None,
        num_cz_gates=1, n_cal_points_per_state=1, cal_states='auto',
        classified_ro=True, prep_params=None, exp_metadata=dict(), label=None,
        analyze=True, upload=True, for_ef=True, **kw):
    '''
    method to measure the leakage and the phase acquired during a flux pulse
    conditioned on the state of the control qubit (self).
    In this measurement, the phase from two Ramsey type measurements
    on qb_target is measured, once with the control qubit in the excited state
    and once in the ground state. The conditional phase is calculated as the
    difference.

    Args:
        qbc (QuDev_transmon): control qubit / fluxed qubit
        qbt (QuDev_transmon): target qubit / non-fluxed qubit
        phase_func (callable): function with input the target phase, returning
         (flux pulse amplitude, dyn_phase)
    '''

    if label is None:
        label = 'Arbitrary_Phase_{}_{}'.format(qbc.name, qbt.name)
    assert qbc.get_operation_dict()[cz_pulse_name]['pulse_type'] == \
        'BufferedCZPulseEffectiveTime', "Arbritrary phase measurement requires" \
            "'BufferedCZPulseEffectiveTime' pulse type but pulse type is '{}'" \
        .format(qbc.get_operation_dict()[cz_pulse_name]['pulse_type'])
    results = dict() #dictionary to store measurement results
    amplitudes, predicted_dyn_phase = phase_func(target_phases)
    soft_sweep_params['amplitude'] = dict(values=amplitudes, unit='V')
    exp_metadata.update(dict(target_phases=target_phases))
    if measure_conditional_phase:
        cphases, population_losses, leakage, flux_pulse_tdma = \
            measure_cphase(qbc=qbc, qbt=qbt, soft_sweep_params=soft_sweep_params,
                           cz_pulse_name=cz_pulse_name,
                           hard_sweep_params=hard_sweep_params,
                           num_cz_gates=num_cz_gates,
                           n_cal_points_per_state=n_cal_points_per_state,
                           cal_states=cal_states,
                           prep_params=prep_params, exp_metadata=exp_metadata,
                           label=label, analyze=True, upload=upload, for_ef=for_ef,
                           classified= classified_ro,
                           **kw)
        if analyze:
            # get folder to save figures.
            # FIXME: temporary while no proper analysis class is made
            a = ma.MeasurementAnalysis(auto=False)
            a.get_naming_and_values()
            save_folder = a.folder
            if kw.get("wrap_phase", True):
                tol = kw.get("wrap_tol", 0)
                cphases[cphases < 0 - tol] = cphases[cphases < 0 - tol] + 2 * np.pi
                cphases[cphases > 2 * np.pi + tol] = cphases[cphases > 2 * np.pi + tol] + \
                                                     2 * np.pi
                target_phases[target_phases < 0 - tol] = \
                    target_phases[target_phases < 0 - tol] + 2 * np.pi
                target_phases[target_phases > 2 * np.pi + tol] = \
                    target_phases[target_phases > 2 * np.pi + tol] + 2 * np.pi

            for param_name, values in soft_sweep_params.items():
                fig, ax = plt.subplots(2, sharex=True, figsize=(7, 8))
                ax[0].scatter(values['values'], target_phases * 180 / np.pi,
                              label='Target phase', marker='x')
                ax[0].scatter(values['values'], cphases * 180 / np.pi,
                              label='Measured phase', marker='x')
                ax[0].set_ylabel(f"Conditional Phase (deg)")
                ax[0].legend(prop=dict(size=12))

                diff_phases = ((cphases - target_phases + np.pi) %
                               (2 * np.pi) - np.pi) * 180 / np.pi

                ax[1].scatter(values['values'], diff_phases, label='Target - Measured')
                ax[1].set_xlabel(f"{param_name} ({values.get('unit', '')})")
                ax[1].set_ylabel(f"Conditional Phase (deg)")
                ax[1].plot([], [], color='w',
                           label=f"mean err: {np.mean(diff_phases):0.2f} $\pm$ "
                           f"{np.std(diff_phases):0.2f}°\n" \
                           f"median err: {np.median(diff_phases): 0.2f}°")
                ax[1].legend(prop=dict(size=12))
                fig.savefig(
                    os.path.join(save_folder,
                                 f"cphase_and_target_phase_vs_{param_name}.png"))
            results['cphases'] = cphases
            results['cphases_diff'] = diff_phases

    if measure_dynamic_phase:
        dyn_phases = []
        # FIXME: infering amplitude parameter from pulse name, but if naming
        #  protocol changes this might fail
        ampl_param_name = "_".join(cz_pulse_name.split(" ")[:-1] + ["amplitude"])
        for amp in amplitudes:
            with temporary_value(
                    (getattr(qbc, ampl_param_name), amp)):
                dyn_phases.append(
                    measure_dynamic_phases(qbc, qbt, cz_pulse_name, update=False,
                                           qubits_to_measure=[qbc],
                                           reset_phases_before_measurement=True))

        if analyze:
            a = ma.MeasurementAnalysis(auto=False)
            a.get_naming_and_values()
            save_folder = a.folder
            dyn_phases = np.array([d[qbc.name] for d in dyn_phases])

            if kw.get("wrap_phase", True):
                dyn_phases[dyn_phases < 0 ] = dyn_phases[dyn_phases < 0] + 360
                dyn_phases[dyn_phases > 360] = dyn_phases[dyn_phases > 360] + 360
            fig, ax = plt.subplots(2, sharex=True)
            ax[0].scatter(amplitudes, predicted_dyn_phase,
                          label='Predicted dynamic phase', marker='x')
            ax[0].scatter(amplitudes, dyn_phases, marker='x',
                          label='Measured dynamic phase')
            ax[0].set_ylabel(f"Dynamic Phase (deg)")
            ax[0].legend(prop=dict(size=12))

            # wrapping to get difference around 0 degree
            diff_dyn_phases = \
                (dyn_phases - predicted_dyn_phase + 180) % 360 - 180
            ax[1].scatter(amplitudes, diff_dyn_phases, label='Target - Measured')
            ax[1].set_xlabel(f"Amplitude (V)")
            ax[1].set_ylabel(f"Dynamic Phase (deg)")
            ax[1].legend(prop=dict(size=12))
            fig.savefig(os.path.join(save_folder, "dynamic_phase.png"))
            results['dphases'] = dyn_phases
            results['dphases_diff'] = diff_dyn_phases

    return results


def measure_dynamic_phases(dev, qbc, qbt, cz_pulse_name, hard_sweep_params=None,
                           qubits_to_measure=None,
                           analyze=True, upload=True, n_cal_points_per_state=1,
                           cal_states='auto', prep_params=None,
                           exp_metadata=None, classified=False, update=False,
                           reset_phases_before_measurement=True,
                           extract_only=False, simultaneous=False,
                           prepend_pulse_dicts=None, **kw):

    """
    Function to calibrate the dynamic phases for a CZ gate.
    :param dev: (Device object)
    :param qbc: (QuDev_transmon object) one of the gate qubits,
        usually the qubit that goes to the f level
    :param qbt: (QuDev_transmon object) the other gate qubit,
        usually the qubit that does not go to f level
    :param cz_pulse_name: (str) name of the CZ pulse in the operation dict
    :param hard_sweep_params: (dict) specifies the sweep information for
        the hard sweep. If None, will default to
            hard_sweep_params['phase'] = {
                'values': np.tile(np.linspace(0, 2 * np.pi, 6) * 180 / np.pi, 2),
                'unit': 'deg'}
    :param qubits_to_measure: (list) list of QuDev_transmon objects to
        be measured
    :param analyze: (bool) whether to do analysis
    :param upload: (bool) whether to upload to AWGs
    :param n_cal_points_per_state: (int) how many cal points per cal state
    :param cal_states: (str or tuple of str) Depetermines which cal states are
        measured. Can be 'auto' or tuple of strings specifying qubit states
        (ex: ('g', 'e')).
    :prep_params: (dict) preparation parameters
    :param exp_metadata: (dict) experimental metadata dictionary
    :param classified: (bool) whether to use the UHFQC_classifier_detector
    :param update: (bool) whether to update the basis_rotation parameter with
        the measured dynamic phase(s)
    :param reset_phases_before_measurement: (bool) If True, resets the
        basis_rotation parameter to {} before measurement(s). If False, keeps
        the dict stored in this parameter and updates only the entries in
        this dict that were measured (specified by qubits_to_measure).
    :param simultaneous: (bool) whether to measure to do the measurement
        simultaneously on all qubits_to_measure
    :param extract_only: (bool) whether to only extract the data without 
        plotting it
    :param prepend_pulse_dicts: (list) list of pulse dictionaries to prepend
        to each segment. Each dictionary must contain a key 'op_code'
        to specify a pulse from the operation dictionary. The other keys
        are interpreted as pulse parameters.
    :param kw: keyword arguments

    """
    if isinstance(qbc, str):
        qbc = dev.get_qb(qbc)
    if isinstance(qbt, str):
        qbt = dev.get_qb(qbt)

    if qubits_to_measure is None:
        qubits_to_measure = [qbc, qbt]
    if hard_sweep_params is None:
        hard_sweep_params = {
            'phase': {
                'values': np.tile(np.linspace(0, 2 * np.pi, 6) * 180 / np.pi, 2),
                'unit': 'deg'}}

    basis_rot_par = dev.get_pulse_par(cz_pulse_name, qbc, qbt, 'basis_rotation')
    dyn_phases = {}
    if reset_phases_before_measurement:
        old_dyn_phases = {}
    else:
        old_dyn_phases = deepcopy(basis_rot_par())

    # check whether qubits are connected
    dev.check_connection(qbc, qbt)

    with temporary_value(basis_rot_par, old_dyn_phases):
        if not simultaneous:
            qubits_to_measure = [[qb] for qb in qubits_to_measure]
        else:
            qubits_to_measure = [qubits_to_measure]

        for qbs in qubits_to_measure:
            assert (qbc not in qbs or qbt not in qbs), \
                "Dynamic phases of control and target qubit cannot be " \
                "measured simultaneously."

            label = f'Dynamic_phase_measurement_CZ{qbt.name}{qbc.name}-' + \
                    ''.join([qb.name for qb in qbs])
            for qb in qbs:
                qb.prepare(drive='timedomain')
            MC = qbc.instr_mc.get_instr()

            cal_states = CalibrationPoints.guess_cal_states(cal_states)
            cp = CalibrationPoints.multi_qubit(
                [qb.name for qb in qbs], cal_states,
                n_per_state=n_cal_points_per_state)

            if prep_params is not None:
                current_prep_params = prep_params
            else:
                current_prep_params = dev.get_prep_params(qbs)

            seq, hard_sweep_points = \
                fsqs.dynamic_phase_seq(
                    qb_names=[qb.name for qb in qbs],
                    hard_sweep_dict=hard_sweep_params,
                    operation_dict=dev.get_operation_dict(),
                    cz_pulse_name=cz_pulse_name + f' {qbc.name} {qbt.name}',
                    cal_points=cp,
                    upload=False, prep_params=current_prep_params,
                    prepend_pulse_dicts=prepend_pulse_dicts)

            MC.set_sweep_function(awg_swf.SegmentHardSweep(
                sequence=seq, upload=upload,
                parameter_name=list(hard_sweep_params)[0],
                unit=list(hard_sweep_params.values())[0]['unit']))
            MC.set_sweep_points(hard_sweep_points)
            det_get_values_kws = {'classified': classified,
                                  'correlated': False,
                                  'thresholded': True,
                                  'averaged': True}
            det_name = 'int_avg{}_det'.format('_classif' if classified else '')
            MC.set_detector_function(get_multiplexed_readout_detector_functions(
                qbs, nr_averages=max(qb.acq_averages() for qb in qbs),
                det_get_values_kws=det_get_values_kws)[det_name])

            if exp_metadata is None:
                exp_metadata = {}
            exp_metadata.update({'preparation_params': current_prep_params,
                                 'cal_points': repr(cp),
                                 'rotate': False if classified else
                                    len(cp.states) != 0,
                                 'data_to_fit': {qb.name: 'pe' for qb in qbs},
                                 'cal_states_rotations':
                                     {qb.name: {'g': 0, 'e': 1} for qb in qbs},
                                 'hard_sweep_params': hard_sweep_params,
                                 'prepend_pulse_dicts': prepend_pulse_dicts})
            MC.run(label, exp_metadata=exp_metadata)

            if analyze:
                MA = tda.CZDynamicPhaseAnalysis(
                    qb_names=[qb.name for qb in qbs],
                    options_dict={
                    'flux_pulse_length': dev.get_pulse_par(cz_pulse_name,
                                                            qbc, qbt,
                                                            'pulse_length')(),
                    'flux_pulse_amp': dev.get_pulse_par(cz_pulse_name,
                                                         qbc, qbt,
                                                         'amplitude')(),
                        'save_figs': ~extract_only}, extract_only=extract_only)
                for qb in qbs:
                    dyn_phases[qb.name] = \
                        MA.proc_data_dict['analysis_params_dict'][qb.name][
                            'dynamic_phase']['val'] * 180 / np.pi

    if update:
        if reset_phases_before_measurement:
            basis_rot_par(dyn_phases)
        else:
            basis_rot_par().update(dyn_phases)
            not_updated = {k: v for k, v in old_dyn_phases.items()
                           if k not in dyn_phases}
            if len(not_updated) > 0:
                log.warning(f'Not all basis_rotations stored in the pulse '
                            f'settings have been measured. Keeping the '
                            f'following old value(s): {not_updated}')
    return dyn_phases


def measure_J_coupling(dev, qbm, qbs, freqs, cz_pulse_name,
                       label=None, cal_points=False, prep_params=None,
                       cal_states='auto', n_cal_points_per_state=1,
                       freq_s=None, f_offset=0, exp_metadata=None,
                       upload=True, analyze=True):

    """
    Measure the J coupling between the qubits qbm and qbs at the interaction
    frequency freq.

    :param qbm:
    :param qbs:
    :param freq:
    :param cz_pulse_name:
    :param label:
    :param cal_points:
    :param prep_params:
    :return:
    """

    # check whether qubits are connected
    dev.check_connection(qbm, qbs)

    if isinstance(qbm, str):
        qbm = dev.get_qb(qbm)
    if isinstance(qbs, str):
        qbs = dev.get_qb(qbs)

    if label is None:
        label = f'J_coupling_{qbm.name}{qbs.name}'
    MC = dev.instr_mc.get_instr()

    for qb in [qbm, qbs]:
        qb.prepare(drive='timedomain')

    if cal_points:
        cal_states = CalibrationPoints.guess_cal_states(cal_states)
        cp = CalibrationPoints.single_qubit(
            qbm.name, cal_states, n_per_state=n_cal_points_per_state)
    else:
        cp = None
    if prep_params is None:
        prep_params = dev.get_prep_params([qbm, qbs])

    operation_dict = dev.get_operation_dict()

    # Adjust amplitude of stationary qubit
    if freq_s is None:
        freq_s = freqs.mean()

    amp_s = fms.Qubit_freq_to_dac(freq_s,
                                  **qbs.fit_ge_freq_from_flux_pulse_amp())

    fit_paras = qbm.fit_ge_freq_from_flux_pulse_amp()

    amplitudes = fms.Qubit_freq_to_dac(freqs,
                                       **fit_paras)

    amplitudes = np.array(amplitudes)

    if np.any((amplitudes > abs(fit_paras['V_per_phi0']) / 2)):
        amplitudes -= fit_paras['V_per_phi0']
    elif np.any((amplitudes < -abs(fit_paras['V_per_phi0']) / 2)):
        amplitudes += fit_paras['V_per_phi0']

    for [qb1, qb2] in [[qbm, qbs], [qbs, qbm]]:
        operation_dict[cz_pulse_name + f' {qb1.name} {qb2.name}'] \
            ['amplitude2'] = amp_s

    freqs += f_offset

    cz_pulse_name += f' {qbm.name} {qbs.name}'

    seq, sweep_points, sweep_points_2D = \
        fsqs.fluxpulse_amplitude_sequence(
            amplitudes=amplitudes, freqs=freqs, qb_name=qbm.name,
            operation_dict=operation_dict,
            cz_pulse_name=cz_pulse_name, cal_points=cp,
            prep_params=prep_params, upload=False)

    MC.set_sweep_function(awg_swf.SegmentHardSweep(
        sequence=seq, upload=upload, parameter_name='Amplitude', unit='V'))

    MC.set_sweep_points(sweep_points)
    MC.set_sweep_function_2D(swf.Offset_Sweep(
        qbm.instr_ge_lo.get_instr().frequency,
        -qbm.ge_mod_freq(),
        name='Drive frequency',
        parameter_name='Drive frequency', unit='Hz'))
    MC.set_sweep_points_2D(sweep_points_2D)
    MC.set_detector_function(qbm.int_avg_det)
    if exp_metadata is None:
        exp_metadata = {}
    exp_metadata.update({'sweep_points_dict': {qbm.name: amplitudes},
                         'sweep_points_dict_2D': {qbm.name: freqs},
                         'use_cal_points': cal_points,
                         'preparation_params': prep_params,
                         'cal_points': repr(cp),
                         'rotate': cal_points,
                         'data_to_fit': {qbm.name: 'pe'},
                         "sweep_name": "Amplitude",
                         "sweep_unit": "V",
                         "global_PCA": True})
    MC.run_2D(label, exp_metadata=exp_metadata)

    if analyze:
        ma.MeasurementAnalysis(TwoD=True)


def measure_ramsey_with_flux_pulse(qb, cz_pulse_name, hard_sweep_params=None,
                           qb_freq=None,
                           artificial_detunings=20e6,
                           cal_points=True,
                           analyze=True, upload=True, n_cal_points_per_state=2,
                           cal_states='auto', prep_params=None,
                           exp_metadata=None, classified=False):

    if hard_sweep_params is None:
        hard_sweep_params = {
            'Delay': {
                'values': np.linspace(0, 200e-9, 31),
                'unit': 's'}}
    label = f'Ramsey_flux_pulse-{qb.name}'


    if qb_freq is None:
        qb_freq = qb.ge_freq()

    with temporary_value(qb.ge_freq, qb_freq):
        qb.prepare(drive='timedomain')
        MC = qb.instr_mc.get_instr()

        if cal_points:
            cal_states = CalibrationPoints.guess_cal_states(cal_states)
            cp = CalibrationPoints.single_qubit(
                qb.name, cal_states, n_per_state=n_cal_points_per_state)
        else:
            cp = None

        if prep_params is None:
            prep_params = qb.preparation_params()

        operation_dict = get_operation_dict([qb])

        seq, hard_sweep_points = fsqs.Ramsey_time_with_flux_seq(qb.name,
                                                                hard_sweep_params,
                                                                operation_dict,
                                                                cz_pulse_name,
                                                                artificial_detunings=artificial_detunings,
                                                                cal_points=cp,
                                                                upload=False,
                                                                prep_params=prep_params)

        MC.set_sweep_function(awg_swf.SegmentHardSweep(
            sequence=seq, upload=upload,
            parameter_name=list(hard_sweep_params)[0],
            unit=list(hard_sweep_params.values())[0]['unit']))
        MC.set_sweep_points(hard_sweep_points)
        MC.set_detector_function(qb.int_avg_classif_det if classified
                                 else qb.int_avg_det)
        if exp_metadata is None:
            exp_metadata = {}
        exp_metadata.update({'sweep_points_dict': {qb.name: hard_sweep_params[
            'Delay']['values']},
                             'sweep_name': 'Delay',
                             'sweep_unit': 's',
                             'artificial_detuning': artificial_detunings,
                             'preparation_params': prep_params,
                             'cal_points': repr(cp),
                             'rotate': True,
                             'cal_states_rotations': {qb.name: []},
                             'data_to_fit': {qb.name: 'pe'},
                            })
        MC.run(label, exp_metadata=exp_metadata)

    ramsey_ana = None
    if analyze:
        ramsey_ana = tda.RamseyAnalysis(
            qb_names=[qb.name], options_dict=dict(
                fit_gaussian_decay=True))
        new_qubit_freq = ramsey_ana.proc_data_dict[
            'analysis_params_dict'][qb.name]['exp_decay_' + qb.name][
            'new_qb_freq']
        T2_star = ramsey_ana.proc_data_dict[
            'analysis_params_dict'][qb.name]['exp_decay_' + qb.name][
            'T2_star']
    return new_qubit_freq, T2_star


def measure_cz_bleed_through(qb, CZ_separation_times, phases, CZ_pulse_name,
                             label=None, upload=True, cal_points=True,
                             oneCZ_msmt=False, soft_avgs=1, nr_cz_gates=1,
                             TwoD=True, analyze=True, MC=None):
    if MC is None:
        MC = qb.MC

    exp_metadata = {'CZ_pulse_name': CZ_pulse_name,
                    'cal_points': cal_points,
                    'oneCZ_msmt': oneCZ_msmt,
                    'nr_cz_gates': nr_cz_gates}

    qb.prepare_for_timedomain()

    if cal_points:
        step = np.abs(phases[-1] - phases[-2])
        phases = np.concatenate(
            [phases, [phases[-1] + step, phases[-1] + 2 * step,
                      phases[-1] + 3 * step, phases[-1] + 4 * step]])

    operation_dict = qb.get_operation_dict()

    s1 = awg_swf.CZ_bleed_through_phase_hard_sweep(
        qb_name=qb.name,
        CZ_pulse_name=CZ_pulse_name,
        CZ_separation=CZ_separation_times[0],
        operation_dict=operation_dict,
        oneCZ_msmt=oneCZ_msmt,
        nr_cz_gates=nr_cz_gates,
        verbose=False,
        upload=(False if TwoD else upload),
        return_seq=False,
        cal_points=cal_points)

    MC.set_sweep_function(s1)
    MC.set_sweep_points(phases)
    if TwoD:
        if len(CZ_separation_times) != 1:
            s2 = awg_swf.CZ_bleed_through_separation_time_soft_sweep(
                s1, upload=upload)
            MC.set_sweep_function_2D(s2)
            MC.set_sweep_points_2D(CZ_separation_times)
        elif nr_cz_gates > 1:
            exp_metadata['CZ_separation_time'] = CZ_separation_times[0]
            s2 = awg_swf.CZ_bleed_through_nr_cz_gates_soft_sweep(
                s1, upload=upload)
            MC.set_sweep_function_2D(s2)
            MC.set_sweep_points_2D(1 + np.arange(0, nr_cz_gates, 2))
    MC.set_detector_function(qb.int_avg_det)
    MC.soft_avg(soft_avgs)

    if label is None:
        idx = CZ_pulse_name.index('q')
        if oneCZ_msmt:
            label = 'CZ_phase_msmt_{}{}'.format(CZ_pulse_name[idx:idx + 3],
                                                qb.msmt_suffix)
        else:
            label = str(nr_cz_gates)
            label += 'CZ_bleed_through_{}{}'.format(CZ_pulse_name[idx:idx + 3],
                                                    qb.msmt_suffix)
    MC.run(label, mode=('2D' if TwoD else '1D'), exp_metadata=exp_metadata)

    if analyze:
        tda.MultiQubit_TimeDomain_Analysis(qb_names=[qb.name],
                                           options_dict={'TwoD': TwoD})


def measure_ramsey_add_pulse(measured_qubit, pulsed_qubit, times=None,
                             artificial_detuning=0, label='', analyze=True,
                             cal_states="auto", n_cal_points_per_state=2,
                             n=1, upload=True,  last_ge_pulse=False, for_ef=False,
                             classified_ro=False, prep_params=None,
                             exp_metadata=None):
    if times is None:
        raise ValueError("Unspecified times for measure_ramsey")
    if artificial_detuning is None:
        log.warning('Artificial detuning is 0.')
    if np.abs(artificial_detuning) < 1e3:
        log.warning('The artificial detuning is too small. The units'
                    'should be Hz.')
    if np.any(times > 1e-3):
        log.warning('The values in the times array might be too large.'
                    'The units should be seconds.')

    for qb in [pulsed_qubit, measured_qubit]:
        qb.prepare(drive='timedomain')
    MC = measured_qubit.instr_mc.get_instr()
    if prep_params is None:
        prep_params = measured_qubit.preparation_params()

    # Define the measurement label
    if label == '':
        label = 'Ramsey_add_pulse_{}'.format(pulsed_qubit.name) + \
                measured_qubit.msmt_suffix

    # create cal points
    cal_states = CalibrationPoints.guess_cal_states(cal_states, for_ef)
    cp = CalibrationPoints.single_qubit(measured_qubit.name, cal_states,
                                        n_per_state=n_cal_points_per_state)
    # create sequence
    seq, sweep_points = mqs.ramsey_add_pulse_seq_active_reset(
        times=times, measured_qubit_name=measured_qubit.name,
        pulsed_qubit_name=pulsed_qubit.name,
        operation_dict=get_operation_dict([measured_qubit, pulsed_qubit]),
        cal_points=cp, n=n, artificial_detunings=artificial_detuning,
        upload=False, for_ef=for_ef, last_ge_pulse=False, prep_params=prep_params)

    MC.set_sweep_function(awg_swf.SegmentHardSweep(
        sequence=seq, upload=upload, parameter_name='Delay', unit='s'))
    MC.set_sweep_points(sweep_points)

    MC.set_detector_function(
        measured_qubit.int_avg_classif_det if classified_ro else
        measured_qubit.int_avg_det)

    if exp_metadata is None:
        exp_metadata = {}
    exp_metadata.update(
        {'sweep_points_dict': {measured_qubit.name: times},
         'sweep_name': 'Delay',
         'sweep_unit': 's',
         'cal_points': repr(cp),
         'preparation_params': prep_params,
         'last_ge_pulses': [last_ge_pulse],
         'artificial_detuning': artificial_detuning,
         'rotate': len(cp.states) != 0,
         'data_to_fit': {measured_qubit.name: 'pf' if for_ef else 'pe'},
         'measured_qubit': measured_qubit.name,
         'pulsed_qubit': pulsed_qubit.name})

    MC.run(label, exp_metadata=exp_metadata)

    if analyze:
        tda.RamseyAddPulseAnalysis(qb_names=[measured_qubit.name])


def measure_ramsey_add_pulse_sweep_phase(
        measured_qubit, pulsed_qubit, phases,
        interleave=True, label='', MC=None,
        analyze=True, close_fig=True,
        cal_points=True, upload=True):
    for qb in [pulsed_qubit, measured_qubit]:
        qb.prepare_for_timedomain()
    if MC is None:
        MC = measured_qubit.MC

    # Define the measurement label
    if label == '':
        label = 'Ramsey_add_pulse_{}_Sweep_phases'.format(pulsed_qubit.name) + \
                measured_qubit.msmt_suffix

    step = np.abs(phases[1] - phases[0])
    if interleave:
        phases = np.repeat(phases, 2)

    if cal_points:
        sweep_points = np.concatenate(
            [phases, [phases[-1] + step, phases[-1] + 2 * step,
                      phases[-1] + 3 * step, phases[-1] + 4 * step]])
    else:
        sweep_points = phases

    Rams_swf = awg_swf2.Ramsey_add_pulse_sweep_phase_swf(
        measured_qubit_name=measured_qubit.name,
        pulsed_qubit_name=pulsed_qubit.name,
        operation_dict=get_operation_dict([measured_qubit, pulsed_qubit]),
        cal_points=cal_points,
        upload=upload)
    MC.set_sweep_function(Rams_swf)
    MC.set_sweep_points(sweep_points)
    MC.set_detector_function(measured_qubit.int_avg_det)
    MC.run(label, exp_metadata={'measured_qubit': measured_qubit.name,
                                'pulsed_qubit': pulsed_qubit.name})

    if analyze:
        ma.MeasurementAnalysis(auto=True, close_fig=close_fig,
                               qb_name=measured_qubit.name)


def measure_pygsti(qubits, f_LO, pygsti_gateset=None,
                   upload=True, nr_shots_per_seg=2 ** 12,
                   thresholded=True, analyze_shots=True, analyze_pygsti=True,
                   preselection=True, ro_spacing=1e-6, label=None,
                   MC=None, UHFQC=None, pulsar=None, run=True, **kw):
    if UHFQC is None:
        UHFQC = qubits[0].UHFQC
        log.warning("Unspecified UHFQC instrument. Using {}.UHFQC.".format(
            qubits[0].name))
    if pulsar is None:
        pulsar = qubits[0].AWG
        log.warning("Unspecified pulsar instrument. Using {}.AWG.".format(
            qubits[0].name))
    if MC is None:
        MC = qubits[0].MC
        log.warning("Unspecified MC object. Using {}.MC.".format(
            qubits[0].name))

    if len(qubits) == 2:
        log.warning('Make sure the first qubit in the list is the '
                    'control qubit!')
    # Generate list of experiments with pyGSTi
    qb_names = [qb.name for qb in qubits]

    maxLengths = kw.pop('maxLengths', [1, 2])
    linear_GST = kw.pop('linear_GST', True)
    if pygsti_gateset is not None:
        prep_fiducials = pygsti_gateset.prepStrs
        meas_fiducials = pygsti_gateset.effectStrs
        germs = pygsti_gateset.germs
        gs_target = pygsti_gateset.gs_target
        if linear_GST:
            listOfExperiments = pygsti.construction.list_lgst_gatestrings(
                prep_fiducials, meas_fiducials, gs_target)
        else:
            listOfExperiments = constr.make_lsgst_experiment_list(
                gs_target, prep_fiducials, meas_fiducials, germs, maxLengths)
    else:
        prep_fiducials = kw.pop('prep_fiducials', None)
        meas_fiducials = kw.pop('meas_fiducials', None)
        germs = kw.pop('germs', None)
        gs_target = kw.pop('gs_target', None)
        listOfExperiments = kw.pop('listOfExperiments', None)
        # if np.any(np.array([prep_fiducials, meas_fiducials, germs,
        #                     gs_target]) == None):
        #     raise ValueError('Please provide either pyGSTi gate set or the '
        #                      'kwargs "prep_fiducials", "meas_fiducials", '
        #                      '"germs", "gs_target".')
        # listOfExperiments = constr.make_lsgst_experiment_list(
        #     gs_target, prep_fiducials, meas_fiducials, germs, maxLengths)

    nr_exp = len(listOfExperiments)

    # Set label
    if label is None:
        label = ''
        if pygsti_gateset is not None:
            if linear_GST:
                label += 'Linear'
            else:
                label += 'LongSeq'
        if len(qubits) == 1:
            label += 'GST_{}{}'.format(
                '-'.join([s[1::] for s in gs_target.gates]),
                qubits[0].msmt_suffix)
        else:
            label += 'GST_{}_qbs{}'.format(
                '-'.join([s[1::] for s in gs_target.gates]),
                ''.join([qb.name[-1] for qb in qubits]))

    # Set detector function
    key = 'int'
    if thresholded:
        key = 'dig'
        log.warning('This is a thresholded measurement. Make sure you '
              'have set the threshold values!')
        label += '_thresh'

    # Prepare qubits and readout pulse
    for qb in qubits:
        qb.prepare_for_timedomain(multiplexed=True)
    multiplexed_pulse(qubits, f_LO, upload=True)

    MC_run_mode = '1D'
    # Check if there are too many experiments to do
    max_exp_len = kw.pop('max_exp_len', 800)
    if nr_exp > max_exp_len:
        nr_subexp = nr_exp // max_exp_len
        pygsti_sublistOfExperiments = [listOfExperiments[
                                       i * max_exp_len:(i + 1) * max_exp_len] for
                                       i in range(nr_subexp)]
        remaining_exps = nr_exp - max_exp_len * nr_subexp
        if remaining_exps > 0:
            pygsti_sublistOfExperiments += [listOfExperiments[-remaining_exps::]]
        # Set detector function
        nr_shots = nr_shots_per_seg * max_exp_len * (2 if preselection else 1)
        det_func = get_multiplexed_readout_detector_functions(
            qubits, nr_shots=nr_shots, values_per_point=2,
            values_per_point_suffex=['_presel', '_measure'])[key + '_log_det']

        # Define hard sweep
        # hard_sweep_points = np.repeat(np.arange(max_exp_len),
        #                             nr_shots_per_seg*(2 if preselection else 1))
        hard_sweep_points = np.arange(max_exp_len * nr_shots_per_seg *
                                      (2 if preselection else 1))

        hard_sweep_func = \
            awg_swf2.GST_swf(qb_names,
                             pygsti_listOfExperiments=
                             pygsti_sublistOfExperiments[0],
                             operation_dict=get_operation_dict(qubits),
                             preselection=preselection,
                             ro_spacing=ro_spacing,
                             upload=False)

        # Define hard sweep
        soft_sweep_points = np.arange(len(pygsti_sublistOfExperiments))
        soft_sweep_func = awg_swf2.GST_experiment_sublist_swf(
            hard_sweep_func,
            pygsti_sublistOfExperiments)
        MC_run_mode = '2D'
    else:
        # Set detector function
        nr_shots = nr_shots_per_seg * nr_exp * (2 if preselection else 1)
        det_func = get_multiplexed_readout_detector_functions(
            qubits, nr_shots=nr_shots, values_per_point=2,
            values_per_point_suffex=['_presel', '_measure'])[key + '_log_det']
        # Define hard sweep
        # hard_sweep_points = np.repeat(np.arange(nr_exp),
        #                             nr_shots_per_seg*(2 if preselection else 1))
        hard_sweep_points = np.arange(max_exp_len * nr_shots_per_seg *
                                      (2 if preselection else 1))
        hard_sweep_func = \
            awg_swf2.GST_swf(qb_names,
                             pygsti_listOfExperiments=listOfExperiments,
                             operation_dict=get_operation_dict(qubits),
                             preselection=preselection,
                             ro_spacing=ro_spacing,
                             upload=upload)

    MC.set_sweep_function(hard_sweep_func)
    MC.set_sweep_points(hard_sweep_points)
    if MC_run_mode == '2D':
        MC.set_sweep_function_2D(soft_sweep_func)
        MC.set_sweep_points_2D(soft_sweep_points)
    MC.set_detector_function(det_func)

    exp_metadata = {'pygsti_gateset': pygsti_gateset,
                    'linear_GST': linear_GST,
                    'preselection': preselection,
                    'thresholded': thresholded,
                    'nr_shots_per_seg': nr_shots_per_seg,
                    'nr_exp': nr_exp}
    reduction_type = kw.pop('reduction_type', None)
    if reduction_type is not None:
        exp_metadata.update({'reduction_type': reduction_type})
    if nr_exp > max_exp_len:
        exp_metadata.update({'max_exp_len': max_exp_len})
    if not linear_GST:
        exp_metadata.update({'maxLengths': maxLengths})
    if preselection:
        exp_metadata.update({'ro_spacing': ro_spacing})
    if run:
        MC.run(name=label, mode=MC_run_mode, exp_metadata=exp_metadata)

    # Analysis
    if analyze_shots:
        if thresholded:
            MA = ma.MeasurementAnalysis(TwoD=(MC_run_mode == '2D'))
        else:
            thresholds = {qb.name: 1.5 * UHFQC.get(
                'qas_0_thresholds_{}_level'.format(
                    qb.RO_acq_weight_function_I())) for qb in qubits}
            channel_map = {qb.name: det_func.value_names[0] for qb in qubits}
            MA = ra.MultiQubit_SingleShot_Analysis(options_dict=dict(
                TwoD=(MC_run_mode == '2D'),
                n_readouts=(2 if preselection else 1) * nr_exp,
                thresholds=thresholds,
                channel_map=channel_map
            ))

        if analyze_pygsti:
            # Create experiment dataset
            basis_states = [''.join(s) for s in
                            list(itertools.product(['0', '1'],
                                                   repeat=len(qubits)))]
            dataset = pygsti.objects.DataSet(outcomeLabels=basis_states)
            if thresholded:
                if len(qubits) == 1:
                    shots = MA.measured_values[0]
                    if preselection:
                        shots = shots[1::2]
                    for i, gs in enumerate(listOfExperiments):
                        gs_shots = shots[i::nr_exp]
                        dataset[gs] = {'0': len(gs_shots[gs_shots == 0]),
                                       '1': len(gs_shots[gs_shots == 1])}
            else:
                nr_shots_MA = len(MA.proc_data_dict[
                                      'shots_thresholded'][qb_names[0]])
                shots = MA.proc_data_dict['probability_table'] * nr_shots_MA
                if preselection:
                    shots = shots[1::2]
                for i, gs in enumerate(listOfExperiments):
                    for j, state in enumerate(basis_states):
                        dataset[gs].update({basis_states[j]: shots[i, j]})

            dataset.done_adding_data()
            # Get results
            if linear_GST:
                results = pygsti.do_linear_gst(dataset, gs_target,
                                               prep_fiducials, meas_fiducials,
                                               verbosity=3)
            else:
                results = pygsti.do_long_sequence_gst(dataset, gs_target,
                                                      prep_fiducials,
                                                      meas_fiducials,
                                                      germs, maxLengths,
                                                      verbosity=3)
            # Save analysis report
            filename = os.path.abspath(os.path.join(
                MA.folder, label))
            pygsti.report.create_standard_report(
                results,
                filename=filename,
                title=label, verbosity=2)

    return MC


def measure_multi_parity_multi_round(ancilla_qubits, data_qubits,
                                     parity_map, CZ_map,
                                     prep=None, upload=True, prep_params=None,
                                     mode='tomo',
                                     parity_seperation=1100e-9,
                                     rots_basis=('I', 'Y90', 'X90'),
                                     parity_loops = 1,
                                     cal_points=None, analyze=True,
                                     exp_metadata=None, label=None,
                                     detector='int_log_det'):
    """

    :param ancilla_qubit:
    :param data_qubits:
    :param CZ_map: example:
        {'CZ qb1 qb2': ['Y90 qb1', 'CX qb1 qb2', 'mY90 qb1'],
         'CZ qb3 qb4': ['CZ qb4 qb3']}
    :param preps:
    :param upload:
    :param prep_params:
    :param cal_points:
    :param analyze:
    :param exp_metadata:
    :param label:
    :param detector:
    :return:
    """

    qubits = ancilla_qubits + data_qubits
    qb_names = [qb.name for qb in qubits]
    for qb in qubits:
        qb.prepare(drive='timedomain')

    if label is None:
        label = 'S7-rounds_' + str(parity_loops) + '_' + '-'.join(rots_basis) + \
                '_' + '-'.join([qb.name for qb in qubits])

    if prep_params is None:
        prep_params = get_multi_qubit_prep_params(
            [qb.preparation_params() for qb in qubits])

    # if cal_points is None:
    #     cal_points = CalibrationPoints.multi_qubit(qb_names, 'ge')

    if prep is None:
        prep = 'g'*len(data_qubits)

    MC = ancilla_qubits[0].instr_mc.get_instr()

    seq, sweep_points = mqs.multi_parity_multi_round_seq(
                                 [qb.name for qb in ancilla_qubits],
                                 [qb.name for qb in data_qubits],
                                 parity_map,
                                 CZ_map,
                                 prep,
                                 operation_dict=get_operation_dict(qubits),
                                 mode=mode,
                                 parity_seperation=parity_seperation,
                                 rots_basis=rots_basis,
                                 parity_loops=parity_loops,
                                 cal_points=cal_points,
                                 prep_params=prep_params,
                                 upload=upload)

    MC.set_sweep_function(awg_swf.SegmentHardSweep(
        sequence=seq, upload=False, parameter_name='Tomography'))
    MC.set_sweep_points(sweep_points)

    rounds = 0
    for k in range(len(parity_map)):
        if parity_map[k]['round'] > rounds:
            rounds = parity_map[k]['round']
    rounds += 1

    MC.set_detector_function(
        get_multiplexed_readout_detector_functions(
            qubits,
            nr_averages=ancilla_qubits[0].acq_averages(),
            nr_shots=ancilla_qubits[0].acq_shots(),
        )[detector])
    if exp_metadata is None:
        exp_metadata = {}
    exp_metadata.update(
        {'sweep_name': 'Tomography',
         'preparation_params': prep_params,
         'hard_sweep_params': {'tomo': {'values': np.arange(0, len(sweep_points)),
                                         'unit': ''}},
         'parity_map': parity_map
         })

    MC.run(label, exp_metadata=exp_metadata)

    if analyze:
        tda.MultiQubit_TimeDomain_Analysis(qb_names=qb_names)


def measure_ro_dynamic_phases(pulsed_qubit, measured_qubits,
                              hard_sweep_params=None, exp_metadata=None,
                              pulse_separation=None, init_state='g',
                              upload=True, n_cal_points_per_state=1,
                              cal_states='auto', classified=False,
                              prep_params=None):
    if not hasattr(measured_qubits, '__iter__'):
        measured_qubits = [measured_qubits]
    qubits = measured_qubits + [pulsed_qubit]

    if pulse_separation is None:
        pulse_separation = max([qb.acq_length() for qb in qubits])

    for qb in qubits:
        MC = qb.instr_mc.get_instr()
        qb.prepare(drive='timedomain')

    if hard_sweep_params is None:
        hard_sweep_params = {
            'phase': {'values': np.tile(np.linspace(0, 2*np.pi, 6)*180/np.pi, 2),
                      'unit': 'deg'}
        }

    cal_states = CalibrationPoints.guess_cal_states(cal_states,
                                                    for_ef=False)
    cp = CalibrationPoints.multi_qubit([qb.name for qb in qubits], cal_states,
                                       n_per_state=n_cal_points_per_state)

    if prep_params is None:
        prep_params = measured_qubits[0].preparation_params()
    operation_dict = get_operation_dict(qubits)
    sequences, hard_sweep_points = \
        mqs.ro_dynamic_phase_seq(
            hard_sweep_dict=hard_sweep_params,
            qbp_name=pulsed_qubit.name, qbr_names=[qb.name for qb in
                                                   measured_qubits],
            operation_dict=operation_dict,
            pulse_separation=pulse_separation,
            init_state = init_state, prep_params=prep_params,
            cal_points=cp, upload=False)

    hard_sweep_func = awg_swf.SegmentHardSweep(
        sequence=sequences, upload=upload,
        parameter_name=list(hard_sweep_params)[0],
        unit=list(hard_sweep_params.values())[0]['unit'])
    MC.set_sweep_function(hard_sweep_func)
    MC.set_sweep_points(hard_sweep_points)

    det_name = 'int_avg{}_det'.format('_classif' if classified else '')
    det_func = get_multiplexed_readout_detector_functions(
        measured_qubits, nr_averages=max(qb.acq_averages() for qb in measured_qubits)
    )[det_name]
    MC.set_detector_function(det_func)

    if exp_metadata is None:
        exp_metadata = {}

    hard_sweep_params = {
        'phase': {'values': np.repeat(np.tile(np.linspace(0, 2 * np.pi, 6) * 180 /
                                         np.pi,
                                     2), 2),
                  'unit': 'deg'}
    }
    exp_metadata.update({'qbnames': [qb.name for qb in qubits],
                         'preparation_params': prep_params,
                         'cal_points': repr(cp),
                         'rotate': len(cal_states) != 0,
                         'cal_states_rotations':
                             {qb.name: {'g': 0, 'e': 1} for qb in qubits} if
                             len(cal_states) != 0 else None,
                         'data_to_fit': {qb.name: 'pe' for qb in qubits},
                         'hard_sweep_params': hard_sweep_params})
    MC.run('RO_DynamicPhase_{}{}'.format(
        pulsed_qubit.name, ''.join([qb.name for qb in qubits])),
        exp_metadata=exp_metadata)
    tda.MultiQubit_TimeDomain_Analysis(qb_names=[qb.name for qb in measured_qubits])


def get_multi_qubit_msmt_suffix(qubits):
    """
    Function to get measurement label suffix from the measured qubit names.
    :param qubits: list of QuDev_transmon instances.
    :return: string with the measurement label suffix
    """
    qubit_names = [qb.name for qb in qubits]
    if len(qubit_names) == 1:
        msmt_suffix = qubits[0].msmt_suffix
    elif len(qubit_names) > 5:
        msmt_suffix = '_{}qubits'.format(len(qubit_names))
    else:
        msmt_suffix = '_{}'.format(''.join([qbn for qbn in qubit_names]))
    return msmt_suffix

## Multi-qubit time-domain measurements ##

def measure_n_qubit_rabi(qubits, sweep_points=None, amps=None, prep_params=None,
                         n_cal_points_per_state=1, cal_states='auto',
                         n=1, for_ef=False, last_ge_pulse=False,
                         upload=True, update=False, analyze=True, label=None,
                         exp_metadata=None, det_type='int_avg_det', **kw):
    """
    Performs an n-qubit Rabi measurement.
    :param qubits: list of QuDev_transmon objects
    :param sweep_points: SweepPoints object. If None, creates SweepPoints
        from amps (assumes all qubits use the same sweep points)
    :param amps: array of amplitudes to sweep
    :param prep_params: qubits preparation parameters
    :param n_cal_points_per_state: number of cal_points per cal_state
    :param cal_states: which cal states to measure. Can be 'auto', or any
        combination of 'g', 'e', 'f', 'ge', 'ef', 'gf', 'gef'.
    :param n: number of rabi pulses per sweep point
    :param for_ef: whether to do rabi between ef
    :param last_ge_pulse: whether to use a ge pulse at the end of each segment
           for a rabi between ef transition
    :param upload: whether to upload to AWGs
    :param update: whether to update the qubits ge_amp180 (or ef_amp180)
        parameters
    :param analyze: whether to analyze data
    :param label: measurement label
    :param exp_metadata: experiment metadata
    :param det_type: detector function type. None, or one of 'int_log_det',
        'dig_log_det', 'int_avg_det', 'dig_avg_det', 'inp_avg_det',
        'int_avg_classif_det', 'int_corr_det', 'dig_corr_det'.
    :param kw: keyword arguments. Are used in
        get_multiplexed_readout_detector_functions
    """
    qubit_names = [qb.name for qb in qubits]
    if sweep_points is None:
        if amps is None:
            raise ValueError('Both "amps" and "sweep_points" cannot be None.')
        else:
            sweep_points = SweepPoints()
            for qbn in qubit_names:
                sweep_points.add_sweep_parameter(
                    param_name=f'amps_{qbn}', values=amps,
                    unit='V', label='Pulse Amplitude')

    if prep_params is None:
        prep_params = get_multi_qubit_prep_params(
            [qb.preparation_params() for qb in qubits])

    if label is None:
        label = 'Rabi_ef' if for_ef else 'Rabi'
        if n != 1:
            label += f'-n{n}'
        if 'classif' in det_type:
            label += '_classified'
        if 'active' in prep_params['preparation_type']:
            label += '_reset'
        label += get_multi_qubit_msmt_suffix(qubits)

    for qb in qubits:
        MC = qb.instr_mc.get_instr()
        qb.prepare(drive='timedomain')

    cal_states = CalibrationPoints.guess_cal_states(cal_states,
                                                    for_ef=for_ef)
    cp = CalibrationPoints.multi_qubit(qubit_names, cal_states,
                                       n_per_state=n_cal_points_per_state)
    seq, sp = mqs.n_qubit_rabi_seq(
        qubit_names, get_operation_dict(qubits), sweep_points, cp,
        upload=False, n=n, for_ef=for_ef, last_ge_pulse=last_ge_pulse,
        prep_params=prep_params)
    MC.set_sweep_function(awg_swf.SegmentHardSweep(
        sequence=seq, upload=upload,
        parameter_name=list(sweep_points[0].values())[0][2],
        unit=list(sweep_points[0].values())[0][1]))
    MC.set_sweep_points(sp)

<<<<<<< HEAD
    # determine data type
    if "log" in det_type or not \
        kw.get("det_get_values_kws", {}).get('averaged', True):
        data_type = "singleshot"
    else:
        data_type = "averaged"
=======
    delegate_plotting = kw.pop('delegate_plotting', False) # used in analysis
>>>>>>> fd9ed9eb
    det_func = get_multiplexed_readout_detector_functions(
        qubits, **kw)[det_type]
    MC.set_detector_function(det_func)

    if exp_metadata is None:
        exp_metadata = {}
    exp_metadata.update({'preparation_params': prep_params,
                         'cal_points': repr(cp),
                         'sweep_points': sweep_points,
                         'meas_obj_sweep_points_map':
                             sweep_points.get_meas_obj_sweep_points_map(
                                 qubit_names),
                         'meas_obj_value_names_map':
                             get_meas_obj_value_names_map(qubits, det_func),
                         'rotate': len(cp.states) != 0 and
                                   'classif' not in det_type,
                         'data_type': data_type, # singleshot or averaged
                         # know whether or not ssro should be classified
                         'classify': not 'classif' in det_type,
                         'last_ge_pulses': [last_ge_pulse],
                         'data_to_fit': {qbn: 'pf' if for_ef else 'pe' for qbn
                                         in qubit_names}})
    MC.run(label, exp_metadata=exp_metadata)

    # Analyze this measurement
    if analyze:
        rabi_ana = tda.RabiAnalysis(
            qb_names=qubit_names,
            options_dict=dict(delegate_plotting=delegate_plotting))
        if update:
            for qb in qubits:
                amp180 = rabi_ana.proc_data_dict['analysis_params_dict'][
                    qb.name]['piPulse']
                if not for_ef:
                    qb.ge_amp180(amp180)
                    qb.ge_amp90_scale(0.5)
                else:
                    qb.ef_amp180(amp180)
                    qb.ef_amp90_scale(0.5)


def measure_n_qubit_ramsey(qubits, sweep_points=None, delays=None,
                           artificial_detuning=0, prep_params=None,
                           n_cal_points_per_state=1, cal_states='auto',
                           for_ef=False, last_ge_pulse=False,
                           upload=True, update=False, analyze=True, label=None,
                           exp_metadata=None, det_type='int_avg_det', **kw):
    """
    Performs an n-qubit Ramsey measurement.
    :param qubits: list of QuDev_transmon objects
    :param sweep_points: SweepPoints object. If None, creates SweepPoints
        from delays (assumes all qubits use the same sweep points)
    :param delays: array of ramsey delays to sweep
    :param artificial_detuning: detuning of second pi-half pulse.
    :param prep_params: qubits preparation parameters
    :param n_cal_points_per_state: number of cal_points per cal_state
    :param cal_states: which cal states to measure. Can be 'auto', or any
        combination of 'g', 'e', 'f', 'ge', 'ef', 'gf', 'gef'.
    :param for_ef: whether to do ramsey between ef
    :param last_ge_pulse: whether to use a ge pulse at the end of each segment
           for a ramsey between ef transition
    :param upload: whether to upload to AWGs
    :param update: whether to update the qubits ge_amp180 (or ef_amp180)
        parameters
    :param analyze: whether to analyze data
    :param label: measurement label
    :param exp_metadata: experiment metadata
    :param det_type: detector function type. None, or one of 'int_log_det',
        'dig_log_det', 'int_avg_det', 'dig_avg_det', 'inp_avg_det',
        'int_avg_classif_det', 'int_corr_det', 'dig_corr_det'.
    :param kw: keyword arguments. Are used in
        get_multiplexed_readout_detector_functions
    """
    qubit_names = [qb.name for qb in qubits]
    if sweep_points is None:
        if delays is None:
            raise ValueError('Both "delays" and "sweep_points" cannot be None.')
        else:
            sweep_points = SweepPoints()
            for qbn in qubit_names:
                sweep_points.add_sweep_parameter(
                    param_name=f'delays_{qbn}', values=delays,
                    unit='s', label=r'Second $\pi$-half pulse delay')

    if prep_params is None:
        prep_params = get_multi_qubit_prep_params(
            [qb.preparation_params() for qb in qubits])

    if label is None:
        label = 'Ramsey_ef' if for_ef else 'Ramsey'
        if 'classif' in det_type:
            label += '_classified'
        if 'active' in prep_params['preparation_type']:
            label += '_reset'
        label += get_multi_qubit_msmt_suffix(qubits)

    for qb in qubits:
        MC = qb.instr_mc.get_instr()
        qb.prepare(drive='timedomain')

    cal_states = CalibrationPoints.guess_cal_states(cal_states,
                                                    for_ef=for_ef)
    cp = CalibrationPoints.multi_qubit(qubit_names, cal_states,
                                       n_per_state=n_cal_points_per_state)
    seq, sp = mqs.n_qubit_ramsey_seq(
        qubit_names, get_operation_dict(qubits), sweep_points, cp,
        artificial_detuning=artificial_detuning, upload=False, for_ef=for_ef,
        last_ge_pulse=last_ge_pulse, prep_params=prep_params)
    MC.set_sweep_function(awg_swf.SegmentHardSweep(
        sequence=seq, upload=upload,
        parameter_name=list(sweep_points[0].values())[0][2],
        unit=list(sweep_points[0].values())[0][1]))
    MC.set_sweep_points(sp)

    fit_gaussian_decay = kw.pop('fit_gaussian_decay', True)  # used in analysis
    delegate_plotting = kw.pop('delegate_plotting', False)   # used in analysi
    det_func = get_multiplexed_readout_detector_functions(
        qubits, **kw)[det_type]
    MC.set_detector_function(det_func)

    if exp_metadata is None:
        exp_metadata = {}
    exp_metadata.update({'preparation_params': prep_params,
                         'cal_points': repr(cp),
                         'sweep_points': sweep_points,
                         'artificial_detuning': artificial_detuning,
                         'meas_obj_sweep_points_map':
                             sweep_points.get_meas_obj_sweep_points_map(
                                 qubit_names),
                         'meas_obj_value_names_map':
                             get_meas_obj_value_names_map(qubits, det_func),
                         'rotate': len(cp.states) != 0 and
                                   'classif' not in det_type,
                         'last_ge_pulses': [last_ge_pulse],
                         'data_to_fit': {qbn: 'pf' if for_ef else 'pe' for qbn
                                         in qubit_names}})
    MC.run(label, exp_metadata=exp_metadata)

    # Analyze this measurement
    if analyze:
        ramsey_ana = tda.RamseyAnalysis(
            qb_names=qubit_names, options_dict=dict(
                fit_gaussian_decay=fit_gaussian_decay,
                delegate_plotting=delegate_plotting))
        if update:
            for qb in qubits:
                new_qubit_freq = ramsey_ana.proc_data_dict[
                    'analysis_params_dict'][qb.name]['exp_decay_' + qb.name][
                    'new_qb_freq']
                T2_star = ramsey_ana.proc_data_dict[
                    'analysis_params_dict'][qb.name]['exp_decay_' + qb.name][
                    'T2_star']
                if update:
                    if for_ef:
                        qb.ef_freq(new_qubit_freq)
                        qb.T2_star_ef(T2_star)
                    else:
                        qb.ge_freq(new_qubit_freq)
                        qb.T2_star(T2_star)


def measure_n_qubit_qscale(qubits, sweep_points=None, qscales=None,
                           prep_params=None, for_ef=False, last_ge_pulse=False,
                           n_cal_points_per_state=1, cal_states='auto',
                           upload=True, update=False, analyze=True, label=None,
                           exp_metadata=None, det_type='int_avg_det', **kw):
    """
    Performs an n-qubit Rabi measurement.
    :param qubits: list of QuDev_transmon objects
    :param sweep_points: SweepPoints object. If None, creates SweepPoints
        from qscales (assumes all qubits use the same sweep points)
    :param qscales: array of qscales to sweep
    :param prep_params: qubits preparation parameters
    :param n_cal_points_per_state: number of cal_points per cal_state
    :param cal_states: which cal states to measure. Can be 'auto', or any
        combination of 'g', 'e', 'f', 'ge', 'ef', 'gf', 'gef'.
    :param for_ef: whether to calibrate DRAG parameter for ef transition
    :param last_ge_pulse: whether to use a ge pulse at the end of each segment
           for a calibration of the ef transition
    :param upload: whether to upload to AWGs
    :param update: whether to update the qubits ge_amp180 (or ef_amp180)
        parameters
    :param analyze: whether to analyze data
    :param label: measurement label
    :param exp_metadata: experiment metadata
    :param det_type: detector function type. None, or one of 'int_log_det',
        'dig_log_det', 'int_avg_det', 'dig_avg_det', 'inp_avg_det',
        'int_avg_classif_det', 'int_corr_det', 'dig_corr_det'.
    :param kw: keyword arguments. Are used in
        get_multiplexed_readout_detector_functions
    """
    qubit_names = [qb.name for qb in qubits]
    if sweep_points is None:
        if qscales is None:
            raise ValueError('Both "qscales" and "sweep_points" '
                             'cannot be None.')
        else:
            sweep_points = SweepPoints()
            for qbn in qubit_names:
                sweep_points.add_sweep_parameter(
                    param_name=f'qscales_{qbn}', values=qscales,
                    unit='', label='DRAG q-scale')

    if prep_params is None:
        prep_params = get_multi_qubit_prep_params(
            [qb.preparation_params() for qb in qubits])

    if label is None:
        label = 'Qscale_ef' if for_ef else 'Qscale'
        if 'classif' in det_type:
            label += '_classified'
        if 'active' in prep_params['preparation_type']:
            label += '_reset'
        label += get_multi_qubit_msmt_suffix(qubits)

    for qb in qubits:
        MC = qb.instr_mc.get_instr()
        qb.prepare(drive='timedomain')

    cal_states = CalibrationPoints.guess_cal_states(cal_states,
                                                    for_ef=for_ef)
    cp = CalibrationPoints.multi_qubit(qubit_names, cal_states,
                                       n_per_state=n_cal_points_per_state)
    seq, sp = mqs.n_qubit_qscale_seq(
        qubit_names, get_operation_dict(qubits), sweep_points, cp,
        upload=False, for_ef=for_ef, last_ge_pulse=last_ge_pulse,
        prep_params=prep_params)
    MC.set_sweep_function(awg_swf.SegmentHardSweep(
        sequence=seq, upload=upload,
        parameter_name=list(sweep_points[0].values())[0][2],
        unit=list(sweep_points[0].values())[0][1]))
    MC.set_sweep_points(sp)

    delegate_plotting = kw.pop('delegate_plotting', False) # used in analysis
    det_func = get_multiplexed_readout_detector_functions(
        qubits, **kw)[det_type]
    MC.set_detector_function(det_func)

    if exp_metadata is None:
        exp_metadata = {}
    exp_metadata.update({'preparation_params': prep_params,
                         'cal_points': repr(cp),
                         'sweep_points': sweep_points,
                         'meas_obj_sweep_points_map':
                             sweep_points.get_meas_obj_sweep_points_map(
                                 qubit_names),
                         'meas_obj_value_names_map':
                             get_meas_obj_value_names_map(qubits, det_func),
                         'rotate': len(cp.states) != 0 and
                                   'classif' not in det_type,
                         'last_ge_pulses': [last_ge_pulse],
                         'data_to_fit': {qbn: 'pf' if for_ef else 'pe' for qbn
                                         in qubit_names}})
    MC.run(label, exp_metadata=exp_metadata)

    # Analyze this measurement
    if analyze:
        qscale_ana = tda.QScaleAnalysis(qb_names=qubit_names,
                                        options_dict=dict(
                                            delegate_plotting=delegate_plotting
                                        ))
        if update:
            for qb in qubits:
                qscale = qscale_ana.proc_data_dict['analysis_params_dict'][
                    qb.name]['qscale']
                if for_ef:
                    qb.ef_motzoi(qscale)
                else:
                    qb.ge_motzoi(qscale)


def measure_n_qubit_t1(qubits, sweep_points=None, delays=None,
                       prep_params=None, for_ef=False, last_ge_pulse=False,
                       n_cal_points_per_state=1, cal_states='auto',
                       upload=True, update=False, analyze=True, label=None,
                       exp_metadata=None, det_type='int_avg_det', **kw):
    """
    Performs an n-qubit Rabi measurement.
    :param qubits: list of QuDev_transmon objects
    :param sweep_points: SweepPoints object. If None, creates SweepPoints
        from delays (assumes all qubits use the same sweep points)
    :param delays: array of delays to sweep
    :param prep_params: qubits preparation parameters
    :param n_cal_points_per_state: number of cal_points per cal_state
    :param cal_states: which cal states to measure. Can be 'auto', or any
        combination of 'g', 'e', 'f', 'ge', 'ef', 'gf', 'gef'.
    :param for_ef: whether to measure T1 for ef transition
    :param last_ge_pulse: whether to use a ge pulse at the end of each segment
           for a measurement of T1 for the ef transition
    :param upload: whether to upload to AWGs
    :param update: whether to update the qubits ge_amp180 (or ef_amp180)
        parameters
    :param analyze: whether to analyze data
    :param label: measurement label
    :param exp_metadata: experiment metadata
    :param det_type: detector function type. None, or one of 'int_log_det',
        'dig_log_det', 'int_avg_det', 'dig_avg_det', 'inp_avg_det',
        'int_avg_classif_det', 'int_corr_det', 'dig_corr_det'.
    :param kw: keyword arguments. Are used in
        get_multiplexed_readout_detector_functions
    """
    qubit_names = [qb.name for qb in qubits]
    if sweep_points is None:
        if delays is None:
            raise ValueError('Both "delays" and "sweep_points" cannot be None.')
        else:
            sweep_points = SweepPoints()
            for qbn in qubit_names:
                sweep_points.add_sweep_parameter(
                    param_name=f'delays_{qbn}', values=delays,
                    unit='s', label='Pulse Delay')

    if prep_params is None:
        prep_params = get_multi_qubit_prep_params(
            [qb.preparation_params() for qb in qubits])

    if label is None:
        label = 'T1_ef' if for_ef else 'T1'
        if 'classif' in det_type:
            label += '_classified'
        if 'active' in prep_params['preparation_type']:
            label += '_reset'
        label += get_multi_qubit_msmt_suffix(qubits)

    for qb in qubits:
        MC = qb.instr_mc.get_instr()
        qb.prepare(drive='timedomain')

    cal_states = CalibrationPoints.guess_cal_states(cal_states,
                                                    for_ef=for_ef)
    cp = CalibrationPoints.multi_qubit(qubit_names, cal_states,
                                       n_per_state=n_cal_points_per_state)
    seq, sp = mqs.n_qubit_t1_seq(
        qubit_names, get_operation_dict(qubits), sweep_points, cp,
        upload=False, for_ef=for_ef, last_ge_pulse=last_ge_pulse,
        prep_params=prep_params)
    MC.set_sweep_function(awg_swf.SegmentHardSweep(
        sequence=seq, upload=upload,
        parameter_name=list(sweep_points[0].values())[0][2],
        unit=list(sweep_points[0].values())[0][1]))
    MC.set_sweep_points(sp)

    delegate_plotting = kw.pop('delegate_plotting', False) # used in analysis
    det_func = get_multiplexed_readout_detector_functions(
        qubits, **kw)[det_type]
    MC.set_detector_function(det_func)

    if exp_metadata is None:
        exp_metadata = {}
    exp_metadata.update({'preparation_params': prep_params,
                         'cal_points': repr(cp),
                         'sweep_points': sweep_points,
                         'meas_obj_sweep_points_map':
                             sweep_points.get_meas_obj_sweep_points_map(
                                 qubit_names),
                         'meas_obj_value_names_map':
                             get_meas_obj_value_names_map(qubits, det_func),
                         'rotate': len(cp.states) != 0 and
                                   'classif' not in det_type,
                         'last_ge_pulses': [last_ge_pulse],
                         'data_to_fit': {qbn: 'pf' if for_ef else 'pe' for qbn
                                         in qubit_names}})
    MC.run(label, exp_metadata=exp_metadata)

    # Analyze this measurement
    if analyze:
        t1_ana = tda.T1Analysis(qb_names=qubit_names,
                                options_dict=dict(
                                    delegate_plotting=delegate_plotting))
        if update:
            for qb in qubits:
                T1 = t1_ana.proc_data_dict['analysis_params_dict'][
                    qb.name]['T1']
                if for_ef:
                    qb.T1_ef(T1)
                else:
                    qb.T1(T1)


def measure_n_qubit_echo(qubits, sweep_points=None, delays=None,
                         artificial_detuning=0, prep_params=None,
                         n_cal_points_per_state=1, cal_states='auto',
                         for_ef=False, last_ge_pulse=False,
                         upload=True, update=False, analyze=True, label=None,
                         exp_metadata=None, det_type='int_avg_det', **kw):
    """
    Performs an n-qubit Ramsey measurement.
    :param qubits: list of QuDev_transmon objects
    :param sweep_points: SweepPoints object
    :param delays: array of echo delays to sweep. If None, creates SweepPoints
        from delays (assumes all qubits use the same sweep points)
    :param artificial_detuning: detuning of second pi-half pulse.
    :param prep_params: qubits preparation parameters
    :param n_cal_points_per_state: number of cal_points per cal_state
    :param cal_states: which cal states to measure. Can be 'auto', or any
        combination of 'g', 'e', 'f', 'ge', 'ef', 'gf', 'gef'.
    :param for_ef: whether to do echo between ef
    :param last_ge_pulse: whether to use a ge pulse at the end of each segment
           for an echo between ef transition
    :param upload: whether to upload to AWGs
    :param update: whether to update the qubits ge_amp180 (or ef_amp180)
        parameters
    :param analyze: whether to analyze data
    :param label: measurement label
    :param exp_metadata: experiment metadata
    :param det_type: detector function type. None, or one of 'int_log_det',
        'dig_log_det', 'int_avg_det', 'dig_avg_det', 'inp_avg_det',
        'int_avg_classif_det', 'int_corr_det', 'dig_corr_det'.
    :param kw: keyword arguments. Are used in
        get_multiplexed_readout_detector_functions
    """
    qubit_names = [qb.name for qb in qubits]
    if sweep_points is None:
        if delays is None:
            raise ValueError('Both "delays" and "sweep_points" cannot be None.')
        else:
            sweep_points = SweepPoints()
            for qbn in qubit_names:
                sweep_points.add_sweep_parameter(
                    param_name=f'delays_{qbn}', values=delays,
                    unit='s', label=r'Echo delay')

    if prep_params is None:
        prep_params = get_multi_qubit_prep_params(
            [qb.preparation_params() for qb in qubits])

    if label is None:
        label = 'Echo_ef' if for_ef else 'Echo'
        if 'classif' in det_type:
            label += '_classified'
        if 'active' in prep_params['preparation_type']:
            label += '_reset'
        label += get_multi_qubit_msmt_suffix(qubits)

    for qb in qubits:
        MC = qb.instr_mc.get_instr()
        qb.prepare(drive='timedomain')

    cal_states = CalibrationPoints.guess_cal_states(cal_states,
                                                    for_ef=for_ef)
    cp = CalibrationPoints.multi_qubit(qubit_names, cal_states,
                                       n_per_state=n_cal_points_per_state)
    seq, sp = mqs.n_qubit_echo_seq(
        qubit_names, get_operation_dict(qubits), sweep_points, cp,
        artificial_detuning=artificial_detuning, upload=False, for_ef=for_ef,
        last_ge_pulse=last_ge_pulse, prep_params=prep_params)
    MC.set_sweep_function(awg_swf.SegmentHardSweep(
        sequence=seq, upload=upload,
        parameter_name=list(sweep_points[0].values())[0][2],
        unit=list(sweep_points[0].values())[0][1]))
    MC.set_sweep_points(sp)

    fit_gaussian_decay = kw.pop('fit_gaussian_decay', True)  # used in analysis
    delegate_plotting = kw.pop('delegate_plotting', False) # used in analysis

    det_func = get_multiplexed_readout_detector_functions(
        qubits, **kw)[det_type]
    MC.set_detector_function(det_func)

    if exp_metadata is None:
        exp_metadata = {}
    exp_metadata.update({'preparation_params': prep_params,
                         'cal_points': repr(cp),
                         'sweep_points': sweep_points,
                         'meas_obj_sweep_points_map':
                             sweep_points.get_meas_obj_sweep_points_map(
                                 qubit_names),
                         'meas_obj_value_names_map':
                             get_meas_obj_value_names_map(qubits, det_func),
                         'rotate': len(cp.states) != 0 and
                                   'classif' not in det_type,
                         'last_ge_pulses': [last_ge_pulse],
                         'data_to_fit': {qbn: 'pf' if for_ef else 'pe' for qbn
                                         in qubit_names}})
    MC.run(label, exp_metadata=exp_metadata)

    # Analyze this measurement
    if analyze:
        echo_ana = tda.EchoAnalysis(
            qb_names=qubit_names,
            options_dict={'artificial_detuning': artificial_detuning,
                          'fit_gaussian_decay': fit_gaussian_decay,
                          'delegate_plotting': delegate_plotting})
        if update:
            for qb in qubits:
                T2_echo = echo_ana.proc_data_dict[
                    'analysis_params_dict'][qb.name]['T2_echo']
                qb.T2(T2_echo)<|MERGE_RESOLUTION|>--- conflicted
+++ resolved
@@ -3698,16 +3698,16 @@
         unit=list(sweep_points[0].values())[0][1]))
     MC.set_sweep_points(sp)
 
-<<<<<<< HEAD
+
     # determine data type
     if "log" in det_type or not \
         kw.get("det_get_values_kws", {}).get('averaged', True):
         data_type = "singleshot"
     else:
         data_type = "averaged"
-=======
+
     delegate_plotting = kw.pop('delegate_plotting', False) # used in analysis
->>>>>>> fd9ed9eb
+
     det_func = get_multiplexed_readout_detector_functions(
         qubits, **kw)[det_type]
     MC.set_detector_function(det_func)
