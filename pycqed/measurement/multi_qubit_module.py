import numpy as np
import matplotlib.pyplot as plt
import itertools
import copy
import datetime
import os
import lmfit
from copy import deepcopy
import pygsti
import logging
log = logging.getLogger(__name__)

import pycqed.measurement.sweep_functions as swf
import pycqed.measurement.awg_sweep_functions as awg_swf
import pycqed.measurement.awg_sweep_functions_multi_qubit as awg_swf2
import pycqed.measurement.pulse_sequences.multi_qubit_tek_seq_elts as mqs
import pycqed.measurement.pulse_sequences.fluxing_sequences as fsqs
import pycqed.measurement.detector_functions as det
import pycqed.analysis.fitting_models as fms
from pycqed.measurement.sweep_points import SweepPoints
from pycqed.measurement.calibration_points import CalibrationPoints
from pycqed.analysis_v3.processing_pipeline import ProcessingPipeline
from pycqed.measurement.waveform_control import pulsar as ps
import pycqed.analysis.measurement_analysis as ma
from pycqed.analysis_v3 import pipeline_analysis as pla
import pycqed.analysis_v2.readout_analysis as ra
import pycqed.analysis_v2.timedomain_analysis as tda
from pycqed.analysis_v3 import helper_functions as hlp_mod
import pycqed.measurement.waveform_control.sequence as sequence
from pycqed.utilities.general import temporary_value
from pycqed.analysis_v2 import tomography_qudev as tomo
import pycqed.analysis.analysis_toolbox as a_tools


try:
    import \
        pycqed.instrument_drivers.physical_instruments.ZurichInstruments.UHFQuantumController as uhfqc
except ModuleNotFoundError:
    log.warning('"UHFQuantumController" not imported.')

from pycqed.measurement.optimization import generate_new_training_set
from pygsti import construction as constr


def multiplexed_pulse(readouts, f_LO, upload=True):
    """
    Sets up a frequency-multiplexed pulse on the awg-sequencer of the UHFQC.
    Updates the qubit ro_pulse_type parameter. This needs to be reverted if
    thq qubit object is to update its readout pulse later on.

    Args:
        readouts: A list of different readouts. For each readout the list
                  contains the qubit objects that are read out in that readout.
        f_LO: The LO frequency that will be used.
        upload: Whether to update the hardware instrument settings.
        plot_filename: The file to save the plot of the multiplexed pulse PSD.
            If `None` or `True`, plot is only shown, and not saved. If `False`,
            no plot is generated.

    Returns:
        The generated pulse waveform.
    """
    if not hasattr(readouts[0], '__iter__'):
        readouts = [readouts]
    fs = 1.8e9

    readout_pulses = []
    for qubits in readouts:
        qb_pulses = {}
        maxlen = 0

        for qb in qubits:
            # qb.RO_pulse_type('Multiplexed_pulse_UHFQC')
            qb.f_RO_mod(qb.f_RO() - f_LO)
            samples = int(qb.RO_pulse_length() * fs)

            pulse = qb.RO_amp() * np.ones(samples)
            tbase = np.linspace(0, len(pulse) / fs, len(pulse), endpoint=False)

            if qb.ro_pulse_shape() == 'gaussian_filtered':
                filter_sigma = qb.ro_pulse_filter_sigma()
                nr_sigma = qb.ro_pulse_nr_sigma()
                filter_samples = int(filter_sigma * nr_sigma * fs)
                filter_sample_idxs = np.arange(filter_samples)
                filter = np.exp(
                    -0.5 * (filter_sample_idxs - filter_samples / 2) ** 2 /
                    (filter_sigma * fs) ** 2)
                filter /= filter.sum()
                pulse = np.convolve(pulse, filter, mode='full')
            elif qb.ro_pulse_shape() == 'gaussian_filtered_flip':
                pulse = pulse * (
                            np.ones(samples) - np.cos(2 * np.pi * 200e6 * tbase))

                filter_sigma = qb.ro_pulse_filter_sigma()
                nr_sigma = qb.ro_pulse_nr_sigma()
                filter_samples = int(filter_sigma * nr_sigma * fs)
                filter_sample_idxs = np.arange(filter_samples)
                filter = np.exp(
                    -0.5 * (filter_sample_idxs - filter_samples / 2) ** 2 /
                    (filter_sigma * fs) ** 2)
                filter /= filter.sum()
                pulse = np.convolve(pulse, filter, mode='full')
            elif qb.ro_pulse_shape() == 'CLEAR':
                filter_sigma = qb.ro_pulse_filter_sigma()
                nr_sigma = qb.ro_pulse_nr_sigma()
                filter_samples = int(filter_sigma * nr_sigma * fs)
                filter_sample_idxs = np.arange(filter_samples)
                filter = np.exp(
                    -0.5 * (filter_sample_idxs - filter_samples / 2) ** 2 /
                    (filter_sigma * fs) ** 2)
                filter /= filter.sum()
                pulse = uhfqc.CLEAR_shape(qb.RO_amp(), qb.RO_pulse_length(),
                                          qb.ro_CLEAR_delta_amp_segment(),
                                          qb.ro_CLEAR_segment_length(),
                                          sampling_rate=fs)

                pulse = np.convolve(pulse, filter, mode='full')
            elif qb.ro_pulse_shape() == 'square':
                pass
            else:
                raise ValueError('Unsupported pulse type for {}: {}' \
                                 .format(qb.name, qb.ro_pulse_shape()))

            tbase = np.linspace(0, len(pulse) / fs, len(pulse), endpoint=False)
            pulse = pulse * np.exp(-2j * np.pi * qb.f_RO_mod() * tbase)

            qb_pulses[qb.name] = pulse
            if pulse.size > maxlen:
                maxlen = pulse.size

        pulse = np.zeros(maxlen, dtype=np.complex)
        for p in qb_pulses.values():
            pulse += np.pad(p, (0, maxlen - p.size), mode='constant',
                            constant_values=0)
        readout_pulses.append(pulse)

    if upload:
        UHFQC = readouts[0][0].UHFQC
        if len(readout_pulses) == 1:
            UHFQC.awg_sequence_acquisition_and_pulse(
                Iwave=np.real(pulse).copy(), Qwave=np.imag(pulse).copy())
        else:
            UHFQC.awg_sequence_acquisition_and_pulse_multi_segment(readout_pulses)
        DC_LO = readouts[0][0].readout_DC_LO
        UC_LO = readouts[0][0].readout_UC_LO
        DC_LO.frequency(f_LO)
        UC_LO.frequency(f_LO)


def get_operation_dict(qubits):
    operation_dict = dict()
    for qb in qubits:
        operation_dict.update(qb.get_operation_dict())
    return operation_dict


def get_correlation_channels(qubits, self_correlated, **kw):
    """
    Creates the correlations input parameter for the UHFQC_correlation_detector.
    :param qubits: list of QuDev_transmon instrances
    :param self_correlated: whether to do also measure self correlations
    :return: list of tuples with the channels to correlate; only looks at the
        acq_I_channel of each qubit!
    """
    if self_correlated:
        return list(itertools.combinations_with_replacement(
            [qb.acq_I_channel() for qb in qubits], r=2))
    else:
        return list(itertools.combinations(
            [qb.acq_I_channel() for qb in qubits], r=2))


def get_multiplexed_readout_detector_functions(qubits, nr_averages=None,
                                               nr_shots=None,
                                               used_channels=None,
                                               correlations=None,
                                               add_channels=None,
                                               det_get_values_kws=None,
                                               nr_samples=4096,
                                               **kw):
    if nr_averages is None:
        nr_averages = max(qb.acq_averages() for qb in qubits)
    if nr_shots is None:
        nr_shots = max(qb.acq_shots() for qb in qubits)

    uhfs = set()
    uhf_instances = {}
    max_int_len = {}
    channels = {}
    acq_classifier_params = {}
    acq_state_prob_mtxs = {}
    for qb in qubits:
        uhf = qb.instr_uhf()
        uhfs.add(uhf)
        uhf_instances[uhf] = qb.instr_uhf.get_instr()

        if uhf not in max_int_len:
            max_int_len[uhf] = 0
        max_int_len[uhf] = max(max_int_len[uhf], qb.acq_length())

        if uhf not in channels:
            channels[uhf] = []
        channels[uhf] += [qb.acq_I_channel()]
        if qb.acq_weights_type() in ['SSB', 'DSB', 'optimal_qutrit']:
            if qb.acq_Q_channel() is not None:
                channels[uhf] += [qb.acq_Q_channel()]

        if uhf not in acq_classifier_params:
            acq_classifier_params[uhf] = []
        acq_classifier_params[uhf] += [qb.acq_classifier_params()]
        if uhf not in acq_state_prob_mtxs:
            acq_state_prob_mtxs[uhf] = []
        acq_state_prob_mtxs[uhf] += [qb.acq_state_prob_mtx()]

    if det_get_values_kws is None:
        det_get_values_kws = {}
        det_get_values_kws_in = None
    else:
        det_get_values_kws_in = deepcopy(det_get_values_kws)
        for uhf in acq_state_prob_mtxs:
            det_get_values_kws_in.pop(uhf, False)
    for uhf in acq_state_prob_mtxs:
        if uhf not in det_get_values_kws:
            det_get_values_kws[uhf] = {}
        det_get_values_kws[uhf].update({
            'classifier_params': acq_classifier_params[uhf],
            'state_prob_mtx': acq_state_prob_mtxs[uhf]})
        if det_get_values_kws_in is not None:
            det_get_values_kws[uhf].update(det_get_values_kws_in)
    if add_channels is None:
        add_channels = {uhf: [] for uhf in uhfs}
    elif isinstance(add_channels, list):
        add_channels = {uhf: add_channels for uhf in uhfs}
    else:  # is a dict
        pass
    for uhf in add_channels:
        channels[uhf] += add_channels[uhf]

    if correlations is None:
        correlations = {uhf: [] for uhf in uhfs}
    elif isinstance(correlations, list):
        correlations = {uhf: correlations for uhf in uhfs}
    else:  # is a dict
        for uhf in uhfs:
            if uhf not in correlations:
                correlations[uhf] = []

    if used_channels is None:
        used_channels = {uhf: None for uhf in uhfs}
    elif isinstance(used_channels, list):
        used_channels = {uhf: used_channels for uhf in uhfs}
    else:  # is a dict
        for uhf in uhfs:
            if uhf not in used_channels:
                used_channels[uhf] = None

    AWG = None
    for qb in qubits:
        qbAWG = qb.instr_pulsar.get_instr()
        if AWG is not None and qbAWG is not AWG:
            raise Exception('Multi qubit detector can not be created with '
                            'multiple pulsar instances')
        AWG = qbAWG

    individual_detectors = {uhf: {
            'int_log_det': det.UHFQC_integration_logging_det(
                UHFQC=uhf_instances[uhf], AWG=AWG, channels=channels[uhf],
                integration_length=max_int_len[uhf], nr_shots=nr_shots,
                result_logging_mode='raw', **kw),
            'dig_log_det': det.UHFQC_integration_logging_det(
                UHFQC=uhf_instances[uhf], AWG=AWG, channels=channels[uhf],
                integration_length=max_int_len[uhf], nr_shots=nr_shots,
                result_logging_mode='digitized', **kw),
            'int_avg_det': det.UHFQC_integrated_average_detector(
                UHFQC=uhf_instances[uhf], AWG=AWG, channels=channels[uhf],
                integration_length=max_int_len[uhf], nr_averages=nr_averages, **kw),
            'int_avg_classif_det': det.UHFQC_classifier_detector(
                UHFQC=uhf_instances[uhf], AWG=AWG, channels=channels[uhf],
                integration_length=max_int_len[uhf], nr_shots=nr_shots,
                get_values_function_kwargs=det_get_values_kws[uhf],
                result_logging_mode='raw', **kw),
            'dig_avg_det': det.UHFQC_integrated_average_detector(
                UHFQC=uhf_instances[uhf], AWG=AWG, channels=channels[uhf],
                integration_length=max_int_len[uhf], nr_averages=nr_averages,
                result_logging_mode='digitized', **kw),
            'inp_avg_det': det.UHFQC_input_average_detector(
                UHFQC=uhf_instances[uhf], AWG=AWG, nr_averages=nr_averages,
                nr_samples=nr_samples,
                **kw),
            'int_corr_det': det.UHFQC_correlation_detector(
                UHFQC=uhf_instances[uhf], AWG=AWG, channels=channels[uhf],
                used_channels=used_channels[uhf],
                integration_length=max_int_len[uhf], nr_averages=nr_averages,
                correlations=correlations[uhf], **kw),
            'dig_corr_det': det.UHFQC_correlation_detector(
                UHFQC=uhf_instances[uhf], AWG=AWG, channels=channels[uhf],
                used_channels=used_channels[uhf],
                integration_length=max_int_len[uhf], nr_averages=nr_averages,
                correlations=correlations[uhf], thresholding=True, **kw),
        } for uhf in uhfs}

    combined_detectors = {det_type: det.UHFQC_multi_detector([
        individual_detectors[uhf][det_type] for uhf in uhfs])
        for det_type in ['int_log_det', 'dig_log_det',
                         'int_avg_det', 'dig_avg_det', 'inp_avg_det',
                         'int_avg_classif_det', 'int_corr_det', 'dig_corr_det']}

    return combined_detectors


def get_multi_qubit_prep_params(prep_params_list):
    if len(prep_params_list) == 0:
        raise ValueError('prep_params_list is empty.')

    thresh_map = {}
    for prep_params in prep_params_list:
        if 'threshold_mapping' in prep_params:
            thresh_map.update(prep_params['threshold_mapping'])

    prep_params = deepcopy(prep_params_list[0])
    prep_params['threshold_mapping'] = thresh_map
    return prep_params


def get_meas_obj_value_names_map(mobjs, multi_uhf_det_func):
    # we cannot just use the value_names from the qubit detector functions
    # because the UHF_multi_detector function adds suffixes

    if multi_uhf_det_func.detectors[0].name == 'raw_UHFQC_classifier_det':
        meas_obj_value_names_map = {
            qb.name: hlp_mod.get_sublst_with_all_strings_of_list(
                multi_uhf_det_func.value_names,
                qb.int_avg_classif_det.value_names)
            for qb in mobjs}
    elif multi_uhf_det_func.detectors[0].name == 'UHFQC_input_average_detector':
        meas_obj_value_names_map = {
            qb.name: hlp_mod.get_sublst_with_all_strings_of_list(
                multi_uhf_det_func.value_names, qb.inp_avg_det.value_names)
            for qb in mobjs}
    else:
        meas_obj_value_names_map = {
            qb.name: hlp_mod.get_sublst_with_all_strings_of_list(
                multi_uhf_det_func.value_names, qb.int_avg_det.value_names)
            for qb in mobjs}

    meas_obj_value_names_map.update({
        name + '_object': [name] for name in
        [vn for vn in multi_uhf_det_func.value_names if vn not in
         hlp_mod.flatten_list(list(meas_obj_value_names_map.values()))]})

    return meas_obj_value_names_map


def calculate_minimal_readout_spacing(qubits, ro_slack=10e-9, drive_pulses=0):
    """

    Args:
        qubits:
        ro_slack: minimal time needed between end of wint and next RO trigger
        drive_pulses:

    Returns:

    """
    UHFQC = None
    for qb in qubits:
        UHFQC = qb.UHFQC
        break
    drive_pulse_len = None
    max_ro_len = 0
    max_int_length = 0
    for qb in qubits:
        if drive_pulse_len is not None:
            if drive_pulse_len != qb.gauss_sigma() * qb.nr_sigma() and \
                    drive_pulses != 0:
                log.warning('Caution! Not all qubit drive pulses are the '
                            'same length. This might cause trouble in the '
                            'sequence.')
            drive_pulse_len = max(drive_pulse_len,
                                  qb.gauss_sigma() * qb.nr_sigma())
        else:
            drive_pulse_len = qb.gauss_sigma() * qb.nr_sigma()
        max_ro_len = max(max_ro_len, qb.RO_pulse_length())
        max_int_length = max(max_int_length, qb.RO_acq_integration_length())

    ro_spacing = 2 * UHFQC.qas_0_delay() / 1.8e9
    ro_spacing += max_int_length
    ro_spacing += ro_slack
    ro_spacing -= drive_pulse_len
    ro_spacing -= max_ro_len
    return ro_spacing


def measure_multiplexed_readout(dev, qubits, liveplot=False,
                                shots=5000,
                                RO_spacing=None, preselection=True,
                                thresholds=None, thresholded=False,
                                analyse=True):
    for qb in qubits:
        MC = qb.instr_mc.get_instr()

    for qb in qubits:
        qb.prepare(drive='timedomain')

    if RO_spacing is None:
        UHFQC = qubits[0].instr_uhf.get_instr()
        RO_spacing = UHFQC.qas_0_delay() * 2 / 1.8e9
        RO_spacing += UHFQC.qas_0_integration_length() / 1.8e9
        RO_spacing += 50e-9  # for slack
        RO_spacing = np.ceil(RO_spacing * 225e6 / 3) / 225e6 * 3
    
    operation_dict = dev.get_operation_dict(qubits=qubits)
    sf = awg_swf2.n_qubit_off_on(
        [operation_dict['X180 ' + qb.name] for qb in qubits],
        [operation_dict['RO ' + qb.name] for qb in qubits],
        preselection=preselection,
        parallel_pulses=True,
        RO_spacing=RO_spacing)

    m = 2 ** (len(qubits))
    if preselection:
        m *= 2
    if thresholded:
        df = get_multiplexed_readout_detector_functions(qubits,
                                                        nr_shots=shots)[
            'dig_log_det']
    else:
        df = get_multiplexed_readout_detector_functions(qubits,
                                                        nr_shots=shots)[
            'int_log_det']

    MC.live_plot_enabled(liveplot)
    MC.soft_avg(1)
    MC.set_sweep_function(sf)
    MC.set_sweep_points(np.arange(m))
    MC.set_detector_function(df)
    MC.run('{}_multiplexed_ssro'.format('-'.join(
        [qb.name for qb in qubits])))

    if analyse and thresholds is not None:
        channel_map = {qb.name: qb.int_log_det.value_names[0]+' '+qb.instr_uhf()
                       for qb in qubits}
        ra.Multiplexed_Readout_Analysis(options_dict=dict(
            n_readouts=(2 if preselection else 1) * 2 ** len(qubits),
            thresholds=thresholds,
            channel_map=channel_map,
            use_preselection=preselection
        ))

def measure_ssro(dev, qubits, states=('g', 'e'), n_shots=10000, label=None,
                 preselection=True, all_states_combinations=False, upload=True,
                 exp_metadata=None, analyze=True, analysis_kwargs=None,
                 delegate_plotting=False, update=True):
    """
    Measures in single shot readout the specified states and performs
    a Gaussian mixture fit to calibrate the state classfier and provide the
    single shot readout probability assignment matrix
    Args:
        dev (Device): device object
        qubits (list): list of qubits to calibrate in parallel
        states (tuple, str, list of tuples): if tuple, each entry will be interpreted
            as a state. if string (e.g. "gef"), each letter will be interpreted
            as a state. All qubits will be prepared simultaneously in each given state.
            If list of tuples is given, then each tuple should be of length = qubits
            and the ith tuple should represent the state that each qubit should have
            in the ith segment. In the latter case, all_state_combinations is ignored.
        n_shots (int): number of shots
        label (str): measurement label
        preselection (bool, None): If True, force preselection even if not
            in preparation params. If False, then removes preselection even if in prep_params.
            if None, then takes prep_param of first qubit.

        all_states_combinations (bool): if False, then all qubits are prepared
            simultaneously in the first state and then read out, then all qubits
            are prepared in the second state, etc. If True, then all combinations
            are measured, which allows to characterize the multiplexed readout of
            each basis state. e.g. say qubits = [qb1, qb2], states = "ge" and
            all_states_combinations = False, then the different segments will be "g, g"
            and "e, e" for "qb1, qb2" respectively. all_states_combinations=True would
            yield "g,g", "g, e", "e, g" , "e,e".
        upload (bool): upload waveforms to AWGs
        exp_metadata (dict): experimental metadata
        analyze (bool): analyze data
        analysis_kwargs (dict): arguments for the analysis. Defaults to all qb names
        delegate_plotting (bool): Whether or not to create a job for an analysisDaemon
            and skip the plotting during the analysis.
        update (bool): update readout classifier parameters.
            Does not update the readout correction matrix (i.e. qb.acq_state_prob_mtx),
            as we ended up using this a lot less often than the update for readout
            classifier params. The user can still access the state_prob_mtx through
            the analysis object and set the corresponding parameter manually if desired.


    Returns:

    """
    # combine operations and preparation dictionaries
    qubits = dev.get_qubits(qubits)
    qb_names = dev.get_qubits(qubits, "str")
    operation_dict = dev.get_operation_dict(qubits=qubits)
    prep_params = dev.get_prep_params(qubits)

    if preselection is None:
        pass
    elif preselection: # force preselection for this measurement if desired by user
        prep_params['preparation_type'] = "preselection"
    else:
        prep_params['preparation_type'] = "wait"

    # create and set sequence
    if np.ndim(states) == 2: # list of custom states provided
        if len(qb_names) != len(states[0]):
            raise ValueError(f"{len(qb_names)} qubits were given but custom "
                             f"states were "
                             f"specified for {len(states[0])} qubits.")
        cp = CalibrationPoints(qb_names, states)
    else:
        cp = CalibrationPoints.multi_qubit(qb_names, states, n_per_state=1,
                                       all_combinations=all_states_combinations)
    seq = sequence.Sequence("SSRO_calibration",
                            cp.create_segments(operation_dict, **prep_params))

    # prepare measurement
    for qb in qubits:
        qb.prepare(drive='timedomain')
    label = f"SSRO_calibration_{states}{get_multi_qubit_msmt_suffix(qubits)}" if \
        label is None else label
    channel_map = {qb.name: [vn + ' ' + qb.instr_uhf()
                             for vn in qb.int_log_det.value_names]
                   for qb in qubits}
    if exp_metadata is None:
        exp_metadata = {}
    exp_metadata.update({"cal_points": repr(cp),
                         "preparation_params": prep_params,
                         "all_states_combinations": all_states_combinations,
                         "n_shots": n_shots,
                         "channel_map": channel_map
                         })
    df = get_multiplexed_readout_detector_functions(
            qubits, nr_shots=n_shots)['int_log_det']
    MC = dev.instr_mc.get_instr()
    MC.set_sweep_function(awg_swf.SegmentHardSweep(sequence=seq,
                                                   upload=upload))
    MC.set_sweep_points(np.arange(seq.n_acq_elements()))
    MC.set_detector_function(df)

    # run measurement
    temp_values = [(MC.soft_avg, 1)]

    # required to ensure having original prep_params after mmnt
    # in case preselection=True
    temp_values += [(qb.preparation_params, prep_params) for qb in qubits]
    with temporary_value(*temp_values):
        MC.run(name=label, exp_metadata=exp_metadata)

    # analyze
    if analyze:
        if analysis_kwargs is None:
            analysis_kwargs = dict()
        if "qb_names" not in analysis_kwargs:
            analysis_kwargs["qb_names"] = qb_names # all qubits by default
        if "options_dict" not in analysis_kwargs:
            analysis_kwargs["options_dict"] = \
                dict(delegate_plotting=delegate_plotting)
        else:
            analysis_kwargs["options_dict"].update(
                                dict(delegate_plotting=delegate_plotting))
        a = tda.MultiQutrit_Singleshot_Readout_Analysis(**analysis_kwargs)
        for qb in qubits:
            classifier_params = a.proc_data_dict[
                'analysis_params']['classifier_params'][qb.name]
            if update:
                qb.acq_classifier_params(classifier_params)
        return a

def find_optimal_weights(dev, qubits, states=('g', 'e'), upload=True,
                         acq_length=4096/1.8e9, exp_metadata=None,
                         analyze=True, analysis_kwargs=None,
                         acq_weights_basis=None, orthonormalize=False,
                         update=True):
    """
    Measures time traces for specified states and
    Args:
        dev (Device): quantum device object
        qubits: qubits on which traces should be measured
        states (tuple, list, str): if str or tuple of single character strings,
            then interprets each letter as a state and does it on all qubits
             simultaneously. e.g. "ge" or ('g', 'e') --> measures all qbs
             in g then all in e.
             If list/tuple of tuples, then interprets the list as custom states:
             each tuple should be of length equal to the number of qubits
             and each state is calibrated individually. e.g. for 2 qubits:
             [('g', 'g'), ('e', 'e'), ('f', 'g')] --> qb1=qb2=g then qb1=qb2=e
             and then qb1 = "f" != qb2 = 'g'

        upload: upload waveforms to AWG
        acq_length: length of timetrace to record
        exp_metadata: experimental metadata
        acq_weights_basis (list): shortcut for analysis parameter.
            list of basis vectors used for computing the weights.
            (see Timetrace Analysis). e.g. ["ge", "gf"] yields basis vectors e - g
            and f - g. If None, defaults to  ["ge", "gf"] when more than 2 traces are
            passed to the analysis and to ['ge'] if 2 traces are measured.
        orthonormalize (bool): shortcut for analysis parameter. Whether or not to
            orthonormalize the optimal weights (see MultiQutrit Timetrace Analysis)
        update (bool): update weights


    Returns:

    """
    # check whether timetraces can be compute simultaneously
    qubits = dev.get_qubits(qubits)
    uhf_names = np.array([qubit.instr_uhf.get_instr().name for qubit in qubits])
    unique, counts = np.unique(uhf_names, return_counts=True)
    for u, c in zip(unique, counts):
        if c != 1:
            raise ValueError(f"{np.array(qubits)[uhf_names == u]}"
                             f" share the same UHF ({u}) and therefore"
                             f" their timetraces cannot be computed "
                             f"simultaneously.")

    # combine operations and preparation dictionaries
    operation_dict = dev.get_operation_dict(qubits=qubits)
    qb_names = dev.get_qubits(qubits, "str")
    prep_params = dev.get_prep_params(qubits)
    MC = qubits[0].instr_mc.get_instr()

    if exp_metadata is None:
        exp_metadata = dict()
    temp_val = [(qb.acq_length, acq_length) for qb in qubits]
    with temporary_value(*temp_val):
        [qb.prepare(drive='timedomain') for qb in qubits]
        npoints = qubits[0].inp_avg_det.nr_samples # same for all qubits
        sweep_points = np.linspace(0, npoints / 1.8e9, npoints,
                                            endpoint=False)
        channel_map = {qb.name: [vn + ' ' + qb.instr_uhf()
                        for vn in qb.inp_avg_det.value_names]
                        for qb in qubits}
        exp_metadata.update(
            {'sweep_name': 'time',
             'sweep_unit': ['s'],
             'sweep_points': sweep_points,
             'acq_length': acq_length,
             'channel_map': channel_map,
             'orthonormalize': orthonormalize,
             "acq_weights_basis": acq_weights_basis})

        for state in states:
            # create sequence
            name = f'timetrace_{state}{get_multi_qubit_msmt_suffix(qubits)}'
            if isinstance(state, str) and len(state) == 1:
                # same state for all qubits, e.g. "e"
                cp = CalibrationPoints.multi_qubit(qb_names, state,
                                                   n_per_state=1)
            else:
                # ('g','e','f') as qb1=g, qb2=e, qb3=f
                if len(qb_names) != len(state):
                    raise ValueError(f"{len(qb_names)} qubits were given "
                                     f"but custom states were "
                                     f"specified for {len(state)} qubits.")
                cp = CalibrationPoints(qb_names, state)
            exp_metadata.update({'cal_points': repr(cp)})
            seq = sequence.Sequence("timetrace",
                                    cp.create_segments(operation_dict,
                                                       **prep_params))
            # set sweep function and run measurement
            MC.set_sweep_function(awg_swf.SegmentHardSweep(sequence=seq,
                                                           upload=upload))
            MC.set_sweep_points(sweep_points)
            df = get_multiplexed_readout_detector_functions(
                qubits, nr_samples=npoints)["inp_avg_det"]
            MC.set_detector_function(df)
            MC.run(name=name, exp_metadata=exp_metadata)

    if analyze:
        tps = a_tools.latest_data(n_matches=len(states),
                                  return_timestamp=True)[0]
        if analysis_kwargs is None:
            analysis_kwargs = {}
        if 't_start' not in analysis_kwargs:
            analysis_kwargs.update({"t_start": tps[0],
                                    "t_stop": tps[-1]})

        options_dict = dict(orthonormalize=orthonormalize,
                            acq_weights_basis=acq_weights_basis)
        options_dict.update(analysis_kwargs.pop("options_dict", {}))
        a = tda.MultiQutrit_Timetrace_Analysis(options_dict=options_dict,
                                               **analysis_kwargs)

        if update:
            for qb in qubits:
                weights = a.proc_data_dict['analysis_params_dict'
                    ]['optimal_weights'][qb.name]
                if np.ndim(weights) == 1:
                    # single channel
                    qb.acq_weights_I(weights.real)
                    qb.acq_weights_Q(weights.imag)
                elif np.ndim(weights) == 2 and len(weights) == 1:
                    # single channels
                    qb.acq_weights_I(weights[0].real)
                    qb.acq_weights_Q(weights[0].imag)
                elif np.ndim(weights) == 2 and len(weights) == 2:
                    # two channels
                    qb.acq_weights_I(weights[0].real)
                    qb.acq_weights_Q(weights[0].imag)
                    qb.acq_weights_I2(weights[1].real)
                    qb.acq_weights_Q2(weights[1].imag)
                else:
                    log.warning(f"{qb.name}: Number of weight vectors > 2: "
                                f"{len(weights)}. Cannot update weights "
                                f"automatically.")
                qb.acq_weights_basis(a.proc_data_dict['analysis_params_dict'
                    ]['optimal_weights_basis_labels'][qb.name])
        return a

def measure_active_reset(qubits, shots=5000,
                         qutrit=False, upload=True, label=None,
                         detector='int_log_det'):
    MC = qubits[0].instr_mc.get_instr()
    trig = qubits[0].instr_trigger.get_instr()

    # combine operations and preparation dictionaries
    operation_dict = get_operation_dict(qubits)
    qb_names = [qb.name for qb in qubits]
    prep_params = \
        get_multi_qubit_prep_params([qb.preparation_params() for qb in qubits])

    # sequence
    seq, swp = mqs.n_qubit_reset(qb_names, operation_dict, prep_params,
                                upload=False, states='gef' if qutrit else 'ge')
    # create sweep points
    sp = SweepPoints('reset_reps', swp, '', 'Nr. Reset Repetitions')

    df = get_multiplexed_readout_detector_functions(qubits,
                                                    nr_shots=shots)[detector]

    for qb in qubits:
        qb.prepare(drive='timedomain')

    MC.set_sweep_function(awg_swf.SegmentHardSweep(sequence=seq, upload=upload))
    MC.set_sweep_points(swp)
    MC.set_detector_function(df)
    if label is None:
        label = 'active_reset_{}_x{}_{}'.format('ef' if qutrit else 'e',
                                                prep_params['reset_reps'],
                                                ','.join(qb_names))
    exp_metadata = {'preparation_params': prep_params,
                    'sweep_points': sp,
                    'shots': shots}
    temp_values = [(qb.acq_shots, shots) for qb in qubits]
    temp_values += [(MC.soft_avg, 1)]
    with temporary_value(*temp_values):
        MC.run(name=label,  exp_metadata=exp_metadata)

def measure_arbitrary_sequence(qubits, sequence=None, sequence_function=None,
                               sequence_args=None, drive='timedomain', label=None,
                               detector_function=None, df_kwargs=None,
                               sweep_function=awg_swf.SegmentHardSweep,
                               sweep_points=None, temporary_values=(),
                               exp_metadata=None, upload=True,
                               analyze=True):
    """
    Measures arbitrary sequence provided in input.
    Args:
        qubits (list): qubits on which the sequence is performed
        sequence (Sequence): sequence to measure. Optionally,
            the path of the sequence can be provided (eg. sqs.active_reset) as
            sequence_function.
        sequence_function (callable): sequence function which creates a sequences using
            sequence_args. Should return (sequence, sweep_points).
        sequence_args (dict): arguments used to build the sequence
        drive (string): drive method. Defaults to timedomain
        label (string): measurement label. Defaults to sequence.name.
        detector_function (string): detector function string. eg.
            'int_avg_detector'. Built using multi_uhf
            get_multiplexed_readout_detector_functions
        df_kwargs (dict): detector function kwargs
        sweep_function (callable): sweep function. Defaults to segment hard sweep.
        sweep_points (list or array): list of sweep points. Required only if
            argument sequence is used.
        temporary_values (tuple): list of tuple pairs with qcode param and its
            temporary value. eg [(qb1.acq_shots, 10000),(MC.soft_avg, 1)]
        exp_metadata:
        upload:
        analyze:

    Returns:

    """
    if sequence is None and sequence_function is None:
        raise ValueError("Either Sequence or sequence name must be given.")

    MC = qubits[0].instr_mc.get_instr()

    # combine preparation dictionaries
    qb_names = [qb.name for qb in qubits]
    prep_params = \
        get_multi_qubit_prep_params([qb.preparation_params() for qb in qubits])

    # sequence
    if sequence is not None:
        if sweep_points is None:
            raise ValueError("Sweep points must be specified if sequence object"
                             "is given")
    else:
        if sequence_args is None:
            sequence_args = {}
        sequence, sweep_points = sequence_function(**sequence_args)

    # create sweep points
    if df_kwargs is None:
        df_kwargs = {}
    df = get_multiplexed_readout_detector_functions(qubits, **df_kwargs)[
        detector_function]

    for qb in qubits:
        qb.prepare(drive=drive)

    MC.set_sweep_function(sweep_function(sequence=sequence, upload=upload))
    MC.set_sweep_points(sweep_points)
    MC.set_detector_function(df)

    if label is None:
        label = f'{sequence.name}_{",".join(qb_names)}'

    if exp_metadata is None:
        exp_metadata = {}

    exp_metadata.update({'preparation_params': prep_params,
                    # 'sweep_points': ,
                    })
    if len(temporary_values) > 0:
        with temporary_value(*temporary_values):
            MC.run(name=label, exp_metadata=exp_metadata)
    else:
        MC.run(name=label, exp_metadata=exp_metadata)

    if analyze:
        return ma.MeasurementAnalysis()

def measure_parity_correction(qb0, qb1, qb2, feedback_delay, f_LO,
                              CZ_pulses, nreps=1, parity_op='ZZ',
                              upload=True, MC=None, prep_sequence=None,
                              nr_dd_pulses=0, dd_scheme=None,
                              nr_shots=5000, nr_parity_measurements=1,
                              tomography_basis=tomo.DEFAULT_BASIS_ROTS,
                              reset=True, preselection=False, ro_spacing=1e-6,
                              skip_n_initial_parity_checks=0, skip_elem='RO',
                              add_channels=None):
    """
    Important things to check when running the experiment:
        Is the readout separation commensurate with 225 MHz?

    Args:
        parity_op: 'ZZ', 'XX', 'XX,ZZ' or 'ZZ,XX' specifies the type of parity
                   measurement
    """
    exp_metadata = {'feedback_delay': feedback_delay,
                    'CZ_pulses': CZ_pulses,
                    'nr_parity_measurements': nr_parity_measurements,
                    'ro_spacing': ro_spacing,
                    'nr_dd_pulses': nr_dd_pulses,
                    'dd_scheme': dd_scheme,
                    'parity_op': parity_op,
                    'prep_sequence': prep_sequence,
                    'skip_n_initial_parity_checks':
                        skip_n_initial_parity_checks,
                    'skip_elem': skip_elem}

    if reset == 'simple':
        nr_parity_measurements = 1

    nr_ancilla_readouts = nr_parity_measurements
    if skip_elem == 'RO':
        nr_ancilla_readouts -= skip_n_initial_parity_checks
    if preselection:
        if prep_sequence == 'mixed':
            multiplexed_pulse([(qb0, qb1, qb2), (qb0, qb2)] +
                              [(qb1,)] * nr_ancilla_readouts +
                              [(qb0, qb1, qb2)], f_LO)
        else:
            multiplexed_pulse([(qb0, qb1, qb2)] +
                              [(qb1,)] * nr_ancilla_readouts +
                              [(qb0, qb1, qb2)], f_LO)
    else:
        if prep_sequence == 'mixed':
            multiplexed_pulse([(qb0, qb2)] +
                              [(qb1,)] * nr_ancilla_readouts +
                              [(qb0, qb1, qb2)], f_LO)
        else:
            multiplexed_pulse([(qb1,)] * nr_ancilla_readouts +
                              [(qb0, qb1, qb2)], f_LO)

    qubits = [qb0, qb1, qb2]
    for qb in qubits:
        if MC is None:
            MC = qb.MC
        else:
            break

    for qb in qubits:
        qb.prepare_for_timedomain(multiplexed=True)

    sf = awg_swf2.parity_correction(
        qb0.name, qb1.name, qb2.name,
        operation_dict=get_operation_dict(qubits), CZ_pulses=CZ_pulses,
        feedback_delay=feedback_delay, prep_sequence=prep_sequence,
        reset=reset, nr_parity_measurements=nr_parity_measurements,
        parity_op=parity_op,
        tomography_basis=tomography_basis,
        preselection=preselection,
        ro_spacing=ro_spacing,
        dd_scheme=dd_scheme,
        nr_dd_pulses=nr_dd_pulses,
        skip_n_initial_parity_checks=skip_n_initial_parity_checks,
        skip_elem=skip_elem,
        upload=upload, verbose=False)

    nr_readouts = 1 + nr_ancilla_readouts + (1 if preselection else 0) \
                  + (1 if prep_sequence == 'mixed' else 0)
    nr_readouts *= len(tomography_basis) ** 2

    nr_shots *= nr_readouts
    df = get_multiplexed_readout_detector_functions(
        qubits, nr_shots=nr_shots, add_channels=add_channels)['int_log_det']

    MC.set_sweep_function(sf)
    MC.set_sweep_points(np.arange(nr_shots))
    MC.set_sweep_function_2D(swf.Delayed_None_Sweep(mode='set_delay', delay=5))
    MC.set_sweep_points_2D(np.arange(nreps))
    MC.set_detector_function(df)

    if skip_n_initial_parity_checks == 0:
        skip_str = ''
    else:
        skip_str = 'skip' + str(skip_n_initial_parity_checks)
        skip_str += skip_elem.replace(' ', '')

    MC.run_2D(name='two_qubit_parity_{}_x{}{}{}{}-{}'.format(
        parity_op, nr_parity_measurements, skip_str,
        prep_sequence if prep_sequence == 'mixed' else '',
        '' if reset else '_noreset', '_'.join([qb.name for qb in qubits])),
        exp_metadata=exp_metadata)

def measure_parity_single_round(ancilla_qubit, data_qubits, CZ_map, 
                                preps=None, upload=True, prep_params=None, 
                                cal_points=None, analyze=True,
                                exp_metadata=None, label=None, 
                                detector='int_avg_det'):
    """

    :param ancilla_qubit:
    :param data_qubits:
    :param CZ_map: example:
        {'CZ qb1 qb2': ['Y90 qb1', 'CX qb1 qb2', 'mY90 qb1'],
         'CZ qb3 qb4': ['CZ qb4 qb3']}
    :param preps:
    :param upload:
    :param prep_params:
    :param cal_points:
    :param analyze:
    :param exp_metadata:
    :param label:
    :param detector:
    :return:
    """

    qubits = [ancilla_qubit] + data_qubits
    qb_names = [qb.name for qb in qubits]
    for qb in qubits:
        qb.prepare(drive='timedomain')
    
    if label is None:
        label = 'Parity-1-round_'+'-'.join([qb.name for qb in qubits])
    
    if prep_params is None:
        prep_params = get_multi_qubit_prep_params(
            [qb.preparation_params() for qb in qubits])

    if cal_points is None:
        cal_points = CalibrationPoints.multi_qubit(qb_names, 'ge')

    if preps is None:
        preps = [''.join(s) 
            for s in itertools.product(*len(data_qubits)*['ge'])]

    MC = ancilla_qubit.instr_mc.get_instr()

    seq, sweep_points = mqs.parity_single_round_seq(
            ancilla_qubit.name, [qb.name for qb in data_qubits], CZ_map,
            preps=preps, cal_points=cal_points, prep_params=prep_params,
            operation_dict=get_operation_dict(qubits), upload=False)

    MC.set_sweep_function(awg_swf.SegmentHardSweep(
            sequence=seq, upload=upload, parameter_name='Preparation'))
    MC.set_sweep_points(sweep_points)

    MC.set_detector_function(
        get_multiplexed_readout_detector_functions(
            qubits, 
            nr_averages=ancilla_qubit.acq_averages(), 
            nr_shots=ancilla_qubit.acq_shots(),
        )[detector])
    if exp_metadata is None:
        exp_metadata = {}
    exp_metadata.update(
        {'sweep_name': 'Preparation',
         'preparations': preps,
         'cal_points': repr(cal_points),
         'rotate': True,
         'cal_states_rotations':
             {qbn: {'g': 0, 'e': 1} for qbn in qb_names},
         'data_to_fit': {qbn: 'pe' for qbn in qb_names},
         'preparation_params': prep_params,
         'hard_sweep_params': {'preps': {'values': np.arange(0, len(preps)),
                                         'unit': ''}}
        })

    MC.run(label, exp_metadata=exp_metadata)

    if analyze:
        channel_map = {
            qb.name: qb.int_log_det.value_names[0] + ' ' + qb.instr_uhf() for qb in
            qubits}
        tda.MultiQubit_TimeDomain_Analysis(qb_names=qb_names, options_dict=dict(
                channel_map=channel_map
            ))


def measure_parity_single_round_phases(ancilla_qubit, data_qubits, CZ_map,
                                       phases = np.linspace(0,2*np.pi,7),
                                       prep_anc='g', upload=True,
                                       prep_params=None,
                                       cal_points=None, analyze=True,
                                       exp_metadata=None, label=None,
                                       detector='int_avg_det'):
    """

    :param ancilla_qubit:
    :param data_qubits:
    :param CZ_map: example:
        {'CZ qb1 qb2': ['Y90 qb1', 'CX qb1 qb2', 'mY90 qb1'],
         'CZ qb3 qb4': ['CZ qb4 qb3']}
    :param preps:
    :param upload:
    :param prep_params:
    :param cal_points:
    :param analyze:
    :param exp_metadata:
    :param label:
    :param detector:
    :return:
    """

    qubits = [ancilla_qubit] + data_qubits
    qb_names = [qb.name for qb in qubits]
    for qb in qubits:
        qb.prepare(drive='timedomain')

    if label is None:
        label = 'Parity-1-round_phases_' + '-'.join([qb.name for qb in qubits])

    if prep_params is None:
        prep_params = get_multi_qubit_prep_params(
            [qb.preparation_params() for qb in qubits])

    if cal_points is None:
        cal_points = CalibrationPoints.multi_qubit(qb_names, 'ge')

    MC = ancilla_qubit.instr_mc.get_instr()

    seq, sweep_points = mqs.parity_single_round__phases_seq(
        ancilla_qubit.name, [qb.name for qb in data_qubits], CZ_map,
        phases=phases,
        prep_anc=prep_anc, cal_points=cal_points, prep_params=prep_params,
        operation_dict=get_operation_dict(qubits), upload=False)

    MC.set_sweep_function(awg_swf.SegmentHardSweep(
        sequence=seq, upload=upload, parameter_name='Preparation'))
    MC.set_sweep_points(sweep_points)

    MC.set_detector_function(
        get_multiplexed_readout_detector_functions(
            qubits,
            nr_averages=ancilla_qubit.acq_averages(),
            nr_shots=ancilla_qubit.acq_shots(),
        )[detector])
    if exp_metadata is None:
        exp_metadata = {}
    exp_metadata.update(
        {'sweep_name': 'Phases',
         'preparations': phases,
         'cal_points': repr(cal_points),
         'rotate': True,
         'cal_states_rotations':
             {qbn: {'g': 0, 'e': 1} for qbn in qb_names},
         'data_to_fit': {qbn: 'pe' for qbn in qb_names},
         'preparation_params': prep_params,
         'hard_sweep_params': {'phases': {'values': phases,
                                         'unit': 'rad'}}
         })

    MC.run(label, exp_metadata=exp_metadata)

    if analyze:
        channel_map = {
            qb.name: qb.int_log_det.value_names[0] + ' ' + qb.instr_uhf() for qb in
            qubits}
        tda.MultiQubit_TimeDomain_Analysis(qb_names=qb_names, options_dict=dict(
            channel_map=channel_map
        ))


def measure_tomography(dev, qubits, prep_sequence, state_name,
                       rots_basis=tomo.DEFAULT_BASIS_ROTS,
                       use_cal_points=True,
                       preselection=True,
                       rho_target=None,
                       shots=4096,
                       ro_spacing=1e-6,
                       thresholded=False,
                       liveplot=True,
                       nreps=1, run=True,
                       operation_dict=None,
                       upload=True):
    exp_metadata = {}

    MC = dev.instr_mc.get_instr()

    qubits = [dev.get_qb(qb) if isinstance(qb, str) else qb for qb in qubits]

    for qb in qubits:
        qb.prepare(drive='timedomain')

    if operation_dict is None:
        operation_dict = dev.get_operation_dict()

    qubit_names = [qb.name for qb in qubits]
    if preselection:
        label = '{}_tomography_ssro_preselection_{}'.format(state_name, '-'.join(
            [qb.name for qb in qubits]))
    else:
        label = '{}_tomography_ssro_{}'.format(state_name, '-'.join(
            [qb.name for qb in qubits]))

    seq_tomo, seg_list_tomo = mqs.n_qubit_tomo_seq(
        qubit_names, operation_dict, prep_sequence=prep_sequence,
        rots_basis=rots_basis, return_seq=True, upload=False,
        preselection=preselection, ro_spacing=ro_spacing)
    seg_list = seg_list_tomo

    if use_cal_points:
        seq_cal, seg_list_cal = mqs.n_qubit_ref_all_seq(
            qubit_names, operation_dict, return_seq=True, upload=False,
            preselection=preselection, ro_spacing=ro_spacing)
        seg_list += seg_list_cal

    seq = sequence.Sequence(label)
    for seg in seg_list:
        seq.add(seg)

    # reuse sequencer memory by repeating readout pattern
    for qbn in qubit_names:
        seq.repeat_ro(f"RO {qbn}", operation_dict)

    n_segments = seq.n_acq_elements()
    sf = awg_swf2.n_qubit_seq_sweep(seq_len=n_segments)
    if shots > 1048576:
        shots = 1048576 - 1048576 % n_segments
    if thresholded:
        df = get_multiplexed_readout_detector_functions(
            qubits, nr_shots=shots)['dig_log_det']
    else:
        df = get_multiplexed_readout_detector_functions(
            qubits, nr_shots=shots)['int_log_det']

    # get channel map
    channel_map = get_meas_obj_value_names_map(qubits, df)
    # the above function returns channels in a list, but the state tomo analysis
    # expects a single string as values, not list
    for qb in qubits:
        if len(channel_map[qb.name]) == 1:
            channel_map[qb.name] = channel_map[qb.name][0]

    # todo Calibration point description code should be a reusable function
    #   but where?
    if use_cal_points:
        # calibration definition for all combinations
        cal_defs = []
        for i, name in enumerate(itertools.product("ge", repeat=len(qubits))):
            cal_defs.append({})
            for qb in qubits:
                if preselection:
                    cal_defs[i][channel_map[qb.name]] = \
                        [2 * len(seg_list) + 2 * i + 1]
                else:
                    cal_defs[i][channel_map[qb.name]] = \
                        [len(seg_list) + i]
    else:
        cal_defs = None

    exp_metadata["n_segments"] = n_segments
    exp_metadata["rots_basis"] = rots_basis
    if rho_target is not None:
        exp_metadata["rho_target"] = rho_target
    exp_metadata["cal_points"] = cal_defs
    exp_metadata["channel_map"] = channel_map
    exp_metadata["use_preselection"] = preselection

    if upload:
        ps.Pulsar.get_instance().program_awgs(seq)

    MC.live_plot_enabled(liveplot)
    MC.soft_avg(1)
    MC.set_sweep_function(sf)
    MC.set_sweep_points(np.arange(n_segments))
    MC.set_sweep_function_2D(swf.None_Sweep())
    MC.set_sweep_points_2D(np.arange(nreps))
    MC.set_detector_function(df)
    if run:
        MC.run_2D(label, exp_metadata=exp_metadata)


def measure_two_qubit_randomized_benchmarking(
        dev, qb1, qb2, cliffords,
        nr_seeds, cz_pulse_name,
        character_rb=False, net_clifford=0,
        clifford_decomposition_name='HZ', interleaved_gate=None,
        n_cal_points_per_state=2, cal_states=tuple(),
        label=None, prep_params=None, upload=True, analyze_RB=True,
        classified=True, correlated=True, thresholded=True,
        averaged=True, **kw):

    # check whether qubits are connected
    dev.check_connection(qb1, qb2)

    if isinstance(qb1, str):
        qb1 = dev.get_qb(qb1)
    if isinstance(qb2, str):
        qb2 = dev.get_qb(qb2)

    qb1n = qb1.name
    qb2n = qb2.name
    qubits = [qb1, qb2]

    if label is None:
        if interleaved_gate is None:
            label = 'RB_{}_{}_seeds_{}_cliffords_{}{}'.format(
                clifford_decomposition_name, nr_seeds, cliffords[-1],
                qb1n, qb2n)
        else:
            label = 'IRB_{}_{}_{}_seeds_{}_cliffords_{}{}'.format(
                interleaved_gate, clifford_decomposition_name, nr_seeds,
                cliffords[-1], qb1n, qb2n)

    MC = dev.instr_mc.get_instr()

    for qb in qubits:
        qb.prepare(drive='timedomain')

    if prep_params is None:
        prep_params = dev.get_prep_params([qb1, qb2])

    cal_states = CalibrationPoints.guess_cal_states(cal_states)
    cp = CalibrationPoints.multi_qubit([qb1n, qb2n], cal_states,
                                       n_per_state=n_cal_points_per_state)

    operation_dict = dev.get_operation_dict()
    sequences, hard_sweep_points, soft_sweep_points = \
        mqs.two_qubit_randomized_benchmarking_seqs(
            qb1n=qb1n, qb2n=qb2n, operation_dict=operation_dict,
            cliffords=cliffords, nr_seeds=np.arange(nr_seeds),
            max_clifford_idx=24 ** 2 if character_rb else 11520,
            cz_pulse_name=cz_pulse_name + f' {qb1n} {qb2n}', net_clifford=net_clifford,
            clifford_decomposition_name=clifford_decomposition_name,
            interleaved_gate=interleaved_gate, upload=False,
            cal_points=cp, prep_params=prep_params)

    hard_sweep_func = awg_swf.SegmentHardSweep(
        sequence=sequences[0], upload=upload,
        parameter_name='Nr. Cliffords', unit='')
    MC.set_sweep_function(hard_sweep_func)
    MC.set_sweep_points(hard_sweep_points if classified else
                        hard_sweep_points * max(qb.acq_shots() for qb in qubits))

    MC.set_sweep_function_2D(awg_swf.SegmentSoftSweep(
        hard_sweep_func, sequences, 'Nr. Seeds', ''))
    MC.set_sweep_points_2D(soft_sweep_points)
    det_get_values_kws = {'classified': classified,
                          'correlated': correlated,
                          'thresholded': thresholded,
                          'averaged': averaged}
    if classified:
        det_type = 'int_avg_classif_det'
        nr_shots = max(qb.acq_averages() for qb in qubits)
    else:
        det_type = 'int_log_det'
        nr_shots = max(qb.acq_shots() for qb in qubits)
    det_func = get_multiplexed_readout_detector_functions(
        qubits, nr_averages=max(qb.acq_averages() for qb in qubits),
        nr_shots=nr_shots, det_get_values_kws=det_get_values_kws)[det_type]
    MC.set_detector_function(det_func)

    # create sweep points
    sp = SweepPoints('nr_seeds', np.arange(nr_seeds), '', 'Nr. Seeds')
    sp.add_sweep_dimension()
    sp.add_sweep_parameter('cliffords', cliffords, '',
                           'Number of applied Cliffords, $m$')

    # create analysis pipeline object
    meas_obj_value_names_map = get_meas_obj_value_names_map(qubits, det_func)
    mobj_names = list(meas_obj_value_names_map)
    pp = ProcessingPipeline()
    pp.add_node('average_data', keys_in='raw',
                shape=(len(cliffords), nr_seeds), meas_obj_names=mobj_names)
    pp.add_node('get_std_deviation', keys_in='raw',
                shape=(len(cliffords), nr_seeds), meas_obj_names=mobj_names)
    pp.add_node('rb_analysis', keys_in='previous average_data',
                keys_in_std='previous get_std_deviation', keys_out=None,
                meas_obj_names=mobj_names, plot_T1_lim=False, d=4)

    # create experimental metadata
    exp_metadata = {'preparation_params': prep_params,
                    'cal_points': repr(cp),
                    'sweep_points': sp,
                    'meas_obj_sweep_points_map':
                        {qbn: ['nr_seeds', 'cliffords'] for qbn in mobj_names},
                    'meas_obj_value_names_map': meas_obj_value_names_map,
                    'processing_pipeline': pp}
    MC.run_2D(name=label, exp_metadata=exp_metadata)

    if analyze_RB:
        pla.process_pipeline(pla.extract_data_hdf(**kw), **kw)


def measure_n_qubit_simultaneous_randomized_benchmarking(
        qubits, f_LO,
        nr_cliffords=None, nr_seeds=50,
        gate_decomp='HZ', interleaved_gate=None,
        cal_points=False, nr_averages=None,
        thresholded=True,
        experiment_channels=None,
        soft_avgs=1, analyze_RB=True,
        MC=None, UHFQC=None, pulsar=None,
        label=None, verbose=False, run=True):
    '''
    Performs a simultaneous randomized benchmarking experiment on n qubits.
    type(nr_cliffords) == array
    type(nr_seeds) == int

    Args:
        qubits (list): list of qubit objects to perfomr RB on
        f_LO (float): readout LO frequency
        nr_cliffords (numpy.ndarray): numpy.arange(max_nr_cliffords), where
            max_nr_cliffords is the number of Cliffords in the longest seqeunce
            in the RB experiment
        nr_seeds (int): the number of times to repeat each Clifford sequence of
            length nr_cliffords[i]
        gate_decomposition (str): 'HZ' or 'XY'
        interleaved_gate (str): used for regular single qubit Clifford IRB
            string referring to one of the gates in the single qubit
            Clifford group
        thresholded (bool): whether to use the thresholding feature
            of the UHFQC
        experiment_channels (list or tuple): all the qb UHFQC RO channels used
            in the experiment. Not always just the RO channels for the qubits
            passed in to this function. The user might be running an n qubit
            experiment but is now only measuring a subset of them. This function
            should not use the channels for the unused qubits as correlation
            channels because this will change the settings of that channel.
        soft_avgs (int): number of soft averages to use
        MC: MeasurementControl object
        UHFQC: UHFQC object
        pulsar: pulsar object or AWG object
        label (str): measurement label
        verbose (bool): print runtime info
    '''

    if nr_cliffords is None:
        raise ValueError("Unspecified nr_cliffords.")
    if UHFQC is None:
        UHFQC = qubits[0].UHFQC
        log.warning("Unspecified UHFQC instrument. Using qubits[0].UHFQC.")
    if pulsar is None:
        pulsar = qubits[0].AWG
        log.warning("Unspecified pulsar instrument. Using qubits[0].AWG.")
    if MC is None:
        MC = qubits[0].MC
        log.warning("Unspecified MC object. Using qubits[0].MC.")
    if experiment_channels is None:
        experiment_channels = []
        for qb in qubits:
            experiment_channels += [qb.RO_acq_weight_function_I()]
        log.warning('experiment_channels is None. Using only the channels '
                    'in the qubits RO_acq_weight_function_I parameters.')
    if label is None:
        label = 'SRB_{}_{}_seeds_{}_cliffords_qubits{}'.format(
            gate_decomp, nr_seeds, nr_cliffords[-1] if
            hasattr(nr_cliffords, '__iter__') else nr_cliffords,
            ''.join([qb.name[-1] for qb in qubits]))

    key = 'int'
    if thresholded:
        key = 'dig'
        log.warning('Make sure you have set them!.')
        label += '_thresh'

    if nr_averages is None:
        nr_averages = max(qb.RO_acq_averages() for qb in qubits)
    operation_dict = get_operation_dict(qubits)
    qubit_names_list = [qb.name for qb in qubits]
    for qb in qubits:
        qb.prepare_for_timedomain(multiplexed=True)
    multiplexed_pulse(qubits, f_LO, upload=True)

    if len(qubits) == 2:
        if not hasattr(nr_cliffords, '__iter__'):
            raise ValueError('For a two qubit experiment, nr_cliffords must '
                             'be an array of sequence lengths.')

        correlations = [(qubits[0].RO_acq_weight_function_I(),
                         qubits[1].RO_acq_weight_function_I())]
        det_func = get_multiplexed_readout_detector_functions(
            qubits, nr_averages=nr_averages, used_channels=experiment_channels,
            correlations=correlations)[key + '_corr_det']
        hard_sweep_points = np.arange(nr_seeds)
        hard_sweep_func = \
            awg_swf2.n_qubit_Simultaneous_RB_fixed_length(
                qubit_names_list=qubit_names_list,
                operation_dict=operation_dict,
                nr_cliffords_value=nr_cliffords[0],
                nr_seeds_array=np.arange(nr_seeds),
                # clifford_sequence_list=clifford_sequence_list,
                upload=False,
                gate_decomposition=gate_decomp,
                interleaved_gate=interleaved_gate,
                verbose=verbose, cal_points=cal_points)
        soft_sweep_points = nr_cliffords
        soft_sweep_func = \
            awg_swf2.n_qubit_Simultaneous_RB_sequence_lengths(
                n_qubit_RB_sweepfunction=hard_sweep_func)

    else:
        nr_shots = nr_averages * nr_seeds
        det_func = get_multiplexed_readout_detector_functions(
            qubits, nr_shots=nr_shots)[key + '_log_det']

        hard_sweep_points = np.tile(np.arange(nr_seeds), nr_averages)
        # hard_sweep_points = np.arange(nr_shots)
        hard_sweep_func = \
            awg_swf2.n_qubit_Simultaneous_RB_fixed_length(
                qubit_names_list=qubit_names_list,
                operation_dict=operation_dict,
                nr_cliffords_value=nr_cliffords[0],
                nr_seeds_array=np.arange(nr_seeds),
                # clifford_sequence_list=clifford_sequence_list,
                upload=False,
                gate_decomposition=gate_decomp,
                interleaved_gate=interleaved_gate,
                verbose=verbose, cal_points=cal_points)
        soft_sweep_points = nr_cliffords
        soft_sweep_func = \
            awg_swf2.n_qubit_Simultaneous_RB_sequence_lengths(
                n_qubit_RB_sweepfunction=hard_sweep_func)

    if cal_points:
        step = np.abs(hard_sweep_points[-1] - hard_sweep_points[-2])
        hard_sweep_points_to_use = np.concatenate(
            [hard_sweep_points,
             [hard_sweep_points[-1] + step, hard_sweep_points[-1] + 2 * step]])
    else:
        hard_sweep_points_to_use = hard_sweep_points

    MC.soft_avg(soft_avgs)
    MC.set_sweep_function(hard_sweep_func)
    MC.set_sweep_points(hard_sweep_points_to_use)

    MC.set_sweep_function_2D(soft_sweep_func)
    MC.set_sweep_points_2D(soft_sweep_points)

    MC.set_detector_function(det_func)
    if run:
        MC.run_2D(label)

    if len(qubits) == 2:
        ma.MeasurementAnalysis(label=label, TwoD=True, close_file=True)

        if analyze_RB:
            rbma.Simultaneous_RB_Analysis(
                qb_names=[qb.name for qb in qubits],
                use_latest_data=True,
                gate_decomp=gate_decomp,
                add_correction=True)

    return MC


def cphase_gate_tuneup_predictive(qbc, qbt, qbr, initial_values: list,
                                  std_deviations: list = [20e-9, 0.02],
                                  phases=None, MC=None,
                                  estimator='GRNN_neupy',
                                  hyper_parameter_dict: dict = None,
                                  sampling_numbers: list = [70, 30],
                                  max_measurements=2,
                                  tol=[0.016, 0.05],
                                  timestamps: list = None,
                                  update=False, full_output=True,
                                  fine_tune=True, fine_tune_minmax=None):
    '''
    Args:
        qb_control (QuDev_Transmon): control qubit (with flux pulses)
        qb_target (QuDev_Transmon): target qubit
        phases (numpy array): phases used in the Ramsey measurement
        timestamps (list): measurement history. Enables collecting
                           datapoints from existing measurements and add them
                           to the training set. If there are existing timestamps,
                           cphases and population losses will be extracted from
                           all timestamps in the list. It will be optimized for
                           the combined data then and a cphase measurement will
                           be run with the optimal parameters. Possibly more data
                           will be taken after the first optimization round.
    Returns:
        pulse_length_best_value, pulse_amplitude_best_value

    '''
    ############## CHECKING INPUT #######################
    if not update:
        log.warning("Does not automatically update the CZ pulse length "
                    "and amplitude. "
                    "Set update=True if you want this!")
    if not (isinstance(sampling_numbers, list) or
            isinstance(sampling_numbers, np.ndarray)):
        sampling_numbers = [sampling_numbers]
    if max_measurements != len(sampling_numbers):
        log.warning('Did not provide sampling number for each iteration '
                    'step! Additional iterations will be carried out with the'
                    'last value in sampling numbers ')
    if len(initial_values) != 2:
        logging.error('Incorrect number of input mean values for Gaussian '
                      'sampling provided!')
    if len(std_deviations) != 2:
        logging.error('Incorrect number of standard deviations for Gaussian '
                      'sampling provided!')
    if hyper_parameter_dict is None:
        log.warning('\n No hyperparameters passed to predictive mixer '
                    'calibration routine. Default values for the estimator'
                    'will be used!\n')

        hyper_parameter_dict = {'cv_n_fold': 10,
                                'std_scaling': [0.4, 0.4]}

    if phases is None:
        phases = np.linspace(0, 2 * np.pi, 16, endpoint=False)
    phases = np.concatenate((phases, phases))

    if MC is None:
        MC = qbc.MC

    if not isinstance(timestamps, list):
        if timestamps is None:
            timestamps = []
        else:
            timestamps = [timestamps]
    timestamps_iter = copy.deepcopy(timestamps)
    target_value_names = [r"$|\phi_c/\pi - 1| [a.u]$", 'Population Loss [%]']
    std_factor = 0.2

    ################## START ROUTINE ######################

    pulse_length_best = initial_values[0]
    pulse_amplitude_best = initial_values[1]
    std_length = std_deviations[0]
    std_amp = std_deviations[1]
    iteration = 0

    cphase_testing_agent = Averaged_Cphase_Measurement(qbc, qbt, qbr, 32, MC,
                                                       n_average=5, tol=tol)

    while not cphase_testing_agent.converged:
        training_grid = None
        target_values = None

        for i, t in enumerate(timestamps_iter):

            flux_pulse_ma = ma.Fluxpulse_Ramsey_2D_Analysis_Predictive(
                timestamp=t,
                label='CPhase_measurement_{}_{}'.format(qbc.name, qbt.name),
                qb_name=qbc.name, cal_points=False, plot=False,
                save_plot=False,
                reference_measurements=True, only_cos_fits=True)

            cphases = flux_pulse_ma.cphases
            population_losses = flux_pulse_ma.population_losses

            target_phases = np.abs(np.abs(cphases / np.pi) - 1.)
            target_pops = np.abs(population_losses)

            new_train_values = np.array([flux_pulse_ma.sweep_points_2D[0][::2],
                                         flux_pulse_ma.sweep_points_2D[1][::2]]).T
            new_target_values = np.array([target_phases, target_pops]).T
            training_grid, target_values = generate_new_training_set(
                new_train_values,
                new_target_values,
                training_grid=training_grid,
                target_values=target_values)

            if iteration == 0:
                log.info('Added {} training samples from timestamp {}!' \
                      .format(np.shape(new_train_values)[0], t))

        data_size = 0 if training_grid is None else np.shape(training_grid)[0]

        # if not (iteration == 0 and timestamps_iter):
        log.info('\n{} samples before Iteration {}'.format(data_size,
                                                        iteration))
        if iteration >= len(sampling_numbers):
            sampling_number = sampling_numbers[-1]
        else:
            sampling_number = sampling_numbers[iteration]
        if iteration > 0:
            std_length *= std_factor  # rescale std deviations for next round
            std_amp *= std_factor

        new_flux_lengths = np.random.normal(pulse_length_best,
                                            std_length,
                                            sampling_number)
        new_flux_lengths = np.abs(new_flux_lengths)
        new_flux_amps = np.random.normal(pulse_amplitude_best,
                                         std_amp,
                                         sampling_number)
        log.info('measuring {} samples in iteration {} \n'. \
              format(sampling_number, iteration))

        cphases, population_losses, flux_pulse_ma = \
            measure_cphase(qbc, qbt, qbr,
                           new_flux_lengths, new_flux_amps,
                           phases=phases,
                           plot=False,
                           MC=MC)

        target_phases = np.abs(np.abs(cphases / np.pi) - 1.)
        target_pops = np.abs(population_losses)
        new_train_values = np.array([flux_pulse_ma.sweep_points_2D[0][::2],
                                     flux_pulse_ma.sweep_points_2D[1][::2]]).T
        new_target_values = np.array([target_phases, target_pops]).T

        training_grid, target_values = generate_new_training_set(
            new_train_values,
            new_target_values,
            training_grid=training_grid,
            target_values=target_values)
        new_timestamp = flux_pulse_ma.timestamp_string

        # train and test
        target_norm = np.sqrt(target_values[:, 0] ** 2 + target_values[:, 1] ** 2)
        min_ind = np.argmin(target_norm)
        x_init = [training_grid[min_ind, 0], training_grid[min_ind, 1]]
        a_pred = ma.OptimizationAnalysis_Predictive2D(training_grid,
                                                      target_values,
                                                      flux_pulse_ma,
                                                      x_init=x_init,
                                                      estimator=estimator,
                                                      hyper_parameter_dict=hyper_parameter_dict,
                                                      target_value_names=target_value_names)
        pulse_length_best = a_pred.optimization_result[0]
        pulse_amplitude_best = a_pred.optimization_result[1]
        cphase_testing_agent.lengths_opt.append(pulse_length_best)
        cphase_testing_agent.amps_opt.append(pulse_amplitude_best)

        # Get cphase with optimized values
        cphase_opt, population_loss_opt = cphase_testing_agent. \
            yield_new_measurement()

        if fine_tune:
            log.info('optimized flux parameters good enough for finetuning.\n'
                  'Finetuning amplitude with 6 values at fixed flux length!')
            if fine_tune_minmax is None:
                lower_amp = pulse_amplitude_best - std_amp
                higher_amp = pulse_amplitude_best + std_amp
            else:
                lower_amp = pulse_amplitude_best - fine_tune_minmax
                higher_amp = pulse_amplitude_best + fine_tune_minmax

            finetune_amps = np.linspace(lower_amp, higher_amp, 6)
            pulse_amplitude_best = cphase_finetune_parameters(
                qbc, qbt, qbr,
                pulse_length_best,
                finetune_amps, phases, MC)
            cphase_testing_agent.lengths_opt.append(pulse_length_best)
            cphase_testing_agent.amps_opt.append(pulse_amplitude_best)
            cphase_testing_agent.yield_new_measurement()

        # check success of iteration step
        if cphase_testing_agent.converged:
            log.info('Cphase optimization converged in iteration {}.'. \
                  format(iteration))

        elif iteration + 1 >= max_measurements:
            cphase_testing_agent.converged = True
            log.warning('\n maximum iterations exceeded without hitting'
                        ' specified tolerance levels for optimization!\n')
        else:
            log.info('Iteration {} finished. Not converged with cphase {}*pi and '
                  'population recovery {} %' \
                  .format(iteration, cphase_testing_agent.cphases[-1],
                          np.abs(1. - cphase_testing_agent.pop_losses[-1]) * 100))

            log.info('Running Iteration {} of {} ...'.format(iteration + 1,
                                                          max_measurements))

        if len(cphase_testing_agent.cphases) >= 2:
            cphases1 = cphase_testing_agent.cphases[-1]
            cphases2 = cphase_testing_agent.cphases[-2]
            if cphases1 > cphases2:
                std_factor = 1.5

        if new_timestamp is not None:
            timestamps_iter.append(new_timestamp)
        iteration += 1

    cphase_opt = cphase_testing_agent.cphases[-1]
    population_recovery_opt = np.abs(
        1. - cphase_testing_agent.pop_losses[-1]) * 100
    pulse_length_best = cphase_testing_agent.lengths_opt[-1]
    pulse_amplitude_best = cphase_testing_agent.amps_opt[-1]
    std_cphase = cphase_testing_agent.cphase_std

    log.info('CPhase optimization finished with optimal values: \n',
          'Controlled Phase QBc={} Qb Target={}: '.format(qbc.name, qbt.name),
          cphase_opt, r" ($ \pm $", std_cphase, ' )', r"$\pi$", '\n',
          'Population Recovery |e> Qb Target: {}% \n' \
          .format(population_recovery_opt),
          '@ flux pulse Paramters: \n',
          'Pulse Length: {:0.1f} ns \n'.format(pulse_length_best * 1e9),
          'Pulse Ampllitude: {:0.4f} V \n'.format(pulse_amplitude_best))
    if update:
        qbc.set('CZ_{}_amp'.format(qbt.name), pulse_amplitude_best)
        qbc.set('CZ_{}_length'.format(qbt.name), pulse_length_best)
    if full_output:
        return pulse_length_best, pulse_amplitude_best, \
               [population_recovery_opt, cphase_opt], [std_cphase]
    else:
        return pulse_length_best, pulse_amplitude_best


def cphase_finetune_parameters(qbc, qbt, qbr, flux_length, flux_amplitudes,
                               phases, MC, save_fig=True, show=True):
    """
    measures cphases for a single slice of chevron with fixed flux length.
    Returns the best amplitude in flux_amplitudes for a cphase of pi.
    """
    flux_lengths = len(flux_amplitudes) * [flux_length]
    cphases, population_losses, ma_ram2D = \
        measure_cphase(qbc, qbt, qbr,
                       flux_lengths,
                       flux_amplitudes,
                       phases=phases,
                       plot=True,
                       MC=MC,
                       fit_statistics=False)
    cphases %= 2 * np.pi
    fit_res = lmfit.Model(lambda x, m, b: m * np.tan(x / 2 - np.pi / 2) + b).fit(
        x=cphases, data=flux_amplitudes, m=1, b=np.mean(flux_amplitudes))
    best_amp = fit_res.model.func(np.pi, **fit_res.best_values)
    amps_model = fit_res.model.func(cphases, **fit_res.best_values)
    fig, ax = plt.subplots()
    ax.plot(cphases * 180 / np.pi, flux_amplitudes / 1e-3, 'o-')
    ax.plot(cphases * 180 / np.pi, amps_model / 1e-3, '-r')
    ax.hlines(best_amp / 1e-3, cphases[0] * 180 / np.pi, cphases[-1] * 180 / np.pi)
    ax.vlines(180, flux_amplitudes.min() / 1e-3, flux_amplitudes.max() / 1e-3)
    ax.set_ylabel('Flux pulse amplitude (mV)')
    ax.set_xlabel('Conditional phase (rad)')
    ax.set_title('CZ {}-{}'.format(qbc.name, qbt.name))

    ax.text(0.5, 0.95, 'Best amp = {:.6f} V'.format(best_amp),
            horizontalalignment='center', verticalalignment='top',
            transform=ax.transAxes)

    if save_fig:
        fig_title = 'CPhase_amp_sweep_{}_{}'.format(qbc.name, qbt.name)
        fig_title = '{}--{:%Y%m%d_%H%M%S}'.format(
            fig_title, datetime.datetime.now())
        save_folder = ma_ram2D.folder
        filename = os.path.abspath(os.path.join(save_folder, fig_title + '.png'))
        fig.savefig(filename, bbox_inches='tight')
    if show:
        plt.show()

    return best_amp


def measure_measurement_induced_dephasing(qb_dephased, qb_targeted, phases, amps,
                                          readout_separation, nr_readouts=1,
                                          label=None, n_cal_points_per_state=1,
                                          cal_states='auto', prep_params=None,
                                          exp_metadata=None, analyze=True,
                                          upload=True, **kw):
    classified = kw.get('classified', False)
    predictive_label = kw.pop('predictive_label', False)
    if prep_params is None:
        prep_params = get_multi_qubit_prep_params(
            [qb.preparation_params() for qb in qb_dephased])

    if label is None:
        label = 'measurement_induced_dephasing_x{}_{}_{}'.format(
            nr_readouts,
            ''.join([qb.name for qb in qb_dephased]),
            ''.join([qb.name for qb in qb_targeted]))

    hard_sweep_params = {
        'phase': {'unit': 'deg',
            'values': np.tile(phases, len(amps))},
        'ro_amp_scale': {'unit': 'deg',
            'values': np.repeat(amps, len(phases))}
    }

    for qb in set(qb_targeted) | set(qb_dephased):
        MC = qb.instr_mc.get_instr()
        qb.prepare(drive='timedomain')

    cal_states = CalibrationPoints.guess_cal_states(cal_states)
    cp = CalibrationPoints.multi_qubit([qb.name for qb in qb_dephased], cal_states,
                                       n_per_state=n_cal_points_per_state)

    operation_dict = get_operation_dict(list(set(qb_dephased + qb_targeted)))
    seq, sweep_points = mqs.measurement_induced_dephasing_seq(
        [qb.name for qb in qb_targeted], [qb.name for qb in qb_dephased], operation_dict,
        amps, phases, pihalf_spacing=readout_separation, prep_params=prep_params,
        cal_points=cp, upload=False, sequence_name=label)

    hard_sweep_func = awg_swf.SegmentHardSweep(
        sequence=seq, upload=upload,
        parameter_name='readout_idx', unit='')
    MC.set_sweep_function(hard_sweep_func)
    MC.set_sweep_points(sweep_points)

    det_name = 'int_avg{}_det'.format('_classif' if classified else '')
    det_func = get_multiplexed_readout_detector_functions(
        qb_dephased, nr_averages=max(qb.acq_averages() for qb in qb_dephased)
    )[det_name]
    MC.set_detector_function(det_func)

    if exp_metadata is None:
        exp_metadata = {}
    exp_metadata.update({'qb_dephased': [qb.name for qb in qb_dephased],
                         'qb_targeted': [qb.name for qb in qb_targeted],
                         'preparation_params': prep_params,
                         'cal_points': repr(cp),
                         'classified_ro': classified,
                         'rotate': len(cal_states) != 0 and not classified,
                         'data_to_fit': {qb.name: 'pe' for qb in qb_dephased},
                         'hard_sweep_params': hard_sweep_params})

    MC.run(label, exp_metadata=exp_metadata)

    tda.MeasurementInducedDephasingAnalysis(qb_names=[qb.name for qb in qb_dephased])


def measure_drive_cancellation(
        dev, driven_qubit, ramsey_qubits, sweep_points,
        phases=None, n_pulses=1, pulse='X180',
        n_cal_points_per_state=2, cal_states='auto', prep_params=None,
        exp_metadata=None, label=None, upload=True, analyze=True):
        """
        Sweep pulse cancellation parameters and measure Ramsey on qubits the
        cancellation is for.

        Args:
            dev: The Device object used for the measurement
            driven_qubit: The qubit object corresponding to the desired
                target of the pulse that is being cancelled.
            ramsey_qubits: A list of qubit objects corresponding to the
                undesired targets of the pulse that is being cancelled.
            sweep_points: A SweepPoints object that describes the pulse
                parameters to sweep. The sweep point keys should be of the form
                `qb.param`, where `qb` is the name of the qubit the cancellation
                is for and `param` is a parameter in the pulses
                cancellation_params dict. For example to sweep the amplitude of
                the cancellation pulse on qb1, you could configure the sweep
                points as `SweepPoints('qb1.amplitude', np.linspace(0, 1, 21))`.
            phases: An array of Ramsey phases in degrees.
            n_pulses: Number of pulse repetitions done between the Ramsey
                pulses. Useful for amplification of small errors. Defaults to 1.
            pulse: Operation name (without qb name) that will be done between
                the Ramsey pulses. Defaults to 'X180'.
            n_cal_points_per_state: Number of calibration measurements per
                calibration state. Defaults to 2.
            cal_states:
                List of qubit states to use for calibration. Defaults to 'auto'.
            prep_params: Perparation parameters dictionary specifying the type
                of state preparation.
            exp_metadata: A dictionary of extra metadata to save with the
                experiment.
            label: Overwrite the default measuremnt label.
            upload: Whether the experimental sequence should be uploaded.
                Defaults to true.
            analyze: Whether the analysis will be run. Defaults to True.

        """
        if phases is None:
            phases = np.linspace(0, 360, 3, endpoint=False)

        if isinstance(driven_qubit, str):
            driven_qubit = dev.get_qb(driven_qubit)
        ramsey_qubits = [dev.get_qb(qb) if isinstance(qb, str) else qb
                         for qb in ramsey_qubits]
        ramsey_qubit_names = [qb.name for qb in ramsey_qubits]

        MC = dev.instr_mc.get_instr()
        if label is None:
            label = f'drive_{driven_qubit.name}_cancel_'\
                    f'{list(sweep_points[0].keys())}'

        if prep_params is None:
            prep_params = dev.get_prep_params(ramsey_qubits)

        sweep_points.add_sweep_dimension()
        sweep_points.add_sweep_parameter('phase', phases, 'deg', 'Ramsey phase')

        if exp_metadata is None:
            exp_metadata = {}

        for qb in [driven_qubit] + ramsey_qubits:
            qb.prepare(drive='timedomain')

        cal_states = CalibrationPoints.guess_cal_states(cal_states,
                                                        for_ef=False)
        cp = CalibrationPoints.multi_qubit(
            [qb.name for qb in ramsey_qubits], cal_states,
            n_per_state=n_cal_points_per_state)
        operation_dict = dev.get_operation_dict()

        drive_op_code = pulse + ' ' + driven_qubit.name
        # We get sweep_vals for only one dimension since drive_cancellation_seq
        # turns 2D sweep points into 1D-SegmentHardSweep.
        # FIXME: in the future, this should rather be implemented via
        # sequence.compress_2D_sweep
        seq, sweep_vals = mqs.drive_cancellation_seq(
            drive_op_code, ramsey_qubit_names, operation_dict, sweep_points,
            n_pulses=n_pulses, prep_params=prep_params, cal_points=cp,
            upload=False)

        [seq.repeat_ro(f"RO {qbn}", operation_dict)
         for qbn in ramsey_qubit_names]

        sweep_func = awg_swf.SegmentHardSweep(
                sequence=seq, upload=upload,
                parameter_name='segment_index')
        MC.set_sweep_function(sweep_func)
        MC.set_sweep_points(sweep_vals)

        det_func = get_multiplexed_readout_detector_functions(
            ramsey_qubits,
            nr_averages=max([qb.acq_averages() for qb in ramsey_qubits]))\
            ['int_avg_det']
        MC.set_detector_function(det_func)

        # !!! Watch out with the call below. See docstring for this function
        # to see the assumptions it makes !!!
        meas_obj_sweep_points_map = sweep_points.get_meas_obj_sweep_points_map(
            [qb.name for qb in ramsey_qubits])
        exp_metadata.update({
            'ramsey_qubit_names': ramsey_qubit_names,
            'preparation_params': prep_params,
            'cal_points': repr(cp),
            'sweep_points': sweep_points,
            'meas_obj_sweep_points_map': meas_obj_sweep_points_map,
            'meas_obj_value_names_map':
                get_meas_obj_value_names_map(ramsey_qubits, det_func),
            'rotate': len(cp.states) != 0,
            'data_to_fit': {qbn: 'pe' for qbn in ramsey_qubit_names}
        })

        MC.run(label, exp_metadata=exp_metadata)

        if analyze:
            return tda.DriveCrosstalkCancellationAnalysis(
                qb_names=ramsey_qubit_names, options_dict={'TwoD': True})


def calibrate_n_qubits(qubits, f_LO, sweep_points_dict, sweep_params=None,
                       artificial_detuning=None,
                       cal_points=True, no_cal_points=4, upload=True,
                       MC=None, soft_avgs=1, n_rabi_pulses=1,
                       thresholded=False,  # analyses can't do thresholded=True!
                       analyze=True, update=False,
                       UHFQC=None, pulsar=None, **kw):
    """
    Args:
        qubits: list of qubits
        f_LO: multiplexed RO LO freq
        sweep_points_dict:  dict of the form {msmt_name: sweep_points_array}
            where msmt_name must be one of the following:
            ['rabi', 'n_rabi', 'ramsey', 'qscale', 'T1', 'T2'}
        sweep_params: this function defines this variable for each msmt. But
            see the seqeunce function mqs.general_multi_qubit_seq for details
        artificial_detuning: for ramsey and T2 (echo) measurements. It is
            ignored for the other measurements
        cal_points: whether to prepare cal points or not
        no_cal_points: how many cal points to prepare
        upload: whether to upload to AWGs
        MC: MC object
        soft_avgs:  soft averages
        n_rabi_pulses: for the n_rabi measurement
        thresholded: whether to threshold the results (NOT IMPLEMENTED)
        analyze: whether to analyze
        update: whether to update relevant parameters based on analysis
        UHFQC: UHFQC object
        pulsar: pulsar

    Kwargs:
        This function can also add dynamical decoupling (DD) pulses with the
        following parameters:

        nr_echo_pulses (int, default=0): number of DD pulses; if 0 then this
            function will not add DD pulses
        UDD_scheme (bool, default=True): if True, it uses the Uhrig DD scheme,
            else it uses the CPMG scheme
        idx_DD_start (int, default:-1): index of the first DD pulse in the
            waveform for a single qubit. For example, is we have n=3 qubits,
            and have 4 pulses per qubit, and we want to inset DD pulses
            between the first and second pulse, then idx_DD_start = 1.
            For a Ramsey experiment (2 pulses per qubit), idx_DD_start = -1
            (default value) and the DD pulses are inserted between the
            two pulses.

        You can also add the kwargs used in the standard TD analysis functions.
    """

    if MC is None:
        MC = qubits[0].MC
    if UHFQC is None:
        UHFQC = qubits[0].UHFQC
    if pulsar is None:
        pulsar = qubits[0].AWG
    artificial_detuning_echo = kw.pop('artificial_detuning_echo', None)

    qubit_names = [qb.name for qb in qubits]
    if len(qubit_names) == 1:
        msmt_suffix = qubits[0].msmt_suffix
    elif len(qubit_names) > 5:
        msmt_suffix = '_{}qubits'.format(len(qubit_names))
    else:
        msmt_suffix = '_qbs{}'.format(''.join([i[-1] for i in qubit_names]))

    sweep_points_dict = deepcopy(sweep_points_dict)
    for key, spts in sweep_points_dict.items():
        if spts is None:
            if key == 'n_rabi':
                sweep_points_dict[key] = {}
                for qb in qubits:
                    sweep_points_dict[key][qb.name] = \
                        np.linspace(
                            (n_rabi_pulses - 1) * qb.amp180() / n_rabi_pulses,
                            min((n_rabi_pulses + 1) * qb.amp180() / n_rabi_pulses,
                                0.9), 41)
            else:
                raise ValueError('Sweep points for {} measurement are not '
                                 'defined.'.format(key))

    if cal_points:
        sweep_points_dict = deepcopy(sweep_points_dict)
        for key, spts in sweep_points_dict.items():
            if not isinstance(spts, dict):
                if key == 'qscale':
                    temp_array = np.zeros(3 * spts.size)
                    np.put(temp_array, list(range(0, temp_array.size, 3)), spts)
                    np.put(temp_array, list(range(1, temp_array.size, 3)), spts)
                    np.put(temp_array, list(range(2, temp_array.size, 3)), spts)
                    spts = temp_array
                    step = np.abs(spts[-1] - spts[-4])
                else:
                    step = np.abs(spts[-1] - spts[-2])
                if no_cal_points == 4:
                    sweep_points_dict[key] = np.concatenate(
                        [spts, [spts[-1] + step, spts[-1] + 2 * step,
                                spts[-1] + 3 * step, spts[-1] + 4 * step]])
                elif no_cal_points == 2:
                    sweep_points_dict[key] = np.concatenate(
                        [spts, [spts[-1] + step, spts[-1] + 2 * step]])
                else:
                    sweep_points_dict[key] = spts
            else:
                for k in spts:
                    if key == 'qscale':
                        temp_array = np.zeros(3 * spts[k].size)
                        np.put(temp_array, list(range(0, temp_array.size, 3)),
                               spts[k])
                        np.put(temp_array, list(range(1, temp_array.size, 3)),
                               spts[k])
                        np.put(temp_array, list(range(2, temp_array.size, 3)),
                               spts[k])
                        spts[k] = temp_array
                        step = np.abs(spts[k][-1] - spts[k][-4])
                    else:
                        step = np.abs(spts[k][-1] - spts[k][-2])
                    if no_cal_points == 4:
                        sweep_points_dict[key][k] = np.concatenate(
                            [spts[k], [spts[k][-1] + step, spts[k][-1] + 2 * step,
                                       spts[k][-1] + 3 * step,
                                       spts[k][-1] + 4 * step]])
                    elif no_cal_points == 2:
                        sweep_points_dict[key][k] = np.concatenate(
                            [spts[k],
                             [spts[k][-1] + step, spts[k][-1] + 2 * step]])
                    else:
                        sweep_points_dict[key][k] = spts[k]

    # set up multiplexed readout
    multiplexed_pulse(qubits, f_LO, upload=True)
    operation_dict = get_operation_dict(qubits)
    if thresholded:
        key = 'dig'
    else:
        key = 'int'

    nr_averages = max([qb.RO_acq_averages() for qb in qubits])
    df = get_multiplexed_readout_detector_functions(
        qubits, nr_averages=nr_averages)[key + '_avg_det']

    for qb in qubits:
        qb.prepare_for_timedomain(multiplexed=True)

    # Do measurements
    # RABI
    if 'rabi' in sweep_points_dict:
        exp_metadata = {}
        sweep_points = sweep_points_dict['rabi']

        if sweep_params is None:
            sweep_params = (
                ('X180', {'pulse_pars': {'amplitude': (lambda sp: sp)},
                          'repeat': 1}),
            )

        sf = awg_swf2.calibrate_n_qubits(sweep_params=sweep_params,
                                         sweep_points=sweep_points,
                                         qubit_names=qubit_names,
                                         operation_dict=operation_dict,
                                         cal_points=cal_points,
                                         upload=upload,
                                         parameter_name='amplitude',
                                         unit='V', **kw)

        MC.soft_avg(soft_avgs)
        MC.set_sweep_function(sf)
        MC.set_sweep_points(sweep_points)
        MC.set_detector_function(df)
        label = 'Rabi' + msmt_suffix
        if isinstance(sweep_points, dict):
            exp_metadata = {'sweep_points_dict': sweep_points}
        MC.run(label, exp_metadata=exp_metadata)
        sweep_params = None

        if analyze:
            rabi_ana = tda.RabiAnalysis(qb_names=qubit_names)
            if update:
                for qb in qubits:
                    try:
                        qb.amp180(rabi_ana.proc_data_dict[
                                      'analysis_params_dict'][qb.name]['piPulse'])
                        qb.amp90_scale(0.5)
                    except AttributeError as e:
                        log.warning('%s. This parameter will not be '
                                    'updated.' % e)

    # N-RABI
    if 'n_rabi' in sweep_points_dict:
        exp_metadata = {}
        sweep_points = sweep_points_dict['n_rabi']
        if sweep_params is None:
            sweep_params = (
                ('X180', {'pulse_pars': {'amplitude': (lambda sp: sp)},
                          'repeat': n_rabi_pulses}),
            )

        sf = awg_swf2.calibrate_n_qubits(sweep_params=sweep_params,
                                         sweep_points=sweep_points,
                                         qubit_names=qubit_names,
                                         operation_dict=operation_dict,
                                         cal_points=cal_points,
                                         upload=upload,
                                         parameter_name='amplitude',
                                         unit='V', **kw)

        MC.soft_avg(soft_avgs)
        MC.set_sweep_function(sf)
        MC.set_sweep_points(sweep_points[list(sweep_points)[0]])
        MC.set_detector_function(df)
        label = 'Rabi-n{}'.format(n_rabi_pulses) + msmt_suffix
        if isinstance(sweep_points, dict):
            exp_metadata = {'sweep_points_dict': sweep_points}
        MC.run(label, exp_metadata=exp_metadata)
        sweep_params = None

        if analyze:
            rabi_ana = tda.RabiAnalysis(qb_names=qubit_names)
            if update:
                for qb in qubits:
                    try:
                        qb.amp180(rabi_ana.proc_data_dict[
                                      'analysis_params_dict'][qb.name]['piPulse'])
                        qb.amp90_scale(0.5)
                    except AttributeError as e:
                        log.warning('%s. This parameter will not be '
                                    'updated.' % e)

    # RAMSEY
    if 'ramsey' in sweep_points_dict:
        exp_metadata = {}
        if artificial_detuning is None:
            raise ValueError('Specify an artificial_detuning for the Ramsey '
                             'measurement.')
        sweep_points = sweep_points_dict['ramsey']
        drag_pulse_length = qubits[0].nr_sigma() * qubits[0].gauss_sigma()
        zz_coupling = 470e3
        if sweep_params is None:
            sweep_params = (
                ('X90', {}),
                ('X90', {
                    'pulse_pars': {
                        'refpoint': 'start',
                        'pulse_delay': (lambda sp: sp),
                        'phase': (lambda sp:
                                  ((sp - sweep_points[0]) * artificial_detuning *
                                   360) % 360),
                        # 'basis_rotation': (lambda sp: 2*np.pi*zz_coupling *
                        #                   (sp+drag_pulse_length)*180/np.pi)
                    }}),

            )
        sf = awg_swf2.calibrate_n_qubits(sweep_params=sweep_params,
                                         sweep_points=sweep_points,
                                         qubit_names=qubit_names,
                                         operation_dict=operation_dict,
                                         cal_points=cal_points,
                                         upload=upload,
                                         parameter_name='time',
                                         unit='s', **kw)

        MC.soft_avg(soft_avgs)
        MC.set_sweep_function(sf)
        MC.set_sweep_points(sweep_points)
        MC.set_detector_function(df)
        label = 'Ramsey' + msmt_suffix
        if isinstance(sweep_points, dict):
            exp_metadata = {'sweep_points_dict': sweep_points}
        exp_metadata['artificial_detuning'] = artificial_detuning
        MC.run(label, exp_metadata=exp_metadata)
        sweep_params = None

        if analyze:
            ramsey_ana = tda.RamseyAnalysis(qb_names=qubit_names)
            if update:
                for qb in qubits:
                    try:
                        qb.f_qubit(ramsey_ana.proc_data_dict[
                                       'analysis_params_dict'][qb.name][
                                       'exp_decay_' + qb.name]['new_qb_freq'])
                    except AttributeError as e:
                        log.warning('%s. This parameter will not be '
                                    'updated.' % e)
                    try:
                        qb.T2_star(ramsey_ana.proc_data_dict[
                                       'analysis_params_dict'][qb.name][
                                       'exp_decay_' + qb.name]['T2_star'])
                    except AttributeError as e:
                        log.warning('%s. This parameter will not be '
                                    'updated.' % e)

    # QSCALE
    if 'qscale' in sweep_points_dict:
        exp_metadata = {}
        sweep_points = sweep_points_dict['qscale']

        if sweep_params is None:
            sweep_params = (
                ('X90', {'pulse_pars': {'motzoi': (lambda sp: sp)},
                         'condition': (lambda i: i % 3 == 0)}),
                ('X180', {'pulse_pars': {'motzoi': (lambda sp: sp)},
                          'condition': (lambda i: i % 3 == 0)}),
                ('X90', {'pulse_pars': {'motzoi': (lambda sp: sp)},
                         'condition': (lambda i: i % 3 == 1)}),
                ('Y180', {'pulse_pars': {'motzoi': (lambda sp: sp)},
                          'condition': (lambda i: i % 3 == 1)}),
                ('X90', {'pulse_pars': {'motzoi': (lambda sp: sp)},
                         'condition': (lambda i: i % 3 == 2)}),
                ('mY180', {'pulse_pars': {'motzoi': (lambda sp: sp)},
                           'condition': (lambda i: i % 3 == 2)}),
                ('RO', {})
            )

        sf = awg_swf2.calibrate_n_qubits(sweep_params=sweep_params,
                                         sweep_points=sweep_points,
                                         qubit_names=qubit_names,
                                         operation_dict=operation_dict,
                                         cal_points=cal_points,
                                         upload=upload,
                                         parameter_name='qscale_factor',
                                         unit='', **kw)

        MC.soft_avg(soft_avgs)
        MC.set_sweep_function(sf)
        MC.set_sweep_points(sweep_points)
        MC.set_detector_function(df)
        label = 'QScale' + msmt_suffix
        if isinstance(sweep_points, dict):
            exp_metadata = {'sweep_points_dict': sweep_points}
        MC.run(label, exp_metadata=exp_metadata)
        sweep_params = None

        if analyze:
            qscale_ana = tda.QScaleAnalysis(qb_names=qubit_names)
            if update:
                for qb in qubits:
                    try:
                        qb.motzoi(qscale_ana.proc_data_dict[
                                      'analysis_params_dict'][qb.name]['qscale'])
                    except AttributeError as e:
                        log.warning('%s. This parameter will not be '
                                    'updated.' % e)

    # T1
    if 'T1' in sweep_points_dict:
        exp_metadata = {}
        sweep_points = sweep_points_dict['T1']
        if sweep_params is None:
            sweep_params = (
                ('X180', {}),
                ('RO mux', {'pulse_pars': {'pulse_delay': (lambda sp: sp)}})
            )

        sf = awg_swf2.calibrate_n_qubits(sweep_params=sweep_params,
                                         sweep_points=sweep_points,
                                         qubit_names=qubit_names,
                                         operation_dict=operation_dict,
                                         cal_points=cal_points,
                                         upload=upload,
                                         parameter_name='time',
                                         unit='s', **kw)

        MC.soft_avg(soft_avgs)
        MC.set_sweep_function(sf)
        MC.set_sweep_points(sweep_points)
        MC.set_detector_function(df)
        label = 'T1' + msmt_suffix
        if isinstance(sweep_points, dict):
            exp_metadata = {'sweep_points_dict': sweep_points}
        MC.run(label, exp_metadata=exp_metadata)
        sweep_params = None

        if analyze:
            T1_ana = tda.T1Analysis(qb_names=qubit_names)
            if update:
                for qb in qubits:
                    try:
                        qb.T1(T1_ana.proc_data_dict['analysis_params_dict'][
                                  qb.name]['T1'])
                    except AttributeError as e:
                        log.warning('%s. This parameter will not be '
                                    'updated.' % e)
    # T2 ECHO
    if 'T2' in sweep_points_dict:
        exp_metadata = {}
        sweep_points = sweep_points_dict['T2']
        if sweep_params is None:
            sweep_params = (
                ('X90', {}),
                ('X180', {'pulse_pars': {'refpoint': 'start',
                                         'pulse_delay': (lambda sp: sp / 2)}}),
                ('X90', {'pulse_pars': {
                    'refpoint': 'start',
                    'pulse_delay': (lambda sp: sp / 2)}})
            )

        if artificial_detuning_echo is not None:
            sweep_params[-1][1]['pulse_pars']['phase'] = \
                lambda sp: ((sp - sweep_points[0]) *
                            artificial_detuning_echo * 360) % 360

        sf = awg_swf2.calibrate_n_qubits(sweep_params=sweep_params,
                                         sweep_points=sweep_points,
                                         qubit_names=qubit_names,
                                         operation_dict=operation_dict,
                                         cal_points=cal_points,
                                         upload=upload,
                                         parameter_name='time',
                                         unit='s', **kw)

        MC.soft_avg(soft_avgs)
        MC.set_sweep_function(sf)
        MC.set_sweep_points(sweep_points)
        MC.set_detector_function(df)
        label = 'T2_echo' + msmt_suffix
        if isinstance(sweep_points, dict):
            exp_metadata = {'sweep_points_dict': sweep_points,
                            'artificial_detuning': artificial_detuning_echo}
        MC.run(label, exp_metadata=exp_metadata)
        sweep_params = None

        if analyze:
            echo_ana = tda.EchoAnalysis(
                qb_names=qubit_names,
                options_dict={'artificial_detuning': artificial_detuning_echo})
            if update:
                for qb in qubits:
                    try:
                        qb.T2(echo_ana.proc_data_dict[
                                  'analysis_params_dict'][qb.name]['T2_echo'])
                    except AttributeError as e:
                        log.warning('%s. This parameter will not be '
                                    'updated.' % e)


def measure_chevron(dev, qbc, qbt, hard_sweep_params, soft_sweep_params,
                    cz_pulse_name, upload=True, label=None, qbr=None,
<<<<<<< HEAD
                    classified=False, n_cal_points_per_state=2,
                    num_cz_gates=1, cal_states='auto', prep_params=None,
                    exp_metadata=None, analyze=True, return_seq=False,
                    channels_to_upload=None, **kw):
=======
                    classified=False, n_cal_points_per_state=1,
                    num_cz_gates=1, cal_states=('g', 'e', 'f'),
                    prep_params=None, exp_metadata=None, analyze=True,
                    return_seq=False, channels_to_upload=None):
>>>>>>> 5f2a928f

    if isinstance(qbc, str):
        qbc = dev.get_qb(qbc)
    if isinstance(qbt, str):
        qbt = dev.get_qb(qbt)

    if qbr is None:
        qbr = qbt
    elif isinstance(qbr, str):
        qbr = dev.get_qb(qbr)

    if qbr != qbc and qbr != qbt:
        raise ValueError('Only target or control qubit can be read out!')

    # check whether qubits are connected
    dev.check_connection(qbc, qbt)

    if len(list(soft_sweep_params)) > 1:
        log.warning('There is more than one soft sweep parameter.')
    if label is None:
        label = 'Chevron_{}{}'.format(qbc.name, qbt.name)
    if exp_metadata is None:
        exp_metadata = {}
    MC = dev.find_instrument('MC')
    for qb in [qbc, qbt]:
        qb.prepare(drive='timedomain')

    cal_states = CalibrationPoints.guess_cal_states(cal_states)
    cp = CalibrationPoints.single_qubit(qbr.name, cal_states,
                                        n_per_state=n_cal_points_per_state)

    if prep_params is None:
        prep_params = dev.get_prep_params([qbc, qbt])

    operation_dict = dev.get_operation_dict()

    sequences, hard_sweep_points, soft_sweep_points = \
        fsqs.chevron_seqs(
            qbc_name=qbc.name, qbt_name=qbt.name, qbr_name=qbr.name,
            hard_sweep_dict=hard_sweep_params,
            soft_sweep_dict=soft_sweep_params,
            operation_dict=operation_dict,
            cz_pulse_name=cz_pulse_name,
            num_cz_gates=num_cz_gates,
            cal_points=cp, upload=False, prep_params=prep_params)
    # compress 2D sweep
    if kw.get('compression_seg_lim', None) is not None:
        sequences, hard_sweep_points, soft_sweep_points, cf = \
            sequences[0].compress_2D_sweep(sequences,
                                           kw.get("compression_seg_lim"))
        exp_metadata.update({'compression_factor': cf})

    if return_seq:
        return sequences

    hard_sweep_func = awg_swf.SegmentHardSweep(
        sequence=sequences[0], upload=upload,
        parameter_name=list(hard_sweep_params)[0],
        unit=list(hard_sweep_params.values())[0]['unit'])
    MC.set_sweep_function(hard_sweep_func)
    MC.set_sweep_points(hard_sweep_points)

    # sweep over flux pulse amplitude of qbc
    if channels_to_upload is None:
        channels_to_upload = [qbc.flux_pulse_channel(),
                              qbt.flux_pulse_channel()]

    MC.set_sweep_function_2D(awg_swf.SegmentSoftSweep(
        hard_sweep_func, sequences,
        list(soft_sweep_params)[0], list(soft_sweep_params.values())[0]['unit'],
        channels_to_upload=channels_to_upload))
    MC.set_sweep_points_2D(soft_sweep_points)
    det_func = qbr.int_avg_classif_det if classified else qbr.int_avg_det
    MC.set_detector_function(det_func)
    sweep_points = SweepPoints(from_dict_list=[hard_sweep_params,
                                               soft_sweep_params])
    exp_metadata.update({
        'preparation_params': prep_params,
        'cal_points': repr(cp),
        'rotate': len(cal_states) != 0,
        'data_to_fit': {qbr.name: 'pe'},
        'sweep_points': sweep_points,
        'meas_obj_sweep_points_map':
            sweep_points.get_meas_obj_sweep_points_map([qbr.name]),
        'meas_obj_value_names_map':
            get_meas_obj_value_names_map([qbr], det_func)
    })
    MC.run_2D(name=label, exp_metadata=exp_metadata)

    if analyze:
        tda.MultiQubit_TimeDomain_Analysis(qb_names=[qbr.name],
                                           options_dict={'TwoD': True})


def measure_cphase(dev, qbc, qbt, soft_sweep_params, cz_pulse_name,
                   hard_sweep_params=None, max_flux_length=None,
                   num_cz_gates=1, n_cal_points_per_state=1, cal_states='auto',
                   prep_params=None, exp_metadata=None, label=None,
                   prepend_pulse_dicts=None,
                   analyze=True, upload=True, for_ef=True, **kw):
    '''
    method to measure the leakage and the phase acquired during a flux pulse
    conditioned on the state of the control qubit (qbc).
    In this measurement, the phase from two Ramsey type measurements
    on qb_target is measured, once with the control qubit in the excited state
    and once in the ground state. The conditional phase is calculated as the
    difference.

    Args:
        dev (Device)
        qbc (QuDev_transmon, str): control qubit
        qbt (QuDev_transmon, str): target qubit
        FIXME: add further args
        prepend_pulse_dicts: (list) list of pulse dictionaries to prepend
            to each segment. Each dictionary must contain a key 'op_code'
            to specify a pulse from the operation dictionary. The other keys
            are interpreted as pulse parameters.
        compression_seg_lim (int): Default: None. If speficied, it activates the
            compression of a 2D sweep (see Sequence.compress_2D_sweep) with the given
            limit on the maximal number of segments per sequence.
    '''

    if isinstance(qbc, str):
        qbc = dev.get_qb(qbc)
    if isinstance(qbt, str):
        qbt = dev.get_qb(qbt)

    # check whether qubits are connected
    dev.check_connection(qbc, qbt)

    MC = dev.instr_mc.get_instr()

    plot_all_traces = kw.get('plot_all_traces', True)
    plot_all_probs = kw.get('plot_all_probs', True)
    classified = kw.get('classified', False)
    predictive_label = kw.pop('predictive_label', False)
    if prep_params is None:
        prep_params = dev.get_prep_params([qbc, qbt])

    if label is None:
        if predictive_label:
            label = 'Predictive_cphase_nz_measurement'
        else:
            label = 'CPhase_nz_measurement'
        if classified:
            label += '_classified'
        if 'active' in prep_params['preparation_type']:
            label += '_reset'
        if num_cz_gates > 1:
            label += f'_{num_cz_gates}_gates'
        label += f'_{qbc.name}_{qbt.name}'

    if hard_sweep_params is None:
        hard_sweep_params = {
            'phase': {'values': np.tile(np.linspace(0, 2 * np.pi, 6) * 180 / np.pi, 2),
                      'unit': 'deg'}
        }

    if exp_metadata is None:
        exp_metadata = {}

    for qb in [qbc, qbt]:
        qb.prepare(drive='timedomain')

    cal_states = CalibrationPoints.guess_cal_states(cal_states,
                                                    for_ef=for_ef)
    cp = CalibrationPoints.multi_qubit([qbc.name, qbt.name], cal_states,
                                       n_per_state=n_cal_points_per_state)

    if max_flux_length is not None:
        log.debug(f'max_flux_length = {max_flux_length * 1e9:.2f} ns, set by user')
    operation_dict = dev.get_operation_dict()

    sequences, hard_sweep_points, soft_sweep_points = \
        fsqs.cphase_seqs(
            hard_sweep_dict=hard_sweep_params,
            soft_sweep_dict=soft_sweep_params,
            qbc_name=qbc.name, qbt_name=qbt.name,
            cz_pulse_name=cz_pulse_name + f' {qbc.name} {qbt.name}',
            operation_dict=operation_dict,
            cal_points=cp, upload=False, prep_params=prep_params,
            max_flux_length=max_flux_length,
            num_cz_gates=num_cz_gates,
            prepend_pulse_dicts=prepend_pulse_dicts)
    # compress 2D sweep
    if kw.get('compression_seg_lim', None) is not None:
        sequences, hard_sweep_points, soft_sweep_points, cf = \
            sequences[0].compress_2D_sweep(sequences,
                                           kw.get("compression_seg_lim"))
        exp_metadata.update({'compression_factor': cf})
        
    hard_sweep_func = awg_swf.SegmentHardSweep(
        sequence=sequences[0], upload=upload,
        parameter_name=list(hard_sweep_params)[0],
        unit=list(hard_sweep_params.values())[0]['unit'])
    MC.set_sweep_function(hard_sweep_func)
    MC.set_sweep_points(hard_sweep_points)

    channels_to_upload = [operation_dict[cz_pulse_name +
                                         f' {qbc.name} {qbt.name}']['channel']]
    if 'channel2' in operation_dict[cz_pulse_name + f' {qbc.name} {qbt.name}']:
        channels_to_upload += [operation_dict[cz_pulse_name +
                                         f' {qbc.name} {qbt.name}']['channel2']]

    MC.set_sweep_function_2D(awg_swf.SegmentSoftSweep(
        hard_sweep_func, sequences,
        list(soft_sweep_params)[0], list(soft_sweep_params.values())[0]['unit'],
        channels_to_upload=channels_to_upload))
    MC.set_sweep_points_2D(soft_sweep_points)

    det_get_values_kws = {'classified': classified,
                          'correlated': False,
                          'thresholded': True,
                          'averaged': True}
    det_name = 'int_avg{}_det'.format('_classif' if classified else '')
    det_func = get_multiplexed_readout_detector_functions(
        [qbc, qbt], nr_averages=max(qb.acq_averages() for qb in [qbc, qbt]),
        det_get_values_kws=det_get_values_kws)[det_name]
    MC.set_detector_function(det_func)

    exp_metadata.update({'leakage_qbname': qbc.name,
                         'cphase_qbname': qbt.name,
                         'preparation_params': prep_params,
                         'cal_points': repr(cp),
                         'classified_ro': classified,
                         'rotate': len(cal_states) != 0 and not classified,
                         'cal_states_rotations':
                             {qbc.name: {'g': 0, 'e': 1, 'f': 2},
                              qbt.name: {'g': 0, 'e': 1}} if
                             (len(cal_states) != 0 and not classified) else None,
                         'data_to_fit': {qbc.name: 'pf', qbt.name: 'pe'},
                         'hard_sweep_params': hard_sweep_params,
                         'soft_sweep_params': soft_sweep_params,
                         'prepend_pulse_dicts': prepend_pulse_dicts})
    exp_metadata.update(kw)
    MC.run_2D(label, exp_metadata=exp_metadata)
    if analyze:
        if classified:
            channel_map = {qb.name: [vn + ' ' +
                                     qb.instr_uhf() for vn in
                                     qb.int_avg_classif_det.value_names]
                           for qb in [qbc, qbt]}
        else:
            channel_map = {qb.name: [vn + ' ' +
                                     qb.instr_uhf() for vn in
                                     qb.int_avg_det.value_names]
                           for qb in [qbc, qbt]}
        flux_pulse_tdma = tda.CPhaseLeakageAnalysis(
            qb_names=[qbc.name, qbt.name],
            options_dict={'TwoD': True, 'plot_all_traces': plot_all_traces,
                          'plot_all_probs': plot_all_probs,
                          'channel_map': channel_map})
        cphases = flux_pulse_tdma.proc_data_dict[
            'analysis_params_dict']['cphase']['val']
        population_losses = flux_pulse_tdma.proc_data_dict[
            'analysis_params_dict']['population_loss']['val']
        leakage = flux_pulse_tdma.proc_data_dict[
            'analysis_params_dict']['leakage']['val']
        return cphases, population_losses, leakage, flux_pulse_tdma
    else:
        return

def measure_arbitrary_phase(qbc, qbt, target_phases, phase_func, cz_pulse_name,
        soft_sweep_params=dict(), measure_dynamic_phase=False,
        measure_conditional_phase=True, hard_sweep_params=None,
        num_cz_gates=1, n_cal_points_per_state=1, cal_states='auto',
        classified_ro=True, prep_params=None, exp_metadata=dict(), label=None,
        analyze=True, upload=True, for_ef=True, **kw):
    '''
    method to measure the leakage and the phase acquired during a flux pulse
    conditioned on the state of the control qubit (self).
    In this measurement, the phase from two Ramsey type measurements
    on qb_target is measured, once with the control qubit in the excited state
    and once in the ground state. The conditional phase is calculated as the
    difference.

    Args:
        qbc (QuDev_transmon): control qubit / fluxed qubit
        qbt (QuDev_transmon): target qubit / non-fluxed qubit
        phase_func (callable): function with input the target phase, returning
         (flux pulse amplitude, dyn_phase)
    '''

    if label is None:
        label = 'Arbitrary_Phase_{}_{}'.format(qbc.name, qbt.name)
    assert qbc.get_operation_dict()[cz_pulse_name]['pulse_type'] == \
        'BufferedCZPulseEffectiveTime', "Arbritrary phase measurement requires" \
            "'BufferedCZPulseEffectiveTime' pulse type but pulse type is '{}'" \
        .format(qbc.get_operation_dict()[cz_pulse_name]['pulse_type'])
    results = dict() #dictionary to store measurement results
    amplitudes, predicted_dyn_phase = phase_func(target_phases)
    soft_sweep_params['amplitude'] = dict(values=amplitudes, unit='V')
    exp_metadata.update(dict(target_phases=target_phases))
    if measure_conditional_phase:
        cphases, population_losses, leakage, flux_pulse_tdma = \
            measure_cphase(qbc=qbc, qbt=qbt, soft_sweep_params=soft_sweep_params,
                           cz_pulse_name=cz_pulse_name,
                           hard_sweep_params=hard_sweep_params,
                           num_cz_gates=num_cz_gates,
                           n_cal_points_per_state=n_cal_points_per_state,
                           cal_states=cal_states,
                           prep_params=prep_params, exp_metadata=exp_metadata,
                           label=label, analyze=True, upload=upload, for_ef=for_ef,
                           classified= classified_ro,
                           **kw)
        if analyze:
            # get folder to save figures.
            # FIXME: temporary while no proper analysis class is made
            a = ma.MeasurementAnalysis(auto=False)
            a.get_naming_and_values()
            save_folder = a.folder
            if kw.get("wrap_phase", True):
                tol = kw.get("wrap_tol", 0)
                cphases[cphases < 0 - tol] = cphases[cphases < 0 - tol] + 2 * np.pi
                cphases[cphases > 2 * np.pi + tol] = cphases[cphases > 2 * np.pi + tol] + \
                                                     2 * np.pi
                target_phases[target_phases < 0 - tol] = \
                    target_phases[target_phases < 0 - tol] + 2 * np.pi
                target_phases[target_phases > 2 * np.pi + tol] = \
                    target_phases[target_phases > 2 * np.pi + tol] + 2 * np.pi

            for param_name, values in soft_sweep_params.items():
                fig, ax = plt.subplots(2, sharex=True, figsize=(7, 8))
                ax[0].scatter(values['values'], target_phases * 180 / np.pi,
                              label='Target phase', marker='x')
                ax[0].scatter(values['values'], cphases * 180 / np.pi,
                              label='Measured phase', marker='x')
                ax[0].set_ylabel(f"Conditional Phase (deg)")
                ax[0].legend(prop=dict(size=12))

                diff_phases = ((cphases - target_phases + np.pi) %
                               (2 * np.pi) - np.pi) * 180 / np.pi

                ax[1].scatter(values['values'], diff_phases, label='Target - Measured')
                ax[1].set_xlabel(f"{param_name} ({values.get('unit', '')})")
                ax[1].set_ylabel(f"Conditional Phase (deg)")
                ax[1].plot([], [], color='w',
                           label=f"mean err: {np.mean(diff_phases):0.2f} $\pm$ "
                           f"{np.std(diff_phases):0.2f}°\n" \
                           f"median err: {np.median(diff_phases): 0.2f}°")
                ax[1].legend(prop=dict(size=12))
                fig.savefig(
                    os.path.join(save_folder,
                                 f"cphase_and_target_phase_vs_{param_name}.png"))
            results['cphases'] = cphases
            results['cphases_diff'] = diff_phases

    if measure_dynamic_phase:
        dyn_phases = []
        # FIXME: infering amplitude parameter from pulse name, but if naming
        #  protocol changes this might fail
        ampl_param_name = "_".join(cz_pulse_name.split(" ")[:-1] + ["amplitude"])
        for amp in amplitudes:
            with temporary_value(
                    (getattr(qbc, ampl_param_name), amp)):
                dyn_phases.append(
                    measure_dynamic_phases(qbc, qbt, cz_pulse_name, update=False,
                                           qubits_to_measure=[qbc],
                                           reset_phases_before_measurement=True))

        if analyze:
            a = ma.MeasurementAnalysis(auto=False)
            a.get_naming_and_values()
            save_folder = a.folder
            dyn_phases = np.array([d[qbc.name] for d in dyn_phases])

            if kw.get("wrap_phase", True):
                dyn_phases[dyn_phases < 0 ] = dyn_phases[dyn_phases < 0] + 360
                dyn_phases[dyn_phases > 360] = dyn_phases[dyn_phases > 360] + 360
            fig, ax = plt.subplots(2, sharex=True)
            ax[0].scatter(amplitudes, predicted_dyn_phase,
                          label='Predicted dynamic phase', marker='x')
            ax[0].scatter(amplitudes, dyn_phases, marker='x',
                          label='Measured dynamic phase')
            ax[0].set_ylabel(f"Dynamic Phase (deg)")
            ax[0].legend(prop=dict(size=12))

            # wrapping to get difference around 0 degree
            diff_dyn_phases = \
                (dyn_phases - predicted_dyn_phase + 180) % 360 - 180
            ax[1].scatter(amplitudes, diff_dyn_phases, label='Target - Measured')
            ax[1].set_xlabel(f"Amplitude (V)")
            ax[1].set_ylabel(f"Dynamic Phase (deg)")
            ax[1].legend(prop=dict(size=12))
            fig.savefig(os.path.join(save_folder, "dynamic_phase.png"))
            results['dphases'] = dyn_phases
            results['dphases_diff'] = diff_dyn_phases

    return results


def measure_dynamic_phases(dev, qbc, qbt, cz_pulse_name, hard_sweep_params=None,
                           qubits_to_measure=None, nr_cz_gates=1,
                           analyze=True, upload=True, n_cal_points_per_state=1,
                           cal_states='auto', prep_params=None,
                           exp_metadata=None, classified=False, update=False,
                           reset_phases_before_measurement=True,
                           extract_only=False, simultaneous=False,
                           prepend_pulse_dicts=None, **kw):

    """
    Function to calibrate the dynamic phases for a CZ gate.
    :param dev: (Device object)
    :param qbc: (QuDev_transmon object) one of the gate qubits,
        usually the qubit that goes to the f level
    :param qbt: (QuDev_transmon object) the other gate qubit,
        usually the qubit that does not go to f level
    :param cz_pulse_name: (str) name of the CZ pulse in the operation dict
    :param hard_sweep_params: (dict) specifies the sweep information for
        the hard sweep. If None, will default to
            hard_sweep_params['phase'] = {
                'values': np.tile(np.linspace(0, 2 * np.pi, 6) * 180 / np.pi, 2),
                'unit': 'deg'}
    :param qubits_to_measure: (list) list of QuDev_transmon objects to
        be measured
    :param nr_cz_gates: (int) number of two-qubit gates to insert between
        Ramsey pulses
    :param analyze: (bool) whether to do analysis
    :param upload: (bool) whether to upload to AWGs
    :param n_cal_points_per_state: (int) how many cal points per cal state
    :param cal_states: (str or tuple of str) Depetermines which cal states are
        measured. Can be 'auto' or tuple of strings specifying qubit states
        (ex: ('g', 'e')).
    :prep_params: (dict) preparation parameters
    :param exp_metadata: (dict) experimental metadata dictionary
    :param classified: (bool) whether to use the UHFQC_classifier_detector
    :param update: (bool) whether to update the basis_rotation parameter with
        the measured dynamic phase(s)
    :param reset_phases_before_measurement: (bool) If True, resets the
        basis_rotation parameter to {} before measurement(s). If False, keeps
        the dict stored in this parameter and updates only the entries in
        this dict that were measured (specified by qubits_to_measure).
    :param simultaneous: (bool) whether to measure to do the measurement
        simultaneously on all qubits_to_measure
    :param extract_only: (bool) whether to only extract the data without 
        plotting it
    :param prepend_pulse_dicts: (list) list of pulse dictionaries to prepend
        to each segment. Each dictionary must contain a key 'op_code'
        to specify a pulse from the operation dictionary. The other keys
        are interpreted as pulse parameters.
    :param kw: keyword arguments

    """
    if isinstance(qbc, str):
        qbc = dev.get_qb(qbc)
    if isinstance(qbt, str):
        qbt = dev.get_qb(qbt)

    if qubits_to_measure is None:
        qubits_to_measure = [qbc, qbt]
    if hard_sweep_params is None:
        hard_sweep_params = {
            'phase': {
                'values': np.tile(np.linspace(0, 2 * np.pi, 6) * 180 / np.pi, 2),
                'unit': 'deg'}}

    basis_rot_par = dev.get_pulse_par(cz_pulse_name, qbc, qbt, 'basis_rotation')
    dyn_phases = {}
    if reset_phases_before_measurement:
        old_dyn_phases = {}
    else:
        old_dyn_phases = deepcopy(basis_rot_par())

    # check whether qubits are connected
    dev.check_connection(qbc, qbt)

    with temporary_value(basis_rot_par, old_dyn_phases):
        if not simultaneous:
            qubits_to_measure = [[qb] for qb in qubits_to_measure]
        else:
            qubits_to_measure = [qubits_to_measure]

        for qbs in qubits_to_measure:
            assert (qbc not in qbs or qbt not in qbs), \
                "Dynamic phases of control and target qubit cannot be " \
                "measured simultaneously."

            label = f'Dynamic_phase_measurement_CZ{qbt.name}{qbc.name}-' + \
                    ''.join([qb.name for qb in qbs])
            for qb in qbs:
                qb.prepare(drive='timedomain')
            MC = qbc.instr_mc.get_instr()

            cal_states = CalibrationPoints.guess_cal_states(cal_states)
            cp = CalibrationPoints.multi_qubit(
                [qb.name for qb in qbs], cal_states,
                n_per_state=n_cal_points_per_state)

            if prep_params is not None:
                current_prep_params = prep_params
            else:
                current_prep_params = dev.get_prep_params(qbs)

            seq, hard_sweep_points = \
                fsqs.dynamic_phase_seq(
                    qb_names=[qb.name for qb in qbs],
                    hard_sweep_dict=hard_sweep_params,
                    operation_dict=dev.get_operation_dict(),
                    cz_pulse_name=cz_pulse_name + f' {qbc.name} {qbt.name}',
                    cal_points=cp, nr_cz_gates=nr_cz_gates,
                    upload=False, prep_params=current_prep_params,
                    prepend_pulse_dicts=prepend_pulse_dicts)

            MC.set_sweep_function(awg_swf.SegmentHardSweep(
                sequence=seq, upload=upload,
                parameter_name=list(hard_sweep_params)[0],
                unit=list(hard_sweep_params.values())[0]['unit']))
            MC.set_sweep_points(hard_sweep_points)
            det_get_values_kws = {'classified': classified,
                                  'correlated': False,
                                  'thresholded': True,
                                  'averaged': True}
            det_name = 'int_avg{}_det'.format('_classif' if classified else '')
            MC.set_detector_function(get_multiplexed_readout_detector_functions(
                qbs, nr_averages=max(qb.acq_averages() for qb in qbs),
                det_get_values_kws=det_get_values_kws)[det_name])

            if exp_metadata is None:
                exp_metadata = {}
            exp_metadata.update({'preparation_params': current_prep_params,
                                 'cal_points': repr(cp),
                                 'rotate': False if classified else
                                    len(cp.states) != 0,
                                 'data_to_fit': {qb.name: 'pe' for qb in qbs},
                                 'cal_states_rotations':
                                     {qb.name: {'g': 0, 'e': 1} for qb in qbs},
                                 'hard_sweep_params': hard_sweep_params,
                                 'prepend_pulse_dicts': prepend_pulse_dicts})
            MC.run(label, exp_metadata=exp_metadata)

            if analyze:
                MA = tda.CZDynamicPhaseAnalysis(
                    qb_names=[qb.name for qb in qbs],
                    options_dict={
                    'flux_pulse_length': dev.get_pulse_par(cz_pulse_name,
                                                            qbc, qbt,
                                                            'pulse_length')(),
                    'flux_pulse_amp': dev.get_pulse_par(cz_pulse_name,
                                                         qbc, qbt,
                                                         'amplitude')(),
                        'save_figs': ~extract_only}, extract_only=extract_only)
                for qb in qbs:
                    dyn_phases[qb.name] = \
                        MA.proc_data_dict['analysis_params_dict'][qb.name][
                            'dynamic_phase']['val'] * 180 / np.pi

    if update:
        if reset_phases_before_measurement:
            basis_rot_par(dyn_phases)
        else:
            basis_rot_par().update(dyn_phases)
            not_updated = {k: v for k, v in old_dyn_phases.items()
                           if k not in dyn_phases}
            if len(not_updated) > 0:
                log.warning(f'Not all basis_rotations stored in the pulse '
                            f'settings have been measured. Keeping the '
                            f'following old value(s): {not_updated}')
    return dyn_phases


def measure_J_coupling(dev, qbm, qbs, freqs, cz_pulse_name,
                       label=None, cal_points=False, prep_params=None,
                       cal_states='auto', n_cal_points_per_state=1,
                       freq_s=None, f_offset=0, exp_metadata=None,
                       upload=True, analyze=True):

    """
    Measure the J coupling between the qubits qbm and qbs at the interaction
    frequency freq.

    :param qbm:
    :param qbs:
    :param freq:
    :param cz_pulse_name:
    :param label:
    :param cal_points:
    :param prep_params:
    :return:
    """

    # check whether qubits are connected
    dev.check_connection(qbm, qbs)

    if isinstance(qbm, str):
        qbm = dev.get_qb(qbm)
    if isinstance(qbs, str):
        qbs = dev.get_qb(qbs)

    if label is None:
        label = f'J_coupling_{qbm.name}{qbs.name}'
    MC = dev.instr_mc.get_instr()

    for qb in [qbm, qbs]:
        qb.prepare(drive='timedomain')

    if cal_points:
        cal_states = CalibrationPoints.guess_cal_states(cal_states)
        cp = CalibrationPoints.single_qubit(
            qbm.name, cal_states, n_per_state=n_cal_points_per_state)
    else:
        cp = None
    if prep_params is None:
        prep_params = dev.get_prep_params([qbm, qbs])

    operation_dict = dev.get_operation_dict()

    # Adjust amplitude of stationary qubit
    if freq_s is None:
        freq_s = freqs.mean()

    amp_s = fms.Qubit_freq_to_dac(freq_s,
                                  **qbs.fit_ge_freq_from_flux_pulse_amp())

    fit_paras = qbm.fit_ge_freq_from_flux_pulse_amp()

    amplitudes = fms.Qubit_freq_to_dac(freqs,
                                       **fit_paras)

    amplitudes = np.array(amplitudes)

    if np.any((amplitudes > abs(fit_paras['V_per_phi0']) / 2)):
        amplitudes -= fit_paras['V_per_phi0']
    elif np.any((amplitudes < -abs(fit_paras['V_per_phi0']) / 2)):
        amplitudes += fit_paras['V_per_phi0']

    for [qb1, qb2] in [[qbm, qbs], [qbs, qbm]]:
        operation_dict[cz_pulse_name + f' {qb1.name} {qb2.name}'] \
            ['amplitude2'] = amp_s

    freqs += f_offset

    cz_pulse_name += f' {qbm.name} {qbs.name}'

    seq, sweep_points, sweep_points_2D = \
        fsqs.fluxpulse_amplitude_sequence(
            amplitudes=amplitudes, freqs=freqs, qb_name=qbm.name,
            operation_dict=operation_dict,
            cz_pulse_name=cz_pulse_name, cal_points=cp,
            prep_params=prep_params, upload=False)

    MC.set_sweep_function(awg_swf.SegmentHardSweep(
        sequence=seq, upload=upload, parameter_name='Amplitude', unit='V'))

    MC.set_sweep_points(sweep_points)
    MC.set_sweep_function_2D(swf.Offset_Sweep(
        qbm.instr_ge_lo.get_instr().frequency,
        -qbm.ge_mod_freq(),
        name='Drive frequency',
        parameter_name='Drive frequency', unit='Hz'))
    MC.set_sweep_points_2D(sweep_points_2D)
    MC.set_detector_function(qbm.int_avg_det)
    if exp_metadata is None:
        exp_metadata = {}
    exp_metadata.update({'sweep_points_dict': {qbm.name: amplitudes},
                         'sweep_points_dict_2D': {qbm.name: freqs},
                         'use_cal_points': cal_points,
                         'preparation_params': prep_params,
                         'cal_points': repr(cp),
                         'rotate': cal_points,
                         'data_to_fit': {qbm.name: 'pe'},
                         "sweep_name": "Amplitude",
                         "sweep_unit": "V",
                         "global_PCA": True})
    MC.run_2D(label, exp_metadata=exp_metadata)

    if analyze:
        ma.MeasurementAnalysis(TwoD=True)


def measure_ramsey_with_flux_pulse(qb, cz_pulse_name, hard_sweep_params=None,
                           qb_freq=None,
                           artificial_detunings=20e6,
                           cal_points=True,
                           analyze=True, upload=True, n_cal_points_per_state=2,
                           cal_states='auto', prep_params=None,
                           exp_metadata=None, classified=False):

    if hard_sweep_params is None:
        hard_sweep_params = {
            'Delay': {
                'values': np.linspace(0, 200e-9, 31),
                'unit': 's'}}
    label = f'Ramsey_flux_pulse-{qb.name}'


    if qb_freq is None:
        qb_freq = qb.ge_freq()

    with temporary_value(qb.ge_freq, qb_freq):
        qb.prepare(drive='timedomain')
        MC = qb.instr_mc.get_instr()

        if cal_points:
            cal_states = CalibrationPoints.guess_cal_states(cal_states)
            cp = CalibrationPoints.single_qubit(
                qb.name, cal_states, n_per_state=n_cal_points_per_state)
        else:
            cp = None

        if prep_params is None:
            prep_params = qb.preparation_params()

        operation_dict = get_operation_dict([qb])

        seq, hard_sweep_points = fsqs.Ramsey_time_with_flux_seq(qb.name,
                                                                hard_sweep_params,
                                                                operation_dict,
                                                                cz_pulse_name,
                                                                artificial_detunings=artificial_detunings,
                                                                cal_points=cp,
                                                                upload=False,
                                                                prep_params=prep_params)

        MC.set_sweep_function(awg_swf.SegmentHardSweep(
            sequence=seq, upload=upload,
            parameter_name=list(hard_sweep_params)[0],
            unit=list(hard_sweep_params.values())[0]['unit']))
        MC.set_sweep_points(hard_sweep_points)
        MC.set_detector_function(qb.int_avg_classif_det if classified
                                 else qb.int_avg_det)
        if exp_metadata is None:
            exp_metadata = {}
        exp_metadata.update({'sweep_points_dict': {qb.name: hard_sweep_params[
            'Delay']['values']},
                             'sweep_name': 'Delay',
                             'sweep_unit': 's',
                             'artificial_detuning': artificial_detunings,
                             'preparation_params': prep_params,
                             'cal_points': repr(cp),
                             'rotate': True,
                             'cal_states_rotations': {qb.name: []},
                             'data_to_fit': {qb.name: 'pe'},
                            })
        MC.run(label, exp_metadata=exp_metadata)

    ramsey_ana = None
    if analyze:
        ramsey_ana = tda.RamseyAnalysis(
            qb_names=[qb.name], options_dict=dict(
                fit_gaussian_decay=True))
        new_qubit_freq = ramsey_ana.proc_data_dict[
            'analysis_params_dict'][qb.name]['exp_decay_' + qb.name][
            'new_qb_freq']
        T2_star = ramsey_ana.proc_data_dict[
            'analysis_params_dict'][qb.name]['exp_decay_' + qb.name][
            'T2_star']
    return new_qubit_freq, T2_star


def measure_cz_bleed_through(qb, CZ_separation_times, phases, CZ_pulse_name,
                             label=None, upload=True, cal_points=True,
                             oneCZ_msmt=False, soft_avgs=1, nr_cz_gates=1,
                             TwoD=True, analyze=True, MC=None):
    if MC is None:
        MC = qb.MC

    exp_metadata = {'CZ_pulse_name': CZ_pulse_name,
                    'cal_points': cal_points,
                    'oneCZ_msmt': oneCZ_msmt,
                    'nr_cz_gates': nr_cz_gates}

    qb.prepare_for_timedomain()

    if cal_points:
        step = np.abs(phases[-1] - phases[-2])
        phases = np.concatenate(
            [phases, [phases[-1] + step, phases[-1] + 2 * step,
                      phases[-1] + 3 * step, phases[-1] + 4 * step]])

    operation_dict = qb.get_operation_dict()

    s1 = awg_swf.CZ_bleed_through_phase_hard_sweep(
        qb_name=qb.name,
        CZ_pulse_name=CZ_pulse_name,
        CZ_separation=CZ_separation_times[0],
        operation_dict=operation_dict,
        oneCZ_msmt=oneCZ_msmt,
        nr_cz_gates=nr_cz_gates,
        verbose=False,
        upload=(False if TwoD else upload),
        return_seq=False,
        cal_points=cal_points)

    MC.set_sweep_function(s1)
    MC.set_sweep_points(phases)
    if TwoD:
        if len(CZ_separation_times) != 1:
            s2 = awg_swf.CZ_bleed_through_separation_time_soft_sweep(
                s1, upload=upload)
            MC.set_sweep_function_2D(s2)
            MC.set_sweep_points_2D(CZ_separation_times)
        elif nr_cz_gates > 1:
            exp_metadata['CZ_separation_time'] = CZ_separation_times[0]
            s2 = awg_swf.CZ_bleed_through_nr_cz_gates_soft_sweep(
                s1, upload=upload)
            MC.set_sweep_function_2D(s2)
            MC.set_sweep_points_2D(1 + np.arange(0, nr_cz_gates, 2))
    MC.set_detector_function(qb.int_avg_det)
    MC.soft_avg(soft_avgs)

    if label is None:
        idx = CZ_pulse_name.index('q')
        if oneCZ_msmt:
            label = 'CZ_phase_msmt_{}{}'.format(CZ_pulse_name[idx:idx + 3],
                                                qb.msmt_suffix)
        else:
            label = str(nr_cz_gates)
            label += 'CZ_bleed_through_{}{}'.format(CZ_pulse_name[idx:idx + 3],
                                                    qb.msmt_suffix)
    MC.run(label, mode=('2D' if TwoD else '1D'), exp_metadata=exp_metadata)

    if analyze:
        tda.MultiQubit_TimeDomain_Analysis(qb_names=[qb.name],
                                           options_dict={'TwoD': TwoD})


def measure_ramsey_add_pulse(measured_qubit, pulsed_qubit, times=None,
                             artificial_detuning=0, label='', analyze=True,
                             cal_states="auto", n_cal_points_per_state=2,
                             n=1, upload=True,  last_ge_pulse=False, for_ef=False,
                             classified_ro=False, prep_params=None,
                             exp_metadata=None):
    if times is None:
        raise ValueError("Unspecified times for measure_ramsey")
    if artificial_detuning is None:
        log.warning('Artificial detuning is 0.')
    if np.abs(artificial_detuning) < 1e3:
        log.warning('The artificial detuning is too small. The units'
                    'should be Hz.')
    if np.any(times > 1e-3):
        log.warning('The values in the times array might be too large.'
                    'The units should be seconds.')

    for qb in [pulsed_qubit, measured_qubit]:
        qb.prepare(drive='timedomain')
    MC = measured_qubit.instr_mc.get_instr()
    if prep_params is None:
        prep_params = measured_qubit.preparation_params()

    # Define the measurement label
    if label == '':
        label = 'Ramsey_add_pulse_{}'.format(pulsed_qubit.name) + \
                measured_qubit.msmt_suffix

    # create cal points
    cal_states = CalibrationPoints.guess_cal_states(cal_states, for_ef)
    cp = CalibrationPoints.single_qubit(measured_qubit.name, cal_states,
                                        n_per_state=n_cal_points_per_state)
    # create sequence
    seq, sweep_points = mqs.ramsey_add_pulse_seq_active_reset(
        times=times, measured_qubit_name=measured_qubit.name,
        pulsed_qubit_name=pulsed_qubit.name,
        operation_dict=get_operation_dict([measured_qubit, pulsed_qubit]),
        cal_points=cp, n=n, artificial_detunings=artificial_detuning,
        upload=False, for_ef=for_ef, last_ge_pulse=False, prep_params=prep_params)

    MC.set_sweep_function(awg_swf.SegmentHardSweep(
        sequence=seq, upload=upload, parameter_name='Delay', unit='s'))
    MC.set_sweep_points(sweep_points)

    MC.set_detector_function(
        measured_qubit.int_avg_classif_det if classified_ro else
        measured_qubit.int_avg_det)

    if exp_metadata is None:
        exp_metadata = {}
    exp_metadata.update(
        {'sweep_points_dict': {measured_qubit.name: times},
         'sweep_name': 'Delay',
         'sweep_unit': 's',
         'cal_points': repr(cp),
         'preparation_params': prep_params,
         'last_ge_pulses': [last_ge_pulse],
         'artificial_detuning': artificial_detuning,
         'rotate': len(cp.states) != 0,
         'data_to_fit': {measured_qubit.name: 'pf' if for_ef else 'pe'},
         'measured_qubit': measured_qubit.name,
         'pulsed_qubit': pulsed_qubit.name})

    MC.run(label, exp_metadata=exp_metadata)

    if analyze:
        tda.RamseyAddPulseAnalysis(qb_names=[measured_qubit.name])


def measure_ramsey_add_pulse_sweep_phase(
        measured_qubit, pulsed_qubit, phases,
        interleave=True, label='', MC=None,
        analyze=True, close_fig=True,
        cal_points=True, upload=True):
    for qb in [pulsed_qubit, measured_qubit]:
        qb.prepare_for_timedomain()
    if MC is None:
        MC = measured_qubit.MC

    # Define the measurement label
    if label == '':
        label = 'Ramsey_add_pulse_{}_Sweep_phases'.format(pulsed_qubit.name) + \
                measured_qubit.msmt_suffix

    step = np.abs(phases[1] - phases[0])
    if interleave:
        phases = np.repeat(phases, 2)

    if cal_points:
        sweep_points = np.concatenate(
            [phases, [phases[-1] + step, phases[-1] + 2 * step,
                      phases[-1] + 3 * step, phases[-1] + 4 * step]])
    else:
        sweep_points = phases

    Rams_swf = awg_swf2.Ramsey_add_pulse_sweep_phase_swf(
        measured_qubit_name=measured_qubit.name,
        pulsed_qubit_name=pulsed_qubit.name,
        operation_dict=get_operation_dict([measured_qubit, pulsed_qubit]),
        cal_points=cal_points,
        upload=upload)
    MC.set_sweep_function(Rams_swf)
    MC.set_sweep_points(sweep_points)
    MC.set_detector_function(measured_qubit.int_avg_det)
    MC.run(label, exp_metadata={'measured_qubit': measured_qubit.name,
                                'pulsed_qubit': pulsed_qubit.name})

    if analyze:
        ma.MeasurementAnalysis(auto=True, close_fig=close_fig,
                               qb_name=measured_qubit.name)


def measure_pygsti(qubits, f_LO, pygsti_gateset=None,
                   upload=True, nr_shots_per_seg=2 ** 12,
                   thresholded=True, analyze_shots=True, analyze_pygsti=True,
                   preselection=True, ro_spacing=1e-6, label=None,
                   MC=None, UHFQC=None, pulsar=None, run=True, **kw):
    if UHFQC is None:
        UHFQC = qubits[0].UHFQC
        log.warning("Unspecified UHFQC instrument. Using {}.UHFQC.".format(
            qubits[0].name))
    if pulsar is None:
        pulsar = qubits[0].AWG
        log.warning("Unspecified pulsar instrument. Using {}.AWG.".format(
            qubits[0].name))
    if MC is None:
        MC = qubits[0].MC
        log.warning("Unspecified MC object. Using {}.MC.".format(
            qubits[0].name))

    if len(qubits) == 2:
        log.warning('Make sure the first qubit in the list is the '
                    'control qubit!')
    # Generate list of experiments with pyGSTi
    qb_names = [qb.name for qb in qubits]

    maxLengths = kw.pop('maxLengths', [1, 2])
    linear_GST = kw.pop('linear_GST', True)
    if pygsti_gateset is not None:
        prep_fiducials = pygsti_gateset.prepStrs
        meas_fiducials = pygsti_gateset.effectStrs
        germs = pygsti_gateset.germs
        gs_target = pygsti_gateset.gs_target
        if linear_GST:
            listOfExperiments = pygsti.construction.list_lgst_gatestrings(
                prep_fiducials, meas_fiducials, gs_target)
        else:
            listOfExperiments = constr.make_lsgst_experiment_list(
                gs_target, prep_fiducials, meas_fiducials, germs, maxLengths)
    else:
        prep_fiducials = kw.pop('prep_fiducials', None)
        meas_fiducials = kw.pop('meas_fiducials', None)
        germs = kw.pop('germs', None)
        gs_target = kw.pop('gs_target', None)
        listOfExperiments = kw.pop('listOfExperiments', None)
        # if np.any(np.array([prep_fiducials, meas_fiducials, germs,
        #                     gs_target]) == None):
        #     raise ValueError('Please provide either pyGSTi gate set or the '
        #                      'kwargs "prep_fiducials", "meas_fiducials", '
        #                      '"germs", "gs_target".')
        # listOfExperiments = constr.make_lsgst_experiment_list(
        #     gs_target, prep_fiducials, meas_fiducials, germs, maxLengths)

    nr_exp = len(listOfExperiments)

    # Set label
    if label is None:
        label = ''
        if pygsti_gateset is not None:
            if linear_GST:
                label += 'Linear'
            else:
                label += 'LongSeq'
        if len(qubits) == 1:
            label += 'GST_{}{}'.format(
                '-'.join([s[1::] for s in gs_target.gates]),
                qubits[0].msmt_suffix)
        else:
            label += 'GST_{}_qbs{}'.format(
                '-'.join([s[1::] for s in gs_target.gates]),
                ''.join([qb.name[-1] for qb in qubits]))

    # Set detector function
    key = 'int'
    if thresholded:
        key = 'dig'
        log.warning('This is a thresholded measurement. Make sure you '
              'have set the threshold values!')
        label += '_thresh'

    # Prepare qubits and readout pulse
    for qb in qubits:
        qb.prepare_for_timedomain(multiplexed=True)
    multiplexed_pulse(qubits, f_LO, upload=True)

    MC_run_mode = '1D'
    # Check if there are too many experiments to do
    max_exp_len = kw.pop('max_exp_len', 800)
    if nr_exp > max_exp_len:
        nr_subexp = nr_exp // max_exp_len
        pygsti_sublistOfExperiments = [listOfExperiments[
                                       i * max_exp_len:(i + 1) * max_exp_len] for
                                       i in range(nr_subexp)]
        remaining_exps = nr_exp - max_exp_len * nr_subexp
        if remaining_exps > 0:
            pygsti_sublistOfExperiments += [listOfExperiments[-remaining_exps::]]
        # Set detector function
        nr_shots = nr_shots_per_seg * max_exp_len * (2 if preselection else 1)
        det_func = get_multiplexed_readout_detector_functions(
            qubits, nr_shots=nr_shots, values_per_point=2,
            values_per_point_suffex=['_presel', '_measure'])[key + '_log_det']

        # Define hard sweep
        # hard_sweep_points = np.repeat(np.arange(max_exp_len),
        #                             nr_shots_per_seg*(2 if preselection else 1))
        hard_sweep_points = np.arange(max_exp_len * nr_shots_per_seg *
                                      (2 if preselection else 1))

        hard_sweep_func = \
            awg_swf2.GST_swf(qb_names,
                             pygsti_listOfExperiments=
                             pygsti_sublistOfExperiments[0],
                             operation_dict=get_operation_dict(qubits),
                             preselection=preselection,
                             ro_spacing=ro_spacing,
                             upload=False)

        # Define hard sweep
        soft_sweep_points = np.arange(len(pygsti_sublistOfExperiments))
        soft_sweep_func = awg_swf2.GST_experiment_sublist_swf(
            hard_sweep_func,
            pygsti_sublistOfExperiments)
        MC_run_mode = '2D'
    else:
        # Set detector function
        nr_shots = nr_shots_per_seg * nr_exp * (2 if preselection else 1)
        det_func = get_multiplexed_readout_detector_functions(
            qubits, nr_shots=nr_shots, values_per_point=2,
            values_per_point_suffex=['_presel', '_measure'])[key + '_log_det']
        # Define hard sweep
        # hard_sweep_points = np.repeat(np.arange(nr_exp),
        #                             nr_shots_per_seg*(2 if preselection else 1))
        hard_sweep_points = np.arange(max_exp_len * nr_shots_per_seg *
                                      (2 if preselection else 1))
        hard_sweep_func = \
            awg_swf2.GST_swf(qb_names,
                             pygsti_listOfExperiments=listOfExperiments,
                             operation_dict=get_operation_dict(qubits),
                             preselection=preselection,
                             ro_spacing=ro_spacing,
                             upload=upload)

    MC.set_sweep_function(hard_sweep_func)
    MC.set_sweep_points(hard_sweep_points)
    if MC_run_mode == '2D':
        MC.set_sweep_function_2D(soft_sweep_func)
        MC.set_sweep_points_2D(soft_sweep_points)
    MC.set_detector_function(det_func)

    exp_metadata = {'pygsti_gateset': pygsti_gateset,
                    'linear_GST': linear_GST,
                    'preselection': preselection,
                    'thresholded': thresholded,
                    'nr_shots_per_seg': nr_shots_per_seg,
                    'nr_exp': nr_exp}
    reduction_type = kw.pop('reduction_type', None)
    if reduction_type is not None:
        exp_metadata.update({'reduction_type': reduction_type})
    if nr_exp > max_exp_len:
        exp_metadata.update({'max_exp_len': max_exp_len})
    if not linear_GST:
        exp_metadata.update({'maxLengths': maxLengths})
    if preselection:
        exp_metadata.update({'ro_spacing': ro_spacing})
    if run:
        MC.run(name=label, mode=MC_run_mode, exp_metadata=exp_metadata)

    # Analysis
    if analyze_shots:
        if thresholded:
            MA = ma.MeasurementAnalysis(TwoD=(MC_run_mode == '2D'))
        else:
            thresholds = {qb.name: 1.5 * UHFQC.get(
                'qas_0_thresholds_{}_level'.format(
                    qb.RO_acq_weight_function_I())) for qb in qubits}
            channel_map = {qb.name: det_func.value_names[0] for qb in qubits}
            MA = ra.MultiQubit_SingleShot_Analysis(options_dict=dict(
                TwoD=(MC_run_mode == '2D'),
                n_readouts=(2 if preselection else 1) * nr_exp,
                thresholds=thresholds,
                channel_map=channel_map
            ))

        if analyze_pygsti:
            # Create experiment dataset
            basis_states = [''.join(s) for s in
                            list(itertools.product(['0', '1'],
                                                   repeat=len(qubits)))]
            dataset = pygsti.objects.DataSet(outcomeLabels=basis_states)
            if thresholded:
                if len(qubits) == 1:
                    shots = MA.measured_values[0]
                    if preselection:
                        shots = shots[1::2]
                    for i, gs in enumerate(listOfExperiments):
                        gs_shots = shots[i::nr_exp]
                        dataset[gs] = {'0': len(gs_shots[gs_shots == 0]),
                                       '1': len(gs_shots[gs_shots == 1])}
            else:
                nr_shots_MA = len(MA.proc_data_dict[
                                      'shots_thresholded'][qb_names[0]])
                shots = MA.proc_data_dict['probability_table'] * nr_shots_MA
                if preselection:
                    shots = shots[1::2]
                for i, gs in enumerate(listOfExperiments):
                    for j, state in enumerate(basis_states):
                        dataset[gs].update({basis_states[j]: shots[i, j]})

            dataset.done_adding_data()
            # Get results
            if linear_GST:
                results = pygsti.do_linear_gst(dataset, gs_target,
                                               prep_fiducials, meas_fiducials,
                                               verbosity=3)
            else:
                results = pygsti.do_long_sequence_gst(dataset, gs_target,
                                                      prep_fiducials,
                                                      meas_fiducials,
                                                      germs, maxLengths,
                                                      verbosity=3)
            # Save analysis report
            filename = os.path.abspath(os.path.join(
                MA.folder, label))
            pygsti.report.create_standard_report(
                results,
                filename=filename,
                title=label, verbosity=2)

    return MC


def measure_multi_parity_multi_round(ancilla_qubits, data_qubits,
                                     parity_map, CZ_map,
                                     prep=None, upload=True, prep_params=None,
                                     mode='tomo',
                                     parity_seperation=1100e-9,
                                     rots_basis=('I', 'Y90', 'X90'),
                                     parity_loops = 1,
                                     cal_points=None, analyze=True,
                                     exp_metadata=None, label=None,
                                     detector='int_log_det'):
    """

    :param ancilla_qubit:
    :param data_qubits:
    :param CZ_map: example:
        {'CZ qb1 qb2': ['Y90 qb1', 'CX qb1 qb2', 'mY90 qb1'],
         'CZ qb3 qb4': ['CZ qb4 qb3']}
    :param preps:
    :param upload:
    :param prep_params:
    :param cal_points:
    :param analyze:
    :param exp_metadata:
    :param label:
    :param detector:
    :return:
    """

    qubits = ancilla_qubits + data_qubits
    qb_names = [qb.name for qb in qubits]
    for qb in qubits:
        qb.prepare(drive='timedomain')

    if label is None:
        label = 'S7-rounds_' + str(parity_loops) + '_' + '-'.join(rots_basis) + \
                '_' + '-'.join([qb.name for qb in qubits])

    if prep_params is None:
        prep_params = get_multi_qubit_prep_params(
            [qb.preparation_params() for qb in qubits])

    # if cal_points is None:
    #     cal_points = CalibrationPoints.multi_qubit(qb_names, 'ge')

    if prep is None:
        prep = 'g'*len(data_qubits)

    MC = ancilla_qubits[0].instr_mc.get_instr()

    seq, sweep_points = mqs.multi_parity_multi_round_seq(
                                 [qb.name for qb in ancilla_qubits],
                                 [qb.name for qb in data_qubits],
                                 parity_map,
                                 CZ_map,
                                 prep,
                                 operation_dict=get_operation_dict(qubits),
                                 mode=mode,
                                 parity_seperation=parity_seperation,
                                 rots_basis=rots_basis,
                                 parity_loops=parity_loops,
                                 cal_points=cal_points,
                                 prep_params=prep_params,
                                 upload=upload)

    MC.set_sweep_function(awg_swf.SegmentHardSweep(
        sequence=seq, upload=False, parameter_name='Tomography'))
    MC.set_sweep_points(sweep_points)

    rounds = 0
    for k in range(len(parity_map)):
        if parity_map[k]['round'] > rounds:
            rounds = parity_map[k]['round']
    rounds += 1

    MC.set_detector_function(
        get_multiplexed_readout_detector_functions(
            qubits,
            nr_averages=ancilla_qubits[0].acq_averages(),
            nr_shots=ancilla_qubits[0].acq_shots(),
        )[detector])
    if exp_metadata is None:
        exp_metadata = {}
    exp_metadata.update(
        {'sweep_name': 'Tomography',
         'preparation_params': prep_params,
         'hard_sweep_params': {'tomo': {'values': np.arange(0, len(sweep_points)),
                                         'unit': ''}},
         'parity_map': parity_map
         })

    MC.run(label, exp_metadata=exp_metadata)

    if analyze:
        tda.MultiQubit_TimeDomain_Analysis(qb_names=qb_names)


def measure_ro_dynamic_phases(pulsed_qubit, measured_qubits,
                              hard_sweep_params=None, exp_metadata=None,
                              pulse_separation=None, init_state='g',
                              upload=True, n_cal_points_per_state=1,
                              cal_states='auto', classified=False,
                              prep_params=None):
    if not hasattr(measured_qubits, '__iter__'):
        measured_qubits = [measured_qubits]
    qubits = measured_qubits + [pulsed_qubit]

    if pulse_separation is None:
        pulse_separation = max([qb.acq_length() for qb in qubits])

    for qb in qubits:
        MC = qb.instr_mc.get_instr()
        qb.prepare(drive='timedomain')

    if hard_sweep_params is None:
        hard_sweep_params = {
            'phase': {'values': np.tile(np.linspace(0, 2*np.pi, 6)*180/np.pi, 2),
                      'unit': 'deg'}
        }

    cal_states = CalibrationPoints.guess_cal_states(cal_states,
                                                    for_ef=False)
    cp = CalibrationPoints.multi_qubit([qb.name for qb in qubits], cal_states,
                                       n_per_state=n_cal_points_per_state)

    if prep_params is None:
        prep_params = measured_qubits[0].preparation_params()
    operation_dict = get_operation_dict(qubits)
    sequences, hard_sweep_points = \
        mqs.ro_dynamic_phase_seq(
            hard_sweep_dict=hard_sweep_params,
            qbp_name=pulsed_qubit.name, qbr_names=[qb.name for qb in
                                                   measured_qubits],
            operation_dict=operation_dict,
            pulse_separation=pulse_separation,
            init_state = init_state, prep_params=prep_params,
            cal_points=cp, upload=False)

    hard_sweep_func = awg_swf.SegmentHardSweep(
        sequence=sequences, upload=upload,
        parameter_name=list(hard_sweep_params)[0],
        unit=list(hard_sweep_params.values())[0]['unit'])
    MC.set_sweep_function(hard_sweep_func)
    MC.set_sweep_points(hard_sweep_points)

    det_name = 'int_avg{}_det'.format('_classif' if classified else '')
    det_func = get_multiplexed_readout_detector_functions(
        measured_qubits, nr_averages=max(qb.acq_averages() for qb in measured_qubits)
    )[det_name]
    MC.set_detector_function(det_func)

    if exp_metadata is None:
        exp_metadata = {}

    hard_sweep_params = {
        'phase': {'values': np.repeat(np.tile(np.linspace(0, 2 * np.pi, 6) * 180 /
                                         np.pi,
                                     2), 2),
                  'unit': 'deg'}
    }
    exp_metadata.update({'qbnames': [qb.name for qb in qubits],
                         'preparation_params': prep_params,
                         'cal_points': repr(cp),
                         'rotate': len(cal_states) != 0,
                         'cal_states_rotations':
                             {qb.name: {'g': 0, 'e': 1} for qb in qubits} if
                             len(cal_states) != 0 else None,
                         'data_to_fit': {qb.name: 'pe' for qb in qubits},
                         'hard_sweep_params': hard_sweep_params})
    MC.run('RO_DynamicPhase_{}{}'.format(
        pulsed_qubit.name, ''.join([qb.name for qb in qubits])),
        exp_metadata=exp_metadata)
    tda.MultiQubit_TimeDomain_Analysis(qb_names=[qb.name for qb in measured_qubits])


def get_multi_qubit_msmt_suffix(qubits):
    """
    Function to get measurement label suffix from the measured qubit names.
    :param qubits: list of QuDev_transmon instances.
    :return: string with the measurement label suffix
    """
    qubit_names = [qb.name for qb in qubits]
    if len(qubit_names) == 1:
        msmt_suffix = qubits[0].msmt_suffix
    elif len(qubit_names) > 5:
        msmt_suffix = '_{}qubits'.format(len(qubit_names))
    else:
        msmt_suffix = '_{}'.format(''.join([qbn for qbn in qubit_names]))
    return msmt_suffix

## Multi-qubit time-domain measurements ##

def measure_n_qubit_rabi(dev, qubits, sweep_points=None, amps=None,
                         prep_params=None, n_cal_points_per_state=2,
                         cal_states='auto', n=1, for_ef=False, last_ge_pulse=False,
                         upload=True, update=False, analyze=True, label=None,
                         exp_metadata=None, det_type='int_avg_det', **kw):
    """
    Performs an n-qubit Rabi measurement.
    :param dev: Device class instance
    :param qubits: list of QuDev_transmon objects
    :param sweep_points: SweepPoints object. If None, creates SweepPoints
        from amps (assumes all qubits use the same sweep points)
    :param amps: array of amplitudes to sweep
    :param prep_params: qubits preparation parameters
    :param n_cal_points_per_state: number of cal_points per cal_state
    :param cal_states: which cal states to measure. Can be 'auto', or any
        combination of 'g', 'e', 'f', 'ge', 'ef', 'gf', 'gef'.
    :param n: number of rabi pulses per sweep point
    :param for_ef: whether to do rabi between ef
    :param last_ge_pulse: whether to use a ge pulse at the end of each segment
           for a rabi between ef transition
    :param upload: whether to upload to AWGs
    :param update: whether to update the qubits ge_amp180 (or ef_amp180)
        parameters
    :param analyze: whether to analyze data
    :param label: measurement label
    :param exp_metadata: experiment metadata
    :param det_type: detector function type. None, or one of 'int_log_det',
        'dig_log_det', 'int_avg_det', 'dig_avg_det', 'inp_avg_det',
        'int_avg_classif_det', 'int_corr_det', 'dig_corr_det'.
    :param kw: keyword arguments. Are used in
        get_multiplexed_readout_detector_functions
    """
    qubits = dev.get_qubits(qubits)
    qubit_names = [qb.name for qb in qubits]
    MC = dev.instr_mc.get_instr()

    if sweep_points is None:
        if amps is None:
            raise ValueError('Both "amps" and "sweep_points" cannot be None.')
        else:
            sweep_points = SweepPoints()
            for qbn in qubit_names:
                sweep_points.add_sweep_parameter(
                    param_name=f'amps_{qbn}', values=amps,
                    unit='V', label='Pulse Amplitude')

    if prep_params is None:
        prep_params = dev.get_prep_params(qubits)

    if label is None:
        label = 'Rabi_ef' if for_ef else 'Rabi'
        if n != 1:
            label += f'-n{n}'
        if 'classif' in det_type:
            label += '_classified'
        if 'active' in prep_params['preparation_type']:
            label += '_reset'
        label += get_multi_qubit_msmt_suffix(qubits)

    for qb in qubits:
        qb.prepare(drive='timedomain')

    cal_states = CalibrationPoints.guess_cal_states(cal_states,
                                                    for_ef=for_ef)
    cp = CalibrationPoints.multi_qubit(qubit_names, cal_states,
                                       n_per_state=n_cal_points_per_state)
    seq, sp = mqs.n_qubit_rabi_seq(
        qubit_names, get_operation_dict(qubits), sweep_points, cp,
        upload=False, n=n, for_ef=for_ef, last_ge_pulse=last_ge_pulse,
        prep_params=prep_params)
    MC.set_sweep_function(awg_swf.SegmentHardSweep(
        sequence=seq, upload=upload,
        parameter_name=list(sweep_points[0].values())[0][2],
        unit=list(sweep_points[0].values())[0][1]))
    MC.set_sweep_points(sp)

    delegate_plotting = kw.pop('delegate_plotting', False) # used in analysis
    det_func = get_multiplexed_readout_detector_functions(
        qubits, **kw)[det_type]
    MC.set_detector_function(det_func)

    if exp_metadata is None:
        exp_metadata = {}
    exp_metadata.update({'qb_names': qubit_names,
                         'preparation_params': prep_params,
                         'cal_points': repr(cp),
                         'sweep_points': sweep_points,
                         'meas_obj_sweep_points_map':
                             sweep_points.get_meas_obj_sweep_points_map(
                                 qubit_names),
                         'meas_obj_value_names_map':
                             get_meas_obj_value_names_map(qubits, det_func),
                         'rotate': len(cp.states) != 0 and
                                   'classif' not in det_type,
                         'last_ge_pulses': [last_ge_pulse],
                         'data_to_fit': {qbn: 'pf' if for_ef else 'pe' for qbn
                                         in qubit_names}})
    MC.run(label, exp_metadata=exp_metadata)

    # Analyze this measurement
    if analyze:
        rabi_ana = tda.RabiAnalysis(
            qb_names=qubit_names, options_dict=dict(
                delegate_plotting=delegate_plotting,
                channel_map=get_meas_obj_value_names_map(qubits, det_func)))
        if update:
            for qb in qubits:
                amp180 = rabi_ana.proc_data_dict['analysis_params_dict'][
                    qb.name]['piPulse']
                if not for_ef:
                    qb.ge_amp180(amp180)
                    qb.ge_amp90_scale(0.5)
                else:
                    qb.ef_amp180(amp180)
                    qb.ef_amp90_scale(0.5)


def measure_n_qubit_ramsey(dev, qubits, sweep_points=None, delays=None,
                           artificial_detuning=0, prep_params=None,
                           n_cal_points_per_state=2, cal_states='auto',
                           for_ef=False, last_ge_pulse=False,
                           upload=True, update=False, analyze=True, label=None,
                           exp_metadata=None, det_type='int_avg_det', **kw):
    """
    Performs an n-qubit Ramsey measurement.
    :param dev: Device class instance
    :param qubits: list of QuDev_transmon objects
    :param sweep_points: SweepPoints object. If None, creates SweepPoints
        from delays (assumes all qubits use the same sweep points)
    :param delays: array of ramsey delays to sweep
    :param artificial_detuning: detuning of second pi-half pulse.
    :param prep_params: qubits preparation parameters
    :param n_cal_points_per_state: number of cal_points per cal_state
    :param cal_states: which cal states to measure. Can be 'auto', or any
        combination of 'g', 'e', 'f', 'ge', 'ef', 'gf', 'gef'.
    :param for_ef: whether to do ramsey between ef
    :param last_ge_pulse: whether to use a ge pulse at the end of each segment
           for a ramsey between ef transition
    :param upload: whether to upload to AWGs
    :param update: whether to update the qubits ge_amp180 (or ef_amp180)
        parameters
    :param analyze: whether to analyze data
    :param label: measurement label
    :param exp_metadata: experiment metadata
    :param det_type: detector function type. None, or one of 'int_log_det',
        'dig_log_det', 'int_avg_det', 'dig_avg_det', 'inp_avg_det',
        'int_avg_classif_det', 'int_corr_det', 'dig_corr_det'.
    :param kw: keyword arguments. Are used in
        get_multiplexed_readout_detector_functions
    """
    qubits = dev.get_qubits(qubits)
    qubit_names = [qb.name for qb in qubits]
    MC = dev.instr_mc.get_instr()

    if sweep_points is None:
        if delays is None:
            raise ValueError('Both "delays" and "sweep_points" cannot be None.')
        else:
            sweep_points = SweepPoints()
            for qbn in qubit_names:
                sweep_points.add_sweep_parameter(
                    param_name=f'delays_{qbn}', values=delays,
                    unit='s', label=r'Second $\pi$-half pulse delay')

    if prep_params is None:
        prep_params = dev.get_prep_params(qubits)

    if label is None:
        label = 'Ramsey_ef' if for_ef else 'Ramsey'
        if 'classif' in det_type:
            label += '_classified'
        if 'active' in prep_params['preparation_type']:
            label += '_reset'
        label += get_multi_qubit_msmt_suffix(qubits)

    for qb in qubits:
        qb.prepare(drive='timedomain')

    cal_states = CalibrationPoints.guess_cal_states(cal_states,
                                                    for_ef=for_ef)
    cp = CalibrationPoints.multi_qubit(qubit_names, cal_states,
                                       n_per_state=n_cal_points_per_state)
    seq, sp = mqs.n_qubit_ramsey_seq(
        qubit_names, get_operation_dict(qubits), sweep_points, cp,
        artificial_detuning=artificial_detuning, upload=False, for_ef=for_ef,
        last_ge_pulse=last_ge_pulse, prep_params=prep_params)
    MC.set_sweep_function(awg_swf.SegmentHardSweep(
        sequence=seq, upload=upload,
        parameter_name=list(sweep_points[0].values())[0][2],
        unit=list(sweep_points[0].values())[0][1]))
    MC.set_sweep_points(sp)

    fit_gaussian_decay = kw.pop('fit_gaussian_decay', True)  # used in analysis
    delegate_plotting = kw.pop('delegate_plotting', False)   # used in analysi
    det_func = get_multiplexed_readout_detector_functions(
        qubits, **kw)[det_type]
    MC.set_detector_function(det_func)

    if exp_metadata is None:
        exp_metadata = {}
    exp_metadata.update({'qb_names': qubit_names,
                         'preparation_params': prep_params,
                         'cal_points': repr(cp),
                         'sweep_points': sweep_points,
                         'artificial_detuning': artificial_detuning,
                         'meas_obj_sweep_points_map':
                             sweep_points.get_meas_obj_sweep_points_map(
                                 qubit_names),
                         'meas_obj_value_names_map':
                             get_meas_obj_value_names_map(qubits, det_func),
                         'rotate': len(cp.states) != 0 and
                                   'classif' not in det_type,
                         'last_ge_pulses': [last_ge_pulse],
                         'data_to_fit': {qbn: 'pf' if for_ef else 'pe' for qbn
                                         in qubit_names}})
    MC.run(label, exp_metadata=exp_metadata)

    # Analyze this measurement
    if analyze:
        ramsey_ana = tda.RamseyAnalysis(
            qb_names=qubit_names, options_dict=dict(
                fit_gaussian_decay=fit_gaussian_decay,
                delegate_plotting=delegate_plotting))
        if update:
            for qb in qubits:
                new_qubit_freq = ramsey_ana.proc_data_dict[
                    'analysis_params_dict'][qb.name]['exp_decay_' + qb.name][
                    'new_qb_freq']
                T2_star = ramsey_ana.proc_data_dict[
                    'analysis_params_dict'][qb.name]['exp_decay_' + qb.name][
                    'T2_star']
                if update:
                    if for_ef:
                        qb.ef_freq(new_qubit_freq)
                        qb.T2_star_ef(T2_star)
                    else:
                        qb.ge_freq(new_qubit_freq)
                        qb.T2_star(T2_star)


def measure_n_qubit_qscale(dev, qubits, sweep_points=None, qscales=None,
                           prep_params=None, for_ef=False, last_ge_pulse=False,
                           n_cal_points_per_state=2, cal_states='auto',
                           upload=True, update=False, analyze=True, label=None,
                           exp_metadata=None, det_type='int_avg_det', **kw):
    """
    Performs an n-qubit QScale measurement.
    :param dev: Device class instance
    :param qubits: list of QuDev_transmon objects
    :param sweep_points: SweepPoints object. If None, creates SweepPoints
        from qscales (assumes all qubits use the same sweep points)
    :param qscales: array of qscales to sweep
    :param prep_params: qubits preparation parameters
    :param n_cal_points_per_state: number of cal_points per cal_state
    :param cal_states: which cal states to measure. Can be 'auto', or any
        combination of 'g', 'e', 'f', 'ge', 'ef', 'gf', 'gef'.
    :param for_ef: whether to calibrate DRAG parameter for ef transition
    :param last_ge_pulse: whether to use a ge pulse at the end of each segment
           for a calibration of the ef transition
    :param upload: whether to upload to AWGs
    :param update: whether to update the qubits ge_amp180 (or ef_amp180)
        parameters
    :param analyze: whether to analyze data
    :param label: measurement label
    :param exp_metadata: experiment metadata
    :param det_type: detector function type. None, or one of 'int_log_det',
        'dig_log_det', 'int_avg_det', 'dig_avg_det', 'inp_avg_det',
        'int_avg_classif_det', 'int_corr_det', 'dig_corr_det'.
    :param kw: keyword arguments. Are used in
        get_multiplexed_readout_detector_functions
    """
    qubits = dev.get_qubits(qubits)
    qubit_names = [qb.name for qb in qubits]
    MC = dev.instr_mc.get_instr()

    if sweep_points is None:
        if qscales is None:
            raise ValueError('Both "qscales" and "sweep_points" '
                             'cannot be None.')
        else:
            sweep_points = SweepPoints()
            for qbn in qubit_names:
                sweep_points.add_sweep_parameter(
                    param_name=f'qscales_{qbn}', values=qscales,
                    unit='', label='DRAG q-scale')

    if prep_params is None:
        prep_params = dev.get_prep_params(qubits)

    if label is None:
        label = 'Qscale_ef' if for_ef else 'Qscale'
        if 'classif' in det_type:
            label += '_classified'
        if 'active' in prep_params['preparation_type']:
            label += '_reset'
        label += get_multi_qubit_msmt_suffix(qubits)

    for qb in qubits:
        qb.prepare(drive='timedomain')

    cal_states = CalibrationPoints.guess_cal_states(cal_states,
                                                    for_ef=for_ef)
    cp = CalibrationPoints.multi_qubit(qubit_names, cal_states,
                                       n_per_state=n_cal_points_per_state)
    seq, sp = mqs.n_qubit_qscale_seq(
        qubit_names, get_operation_dict(qubits), sweep_points, cp,
        upload=False, for_ef=for_ef, last_ge_pulse=last_ge_pulse,
        prep_params=prep_params)
    MC.set_sweep_function(awg_swf.SegmentHardSweep(
        sequence=seq, upload=upload,
        parameter_name=list(sweep_points[0].values())[0][2],
        unit=list(sweep_points[0].values())[0][1]))
    MC.set_sweep_points(sp)

    delegate_plotting = kw.pop('delegate_plotting', False) # used in analysis
    det_func = get_multiplexed_readout_detector_functions(
        qubits, **kw)[det_type]
    MC.set_detector_function(det_func)

    if exp_metadata is None:
        exp_metadata = {}
    exp_metadata.update({'qb_names': qubit_names,
                         'preparation_params': prep_params,
                         'cal_points': repr(cp),
                         'sweep_points': sweep_points,
                         'meas_obj_sweep_points_map':
                             sweep_points.get_meas_obj_sweep_points_map(
                                 qubit_names),
                         'meas_obj_value_names_map':
                             get_meas_obj_value_names_map(qubits, det_func),
                         'rotate': len(cp.states) != 0 and
                                   'classif' not in det_type,
                         'last_ge_pulses': [last_ge_pulse],
                         'data_to_fit': {qbn: 'pf' if for_ef else 'pe' for qbn
                                         in qubit_names}})
    MC.run(label, exp_metadata=exp_metadata)

    # Analyze this measurement
    if analyze:
        qscale_ana = tda.QScaleAnalysis(qb_names=qubit_names,
                                        options_dict=dict(
                                            delegate_plotting=delegate_plotting
                                        ))
        if update:
            for qb in qubits:
                qscale = qscale_ana.proc_data_dict['analysis_params_dict'][
                    qb.name]['qscale']
                if for_ef:
                    qb.ef_motzoi(qscale)
                else:
                    qb.ge_motzoi(qscale)


def measure_n_qubit_t1(dev, qubits, sweep_points=None, delays=None,
                       prep_params=None, for_ef=False, last_ge_pulse=False,
                       n_cal_points_per_state=2, cal_states='auto',
                       upload=True, update=False, analyze=True, label=None,
                       exp_metadata=None, det_type='int_avg_det', **kw):
    """
    Performs an n-qubit T1 measurement.
    :param dev: Device class instance
    :param qubits: list of QuDev_transmon objects
    :param sweep_points: SweepPoints object. If None, creates SweepPoints
        from delays (assumes all qubits use the same sweep points)
    :param delays: array of delays to sweep
    :param prep_params: qubits preparation parameters
    :param n_cal_points_per_state: number of cal_points per cal_state
    :param cal_states: which cal states to measure. Can be 'auto', or any
        combination of 'g', 'e', 'f', 'ge', 'ef', 'gf', 'gef'.
    :param for_ef: whether to measure T1 for ef transition
    :param last_ge_pulse: whether to use a ge pulse at the end of each segment
           for a measurement of T1 for the ef transition
    :param upload: whether to upload to AWGs
    :param update: whether to update the qubits ge_amp180 (or ef_amp180)
        parameters
    :param analyze: whether to analyze data
    :param label: measurement label
    :param exp_metadata: experiment metadata
    :param det_type: detector function type. None, or one of 'int_log_det',
        'dig_log_det', 'int_avg_det', 'dig_avg_det', 'inp_avg_det',
        'int_avg_classif_det', 'int_corr_det', 'dig_corr_det'.
    :param kw: keyword arguments. Are used in
        get_multiplexed_readout_detector_functions
    """
    qubits = dev.get_qubits(qubits)
    qubit_names = [qb.name for qb in qubits]
    MC = dev.instr_mc.get_instr()

    if sweep_points is None:
        if delays is None:
            raise ValueError('Both "delays" and "sweep_points" cannot be None.')
        else:
            sweep_points = SweepPoints()
            for qbn in qubit_names:
                sweep_points.add_sweep_parameter(
                    param_name=f'delays_{qbn}', values=delays,
                    unit='s', label='Pulse Delay')

    if prep_params is None:
        prep_params = dev.get_prep_params(qubits)

    if label is None:
        label = 'T1_ef' if for_ef else 'T1'
        if 'classif' in det_type:
            label += '_classified'
        if 'active' in prep_params['preparation_type']:
            label += '_reset'
        label += get_multi_qubit_msmt_suffix(qubits)

    for qb in qubits:
        qb.prepare(drive='timedomain')

    cal_states = CalibrationPoints.guess_cal_states(cal_states,
                                                    for_ef=for_ef)
    cp = CalibrationPoints.multi_qubit(qubit_names, cal_states,
                                       n_per_state=n_cal_points_per_state)
    seq, sp = mqs.n_qubit_t1_seq(
        qubit_names, get_operation_dict(qubits), sweep_points, cp,
        upload=False, for_ef=for_ef, last_ge_pulse=last_ge_pulse,
        prep_params=prep_params)
    MC.set_sweep_function(awg_swf.SegmentHardSweep(
        sequence=seq, upload=upload,
        parameter_name=list(sweep_points[0].values())[0][2],
        unit=list(sweep_points[0].values())[0][1]))
    MC.set_sweep_points(sp)

    delegate_plotting = kw.pop('delegate_plotting', False) # used in analysis
    det_func = get_multiplexed_readout_detector_functions(
        qubits, **kw)[det_type]
    MC.set_detector_function(det_func)

    if exp_metadata is None:
        exp_metadata = {}
    exp_metadata.update({'qb_names': qubit_names,
                         'preparation_params': prep_params,
                         'cal_points': repr(cp),
                         'sweep_points': sweep_points,
                         'meas_obj_sweep_points_map':
                             sweep_points.get_meas_obj_sweep_points_map(
                                 qubit_names),
                         'meas_obj_value_names_map':
                             get_meas_obj_value_names_map(qubits, det_func),
                         'rotate': len(cp.states) != 0 and
                                   'classif' not in det_type,
                         'last_ge_pulses': [last_ge_pulse],
                         'data_to_fit': {qbn: 'pf' if for_ef else 'pe' for qbn
                                         in qubit_names}})
    MC.run(label, exp_metadata=exp_metadata)

    # Analyze this measurement
    if analyze:
        t1_ana = tda.T1Analysis(qb_names=qubit_names,
                                options_dict=dict(
                                    delegate_plotting=delegate_plotting))
        if update:
            for qb in qubits:
                T1 = t1_ana.proc_data_dict['analysis_params_dict'][
                    qb.name]['T1']
                if for_ef:
                    qb.T1_ef(T1)
                else:
                    qb.T1(T1)


def measure_n_qubit_echo(dev, qubits, sweep_points=None, delays=None,
                         artificial_detuning=0, prep_params=None,
                         n_cal_points_per_state=2, cal_states='auto',
                         for_ef=False, last_ge_pulse=False,
                         upload=True, update=False, analyze=True, label=None,
                         exp_metadata=None, det_type='int_avg_det', **kw):
    """
    Performs an n-qubit Echo measurement.
    :param dev: Device class instance
    :param qubits: list of QuDev_transmon objects
    :param sweep_points: SweepPoints object
    :param delays: array of echo delays to sweep. If None, creates SweepPoints
        from delays (assumes all qubits use the same sweep points)
    :param artificial_detuning: detuning of second pi-half pulse.
    :param prep_params: qubits preparation parameters
    :param n_cal_points_per_state: number of cal_points per cal_state
    :param cal_states: which cal states to measure. Can be 'auto', or any
        combination of 'g', 'e', 'f', 'ge', 'ef', 'gf', 'gef'.
    :param for_ef: whether to do echo between ef
    :param last_ge_pulse: whether to use a ge pulse at the end of each segment
           for an echo between ef transition
    :param upload: whether to upload to AWGs
    :param update: whether to update the qubits ge_amp180 (or ef_amp180)
        parameters
    :param analyze: whether to analyze data
    :param label: measurement label
    :param exp_metadata: experiment metadata
    :param det_type: detector function type. None, or one of 'int_log_det',
        'dig_log_det', 'int_avg_det', 'dig_avg_det', 'inp_avg_det',
        'int_avg_classif_det', 'int_corr_det', 'dig_corr_det'.
    :param kw: keyword arguments. Are used in
        get_multiplexed_readout_detector_functions
    """
    qubits = dev.get_qubits(qubits)
    qubit_names = [qb.name for qb in qubits]
    MC = dev.instr_mc.get_instr()

    if sweep_points is None:
        if delays is None:
            raise ValueError('Both "delays" and "sweep_points" cannot be None.')
        else:
            sweep_points = SweepPoints()
            for qbn in qubit_names:
                sweep_points.add_sweep_parameter(
                    param_name=f'delays_{qbn}', values=delays,
                    unit='s', label=r'Echo delay')

    if prep_params is None:
        prep_params = dev.get_prep_params(qubits)

    if label is None:
        label = 'Echo_ef' if for_ef else 'Echo'
        if 'classif' in det_type:
            label += '_classified'
        if 'active' in prep_params['preparation_type']:
            label += '_reset'
        label += get_multi_qubit_msmt_suffix(qubits)

    for qb in qubits:
        qb.prepare(drive='timedomain')

    cal_states = CalibrationPoints.guess_cal_states(cal_states,
                                                    for_ef=for_ef)
    cp = CalibrationPoints.multi_qubit(qubit_names, cal_states,
                                       n_per_state=n_cal_points_per_state)
    seq, sp = mqs.n_qubit_echo_seq(
        qubit_names, get_operation_dict(qubits), sweep_points, cp,
        artificial_detuning=artificial_detuning, upload=False, for_ef=for_ef,
        last_ge_pulse=last_ge_pulse, prep_params=prep_params)
    MC.set_sweep_function(awg_swf.SegmentHardSweep(
        sequence=seq, upload=upload,
        parameter_name=list(sweep_points[0].values())[0][2],
        unit=list(sweep_points[0].values())[0][1]))
    MC.set_sweep_points(sp)

    fit_gaussian_decay = kw.pop('fit_gaussian_decay', True)  # used in analysis
    delegate_plotting = kw.pop('delegate_plotting', False) # used in analysis

    det_func = get_multiplexed_readout_detector_functions(
        qubits, **kw)[det_type]
    MC.set_detector_function(det_func)

    if exp_metadata is None:
        exp_metadata = {}
    exp_metadata.update({'qb_names': qubit_names,
                         'preparation_params': prep_params,
                         'cal_points': repr(cp),
                         'sweep_points': sweep_points,
                         'meas_obj_sweep_points_map':
                             sweep_points.get_meas_obj_sweep_points_map(
                                 qubit_names),
                         'meas_obj_value_names_map':
                             get_meas_obj_value_names_map(qubits, det_func),
                         'rotate': len(cp.states) != 0 and
                                   'classif' not in det_type,
                         'last_ge_pulses': [last_ge_pulse],
                         'data_to_fit': {qbn: 'pf' if for_ef else 'pe' for qbn
                                         in qubit_names}})
    MC.run(label, exp_metadata=exp_metadata)

    # Analyze this measurement
    if analyze:
        echo_ana = tda.EchoAnalysis(
            qb_names=qubit_names,
            options_dict={'artificial_detuning': artificial_detuning,
                          'fit_gaussian_decay': fit_gaussian_decay,
                          'delegate_plotting': delegate_plotting})
        if update:
            for qb in qubits:
                T2_echo = echo_ana.proc_data_dict[
                    'analysis_params_dict'][qb.name]['T2_echo']
                qb.T2(T2_echo)<|MERGE_RESOLUTION|>--- conflicted
+++ resolved
@@ -2415,17 +2415,10 @@
 
 def measure_chevron(dev, qbc, qbt, hard_sweep_params, soft_sweep_params,
                     cz_pulse_name, upload=True, label=None, qbr=None,
-<<<<<<< HEAD
-                    classified=False, n_cal_points_per_state=2,
-                    num_cz_gates=1, cal_states='auto', prep_params=None,
-                    exp_metadata=None, analyze=True, return_seq=False,
-                    channels_to_upload=None, **kw):
-=======
                     classified=False, n_cal_points_per_state=1,
                     num_cz_gates=1, cal_states=('g', 'e', 'f'),
                     prep_params=None, exp_metadata=None, analyze=True,
-                    return_seq=False, channels_to_upload=None):
->>>>>>> 5f2a928f
+                    return_seq=False, channels_to_upload=None, **kw):
 
     if isinstance(qbc, str):
         qbc = dev.get_qb(qbc)
