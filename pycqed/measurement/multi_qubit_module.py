import numpy as np
import matplotlib.pyplot as plt
import itertools
import copy
import datetime
import os
import lmfit
from copy import deepcopy
import pygsti
import logging
log = logging.getLogger(__name__)

import pycqed.measurement.sweep_functions as swf
import pycqed.measurement.awg_sweep_functions as awg_swf
import pycqed.measurement.awg_sweep_functions_multi_qubit as awg_swf2
import pycqed.measurement.pulse_sequences.multi_qubit_tek_seq_elts as mqs
import pycqed.measurement.pulse_sequences.fluxing_sequences as fsqs
import pycqed.measurement.detector_functions as det
import pycqed.analysis.fitting_models as fms
from pycqed.measurement.sweep_points import SweepPoints
from pycqed.measurement.calibration.calibration_points import CalibrationPoints
from pycqed.analysis_v3.processing_pipeline import ProcessingPipeline
from pycqed.measurement.waveform_control import pulsar as ps
import pycqed.analysis.measurement_analysis as ma
from pycqed.analysis_v3 import pipeline_analysis as pla
import pycqed.analysis_v2.readout_analysis as ra
import pycqed.analysis_v2.timedomain_analysis as tda
from pycqed.analysis_v3 import helper_functions as hlp_mod
import pycqed.measurement.waveform_control.sequence as sequence
from pycqed.utilities.general import temporary_value
from pycqed.analysis_v2 import tomography_qudev as tomo
import pycqed.analysis.analysis_toolbox as a_tools


try:
    import \
        pycqed.instrument_drivers.physical_instruments.ZurichInstruments.UHFQuantumController as uhfqc
except ModuleNotFoundError:
    log.warning('"UHFQuantumController" not imported.')

from pycqed.measurement.optimization import generate_new_training_set
from pygsti import construction as constr


def multiplexed_pulse(readouts, f_LO, upload=True):
    """
    Sets up a frequency-multiplexed pulse on the awg-sequencer of the UHFQC.
    Updates the qubit ro_pulse_type parameter. This needs to be reverted if
    thq qubit object is to update its readout pulse later on.

    Args:
        readouts: A list of different readouts. For each readout the list
                  contains the qubit objects that are read out in that readout.
        f_LO: The LO frequency that will be used.
        upload: Whether to update the hardware instrument settings.
        plot_filename: The file to save the plot of the multiplexed pulse PSD.
            If `None` or `True`, plot is only shown, and not saved. If `False`,
            no plot is generated.

    Returns:
        The generated pulse waveform.
    """
    if not hasattr(readouts[0], '__iter__'):
        readouts = [readouts]
    fs = 1.8e9

    readout_pulses = []
    for qubits in readouts:
        qb_pulses = {}
        maxlen = 0

        for qb in qubits:
            # qb.RO_pulse_type('Multiplexed_pulse_UHFQC')
            qb.f_RO_mod(qb.f_RO() - f_LO)
            samples = int(qb.RO_pulse_length() * fs)

            pulse = qb.RO_amp() * np.ones(samples)
            tbase = np.linspace(0, len(pulse) / fs, len(pulse), endpoint=False)

            if qb.ro_pulse_shape() == 'gaussian_filtered':
                filter_sigma = qb.ro_pulse_filter_sigma()
                nr_sigma = qb.ro_pulse_nr_sigma()
                filter_samples = int(filter_sigma * nr_sigma * fs)
                filter_sample_idxs = np.arange(filter_samples)
                filter = np.exp(
                    -0.5 * (filter_sample_idxs - filter_samples / 2) ** 2 /
                    (filter_sigma * fs) ** 2)
                filter /= filter.sum()
                pulse = np.convolve(pulse, filter, mode='full')
            elif qb.ro_pulse_shape() == 'gaussian_filtered_flip':
                pulse = pulse * (
                            np.ones(samples) - np.cos(2 * np.pi * 200e6 * tbase))

                filter_sigma = qb.ro_pulse_filter_sigma()
                nr_sigma = qb.ro_pulse_nr_sigma()
                filter_samples = int(filter_sigma * nr_sigma * fs)
                filter_sample_idxs = np.arange(filter_samples)
                filter = np.exp(
                    -0.5 * (filter_sample_idxs - filter_samples / 2) ** 2 /
                    (filter_sigma * fs) ** 2)
                filter /= filter.sum()
                pulse = np.convolve(pulse, filter, mode='full')
            elif qb.ro_pulse_shape() == 'CLEAR':
                filter_sigma = qb.ro_pulse_filter_sigma()
                nr_sigma = qb.ro_pulse_nr_sigma()
                filter_samples = int(filter_sigma * nr_sigma * fs)
                filter_sample_idxs = np.arange(filter_samples)
                filter = np.exp(
                    -0.5 * (filter_sample_idxs - filter_samples / 2) ** 2 /
                    (filter_sigma * fs) ** 2)
                filter /= filter.sum()
                pulse = uhfqc.CLEAR_shape(qb.RO_amp(), qb.RO_pulse_length(),
                                          qb.ro_CLEAR_delta_amp_segment(),
                                          qb.ro_CLEAR_segment_length(),
                                          sampling_rate=fs)

                pulse = np.convolve(pulse, filter, mode='full')
            elif qb.ro_pulse_shape() == 'square':
                pass
            else:
                raise ValueError('Unsupported pulse type for {}: {}' \
                                 .format(qb.name, qb.ro_pulse_shape()))

            tbase = np.linspace(0, len(pulse) / fs, len(pulse), endpoint=False)
            pulse = pulse * np.exp(-2j * np.pi * qb.f_RO_mod() * tbase)

            qb_pulses[qb.name] = pulse
            if pulse.size > maxlen:
                maxlen = pulse.size

        pulse = np.zeros(maxlen, dtype=np.complex)
        for p in qb_pulses.values():
            pulse += np.pad(p, (0, maxlen - p.size), mode='constant',
                            constant_values=0)
        readout_pulses.append(pulse)

    if upload:
        UHFQC = readouts[0][0].UHFQC
        if len(readout_pulses) == 1:
            UHFQC.awg_sequence_acquisition_and_pulse(
                Iwave=np.real(pulse).copy(), Qwave=np.imag(pulse).copy())
        else:
            UHFQC.awg_sequence_acquisition_and_pulse_multi_segment(readout_pulses)
        DC_LO = readouts[0][0].readout_DC_LO
        UC_LO = readouts[0][0].readout_UC_LO
        DC_LO.frequency(f_LO)
        UC_LO.frequency(f_LO)


def get_operation_dict(qubits):
    operation_dict = dict()
    for qb in qubits:
        operation_dict.update(qb.get_operation_dict())
    return operation_dict


def get_correlation_channels(qubits, self_correlated, **kw):
    """
    Creates the correlations input parameter for the UHFQC_correlation_detector.
    :param qubits: list of QuDev_transmon instrances
    :param self_correlated: whether to do also measure self correlations
    :return: list of tuples with the channels to correlate; only looks at the
        acq_I_channel of each qubit!
    """
    if self_correlated:
        return list(itertools.combinations_with_replacement(
            [qb.acq_I_channel() for qb in qubits], r=2))
    else:
        return list(itertools.combinations(
            [qb.acq_I_channel() for qb in qubits], r=2))


def get_multiplexed_readout_detector_functions(qubits, nr_averages=None,
                                               nr_shots=None,
                                               used_channels=None,
                                               correlations=None,
                                               add_channels=None,
                                               det_get_values_kws=None,
                                               nr_samples=4096,
                                               **kw):
    if nr_averages is None:
        nr_averages = max(qb.acq_averages() for qb in qubits)
    if nr_shots is None:
        nr_shots = max(qb.acq_shots() for qb in qubits)

    uhfs = set()
    uhf_instances = {}
    max_int_len = {}
    channels = {}
    acq_classifier_params = {}
    acq_state_prob_mtxs = {}
    for qb in qubits:
        uhf = qb.instr_uhf()
        uhfs.add(uhf)
        uhf_instances[uhf] = qb.instr_uhf.get_instr()

        if uhf not in max_int_len:
            max_int_len[uhf] = 0
        max_int_len[uhf] = max(max_int_len[uhf], qb.acq_length())

        if uhf not in channels:
            channels[uhf] = []
        channels[uhf] += [qb.acq_I_channel()]
        if qb.acq_weights_type() in ['SSB', 'DSB', 'optimal_qutrit']:
            if qb.acq_Q_channel() is not None:
                channels[uhf] += [qb.acq_Q_channel()]

        if uhf not in acq_classifier_params:
            acq_classifier_params[uhf] = []
        acq_classifier_params[uhf] += [qb.acq_classifier_params()]
        if uhf not in acq_state_prob_mtxs:
            acq_state_prob_mtxs[uhf] = []
        acq_state_prob_mtxs[uhf] += [qb.acq_state_prob_mtx()]

    if det_get_values_kws is None:
        det_get_values_kws = {}
        det_get_values_kws_in = None
    else:
        det_get_values_kws_in = deepcopy(det_get_values_kws)
        for uhf in acq_state_prob_mtxs:
            det_get_values_kws_in.pop(uhf, False)
    for uhf in acq_state_prob_mtxs:
        if uhf not in det_get_values_kws:
            det_get_values_kws[uhf] = {}
        det_get_values_kws[uhf].update({
            'classifier_params': acq_classifier_params[uhf],
            'state_prob_mtx': acq_state_prob_mtxs[uhf]})
        if det_get_values_kws_in is not None:
            det_get_values_kws[uhf].update(det_get_values_kws_in)
    if add_channels is None:
        add_channels = {uhf: [] for uhf in uhfs}
    elif isinstance(add_channels, list):
        add_channels = {uhf: add_channels for uhf in uhfs}
    else:  # is a dict
        pass
    for uhf in add_channels:
        channels[uhf] += add_channels[uhf]

    if correlations is None:
        correlations = {uhf: [] for uhf in uhfs}
    elif isinstance(correlations, list):
        correlations = {uhf: correlations for uhf in uhfs}
    else:  # is a dict
        for uhf in uhfs:
            if uhf not in correlations:
                correlations[uhf] = []

    if used_channels is None:
        used_channels = {uhf: None for uhf in uhfs}
    elif isinstance(used_channels, list):
        used_channels = {uhf: used_channels for uhf in uhfs}
    else:  # is a dict
        for uhf in uhfs:
            if uhf not in used_channels:
                used_channels[uhf] = None

    AWG = None
    for qb in qubits:
        qbAWG = qb.instr_pulsar.get_instr()
        if AWG is not None and qbAWG is not AWG:
            raise Exception('Multi qubit detector can not be created with '
                            'multiple pulsar instances')
        AWG = qbAWG

    individual_detectors = {uhf: {
            'int_log_det': det.UHFQC_integration_logging_det(
                UHFQC=uhf_instances[uhf], AWG=AWG, channels=channels[uhf],
                integration_length=max_int_len[uhf], nr_shots=nr_shots,
                result_logging_mode='raw', **kw),
            'dig_log_det': det.UHFQC_integration_logging_det(
                UHFQC=uhf_instances[uhf], AWG=AWG, channels=channels[uhf],
                integration_length=max_int_len[uhf], nr_shots=nr_shots,
                result_logging_mode='digitized', **kw),
            'int_avg_det': det.UHFQC_integrated_average_detector(
                UHFQC=uhf_instances[uhf], AWG=AWG, channels=channels[uhf],
                integration_length=max_int_len[uhf], nr_averages=nr_averages, **kw),
            'int_avg_classif_det': det.UHFQC_classifier_detector(
                UHFQC=uhf_instances[uhf], AWG=AWG, channels=channels[uhf],
                integration_length=max_int_len[uhf], nr_shots=nr_shots,
                get_values_function_kwargs=det_get_values_kws[uhf],
                result_logging_mode='raw', **kw),
            'dig_avg_det': det.UHFQC_integrated_average_detector(
                UHFQC=uhf_instances[uhf], AWG=AWG, channels=channels[uhf],
                integration_length=max_int_len[uhf], nr_averages=nr_averages,
                result_logging_mode='digitized', **kw),
            'inp_avg_det': det.UHFQC_input_average_detector(
                UHFQC=uhf_instances[uhf], AWG=AWG, nr_averages=nr_averages,
                nr_samples=nr_samples,
                **kw),
            'int_corr_det': det.UHFQC_correlation_detector(
                UHFQC=uhf_instances[uhf], AWG=AWG, channels=channels[uhf],
                used_channels=used_channels[uhf],
                integration_length=max_int_len[uhf], nr_averages=nr_averages,
                correlations=correlations[uhf], **kw),
            'dig_corr_det': det.UHFQC_correlation_detector(
                UHFQC=uhf_instances[uhf], AWG=AWG, channels=channels[uhf],
                used_channels=used_channels[uhf],
                integration_length=max_int_len[uhf], nr_averages=nr_averages,
                correlations=correlations[uhf], thresholding=True, **kw),
        } for uhf in uhfs}

    combined_detectors = {det_type: det.UHFQC_multi_detector([
        individual_detectors[uhf][det_type] for uhf in uhfs])
        for det_type in ['int_log_det', 'dig_log_det',
                         'int_avg_det', 'dig_avg_det', 'inp_avg_det',
                         'int_avg_classif_det', 'int_corr_det', 'dig_corr_det']}

    return combined_detectors


def get_multi_qubit_prep_params(prep_params_list):
    if len(prep_params_list) == 0:
        raise ValueError('prep_params_list is empty.')

    thresh_map = {}
    for prep_params in prep_params_list:
        if 'threshold_mapping' in prep_params:
            thresh_map.update(prep_params['threshold_mapping'])

    prep_params = deepcopy(prep_params_list[0])
    prep_params['threshold_mapping'] = thresh_map
    return prep_params


def get_meas_obj_value_names_map(mobjs, multi_uhf_det_func):
    # we cannot just use the value_names from the qubit detector functions
    # because the UHF_multi_detector function adds suffixes

    if multi_uhf_det_func.detectors[0].name == 'raw_UHFQC_classifier_det':
        meas_obj_value_names_map = {
            qb.name: hlp_mod.get_sublst_with_all_strings_of_list(
                multi_uhf_det_func.value_names,
                qb.int_avg_classif_det.value_names)
            for qb in mobjs}
    elif multi_uhf_det_func.detectors[0].name == 'UHFQC_input_average_detector':
        meas_obj_value_names_map = {
            qb.name: hlp_mod.get_sublst_with_all_strings_of_list(
                multi_uhf_det_func.value_names, qb.inp_avg_det.value_names)
            for qb in mobjs}
    else:
        meas_obj_value_names_map = {
            qb.name: hlp_mod.get_sublst_with_all_strings_of_list(
                multi_uhf_det_func.value_names, qb.int_avg_det.value_names)
            for qb in mobjs}

    meas_obj_value_names_map.update({
        name + '_object': [name] for name in
        [vn for vn in multi_uhf_det_func.value_names if vn not in
         hlp_mod.flatten_list(list(meas_obj_value_names_map.values()))]})

    return meas_obj_value_names_map


def calculate_minimal_readout_spacing(qubits, ro_slack=10e-9, drive_pulses=0):
    """

    Args:
        qubits:
        ro_slack: minimal time needed between end of wint and next RO trigger
        drive_pulses:

    Returns:

    """
    UHFQC = None
    for qb in qubits:
        UHFQC = qb.UHFQC
        break
    drive_pulse_len = None
    max_ro_len = 0
    max_int_length = 0
    for qb in qubits:
        if drive_pulse_len is not None:
            if drive_pulse_len != qb.gauss_sigma() * qb.nr_sigma() and \
                    drive_pulses != 0:
                log.warning('Caution! Not all qubit drive pulses are the '
                            'same length. This might cause trouble in the '
                            'sequence.')
            drive_pulse_len = max(drive_pulse_len,
                                  qb.gauss_sigma() * qb.nr_sigma())
        else:
            drive_pulse_len = qb.gauss_sigma() * qb.nr_sigma()
        max_ro_len = max(max_ro_len, qb.RO_pulse_length())
        max_int_length = max(max_int_length, qb.RO_acq_integration_length())

    ro_spacing = 2 * UHFQC.qas_0_delay() / 1.8e9
    ro_spacing += max_int_length
    ro_spacing += ro_slack
    ro_spacing -= drive_pulse_len
    ro_spacing -= max_ro_len
    return ro_spacing


def measure_multiplexed_readout(dev, qubits, liveplot=False,
                                shots=5000,
                                RO_spacing=None, preselection=True,
                                thresholds=None, thresholded=False,
                                analyse=True, upload=True):
    for qb in qubits:
        MC = qb.instr_mc.get_instr()

    for qb in qubits:
        qb.prepare(drive='timedomain')

    if RO_spacing is None:
        UHFQC = qubits[0].instr_uhf.get_instr()
        RO_spacing = UHFQC.qas_0_delay() * 2 / 1.8e9
        RO_spacing += UHFQC.qas_0_integration_length() / 1.8e9
        RO_spacing += 50e-9  # for slack
        RO_spacing = np.ceil(RO_spacing * 225e6 / 3) / 225e6 * 3
    
    operation_dict = dev.get_operation_dict(qubits=qubits)
    sf = awg_swf2.n_qubit_off_on(
        [operation_dict['X180 ' + qb.name] for qb in qubits],
        [operation_dict['RO ' + qb.name] for qb in qubits],
        preselection=preselection,
        parallel_pulses=True,
        RO_spacing=RO_spacing,
        upload=upload)

    m = 2 ** (len(qubits))
    if preselection:
        m *= 2
    if thresholded:
        df = get_multiplexed_readout_detector_functions(qubits,
                                                        nr_shots=shots)[
            'dig_log_det']
    else:
        df = get_multiplexed_readout_detector_functions(qubits,
                                                        nr_shots=shots)[
            'int_log_det']

    MC.live_plot_enabled(liveplot)
    MC.soft_avg(1)
    MC.set_sweep_function(sf)
    MC.set_sweep_points(np.arange(m))
    MC.set_detector_function(df)
    MC.run('{}_multiplexed_ssro'.format('-'.join(
        [qb.name for qb in qubits])))

    if analyse and thresholds is not None:
        channel_map = {qb.name: qb.int_log_det.value_names[0]+' '+qb.instr_uhf()
                       for qb in qubits}
        return ra.Multiplexed_Readout_Analysis(options_dict=dict(
            n_readouts=(2 if preselection else 1) * 2 ** len(qubits),
            thresholds=thresholds,
            channel_map=channel_map,
            use_preselection=preselection
        ))

def measure_ssro(dev, qubits, states=('g', 'e'), n_shots=10000, label=None,
                 preselection=True, all_states_combinations=False, upload=True,
                 exp_metadata=None, analyze=True, analysis_kwargs=None,
                 delegate_plotting=False, update=True):
    """
    Measures in single shot readout the specified states and performs
    a Gaussian mixture fit to calibrate the state classfier and provide the
    single shot readout probability assignment matrix
    Args:
        dev (Device): device object
        qubits (list): list of qubits to calibrate in parallel
        states (tuple, str, list of tuples): if tuple, each entry will be interpreted
            as a state. if string (e.g. "gef"), each letter will be interpreted
            as a state. All qubits will be prepared simultaneously in each given state.
            If list of tuples is given, then each tuple should be of length = qubits
            and the ith tuple should represent the state that each qubit should have
            in the ith segment. In the latter case, all_state_combinations is ignored.
        n_shots (int): number of shots
        label (str): measurement label
        preselection (bool, None): If True, force preselection even if not
            in preparation params. If False, then removes preselection even if in prep_params.
            if None, then takes prep_param of first qubit.

        all_states_combinations (bool): if False, then all qubits are prepared
            simultaneously in the first state and then read out, then all qubits
            are prepared in the second state, etc. If True, then all combinations
            are measured, which allows to characterize the multiplexed readout of
            each basis state. e.g. say qubits = [qb1, qb2], states = "ge" and
            all_states_combinations = False, then the different segments will be "g, g"
            and "e, e" for "qb1, qb2" respectively. all_states_combinations=True would
            yield "g,g", "g, e", "e, g" , "e,e".
        upload (bool): upload waveforms to AWGs
        exp_metadata (dict): experimental metadata
        analyze (bool): analyze data
        analysis_kwargs (dict): arguments for the analysis. Defaults to all qb names
        delegate_plotting (bool): Whether or not to create a job for an analysisDaemon
            and skip the plotting during the analysis.
        update (bool): update readout classifier parameters.
            Does not update the readout correction matrix (i.e. qb.acq_state_prob_mtx),
            as we ended up using this a lot less often than the update for readout
            classifier params. The user can still access the state_prob_mtx through
            the analysis object and set the corresponding parameter manually if desired.


    Returns:

    """
    # combine operations and preparation dictionaries
    qubits = dev.get_qubits(qubits)
    qb_names = dev.get_qubits(qubits, "str")
    operation_dict = dev.get_operation_dict(qubits=qubits)
    prep_params = dev.get_prep_params(qubits)

    if preselection is None:
        pass
    elif preselection: # force preselection for this measurement if desired by user
        prep_params['preparation_type'] = "preselection"
    else:
        prep_params['preparation_type'] = "wait"

    # create and set sequence
    if np.ndim(states) == 2: # list of custom states provided
        if len(qb_names) != len(states[0]):
            raise ValueError(f"{len(qb_names)} qubits were given but custom "
                             f"states were "
                             f"specified for {len(states[0])} qubits.")
        cp = CalibrationPoints(qb_names, states)
    else:
        cp = CalibrationPoints.multi_qubit(qb_names, states, n_per_state=1,
                                       all_combinations=all_states_combinations)
    seq = sequence.Sequence("SSRO_calibration",
                            cp.create_segments(operation_dict, **prep_params))

    # prepare measurement
    for qb in qubits:
        qb.prepare(drive='timedomain')
    label = f"SSRO_calibration_{states}{get_multi_qubit_msmt_suffix(qubits)}" if \
        label is None else label
    channel_map = {qb.name: [vn + ' ' + qb.instr_uhf()
                             for vn in qb.int_log_det.value_names]
                   for qb in qubits}
    if exp_metadata is None:
        exp_metadata = {}
    exp_metadata.update({"cal_points": repr(cp),
                         "preparation_params": prep_params,
                         "all_states_combinations": all_states_combinations,
                         "n_shots": n_shots,
                         "channel_map": channel_map
                         })
    df = get_multiplexed_readout_detector_functions(
            qubits, nr_shots=n_shots)['int_log_det']
    MC = dev.instr_mc.get_instr()
    MC.set_sweep_function(awg_swf.SegmentHardSweep(sequence=seq,
                                                   upload=upload))
    MC.set_sweep_points(np.arange(seq.n_acq_elements()))
    MC.set_detector_function(df)

    # run measurement
    temp_values = [(MC.soft_avg, 1)]

    # required to ensure having original prep_params after mmnt
    # in case preselection=True
    temp_values += [(qb.preparation_params, prep_params) for qb in qubits]
    with temporary_value(*temp_values):
        MC.run(name=label, exp_metadata=exp_metadata)

    # analyze
    if analyze:
        if analysis_kwargs is None:
            analysis_kwargs = dict()
        if "qb_names" not in analysis_kwargs:
            analysis_kwargs["qb_names"] = qb_names # all qubits by default
        if "options_dict" not in analysis_kwargs:
            analysis_kwargs["options_dict"] = \
                dict(delegate_plotting=delegate_plotting)
        else:
            analysis_kwargs["options_dict"].update(
                                dict(delegate_plotting=delegate_plotting))
        a = tda.MultiQutrit_Singleshot_Readout_Analysis(**analysis_kwargs)
        for qb in qubits:
            classifier_params = a.proc_data_dict[
                'analysis_params']['classifier_params'][qb.name]
            if update:
                qb.acq_classifier_params(classifier_params)
        return a

def find_optimal_weights(dev, qubits, states=('g', 'e'), upload=True,
                         acq_length=4096/1.8e9, exp_metadata=None,
                         analyze=True, analysis_kwargs=None,
                         acq_weights_basis=None, orthonormalize=False,
                         update=True, measure=True):
    """
    Measures time traces for specified states and
    Args:
        dev (Device): quantum device object
        qubits: qubits on which traces should be measured
        states (tuple, list, str): if str or tuple of single character strings,
            then interprets each letter as a state and does it on all qubits
             simultaneously. e.g. "ge" or ('g', 'e') --> measures all qbs
             in g then all in e.
             If list/tuple of tuples, then interprets the list as custom states:
             each tuple should be of length equal to the number of qubits
             and each state is calibrated individually. e.g. for 2 qubits:
             [('g', 'g'), ('e', 'e'), ('f', 'g')] --> qb1=qb2=g then qb1=qb2=e
             and then qb1 = "f" != qb2 = 'g'

        upload: upload waveforms to AWG
        acq_length: length of timetrace to record
        exp_metadata: experimental metadata
        acq_weights_basis (list): shortcut for analysis parameter.
            list of basis vectors used for computing the weights.
            (see Timetrace Analysis). e.g. ["ge", "gf"] yields basis vectors e - g
            and f - g. If None, defaults to  ["ge", "gf"] when more than 2 traces are
            passed to the analysis and to ['ge'] if 2 traces are measured.
        orthonormalize (bool): shortcut for analysis parameter. Whether or not to
            orthonormalize the optimal weights (see MultiQutrit Timetrace Analysis)
        update (bool): update weights


    Returns:

    """
    # check whether timetraces can be compute simultaneously
    qubits = dev.get_qubits(qubits)
    qb_names = dev.get_qubits(qubits, "str")

    if measure:
        uhf_names = np.array([qubit.instr_uhf.get_instr().name for qubit in qubits])
        unique, counts = np.unique(uhf_names, return_counts=True)
        for u, c in zip(unique, counts):
            if c != 1:
                raise ValueError(f"{np.array(qubits)[uhf_names == u]}"
                                 f" share the same UHF ({u}) and therefore"
                                 f" their timetraces cannot be computed "
                                 f"simultaneously.")

        # combine operations and preparation dictionaries
        operation_dict = dev.get_operation_dict(qubits=qubits)
        prep_params = dev.get_prep_params(qubits)
        MC = qubits[0].instr_mc.get_instr()

        if exp_metadata is None:
            exp_metadata = dict()
        temp_val = [(qb.acq_length, acq_length) for qb in qubits]
        with temporary_value(*temp_val):
            [qb.prepare(drive='timedomain') for qb in qubits]
            npoints = qubits[0].inp_avg_det.nr_samples # same for all qubits
            sweep_points = np.linspace(0, npoints / 1.8e9, npoints,
                                                endpoint=False)
            channel_map = {qb.name: [vn + ' ' + qb.instr_uhf()
                            for vn in qb.inp_avg_det.value_names]
                            for qb in qubits}
            exp_metadata.update(
                {'sweep_name': 'time',
                 'sweep_unit': ['s'],
                 'sweep_points': sweep_points,
                 'acq_length': acq_length,
                 'channel_map': channel_map,
                 'orthonormalize': orthonormalize,
                 "acq_weights_basis": acq_weights_basis})

            for state in states:
                # create sequence
                name = f'timetrace_{state}{get_multi_qubit_msmt_suffix(qubits)}'
                if isinstance(state, str) and len(state) == 1:
                    # same state for all qubits, e.g. "e"
                    cp = CalibrationPoints.multi_qubit(qb_names, state,
                                                       n_per_state=1)
                else:
                    # ('g','e','f') as qb1=g, qb2=e, qb3=f
                    if len(qb_names) != len(state):
                        raise ValueError(f"{len(qb_names)} qubits were given "
                                         f"but custom states were "
                                         f"specified for {len(state)} qubits.")
                    cp = CalibrationPoints(qb_names, state)
                exp_metadata.update({'cal_points': repr(cp)})
                seq = sequence.Sequence("timetrace",
                                        cp.create_segments(operation_dict,
                                                           **prep_params))
                # set sweep function and run measurement
                MC.set_sweep_function(awg_swf.SegmentHardSweep(sequence=seq,
                                                               upload=upload))
                MC.set_sweep_points(sweep_points)
                df = get_multiplexed_readout_detector_functions(
                    qubits, nr_samples=npoints)["inp_avg_det"]
                MC.set_detector_function(df)
                MC.run(name=name, exp_metadata=exp_metadata)

    if analyze:
        # tps = a_tools.latest_data(n_matches=len(states),
        #                           return_timestamp=True)[0]
        #
        tps = [a_tools.latest_data(
            contains=f'timetrace_{s}{get_multi_qubit_msmt_suffix(qubits)}',
            n_matches=1, return_timestamp=True)[0][0] for s in states]
        print(tps)
        if analysis_kwargs is None:
            analysis_kwargs = {}
        if 't_start' not in analysis_kwargs:
            analysis_kwargs.update({"t_start": tps[0],
                                    "t_stop": tps[-1]})

        options_dict = dict(orthonormalize=orthonormalize,
                            acq_weights_basis=acq_weights_basis)
        options_dict.update(analysis_kwargs.pop("options_dict", {}))
        a = tda.MultiQutrit_Timetrace_Analysis(options_dict=options_dict,
                                               **analysis_kwargs)

        if update:
            for qb in qubits:
                weights = a.proc_data_dict['analysis_params_dict'
                    ]['optimal_weights'][qb.name]
                if np.ndim(weights) == 1:
                    # single channel
                    qb.acq_weights_I(weights.real)
                    qb.acq_weights_Q(weights.imag)
                elif np.ndim(weights) == 2 and len(weights) == 1:
                    # single channels
                    qb.acq_weights_I(weights[0].real)
                    qb.acq_weights_Q(weights[0].imag)
                elif np.ndim(weights) == 2 and len(weights) == 2:
                    # two channels
                    qb.acq_weights_I(weights[0].real)
                    qb.acq_weights_Q(weights[0].imag)
                    qb.acq_weights_I2(weights[1].real)
                    qb.acq_weights_Q2(weights[1].imag)
                else:
                    log.warning(f"{qb.name}: Number of weight vectors > 2: "
                                f"{len(weights)}. Cannot update weights "
                                f"automatically.")
                qb.acq_weights_basis(a.proc_data_dict['analysis_params_dict'
                    ]['optimal_weights_basis_labels'][qb.name])
        return a

def measure_active_reset(qubits, shots=5000,
                         qutrit=False, upload=True, label=None,
                         detector='int_log_det'):
    MC = qubits[0].instr_mc.get_instr()
    trig = qubits[0].instr_trigger.get_instr()

    # combine operations and preparation dictionaries
    operation_dict = get_operation_dict(qubits)
    qb_names = [qb.name for qb in qubits]
    prep_params = \
        get_multi_qubit_prep_params([qb.preparation_params() for qb in qubits])

    # sequence
    seq, swp = mqs.n_qubit_reset(qb_names, operation_dict, prep_params,
                                upload=False, states='gef' if qutrit else 'ge')
    # create sweep points
    sp = SweepPoints('reset_reps', swp, '', 'Nr. Reset Repetitions')

    df = get_multiplexed_readout_detector_functions(qubits,
                                                    nr_shots=shots)[detector]

    for qb in qubits:
        qb.prepare(drive='timedomain')

    MC.set_sweep_function(awg_swf.SegmentHardSweep(sequence=seq, upload=upload))
    MC.set_sweep_points(swp)
    MC.set_detector_function(df)
    if label is None:
        label = 'active_reset_{}_x{}_{}'.format('ef' if qutrit else 'e',
                                                prep_params['reset_reps'],
                                                ','.join(qb_names))
    exp_metadata = {'preparation_params': prep_params,
                    'sweep_points': sp,
                    'shots': shots}
    temp_values = [(qb.acq_shots, shots) for qb in qubits]
    temp_values += [(MC.soft_avg, 1)]
    with temporary_value(*temp_values):
        MC.run(name=label,  exp_metadata=exp_metadata)

def measure_arbitrary_sequence(qubits, sequence=None, sequence_function=None,
                               sequence_args=None, drive='timedomain', label=None,
                               detector_function=None, df_kwargs=None,
                               sweep_function=awg_swf.SegmentHardSweep,
                               sweep_points=None, temporary_values=(),
                               exp_metadata=None, upload=True,
                               analyze=True):
    """
    Measures arbitrary sequence provided in input.
    Args:
        qubits (list): qubits on which the sequence is performed
        sequence (Sequence): sequence to measure. Optionally,
            the path of the sequence can be provided (eg. sqs.active_reset) as
            sequence_function.
        sequence_function (callable): sequence function which creates a sequences using
            sequence_args. Should return (sequence, sweep_points).
        sequence_args (dict): arguments used to build the sequence
        drive (string): drive method. Defaults to timedomain
        label (string): measurement label. Defaults to sequence.name.
        detector_function (string): detector function string. eg.
            'int_avg_detector'. Built using multi_uhf
            get_multiplexed_readout_detector_functions
        df_kwargs (dict): detector function kwargs
        sweep_function (callable): sweep function. Defaults to segment hard sweep.
        sweep_points (list or array): list of sweep points. Required only if
            argument sequence is used.
        temporary_values (tuple): list of tuple pairs with qcode param and its
            temporary value. eg [(qb1.acq_shots, 10000),(MC.soft_avg, 1)]
        exp_metadata:
        upload:
        analyze:

    Returns:

    """
    if sequence is None and sequence_function is None:
        raise ValueError("Either Sequence or sequence name must be given.")

    MC = qubits[0].instr_mc.get_instr()

    # combine preparation dictionaries
    qb_names = [qb.name for qb in qubits]
    prep_params = \
        get_multi_qubit_prep_params([qb.preparation_params() for qb in qubits])

    # sequence
    if sequence is not None:
        if sweep_points is None:
            raise ValueError("Sweep points must be specified if sequence object"
                             "is given")
    else:
        if sequence_args is None:
            sequence_args = {}
        sequence, sweep_points = sequence_function(**sequence_args)

    # create sweep points
    if df_kwargs is None:
        df_kwargs = {}
    df = get_multiplexed_readout_detector_functions(qubits, **df_kwargs)[
        detector_function]

    for qb in qubits:
        qb.prepare(drive=drive)

    MC.set_sweep_function(sweep_function(sequence=sequence, upload=upload))
    MC.set_sweep_points(sweep_points)
    MC.set_detector_function(df)

    if label is None:
        label = f'{sequence.name}_{",".join(qb_names)}'

    if exp_metadata is None:
        exp_metadata = {}

    exp_metadata.update({'preparation_params': prep_params,
                    # 'sweep_points': ,
                    })
    if len(temporary_values) > 0:
        with temporary_value(*temporary_values):
            MC.run(name=label, exp_metadata=exp_metadata)
    else:
        MC.run(name=label, exp_metadata=exp_metadata)

    if analyze:
        return ma.MeasurementAnalysis()

def measure_parity_correction(qb0, qb1, qb2, feedback_delay, f_LO,
                              CZ_pulses, nreps=1, parity_op='ZZ',
                              upload=True, MC=None, prep_sequence=None,
                              nr_dd_pulses=0, dd_scheme=None,
                              nr_shots=5000, nr_parity_measurements=1,
                              tomography_basis=tomo.DEFAULT_BASIS_ROTS,
                              reset=True, preselection=False, ro_spacing=1e-6,
                              skip_n_initial_parity_checks=0, skip_elem='RO',
                              add_channels=None):
    """
    Important things to check when running the experiment:
        Is the readout separation commensurate with 225 MHz?

    Args:
        parity_op: 'ZZ', 'XX', 'XX,ZZ' or 'ZZ,XX' specifies the type of parity
                   measurement
    """
    exp_metadata = {'feedback_delay': feedback_delay,
                    'CZ_pulses': CZ_pulses,
                    'nr_parity_measurements': nr_parity_measurements,
                    'ro_spacing': ro_spacing,
                    'nr_dd_pulses': nr_dd_pulses,
                    'dd_scheme': dd_scheme,
                    'parity_op': parity_op,
                    'prep_sequence': prep_sequence,
                    'skip_n_initial_parity_checks':
                        skip_n_initial_parity_checks,
                    'skip_elem': skip_elem}

    if reset == 'simple':
        nr_parity_measurements = 1

    nr_ancilla_readouts = nr_parity_measurements
    if skip_elem == 'RO':
        nr_ancilla_readouts -= skip_n_initial_parity_checks
    if preselection:
        if prep_sequence == 'mixed':
            multiplexed_pulse([(qb0, qb1, qb2), (qb0, qb2)] +
                              [(qb1,)] * nr_ancilla_readouts +
                              [(qb0, qb1, qb2)], f_LO)
        else:
            multiplexed_pulse([(qb0, qb1, qb2)] +
                              [(qb1,)] * nr_ancilla_readouts +
                              [(qb0, qb1, qb2)], f_LO)
    else:
        if prep_sequence == 'mixed':
            multiplexed_pulse([(qb0, qb2)] +
                              [(qb1,)] * nr_ancilla_readouts +
                              [(qb0, qb1, qb2)], f_LO)
        else:
            multiplexed_pulse([(qb1,)] * nr_ancilla_readouts +
                              [(qb0, qb1, qb2)], f_LO)

    qubits = [qb0, qb1, qb2]
    for qb in qubits:
        if MC is None:
            MC = qb.MC
        else:
            break

    for qb in qubits:
        qb.prepare_for_timedomain(multiplexed=True)

    sf = awg_swf2.parity_correction(
        qb0.name, qb1.name, qb2.name,
        operation_dict=get_operation_dict(qubits), CZ_pulses=CZ_pulses,
        feedback_delay=feedback_delay, prep_sequence=prep_sequence,
        reset=reset, nr_parity_measurements=nr_parity_measurements,
        parity_op=parity_op,
        tomography_basis=tomography_basis,
        preselection=preselection,
        ro_spacing=ro_spacing,
        dd_scheme=dd_scheme,
        nr_dd_pulses=nr_dd_pulses,
        skip_n_initial_parity_checks=skip_n_initial_parity_checks,
        skip_elem=skip_elem,
        upload=upload, verbose=False)

    nr_readouts = 1 + nr_ancilla_readouts + (1 if preselection else 0) \
                  + (1 if prep_sequence == 'mixed' else 0)
    nr_readouts *= len(tomography_basis) ** 2

    nr_shots *= nr_readouts
    df = get_multiplexed_readout_detector_functions(
        qubits, nr_shots=nr_shots, add_channels=add_channels)['int_log_det']

    MC.set_sweep_function(sf)
    MC.set_sweep_points(np.arange(nr_shots))
    MC.set_sweep_function_2D(swf.Delayed_None_Sweep(mode='set_delay', delay=5))
    MC.set_sweep_points_2D(np.arange(nreps))
    MC.set_detector_function(df)

    if skip_n_initial_parity_checks == 0:
        skip_str = ''
    else:
        skip_str = 'skip' + str(skip_n_initial_parity_checks)
        skip_str += skip_elem.replace(' ', '')

    MC.run_2D(name='two_qubit_parity_{}_x{}{}{}{}-{}'.format(
        parity_op, nr_parity_measurements, skip_str,
        prep_sequence if prep_sequence == 'mixed' else '',
        '' if reset else '_noreset', '_'.join([qb.name for qb in qubits])),
        exp_metadata=exp_metadata)

def measure_parity_single_round(dev, ancilla_qubit, data_qubits, CZ_map,
                                preps=None, upload=True, prep_params=None, 
                                cal_points=None, analyze=True,
                                exp_metadata=None, label=None, 
                                detector='int_avg_det'):
    """

    :param ancilla_qubit:
    :param data_qubits:
    :param CZ_map: example:
        {'CZ qb1 qb2': ['Y90 qb1', 'CX qb1 qb2', 'mY90 qb1'],
         'CZ qb3 qb4': ['CZ qb4 qb3']}
    :param preps:
    :param upload:
    :param prep_params:
    :param cal_points:
    :param analyze:
    :param exp_metadata:
    :param label:
    :param detector:
    :return:
    """

    qubits = [ancilla_qubit] + data_qubits
    qb_names = [qb.name for qb in qubits]
    for qb in qubits:
        qb.prepare(drive='timedomain')
    
    if label is None:
        label = 'Parity-1-round_'+'-'.join([qb.name for qb in qubits])
    
    if prep_params is None:
        prep_params = get_multi_qubit_prep_params(
            [qb.preparation_params() for qb in qubits])

    if cal_points is None:
        cal_points = CalibrationPoints.multi_qubit(qb_names, 'ge')

    if preps is None:
        preps = [''.join(s) 
            for s in itertools.product(*len(data_qubits)*['ge'])]

    MC = ancilla_qubit.instr_mc.get_instr()

    seq, sweep_points = mqs.parity_single_round_seq(
            ancilla_qubit.name, [qb.name for qb in data_qubits], CZ_map,
            preps=preps, cal_points=cal_points, prep_params=prep_params,
            operation_dict=dev.get_operation_dict(), upload=False)

    MC.set_sweep_function(awg_swf.SegmentHardSweep(
            sequence=seq, upload=upload, parameter_name='Preparation'))
    MC.set_sweep_points(sweep_points)

    MC.set_detector_function(
        get_multiplexed_readout_detector_functions(
            qubits, 
            nr_averages=ancilla_qubit.acq_averages(), 
            nr_shots=ancilla_qubit.acq_shots(),
        )[detector])
    if exp_metadata is None:
        exp_metadata = {}
    exp_metadata.update(
        {'sweep_name': 'Preparation',
         'preparations': preps,
         'cal_points': repr(cal_points),
         'rotate': True,
         'cal_states_rotations':
             {qbn: {'g': 0, 'e': 1} for qbn in qb_names},
         'data_to_fit': {qbn: 'pe' for qbn in qb_names},
         'preparation_params': prep_params,
         'hard_sweep_params': {'preps': {'values': np.arange(0, len(preps)),
                                         'unit': ''}}
        })

    MC.run(label, exp_metadata=exp_metadata)

    if analyze:
        channel_map = {
            qb.name: qb.int_log_det.value_names[0] + ' ' + qb.instr_uhf() for qb in
            qubits}
        tda.MultiQubit_TimeDomain_Analysis(qb_names=qb_names, options_dict=dict(
                channel_map=channel_map
            ))


def measure_parity_single_round_phases(ancilla_qubit, data_qubits, CZ_map,
                                       phases = np.linspace(0,2*np.pi,7),
                                       prep_anc='g', upload=True,
                                       prep_params=None,
                                       cal_points=None, analyze=True,
                                       exp_metadata=None, label=None,
                                       detector='int_avg_det'):
    """

    :param ancilla_qubit:
    :param data_qubits:
    :param CZ_map: example:
        {'CZ qb1 qb2': ['Y90 qb1', 'CX qb1 qb2', 'mY90 qb1'],
         'CZ qb3 qb4': ['CZ qb4 qb3']}
    :param preps:
    :param upload:
    :param prep_params:
    :param cal_points:
    :param analyze:
    :param exp_metadata:
    :param label:
    :param detector:
    :return:
    """

    qubits = [ancilla_qubit] + data_qubits
    qb_names = [qb.name for qb in qubits]
    for qb in qubits:
        qb.prepare(drive='timedomain')

    if label is None:
        label = 'Parity-1-round_phases_' + '-'.join([qb.name for qb in qubits])

    if prep_params is None:
        prep_params = get_multi_qubit_prep_params(
            [qb.preparation_params() for qb in qubits])

    if cal_points is None:
        cal_points = CalibrationPoints.multi_qubit(qb_names, 'ge')

    MC = ancilla_qubit.instr_mc.get_instr()

    seq, sweep_points = mqs.parity_single_round__phases_seq(
        ancilla_qubit.name, [qb.name for qb in data_qubits], CZ_map,
        phases=phases,
        prep_anc=prep_anc, cal_points=cal_points, prep_params=prep_params,
        operation_dict=get_operation_dict(qubits), upload=False)

    MC.set_sweep_function(awg_swf.SegmentHardSweep(
        sequence=seq, upload=upload, parameter_name='Preparation'))
    MC.set_sweep_points(sweep_points)

    MC.set_detector_function(
        get_multiplexed_readout_detector_functions(
            qubits,
            nr_averages=ancilla_qubit.acq_averages(),
            nr_shots=ancilla_qubit.acq_shots(),
        )[detector])
    if exp_metadata is None:
        exp_metadata = {}
    exp_metadata.update(
        {'sweep_name': 'Phases',
         'preparations': phases,
         'cal_points': repr(cal_points),
         'rotate': True,
         'cal_states_rotations':
             {qbn: {'g': 0, 'e': 1} for qbn in qb_names},
         'data_to_fit': {qbn: 'pe' for qbn in qb_names},
         'preparation_params': prep_params,
         'hard_sweep_params': {'phases': {'values': phases,
                                         'unit': 'rad'}}
         })

    MC.run(label, exp_metadata=exp_metadata)

    if analyze:
        channel_map = {
            qb.name: qb.int_log_det.value_names[0] + ' ' + qb.instr_uhf() for qb in
            qubits}
        tda.MultiQubit_TimeDomain_Analysis(qb_names=qb_names, options_dict=dict(
            channel_map=channel_map
        ))


def measure_tomography(dev, qubits, prep_sequence, state_name,
                       rots_basis=tomo.DEFAULT_BASIS_ROTS,
                       use_cal_points=True,
                       preselection=True,
                       rho_target=None,
                       shots=4096,
                       ro_spacing=1e-6,
                       thresholded=False,
                       liveplot=True,
                       nreps=1, run=True,
                       operation_dict=None,
                       upload=True):
    exp_metadata = {}

    MC = dev.instr_mc.get_instr()

    qubits = [dev.get_qb(qb) if isinstance(qb, str) else qb for qb in qubits]

    for qb in qubits:
        qb.prepare(drive='timedomain')

    if operation_dict is None:
        operation_dict = dev.get_operation_dict()

    qubit_names = [qb.name for qb in qubits]
    if preselection:
        label = '{}_tomography_ssro_preselection_{}'.format(state_name, '-'.join(
            [qb.name for qb in qubits]))
    else:
        label = '{}_tomography_ssro_{}'.format(state_name, '-'.join(
            [qb.name for qb in qubits]))

    seq_tomo, seg_list_tomo = mqs.n_qubit_tomo_seq(
        qubit_names, operation_dict, prep_sequence=prep_sequence,
        rots_basis=rots_basis, return_seq=True, upload=False,
        preselection=preselection, ro_spacing=ro_spacing)
    seg_list = seg_list_tomo

    if use_cal_points:
        seq_cal, seg_list_cal = mqs.n_qubit_ref_all_seq(
            qubit_names, operation_dict, return_seq=True, upload=False,
            preselection=preselection, ro_spacing=ro_spacing)
        seg_list += seg_list_cal

    seq = sequence.Sequence(label)
    for seg in seg_list:
        seq.add(seg)

    # reuse sequencer memory by repeating readout pattern
    for qbn in qubit_names:
        seq.repeat_ro(f"RO {qbn}", operation_dict)

    n_segments = seq.n_acq_elements()
    sf = awg_swf2.n_qubit_seq_sweep(seq_len=n_segments)
    if shots > 1048576:
        shots = 1048576 - 1048576 % n_segments
    if thresholded:
        df = get_multiplexed_readout_detector_functions(
            qubits, nr_shots=shots)['dig_log_det']
    else:
        df = get_multiplexed_readout_detector_functions(
            qubits, nr_shots=shots)['int_log_det']

    # get channel map
    channel_map = get_meas_obj_value_names_map(qubits, df)
    # the above function returns channels in a list, but the state tomo analysis
    # expects a single string as values, not list
    for qb in qubits:
        if len(channel_map[qb.name]) == 1:
            channel_map[qb.name] = channel_map[qb.name][0]

    # todo Calibration point description code should be a reusable function
    #   but where?
    if use_cal_points:
        # calibration definition for all combinations
        cal_defs = []
        for i, name in enumerate(itertools.product("ge", repeat=len(qubits))):
            cal_defs.append({})
            for qb in qubits:
                if preselection:
                    cal_defs[i][channel_map[qb.name]] = \
                        [2 * len(seg_list) + 2 * i + 1]
                else:
                    cal_defs[i][channel_map[qb.name]] = \
                        [len(seg_list) + i]
    else:
        cal_defs = None

    exp_metadata["n_segments"] = n_segments
    exp_metadata["rots_basis"] = rots_basis
    if rho_target is not None:
        exp_metadata["rho_target"] = rho_target
    exp_metadata["cal_points"] = cal_defs
    exp_metadata["channel_map"] = channel_map
    exp_metadata["use_preselection"] = preselection

    if upload:
        ps.Pulsar.get_instance().program_awgs(seq)

    MC.live_plot_enabled(liveplot)
    MC.soft_avg(1)
    MC.set_sweep_function(sf)
    MC.set_sweep_points(np.arange(n_segments))
    MC.set_sweep_function_2D(swf.None_Sweep())
    MC.set_sweep_points_2D(np.arange(nreps))
    MC.set_detector_function(df)
    if run:
        MC.run_2D(label, exp_metadata=exp_metadata)


def measure_two_qubit_randomized_benchmarking(
        dev, qb1, qb2, cliffords,
        nr_seeds, cz_pulse_name, cl_seq=None,
        character_rb=False, net_clifford=0,
        clifford_decomposition_name='HZ', interleaved_gate=None,
        n_cal_points_per_state=2, cal_states=tuple(),
        label=None, prep_params=None, upload=True, analyze_RB=True,
        classified=True, correlated=True, thresholded=True,
        averaged=True, sampling_seeds=None, **kw):

    # check whether qubits are connected
    dev.check_connection(qb1, qb2)

    if isinstance(qb1, str):
        qb1 = dev.get_qb(qb1)
    if isinstance(qb2, str):
        qb2 = dev.get_qb(qb2)

    qb1n = qb1.name
    qb2n = qb2.name
    qubits = [qb1, qb2]

    if label is None:
        if interleaved_gate is None:
            label = 'RB_{}_{}_seeds_{}_cliffords_{}{}'.format(
                clifford_decomposition_name, nr_seeds, cliffords[-1],
                qb1n, qb2n)
        else:
            label = 'IRB_{}_{}_{}_seeds_{}_cliffords_{}{}'.format(
                interleaved_gate, clifford_decomposition_name, nr_seeds,
                cliffords[-1], qb1n, qb2n)

    MC = dev.instr_mc.get_instr()

    for qb in qubits:
        qb.prepare(drive='timedomain')

    if prep_params is None:
        prep_params = dev.get_prep_params([qb1, qb2])

    cal_states = CalibrationPoints.guess_cal_states(cal_states)
    cp = CalibrationPoints.multi_qubit([qb1n, qb2n], cal_states,
                                       n_per_state=n_cal_points_per_state)
    if sampling_seeds is None:
        sampling_seeds = np.random.randint(0, 1e8, nr_seeds)
    operation_dict = dev.get_operation_dict()
    sequences, hard_sweep_points, soft_sweep_points = \
        mqs.two_qubit_randomized_benchmarking_seqs(
            qb1n=qb1n, qb2n=qb2n, operation_dict=operation_dict,
            cliffords=cliffords, nr_seeds=np.arange(nr_seeds),
            max_clifford_idx=24 ** 2 if character_rb else 11520,
            cz_pulse_name=cz_pulse_name + f' {qb1n} {qb2n}',
            net_clifford=net_clifford, interleaved_gate=interleaved_gate,
            clifford_decomposition_name=clifford_decomposition_name,
<<<<<<< HEAD
            interleaved_gate=interleaved_gate, upload=False,
            cal_points=cp, prep_params=prep_params,
=======
            upload=False, cal_points=cp, prep_params=prep_params,
>>>>>>> 7ab7f928
            cl_sequence=cl_seq, sampling_seeds=sampling_seeds)

    hard_sweep_func = awg_swf.SegmentHardSweep(
        sequence=sequences[0], upload=upload,
        parameter_name='Nr. Cliffords', unit='')
    MC.set_sweep_function(hard_sweep_func)
    MC.set_sweep_points(hard_sweep_points)

    MC.set_sweep_function_2D(awg_swf.SegmentSoftSweep(
        hard_sweep_func, sequences, 'Nr. Seeds', ''))
    MC.set_sweep_points_2D(soft_sweep_points)
    det_get_values_kws = {'classified': classified,
                          'correlated': correlated,
                          'thresholded': thresholded,
                          'averaged': averaged}
    if classified:
        det_type = 'int_avg_classif_det'
        nr_shots = max(qb.acq_averages() for qb in qubits)
    else:
        det_type = 'int_log_det'
        nr_shots = max(qb.acq_shots() for qb in qubits)
    det_func = get_multiplexed_readout_detector_functions(
        qubits, nr_averages=max(qb.acq_averages() for qb in qubits),
        nr_shots=nr_shots, det_get_values_kws=det_get_values_kws)[det_type]
    MC.set_detector_function(det_func)

    # create sweep points
    sp = SweepPoints('nr_seeds', np.arange(nr_seeds), '', 'Nr. Seeds')
    sp.add_sweep_dimension()
    sp.add_sweep_parameter('cliffords', cliffords, '',
                           'Number of applied Cliffords, $m$')

    # create analysis pipeline object
    meas_obj_value_names_map = get_meas_obj_value_names_map(qubits, det_func)
    mobj_names = list(meas_obj_value_names_map)
    pp = ProcessingPipeline()
    pp.add_node('average_data', keys_in='raw',
                shape=(len(cliffords), nr_seeds), meas_obj_names=mobj_names)
    pp.add_node('get_std_deviation', keys_in='raw',
                shape=(len(cliffords), nr_seeds), meas_obj_names=mobj_names)
    pp.add_node('rb_analysis', keys_in='previous average_data',
                keys_in_std='previous get_std_deviation', keys_out=None,
                meas_obj_names=mobj_names, plot_T1_lim=False, d=4)

    # create experimental metadata
    exp_metadata = {'preparation_params': prep_params,
                    'cal_points': repr(cp),
                    'sweep_points': sp,
                    'character_rb': character_rb,
                    'interleaved_gate': interleaved_gate,
                    'sampling_seeds': sampling_seeds,
                    'net_clifford': net_clifford,
                    'gate_decomposition': clifford_decomposition_name,
                    'meas_obj_sweep_points_map':
                        {qbn: ['nr_seeds', 'cliffords'] for qbn in mobj_names},
                    'meas_obj_value_names_map': meas_obj_value_names_map,
                    'processing_pipeline': pp}
    MC.run_2D(name=label, exp_metadata=exp_metadata)

    if analyze_RB:
        pla.process_pipeline(pla.extract_data_hdf(**kw), **kw)


def measure_n_qubit_simultaneous_randomized_benchmarking(
        qubits, f_LO,
        nr_cliffords=None, nr_seeds=50,
        gate_decomp='HZ', interleaved_gate=None,
        cal_points=False, nr_averages=None,
        thresholded=True,
        experiment_channels=None,
        soft_avgs=1, analyze_RB=True,
        MC=None, UHFQC=None, pulsar=None,
        label=None, verbose=False, run=True):
    '''
    Performs a simultaneous randomized benchmarking experiment on n qubits.
    type(nr_cliffords) == array
    type(nr_seeds) == int

    Args:
        qubits (list): list of qubit objects to perfomr RB on
        f_LO (float): readout LO frequency
        nr_cliffords (numpy.ndarray): numpy.arange(max_nr_cliffords), where
            max_nr_cliffords is the number of Cliffords in the longest seqeunce
            in the RB experiment
        nr_seeds (int): the number of times to repeat each Clifford sequence of
            length nr_cliffords[i]
        gate_decomposition (str): 'HZ' or 'XY'
        interleaved_gate (str): used for regular single qubit Clifford IRB
            string referring to one of the gates in the single qubit
            Clifford group
        thresholded (bool): whether to use the thresholding feature
            of the UHFQC
        experiment_channels (list or tuple): all the qb UHFQC RO channels used
            in the experiment. Not always just the RO channels for the qubits
            passed in to this function. The user might be running an n qubit
            experiment but is now only measuring a subset of them. This function
            should not use the channels for the unused qubits as correlation
            channels because this will change the settings of that channel.
        soft_avgs (int): number of soft averages to use
        MC: MeasurementControl object
        UHFQC: UHFQC object
        pulsar: pulsar object or AWG object
        label (str): measurement label
        verbose (bool): print runtime info
    '''

    if nr_cliffords is None:
        raise ValueError("Unspecified nr_cliffords.")
    if UHFQC is None:
        UHFQC = qubits[0].UHFQC
        log.warning("Unspecified UHFQC instrument. Using qubits[0].UHFQC.")
    if pulsar is None:
        pulsar = qubits[0].AWG
        log.warning("Unspecified pulsar instrument. Using qubits[0].AWG.")
    if MC is None:
        MC = qubits[0].MC
        log.warning("Unspecified MC object. Using qubits[0].MC.")
    if experiment_channels is None:
        experiment_channels = []
        for qb in qubits:
            experiment_channels += [qb.RO_acq_weight_function_I()]
        log.warning('experiment_channels is None. Using only the channels '
                    'in the qubits RO_acq_weight_function_I parameters.')
    if label is None:
        label = 'SRB_{}_{}_seeds_{}_cliffords_qubits{}'.format(
            gate_decomp, nr_seeds, nr_cliffords[-1] if
            hasattr(nr_cliffords, '__iter__') else nr_cliffords,
            ''.join([qb.name[-1] for qb in qubits]))

    key = 'int'
    if thresholded:
        key = 'dig'
        log.warning('Make sure you have set them!.')
        label += '_thresh'

    if nr_averages is None:
        nr_averages = max(qb.RO_acq_averages() for qb in qubits)
    operation_dict = get_operation_dict(qubits)
    qubit_names_list = [qb.name for qb in qubits]
    for qb in qubits:
        qb.prepare_for_timedomain(multiplexed=True)
    multiplexed_pulse(qubits, f_LO, upload=True)

    if len(qubits) == 2:
        if not hasattr(nr_cliffords, '__iter__'):
            raise ValueError('For a two qubit experiment, nr_cliffords must '
                             'be an array of sequence lengths.')

        correlations = [(qubits[0].RO_acq_weight_function_I(),
                         qubits[1].RO_acq_weight_function_I())]
        det_func = get_multiplexed_readout_detector_functions(
            qubits, nr_averages=nr_averages, used_channels=experiment_channels,
            correlations=correlations)[key + '_corr_det']
        hard_sweep_points = np.arange(nr_seeds)
        hard_sweep_func = \
            awg_swf2.n_qubit_Simultaneous_RB_fixed_length(
                qubit_names_list=qubit_names_list,
                operation_dict=operation_dict,
                nr_cliffords_value=nr_cliffords[0],
                nr_seeds_array=np.arange(nr_seeds),
                # clifford_sequence_list=clifford_sequence_list,
                upload=False,
                gate_decomposition=gate_decomp,
                interleaved_gate=interleaved_gate,
                verbose=verbose, cal_points=cal_points)
        soft_sweep_points = nr_cliffords
        soft_sweep_func = \
            awg_swf2.n_qubit_Simultaneous_RB_sequence_lengths(
                n_qubit_RB_sweepfunction=hard_sweep_func)

    else:
        nr_shots = nr_averages * nr_seeds
        det_func = get_multiplexed_readout_detector_functions(
            qubits, nr_shots=nr_shots)[key + '_log_det']

        hard_sweep_points = np.tile(np.arange(nr_seeds), nr_averages)
        # hard_sweep_points = np.arange(nr_shots)
        hard_sweep_func = \
            awg_swf2.n_qubit_Simultaneous_RB_fixed_length(
                qubit_names_list=qubit_names_list,
                operation_dict=operation_dict,
                nr_cliffords_value=nr_cliffords[0],
                nr_seeds_array=np.arange(nr_seeds),
                # clifford_sequence_list=clifford_sequence_list,
                upload=False,
                gate_decomposition=gate_decomp,
                interleaved_gate=interleaved_gate,
                verbose=verbose, cal_points=cal_points)
        soft_sweep_points = nr_cliffords
        soft_sweep_func = \
            awg_swf2.n_qubit_Simultaneous_RB_sequence_lengths(
                n_qubit_RB_sweepfunction=hard_sweep_func)

    if cal_points:
        step = np.abs(hard_sweep_points[-1] - hard_sweep_points[-2])
        hard_sweep_points_to_use = np.concatenate(
            [hard_sweep_points,
             [hard_sweep_points[-1] + step, hard_sweep_points[-1] + 2 * step]])
    else:
        hard_sweep_points_to_use = hard_sweep_points

    MC.soft_avg(soft_avgs)
    MC.set_sweep_function(hard_sweep_func)
    MC.set_sweep_points(hard_sweep_points_to_use)

    MC.set_sweep_function_2D(soft_sweep_func)
    MC.set_sweep_points_2D(soft_sweep_points)

    MC.set_detector_function(det_func)
    if run:
        MC.run_2D(label)

    if len(qubits) == 2:
        ma.MeasurementAnalysis(label=label, TwoD=True, close_file=True)

        if analyze_RB:
            rbma.Simultaneous_RB_Analysis(
                qb_names=[qb.name for qb in qubits],
                use_latest_data=True,
                gate_decomp=gate_decomp,
                add_correction=True)

    return MC


def cphase_gate_tuneup_predictive(qbc, qbt, qbr, initial_values: list,
                                  std_deviations: list = [20e-9, 0.02],
                                  phases=None, MC=None,
                                  estimator='GRNN_neupy',
                                  hyper_parameter_dict: dict = None,
                                  sampling_numbers: list = [70, 30],
                                  max_measurements=2,
                                  tol=[0.016, 0.05],
                                  timestamps: list = None,
                                  update=False, full_output=True,
                                  fine_tune=True, fine_tune_minmax=None):
    '''
    Args:
        qb_control (QuDev_Transmon): control qubit (with flux pulses)
        qb_target (QuDev_Transmon): target qubit
        phases (numpy array): phases used in the Ramsey measurement
        timestamps (list): measurement history. Enables collecting
                           datapoints from existing measurements and add them
                           to the training set. If there are existing timestamps,
                           cphases and population losses will be extracted from
                           all timestamps in the list. It will be optimized for
                           the combined data then and a cphase measurement will
                           be run with the optimal parameters. Possibly more data
                           will be taken after the first optimization round.
    Returns:
        pulse_length_best_value, pulse_amplitude_best_value

    '''
    ############## CHECKING INPUT #######################
    if not update:
        log.warning("Does not automatically update the CZ pulse length "
                    "and amplitude. "
                    "Set update=True if you want this!")
    if not (isinstance(sampling_numbers, list) or
            isinstance(sampling_numbers, np.ndarray)):
        sampling_numbers = [sampling_numbers]
    if max_measurements != len(sampling_numbers):
        log.warning('Did not provide sampling number for each iteration '
                    'step! Additional iterations will be carried out with the'
                    'last value in sampling numbers ')
    if len(initial_values) != 2:
        logging.error('Incorrect number of input mean values for Gaussian '
                      'sampling provided!')
    if len(std_deviations) != 2:
        logging.error('Incorrect number of standard deviations for Gaussian '
                      'sampling provided!')
    if hyper_parameter_dict is None:
        log.warning('\n No hyperparameters passed to predictive mixer '
                    'calibration routine. Default values for the estimator'
                    'will be used!\n')

        hyper_parameter_dict = {'cv_n_fold': 10,
                                'std_scaling': [0.4, 0.4]}

    if phases is None:
        phases = np.linspace(0, 2 * np.pi, 16, endpoint=False)
    phases = np.concatenate((phases, phases))

    if MC is None:
        MC = qbc.MC

    if not isinstance(timestamps, list):
        if timestamps is None:
            timestamps = []
        else:
            timestamps = [timestamps]
    timestamps_iter = copy.deepcopy(timestamps)
    target_value_names = [r"$|\phi_c/\pi - 1| [a.u]$", 'Population Loss [%]']
    std_factor = 0.2

    ################## START ROUTINE ######################

    pulse_length_best = initial_values[0]
    pulse_amplitude_best = initial_values[1]
    std_length = std_deviations[0]
    std_amp = std_deviations[1]
    iteration = 0

    cphase_testing_agent = Averaged_Cphase_Measurement(qbc, qbt, qbr, 32, MC,
                                                       n_average=5, tol=tol)

    while not cphase_testing_agent.converged:
        training_grid = None
        target_values = None

        for i, t in enumerate(timestamps_iter):

            flux_pulse_ma = ma.Fluxpulse_Ramsey_2D_Analysis_Predictive(
                timestamp=t,
                label='CPhase_measurement_{}_{}'.format(qbc.name, qbt.name),
                qb_name=qbc.name, cal_points=False, plot=False,
                save_plot=False,
                reference_measurements=True, only_cos_fits=True)

            cphases = flux_pulse_ma.cphases
            population_losses = flux_pulse_ma.population_losses

            target_phases = np.abs(np.abs(cphases / np.pi) - 1.)
            target_pops = np.abs(population_losses)

            new_train_values = np.array([flux_pulse_ma.sweep_points_2D[0][::2],
                                         flux_pulse_ma.sweep_points_2D[1][::2]]).T
            new_target_values = np.array([target_phases, target_pops]).T
            training_grid, target_values = generate_new_training_set(
                new_train_values,
                new_target_values,
                training_grid=training_grid,
                target_values=target_values)

            if iteration == 0:
                log.info('Added {} training samples from timestamp {}!' \
                      .format(np.shape(new_train_values)[0], t))

        data_size = 0 if training_grid is None else np.shape(training_grid)[0]

        # if not (iteration == 0 and timestamps_iter):
        log.info('\n{} samples before Iteration {}'.format(data_size,
                                                        iteration))
        if iteration >= len(sampling_numbers):
            sampling_number = sampling_numbers[-1]
        else:
            sampling_number = sampling_numbers[iteration]
        if iteration > 0:
            std_length *= std_factor  # rescale std deviations for next round
            std_amp *= std_factor

        new_flux_lengths = np.random.normal(pulse_length_best,
                                            std_length,
                                            sampling_number)
        new_flux_lengths = np.abs(new_flux_lengths)
        new_flux_amps = np.random.normal(pulse_amplitude_best,
                                         std_amp,
                                         sampling_number)
        log.info('measuring {} samples in iteration {} \n'. \
              format(sampling_number, iteration))

        cphases, population_losses, flux_pulse_ma = \
            measure_cphase(qbc, qbt, qbr,
                           new_flux_lengths, new_flux_amps,
                           phases=phases,
                           plot=False,
                           MC=MC)

        target_phases = np.abs(np.abs(cphases / np.pi) - 1.)
        target_pops = np.abs(population_losses)
        new_train_values = np.array([flux_pulse_ma.sweep_points_2D[0][::2],
                                     flux_pulse_ma.sweep_points_2D[1][::2]]).T
        new_target_values = np.array([target_phases, target_pops]).T

        training_grid, target_values = generate_new_training_set(
            new_train_values,
            new_target_values,
            training_grid=training_grid,
            target_values=target_values)
        new_timestamp = flux_pulse_ma.timestamp_string

        # train and test
        target_norm = np.sqrt(target_values[:, 0] ** 2 + target_values[:, 1] ** 2)
        min_ind = np.argmin(target_norm)
        x_init = [training_grid[min_ind, 0], training_grid[min_ind, 1]]
        a_pred = ma.OptimizationAnalysis_Predictive2D(training_grid,
                                                      target_values,
                                                      flux_pulse_ma,
                                                      x_init=x_init,
                                                      estimator=estimator,
                                                      hyper_parameter_dict=hyper_parameter_dict,
                                                      target_value_names=target_value_names)
        pulse_length_best = a_pred.optimization_result[0]
        pulse_amplitude_best = a_pred.optimization_result[1]
        cphase_testing_agent.lengths_opt.append(pulse_length_best)
        cphase_testing_agent.amps_opt.append(pulse_amplitude_best)

        # Get cphase with optimized values
        cphase_opt, population_loss_opt = cphase_testing_agent. \
            yield_new_measurement()

        if fine_tune:
            log.info('optimized flux parameters good enough for finetuning.\n'
                  'Finetuning amplitude with 6 values at fixed flux length!')
            if fine_tune_minmax is None:
                lower_amp = pulse_amplitude_best - std_amp
                higher_amp = pulse_amplitude_best + std_amp
            else:
                lower_amp = pulse_amplitude_best - fine_tune_minmax
                higher_amp = pulse_amplitude_best + fine_tune_minmax

            finetune_amps = np.linspace(lower_amp, higher_amp, 6)
            pulse_amplitude_best = cphase_finetune_parameters(
                qbc, qbt, qbr,
                pulse_length_best,
                finetune_amps, phases, MC)
            cphase_testing_agent.lengths_opt.append(pulse_length_best)
            cphase_testing_agent.amps_opt.append(pulse_amplitude_best)
            cphase_testing_agent.yield_new_measurement()

        # check success of iteration step
        if cphase_testing_agent.converged:
            log.info('Cphase optimization converged in iteration {}.'. \
                  format(iteration))

        elif iteration + 1 >= max_measurements:
            cphase_testing_agent.converged = True
            log.warning('\n maximum iterations exceeded without hitting'
                        ' specified tolerance levels for optimization!\n')
        else:
            log.info('Iteration {} finished. Not converged with cphase {}*pi and '
                  'population recovery {} %' \
                  .format(iteration, cphase_testing_agent.cphases[-1],
                          np.abs(1. - cphase_testing_agent.pop_losses[-1]) * 100))

            log.info('Running Iteration {} of {} ...'.format(iteration + 1,
                                                          max_measurements))

        if len(cphase_testing_agent.cphases) >= 2:
            cphases1 = cphase_testing_agent.cphases[-1]
            cphases2 = cphase_testing_agent.cphases[-2]
            if cphases1 > cphases2:
                std_factor = 1.5

        if new_timestamp is not None:
            timestamps_iter.append(new_timestamp)
        iteration += 1

    cphase_opt = cphase_testing_agent.cphases[-1]
    population_recovery_opt = np.abs(
        1. - cphase_testing_agent.pop_losses[-1]) * 100
    pulse_length_best = cphase_testing_agent.lengths_opt[-1]
    pulse_amplitude_best = cphase_testing_agent.amps_opt[-1]
    std_cphase = cphase_testing_agent.cphase_std

    log.info('CPhase optimization finished with optimal values: \n',
          'Controlled Phase QBc={} Qb Target={}: '.format(qbc.name, qbt.name),
          cphase_opt, r" ($ \pm $", std_cphase, ' )', r"$\pi$", '\n',
          'Population Recovery |e> Qb Target: {}% \n' \
          .format(population_recovery_opt),
          '@ flux pulse Paramters: \n',
          'Pulse Length: {:0.1f} ns \n'.format(pulse_length_best * 1e9),
          'Pulse Ampllitude: {:0.4f} V \n'.format(pulse_amplitude_best))
    if update:
        qbc.set('CZ_{}_amp'.format(qbt.name), pulse_amplitude_best)
        qbc.set('CZ_{}_length'.format(qbt.name), pulse_length_best)
    if full_output:
        return pulse_length_best, pulse_amplitude_best, \
               [population_recovery_opt, cphase_opt], [std_cphase]
    else:
        return pulse_length_best, pulse_amplitude_best


def cphase_finetune_parameters(qbc, qbt, qbr, flux_length, flux_amplitudes,
                               phases, MC, save_fig=True, show=True):
    """
    measures cphases for a single slice of chevron with fixed flux length.
    Returns the best amplitude in flux_amplitudes for a cphase of pi.
    """
    flux_lengths = len(flux_amplitudes) * [flux_length]
    cphases, population_losses, ma_ram2D = \
        measure_cphase(qbc, qbt, qbr,
                       flux_lengths,
                       flux_amplitudes,
                       phases=phases,
                       plot=True,
                       MC=MC,
                       fit_statistics=False)
    cphases %= 2 * np.pi
    fit_res = lmfit.Model(lambda x, m, b: m * np.tan(x / 2 - np.pi / 2) + b).fit(
        x=cphases, data=flux_amplitudes, m=1, b=np.mean(flux_amplitudes))
    best_amp = fit_res.model.func(np.pi, **fit_res.best_values)
    amps_model = fit_res.model.func(cphases, **fit_res.best_values)
    fig, ax = plt.subplots()
    ax.plot(cphases * 180 / np.pi, flux_amplitudes / 1e-3, 'o-')
    ax.plot(cphases * 180 / np.pi, amps_model / 1e-3, '-r')
    ax.hlines(best_amp / 1e-3, cphases[0] * 180 / np.pi, cphases[-1] * 180 / np.pi)
    ax.vlines(180, flux_amplitudes.min() / 1e-3, flux_amplitudes.max() / 1e-3)
    ax.set_ylabel('Flux pulse amplitude (mV)')
    ax.set_xlabel('Conditional phase (rad)')
    ax.set_title('CZ {}-{}'.format(qbc.name, qbt.name))

    ax.text(0.5, 0.95, 'Best amp = {:.6f} V'.format(best_amp),
            horizontalalignment='center', verticalalignment='top',
            transform=ax.transAxes)

    if save_fig:
        fig_title = 'CPhase_amp_sweep_{}_{}'.format(qbc.name, qbt.name)
        fig_title = '{}--{:%Y%m%d_%H%M%S}'.format(
            fig_title, datetime.datetime.now())
        save_folder = ma_ram2D.folder
        filename = os.path.abspath(os.path.join(save_folder, fig_title + '.png'))
        fig.savefig(filename, bbox_inches='tight')
    if show:
        plt.show()

    return best_amp


def measure_measurement_induced_dephasing(qb_dephased, qb_targeted, phases, amps,
                                          readout_separation, nr_readouts=1,
                                          label=None, n_cal_points_per_state=1,
                                          cal_states='auto', prep_params=None,
                                          exp_metadata=None, analyze=True,
                                          upload=True, **kw):
    classified = kw.get('classified', False)
    predictive_label = kw.pop('predictive_label', False)
    if prep_params is None:
        prep_params = get_multi_qubit_prep_params(
            [qb.preparation_params() for qb in qb_dephased])

    if label is None:
        label = 'measurement_induced_dephasing_x{}_{}_{}'.format(
            nr_readouts,
            ''.join([qb.name for qb in qb_dephased]),
            ''.join([qb.name for qb in qb_targeted]))

    hard_sweep_params = {
        'phase': {'unit': 'deg',
            'values': np.tile(phases, len(amps))},
        'ro_amp_scale': {'unit': 'deg',
            'values': np.repeat(amps, len(phases))}
    }

    for qb in set(qb_targeted) | set(qb_dephased):
        MC = qb.instr_mc.get_instr()
        qb.prepare(drive='timedomain')

    cal_states = CalibrationPoints.guess_cal_states(cal_states)
    cp = CalibrationPoints.multi_qubit([qb.name for qb in qb_dephased], cal_states,
                                       n_per_state=n_cal_points_per_state)

    operation_dict = get_operation_dict(list(set(qb_dephased + qb_targeted)))
    seq, sweep_points = mqs.measurement_induced_dephasing_seq(
        [qb.name for qb in qb_targeted], [qb.name for qb in qb_dephased], operation_dict,
        amps, phases, pihalf_spacing=readout_separation, prep_params=prep_params,
        cal_points=cp, upload=False, sequence_name=label)

    hard_sweep_func = awg_swf.SegmentHardSweep(
        sequence=seq, upload=upload,
        parameter_name='readout_idx', unit='')
    MC.set_sweep_function(hard_sweep_func)
    MC.set_sweep_points(sweep_points)

    det_name = 'int_avg{}_det'.format('_classif' if classified else '')
    det_func = get_multiplexed_readout_detector_functions(
        qb_dephased, nr_averages=max(qb.acq_averages() for qb in qb_dephased)
    )[det_name]
    MC.set_detector_function(det_func)

    if exp_metadata is None:
        exp_metadata = {}
    exp_metadata.update({'qb_dephased': [qb.name for qb in qb_dephased],
                         'qb_targeted': [qb.name for qb in qb_targeted],
                         'preparation_params': prep_params,
                         'cal_points': repr(cp),
                         'classified_ro': classified,
                         'rotate': len(cal_states) != 0 and not classified,
                         'data_to_fit': {qb.name: 'pe' for qb in qb_dephased},
                         'hard_sweep_params': hard_sweep_params})

    MC.run(label, exp_metadata=exp_metadata)

    tda.MeasurementInducedDephasingAnalysis(qb_names=[qb.name for qb in qb_dephased])


def measure_drive_cancellation(
        dev, driven_qubit, ramsey_qubits, sweep_points,
        phases=None, n_pulses=1, pulse='X180',
        n_cal_points_per_state=2, cal_states='auto', prep_params=None,
        exp_metadata=None, label=None, upload=True, analyze=True):
        """
        Sweep pulse cancellation parameters and measure Ramsey on qubits the
        cancellation is for.

        Args:
            dev: The Device object used for the measurement
            driven_qubit: The qubit object corresponding to the desired
                target of the pulse that is being cancelled.
            ramsey_qubits: A list of qubit objects corresponding to the
                undesired targets of the pulse that is being cancelled.
            sweep_points: A SweepPoints object that describes the pulse
                parameters to sweep. The sweep point keys should be of the form
                `qb.param`, where `qb` is the name of the qubit the cancellation
                is for and `param` is a parameter in the pulses
                cancellation_params dict. For example to sweep the amplitude of
                the cancellation pulse on qb1, you could configure the sweep
                points as `SweepPoints('qb1.amplitude', np.linspace(0, 1, 21))`.
            phases: An array of Ramsey phases in degrees.
            n_pulses: Number of pulse repetitions done between the Ramsey
                pulses. Useful for amplification of small errors. Defaults to 1.
            pulse: Operation name (without qb name) that will be done between
                the Ramsey pulses. Defaults to 'X180'.
            n_cal_points_per_state: Number of calibration measurements per
                calibration state. Defaults to 2.
            cal_states:
                List of qubit states to use for calibration. Defaults to 'auto'.
            prep_params: Perparation parameters dictionary specifying the type
                of state preparation.
            exp_metadata: A dictionary of extra metadata to save with the
                experiment.
            label: Overwrite the default measuremnt label.
            upload: Whether the experimental sequence should be uploaded.
                Defaults to true.
            analyze: Whether the analysis will be run. Defaults to True.

        """
        if phases is None:
            phases = np.linspace(0, 360, 3, endpoint=False)

        if isinstance(driven_qubit, str):
            driven_qubit = dev.get_qb(driven_qubit)
        ramsey_qubits = [dev.get_qb(qb) if isinstance(qb, str) else qb
                         for qb in ramsey_qubits]
        ramsey_qubit_names = [qb.name for qb in ramsey_qubits]

        MC = dev.instr_mc.get_instr()
        if label is None:
            label = f'drive_{driven_qubit.name}_cancel_'\
                    f'{list(sweep_points[0].keys())}'

        if prep_params is None:
            prep_params = dev.get_prep_params(ramsey_qubits)

        sweep_points.add_sweep_dimension()
        sweep_points.add_sweep_parameter('phase', phases, 'deg', 'Ramsey phase')

        if exp_metadata is None:
            exp_metadata = {}

        for qb in [driven_qubit] + ramsey_qubits:
            qb.prepare(drive='timedomain')

        cal_states = CalibrationPoints.guess_cal_states(cal_states,
                                                        for_ef=False)
        cp = CalibrationPoints.multi_qubit(
            [qb.name for qb in ramsey_qubits], cal_states,
            n_per_state=n_cal_points_per_state)
        operation_dict = dev.get_operation_dict()

        drive_op_code = pulse + ' ' + driven_qubit.name
        # We get sweep_vals for only one dimension since drive_cancellation_seq
        # turns 2D sweep points into 1D-SegmentHardSweep.
        # FIXME: in the future, this should rather be implemented via
        # sequence.compress_2D_sweep
        seq, sweep_vals = mqs.drive_cancellation_seq(
            drive_op_code, ramsey_qubit_names, operation_dict, sweep_points,
            n_pulses=n_pulses, prep_params=prep_params, cal_points=cp,
            upload=False)

        [seq.repeat_ro(f"RO {qbn}", operation_dict)
         for qbn in ramsey_qubit_names]

        sweep_func = awg_swf.SegmentHardSweep(
                sequence=seq, upload=upload,
                parameter_name='segment_index')
        MC.set_sweep_function(sweep_func)
        MC.set_sweep_points(sweep_vals)

        det_func = get_multiplexed_readout_detector_functions(
            ramsey_qubits,
            nr_averages=max([qb.acq_averages() for qb in ramsey_qubits]))\
            ['int_avg_det']
        MC.set_detector_function(det_func)

        # !!! Watch out with the call below. See docstring for this function
        # to see the assumptions it makes !!!
        meas_obj_sweep_points_map = sweep_points.get_meas_obj_sweep_points_map(
            [qb.name for qb in ramsey_qubits])
        exp_metadata.update({
            'ramsey_qubit_names': ramsey_qubit_names,
            'preparation_params': prep_params,
            'cal_points': repr(cp),
            'sweep_points': sweep_points,
            'meas_obj_sweep_points_map': meas_obj_sweep_points_map,
            'meas_obj_value_names_map':
                get_meas_obj_value_names_map(ramsey_qubits, det_func),
            'rotate': len(cp.states) != 0,
            'data_to_fit': {qbn: 'pe' for qbn in ramsey_qubit_names}
        })

        MC.run(label, exp_metadata=exp_metadata)

        if analyze:
            return tda.DriveCrosstalkCancellationAnalysis(
                qb_names=ramsey_qubit_names, options_dict={'TwoD': True})


def measure_fluxline_crosstalk(
        dev, target_qubit, crosstalk_qubits, amplitudes,
        crosstalk_qubits_amplitudes=None, phases=None,
        target_fluxpulse_length=500e-9, crosstalk_fluxpulse_length=None,
        skip_qb_freq_fits=False, n_cal_points_per_state=2,
        cal_states='auto', prep_params=None, label=None, upload=True,
        analyze=True):
    """
    Applies a flux pulse on the target qubit with various amplitudes.
    Measure the phase shift due to these pulses on the crosstalk qubit,s which
    are measured in a Ramsey setting and fluxed to a more sensitive frequency.

    Args:
        dev: The Device object used for the measurement
        target_qubit: the qubit to which a fluxpulse with varying amplitude
            is applied
        crosstalk_qubits: a list of qubits to do a Ramsey on.
        amplitudes: A list of flux pulse amplitudes to apply to the target qubit
        crosstalk_qubits_amplitudes: A dictionary from crosstalk qubit names
            to flux pulse amplitudes that are applied to them to increase their
            flux sensitivity. Missing amplitudes are set to 0.
        phases: An array of Ramsey phases in degrees.
        target_fluxpulse_length: length of the flux pulse on the target qubit.
            Default: 500 ns.
        crosstalk_fluxpulse_length: length of the flux pulses on the crosstalk
            qubits. Default: target_fluxpulse_length + 50 ns.
        n_cal_points_per_state: Number of calibration measurements per
            calibration state. Defaults to 2.
        cal_states:
            List of qubit states to use for calibration. Defaults to 'auto'.
        prep_params: Perparation parameters dictionary specifying the type
            of state preparation.
        label: Overwrite the default measuremnt label.
        upload: Whether the experimental sequence should be uploaded.
            Defaults to True.
        analyze: Whether the analysis will be run. Defaults to True.

    """
    if phases is None:
        phases = np.linspace(0, 360, 3, endpoint=False)
    if crosstalk_fluxpulse_length is None:
        crosstalk_fluxpulse_length = target_fluxpulse_length + 50e-9
    if crosstalk_qubits_amplitudes is None:
        crosstalk_qubits_amplitudes = {}

    if isinstance(target_qubit, str):
        target_qubit = dev.get_qb(target_qubit)
    target_qubit_name = target_qubit.name
    crosstalk_qubits = [dev.get_qb(qb) if isinstance(qb, str) else qb
                     for qb in crosstalk_qubits]
    crosstalk_qubits_names = [qb.name for qb in crosstalk_qubits]

    MC = dev.instr_mc.get_instr()
    if label is None:
        label = f'fluxline_crosstalk_{target_qubit_name}_' + \
                ''.join(crosstalk_qubits_names)

    if prep_params is None:
        prep_params = dev.get_prep_params(crosstalk_qubits)

    sweep_points = SweepPoints('phase', phases, 'deg', 'Ramsey phase')
    sweep_points.add_sweep_dimension()
    sweep_points.add_sweep_parameter('target_amp', amplitudes, 'V',
                                     'Target qubit flux pulse amplitude')

    exp_metadata = {}

    for qb in set(crosstalk_qubits) | {target_qubit}:
        qb.prepare(drive='timedomain')

    cal_states = CalibrationPoints.guess_cal_states(cal_states,
                                                    for_ef=False)
    cp = CalibrationPoints.multi_qubit(
        [qb.name for qb in crosstalk_qubits], cal_states,
        n_per_state=n_cal_points_per_state)
    operation_dict = dev.get_operation_dict()

    # We get sweep_vals for only one dimension since drive_cancellation_seq
    # turns 2D sweep points into 1D-SegmentHardSweep.
    # FIXME: in the future, this should rather be implemented via
    # sequence.compress_2D_sweep
    seq, sweep_vals = mqs.fluxline_crosstalk_seq(
        target_qubit_name, crosstalk_qubits_names,
        crosstalk_qubits_amplitudes, sweep_points, operation_dict,
        crosstalk_fluxpulse_length=crosstalk_fluxpulse_length,
        target_fluxpulse_length=target_fluxpulse_length,
        prep_params=prep_params, cal_points=cp, upload=False)

    [seq.repeat_ro(f"RO {qbn}", operation_dict)
     for qbn in crosstalk_qubits_names]

    sweep_func = awg_swf.SegmentHardSweep(
        sequence=seq, upload=upload,
        parameter_name='segment_index')
    MC.set_sweep_function(sweep_func)
    MC.set_sweep_points(sweep_vals)

    det_func = get_multiplexed_readout_detector_functions(
        crosstalk_qubits,
        nr_averages=max([qb.acq_averages() for qb in crosstalk_qubits])) \
        ['int_avg_det']
    MC.set_detector_function(det_func)

    # !!! Watch out with the call below. See docstring for this function
    # to see the assumptions it makes !!!
    meas_obj_sweep_points_map = sweep_points.get_meas_obj_sweep_points_map(
        [qb.name for qb in crosstalk_qubits])
    exp_metadata.update({
        'target_qubit_name': target_qubit_name,
        'crosstalk_qubits_names': crosstalk_qubits_names,
        'crosstalk_qubits_amplitudes': crosstalk_qubits_amplitudes,
        'target_fluxpulse_length': target_fluxpulse_length,
        'crosstalk_fluxpulse_length': crosstalk_fluxpulse_length,
        'skip_qb_freq_fits': skip_qb_freq_fits,
        'preparation_params': prep_params,
        'cal_points': repr(cp),
        'sweep_points': sweep_points,
        'meas_obj_sweep_points_map': meas_obj_sweep_points_map,
        'meas_obj_value_names_map':
            get_meas_obj_value_names_map(crosstalk_qubits, det_func),
        'rotate': len(cp.states) != 0,
        'data_to_fit': {qbn: 'pe' for qbn in crosstalk_qubits_names}
    })

    MC.run(label, exp_metadata=exp_metadata)

    if analyze:
        return tda.FluxlineCrosstalkAnalysis(
            qb_names=crosstalk_qubits_names, options_dict={
                'TwoD': True,
                'skip_qb_freq_fits': skip_qb_freq_fits,
            })



def calibrate_n_qubits(qubits, f_LO, sweep_points_dict, sweep_params=None,
                       artificial_detuning=None,
                       cal_points=True, no_cal_points=4, upload=True,
                       MC=None, soft_avgs=1, n_rabi_pulses=1,
                       thresholded=False,  # analyses can't do thresholded=True!
                       analyze=True, update=False,
                       UHFQC=None, pulsar=None, **kw):
    """
    Args:
        qubits: list of qubits
        f_LO: multiplexed RO LO freq
        sweep_points_dict:  dict of the form {msmt_name: sweep_points_array}
            where msmt_name must be one of the following:
            ['rabi', 'n_rabi', 'ramsey', 'qscale', 'T1', 'T2'}
        sweep_params: this function defines this variable for each msmt. But
            see the seqeunce function mqs.general_multi_qubit_seq for details
        artificial_detuning: for ramsey and T2 (echo) measurements. It is
            ignored for the other measurements
        cal_points: whether to prepare cal points or not
        no_cal_points: how many cal points to prepare
        upload: whether to upload to AWGs
        MC: MC object
        soft_avgs:  soft averages
        n_rabi_pulses: for the n_rabi measurement
        thresholded: whether to threshold the results (NOT IMPLEMENTED)
        analyze: whether to analyze
        update: whether to update relevant parameters based on analysis
        UHFQC: UHFQC object
        pulsar: pulsar

    Kwargs:
        This function can also add dynamical decoupling (DD) pulses with the
        following parameters:

        nr_echo_pulses (int, default=0): number of DD pulses; if 0 then this
            function will not add DD pulses
        UDD_scheme (bool, default=True): if True, it uses the Uhrig DD scheme,
            else it uses the CPMG scheme
        idx_DD_start (int, default:-1): index of the first DD pulse in the
            waveform for a single qubit. For example, is we have n=3 qubits,
            and have 4 pulses per qubit, and we want to inset DD pulses
            between the first and second pulse, then idx_DD_start = 1.
            For a Ramsey experiment (2 pulses per qubit), idx_DD_start = -1
            (default value) and the DD pulses are inserted between the
            two pulses.

        You can also add the kwargs used in the standard TD analysis functions.
    """

    if MC is None:
        MC = qubits[0].MC
    if UHFQC is None:
        UHFQC = qubits[0].UHFQC
    if pulsar is None:
        pulsar = qubits[0].AWG
    artificial_detuning_echo = kw.pop('artificial_detuning_echo', None)

    qubit_names = [qb.name for qb in qubits]
    if len(qubit_names) == 1:
        msmt_suffix = qubits[0].msmt_suffix
    elif len(qubit_names) > 5:
        msmt_suffix = '_{}qubits'.format(len(qubit_names))
    else:
        msmt_suffix = '_qbs{}'.format(''.join([i[-1] for i in qubit_names]))

    sweep_points_dict = deepcopy(sweep_points_dict)
    for key, spts in sweep_points_dict.items():
        if spts is None:
            if key == 'n_rabi':
                sweep_points_dict[key] = {}
                for qb in qubits:
                    sweep_points_dict[key][qb.name] = \
                        np.linspace(
                            (n_rabi_pulses - 1) * qb.amp180() / n_rabi_pulses,
                            min((n_rabi_pulses + 1) * qb.amp180() / n_rabi_pulses,
                                0.9), 41)
            else:
                raise ValueError('Sweep points for {} measurement are not '
                                 'defined.'.format(key))

    if cal_points:
        sweep_points_dict = deepcopy(sweep_points_dict)
        for key, spts in sweep_points_dict.items():
            if not isinstance(spts, dict):
                if key == 'qscale':
                    temp_array = np.zeros(3 * spts.size)
                    np.put(temp_array, list(range(0, temp_array.size, 3)), spts)
                    np.put(temp_array, list(range(1, temp_array.size, 3)), spts)
                    np.put(temp_array, list(range(2, temp_array.size, 3)), spts)
                    spts = temp_array
                    step = np.abs(spts[-1] - spts[-4])
                else:
                    step = np.abs(spts[-1] - spts[-2])
                if no_cal_points == 4:
                    sweep_points_dict[key] = np.concatenate(
                        [spts, [spts[-1] + step, spts[-1] + 2 * step,
                                spts[-1] + 3 * step, spts[-1] + 4 * step]])
                elif no_cal_points == 2:
                    sweep_points_dict[key] = np.concatenate(
                        [spts, [spts[-1] + step, spts[-1] + 2 * step]])
                else:
                    sweep_points_dict[key] = spts
            else:
                for k in spts:
                    if key == 'qscale':
                        temp_array = np.zeros(3 * spts[k].size)
                        np.put(temp_array, list(range(0, temp_array.size, 3)),
                               spts[k])
                        np.put(temp_array, list(range(1, temp_array.size, 3)),
                               spts[k])
                        np.put(temp_array, list(range(2, temp_array.size, 3)),
                               spts[k])
                        spts[k] = temp_array
                        step = np.abs(spts[k][-1] - spts[k][-4])
                    else:
                        step = np.abs(spts[k][-1] - spts[k][-2])
                    if no_cal_points == 4:
                        sweep_points_dict[key][k] = np.concatenate(
                            [spts[k], [spts[k][-1] + step, spts[k][-1] + 2 * step,
                                       spts[k][-1] + 3 * step,
                                       spts[k][-1] + 4 * step]])
                    elif no_cal_points == 2:
                        sweep_points_dict[key][k] = np.concatenate(
                            [spts[k],
                             [spts[k][-1] + step, spts[k][-1] + 2 * step]])
                    else:
                        sweep_points_dict[key][k] = spts[k]

    # set up multiplexed readout
    multiplexed_pulse(qubits, f_LO, upload=True)
    operation_dict = get_operation_dict(qubits)
    if thresholded:
        key = 'dig'
    else:
        key = 'int'

    nr_averages = max([qb.RO_acq_averages() for qb in qubits])
    df = get_multiplexed_readout_detector_functions(
        qubits, nr_averages=nr_averages)[key + '_avg_det']

    for qb in qubits:
        qb.prepare_for_timedomain(multiplexed=True)

    # Do measurements
    # RABI
    if 'rabi' in sweep_points_dict:
        exp_metadata = {}
        sweep_points = sweep_points_dict['rabi']

        if sweep_params is None:
            sweep_params = (
                ('X180', {'pulse_pars': {'amplitude': (lambda sp: sp)},
                          'repeat': 1}),
            )

        sf = awg_swf2.calibrate_n_qubits(sweep_params=sweep_params,
                                         sweep_points=sweep_points,
                                         qubit_names=qubit_names,
                                         operation_dict=operation_dict,
                                         cal_points=cal_points,
                                         upload=upload,
                                         parameter_name='amplitude',
                                         unit='V', **kw)

        MC.soft_avg(soft_avgs)
        MC.set_sweep_function(sf)
        MC.set_sweep_points(sweep_points)
        MC.set_detector_function(df)
        label = 'Rabi' + msmt_suffix
        if isinstance(sweep_points, dict):
            exp_metadata = {'sweep_points_dict': sweep_points}
        MC.run(label, exp_metadata=exp_metadata)
        sweep_params = None

        if analyze:
            rabi_ana = tda.RabiAnalysis(qb_names=qubit_names)
            if update:
                for qb in qubits:
                    try:
                        qb.amp180(rabi_ana.proc_data_dict[
                                      'analysis_params_dict'][qb.name]['piPulse'])
                        qb.amp90_scale(0.5)
                    except AttributeError as e:
                        log.warning('%s. This parameter will not be '
                                    'updated.' % e)

    # N-RABI
    if 'n_rabi' in sweep_points_dict:
        exp_metadata = {}
        sweep_points = sweep_points_dict['n_rabi']
        if sweep_params is None:
            sweep_params = (
                ('X180', {'pulse_pars': {'amplitude': (lambda sp: sp)},
                          'repeat': n_rabi_pulses}),
            )

        sf = awg_swf2.calibrate_n_qubits(sweep_params=sweep_params,
                                         sweep_points=sweep_points,
                                         qubit_names=qubit_names,
                                         operation_dict=operation_dict,
                                         cal_points=cal_points,
                                         upload=upload,
                                         parameter_name='amplitude',
                                         unit='V', **kw)

        MC.soft_avg(soft_avgs)
        MC.set_sweep_function(sf)
        MC.set_sweep_points(sweep_points[list(sweep_points)[0]])
        MC.set_detector_function(df)
        label = 'Rabi-n{}'.format(n_rabi_pulses) + msmt_suffix
        if isinstance(sweep_points, dict):
            exp_metadata = {'sweep_points_dict': sweep_points}
        MC.run(label, exp_metadata=exp_metadata)
        sweep_params = None

        if analyze:
            rabi_ana = tda.RabiAnalysis(qb_names=qubit_names)
            if update:
                for qb in qubits:
                    try:
                        qb.amp180(rabi_ana.proc_data_dict[
                                      'analysis_params_dict'][qb.name]['piPulse'])
                        qb.amp90_scale(0.5)
                    except AttributeError as e:
                        log.warning('%s. This parameter will not be '
                                    'updated.' % e)

    # RAMSEY
    if 'ramsey' in sweep_points_dict:
        exp_metadata = {}
        if artificial_detuning is None:
            raise ValueError('Specify an artificial_detuning for the Ramsey '
                             'measurement.')
        sweep_points = sweep_points_dict['ramsey']
        drag_pulse_length = qubits[0].nr_sigma() * qubits[0].gauss_sigma()
        zz_coupling = 470e3
        if sweep_params is None:
            sweep_params = (
                ('X90', {}),
                ('X90', {
                    'pulse_pars': {
                        'refpoint': 'start',
                        'pulse_delay': (lambda sp: sp),
                        'phase': (lambda sp:
                                  ((sp - sweep_points[0]) * artificial_detuning *
                                   360) % 360),
                        # 'basis_rotation': (lambda sp: 2*np.pi*zz_coupling *
                        #                   (sp+drag_pulse_length)*180/np.pi)
                    }}),

            )
        sf = awg_swf2.calibrate_n_qubits(sweep_params=sweep_params,
                                         sweep_points=sweep_points,
                                         qubit_names=qubit_names,
                                         operation_dict=operation_dict,
                                         cal_points=cal_points,
                                         upload=upload,
                                         parameter_name='time',
                                         unit='s', **kw)

        MC.soft_avg(soft_avgs)
        MC.set_sweep_function(sf)
        MC.set_sweep_points(sweep_points)
        MC.set_detector_function(df)
        label = 'Ramsey' + msmt_suffix
        if isinstance(sweep_points, dict):
            exp_metadata = {'sweep_points_dict': sweep_points}
        exp_metadata['artificial_detuning'] = artificial_detuning
        MC.run(label, exp_metadata=exp_metadata)
        sweep_params = None

        if analyze:
            ramsey_ana = tda.RamseyAnalysis(qb_names=qubit_names)
            if update:
                for qb in qubits:
                    try:
                        qb.f_qubit(ramsey_ana.proc_data_dict[
                                       'analysis_params_dict'][qb.name][
                                       'exp_decay_' + qb.name]['new_qb_freq'])
                    except AttributeError as e:
                        log.warning('%s. This parameter will not be '
                                    'updated.' % e)
                    try:
                        qb.T2_star(ramsey_ana.proc_data_dict[
                                       'analysis_params_dict'][qb.name][
                                       'exp_decay_' + qb.name]['T2_star'])
                    except AttributeError as e:
                        log.warning('%s. This parameter will not be '
                                    'updated.' % e)

    # QSCALE
    if 'qscale' in sweep_points_dict:
        exp_metadata = {}
        sweep_points = sweep_points_dict['qscale']

        if sweep_params is None:
            sweep_params = (
                ('X90', {'pulse_pars': {'motzoi': (lambda sp: sp)},
                         'condition': (lambda i: i % 3 == 0)}),
                ('X180', {'pulse_pars': {'motzoi': (lambda sp: sp)},
                          'condition': (lambda i: i % 3 == 0)}),
                ('X90', {'pulse_pars': {'motzoi': (lambda sp: sp)},
                         'condition': (lambda i: i % 3 == 1)}),
                ('Y180', {'pulse_pars': {'motzoi': (lambda sp: sp)},
                          'condition': (lambda i: i % 3 == 1)}),
                ('X90', {'pulse_pars': {'motzoi': (lambda sp: sp)},
                         'condition': (lambda i: i % 3 == 2)}),
                ('mY180', {'pulse_pars': {'motzoi': (lambda sp: sp)},
                           'condition': (lambda i: i % 3 == 2)}),
                ('RO', {})
            )

        sf = awg_swf2.calibrate_n_qubits(sweep_params=sweep_params,
                                         sweep_points=sweep_points,
                                         qubit_names=qubit_names,
                                         operation_dict=operation_dict,
                                         cal_points=cal_points,
                                         upload=upload,
                                         parameter_name='qscale_factor',
                                         unit='', **kw)

        MC.soft_avg(soft_avgs)
        MC.set_sweep_function(sf)
        MC.set_sweep_points(sweep_points)
        MC.set_detector_function(df)
        label = 'QScale' + msmt_suffix
        if isinstance(sweep_points, dict):
            exp_metadata = {'sweep_points_dict': sweep_points}
        MC.run(label, exp_metadata=exp_metadata)
        sweep_params = None

        if analyze:
            qscale_ana = tda.QScaleAnalysis(qb_names=qubit_names)
            if update:
                for qb in qubits:
                    try:
                        qb.motzoi(qscale_ana.proc_data_dict[
                                      'analysis_params_dict'][qb.name]['qscale'])
                    except AttributeError as e:
                        log.warning('%s. This parameter will not be '
                                    'updated.' % e)

    # T1
    if 'T1' in sweep_points_dict:
        exp_metadata = {}
        sweep_points = sweep_points_dict['T1']
        if sweep_params is None:
            sweep_params = (
                ('X180', {}),
                ('RO mux', {'pulse_pars': {'pulse_delay': (lambda sp: sp)}})
            )

        sf = awg_swf2.calibrate_n_qubits(sweep_params=sweep_params,
                                         sweep_points=sweep_points,
                                         qubit_names=qubit_names,
                                         operation_dict=operation_dict,
                                         cal_points=cal_points,
                                         upload=upload,
                                         parameter_name='time',
                                         unit='s', **kw)

        MC.soft_avg(soft_avgs)
        MC.set_sweep_function(sf)
        MC.set_sweep_points(sweep_points)
        MC.set_detector_function(df)
        label = 'T1' + msmt_suffix
        if isinstance(sweep_points, dict):
            exp_metadata = {'sweep_points_dict': sweep_points}
        MC.run(label, exp_metadata=exp_metadata)
        sweep_params = None

        if analyze:
            T1_ana = tda.T1Analysis(qb_names=qubit_names)
            if update:
                for qb in qubits:
                    try:
                        qb.T1(T1_ana.proc_data_dict['analysis_params_dict'][
                                  qb.name]['T1'])
                    except AttributeError as e:
                        log.warning('%s. This parameter will not be '
                                    'updated.' % e)
    # T2 ECHO
    if 'T2' in sweep_points_dict:
        exp_metadata = {}
        sweep_points = sweep_points_dict['T2']
        if sweep_params is None:
            sweep_params = (
                ('X90', {}),
                ('X180', {'pulse_pars': {'refpoint': 'start',
                                         'pulse_delay': (lambda sp: sp / 2)}}),
                ('X90', {'pulse_pars': {
                    'refpoint': 'start',
                    'pulse_delay': (lambda sp: sp / 2)}})
            )

        if artificial_detuning_echo is not None:
            sweep_params[-1][1]['pulse_pars']['phase'] = \
                lambda sp: ((sp - sweep_points[0]) *
                            artificial_detuning_echo * 360) % 360

        sf = awg_swf2.calibrate_n_qubits(sweep_params=sweep_params,
                                         sweep_points=sweep_points,
                                         qubit_names=qubit_names,
                                         operation_dict=operation_dict,
                                         cal_points=cal_points,
                                         upload=upload,
                                         parameter_name='time',
                                         unit='s', **kw)

        MC.soft_avg(soft_avgs)
        MC.set_sweep_function(sf)
        MC.set_sweep_points(sweep_points)
        MC.set_detector_function(df)
        label = 'T2_echo' + msmt_suffix
        if isinstance(sweep_points, dict):
            exp_metadata = {'sweep_points_dict': sweep_points,
                            'artificial_detuning': artificial_detuning_echo}
        MC.run(label, exp_metadata=exp_metadata)
        sweep_params = None

        if analyze:
            echo_ana = tda.EchoAnalysis(
                qb_names=qubit_names,
                options_dict={'artificial_detuning': artificial_detuning_echo})
            if update:
                for qb in qubits:
                    try:
                        qb.T2(echo_ana.proc_data_dict[
                                  'analysis_params_dict'][qb.name]['T2_echo'])
                    except AttributeError as e:
                        log.warning('%s. This parameter will not be '
                                    'updated.' % e)


def measure_chevron(dev, qbc, qbt, hard_sweep_params, soft_sweep_params,
                    cz_pulse_name, upload=True, label=None, qbr=None,
                    classified=False, n_cal_points_per_state=1,
                    num_cz_gates=1, cal_states=('g', 'e', 'f'),
                    prep_params=None, exp_metadata=None, analyze=True,
                    return_seq=False, channels_to_upload=None, **kw):

    if isinstance(qbc, str):
        qbc = dev.get_qb(qbc)
    if isinstance(qbt, str):
        qbt = dev.get_qb(qbt)

    if qbr is None:
        qbr = qbt
    elif isinstance(qbr, str):
        qbr = dev.get_qb(qbr)

    if qbr != qbc and qbr != qbt:
        raise ValueError('Only target or control qubit can be read out!')

    # check whether qubits are connected
    dev.check_connection(qbc, qbt)

    if len(list(soft_sweep_params)) > 1:
        log.warning('There is more than one soft sweep parameter.')
    if label is None:
        label = 'Chevron_{}{}'.format(qbc.name, qbt.name)
    if exp_metadata is None:
        exp_metadata = {}
    MC = dev.find_instrument('MC')
    for qb in [qbc, qbt]:
        qb.prepare(drive='timedomain')

    cal_states = CalibrationPoints.guess_cal_states(cal_states)
    cp = CalibrationPoints.single_qubit(qbr.name, cal_states,
                                        n_per_state=n_cal_points_per_state)

    if prep_params is None:
        prep_params = dev.get_prep_params([qbc, qbt])

    operation_dict = dev.get_operation_dict()

    sequences, hard_sweep_points, soft_sweep_points = \
        fsqs.chevron_seqs(
            qbc_name=qbc.name, qbt_name=qbt.name, qbr_name=qbr.name,
            hard_sweep_dict=hard_sweep_params,
            soft_sweep_dict=soft_sweep_params,
            operation_dict=operation_dict,
            cz_pulse_name=cz_pulse_name,
            num_cz_gates=num_cz_gates,
            cal_points=cp, upload=False, prep_params=prep_params)
    # compress 2D sweep
    if kw.get('compression_seg_lim', None) is not None:
        sequences, hard_sweep_points, soft_sweep_points, cf = \
            sequences[0].compress_2D_sweep(sequences,
                                           kw.get("compression_seg_lim"))
        exp_metadata.update({'compression_factor': cf})

    if return_seq:
        return sequences

    hard_sweep_func = awg_swf.SegmentHardSweep(
        sequence=sequences[0], upload=upload,
        parameter_name=list(hard_sweep_params)[0],
        unit=list(hard_sweep_params.values())[0]['unit'])
    MC.set_sweep_function(hard_sweep_func)
    MC.set_sweep_points(hard_sweep_points)

    # sweep over flux pulse amplitude of qbc
    if channels_to_upload is None:
        channels_to_upload = [qbc.flux_pulse_channel(),
                              qbt.flux_pulse_channel()]

    MC.set_sweep_function_2D(awg_swf.SegmentSoftSweep(
        hard_sweep_func, sequences,
        list(soft_sweep_params)[0], list(soft_sweep_params.values())[0]['unit'],
        channels_to_upload=channels_to_upload))
    MC.set_sweep_points_2D(soft_sweep_points)
    det_func = qbr.int_avg_classif_det if classified else qbr.int_avg_det
    MC.set_detector_function(det_func)
    sweep_points = SweepPoints(from_dict_list=[hard_sweep_params,
                                               soft_sweep_params])
    exp_metadata.update({
        'preparation_params': prep_params,
        'cal_points': repr(cp),
        'rotate': len(cal_states) != 0,
        'data_to_fit': {qbr.name: 'pe'},
        'sweep_points': sweep_points,
        'meas_obj_sweep_points_map':
            sweep_points.get_meas_obj_sweep_points_map([qbr.name]),
        'meas_obj_value_names_map':
            get_meas_obj_value_names_map([qbr], det_func)
    })
    MC.run_2D(name=label, exp_metadata=exp_metadata)

    if analyze:
        tda.MultiQubit_TimeDomain_Analysis(qb_names=[qbr.name],
                                           options_dict={'TwoD': True})


def measure_cphase(dev, qbc, qbt, soft_sweep_params, cz_pulse_name,
                   hard_sweep_params=None, max_flux_length=None,
                   num_cz_gates=1, n_cal_points_per_state=1, cal_states='auto',
                   prep_params=None, exp_metadata=None, label=None,
                   prepend_pulse_dicts=None,
                   analyze=True, upload=True, for_ef=True, **kw):
    '''
    method to measure the leakage and the phase acquired during a flux pulse
    conditioned on the state of the control qubit (qbc).
    In this measurement, the phase from two Ramsey type measurements
    on qb_target is measured, once with the control qubit in the excited state
    and once in the ground state. The conditional phase is calculated as the
    difference.

    Args:
        dev (Device)
        qbc (QuDev_transmon, str): control qubit
        qbt (QuDev_transmon, str): target qubit
        FIXME: add further args
        prepend_pulse_dicts: (list) list of pulse dictionaries to prepend
            to each segment. Each dictionary must contain a key 'op_code'
            to specify a pulse from the operation dictionary. The other keys
            are interpreted as pulse parameters.
        compression_seg_lim (int): Default: None. If speficied, it activates the
            compression of a 2D sweep (see Sequence.compress_2D_sweep) with the given
            limit on the maximal number of segments per sequence.
    '''

    if isinstance(qbc, str):
        qbc = dev.get_qb(qbc)
    if isinstance(qbt, str):
        qbt = dev.get_qb(qbt)

    # check whether qubits are connected
    dev.check_connection(qbc, qbt)

    MC = dev.instr_mc.get_instr()

    plot_all_traces = kw.get('plot_all_traces', True)
    plot_all_probs = kw.get('plot_all_probs', True)
    classified = kw.get('classified', False)
    predictive_label = kw.pop('predictive_label', False)
    if prep_params is None:
        prep_params = dev.get_prep_params([qbc, qbt])

    if label is None:
        if predictive_label:
            label = 'Predictive_cphase_nz_measurement'
        else:
            label = 'CPhase_nz_measurement'
        if classified:
            label += '_classified'
        if 'active' in prep_params['preparation_type']:
            label += '_reset'
        if num_cz_gates > 1:
            label += f'_{num_cz_gates}_gates'
        label += f'_{qbc.name}_{qbt.name}'

    if hard_sweep_params is None:
        hard_sweep_params = {
            'phase': {'values': np.tile(np.linspace(0, 2 * np.pi, 6) * 180 / np.pi, 2),
                      'unit': 'deg'}
        }

    if exp_metadata is None:
        exp_metadata = {}

    for qb in [qbc, qbt]:
        qb.prepare(drive='timedomain')

    cal_states = CalibrationPoints.guess_cal_states(cal_states,
                                                    for_ef=for_ef)
    cp = CalibrationPoints.multi_qubit([qbc.name, qbt.name], cal_states,
                                       n_per_state=n_cal_points_per_state)

    if max_flux_length is not None:
        log.debug(f'max_flux_length = {max_flux_length * 1e9:.2f} ns, set by user')
    operation_dict = dev.get_operation_dict()

    sequences, hard_sweep_points, soft_sweep_points = \
        fsqs.cphase_seqs(
            hard_sweep_dict=hard_sweep_params,
            soft_sweep_dict=soft_sweep_params,
            qbc_name=qbc.name, qbt_name=qbt.name,
            cz_pulse_name=cz_pulse_name + f' {qbc.name} {qbt.name}',
            operation_dict=operation_dict,
            cal_points=cp, upload=False, prep_params=prep_params,
            max_flux_length=max_flux_length,
            num_cz_gates=num_cz_gates,
            prepend_pulse_dicts=prepend_pulse_dicts)
    # compress 2D sweep
    if kw.get('compression_seg_lim', None) is not None:
        sequences, hard_sweep_points, soft_sweep_points, cf = \
            sequences[0].compress_2D_sweep(sequences,
                                           kw.get("compression_seg_lim"))
        exp_metadata.update({'compression_factor': cf})
        
    hard_sweep_func = awg_swf.SegmentHardSweep(
        sequence=sequences[0], upload=upload,
        parameter_name=list(hard_sweep_params)[0],
        unit=list(hard_sweep_params.values())[0]['unit'])
    MC.set_sweep_function(hard_sweep_func)
    MC.set_sweep_points(hard_sweep_points)

    channels_to_upload = [operation_dict[cz_pulse_name +
                                         f' {qbc.name} {qbt.name}']['channel']]
    if 'channel2' in operation_dict[cz_pulse_name + f' {qbc.name} {qbt.name}']:
        channels_to_upload += [operation_dict[cz_pulse_name +
                                         f' {qbc.name} {qbt.name}']['channel2']]

    MC.set_sweep_function_2D(awg_swf.SegmentSoftSweep(
        hard_sweep_func, sequences,
        list(soft_sweep_params)[0], list(soft_sweep_params.values())[0]['unit'],
        channels_to_upload=channels_to_upload))
    MC.set_sweep_points_2D(soft_sweep_points)

    det_get_values_kws = {'classified': classified,
                          'correlated': False,
                          'thresholded': True,
                          'averaged': True}
    det_name = 'int_avg{}_det'.format('_classif' if classified else '')
    det_func = get_multiplexed_readout_detector_functions(
        [qbc, qbt], nr_averages=max(qb.acq_averages() for qb in [qbc, qbt]),
        det_get_values_kws=det_get_values_kws)[det_name]
    MC.set_detector_function(det_func)

    exp_metadata.update({'leakage_qbnames': [qbc.name],
                         'cphase_qbnames': [qbt.name],
                         'preparation_params': prep_params,
                         'cal_points': repr(cp),
                         'classified_ro': classified,
                         'rotate': len(cal_states) != 0 and not classified,
                         'cal_states_rotations':
                             {qbc.name: {'g': 0, 'e': 1, 'f': 2},
                              qbt.name: {'g': 0, 'e': 1}} if
                             (len(cal_states) != 0 and not classified) else None,
                         'data_to_fit': {qbc.name: 'pf', qbt.name: 'pe'},
                         'hard_sweep_params': hard_sweep_params,
                         'soft_sweep_params': soft_sweep_params,
                         'prepend_pulse_dicts': prepend_pulse_dicts})
    exp_metadata.update(kw)
    MC.run_2D(label, exp_metadata=exp_metadata)
    if analyze:
        if classified:
            channel_map = {qb.name: [vn + ' ' +
                                     qb.instr_uhf() for vn in
                                     qb.int_avg_classif_det.value_names]
                           for qb in [qbc, qbt]}
        else:
            channel_map = {qb.name: [vn + ' ' +
                                     qb.instr_uhf() for vn in
                                     qb.int_avg_det.value_names]
                           for qb in [qbc, qbt]}
        flux_pulse_tdma = tda.CPhaseLeakageAnalysis(
            qb_names=[qbc.name, qbt.name],
            options_dict={'TwoD': True, 'plot_all_traces': plot_all_traces,
                          'plot_all_probs': plot_all_probs,
                          'channel_map': channel_map})
        cphases = flux_pulse_tdma.proc_data_dict[
            'analysis_params_dict'][f'cphase_{qbt.name}']['val']
        population_losses = flux_pulse_tdma.proc_data_dict[
            'analysis_params_dict'][f'population_loss_{qbt.name}']['val']
        leakage = flux_pulse_tdma.proc_data_dict[
            'analysis_params_dict'][f'leakage_{qbc.name}']['val']
        return cphases, population_losses, leakage, flux_pulse_tdma
    else:
        return

def measure_arbitrary_phase(qbc, qbt, target_phases, phase_func, cz_pulse_name,
        soft_sweep_params=dict(), measure_dynamic_phase=False,
        measure_conditional_phase=True, hard_sweep_params=None,
        num_cz_gates=1, n_cal_points_per_state=1, cal_states='auto',
        classified_ro=True, prep_params=None, exp_metadata=dict(), label=None,
        analyze=True, upload=True, for_ef=True, **kw):
    '''
    method to measure the leakage and the phase acquired during a flux pulse
    conditioned on the state of the control qubit (self).
    In this measurement, the phase from two Ramsey type measurements
    on qb_target is measured, once with the control qubit in the excited state
    and once in the ground state. The conditional phase is calculated as the
    difference.

    Args:
        qbc (QuDev_transmon): control qubit / fluxed qubit
        qbt (QuDev_transmon): target qubit / non-fluxed qubit
        phase_func (callable): function with input the target phase, returning
         (flux pulse amplitude, dyn_phase)
    '''

    if label is None:
        label = 'Arbitrary_Phase_{}_{}'.format(qbc.name, qbt.name)
    assert qbc.get_operation_dict()[cz_pulse_name]['pulse_type'] == \
        'BufferedCZPulseEffectiveTime', "Arbritrary phase measurement requires" \
            "'BufferedCZPulseEffectiveTime' pulse type but pulse type is '{}'" \
        .format(qbc.get_operation_dict()[cz_pulse_name]['pulse_type'])
    results = dict() #dictionary to store measurement results
    amplitudes, predicted_dyn_phase = phase_func(target_phases)
    soft_sweep_params['amplitude'] = dict(values=amplitudes, unit='V')
    exp_metadata.update(dict(target_phases=target_phases))
    if measure_conditional_phase:
        cphases, population_losses, leakage, flux_pulse_tdma = \
            measure_cphase(qbc=qbc, qbt=qbt, soft_sweep_params=soft_sweep_params,
                           cz_pulse_name=cz_pulse_name,
                           hard_sweep_params=hard_sweep_params,
                           num_cz_gates=num_cz_gates,
                           n_cal_points_per_state=n_cal_points_per_state,
                           cal_states=cal_states,
                           prep_params=prep_params, exp_metadata=exp_metadata,
                           label=label, analyze=True, upload=upload, for_ef=for_ef,
                           classified= classified_ro,
                           **kw)
        if analyze:
            # get folder to save figures.
            # FIXME: temporary while no proper analysis class is made
            a = ma.MeasurementAnalysis(auto=False)
            a.get_naming_and_values()
            save_folder = a.folder
            if kw.get("wrap_phase", True):
                tol = kw.get("wrap_tol", 0)
                cphases[cphases < 0 - tol] = cphases[cphases < 0 - tol] + 2 * np.pi
                cphases[cphases > 2 * np.pi + tol] = cphases[cphases > 2 * np.pi + tol] + \
                                                     2 * np.pi
                target_phases[target_phases < 0 - tol] = \
                    target_phases[target_phases < 0 - tol] + 2 * np.pi
                target_phases[target_phases > 2 * np.pi + tol] = \
                    target_phases[target_phases > 2 * np.pi + tol] + 2 * np.pi

            for param_name, values in soft_sweep_params.items():
                fig, ax = plt.subplots(2, sharex=True, figsize=(7, 8))
                ax[0].scatter(values['values'], target_phases * 180 / np.pi,
                              label='Target phase', marker='x')
                ax[0].scatter(values['values'], cphases * 180 / np.pi,
                              label='Measured phase', marker='x')
                ax[0].set_ylabel(f"Conditional Phase (deg)")
                ax[0].legend(prop=dict(size=12))

                diff_phases = ((cphases - target_phases + np.pi) %
                               (2 * np.pi) - np.pi) * 180 / np.pi

                ax[1].scatter(values['values'], diff_phases, label='Target - Measured')
                ax[1].set_xlabel(f"{param_name} ({values.get('unit', '')})")
                ax[1].set_ylabel(f"Conditional Phase (deg)")
                ax[1].plot([], [], color='w',
                           label=f"mean err: {np.mean(diff_phases):0.2f} $\pm$ "
                           f"{np.std(diff_phases):0.2f}°\n" \
                           f"median err: {np.median(diff_phases): 0.2f}°")
                ax[1].legend(prop=dict(size=12))
                fig.savefig(
                    os.path.join(save_folder,
                                 f"cphase_and_target_phase_vs_{param_name}.png"))
            results['cphases'] = cphases
            results['cphases_diff'] = diff_phases

    if measure_dynamic_phase:
        dyn_phases = []
        # FIXME: infering amplitude parameter from pulse name, but if naming
        #  protocol changes this might fail
        ampl_param_name = "_".join(cz_pulse_name.split(" ")[:-1] + ["amplitude"])
        for amp in amplitudes:
            with temporary_value(
                    (getattr(qbc, ampl_param_name), amp)):
                dyn_phases.append(
                    measure_dynamic_phases(qbc, qbt, cz_pulse_name, update=False,
                                           qubits_to_measure=[qbc],
                                           reset_phases_before_measurement=True))

        if analyze:
            a = ma.MeasurementAnalysis(auto=False)
            a.get_naming_and_values()
            save_folder = a.folder
            dyn_phases = np.array([d[qbc.name] for d in dyn_phases])

            if kw.get("wrap_phase", True):
                dyn_phases[dyn_phases < 0 ] = dyn_phases[dyn_phases < 0] + 360
                dyn_phases[dyn_phases > 360] = dyn_phases[dyn_phases > 360] + 360
            fig, ax = plt.subplots(2, sharex=True)
            ax[0].scatter(amplitudes, predicted_dyn_phase,
                          label='Predicted dynamic phase', marker='x')
            ax[0].scatter(amplitudes, dyn_phases, marker='x',
                          label='Measured dynamic phase')
            ax[0].set_ylabel(f"Dynamic Phase (deg)")
            ax[0].legend(prop=dict(size=12))

            # wrapping to get difference around 0 degree
            diff_dyn_phases = \
                (dyn_phases - predicted_dyn_phase + 180) % 360 - 180
            ax[1].scatter(amplitudes, diff_dyn_phases, label='Target - Measured')
            ax[1].set_xlabel(f"Amplitude (V)")
            ax[1].set_ylabel(f"Dynamic Phase (deg)")
            ax[1].legend(prop=dict(size=12))
            fig.savefig(os.path.join(save_folder, "dynamic_phase.png"))
            results['dphases'] = dyn_phases
            results['dphases_diff'] = diff_dyn_phases

    return results


def measure_dynamic_phases(dev, qbc, qbt, cz_pulse_name, hard_sweep_params=None,
                           qubits_to_measure=None, nr_cz_gates=1,
                           analyze=True, upload=True, n_cal_points_per_state=1,
                           cal_states='auto', prep_params=None,
                           exp_metadata=None, classified=False, update=False,
                           reset_phases_before_measurement=True,
                           extract_only=False, simultaneous=False,
                           prepend_pulse_dicts=None, **kw):

    """
    Function to calibrate the dynamic phases for a CZ gate.
    :param dev: (Device object)
    :param qbc: (QuDev_transmon object) one of the gate qubits,
        usually the qubit that goes to the f level
    :param qbt: (QuDev_transmon object) the other gate qubit,
        usually the qubit that does not go to f level
    :param cz_pulse_name: (str) name of the CZ pulse in the operation dict
    :param hard_sweep_params: (dict) specifies the sweep information for
        the hard sweep. If None, will default to
            hard_sweep_params['phase'] = {
                'values': np.tile(np.linspace(0, 2 * np.pi, 6) * 180 / np.pi, 2),
                'unit': 'deg'}
    :param qubits_to_measure: (list) list of QuDev_transmon objects to
        be measured
    :param nr_cz_gates: (int) number of two-qubit gates to insert between
        Ramsey pulses
    :param analyze: (bool) whether to do analysis
    :param upload: (bool) whether to upload to AWGs
    :param n_cal_points_per_state: (int) how many cal points per cal state
    :param cal_states: (str or tuple of str) Depetermines which cal states are
        measured. Can be 'auto' or tuple of strings specifying qubit states
        (ex: ('g', 'e')).
    :prep_params: (dict) preparation parameters
    :param exp_metadata: (dict) experimental metadata dictionary
    :param classified: (bool) whether to use the UHFQC_classifier_detector
    :param update: (bool) whether to update the basis_rotation parameter with
        the measured dynamic phase(s)
    :param reset_phases_before_measurement: (bool) If True, resets the
        basis_rotation parameter to {} before measurement(s). If False, keeps
        the dict stored in this parameter and updates only the entries in
        this dict that were measured (specified by qubits_to_measure).
    :param simultaneous: (bool) whether to measure to do the measurement
        simultaneously on all qubits_to_measure
    :param extract_only: (bool) whether to only extract the data without 
        plotting it
    :param prepend_pulse_dicts: (list) list of pulse dictionaries to prepend
        to each segment. Each dictionary must contain a key 'op_code'
        to specify a pulse from the operation dictionary. The other keys
        are interpreted as pulse parameters.
    :param kw: keyword arguments

    """
    if isinstance(qbc, str):
        qbc = dev.get_qb(qbc)
    if isinstance(qbt, str):
        qbt = dev.get_qb(qbt)

    if qubits_to_measure is None:
        qubits_to_measure = [qbc, qbt]
    if hard_sweep_params is None:
        hard_sweep_params = {
            'phase': {
                'values': np.tile(np.linspace(0, 2 * np.pi, 6) * 180 / np.pi, 2),
                'unit': 'deg'}}

    basis_rot_par = dev.get_pulse_par(cz_pulse_name, qbc, qbt, 'basis_rotation')
    dyn_phases = {}
    if reset_phases_before_measurement:
        old_dyn_phases = {}
    else:
        old_dyn_phases = deepcopy(basis_rot_par())

    # check whether qubits are connected
    dev.check_connection(qbc, qbt)

    with temporary_value(basis_rot_par, old_dyn_phases):
        if not simultaneous:
            qubits_to_measure = [[qb] for qb in qubits_to_measure]
        else:
            qubits_to_measure = [qubits_to_measure]

        for qbs in qubits_to_measure:
            assert (qbc not in qbs or qbt not in qbs), \
                "Dynamic phases of control and target qubit cannot be " \
                "measured simultaneously."

            label = f'Dynamic_phase_measurement_CZ{qbt.name}{qbc.name}-' + \
                    ''.join([qb.name for qb in qbs])
            for qb in qbs:
                qb.prepare(drive='timedomain')
            MC = qbc.instr_mc.get_instr()

            cal_states = CalibrationPoints.guess_cal_states(cal_states)
            cp = CalibrationPoints.multi_qubit(
                [qb.name for qb in qbs], cal_states,
                n_per_state=n_cal_points_per_state)

            if prep_params is not None:
                current_prep_params = prep_params
            else:
                current_prep_params = dev.get_prep_params(qbs)

            seq, hard_sweep_points = \
                fsqs.dynamic_phase_seq(
                    qb_names=[qb.name for qb in qbs],
                    hard_sweep_dict=hard_sweep_params,
                    operation_dict=dev.get_operation_dict(),
                    cz_pulse_name=cz_pulse_name + f' {qbc.name} {qbt.name}',
                    cal_points=cp, nr_cz_gates=nr_cz_gates,
                    upload=False, prep_params=current_prep_params,
                    prepend_pulse_dicts=prepend_pulse_dicts)

            MC.set_sweep_function(awg_swf.SegmentHardSweep(
                sequence=seq, upload=upload,
                parameter_name=list(hard_sweep_params)[0],
                unit=list(hard_sweep_params.values())[0]['unit']))
            MC.set_sweep_points(hard_sweep_points)
            det_get_values_kws = {'classified': classified,
                                  'correlated': False,
                                  'thresholded': True,
                                  'averaged': True}
            det_name = 'int_avg{}_det'.format('_classif' if classified else '')
            MC.set_detector_function(get_multiplexed_readout_detector_functions(
                qbs, nr_averages=max(qb.acq_averages() for qb in qbs),
                det_get_values_kws=det_get_values_kws)[det_name])

            if exp_metadata is None:
                exp_metadata = {}
            exp_metadata.update({'preparation_params': current_prep_params,
                                 'cal_points': repr(cp),
                                 'rotate': False if classified else
                                    len(cp.states) != 0,
                                 'data_to_fit': {qb.name: 'pe' for qb in qbs},
                                 'cal_states_rotations':
                                     {qb.name: {'g': 0, 'e': 1} for qb in qbs},
                                 'hard_sweep_params': hard_sweep_params,
                                 'prepend_pulse_dicts': prepend_pulse_dicts})
            MC.run(label, exp_metadata=exp_metadata)

            if analyze:
                MA = tda.CZDynamicPhaseAnalysis(
                    qb_names=[qb.name for qb in qbs],
                    options_dict={
                    'flux_pulse_length': dev.get_pulse_par(cz_pulse_name,
                                                            qbc, qbt,
                                                            'pulse_length')(),
                    'flux_pulse_amp': dev.get_pulse_par(cz_pulse_name,
                                                         qbc, qbt,
                                                         'amplitude')(),
                        'save_figs': ~extract_only}, extract_only=extract_only)
                for qb in qbs:
                    dyn_phases[qb.name] = \
                        MA.proc_data_dict['analysis_params_dict'][qb.name][
                            'dynamic_phase']['val'] * 180 / np.pi

    if update:
        if reset_phases_before_measurement:
            basis_rot_par(dyn_phases)
        else:
            basis_rot_par().update(dyn_phases)
            not_updated = {k: v for k, v in old_dyn_phases.items()
                           if k not in dyn_phases}
            if len(not_updated) > 0:
                log.warning(f'Not all basis_rotations stored in the pulse '
                            f'settings have been measured. Keeping the '
                            f'following old value(s): {not_updated}')
    return dyn_phases


def measure_J_coupling(dev, qbm, qbs, freqs, cz_pulse_name,
                       label=None, cal_points=False, prep_params=None,
                       cal_states='auto', n_cal_points_per_state=1,
                       freq_s=None, f_offset=0, exp_metadata=None,
                       upload=True, analyze=True):

    """
    Measure the J coupling between the qubits qbm and qbs at the interaction
    frequency freq.

    :param qbm:
    :param qbs:
    :param freq:
    :param cz_pulse_name:
    :param label:
    :param cal_points:
    :param prep_params:
    :return:
    """

    # check whether qubits are connected
    dev.check_connection(qbm, qbs)

    if isinstance(qbm, str):
        qbm = dev.get_qb(qbm)
    if isinstance(qbs, str):
        qbs = dev.get_qb(qbs)

    if label is None:
        label = f'J_coupling_{qbm.name}{qbs.name}'
    MC = dev.instr_mc.get_instr()

    for qb in [qbm, qbs]:
        qb.prepare(drive='timedomain')

    if cal_points:
        cal_states = CalibrationPoints.guess_cal_states(cal_states)
        cp = CalibrationPoints.single_qubit(
            qbm.name, cal_states, n_per_state=n_cal_points_per_state)
    else:
        cp = None
    if prep_params is None:
        prep_params = dev.get_prep_params([qbm, qbs])

    operation_dict = dev.get_operation_dict()

    # Adjust amplitude of stationary qubit
    if freq_s is None:
        freq_s = freqs.mean()

    amp_s = fms.Qubit_freq_to_dac(freq_s,
                                  **qbs.fit_ge_freq_from_flux_pulse_amp())

    fit_paras = qbm.fit_ge_freq_from_flux_pulse_amp()

    amplitudes = fms.Qubit_freq_to_dac(freqs,
                                       **fit_paras)

    amplitudes = np.array(amplitudes)

    if np.any((amplitudes > abs(fit_paras['V_per_phi0']) / 2)):
        amplitudes -= fit_paras['V_per_phi0']
    elif np.any((amplitudes < -abs(fit_paras['V_per_phi0']) / 2)):
        amplitudes += fit_paras['V_per_phi0']

    for [qb1, qb2] in [[qbm, qbs], [qbs, qbm]]:
        operation_dict[cz_pulse_name + f' {qb1.name} {qb2.name}'] \
            ['amplitude2'] = amp_s

    freqs += f_offset

    cz_pulse_name += f' {qbm.name} {qbs.name}'

    seq, sweep_points, sweep_points_2D = \
        fsqs.fluxpulse_amplitude_sequence(
            amplitudes=amplitudes, freqs=freqs, qb_name=qbm.name,
            operation_dict=operation_dict,
            cz_pulse_name=cz_pulse_name, cal_points=cp,
            prep_params=prep_params, upload=False)

    MC.set_sweep_function(awg_swf.SegmentHardSweep(
        sequence=seq, upload=upload, parameter_name='Amplitude', unit='V'))

    MC.set_sweep_points(sweep_points)
    MC.set_sweep_function_2D(swf.Offset_Sweep(
        qbm.instr_ge_lo.get_instr().frequency,
        -qbm.ge_mod_freq(),
        name='Drive frequency',
        parameter_name='Drive frequency', unit='Hz'))
    MC.set_sweep_points_2D(sweep_points_2D)
    MC.set_detector_function(qbm.int_avg_det)
    if exp_metadata is None:
        exp_metadata = {}
    exp_metadata.update({'sweep_points_dict': {qbm.name: amplitudes},
                         'sweep_points_dict_2D': {qbm.name: freqs},
                         'use_cal_points': cal_points,
                         'preparation_params': prep_params,
                         'cal_points': repr(cp),
                         'rotate': cal_points,
                         'data_to_fit': {qbm.name: 'pe'},
                         "sweep_name": "Amplitude",
                         "sweep_unit": "V",
                         "global_PCA": True})
    MC.run_2D(label, exp_metadata=exp_metadata)

    if analyze:
        ma.MeasurementAnalysis(TwoD=True)


def measure_ramsey_with_flux_pulse(qb, cz_pulse_name, hard_sweep_params=None,
                           qb_freq=None,
                           artificial_detunings=20e6,
                           cal_points=True,
                           analyze=True, upload=True, n_cal_points_per_state=2,
                           cal_states='auto', prep_params=None,
                           exp_metadata=None, classified=False):

    if hard_sweep_params is None:
        hard_sweep_params = {
            'Delay': {
                'values': np.linspace(0, 200e-9, 31),
                'unit': 's'}}
    label = f'Ramsey_flux_pulse-{qb.name}'


    if qb_freq is None:
        qb_freq = qb.ge_freq()

    with temporary_value(qb.ge_freq, qb_freq):
        qb.prepare(drive='timedomain')
        MC = qb.instr_mc.get_instr()

        if cal_points:
            cal_states = CalibrationPoints.guess_cal_states(cal_states)
            cp = CalibrationPoints.single_qubit(
                qb.name, cal_states, n_per_state=n_cal_points_per_state)
        else:
            cp = None

        if prep_params is None:
            prep_params = qb.preparation_params()

        operation_dict = get_operation_dict([qb])

        seq, hard_sweep_points = fsqs.Ramsey_time_with_flux_seq(qb.name,
                                                                hard_sweep_params,
                                                                operation_dict,
                                                                cz_pulse_name,
                                                                artificial_detunings=artificial_detunings,
                                                                cal_points=cp,
                                                                upload=False,
                                                                prep_params=prep_params)

        MC.set_sweep_function(awg_swf.SegmentHardSweep(
            sequence=seq, upload=upload,
            parameter_name=list(hard_sweep_params)[0],
            unit=list(hard_sweep_params.values())[0]['unit']))
        MC.set_sweep_points(hard_sweep_points)
        MC.set_detector_function(qb.int_avg_classif_det if classified
                                 else qb.int_avg_det)
        if exp_metadata is None:
            exp_metadata = {}
        exp_metadata.update({'sweep_points_dict': {qb.name: hard_sweep_params[
            'Delay']['values']},
                             'sweep_name': 'Delay',
                             'sweep_unit': 's',
                             'artificial_detuning': artificial_detunings,
                             'preparation_params': prep_params,
                             'cal_points': repr(cp),
                             'rotate': True,
                             'cal_states_rotations': {qb.name: []},
                             'data_to_fit': {qb.name: 'pe'},
                            })
        MC.run(label, exp_metadata=exp_metadata)

    ramsey_ana = None
    if analyze:
        ramsey_ana = tda.RamseyAnalysis(
            qb_names=[qb.name], options_dict=dict(
                fit_gaussian_decay=True))
        new_qubit_freq = ramsey_ana.proc_data_dict[
            'analysis_params_dict'][qb.name]['exp_decay_' + qb.name][
            'new_qb_freq']
        T2_star = ramsey_ana.proc_data_dict[
            'analysis_params_dict'][qb.name]['exp_decay_' + qb.name][
            'T2_star']
    return new_qubit_freq, T2_star


def measure_cz_bleed_through(qb, CZ_separation_times, phases, CZ_pulse_name,
                             label=None, upload=True, cal_points=True,
                             oneCZ_msmt=False, soft_avgs=1, nr_cz_gates=1,
                             TwoD=True, analyze=True, MC=None):
    if MC is None:
        MC = qb.MC

    exp_metadata = {'CZ_pulse_name': CZ_pulse_name,
                    'cal_points': cal_points,
                    'oneCZ_msmt': oneCZ_msmt,
                    'nr_cz_gates': nr_cz_gates}

    qb.prepare_for_timedomain()

    if cal_points:
        step = np.abs(phases[-1] - phases[-2])
        phases = np.concatenate(
            [phases, [phases[-1] + step, phases[-1] + 2 * step,
                      phases[-1] + 3 * step, phases[-1] + 4 * step]])

    operation_dict = qb.get_operation_dict()

    s1 = awg_swf.CZ_bleed_through_phase_hard_sweep(
        qb_name=qb.name,
        CZ_pulse_name=CZ_pulse_name,
        CZ_separation=CZ_separation_times[0],
        operation_dict=operation_dict,
        oneCZ_msmt=oneCZ_msmt,
        nr_cz_gates=nr_cz_gates,
        verbose=False,
        upload=(False if TwoD else upload),
        return_seq=False,
        cal_points=cal_points)

    MC.set_sweep_function(s1)
    MC.set_sweep_points(phases)
    if TwoD:
        if len(CZ_separation_times) != 1:
            s2 = awg_swf.CZ_bleed_through_separation_time_soft_sweep(
                s1, upload=upload)
            MC.set_sweep_function_2D(s2)
            MC.set_sweep_points_2D(CZ_separation_times)
        elif nr_cz_gates > 1:
            exp_metadata['CZ_separation_time'] = CZ_separation_times[0]
            s2 = awg_swf.CZ_bleed_through_nr_cz_gates_soft_sweep(
                s1, upload=upload)
            MC.set_sweep_function_2D(s2)
            MC.set_sweep_points_2D(1 + np.arange(0, nr_cz_gates, 2))
    MC.set_detector_function(qb.int_avg_det)
    MC.soft_avg(soft_avgs)

    if label is None:
        idx = CZ_pulse_name.index('q')
        if oneCZ_msmt:
            label = 'CZ_phase_msmt_{}{}'.format(CZ_pulse_name[idx:idx + 3],
                                                qb.msmt_suffix)
        else:
            label = str(nr_cz_gates)
            label += 'CZ_bleed_through_{}{}'.format(CZ_pulse_name[idx:idx + 3],
                                                    qb.msmt_suffix)
    MC.run(label, mode=('2D' if TwoD else '1D'), exp_metadata=exp_metadata)

    if analyze:
        tda.MultiQubit_TimeDomain_Analysis(qb_names=[qb.name],
                                           options_dict={'TwoD': TwoD})


def measure_ramsey_add_pulse(measured_qubit, pulsed_qubit, times=None,
                             artificial_detuning=0, label='', analyze=True,
                             cal_states="auto", n_cal_points_per_state=2,
                             n=1, upload=True,  last_ge_pulse=False, for_ef=False,
                             classified_ro=False, prep_params=None,
                             exp_metadata=None):
    if times is None:
        raise ValueError("Unspecified times for measure_ramsey")
    if artificial_detuning is None:
        log.warning('Artificial detuning is 0.')
    if np.abs(artificial_detuning) < 1e3:
        log.warning('The artificial detuning is too small. The units'
                    'should be Hz.')
    if np.any(times > 1e-3):
        log.warning('The values in the times array might be too large.'
                    'The units should be seconds.')

    for qb in [pulsed_qubit, measured_qubit]:
        qb.prepare(drive='timedomain')
    MC = measured_qubit.instr_mc.get_instr()
    if prep_params is None:
        prep_params = measured_qubit.preparation_params()

    # Define the measurement label
    if label == '':
        label = 'Ramsey_add_pulse_{}'.format(pulsed_qubit.name) + \
                measured_qubit.msmt_suffix

    # create cal points
    cal_states = CalibrationPoints.guess_cal_states(cal_states, for_ef)
    cp = CalibrationPoints.single_qubit(measured_qubit.name, cal_states,
                                        n_per_state=n_cal_points_per_state)
    # create sequence
    seq, sweep_points = mqs.ramsey_add_pulse_seq_active_reset(
        times=times, measured_qubit_name=measured_qubit.name,
        pulsed_qubit_name=pulsed_qubit.name,
        operation_dict=get_operation_dict([measured_qubit, pulsed_qubit]),
        cal_points=cp, n=n, artificial_detunings=artificial_detuning,
        upload=False, for_ef=for_ef, last_ge_pulse=False, prep_params=prep_params)

    MC.set_sweep_function(awg_swf.SegmentHardSweep(
        sequence=seq, upload=upload, parameter_name='Delay', unit='s'))
    MC.set_sweep_points(sweep_points)

    MC.set_detector_function(
        measured_qubit.int_avg_classif_det if classified_ro else
        measured_qubit.int_avg_det)

    if exp_metadata is None:
        exp_metadata = {}
    exp_metadata.update(
        {'sweep_points_dict': {measured_qubit.name: times},
         'sweep_name': 'Delay',
         'sweep_unit': 's',
         'cal_points': repr(cp),
         'preparation_params': prep_params,
         'last_ge_pulses': [last_ge_pulse],
         'artificial_detuning': artificial_detuning,
         'rotate': len(cp.states) != 0,
         'data_to_fit': {measured_qubit.name: 'pf' if for_ef else 'pe'},
         'measured_qubit': measured_qubit.name,
         'pulsed_qubit': pulsed_qubit.name})

    MC.run(label, exp_metadata=exp_metadata)

    if analyze:
        tda.RamseyAddPulseAnalysis(qb_names=[measured_qubit.name])


def measure_ramsey_add_pulse_sweep_phase(
        measured_qubit, pulsed_qubit, phases,
        interleave=True, label='', MC=None,
        analyze=True, close_fig=True,
        cal_points=True, upload=True):
    for qb in [pulsed_qubit, measured_qubit]:
        qb.prepare_for_timedomain()
    if MC is None:
        MC = measured_qubit.MC

    # Define the measurement label
    if label == '':
        label = 'Ramsey_add_pulse_{}_Sweep_phases'.format(pulsed_qubit.name) + \
                measured_qubit.msmt_suffix

    step = np.abs(phases[1] - phases[0])
    if interleave:
        phases = np.repeat(phases, 2)

    if cal_points:
        sweep_points = np.concatenate(
            [phases, [phases[-1] + step, phases[-1] + 2 * step,
                      phases[-1] + 3 * step, phases[-1] + 4 * step]])
    else:
        sweep_points = phases

    Rams_swf = awg_swf2.Ramsey_add_pulse_sweep_phase_swf(
        measured_qubit_name=measured_qubit.name,
        pulsed_qubit_name=pulsed_qubit.name,
        operation_dict=get_operation_dict([measured_qubit, pulsed_qubit]),
        cal_points=cal_points,
        upload=upload)
    MC.set_sweep_function(Rams_swf)
    MC.set_sweep_points(sweep_points)
    MC.set_detector_function(measured_qubit.int_avg_det)
    MC.run(label, exp_metadata={'measured_qubit': measured_qubit.name,
                                'pulsed_qubit': pulsed_qubit.name})

    if analyze:
        ma.MeasurementAnalysis(auto=True, close_fig=close_fig,
                               qb_name=measured_qubit.name)


def measure_pygsti(qubits, f_LO, pygsti_gateset=None,
                   upload=True, nr_shots_per_seg=2 ** 12,
                   thresholded=True, analyze_shots=True, analyze_pygsti=True,
                   preselection=True, ro_spacing=1e-6, label=None,
                   MC=None, UHFQC=None, pulsar=None, run=True, **kw):
    if UHFQC is None:
        UHFQC = qubits[0].UHFQC
        log.warning("Unspecified UHFQC instrument. Using {}.UHFQC.".format(
            qubits[0].name))
    if pulsar is None:
        pulsar = qubits[0].AWG
        log.warning("Unspecified pulsar instrument. Using {}.AWG.".format(
            qubits[0].name))
    if MC is None:
        MC = qubits[0].MC
        log.warning("Unspecified MC object. Using {}.MC.".format(
            qubits[0].name))

    if len(qubits) == 2:
        log.warning('Make sure the first qubit in the list is the '
                    'control qubit!')
    # Generate list of experiments with pyGSTi
    qb_names = [qb.name for qb in qubits]

    maxLengths = kw.pop('maxLengths', [1, 2])
    linear_GST = kw.pop('linear_GST', True)
    if pygsti_gateset is not None:
        prep_fiducials = pygsti_gateset.prepStrs
        meas_fiducials = pygsti_gateset.effectStrs
        germs = pygsti_gateset.germs
        gs_target = pygsti_gateset.gs_target
        if linear_GST:
            listOfExperiments = pygsti.construction.list_lgst_gatestrings(
                prep_fiducials, meas_fiducials, gs_target)
        else:
            listOfExperiments = constr.make_lsgst_experiment_list(
                gs_target, prep_fiducials, meas_fiducials, germs, maxLengths)
    else:
        prep_fiducials = kw.pop('prep_fiducials', None)
        meas_fiducials = kw.pop('meas_fiducials', None)
        germs = kw.pop('germs', None)
        gs_target = kw.pop('gs_target', None)
        listOfExperiments = kw.pop('listOfExperiments', None)
        # if np.any(np.array([prep_fiducials, meas_fiducials, germs,
        #                     gs_target]) == None):
        #     raise ValueError('Please provide either pyGSTi gate set or the '
        #                      'kwargs "prep_fiducials", "meas_fiducials", '
        #                      '"germs", "gs_target".')
        # listOfExperiments = constr.make_lsgst_experiment_list(
        #     gs_target, prep_fiducials, meas_fiducials, germs, maxLengths)

    nr_exp = len(listOfExperiments)

    # Set label
    if label is None:
        label = ''
        if pygsti_gateset is not None:
            if linear_GST:
                label += 'Linear'
            else:
                label += 'LongSeq'
        if len(qubits) == 1:
            label += 'GST_{}{}'.format(
                '-'.join([s[1::] for s in gs_target.gates]),
                qubits[0].msmt_suffix)
        else:
            label += 'GST_{}_qbs{}'.format(
                '-'.join([s[1::] for s in gs_target.gates]),
                ''.join([qb.name[-1] for qb in qubits]))

    # Set detector function
    key = 'int'
    if thresholded:
        key = 'dig'
        log.warning('This is a thresholded measurement. Make sure you '
              'have set the threshold values!')
        label += '_thresh'

    # Prepare qubits and readout pulse
    for qb in qubits:
        qb.prepare_for_timedomain(multiplexed=True)
    multiplexed_pulse(qubits, f_LO, upload=True)

    MC_run_mode = '1D'
    # Check if there are too many experiments to do
    max_exp_len = kw.pop('max_exp_len', 800)
    if nr_exp > max_exp_len:
        nr_subexp = nr_exp // max_exp_len
        pygsti_sublistOfExperiments = [listOfExperiments[
                                       i * max_exp_len:(i + 1) * max_exp_len] for
                                       i in range(nr_subexp)]
        remaining_exps = nr_exp - max_exp_len * nr_subexp
        if remaining_exps > 0:
            pygsti_sublistOfExperiments += [listOfExperiments[-remaining_exps::]]
        # Set detector function
        nr_shots = nr_shots_per_seg * max_exp_len * (2 if preselection else 1)
        det_func = get_multiplexed_readout_detector_functions(
            qubits, nr_shots=nr_shots, values_per_point=2,
            values_per_point_suffex=['_presel', '_measure'])[key + '_log_det']

        # Define hard sweep
        # hard_sweep_points = np.repeat(np.arange(max_exp_len),
        #                             nr_shots_per_seg*(2 if preselection else 1))
        hard_sweep_points = np.arange(max_exp_len * nr_shots_per_seg *
                                      (2 if preselection else 1))

        hard_sweep_func = \
            awg_swf2.GST_swf(qb_names,
                             pygsti_listOfExperiments=
                             pygsti_sublistOfExperiments[0],
                             operation_dict=get_operation_dict(qubits),
                             preselection=preselection,
                             ro_spacing=ro_spacing,
                             upload=False)

        # Define hard sweep
        soft_sweep_points = np.arange(len(pygsti_sublistOfExperiments))
        soft_sweep_func = awg_swf2.GST_experiment_sublist_swf(
            hard_sweep_func,
            pygsti_sublistOfExperiments)
        MC_run_mode = '2D'
    else:
        # Set detector function
        nr_shots = nr_shots_per_seg * nr_exp * (2 if preselection else 1)
        det_func = get_multiplexed_readout_detector_functions(
            qubits, nr_shots=nr_shots, values_per_point=2,
            values_per_point_suffex=['_presel', '_measure'])[key + '_log_det']
        # Define hard sweep
        # hard_sweep_points = np.repeat(np.arange(nr_exp),
        #                             nr_shots_per_seg*(2 if preselection else 1))
        hard_sweep_points = np.arange(max_exp_len * nr_shots_per_seg *
                                      (2 if preselection else 1))
        hard_sweep_func = \
            awg_swf2.GST_swf(qb_names,
                             pygsti_listOfExperiments=listOfExperiments,
                             operation_dict=get_operation_dict(qubits),
                             preselection=preselection,
                             ro_spacing=ro_spacing,
                             upload=upload)

    MC.set_sweep_function(hard_sweep_func)
    MC.set_sweep_points(hard_sweep_points)
    if MC_run_mode == '2D':
        MC.set_sweep_function_2D(soft_sweep_func)
        MC.set_sweep_points_2D(soft_sweep_points)
    MC.set_detector_function(det_func)

    exp_metadata = {'pygsti_gateset': pygsti_gateset,
                    'linear_GST': linear_GST,
                    'preselection': preselection,
                    'thresholded': thresholded,
                    'nr_shots_per_seg': nr_shots_per_seg,
                    'nr_exp': nr_exp}
    reduction_type = kw.pop('reduction_type', None)
    if reduction_type is not None:
        exp_metadata.update({'reduction_type': reduction_type})
    if nr_exp > max_exp_len:
        exp_metadata.update({'max_exp_len': max_exp_len})
    if not linear_GST:
        exp_metadata.update({'maxLengths': maxLengths})
    if preselection:
        exp_metadata.update({'ro_spacing': ro_spacing})
    if run:
        MC.run(name=label, mode=MC_run_mode, exp_metadata=exp_metadata)

    # Analysis
    if analyze_shots:
        if thresholded:
            MA = ma.MeasurementAnalysis(TwoD=(MC_run_mode == '2D'))
        else:
            thresholds = {qb.name: 1.5 * UHFQC.get(
                'qas_0_thresholds_{}_level'.format(
                    qb.RO_acq_weight_function_I())) for qb in qubits}
            channel_map = {qb.name: det_func.value_names[0] for qb in qubits}
            MA = ra.MultiQubit_SingleShot_Analysis(options_dict=dict(
                TwoD=(MC_run_mode == '2D'),
                n_readouts=(2 if preselection else 1) * nr_exp,
                thresholds=thresholds,
                channel_map=channel_map
            ))

        if analyze_pygsti:
            # Create experiment dataset
            basis_states = [''.join(s) for s in
                            list(itertools.product(['0', '1'],
                                                   repeat=len(qubits)))]
            dataset = pygsti.objects.DataSet(outcomeLabels=basis_states)
            if thresholded:
                if len(qubits) == 1:
                    shots = MA.measured_values[0]
                    if preselection:
                        shots = shots[1::2]
                    for i, gs in enumerate(listOfExperiments):
                        gs_shots = shots[i::nr_exp]
                        dataset[gs] = {'0': len(gs_shots[gs_shots == 0]),
                                       '1': len(gs_shots[gs_shots == 1])}
            else:
                nr_shots_MA = len(MA.proc_data_dict[
                                      'shots_thresholded'][qb_names[0]])
                shots = MA.proc_data_dict['probability_table'] * nr_shots_MA
                if preselection:
                    shots = shots[1::2]
                for i, gs in enumerate(listOfExperiments):
                    for j, state in enumerate(basis_states):
                        dataset[gs].update({basis_states[j]: shots[i, j]})

            dataset.done_adding_data()
            # Get results
            if linear_GST:
                results = pygsti.do_linear_gst(dataset, gs_target,
                                               prep_fiducials, meas_fiducials,
                                               verbosity=3)
            else:
                results = pygsti.do_long_sequence_gst(dataset, gs_target,
                                                      prep_fiducials,
                                                      meas_fiducials,
                                                      germs, maxLengths,
                                                      verbosity=3)
            # Save analysis report
            filename = os.path.abspath(os.path.join(
                MA.folder, label))
            pygsti.report.create_standard_report(
                results,
                filename=filename,
                title=label, verbosity=2)

    return MC


def measure_multi_parity_multi_round(dev, ancilla_qubits, data_qubits,
                                     parity_map, CZ_map,
                                     prep=None, upload=True, prep_params=None,
                                     mode='tomo',
                                     parity_seperation=1100e-9,
                                     rots_basis=('I', 'Y90', 'X90'),
                                     parity_loops = 1,
                                     cal_points=None, analyze=True,
                                     exp_metadata=None, label=None,
                                     detector='int_log_det'):
    """

    :param ancilla_qubit:
    :param data_qubits:
    :param CZ_map: example:
        {'CZ qb1 qb2': ['Y90 qb1', 'CX qb1 qb2', 'mY90 qb1'],
         'CZ qb3 qb4': ['CZ qb4 qb3']}
    :param preps:
    :param upload:
    :param prep_params:
    :param cal_points:
    :param analyze:
    :param exp_metadata:
    :param label:
    :param detector:
    :return:
    """

    qubits = ancilla_qubits + data_qubits
    qb_names = [qb.name for qb in qubits]
    for qb in qubits:
        qb.prepare(drive='timedomain')

    if label is None:
        label = 'S7-rounds_' + str(parity_loops) + '_' + '-'.join(rots_basis) + \
                '_' + '-'.join([qb.name for qb in qubits])

    if prep_params is None:
        prep_params = get_multi_qubit_prep_params(
            [qb.preparation_params() for qb in qubits])

    # if cal_points is None:
    #     cal_points = CalibrationPoints.multi_qubit(qb_names, 'ge')

    if prep is None:
        prep = 'g'*len(data_qubits)

    MC = ancilla_qubits[0].instr_mc.get_instr()

    seq, sweep_points = mqs.multi_parity_multi_round_seq(
        [qb.name for qb in ancilla_qubits],
        [qb.name for qb in data_qubits],
        parity_map,
        CZ_map,
        prep,
        operation_dict=dev.get_operation_dict(),
        mode=mode,
        parity_seperation=parity_seperation,
        rots_basis=rots_basis,
        parity_loops=parity_loops,
        cal_points=cal_points,
        prep_params=prep_params,
        upload=upload,
        max_acq_length=max([qb.acq_length() for qb in qubits])
    )

    MC.set_sweep_function(awg_swf.SegmentHardSweep(
        sequence=seq, upload=False, parameter_name='Tomography'))
    MC.set_sweep_points(sweep_points)

    rounds = 0
    for k in range(len(parity_map)):
        if parity_map[k]['round'] > rounds:
            rounds = parity_map[k]['round']
    rounds += 1

    MC.set_detector_function(
        get_multiplexed_readout_detector_functions(
            qubits,
            nr_averages=ancilla_qubits[0].acq_averages(),
            nr_shots=ancilla_qubits[0].acq_shots(),
        )[detector])
    if exp_metadata is None:
        exp_metadata = {}
    exp_metadata.update(
        {'sweep_name': 'Tomography',
         'preparation_params': prep_params,
         'hard_sweep_params': {'tomo': {'values': np.arange(0, len(sweep_points)),
                                         'unit': ''}},
         'parity_map': parity_map
         })

    MC.run(label, exp_metadata=exp_metadata)

    if analyze:
        tda.MultiQubit_TimeDomain_Analysis(qb_names=qb_names)


def measure_ro_dynamic_phases(pulsed_qubit, measured_qubits,
                              hard_sweep_params=None, exp_metadata=None,
                              pulse_separation=None, init_state='g',
                              upload=True, n_cal_points_per_state=1,
                              cal_states='auto', classified=False,
                              prep_params=None):
    if not hasattr(measured_qubits, '__iter__'):
        measured_qubits = [measured_qubits]
    qubits = measured_qubits + [pulsed_qubit]

    if pulse_separation is None:
        pulse_separation = max([qb.acq_length() for qb in qubits])

    for qb in qubits:
        MC = qb.instr_mc.get_instr()
        qb.prepare(drive='timedomain')

    if hard_sweep_params is None:
        hard_sweep_params = {
            'phase': {'values': np.tile(np.linspace(0, 2*np.pi, 6)*180/np.pi, 2),
                      'unit': 'deg'}
        }

    cal_states = CalibrationPoints.guess_cal_states(cal_states,
                                                    for_ef=False)
    cp = CalibrationPoints.multi_qubit([qb.name for qb in qubits], cal_states,
                                       n_per_state=n_cal_points_per_state)

    if prep_params is None:
        prep_params = measured_qubits[0].preparation_params()
    operation_dict = get_operation_dict(qubits)
    sequences, hard_sweep_points = \
        mqs.ro_dynamic_phase_seq(
            hard_sweep_dict=hard_sweep_params,
            qbp_name=pulsed_qubit.name, qbr_names=[qb.name for qb in
                                                   measured_qubits],
            operation_dict=operation_dict,
            pulse_separation=pulse_separation,
            init_state = init_state, prep_params=prep_params,
            cal_points=cp, upload=False)

    hard_sweep_func = awg_swf.SegmentHardSweep(
        sequence=sequences, upload=upload,
        parameter_name=list(hard_sweep_params)[0],
        unit=list(hard_sweep_params.values())[0]['unit'])
    MC.set_sweep_function(hard_sweep_func)
    MC.set_sweep_points(hard_sweep_points)

    det_name = 'int_avg{}_det'.format('_classif' if classified else '')
    det_func = get_multiplexed_readout_detector_functions(
        measured_qubits, nr_averages=max(qb.acq_averages() for qb in measured_qubits)
    )[det_name]
    MC.set_detector_function(det_func)

    if exp_metadata is None:
        exp_metadata = {}

    hard_sweep_params = {
        'phase': {'values': np.repeat(np.tile(np.linspace(0, 2 * np.pi, 6) * 180 /
                                         np.pi,
                                     2), 2),
                  'unit': 'deg'}
    }
    exp_metadata.update({'qbnames': [qb.name for qb in qubits],
                         'preparation_params': prep_params,
                         'cal_points': repr(cp),
                         'rotate': len(cal_states) != 0,
                         'cal_states_rotations':
                             {qb.name: {'g': 0, 'e': 1} for qb in qubits} if
                             len(cal_states) != 0 else None,
                         'data_to_fit': {qb.name: 'pe' for qb in qubits},
                         'hard_sweep_params': hard_sweep_params})
    MC.run('RO_DynamicPhase_{}{}'.format(
        pulsed_qubit.name, ''.join([qb.name for qb in qubits])),
        exp_metadata=exp_metadata)
    tda.MultiQubit_TimeDomain_Analysis(qb_names=[qb.name for qb in measured_qubits])


def get_multi_qubit_msmt_suffix(qubits):
    """
    Function to get measurement label suffix from the measured qubit names.
    :param qubits: list of QuDev_transmon instances.
    :return: string with the measurement label suffix
    """
    # TODO: this was also added in Device. Remove from here when all the
    # functions that call it have been upgraded to use the Device class
    # (Steph 15.06.2020)
    qubit_names = [qb.name for qb in qubits]
    if len(qubit_names) == 1:
        msmt_suffix = qubits[0].msmt_suffix
    elif len(qubit_names) > 5:
        msmt_suffix = '_{}qubits'.format(len(qubit_names))
    else:
        msmt_suffix = '_{}'.format(''.join([qbn for qbn in qubit_names]))
    return msmt_suffix

## Multi-qubit time-domain measurements ##

def measure_n_qubit_rabi(dev, qubits, sweep_points=None, amps=None,
                         prep_params=None, n_cal_points_per_state=2,
                         cal_states='auto', n=1, for_ef=False, last_ge_pulse=False,
                         upload=True, update=False, analyze=True, label=None,
                         exp_metadata=None, det_type='int_avg_det', **kw):
    """
    Performs an n-qubit Rabi measurement.
    :param dev: Device class instance
    :param qubits: list of QuDev_transmon objects
    :param sweep_points: SweepPoints object. If None, creates SweepPoints
        from amps (assumes all qubits use the same sweep points)
    :param amps: array of amplitudes to sweep
    :param prep_params: qubits preparation parameters
    :param n_cal_points_per_state: number of cal_points per cal_state
    :param cal_states: which cal states to measure. Can be 'auto', or any
        combination of 'g', 'e', 'f', 'ge', 'ef', 'gf', 'gef'.
    :param n: number of rabi pulses per sweep point
    :param for_ef: whether to do rabi between ef
    :param last_ge_pulse: whether to use a ge pulse at the end of each segment
           for a rabi between ef transition
    :param upload: whether to upload to AWGs
    :param update: whether to update the qubits ge_amp180 (or ef_amp180)
        parameters
    :param analyze: whether to analyze data
    :param label: measurement label
    :param exp_metadata: experiment metadata
    :param det_type: detector function type. None, or one of 'int_log_det',
        'dig_log_det', 'int_avg_det', 'dig_avg_det', 'inp_avg_det',
        'int_avg_classif_det', 'int_corr_det', 'dig_corr_det'.
    :param kw: keyword arguments. Are used in
        get_multiplexed_readout_detector_functions
    """
    qubits = dev.get_qubits(qubits)
    qubit_names = [qb.name for qb in qubits]
    MC = dev.instr_mc.get_instr()

    if sweep_points is None:
        if amps is None:
            raise ValueError('Both "amps" and "sweep_points" cannot be None.')
        else:
            sweep_points = SweepPoints()
            for qbn in qubit_names:
                sweep_points.add_sweep_parameter(
                    param_name=f'amps_{qbn}', values=amps,
                    unit='V', label='Pulse Amplitude')

    if prep_params is None:
        prep_params = dev.get_prep_params(qubits)

    if label is None:
        label = 'Rabi_ef' if for_ef else 'Rabi'
        if n != 1:
            label += f'-n{n}'
        if 'classif' in det_type:
            label += '_classified'
        if 'active' in prep_params['preparation_type']:
            label += '_reset'
        label += get_multi_qubit_msmt_suffix(qubits)

    for qb in qubits:
        qb.prepare(drive='timedomain')

    cal_states = CalibrationPoints.guess_cal_states(cal_states,
                                                    for_ef=for_ef)
    cp = CalibrationPoints.multi_qubit(qubit_names, cal_states,
                                       n_per_state=n_cal_points_per_state)
    seq, sp = mqs.n_qubit_rabi_seq(
        qubit_names, get_operation_dict(qubits), sweep_points, cp,
        upload=False, n=n, for_ef=for_ef, last_ge_pulse=last_ge_pulse,
        prep_params=prep_params)
    MC.set_sweep_function(awg_swf.SegmentHardSweep(
        sequence=seq, upload=upload,
        parameter_name=list(sweep_points[0].values())[0][2],
        unit=list(sweep_points[0].values())[0][1]))
    MC.set_sweep_points(sp)

    det_func = get_multiplexed_readout_detector_functions(
        qubits, **kw)[det_type]
    MC.set_detector_function(det_func)

    if exp_metadata is None:
        exp_metadata = {}
    # determine data type
    if "log" in det_type or not \
            kw.get("det_get_values_kws", {}).get('averaged', True):
        data_type = "singleshot"
    else:
        data_type = "averaged"
    exp_metadata.update({'qb_names': qubit_names,
                         'preparation_params': prep_params,
                         'cal_points': repr(cp),
                         'sweep_points': sweep_points,
                         'meas_obj_sweep_points_map':
                             sweep_points.get_meas_obj_sweep_points_map(
                                 qubit_names),
                         'meas_obj_value_names_map':
                             get_meas_obj_value_names_map(qubits, det_func),
                         'rotate': len(cp.states) != 0 and
                                   'classif' not in det_type,
                         'data_type': data_type,  # singleshot or averaged

                         'classified_ro': 'classif' in det_type,
                         'last_ge_pulses': [last_ge_pulse],
                         'data_to_fit': {qbn: 'pf' if for_ef else 'pe' for qbn
                                         in qubit_names}})
    MC.run(label, exp_metadata=exp_metadata)

    # Analyze this measurement
    if analyze:
        rabi_ana = tda.RabiAnalysis(
            qb_names=qubit_names, options_dict=dict(
                delegate_plotting=kw.pop('delegate_plotting', False),
                channel_map=get_meas_obj_value_names_map(qubits, det_func)))
        if update:
            for qb in qubits:
                amp180 = rabi_ana.proc_data_dict['analysis_params_dict'][
                    qb.name]['piPulse']
                if not for_ef:
                    qb.ge_amp180(amp180)
                    qb.ge_amp90_scale(0.5)
                else:
                    qb.ef_amp180(amp180)
                    qb.ef_amp90_scale(0.5)


def measure_n_qubit_ramsey(dev, qubits, sweep_points=None, delays=None,
                           artificial_detuning=0, prep_params=None,
                           n_cal_points_per_state=2, cal_states='auto',
                           for_ef=False, last_ge_pulse=False,
                           upload=True, update=False, analyze=True, label=None,
                           exp_metadata=None, det_type='int_avg_det', **kw):
    """
    Performs an n-qubit Ramsey measurement.
    :param dev: Device class instance
    :param qubits: list of QuDev_transmon objects
    :param sweep_points: SweepPoints object. If None, creates SweepPoints
        from delays (assumes all qubits use the same sweep points)
    :param delays: array of ramsey delays to sweep
    :param artificial_detuning: detuning of second pi-half pulse.
    :param prep_params: qubits preparation parameters
    :param n_cal_points_per_state: number of cal_points per cal_state
    :param cal_states: which cal states to measure. Can be 'auto', or any
        combination of 'g', 'e', 'f', 'ge', 'ef', 'gf', 'gef'.
    :param for_ef: whether to do ramsey between ef
    :param last_ge_pulse: whether to use a ge pulse at the end of each segment
           for a ramsey between ef transition
    :param upload: whether to upload to AWGs
    :param update: whether to update the qubits ge_amp180 (or ef_amp180)
        parameters
    :param analyze: whether to analyze data
    :param label: measurement label
    :param exp_metadata: experiment metadata
    :param det_type: detector function type. None, or one of 'int_log_det',
        'dig_log_det', 'int_avg_det', 'dig_avg_det', 'inp_avg_det',
        'int_avg_classif_det', 'int_corr_det', 'dig_corr_det'.
    :param kw: keyword arguments. Are used in
        get_multiplexed_readout_detector_functions
    """
    qubits = dev.get_qubits(qubits)
    qubit_names = [qb.name for qb in qubits]
    MC = dev.instr_mc.get_instr()

    if sweep_points is None:
        if delays is None:
            raise ValueError('Both "delays" and "sweep_points" cannot be None.')
        else:
            sweep_points = SweepPoints()
            for qbn in qubit_names:
                sweep_points.add_sweep_parameter(
                    param_name=f'delays_{qbn}', values=delays,
                    unit='s', label=r'Second $\pi$-half pulse delay')

    if prep_params is None:
        prep_params = dev.get_prep_params(qubits)

    if label is None:
        label = 'Ramsey_ef' if for_ef else 'Ramsey'
        if 'classif' in det_type:
            label += '_classified'
        if 'active' in prep_params['preparation_type']:
            label += '_reset'
        label += get_multi_qubit_msmt_suffix(qubits)

    for qb in qubits:
        qb.prepare(drive='timedomain')

    cal_states = CalibrationPoints.guess_cal_states(cal_states,
                                                    for_ef=for_ef)
    cp = CalibrationPoints.multi_qubit(qubit_names, cal_states,
                                       n_per_state=n_cal_points_per_state)
    seq, sp = mqs.n_qubit_ramsey_seq(
        qubit_names, get_operation_dict(qubits), sweep_points, cp,
        artificial_detuning=artificial_detuning, upload=False, for_ef=for_ef,
        last_ge_pulse=last_ge_pulse, prep_params=prep_params)
    MC.set_sweep_function(awg_swf.SegmentHardSweep(
        sequence=seq, upload=upload,
        parameter_name=list(sweep_points[0].values())[0][2],
        unit=list(sweep_points[0].values())[0][1]))
    MC.set_sweep_points(sp)

    det_func = get_multiplexed_readout_detector_functions(
        qubits, **kw)[det_type]
    MC.set_detector_function(det_func)

    if exp_metadata is None:
        exp_metadata = {}
    # determine data type
    if "log" in det_type or not \
            kw.get("det_get_values_kws", {}).get('averaged', True):
        data_type = "singleshot"
    else:
        data_type = "averaged"
    exp_metadata.update({'qb_names': qubit_names,
                         'preparation_params': prep_params,
                         'cal_points': repr(cp),
                         'sweep_points': sweep_points,
                         'artificial_detuning': artificial_detuning,
                         'meas_obj_sweep_points_map':
                             sweep_points.get_meas_obj_sweep_points_map(
                                 qubit_names),
                         'meas_obj_value_names_map':
                             get_meas_obj_value_names_map(qubits, det_func),
                         'rotate': len(cp.states) != 0 and
                                   'classif' not in det_type,
                         'data_type': data_type,  # singleshot or averaged

                         'classified_ro': 'classif' in det_type,
                         'last_ge_pulses': [last_ge_pulse],
                         'data_to_fit': {qbn: 'pf' if for_ef else 'pe' for qbn
                                         in qubit_names}})
    MC.run(label, exp_metadata=exp_metadata)

    # Analyze this measurement
    if analyze:
        ramsey_ana = tda.RamseyAnalysis(
            qb_names=qubit_names, options_dict=dict(
                fit_gaussian_decay=kw.pop('fit_gaussian_decay', True),
                delegate_plotting=kw.pop('delegate_plotting', False)))
        if update:
            for qb in qubits:
                new_qubit_freq = ramsey_ana.proc_data_dict[
                    'analysis_params_dict'][qb.name]['exp_decay_' + qb.name][
                    'new_qb_freq']
                T2_star = ramsey_ana.proc_data_dict[
                    'analysis_params_dict'][qb.name]['exp_decay_' + qb.name][
                    'T2_star']
                if update:
                    if for_ef:
                        qb.ef_freq(new_qubit_freq)
                        qb.T2_star_ef(T2_star)
                    else:
                        qb.ge_freq(new_qubit_freq)
                        qb.T2_star(T2_star)


def measure_n_qubit_qscale(dev, qubits, sweep_points=None, qscales=None,
                           prep_params=None, for_ef=False, last_ge_pulse=False,
                           n_cal_points_per_state=2, cal_states='auto',
                           upload=True, update=False, analyze=True, label=None,
                           exp_metadata=None, det_type='int_avg_det', **kw):
    """
    Performs an n-qubit QScale measurement.
    :param dev: Device class instance
    :param qubits: list of QuDev_transmon objects
    :param sweep_points: SweepPoints object. If None, creates SweepPoints
        from qscales (assumes all qubits use the same sweep points)
    :param qscales: array of qscales to sweep
    :param prep_params: qubits preparation parameters
    :param n_cal_points_per_state: number of cal_points per cal_state
    :param cal_states: which cal states to measure. Can be 'auto', or any
        combination of 'g', 'e', 'f', 'ge', 'ef', 'gf', 'gef'.
    :param for_ef: whether to calibrate DRAG parameter for ef transition
    :param last_ge_pulse: whether to use a ge pulse at the end of each segment
           for a calibration of the ef transition
    :param upload: whether to upload to AWGs
    :param update: whether to update the qubits ge_amp180 (or ef_amp180)
        parameters
    :param analyze: whether to analyze data
    :param label: measurement label
    :param exp_metadata: experiment metadata
    :param det_type: detector function type. None, or one of 'int_log_det',
        'dig_log_det', 'int_avg_det', 'dig_avg_det', 'inp_avg_det',
        'int_avg_classif_det', 'int_corr_det', 'dig_corr_det'.
    :param kw: keyword arguments. Are used in
        get_multiplexed_readout_detector_functions
    """
    qubits = dev.get_qubits(qubits)
    qubit_names = [qb.name for qb in qubits]
    MC = dev.instr_mc.get_instr()

    if sweep_points is None:
        if qscales is None:
            raise ValueError('Both "qscales" and "sweep_points" '
                             'cannot be None.')
        else:
            sweep_points = SweepPoints()
            for qbn in qubit_names:
                sweep_points.add_sweep_parameter(
                    param_name=f'qscales_{qbn}', values=qscales,
                    unit='', label='DRAG q-scale')

    if prep_params is None:
        prep_params = dev.get_prep_params(qubits)

    if label is None:
        label = 'Qscale_ef' if for_ef else 'Qscale'
        if 'classif' in det_type:
            label += '_classified'
        if 'active' in prep_params['preparation_type']:
            label += '_reset'
        label += get_multi_qubit_msmt_suffix(qubits)

    for qb in qubits:
        qb.prepare(drive='timedomain')

    cal_states = CalibrationPoints.guess_cal_states(cal_states,
                                                    for_ef=for_ef)
    cp = CalibrationPoints.multi_qubit(qubit_names, cal_states,
                                       n_per_state=n_cal_points_per_state)
    seq, sp = mqs.n_qubit_qscale_seq(
        qubit_names, get_operation_dict(qubits), sweep_points, cp,
        upload=False, for_ef=for_ef, last_ge_pulse=last_ge_pulse,
        prep_params=prep_params)
    MC.set_sweep_function(awg_swf.SegmentHardSweep(
        sequence=seq, upload=upload,
        parameter_name=list(sweep_points[0].values())[0][2],
        unit=list(sweep_points[0].values())[0][1]))
    MC.set_sweep_points(sp)

    det_func = get_multiplexed_readout_detector_functions(
        qubits, **kw)[det_type]
    MC.set_detector_function(det_func)

    if exp_metadata is None:
        exp_metadata = {}
    # determine data type
    if "log" in det_type or not \
            kw.get("det_get_values_kws", {}).get('averaged', True):
        data_type = "singleshot"
    else:
        data_type = "averaged"
    exp_metadata.update({'qb_names': qubit_names,
                         'preparation_params': prep_params,
                         'cal_points': repr(cp),
                         'sweep_points': sweep_points,
                         'meas_obj_sweep_points_map':
                             sweep_points.get_meas_obj_sweep_points_map(
                                 qubit_names),
                         'meas_obj_value_names_map':
                             get_meas_obj_value_names_map(qubits, det_func),
                         'rotate': len(cp.states) != 0 and
                                   'classif' not in det_type,
                         'data_type': data_type,  # singleshot or averaged

                         'classified_ro': 'classif' in det_type,
                         'last_ge_pulses': [last_ge_pulse],
                         'data_to_fit': {qbn: 'pf' if for_ef else 'pe' for qbn
                                         in qubit_names}})
    MC.run(label, exp_metadata=exp_metadata)

    # Analyze this measurement
    if analyze:
        qscale_ana = tda.QScaleAnalysis(
            qb_names=qubit_names, options_dict=dict(
                delegate_plotting=kw.pop('delegate_plotting', False)))
        if update:
            for qb in qubits:
                qscale = qscale_ana.proc_data_dict['analysis_params_dict'][
                    qb.name]['qscale']
                if for_ef:
                    qb.ef_motzoi(qscale)
                else:
                    qb.ge_motzoi(qscale)


def measure_n_qubit_t1(dev, qubits, sweep_points=None, delays=None,
                       prep_params=None, for_ef=False, last_ge_pulse=False,
                       n_cal_points_per_state=2, cal_states='auto',
                       upload=True, update=False, analyze=True, label=None,
                       exp_metadata=None, det_type='int_avg_det', **kw):
    """
    Performs an n-qubit T1 measurement.
    :param dev: Device class instance
    :param qubits: list of QuDev_transmon objects
    :param sweep_points: SweepPoints object. If None, creates SweepPoints
        from delays (assumes all qubits use the same sweep points)
    :param delays: array of delays to sweep
    :param prep_params: qubits preparation parameters
    :param n_cal_points_per_state: number of cal_points per cal_state
    :param cal_states: which cal states to measure. Can be 'auto', or any
        combination of 'g', 'e', 'f', 'ge', 'ef', 'gf', 'gef'.
    :param for_ef: whether to measure T1 for ef transition
    :param last_ge_pulse: whether to use a ge pulse at the end of each segment
           for a measurement of T1 for the ef transition
    :param upload: whether to upload to AWGs
    :param update: whether to update the qubits ge_amp180 (or ef_amp180)
        parameters
    :param analyze: whether to analyze data
    :param label: measurement label
    :param exp_metadata: experiment metadata
    :param det_type: detector function type. None, or one of 'int_log_det',
        'dig_log_det', 'int_avg_det', 'dig_avg_det', 'inp_avg_det',
        'int_avg_classif_det', 'int_corr_det', 'dig_corr_det'.
    :param kw: keyword arguments. Are used in
        get_multiplexed_readout_detector_functions
    """
    qubits = dev.get_qubits(qubits)
    qubit_names = [qb.name for qb in qubits]
    MC = dev.instr_mc.get_instr()

    if sweep_points is None:
        if delays is None:
            raise ValueError('Both "delays" and "sweep_points" cannot be None.')
        else:
            sweep_points = SweepPoints()
            for qbn in qubit_names:
                sweep_points.add_sweep_parameter(
                    param_name=f'delays_{qbn}', values=delays,
                    unit='s', label='Pulse Delay')

    if prep_params is None:
        prep_params = dev.get_prep_params(qubits)

    if label is None:
        label = 'T1_ef' if for_ef else 'T1'
        if 'classif' in det_type:
            label += '_classified'
        if 'active' in prep_params['preparation_type']:
            label += '_reset'
        label += get_multi_qubit_msmt_suffix(qubits)

    for qb in qubits:
        qb.prepare(drive='timedomain')

    cal_states = CalibrationPoints.guess_cal_states(cal_states,
                                                    for_ef=for_ef)
    cp = CalibrationPoints.multi_qubit(qubit_names, cal_states,
                                       n_per_state=n_cal_points_per_state)
    seq, sp = mqs.n_qubit_t1_seq(
        qubit_names, get_operation_dict(qubits), sweep_points, cp,
        upload=False, for_ef=for_ef, last_ge_pulse=last_ge_pulse,
        prep_params=prep_params)
    MC.set_sweep_function(awg_swf.SegmentHardSweep(
        sequence=seq, upload=upload,
        parameter_name=list(sweep_points[0].values())[0][2],
        unit=list(sweep_points[0].values())[0][1]))
    MC.set_sweep_points(sp)

    det_func = get_multiplexed_readout_detector_functions(
        qubits, **kw)[det_type]
    MC.set_detector_function(det_func)

    if exp_metadata is None:
        exp_metadata = {}
    # determine data type
    if "log" in det_type or not \
            kw.get("det_get_values_kws", {}).get('averaged', True):
        data_type = "singleshot"
    else:
        data_type = "averaged"
    exp_metadata.update({'qb_names': qubit_names,
                         'preparation_params': prep_params,
                         'cal_points': repr(cp),
                         'sweep_points': sweep_points,
                         'meas_obj_sweep_points_map':
                             sweep_points.get_meas_obj_sweep_points_map(
                                 qubit_names),
                         'meas_obj_value_names_map':
                             get_meas_obj_value_names_map(qubits, det_func),
                         'rotate': len(cp.states) != 0 and
                                   'classif' not in det_type,
                         'data_type': data_type,  # singleshot or averaged
                         'classified_ro': 'classif' in det_type,
                         'last_ge_pulses': [last_ge_pulse],
                         'data_to_fit': {qbn: 'pf' if for_ef else 'pe' for qbn
                                         in qubit_names}})
    MC.run(label, exp_metadata=exp_metadata)

    # Analyze this measurement
    if analyze:
        t1_ana = tda.T1Analysis(
            qb_names=qubit_names, options_dict=dict(
                delegate_plotting=kw.pop('delegate_plotting', False)))
        if update:
            for qb in qubits:
                T1 = t1_ana.proc_data_dict['analysis_params_dict'][
                    qb.name]['T1']
                if for_ef:
                    qb.T1_ef(T1)
                else:
                    qb.T1(T1)


def measure_n_qubit_echo(dev, qubits, sweep_points=None, delays=None,
                         artificial_detuning=0, prep_params=None,
                         n_cal_points_per_state=2, cal_states='auto',
                         for_ef=False, last_ge_pulse=False,
                         upload=True, update=False, analyze=True, label=None,
                         exp_metadata=None, det_type='int_avg_det', **kw):
    """
    Performs an n-qubit Echo measurement.
    :param dev: Device class instance
    :param qubits: list of QuDev_transmon objects
    :param sweep_points: SweepPoints object
    :param delays: array of echo delays to sweep. If None, creates SweepPoints
        from delays (assumes all qubits use the same sweep points)
    :param artificial_detuning: detuning of second pi-half pulse.
    :param prep_params: qubits preparation parameters
    :param n_cal_points_per_state: number of cal_points per cal_state
    :param cal_states: which cal states to measure. Can be 'auto', or any
        combination of 'g', 'e', 'f', 'ge', 'ef', 'gf', 'gef'.
    :param for_ef: whether to do echo between ef
    :param last_ge_pulse: whether to use a ge pulse at the end of each segment
           for an echo between ef transition
    :param upload: whether to upload to AWGs
    :param update: whether to update the qubits ge_amp180 (or ef_amp180)
        parameters
    :param analyze: whether to analyze data
    :param label: measurement label
    :param exp_metadata: experiment metadata
    :param det_type: detector function type. None, or one of 'int_log_det',
        'dig_log_det', 'int_avg_det', 'dig_avg_det', 'inp_avg_det',
        'int_avg_classif_det', 'int_corr_det', 'dig_corr_det'.
    :param kw: keyword arguments. Are used in
        get_multiplexed_readout_detector_functions
    """
    qubits = dev.get_qubits(qubits)
    qubit_names = [qb.name for qb in qubits]
    MC = dev.instr_mc.get_instr()

    if sweep_points is None:
        if delays is None:
            raise ValueError('Both "delays" and "sweep_points" cannot be None.')
        else:
            sweep_points = SweepPoints()
            for qbn in qubit_names:
                sweep_points.add_sweep_parameter(
                    param_name=f'delays_{qbn}', values=delays,
                    unit='s', label=r'Echo delay')

    if prep_params is None:
        prep_params = dev.get_prep_params(qubits)

    if label is None:
        label = 'Echo_ef' if for_ef else 'Echo'
        if 'classif' in det_type:
            label += '_classified'
        if 'active' in prep_params['preparation_type']:
            label += '_reset'
        label += get_multi_qubit_msmt_suffix(qubits)

    for qb in qubits:
        qb.prepare(drive='timedomain')

    cal_states = CalibrationPoints.guess_cal_states(cal_states,
                                                    for_ef=for_ef)
    cp = CalibrationPoints.multi_qubit(qubit_names, cal_states,
                                       n_per_state=n_cal_points_per_state)
    seq, sp = mqs.n_qubit_echo_seq(
        qubit_names, get_operation_dict(qubits), sweep_points, cp,
        artificial_detuning=artificial_detuning, upload=False, for_ef=for_ef,
        last_ge_pulse=last_ge_pulse, prep_params=prep_params)
    MC.set_sweep_function(awg_swf.SegmentHardSweep(
        sequence=seq, upload=upload,
        parameter_name=list(sweep_points[0].values())[0][2],
        unit=list(sweep_points[0].values())[0][1]))
    MC.set_sweep_points(sp)

    det_func = get_multiplexed_readout_detector_functions(
        qubits, **kw)[det_type]
    MC.set_detector_function(det_func)

    if exp_metadata is None:
        exp_metadata = {}
    # determine data type
    if "log" in det_type or not \
            kw.get("det_get_values_kws", {}).get('averaged', True):
        data_type = "singleshot"
    else:
        data_type = "averaged"
    exp_metadata.update({'qb_names': qubit_names,
                         'preparation_params': prep_params,
                         'cal_points': repr(cp),
                         'sweep_points': sweep_points,
                         'artificial_detuning': artificial_detuning,
                         'meas_obj_sweep_points_map':
                             sweep_points.get_meas_obj_sweep_points_map(
                                 qubit_names),
                         'meas_obj_value_names_map':
                             get_meas_obj_value_names_map(qubits, det_func),
                         'rotate': len(cp.states) != 0 and
                                   'classif' not in det_type,
                         'data_type': data_type,  # singleshot or averaged

                         'classified_ro': 'classif' in det_type,
                         'last_ge_pulses': [last_ge_pulse],
                         'data_to_fit': {qbn: 'pf' if for_ef else 'pe' for qbn
                                         in qubit_names}})
    MC.run(label, exp_metadata=exp_metadata)

    # Analyze this measurement
    if analyze:
        echo_ana = tda.EchoAnalysis(
            qb_names=qubit_names,
            options_dict={'artificial_detuning': artificial_detuning,
                          'fit_gaussian_decay': kw.pop('fit_gaussian_decay',
                                                       True),
                          'delegate_plotting': kw.pop('delegate_plotting',
                                                      False)})
        if update:
            for qb in qubits:
                T2_echo = echo_ana.proc_data_dict[
                    'analysis_params_dict'][qb.name]['T2_echo']
                qb.T2(T2_echo)<|MERGE_RESOLUTION|>--- conflicted
+++ resolved
@@ -578,7 +578,7 @@
                          acq_length=4096/1.8e9, exp_metadata=None,
                          analyze=True, analysis_kwargs=None,
                          acq_weights_basis=None, orthonormalize=False,
-                         update=True, measure=True):
+                         update=True):
     """
     Measures time traces for specified states and
     Args:
@@ -612,78 +612,71 @@
     """
     # check whether timetraces can be compute simultaneously
     qubits = dev.get_qubits(qubits)
+    uhf_names = np.array([qubit.instr_uhf.get_instr().name for qubit in qubits])
+    unique, counts = np.unique(uhf_names, return_counts=True)
+    for u, c in zip(unique, counts):
+        if c != 1:
+            raise ValueError(f"{np.array(qubits)[uhf_names == u]}"
+                             f" share the same UHF ({u}) and therefore"
+                             f" their timetraces cannot be computed "
+                             f"simultaneously.")
+
+    # combine operations and preparation dictionaries
+    operation_dict = dev.get_operation_dict(qubits=qubits)
     qb_names = dev.get_qubits(qubits, "str")
-
-    if measure:
-        uhf_names = np.array([qubit.instr_uhf.get_instr().name for qubit in qubits])
-        unique, counts = np.unique(uhf_names, return_counts=True)
-        for u, c in zip(unique, counts):
-            if c != 1:
-                raise ValueError(f"{np.array(qubits)[uhf_names == u]}"
-                                 f" share the same UHF ({u}) and therefore"
-                                 f" their timetraces cannot be computed "
-                                 f"simultaneously.")
-
-        # combine operations and preparation dictionaries
-        operation_dict = dev.get_operation_dict(qubits=qubits)
-        prep_params = dev.get_prep_params(qubits)
-        MC = qubits[0].instr_mc.get_instr()
-
-        if exp_metadata is None:
-            exp_metadata = dict()
-        temp_val = [(qb.acq_length, acq_length) for qb in qubits]
-        with temporary_value(*temp_val):
-            [qb.prepare(drive='timedomain') for qb in qubits]
-            npoints = qubits[0].inp_avg_det.nr_samples # same for all qubits
-            sweep_points = np.linspace(0, npoints / 1.8e9, npoints,
-                                                endpoint=False)
-            channel_map = {qb.name: [vn + ' ' + qb.instr_uhf()
-                            for vn in qb.inp_avg_det.value_names]
-                            for qb in qubits}
-            exp_metadata.update(
-                {'sweep_name': 'time',
-                 'sweep_unit': ['s'],
-                 'sweep_points': sweep_points,
-                 'acq_length': acq_length,
-                 'channel_map': channel_map,
-                 'orthonormalize': orthonormalize,
-                 "acq_weights_basis": acq_weights_basis})
-
-            for state in states:
-                # create sequence
-                name = f'timetrace_{state}{get_multi_qubit_msmt_suffix(qubits)}'
-                if isinstance(state, str) and len(state) == 1:
-                    # same state for all qubits, e.g. "e"
-                    cp = CalibrationPoints.multi_qubit(qb_names, state,
-                                                       n_per_state=1)
-                else:
-                    # ('g','e','f') as qb1=g, qb2=e, qb3=f
-                    if len(qb_names) != len(state):
-                        raise ValueError(f"{len(qb_names)} qubits were given "
-                                         f"but custom states were "
-                                         f"specified for {len(state)} qubits.")
-                    cp = CalibrationPoints(qb_names, state)
-                exp_metadata.update({'cal_points': repr(cp)})
-                seq = sequence.Sequence("timetrace",
-                                        cp.create_segments(operation_dict,
-                                                           **prep_params))
-                # set sweep function and run measurement
-                MC.set_sweep_function(awg_swf.SegmentHardSweep(sequence=seq,
-                                                               upload=upload))
-                MC.set_sweep_points(sweep_points)
-                df = get_multiplexed_readout_detector_functions(
-                    qubits, nr_samples=npoints)["inp_avg_det"]
-                MC.set_detector_function(df)
-                MC.run(name=name, exp_metadata=exp_metadata)
+    prep_params = dev.get_prep_params(qubits)
+    MC = qubits[0].instr_mc.get_instr()
+
+    if exp_metadata is None:
+        exp_metadata = dict()
+    temp_val = [(qb.acq_length, acq_length) for qb in qubits]
+    with temporary_value(*temp_val):
+        [qb.prepare(drive='timedomain') for qb in qubits]
+        npoints = qubits[0].inp_avg_det.nr_samples # same for all qubits
+        sweep_points = np.linspace(0, npoints / 1.8e9, npoints,
+                                            endpoint=False)
+        channel_map = {qb.name: [vn + ' ' + qb.instr_uhf()
+                        for vn in qb.inp_avg_det.value_names]
+                        for qb in qubits}
+        exp_metadata.update(
+            {'sweep_name': 'time',
+             'sweep_unit': ['s'],
+             'sweep_points': sweep_points,
+             'acq_length': acq_length,
+             'channel_map': channel_map,
+             'orthonormalize': orthonormalize,
+             "acq_weights_basis": acq_weights_basis})
+
+        for state in states:
+            # create sequence
+            name = f'timetrace_{state}{get_multi_qubit_msmt_suffix(qubits)}'
+            if isinstance(state, str) and len(state) == 1:
+                # same state for all qubits, e.g. "e"
+                cp = CalibrationPoints.multi_qubit(qb_names, state,
+                                                   n_per_state=1)
+            else:
+                # ('g','e','f') as qb1=g, qb2=e, qb3=f
+                if len(qb_names) != len(state):
+                    raise ValueError(f"{len(qb_names)} qubits were given "
+                                     f"but custom states were "
+                                     f"specified for {len(state)} qubits.")
+                cp = CalibrationPoints(qb_names, state)
+            exp_metadata.update({'cal_points': repr(cp)})
+            seq = sequence.Sequence("timetrace",
+                                    cp.create_segments(operation_dict,
+                                                       **prep_params))
+            # set sweep function and run measurement
+            MC.set_sweep_function(awg_swf.SegmentHardSweep(sequence=seq,
+                                                           upload=upload))
+            MC.set_sweep_points(sweep_points)
+            df = get_multiplexed_readout_detector_functions(
+                qubits, nr_samples=npoints)["inp_avg_det"]
+            MC.set_detector_function(df)
+            MC.run(name=name, exp_metadata=exp_metadata)
 
     if analyze:
-        # tps = a_tools.latest_data(n_matches=len(states),
-        #                           return_timestamp=True)[0]
-        #
-        tps = [a_tools.latest_data(
-            contains=f'timetrace_{s}{get_multi_qubit_msmt_suffix(qubits)}',
-            n_matches=1, return_timestamp=True)[0][0] for s in states]
-        print(tps)
+        tps = a_tools.latest_data(n_matches=len(states),
+                                  return_timestamp=True)[0]
         if analysis_kwargs is None:
             analysis_kwargs = {}
         if 't_start' not in analysis_kwargs:
@@ -1284,12 +1277,7 @@
             cz_pulse_name=cz_pulse_name + f' {qb1n} {qb2n}',
             net_clifford=net_clifford, interleaved_gate=interleaved_gate,
             clifford_decomposition_name=clifford_decomposition_name,
-<<<<<<< HEAD
-            interleaved_gate=interleaved_gate, upload=False,
-            cal_points=cp, prep_params=prep_params,
-=======
             upload=False, cal_points=cp, prep_params=prep_params,
->>>>>>> 7ab7f928
             cl_sequence=cl_seq, sampling_seeds=sampling_seeds)
 
     hard_sweep_func = awg_swf.SegmentHardSweep(
@@ -2572,7 +2560,7 @@
                     classified=False, n_cal_points_per_state=1,
                     num_cz_gates=1, cal_states=('g', 'e', 'f'),
                     prep_params=None, exp_metadata=None, analyze=True,
-                    return_seq=False, channels_to_upload=None, **kw):
+                    return_seq=False, channels_to_upload=None):
 
     if isinstance(qbc, str):
         qbc = dev.get_qb(qbc)
@@ -2594,8 +2582,6 @@
         log.warning('There is more than one soft sweep parameter.')
     if label is None:
         label = 'Chevron_{}{}'.format(qbc.name, qbt.name)
-    if exp_metadata is None:
-        exp_metadata = {}
     MC = dev.find_instrument('MC')
     for qb in [qbc, qbt]:
         qb.prepare(drive='timedomain')
@@ -2618,12 +2604,6 @@
             cz_pulse_name=cz_pulse_name,
             num_cz_gates=num_cz_gates,
             cal_points=cp, upload=False, prep_params=prep_params)
-    # compress 2D sweep
-    if kw.get('compression_seg_lim', None) is not None:
-        sequences, hard_sweep_points, soft_sweep_points, cf = \
-            sequences[0].compress_2D_sweep(sequences,
-                                           kw.get("compression_seg_lim"))
-        exp_metadata.update({'compression_factor': cf})
 
     if return_seq:
         return sequences
@@ -2645,21 +2625,16 @@
         list(soft_sweep_params)[0], list(soft_sweep_params.values())[0]['unit'],
         channels_to_upload=channels_to_upload))
     MC.set_sweep_points_2D(soft_sweep_points)
-    det_func = qbr.int_avg_classif_det if classified else qbr.int_avg_det
-    MC.set_detector_function(det_func)
-    sweep_points = SweepPoints(from_dict_list=[hard_sweep_params,
-                                               soft_sweep_params])
-    exp_metadata.update({
-        'preparation_params': prep_params,
-        'cal_points': repr(cp),
-        'rotate': len(cal_states) != 0,
-        'data_to_fit': {qbr.name: 'pe'},
-        'sweep_points': sweep_points,
-        'meas_obj_sweep_points_map':
-            sweep_points.get_meas_obj_sweep_points_map([qbr.name]),
-        'meas_obj_value_names_map':
-            get_meas_obj_value_names_map([qbr], det_func)
-    })
+    MC.set_detector_function(qbr.int_avg_classif_det if classified
+                             else qbr.int_avg_det)
+    if exp_metadata is None:
+        exp_metadata = {}
+    exp_metadata.update({'preparation_params': prep_params,
+                         'cal_points': repr(cp),
+                         'rotate': len(cal_states) != 0,
+                         'data_to_fit': {qbr.name: 'pe'},
+                         'hard_sweep_params': hard_sweep_params,
+                         'soft_sweep_params': soft_sweep_params})
     MC.run_2D(name=label, exp_metadata=exp_metadata)
 
     if analyze:
@@ -4002,18 +3977,13 @@
         unit=list(sweep_points[0].values())[0][1]))
     MC.set_sweep_points(sp)
 
+    delegate_plotting = kw.pop('delegate_plotting', False) # used in analysis
     det_func = get_multiplexed_readout_detector_functions(
         qubits, **kw)[det_type]
     MC.set_detector_function(det_func)
 
     if exp_metadata is None:
         exp_metadata = {}
-    # determine data type
-    if "log" in det_type or not \
-            kw.get("det_get_values_kws", {}).get('averaged', True):
-        data_type = "singleshot"
-    else:
-        data_type = "averaged"
     exp_metadata.update({'qb_names': qubit_names,
                          'preparation_params': prep_params,
                          'cal_points': repr(cp),
@@ -4025,9 +3995,6 @@
                              get_meas_obj_value_names_map(qubits, det_func),
                          'rotate': len(cp.states) != 0 and
                                    'classif' not in det_type,
-                         'data_type': data_type,  # singleshot or averaged
-
-                         'classified_ro': 'classif' in det_type,
                          'last_ge_pulses': [last_ge_pulse],
                          'data_to_fit': {qbn: 'pf' if for_ef else 'pe' for qbn
                                          in qubit_names}})
@@ -4037,7 +4004,7 @@
     if analyze:
         rabi_ana = tda.RabiAnalysis(
             qb_names=qubit_names, options_dict=dict(
-                delegate_plotting=kw.pop('delegate_plotting', False),
+                delegate_plotting=delegate_plotting,
                 channel_map=get_meas_obj_value_names_map(qubits, det_func)))
         if update:
             for qb in qubits:
@@ -4126,18 +4093,14 @@
         unit=list(sweep_points[0].values())[0][1]))
     MC.set_sweep_points(sp)
 
+    fit_gaussian_decay = kw.pop('fit_gaussian_decay', True)  # used in analysis
+    delegate_plotting = kw.pop('delegate_plotting', False)   # used in analysi
     det_func = get_multiplexed_readout_detector_functions(
         qubits, **kw)[det_type]
     MC.set_detector_function(det_func)
 
     if exp_metadata is None:
         exp_metadata = {}
-    # determine data type
-    if "log" in det_type or not \
-            kw.get("det_get_values_kws", {}).get('averaged', True):
-        data_type = "singleshot"
-    else:
-        data_type = "averaged"
     exp_metadata.update({'qb_names': qubit_names,
                          'preparation_params': prep_params,
                          'cal_points': repr(cp),
@@ -4150,9 +4113,6 @@
                              get_meas_obj_value_names_map(qubits, det_func),
                          'rotate': len(cp.states) != 0 and
                                    'classif' not in det_type,
-                         'data_type': data_type,  # singleshot or averaged
-
-                         'classified_ro': 'classif' in det_type,
                          'last_ge_pulses': [last_ge_pulse],
                          'data_to_fit': {qbn: 'pf' if for_ef else 'pe' for qbn
                                          in qubit_names}})
@@ -4162,8 +4122,8 @@
     if analyze:
         ramsey_ana = tda.RamseyAnalysis(
             qb_names=qubit_names, options_dict=dict(
-                fit_gaussian_decay=kw.pop('fit_gaussian_decay', True),
-                delegate_plotting=kw.pop('delegate_plotting', False)))
+                fit_gaussian_decay=fit_gaussian_decay,
+                delegate_plotting=delegate_plotting))
         if update:
             for qb in qubits:
                 new_qubit_freq = ramsey_ana.proc_data_dict[
@@ -4255,18 +4215,13 @@
         unit=list(sweep_points[0].values())[0][1]))
     MC.set_sweep_points(sp)
 
+    delegate_plotting = kw.pop('delegate_plotting', False) # used in analysis
     det_func = get_multiplexed_readout_detector_functions(
         qubits, **kw)[det_type]
     MC.set_detector_function(det_func)
 
     if exp_metadata is None:
         exp_metadata = {}
-    # determine data type
-    if "log" in det_type or not \
-            kw.get("det_get_values_kws", {}).get('averaged', True):
-        data_type = "singleshot"
-    else:
-        data_type = "averaged"
     exp_metadata.update({'qb_names': qubit_names,
                          'preparation_params': prep_params,
                          'cal_points': repr(cp),
@@ -4278,9 +4233,6 @@
                              get_meas_obj_value_names_map(qubits, det_func),
                          'rotate': len(cp.states) != 0 and
                                    'classif' not in det_type,
-                         'data_type': data_type,  # singleshot or averaged
-
-                         'classified_ro': 'classif' in det_type,
                          'last_ge_pulses': [last_ge_pulse],
                          'data_to_fit': {qbn: 'pf' if for_ef else 'pe' for qbn
                                          in qubit_names}})
@@ -4288,9 +4240,10 @@
 
     # Analyze this measurement
     if analyze:
-        qscale_ana = tda.QScaleAnalysis(
-            qb_names=qubit_names, options_dict=dict(
-                delegate_plotting=kw.pop('delegate_plotting', False)))
+        qscale_ana = tda.QScaleAnalysis(qb_names=qubit_names,
+                                        options_dict=dict(
+                                            delegate_plotting=delegate_plotting
+                                        ))
         if update:
             for qb in qubits:
                 qscale = qscale_ana.proc_data_dict['analysis_params_dict'][
@@ -4374,18 +4327,13 @@
         unit=list(sweep_points[0].values())[0][1]))
     MC.set_sweep_points(sp)
 
+    delegate_plotting = kw.pop('delegate_plotting', False) # used in analysis
     det_func = get_multiplexed_readout_detector_functions(
         qubits, **kw)[det_type]
     MC.set_detector_function(det_func)
 
     if exp_metadata is None:
         exp_metadata = {}
-    # determine data type
-    if "log" in det_type or not \
-            kw.get("det_get_values_kws", {}).get('averaged', True):
-        data_type = "singleshot"
-    else:
-        data_type = "averaged"
     exp_metadata.update({'qb_names': qubit_names,
                          'preparation_params': prep_params,
                          'cal_points': repr(cp),
@@ -4397,8 +4345,6 @@
                              get_meas_obj_value_names_map(qubits, det_func),
                          'rotate': len(cp.states) != 0 and
                                    'classif' not in det_type,
-                         'data_type': data_type,  # singleshot or averaged
-                         'classified_ro': 'classif' in det_type,
                          'last_ge_pulses': [last_ge_pulse],
                          'data_to_fit': {qbn: 'pf' if for_ef else 'pe' for qbn
                                          in qubit_names}})
@@ -4406,9 +4352,9 @@
 
     # Analyze this measurement
     if analyze:
-        t1_ana = tda.T1Analysis(
-            qb_names=qubit_names, options_dict=dict(
-                delegate_plotting=kw.pop('delegate_plotting', False)))
+        t1_ana = tda.T1Analysis(qb_names=qubit_names,
+                                options_dict=dict(
+                                    delegate_plotting=delegate_plotting))
         if update:
             for qb in qubits:
                 T1 = t1_ana.proc_data_dict['analysis_params_dict'][
@@ -4494,18 +4440,15 @@
         unit=list(sweep_points[0].values())[0][1]))
     MC.set_sweep_points(sp)
 
+    fit_gaussian_decay = kw.pop('fit_gaussian_decay', True)  # used in analysis
+    delegate_plotting = kw.pop('delegate_plotting', False) # used in analysis
+
     det_func = get_multiplexed_readout_detector_functions(
         qubits, **kw)[det_type]
     MC.set_detector_function(det_func)
 
     if exp_metadata is None:
         exp_metadata = {}
-    # determine data type
-    if "log" in det_type or not \
-            kw.get("det_get_values_kws", {}).get('averaged', True):
-        data_type = "singleshot"
-    else:
-        data_type = "averaged"
     exp_metadata.update({'qb_names': qubit_names,
                          'preparation_params': prep_params,
                          'cal_points': repr(cp),
@@ -4518,9 +4461,6 @@
                              get_meas_obj_value_names_map(qubits, det_func),
                          'rotate': len(cp.states) != 0 and
                                    'classif' not in det_type,
-                         'data_type': data_type,  # singleshot or averaged
-
-                         'classified_ro': 'classif' in det_type,
                          'last_ge_pulses': [last_ge_pulse],
                          'data_to_fit': {qbn: 'pf' if for_ef else 'pe' for qbn
                                          in qubit_names}})
@@ -4531,10 +4471,8 @@
         echo_ana = tda.EchoAnalysis(
             qb_names=qubit_names,
             options_dict={'artificial_detuning': artificial_detuning,
-                          'fit_gaussian_decay': kw.pop('fit_gaussian_decay',
-                                                       True),
-                          'delegate_plotting': kw.pop('delegate_plotting',
-                                                      False)})
+                          'fit_gaussian_decay': fit_gaussian_decay,
+                          'delegate_plotting': delegate_plotting})
         if update:
             for qb in qubits:
                 T2_echo = echo_ana.proc_data_dict[
