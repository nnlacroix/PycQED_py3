--- conflicted
+++ resolved
@@ -1292,11 +1292,6 @@
     MC.set_sweep_function_2D(awg_swf.SegmentSoftSweep(
         hard_sweep_func, sequences, 'Nr. Seeds', ''))
     MC.set_sweep_points_2D(soft_sweep_points)
-<<<<<<< HEAD
-
-    det_func = get_multiplexed_readout_detector_function(
-        qubits, det_type=det_type, **kw)
-=======
     det_get_values_kws_to_set = {'classified': classified,
                                  'correlated': True,
                                  'thresholded': True,
@@ -1316,7 +1311,6 @@
         qubits, nr_averages=max(qb.acq_averages() for qb in qubits),
         nr_shots=nr_shots,
         det_get_values_kws=det_get_values_kws_to_set)[det_type]
->>>>>>> 580a5aa5
     MC.set_detector_function(det_func)
 
     # create sweep points
