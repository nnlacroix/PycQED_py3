--- conflicted
+++ resolved
@@ -1229,12 +1229,8 @@
         clifford_decomposition_name='HZ', interleaved_gate=None,
         n_cal_points_per_state=2, cal_states=tuple(),
         label=None, prep_params=None, upload=True, analyze_RB=True,
-<<<<<<< HEAD
-        classified=True, det_get_values_kws=None):
-=======
         classified=True, correlated=True, thresholded=True,
         averaged=True, sampling_seeds=None, **kw):
->>>>>>> 61182a70
 
     # check whether qubits are connected
     dev.check_connection(qb1, qb2)
