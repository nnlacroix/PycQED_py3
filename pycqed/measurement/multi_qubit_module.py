--- conflicted
+++ resolved
@@ -949,17 +949,9 @@
                        upload=True):
     exp_metadata = {}
 
-<<<<<<< HEAD
-    if operation_dict is None:
-        operation_dict = get_operation_dict(qubits)
-
-    for qb in qubits:
-        MC = qb.instr_mc.get_instr()
-=======
     MC = dev.instr_mc.get_instr()
 
     qubits = [dev.get_qb(qb) if isinstance(qb, str) else qb for qb in qubits]
->>>>>>> 751a7fe5
 
     for qb in qubits:
         qb.prepare(drive='timedomain')
@@ -2344,16 +2336,9 @@
         return
 
 
-<<<<<<< HEAD
-def measure_cphase(qbc, qbt, soft_sweep_params, cz_pulse_name, qbss=None,
-                   qbs_operations=None, hard_sweep_params=None,
-                   max_flux_length=None, num_cz_gates=1,
-                   n_cal_points_per_state=1, cal_states='auto',
-=======
 def measure_cphase(dev, qbc, qbt, soft_sweep_params, cz_pulse_name,
                    hard_sweep_params=None, max_flux_length=None,
                    num_cz_gates=1, n_cal_points_per_state=1, cal_states='auto',
->>>>>>> 751a7fe5
                    prep_params=None, exp_metadata=None, label=None,
                    analyze=True, upload=True, for_ef=True, **kw):
     '''
@@ -2393,12 +2378,7 @@
         qbss = []
 
     if prep_params is None:
-<<<<<<< HEAD
-        prep_params = get_multi_qubit_prep_params(
-            [qb.preparation_params() for qb in ([qbc, qbt] + qbss)])
-=======
         prep_params = dev.get_prep_params([qbc, qbt])
->>>>>>> 751a7fe5
 
     if label is None:
         if predictive_label:
@@ -2418,23 +2398,11 @@
 
     if hard_sweep_params is None:
         hard_sweep_params = {
-<<<<<<< HEAD
-            'phase': {'values': np.tile(np.linspace(0, 2*np.pi, 8)*180/np.pi, 2),
-                      'unit': 'deg'}
-        }
-
-    for qb in ([qbc, qbt] + qbss):
-        MC = qb.instr_mc.get_instr()
-=======
             'phase': {'values': np.tile(np.linspace(0, 2 * np.pi, 6) * 180 / np.pi, 2),
                       'unit': 'deg'}
         }
 
-    if exp_metadata is None:
-        exp_metadata = {}
-
-    for qb in [qbc, qbt]:
->>>>>>> 751a7fe5
+    for qb in ([qbc, qbt] + qbss):
         qb.prepare(drive='timedomain')
 
     cal_states = CalibrationPoints.guess_cal_states(cal_states,
@@ -2443,13 +2411,8 @@
                                        n_per_state=n_cal_points_per_state)
 
     if max_flux_length is not None:
-<<<<<<< HEAD
-        log.debug(f'max_flux_length = {max_flux_length*1e9:.2f} ns, set by user')
-    operation_dict = get_operation_dict([qbc, qbt] + qbss)
-=======
         log.debug(f'max_flux_length = {max_flux_length * 1e9:.2f} ns, set by user')
     operation_dict = dev.get_operation_dict()
->>>>>>> 751a7fe5
     sequences, hard_sweep_points, soft_sweep_points = \
         fsqs.cphase_seqs(
             hard_sweep_dict=hard_sweep_params,
@@ -2970,28 +2933,17 @@
     return results
 
 
-<<<<<<< HEAD
-def measure_dynamic_phases(qbc, qbt, cz_pulse_name, num_cz_gates=1,
-                           hard_sweep_params=None,
-                           qubits_to_measure=None, cal_points=True, qbss=None,
-=======
 def measure_dynamic_phases(dev, qbc, qbt, cz_pulse_name, hard_sweep_params=None,
                            qubits_to_measure=None, cal_points=True,
->>>>>>> 751a7fe5
                            analyze=True, upload=True, n_cal_points_per_state=1,
                            cal_states='auto', prep_params=None,
                            exp_metadata=None, classified=False, update=False,
                            reset_phases_before_measurement=True,
-<<<<<<< HEAD
-                           qbs_operations=None, basis_rot_par=None,
-                           prepend_n_cz=0):
-=======
                            prepend_n_cz=0):
     if isinstance(qbc, str):
         qbc = dev.get_qb(qbc)
     if isinstance(qbt, str):
         qbt = dev.get_qb(qbt)
->>>>>>> 751a7fe5
 
     if qbss is None:
         qbss = []
@@ -3000,11 +2952,7 @@
     if hard_sweep_params is None:
         hard_sweep_params = {
             'phase': {
-<<<<<<< HEAD
-                'values': np.tile(np.linspace(0, 2*np.pi, 8)*180/np.pi, 2),
-=======
                 'values': np.tile(np.linspace(0, 2 * np.pi, 6) * 180 / np.pi, 2),
->>>>>>> 751a7fe5
                 'unit': 'deg'}}
 
     if reset_phases_before_measurement:
@@ -3038,17 +2986,13 @@
         else:
             cp = None
 
-<<<<<<< HEAD
-        if prep_params is None:
-            prep_params = qb.preparation_params()
         seq, hard_sweep_points = \
             fsqs.dynamic_phase_seq(
                 qb_name=qb.name, hard_sweep_dict=hard_sweep_params,
-                operation_dict=get_operation_dict(
-                    [qbc, qbt] + qubits_to_measure+qbss),
-                cz_pulse_name=cz_pulse_name, num_cz_gates=num_cz_gates,
+                operation_dict=dev.get_operation_dict(),
+                cz_pulse_name=cz_pulse_name + f' {qbc.name} {qbt.name}',
                 cal_points=cp,
-                prepend_n_cz=prepend_n_cz, qbs_operations=qbs_operations,
+                prepend_n_cz=prepend_n_cz,
                 upload=False, prep_params=prep_params)
 
         MC.set_sweep_function(awg_swf.SegmentHardSweep(
@@ -3072,18 +3016,19 @@
         MC.run(label, exp_metadata=exp_metadata)
 
         if analyze:
-            flux_pulse_amp = None
-            if 'amplitude' in qbc.get_operation_dict()[cz_pulse_name]:
-                flux_pulse_amp = qbc.get_operation_dict()[cz_pulse_name]['amplitude']
             MA = tda.CZDynamicPhaseAnalysis(qb_names=[qb.name], options_dict={
-                'flux_pulse_length': qbc.get_operation_dict()[cz_pulse_name][
-                    'pulse_length'],
-                'flux_pulse_amp': flux_pulse_amp})
+                'flux_pulse_length': dev.get_pulse_par(cz_pulse_name,
+                                                        qbc, qbt,
+                                                        'pulse_length')(),
+                'flux_pulse_amp': dev.get_pulse_par(cz_pulse_name,
+                                                     qbc, qbt,
+                                                     'amplitude')(), })
             dyn_phases[qb.name] = \
                 MA.proc_data_dict['analysis_params_dict'][qb.name][
-                    'dynamic_phase']['val']*180/np.pi/num_cz_gates
+                    'dynamic_phase']['val'] * 180 / np.pi
     if update and reset_phases_before_measurement:
-        qbc.set(basis_rot_par, dyn_phases)
+        dev.get_pulse_par(cz_pulse_name,
+                           qbc, qbt, 'basis_rotation')(dyn_phases)
     return dyn_phases
 
 
@@ -3151,15 +3096,6 @@
                 cz_pulse_name=cz_pulse_name, num_cz_gates=num_cz_gates,
                 cal_points=cp,
                 prepend_n_cz=prepend_n_cz, qbs_operations=qbs_operations,
-=======
-        seq, hard_sweep_points = \
-            fsqs.dynamic_phase_seq(
-                qb_name=qb.name, hard_sweep_dict=hard_sweep_params,
-                operation_dict=dev.get_operation_dict(),
-                cz_pulse_name=cz_pulse_name + f' {qbc.name} {qbt.name}',
-                cal_points=cp,
-                prepend_n_cz=prepend_n_cz,
->>>>>>> 751a7fe5
                 upload=False, prep_params=prep_params)
 
         MC.set_sweep_function(awg_swf.SegmentHardSweep(
@@ -3183,23 +3119,18 @@
         MC.run(label, exp_metadata=exp_metadata)
 
         if analyze:
+            flux_pulse_amp = None
+            if 'amplitude' in qbc.get_operation_dict()[cz_pulse_name]:
+                flux_pulse_amp = qbc.get_operation_dict()[cz_pulse_name]['amplitude']
             MA = tda.CZDynamicPhaseAnalysis(qb_names=[qb.name], options_dict={
-                'flux_pulse_length': dev.get_pulse_par(cz_pulse_name,
-                                                        qbc, qbt,
-                                                        'pulse_length')(),
-                'flux_pulse_amp': dev.get_pulse_par(cz_pulse_name,
-                                                     qbc, qbt,
-                                                     'amplitude')(), })
+                'flux_pulse_length': qbc.get_operation_dict()[cz_pulse_name][
+                    'pulse_length'],
+                'flux_pulse_amp': flux_pulse_amp})
             dyn_phases[qb.name] = \
                 MA.proc_data_dict['analysis_params_dict'][qb.name][
-<<<<<<< HEAD
                     'dynamic_phase']['val']*180/np.pi/num_cz_gates
-=======
-                    'dynamic_phase']['val'] * 180 / np.pi
->>>>>>> 751a7fe5
     if update and reset_phases_before_measurement:
-        dev.get_pulse_par(cz_pulse_name,
-                           qbc, qbt, 'basis_rotation')(dyn_phases)
+        qbc.set(basis_rot_par, dyn_phases)
     return dyn_phases
 
 
