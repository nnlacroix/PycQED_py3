--- conflicted
+++ resolved
@@ -1863,23 +1863,6 @@
 
 def measure_drive_cancellation(
         dev, driven_qubit, ramsey_qubits, sweep_points,
-<<<<<<< HEAD
-        phases=np.linspace(0, 2*np.pi, 3, endpoint=False), n=1, pulse='X180',
-        n_cal_points_per_state=2, cal_states='auto', prep_params=None,
-        exp_metadata=None, label=None, upload=True, analyze=True):
-        """
-        Sweep pulse cancellation parameters and measure Ramsey on cancelled qubits.
-        The sweep point keys should be of the form `qb.param`, where `qb` is the
-        name of the qubit the cancellation if for and `param` is a parameter in
-        the pulses cancellation_params dict.
-
-        For example to sweep the amplitude of the cancellation pulse on qb1,
-        you could configure the sweep points as `SweepPoints('qb1.amplitude',
-        np.linspace(0, 1, 21))`.
-
-        The second sweep dimension of sweep_points must be called 'phases'.
-        """
-=======
         phases=None, n_pulses=1, pulse='X180',
         n_cal_points_per_state=2, cal_states='auto', prep_params=None,
         exp_metadata=None, label=None, upload=True, analyze=True):
@@ -1921,7 +1904,6 @@
         """
         if phases is None:
             phases = np.linspace(0, 360, 3, endpoint=False)
->>>>>>> fb7a7b53
 
         if isinstance(driven_qubit, str):
             driven_qubit = dev.get_qb(driven_qubit)
@@ -1939,10 +1921,7 @@
 
         sweep_points.add_sweep_dimension()
         sweep_points.add_sweep_parameter('phase', phases, 'deg', 'Ramsey phase')
-<<<<<<< HEAD
-=======
-
->>>>>>> fb7a7b53
+
         if exp_metadata is None:
             exp_metadata = {}
 
@@ -1956,14 +1935,6 @@
             n_per_state=n_cal_points_per_state)
         operation_dict = dev.get_operation_dict()
 
-<<<<<<< HEAD
-        seq, sweep_vals = mqs.drive_cancellation_seq(
-            driven_qubit.name, ramsey_qubit_names, operation_dict, sweep_points,
-            pulse=pulse, n=n, prep_params=prep_params, cal_points=cp,
-            upload=False)
-
-        [seq.repeat_ro(f"RO {qbn}", operation_dict) for qbn in ramsey_qubit_names]
-=======
         drive_op_code = driven_qubit.name + ' ' + pulse
         # We get sweep_vals for only one dimension since drive_cancellation_seq
         # turns 2D sweep points into 1D-SegmentHardSweep.
@@ -1976,7 +1947,6 @@
 
         [seq.repeat_ro(f"RO {qbn}", operation_dict)
          for qbn in ramsey_qubit_names]
->>>>>>> fb7a7b53
 
         sweep_func = awg_swf.SegmentHardSweep(
                 sequence=seq, upload=upload,
@@ -1990,34 +1960,16 @@
             ['int_avg_det']
         MC.set_detector_function(det_func)
 
-<<<<<<< HEAD
-        sweep_points_for_analysis = [
-            {k: (np.repeat(v[0], len(phases)), v[1], v[2])
-             for k, v in sweep_points[0].items()}
-        ]
-        len_sweep = len(list(sweep_points[0].values())[0][0])
-        sweep_points_for_analysis[0]['phase'] = \
-            (np.tile(phases, len_sweep), 'rad', 'Ramsey phase')
-        meas_obj_sweep_points_map = {qbn: ['phase'] for qbn in ramsey_qubit_names}
-
-=======
         # !!! Watch out with the call below. See docstring for this function
         # to see the assumptions it makes !!!
         meas_obj_sweep_points_map = sweep_points.get_meas_obj_sweep_points_map(
             [qb.name for qb in ramsey_qubits])
->>>>>>> fb7a7b53
         exp_metadata.update({
             'ramsey_qubit_names': ramsey_qubit_names,
             'preparation_params': prep_params,
             'cal_points': repr(cp),
-<<<<<<< HEAD
             'sweep_points': sweep_points_for_analysis,
-            'meas_obj_sweep_points_map':
-                meas_obj_sweep_points_map,
-=======
-            'sweep_points': sweep_points,
             'meas_obj_sweep_points_map': meas_obj_sweep_points_map,
->>>>>>> fb7a7b53
             'meas_obj_value_names_map':
                 get_meas_obj_value_names_map(ramsey_qubits, det_func),
             'rotate': len(cp.states) != 0,
@@ -2028,11 +1980,7 @@
 
         if analyze:
             return tda.DriveCrosstalkCancellationAnalysis(
-<<<<<<< HEAD
-                qb_names=ramsey_qubit_names)
-=======
                 qb_names=ramsey_qubit_names, options_dict={'TwoD': True})
->>>>>>> fb7a7b53
 
 
 def calibrate_n_qubits(qubits, f_LO, sweep_points_dict, sweep_params=None,
