import numpy as np
import matplotlib.pyplot as plt
import itertools
import time
import copy
import datetime
import os
import lmfit
from copy import deepcopy
import pygsti
from pycqed.utilities.general import temporary_value

import logging
log = logging.getLogger(__name__)

import pycqed.measurement.sweep_functions as swf
import pycqed.measurement.awg_sweep_functions as awg_swf
import pycqed.measurement.awg_sweep_functions_multi_qubit as awg_swf2
import pycqed.measurement.pulse_sequences.multi_qubit_tek_seq_elts as mqs
import pycqed.measurement.pulse_sequences.fluxing_sequences as fsqs
import pycqed.measurement.detector_functions as det
from pycqed.measurement.sweep_points import SweepPoints
from pycqed.measurement.calibration_points import CalibrationPoints
from pycqed.analysis_v3.processing_pipeline import ProcessingPipeline
from pycqed.measurement.waveform_control import pulsar as ps
import pycqed.analysis.measurement_analysis as ma
import pycqed.analysis.randomized_benchmarking_analysis as rbma
from pycqed.analysis_v3 import pipeline_analysis as pla
import pycqed.analysis_v2.readout_analysis as ra
import pycqed.analysis_v2.timedomain_analysis as tda
from pycqed.analysis_v3 import helper_functions as hlp_mod
import pycqed.measurement.waveform_control.sequence as sequence
from pycqed.utilities.general import temporary_value

try:
    import \
        pycqed.instrument_drivers.physical_instruments.ZurichInstruments.UHFQuantumController as uhfqc
except ModuleNotFoundError:
    log.warning('"UHFQuantumController" not imported.')

from pycqed.measurement.optimization import nelder_mead, \
    generate_new_training_set
from pygsti import construction as constr


def multiplexed_pulse(readouts, f_LO, upload=True):
    """
    Sets up a frequency-multiplexed pulse on the awg-sequencer of the UHFQC.
    Updates the qubit ro_pulse_type parameter. This needs to be reverted if
    thq qubit object is to update its readout pulse later on.

    Args:
        readouts: A list of different readouts. For each readout the list
                  contains the qubit objects that are read out in that readout.
        f_LO: The LO frequency that will be used.
        upload: Whether to update the hardware instrument settings.
        plot_filename: The file to save the plot of the multiplexed pulse PSD.
            If `None` or `True`, plot is only shown, and not saved. If `False`,
            no plot is generated.

    Returns:
        The generated pulse waveform.
    """
    if not hasattr(readouts[0], '__iter__'):
        readouts = [readouts]
    fs = 1.8e9

    readout_pulses = []
    for qubits in readouts:
        qb_pulses = {}
        maxlen = 0

        for qb in qubits:
            # qb.RO_pulse_type('Multiplexed_pulse_UHFQC')
            qb.f_RO_mod(qb.f_RO() - f_LO)
            samples = int(qb.RO_pulse_length() * fs)

            pulse = qb.RO_amp() * np.ones(samples)
            tbase = np.linspace(0, len(pulse) / fs, len(pulse), endpoint=False)

            if qb.ro_pulse_shape() == 'gaussian_filtered':
                filter_sigma = qb.ro_pulse_filter_sigma()
                nr_sigma = qb.ro_pulse_nr_sigma()
                filter_samples = int(filter_sigma * nr_sigma * fs)
                filter_sample_idxs = np.arange(filter_samples)
                filter = np.exp(
                    -0.5 * (filter_sample_idxs - filter_samples / 2) ** 2 /
                    (filter_sigma * fs) ** 2)
                filter /= filter.sum()
                pulse = np.convolve(pulse, filter, mode='full')
            elif qb.ro_pulse_shape() == 'gaussian_filtered_flip':
                pulse = pulse * (
                            np.ones(samples) - np.cos(2 * np.pi * 200e6 * tbase))

                filter_sigma = qb.ro_pulse_filter_sigma()
                nr_sigma = qb.ro_pulse_nr_sigma()
                filter_samples = int(filter_sigma * nr_sigma * fs)
                filter_sample_idxs = np.arange(filter_samples)
                filter = np.exp(
                    -0.5 * (filter_sample_idxs - filter_samples / 2) ** 2 /
                    (filter_sigma * fs) ** 2)
                filter /= filter.sum()
                pulse = np.convolve(pulse, filter, mode='full')
            elif qb.ro_pulse_shape() == 'CLEAR':
                filter_sigma = qb.ro_pulse_filter_sigma()
                nr_sigma = qb.ro_pulse_nr_sigma()
                filter_samples = int(filter_sigma * nr_sigma * fs)
                filter_sample_idxs = np.arange(filter_samples)
                filter = np.exp(
                    -0.5 * (filter_sample_idxs - filter_samples / 2) ** 2 /
                    (filter_sigma * fs) ** 2)
                filter /= filter.sum()
                pulse = uhfqc.CLEAR_shape(qb.RO_amp(), qb.RO_pulse_length(),
                                          qb.ro_CLEAR_delta_amp_segment(),
                                          qb.ro_CLEAR_segment_length(),
                                          sampling_rate=fs)

                pulse = np.convolve(pulse, filter, mode='full')
            elif qb.ro_pulse_shape() == 'square':
                pass
            else:
                raise ValueError('Unsupported pulse type for {}: {}' \
                                 .format(qb.name, qb.ro_pulse_shape()))

            tbase = np.linspace(0, len(pulse) / fs, len(pulse), endpoint=False)
            pulse = pulse * np.exp(-2j * np.pi * qb.f_RO_mod() * tbase)

            qb_pulses[qb.name] = pulse
            if pulse.size > maxlen:
                maxlen = pulse.size

        pulse = np.zeros(maxlen, dtype=np.complex)
        for p in qb_pulses.values():
            pulse += np.pad(p, (0, maxlen - p.size), mode='constant',
                            constant_values=0)
        readout_pulses.append(pulse)

    if upload:
        UHFQC = readouts[0][0].UHFQC
        if len(readout_pulses) == 1:
            UHFQC.awg_sequence_acquisition_and_pulse(
                Iwave=np.real(pulse).copy(), Qwave=np.imag(pulse).copy())
        else:
            UHFQC.awg_sequence_acquisition_and_pulse_multi_segment(readout_pulses)
        DC_LO = readouts[0][0].readout_DC_LO
        UC_LO = readouts[0][0].readout_UC_LO
        DC_LO.frequency(f_LO)
        UC_LO.frequency(f_LO)


def get_operation_dict(qubits):
    operation_dict = dict()
    for qb in qubits:
        operation_dict.update(qb.get_operation_dict())
    return operation_dict


def get_multiplexed_readout_detector_functions(qubits, nr_averages=2**10,
                                               nr_shots=4095,
                                               used_channels=None,
                                               correlations=None,
                                               add_channels=None,
                                               det_get_values_kws=None,
                                               **kw):
    uhfs = set()
    uhf_instances = {}
    max_int_len = {}
    channels = {}
    acq_classifier_params = {}
    acq_state_prob_mtxs = {}
    for qb in qubits:
        uhf = qb.instr_uhf()
        uhfs.add(uhf)
        uhf_instances[uhf] = qb.instr_uhf.get_instr()

        if uhf not in max_int_len:
            max_int_len[uhf] = 0
        max_int_len[uhf] = max(max_int_len[uhf], qb.acq_length())

        if uhf not in channels:
            channels[uhf] = []
        channels[uhf] += [qb.acq_I_channel()]
        if qb.acq_weights_type() in ['SSB', 'DSB', 'optimal_qutrit']:
            if qb.acq_Q_channel() is not None:
                channels[uhf] += [qb.acq_Q_channel()]

        if uhf not in acq_classifier_params:
            acq_classifier_params[uhf] = []
        acq_classifier_params[uhf] += [qb.acq_classifier_params()]
        if uhf not in acq_state_prob_mtxs:
            acq_state_prob_mtxs[uhf] = []
        acq_state_prob_mtxs[uhf] += [qb.acq_state_prob_mtx()]

    if det_get_values_kws is None:
        det_get_values_kws = {}
        det_get_values_kws_in = None
    else:
        det_get_values_kws_in = deepcopy(det_get_values_kws)
        for uhf in acq_state_prob_mtxs:
            det_get_values_kws_in.pop(uhf, False)
    for uhf in acq_state_prob_mtxs:
        if uhf not in det_get_values_kws:
            det_get_values_kws[uhf] = {}
        det_get_values_kws[uhf].update({
            'classifier_params': acq_classifier_params[uhf],
            'state_prob_mtx': acq_state_prob_mtxs[uhf]})
        if det_get_values_kws_in is not None:
            det_get_values_kws[uhf].update(det_get_values_kws_in)
    if add_channels is None:
        add_channels = {uhf: [] for uhf in uhfs}
    elif isinstance(add_channels, list):
        add_channels = {uhf: add_channels for uhf in uhfs}
    else:  # is a dict
        pass
    for uhf in add_channels:
        channels[uhf] += add_channels[uhf]

    if correlations is None:
        correlations = {uhf: [] for uhf in uhfs}
    elif isinstance(correlations, list):
        correlations = {uhf: correlations for uhf in uhfs}
    else:  # is a dict
        for uhf in uhfs:
            if uhf not in correlations:
                correlations[uhf] = []

    if used_channels is None:
        used_channels = {uhf: None for uhf in uhfs}
    elif isinstance(used_channels, list):
        used_channels = {uhf: used_channels for uhf in uhfs}
    else:  # is a dict
        for uhf in uhfs:
            if uhf not in used_channels:
                used_channels[uhf] = None

    AWG = None
    for qb in qubits:
        qbAWG = qb.instr_pulsar.get_instr()
        if AWG is not None and qbAWG is not AWG:
            raise Exception('Multi qubit detector can not be created with '
                            'multiple pulsar instances')
        AWG = qbAWG

    individual_detectors = {uhf: {
            'int_log_det': det.UHFQC_integration_logging_det(
                UHFQC=uhf_instances[uhf], AWG=AWG, channels=channels[uhf],
                integration_length=max_int_len[uhf], nr_shots=nr_shots,
                result_logging_mode='raw', **kw),
            'dig_log_det': det.UHFQC_integration_logging_det(
                UHFQC=uhf_instances[uhf], AWG=AWG, channels=channels[uhf],
                integration_length=max_int_len[uhf], nr_shots=nr_shots,
                result_logging_mode='digitized', **kw),
            'int_avg_det': det.UHFQC_integrated_average_detector(
                UHFQC=uhf_instances[uhf], AWG=AWG, channels=channels[uhf],
                integration_length=max_int_len[uhf], nr_averages=nr_averages, **kw),
            'int_avg_classif_det': det.UHFQC_classifier_detector(
                UHFQC=uhf_instances[uhf], AWG=AWG, channels=channels[uhf],
                integration_length=max_int_len[uhf], nr_shots=nr_shots,
                get_values_function_kwargs=det_get_values_kws[uhf],
                result_logging_mode='raw', **kw),
            'dig_avg_det': det.UHFQC_integrated_average_detector(
                UHFQC=uhf_instances[uhf], AWG=AWG, channels=channels[uhf],
                integration_length=max_int_len[uhf], nr_averages=nr_averages,
                result_logging_mode='digitized', **kw),
            'inp_avg_det': det.UHFQC_input_average_detector(
                UHFQC=uhf_instances[uhf], AWG=AWG, nr_averages=nr_averages,
                nr_samples=4096,
                **kw),
            'int_corr_det': det.UHFQC_correlation_detector(
                UHFQC=uhf_instances[uhf], AWG=AWG, channels=channels[uhf],
                used_channels=used_channels[uhf],
                integration_length=max_int_len[uhf], nr_averages=nr_averages,
                correlations=correlations[uhf], **kw),
            'dig_corr_det': det.UHFQC_correlation_detector(
                UHFQC=uhf_instances[uhf], AWG=AWG, channels=channels[uhf],
                used_channels=used_channels[uhf],
                integration_length=max_int_len[uhf], nr_averages=nr_averages,
                correlations=correlations[uhf], thresholding=True, **kw),
        } for uhf in uhfs}

    combined_detectors = {det_type: det.UHFQC_multi_detector([
        individual_detectors[uhf][det_type] for uhf in uhfs])
        for det_type in ['int_log_det', 'dig_log_det',
                         'int_avg_det', 'dig_avg_det', 'inp_avg_det',
                         'int_avg_classif_det', 'int_corr_det', 'dig_corr_det']}

    return combined_detectors


def get_multi_qubit_prep_params(prep_params_list):
    if len(prep_params_list) == 0:
        raise ValueError('prep_params_list is empty.')

    thresh_map = {}
    for prep_params in prep_params_list:
        if 'threshold_mapping' in prep_params:
            thresh_map.update(prep_params['threshold_mapping'])

    prep_params = deepcopy(prep_params_list[0])
    prep_params['threshold_mapping'] = thresh_map
    return prep_params


def get_meas_obj_value_names_map(mobjs, multi_uhf_det_func):
    # we cannot just use the value_names from the qubit detector functions
    # because the UHF_multi_detector function adds suffixes

    if multi_uhf_det_func.detectors[0].name == 'raw_UHFQC_classifier_det':
        meas_obj_value_names_map = {
            qb.name: hlp_mod.get_sublst_with_all_strings_of_list(
                multi_uhf_det_func.value_names,
                qb.int_avg_classif_det.value_names)
            for qb in mobjs}
    elif multi_uhf_det_func.detectors[0].name == 'UHFQC_input_average_detector':
        meas_obj_value_names_map = {
            qb.name: hlp_mod.get_sublst_with_all_strings_of_list(
                multi_uhf_det_func.value_names, qb.inp_avg_det.value_names)
            for qb in mobjs}
    else:
        meas_obj_value_names_map = {
            qb.name: hlp_mod.get_sublst_with_all_strings_of_list(
                multi_uhf_det_func.value_names, qb.int_avg_det.value_names)
            for qb in mobjs}

    meas_obj_value_names_map.update({
        name: [name] for name in
        [vn for vn in multi_uhf_det_func.value_names if vn not in
         hlp_mod.flatten_list(list(meas_obj_value_names_map.values()))]})

    return meas_obj_value_names_map


def calculate_minimal_readout_spacing(qubits, ro_slack=10e-9, drive_pulses=0):
    """

    Args:
        qubits:
        ro_slack: minimal time needed between end of wint and next RO trigger
        drive_pulses:

    Returns:

    """
    UHFQC = None
    for qb in qubits:
        UHFQC = qb.UHFQC
        break
    drive_pulse_len = None
    max_ro_len = 0
    max_int_length = 0
    for qb in qubits:
        if drive_pulse_len is not None:
            if drive_pulse_len != qb.gauss_sigma() * qb.nr_sigma() and \
                    drive_pulses != 0:
                log.warning('Caution! Not all qubit drive pulses are the '
                            'same length. This might cause trouble in the '
                            'sequence.')
            drive_pulse_len = max(drive_pulse_len,
                                  qb.gauss_sigma() * qb.nr_sigma())
        else:
            drive_pulse_len = qb.gauss_sigma() * qb.nr_sigma()
        max_ro_len = max(max_ro_len, qb.RO_pulse_length())
        max_int_length = max(max_int_length, qb.RO_acq_integration_length())

    ro_spacing = 2 * UHFQC.qas_0_delay() / 1.8e9
    ro_spacing += max_int_length
    ro_spacing += ro_slack
    ro_spacing -= drive_pulse_len
    ro_spacing -= max_ro_len
    return ro_spacing


def measure_multiplexed_readout(qubits, liveplot=False,
                                shots=5000,
                                RO_spacing=None, preselection=True,
                                thresholds=None, thresholded=False,
                                analyse=True):
    for qb in qubits:
        MC = qb.instr_mc.get_instr()

    for qb in qubits:
        qb.prepare(drive='timedomain')

    if RO_spacing is None:
        UHFQC = qubits[0].instr_uhf.get_instr()
        RO_spacing = UHFQC.qas_0_delay() * 2 / 1.8e9
        RO_spacing += UHFQC.qas_0_integration_length() / 1.8e9
        RO_spacing += 50e-9  # for slack
        RO_spacing = np.ceil(RO_spacing * 225e6 / 3) / 225e6 * 3

    sf = awg_swf2.n_qubit_off_on(
        [qb.get_ge_pars() for qb in qubits],
        [qb.get_ro_pars() for qb in qubits],
        preselection=preselection,
        parallel_pulses=True,
        RO_spacing=RO_spacing)

    m = 2 ** (len(qubits))
    if preselection:
        m *= 2
    if thresholded:
        df = get_multiplexed_readout_detector_functions(qubits,
                                                        nr_shots=shots)[
            'dig_log_det']
    else:
        df = get_multiplexed_readout_detector_functions(qubits,
                                                        nr_shots=shots)[
            'int_log_det']

    MC.live_plot_enabled(liveplot)
    MC.soft_avg(1)
    MC.set_sweep_function(sf)
    MC.set_sweep_points(np.arange(m))
    MC.set_detector_function(df)
    MC.run('{}_multiplexed_ssro'.format('-'.join(
        [qb.name for qb in qubits])))

    if analyse and thresholds is not None:
        channel_map = {qb.name: qb.int_log_det.value_names[0]+' '+qb.instr_uhf() for qb in qubits}
        ra.Multiplexed_Readout_Analysis(options_dict=dict(
            n_readouts=(2 if preselection else 1) * 2 ** len(qubits),
            thresholds=thresholds,
            channel_map=channel_map,
            use_preselection=preselection
        ))


def measure_active_reset(qubits, shots=5000,
                         qutrit=False, upload=True, label=None):
    MC = qubits[0].instr_mc.get_instr()
    trig = qubits[0].instr_trigger.get_instr()

    # combine operations and preparation dictionaries
    operation_dict = get_operation_dict(qubits)
    qb_names = [qb.name for qb in qubits]
    prep_params = \
        get_multi_qubit_prep_params([qb.preparation_params() for qb in qubits])

    # sequence
    seq, swp = mqs.n_qubit_reset(qb_names, operation_dict, prep_params,
                                upload=False, states='gef' if qutrit else 'ge')
    # create sweep points
    sp = SweepPoints('reset_reps', swp, '', 'Nr. Reset Repetitions')

    df = get_multiplexed_readout_detector_functions(qubits,
                                                    nr_shots=shots)['int_log_det']

    for qb in qubits:
        qb.prepare(drive='timedomain')

    MC.set_sweep_function(awg_swf.SegmentHardSweep(sequence=seq, upload=upload))
    MC.set_sweep_points(swp)
    MC.set_detector_function(df)
    if label is None:
        label = 'active_reset_{}_x{}_{}'.format('ef' if qutrit else 'e',
                                                prep_params['reset_reps'],
                                                ','.join(qb_names))
    exp_metadata = {'preparation_params': prep_params,
                    'sweep_points': sp,
                    'shots': shots}
    temp_values = [(qb.acq_shots, shots) for qb in qubits]
    temp_values += [(MC.soft_avg, 1)]
    with temporary_value(*temp_values):
        MC.run(name=label,  exp_metadata=exp_metadata)

def measure_arbitrary_sequence(qubits, sequence=None, sequence_function=None,
                               sequence_args=dict(), drive='timedomain', label=None,
                               detector_function=None, df_kwargs=dict(),
                               sweep_function=awg_swf.SegmentHardSweep,
                               sweep_points=None, temporary_values=(),
                               exp_metadata=None, upload=True,
                               analyze=True):
    """
    Measures arbitrary sequence provided in input.
    Args:
        qubits (list): qubits on which the sequence is performed
        sequence (Sequence): sequence to measure. Optionally,
            the path of the sequence can be provided (eg. sqs.active_reset) as
            sequence_function.
        sequence_function (callable): sequence function which creates a sequences using
            sequence_args. Should return (sequence, sweep_points).
        sequence_args (dict): arguments used to build the sequence
        drive (string): drive method. Defaults to timedomain
        label (string): measurement label. Defaults to sequence.name.
        detector_function (string): detector function string. eg.
            'int_avg_detector'. Built using multi_uhf get_multiplexed_readout_detector_functions
        df_kwargs (dict): detector function kwargs
        sweep_function (callable): sweep function. Defaults to segment hard sweep.
        sweep_points (list or array): list of sweep points. Required only if
            argument sequence is used.
        temporary_values (tuple): list of tuple pairs with qcode param and its
            temporary value. eg [(qb1.acq_shots, 10000),(MC.soft_avg, 1)]
        exp_metadata:
        upload:
        analyze:

    Returns:

    """
    if sequence is None and sequence_function is None:
        raise ValueError("Either Sequence or sequence name must be given.")

    MC = qubits[0].instr_mc.get_instr()

    # combine preparation dictionaries
    qb_names = [qb.name for qb in qubits]
    prep_params = \
        get_multi_qubit_prep_params([qb.preparation_params() for qb in qubits])

    # sequence
    if sequence is not None:
        if sweep_points is None:
            raise ValueError("Sweep points must be specified if sequence object"
                             "is given")
    else:
        sequence, sweep_points = sequence_function(**sequence_args)

    # create sweep points
    df = get_multiplexed_readout_detector_functions(qubits, **df_kwargs)[
        detector_function]

    for qb in qubits:
        qb.prepare(drive=drive)

    MC.set_sweep_function(sweep_function(sequence=sequence, upload=upload))
    MC.set_sweep_points(sweep_points)
    MC.set_detector_function(df)

    if label is None:
        label = f'{sequence.name}_{",".join(qb_names)}'

    if exp_metadata is None:
        exp_metadata = {}

    exp_metadata.update({'preparation_params': prep_params,
                    # 'sweep_points': ,
                    })
    if len(temporary_values) > 0:
        with temporary_value(*temporary_values):
            MC.run(name=label, exp_metadata=exp_metadata)
    else:
        MC.run(name=label, exp_metadata=exp_metadata)

    if analyze:
        return ma.MeasurementAnalysis()

def measure_parity_correction(qb0, qb1, qb2, feedback_delay, f_LO,
                              CZ_pulses, nreps=1, parity_op='ZZ',
                              upload=True, MC=None, prep_sequence=None,
                              nr_dd_pulses=0, dd_scheme=None,
                              nr_shots=5000, nr_parity_measurements=1,
                              tomography_basis=(
                                      'I', 'X180', 'Y90', 'mY90', 'X90', 'mX90'),
                              reset=True, preselection=False, ro_spacing=1e-6,
                              skip_n_initial_parity_checks=0, skip_elem='RO',
                              add_channels=None):
    """
    Important things to check when running the experiment:
        Is the readout separation commensurate with 225 MHz?

    Args:
        parity_op: 'ZZ', 'XX', 'XX,ZZ' or 'ZZ,XX' specifies the type of parity
                   measurement
    """
    exp_metadata = {'feedback_delay': feedback_delay,
                    'CZ_pulses': CZ_pulses,
                    'nr_parity_measurements': nr_parity_measurements,
                    'ro_spacing': ro_spacing,
                    'nr_dd_pulses': nr_dd_pulses,
                    'dd_scheme': dd_scheme,
                    'parity_op': parity_op,
                    'prep_sequence': prep_sequence,
                    'skip_n_initial_parity_checks':
                        skip_n_initial_parity_checks,
                    'skip_elem': skip_elem}

    if reset == 'simple':
        nr_parity_measurements = 1

    nr_ancilla_readouts = nr_parity_measurements
    if skip_elem == 'RO':
        nr_ancilla_readouts -= skip_n_initial_parity_checks
    if preselection:
        if prep_sequence == 'mixed':
            multiplexed_pulse([(qb0, qb1, qb2), (qb0, qb2)] +
                              [(qb1,)] * nr_ancilla_readouts +
                              [(qb0, qb1, qb2)], f_LO)
        else:
            multiplexed_pulse([(qb0, qb1, qb2)] +
                              [(qb1,)] * nr_ancilla_readouts +
                              [(qb0, qb1, qb2)], f_LO)
    else:
        if prep_sequence == 'mixed':
            multiplexed_pulse([(qb0, qb2)] +
                              [(qb1,)] * nr_ancilla_readouts +
                              [(qb0, qb1, qb2)], f_LO)
        else:
            multiplexed_pulse([(qb1,)] * nr_ancilla_readouts +
                              [(qb0, qb1, qb2)], f_LO)

    qubits = [qb0, qb1, qb2]
    for qb in qubits:
        if MC is None:
            MC = qb.MC
        else:
            break

    for qb in qubits:
        qb.prepare_for_timedomain(multiplexed=True)

    sf = awg_swf2.parity_correction(
        qb0.name, qb1.name, qb2.name,
        operation_dict=get_operation_dict(qubits), CZ_pulses=CZ_pulses,
        feedback_delay=feedback_delay, prep_sequence=prep_sequence,
        reset=reset, nr_parity_measurements=nr_parity_measurements,
        parity_op=parity_op,
        tomography_basis=tomography_basis,
        preselection=preselection,
        ro_spacing=ro_spacing,
        dd_scheme=dd_scheme,
        nr_dd_pulses=nr_dd_pulses,
        skip_n_initial_parity_checks=skip_n_initial_parity_checks,
        skip_elem=skip_elem,
        upload=upload, verbose=False)

    nr_readouts = 1 + nr_ancilla_readouts + (1 if preselection else 0) \
                  + (1 if prep_sequence == 'mixed' else 0)
    nr_readouts *= len(tomography_basis) ** 2

    nr_shots *= nr_readouts
    df = get_multiplexed_readout_detector_functions(
        qubits, nr_shots=nr_shots, add_channels=add_channels)['int_log_det']

    MC.set_sweep_function(sf)
    MC.set_sweep_points(np.arange(nr_shots))
    MC.set_sweep_function_2D(swf.Delayed_None_Sweep(mode='set_delay', delay=5))
    MC.set_sweep_points_2D(np.arange(nreps))
    MC.set_detector_function(df)

    if skip_n_initial_parity_checks == 0:
        skip_str = ''
    else:
        skip_str = 'skip' + str(skip_n_initial_parity_checks)
        skip_str += skip_elem.replace(' ', '')

    MC.run_2D(name='two_qubit_parity_{}_x{}{}{}{}-{}'.format(
        parity_op, nr_parity_measurements, skip_str,
        prep_sequence if prep_sequence == 'mixed' else '',
        '' if reset else '_noreset', '_'.join([qb.name for qb in qubits])),
        exp_metadata=exp_metadata)

def measure_parity_single_round(ancilla_qubit, data_qubits, CZ_map, 
                                preps=None, upload=True, prep_params=None, 
                                cal_points=None, analyze=True,
                                exp_metadata=None, label=None, 
                                detector='int_avg_det'):
    """

    :param ancilla_qubit:
    :param data_qubits:
    :param CZ_map: example:
        {'CZ qb1 qb2': ['Y90 qb1', 'CX qb1 qb2', 'mY90 qb1'],
         'CZ qb3 qb4': ['CZ qb4 qb3']}
    :param preps:
    :param upload:
    :param prep_params:
    :param cal_points:
    :param analyze:
    :param exp_metadata:
    :param label:
    :param detector:
    :return:
    """

    qubits = [ancilla_qubit] + data_qubits
    qb_names = [qb.name for qb in qubits]
    for qb in qubits:
        qb.prepare(drive='timedomain')
    
    if label is None:
        label = 'Parity-1-round_'+'-'.join([qb.name for qb in qubits])
    
    if prep_params is None:
        prep_params = get_multi_qubit_prep_params(
            [qb.preparation_params() for qb in qubits])

    if cal_points is None:
        cal_points = CalibrationPoints.multi_qubit(qb_names, 'ge')

    if preps is None:
        preps = [''.join(s) 
            for s in itertools.product(*len(data_qubits)*['ge'])]

    MC = ancilla_qubit.instr_mc.get_instr()

    seq, sweep_points = mqs.parity_single_round_seq(
            ancilla_qubit.name, [qb.name for qb in data_qubits], CZ_map,
            preps=preps, cal_points=cal_points, prep_params=prep_params,
            operation_dict=get_operation_dict(qubits), upload=False)

    MC.set_sweep_function(awg_swf.SegmentHardSweep(
            sequence=seq, upload=upload, parameter_name='Preparation'))
    MC.set_sweep_points(sweep_points)

    MC.set_detector_function(
        get_multiplexed_readout_detector_functions(
            qubits, 
            nr_averages=ancilla_qubit.acq_averages(), 
            nr_shots=ancilla_qubit.acq_shots(),
        )[detector])
    if exp_metadata is None:
        exp_metadata = {}
    exp_metadata.update(
        {'sweep_name': 'Preparation',
         'preparations': preps,
         'cal_points': repr(cal_points),
         'rotate': True,
         'cal_states_rotations':
             {qbn: {'g': 0, 'e': 1} for qbn in qb_names},
         'data_to_fit': {qbn: 'pe' for qbn in qb_names},
         'preparation_params': prep_params,
         'hard_sweep_params': {'preps': {'values': np.arange(0, len(preps)),
                                         'unit': ''}}
        })

    MC.run(label, exp_metadata=exp_metadata)

    if analyze:
        channel_map = {
            qb.name: qb.int_log_det.value_names[0] + ' ' + qb.instr_uhf() for qb in
            qubits}
        tda.MultiQubit_TimeDomain_Analysis(qb_names=qb_names, options_dict=dict(
                channel_map=channel_map
            ))


def measure_parity_single_round_phases(ancilla_qubit, data_qubits, CZ_map,
                                       phases = np.linspace(0,2*np.pi,7),
                                       prep_anc='g', upload=True,
                                       prep_params=None,
                                       cal_points=None, analyze=True,
                                       exp_metadata=None, label=None,
                                       detector='int_avg_det'):
    """

    :param ancilla_qubit:
    :param data_qubits:
    :param CZ_map: example:
        {'CZ qb1 qb2': ['Y90 qb1', 'CX qb1 qb2', 'mY90 qb1'],
         'CZ qb3 qb4': ['CZ qb4 qb3']}
    :param preps:
    :param upload:
    :param prep_params:
    :param cal_points:
    :param analyze:
    :param exp_metadata:
    :param label:
    :param detector:
    :return:
    """

    qubits = [ancilla_qubit] + data_qubits
    qb_names = [qb.name for qb in qubits]
    for qb in qubits:
        qb.prepare(drive='timedomain')

    if label is None:
        label = 'Parity-1-round_phases_' + '-'.join([qb.name for qb in qubits])

    if prep_params is None:
        prep_params = get_multi_qubit_prep_params(
            [qb.preparation_params() for qb in qubits])

    if cal_points is None:
        cal_points = CalibrationPoints.multi_qubit(qb_names, 'ge')

    MC = ancilla_qubit.instr_mc.get_instr()

    seq, sweep_points = mqs.parity_single_round__phases_seq(
        ancilla_qubit.name, [qb.name for qb in data_qubits], CZ_map,
        phases=phases,
        prep_anc=prep_anc, cal_points=cal_points, prep_params=prep_params,
        operation_dict=get_operation_dict(qubits), upload=False)

    MC.set_sweep_function(awg_swf.SegmentHardSweep(
        sequence=seq, upload=upload, parameter_name='Preparation'))
    MC.set_sweep_points(sweep_points)

    MC.set_detector_function(
        get_multiplexed_readout_detector_functions(
            qubits,
            nr_averages=ancilla_qubit.acq_averages(),
            nr_shots=ancilla_qubit.acq_shots(),
        )[detector])
    if exp_metadata is None:
        exp_metadata = {}
    exp_metadata.update(
        {'sweep_name': 'Phases',
         'preparations': phases,
         'cal_points': repr(cal_points),
         'rotate': True,
         'cal_states_rotations':
             {qbn: {'g': 0, 'e': 1} for qbn in qb_names},
         'data_to_fit': {qbn: 'pe' for qbn in qb_names},
         'preparation_params': prep_params,
         'hard_sweep_params': {'phases': {'values': phases,
                                         'unit': 'rad'}}
         })

    MC.run(label, exp_metadata=exp_metadata)

    if analyze:
        channel_map = {
            qb.name: qb.int_log_det.value_names[0] + ' ' + qb.instr_uhf() for qb in
            qubits}
        tda.MultiQubit_TimeDomain_Analysis(qb_names=qb_names, options_dict=dict(
            channel_map=channel_map
        ))


def measure_tomography(qubits, prep_sequence, state_name,
                       rots_basis=('I', 'X180', 'Y90', 'mY90', 'X90', 'mX90'),
                       operation_dict=None,
                       use_cal_points=True,
                       preselection=True,
                       rho_target=None,
                       shots=4096,
                       ro_spacing=1e-6,
                       ro_slack=10e-9,
                       thresholded=False,
                       liveplot=True,
                       nreps=1, run=True,
                       upload=True):
    exp_metadata = {}

    if operation_dict is None:
        operation_dict = get_operation_dict(qubits)

    for qb in qubits:
        MC = qb.instr_mc.get_instr()

    for qb in qubits:
        qb.prepare(drive='timedomain')

    if ro_spacing is None:
        ro_spacing = calculate_minimal_readout_spacing(qubits, ro_slack,
                                                       drive_pulses=1)

    qubit_names = [qb.name for qb in qubits]
    if preselection:
        label = '{}_tomography_ssro_preselection_{}'.format(state_name, '-'.join(
            [qb.name for qb in qubits]))
    else:
        label = '{}_tomography_ssro_{}'.format(state_name, '-'.join(
            [qb.name for qb in qubits]))

<<<<<<< HEAD
    seq_tomo, seg_list_tomo = mqs.n_qubit_tomo_seq(qubit_names,
                                                   operation_dict,
                                                   prep_sequence=prep_sequence,
                                                   rots_basis=rots_basis,
                                                   return_seq=True,
                                                   upload=False,
                                                   preselection=preselection,
                                                   ro_spacing=ro_spacing)
    seg_list = seg_list_tomo

    if use_cal_points:
        seq_cal, seg_list_cal = mqs.n_qubit_ref_all_seq(qubit_names,
                                                        operation_dict,
                                                        return_seq=True,
                                                        upload=False,
                                                        preselection=preselection,
                                                        ro_spacing=ro_spacing)
        # seq += seq_cal
=======
    operation_dict = get_operation_dict(qubits)
    seq_tomo, seg_list_tomo = mqs.n_qubit_tomo_seq(
        qubit_names, operation_dict, prep_sequence=prep_sequence,
        rots_basis=rots_basis, return_seq=True, upload=False,
        preselection=preselection, ro_spacing=ro_spacing)
    seg_list = seg_list_tomo

    if use_cal_points:
        seq_cal, seg_list_cal = mqs.n_qubit_ref_all_seq(
            qubit_names, operation_dict, return_seq=True, upload=False,
            preselection=preselection, ro_spacing=ro_spacing)
>>>>>>> cad327ac
        seg_list += seg_list_cal

    seq = sequence.Sequence(label)
    for seg in seg_list:
        seq.add(seg)

    # reuse sequencer memory by repeating readout pattern
    for qbn in qubit_names:
        seq.repeat_ro(f"RO {qbn}", operation_dict)
<<<<<<< HEAD

    n_segments = seq.n_acq_elements() #len(seg_list)
    print(n_segments)
    # if preselection:
    #     n_segments *= 2
=======
>>>>>>> cad327ac

    n_segments = seq.n_acq_elements()
    sf = awg_swf2.n_qubit_seq_sweep(seq_len=n_segments)
<<<<<<< HEAD

    # shots *= n_segments
=======
>>>>>>> cad327ac
    if shots > 1048576:
        shots = 1048576 - 1048576 % n_segments
    if thresholded:
        df = get_multiplexed_readout_detector_functions(
            qubits, nr_shots=shots)['dig_log_det']
    else:
        df = get_multiplexed_readout_detector_functions(
            qubits, nr_shots=shots)['int_log_det']

    # get channel map
    channel_map = get_meas_obj_value_names_map(qubits, df)
    # the above function returns channels in a list, but the state tomo analysis
    # expects a single string as values, not list
    for qb in qubits:
        if len(channel_map[qb.name]) == 1:
            channel_map[qb.name] = channel_map[qb.name][0]

    # todo Calibration point description code should be a reusable function
    #   but where?
    if use_cal_points:
        # calibration definition for all combinations
        cal_defs = []
        for i, name in enumerate(itertools.product("ge", repeat=len(qubits))):
            cal_defs.append({})
            for qb in qubits:
                if preselection:
                    cal_defs[i][channel_map[qb.name]] = \
                        [2 * len(seg_list) + 2 * i + 1]
                else:
                    cal_defs[i][channel_map[qb.name]] = \
                        [len(seg_list) + i]
    else:
        cal_defs = None

    exp_metadata["n_segments"] = n_segments
    exp_metadata["rots_basis"] = rots_basis
    if rho_target is not None:
        exp_metadata["rho_target"] = rho_target
    exp_metadata["cal_points"] = cal_defs
    exp_metadata["channel_map"] = channel_map
    exp_metadata["use_preselection"] = preselection

    if upload:
        ps.Pulsar.get_instance().program_awgs(seq)

    MC.live_plot_enabled(liveplot)
    MC.soft_avg(1)
    MC.set_sweep_function(sf)
    MC.set_sweep_points(np.arange(n_segments))
<<<<<<< HEAD
    # MC.set_sweep_function_2D(swf.None_Sweep())
    # MC.set_sweep_points_2D(np.arange(nreps))
=======
    MC.set_sweep_function_2D(swf.None_Sweep())
    MC.set_sweep_points_2D(np.arange(nreps))
>>>>>>> cad327ac
    MC.set_detector_function(df)
    if run:
        MC.run(label, exp_metadata=exp_metadata)

<<<<<<< HEAD
    return

=======
>>>>>>> cad327ac

def measure_two_qubit_randomized_benchmarking(
        qb1, qb2, cliffords, nr_seeds, cz_pulse_name,
        character_rb=False, net_clifford=0,
        clifford_decomposition_name='HZ', interleaved_gate=None,
        n_cal_points_per_state=2, cal_states=tuple(),
        label=None, prep_params=None, upload=True, analyze_RB=True,
        classified=True, correlated=False, thresholded=True, averaged=True):

    qb1n = qb1.name
    qb2n = qb2.name
    qubits = [qb1, qb2]

    if label is None:
        if interleaved_gate is None:
            label = 'RB_{}_{}_seeds_{}_cliffords_{}{}'.format(
                clifford_decomposition_name, nr_seeds, cliffords[-1],
                qb1n, qb2n)
        else:
            label = 'IRB_{}_{}_{}_seeds_{}_cliffords_{}{}'.format(
                interleaved_gate, clifford_decomposition_name, nr_seeds,
                cliffords[-1], qb1n, qb2n)

    for qb in qubits:
        MC = qb.instr_mc.get_instr()
        qb.prepare(drive='timedomain')

    if prep_params is None:
        prep_params = get_multi_qubit_prep_params(
            [qb.preparation_params() for qb in [qb1, qb2]])

    cal_states = CalibrationPoints.guess_cal_states(cal_states)
    cp = CalibrationPoints.multi_qubit([qb1n, qb2n], cal_states,
                                       n_per_state=n_cal_points_per_state)

    operation_dict = get_operation_dict(qubits)
    sequences, hard_sweep_points, soft_sweep_points = \
        mqs.two_qubit_randomized_benchmarking_seqs(
            qb1n=qb1n, qb2n=qb2n, operation_dict=operation_dict,
            cliffords=cliffords, nr_seeds=np.arange(nr_seeds),
            max_clifford_idx=24**2 if character_rb else 11520,
            cz_pulse_name=cz_pulse_name, net_clifford=net_clifford,
            clifford_decomposition_name=clifford_decomposition_name,
            interleaved_gate=interleaved_gate, upload=False,
            cal_points=cp, prep_params=prep_params)

    hard_sweep_func = awg_swf.SegmentHardSweep(
        sequence=sequences[0], upload=upload,
        parameter_name='Nr. Cliffords', unit='')
    MC.set_sweep_function(hard_sweep_func)
    MC.set_sweep_points(hard_sweep_points if classified else
                        hard_sweep_points*max(qb.acq_shots() for qb in qubits))

    MC.set_sweep_function_2D(awg_swf.SegmentSoftSweep(
        hard_sweep_func, sequences, 'Nr. Seeds', ''))
    MC.set_sweep_points_2D(soft_sweep_points)
    det_get_values_kws = {'classified': classified,
                          'correlated': correlated,
                          'thresholded': thresholded,
                          'averaged': averaged}
    if classified:
        det_type = 'int_avg_classif_det'
        nr_shots = max(qb.acq_averages() for qb in qubits)
    else:
        det_type = 'int_log_det'
        nr_shots = max(qb.acq_shots() for qb in qubits)
    det_func = get_multiplexed_readout_detector_functions(
        qubits, nr_averages=max(qb.acq_averages() for qb in qubits),
        nr_shots=nr_shots, det_get_values_kws=det_get_values_kws)[det_type]
    MC.set_detector_function(det_func)

    # create sweep points
    sp = SweepPoints('nr_seeds', np.arange(nr_seeds), '', 'Nr. Seeds')
    sp.add_sweep_dimension()
    sp.add_sweep_parameter('cliffords', cliffords, '',
                           'Number of applied Cliffords, $m$')

    # create analysis pipeline object
    meas_obj_value_names_map = get_meas_obj_value_names_map(qubits, det_func)
    mobj_names = list(meas_obj_value_names_map)
    pp = ProcessingPipeline(meas_obj_value_names_map)
    for i, mobjn in enumerate(mobj_names):
        pp.add_node(
            'average_data', keys_in='raw',
            shape=(len(cliffords), nr_seeds), meas_obj_names=[mobjn])
        pp.add_node(
            'get_std_deviation', keys_in='raw',
            shape=(len(cliffords), nr_seeds), meas_obj_names=[mobjn])
        pp.add_node(
            'SingleQubitRBAnalysis', keys_in='previous average_data',
            std_keys='previous get_std_deviation',
            meas_obj_names=[mobjn], plot_T1_lim=False, d=4)
    # create experimental metadata
    exp_metadata = {'preparation_params': prep_params,
                    'cal_points': repr(cp),
                    'sweep_points': sp,
                    'meas_obj_sweep_points_map':
                       {qbn: ['nr_seeds', 'cliffords'] for qbn in mobj_names},
                    'meas_obj_value_names_map': meas_obj_value_names_map,
                    'processing_pipe': pp}
    MC.run_2D(name=label, exp_metadata=exp_metadata)

    if analyze_RB:
        pla.PipelineDataAnalysis()


def measure_n_qubit_simultaneous_randomized_benchmarking(
        qubits, f_LO,
        nr_cliffords=None, nr_seeds=50,
        gate_decomp='HZ', interleaved_gate=None,
        cal_points=False, nr_averages=None,
        thresholded=True,
        experiment_channels=None,
        soft_avgs=1, analyze_RB=True,
        MC=None, UHFQC=None, pulsar=None,
        label=None, verbose=False, run=True):
    '''
    Performs a simultaneous randomized benchmarking experiment on n qubits.
    type(nr_cliffords) == array
    type(nr_seeds) == int

    Args:
        qubits (list): list of qubit objects to perfomr RB on
        f_LO (float): readout LO frequency
        nr_cliffords (numpy.ndarray): numpy.arange(max_nr_cliffords), where
            max_nr_cliffords is the number of Cliffords in the longest seqeunce
            in the RB experiment
        nr_seeds (int): the number of times to repeat each Clifford sequence of
            length nr_cliffords[i]
        gate_decomposition (str): 'HZ' or 'XY'
        interleaved_gate (str): used for regular single qubit Clifford IRB
            string referring to one of the gates in the single qubit
            Clifford group
        thresholded (bool): whether to use the thresholding feature
            of the UHFQC
        experiment_channels (list or tuple): all the qb UHFQC RO channels used
            in the experiment. Not always just the RO channels for the qubits
            passed in to this function. The user might be running an n qubit
            experiment but is now only measuring a subset of them. This function
            should not use the channels for the unused qubits as correlation
            channels because this will change the settings of that channel.
        soft_avgs (int): number of soft averages to use
        MC: MeasurementControl object
        UHFQC: UHFQC object
        pulsar: pulsar object or AWG object
        label (str): measurement label
        verbose (bool): print runtime info
    '''

    if nr_cliffords is None:
        raise ValueError("Unspecified nr_cliffords.")
    if UHFQC is None:
        UHFQC = qubits[0].UHFQC
        log.warning("Unspecified UHFQC instrument. Using qubits[0].UHFQC.")
    if pulsar is None:
        pulsar = qubits[0].AWG
        log.warning("Unspecified pulsar instrument. Using qubits[0].AWG.")
    if MC is None:
        MC = qubits[0].MC
        log.warning("Unspecified MC object. Using qubits[0].MC.")
    if experiment_channels is None:
        experiment_channels = []
        for qb in qubits:
            experiment_channels += [qb.RO_acq_weight_function_I()]
        log.warning('experiment_channels is None. Using only the channels '
                    'in the qubits RO_acq_weight_function_I parameters.')
    if label is None:
        label = 'SRB_{}_{}_seeds_{}_cliffords_qubits{}'.format(
            gate_decomp, nr_seeds, nr_cliffords[-1] if
            hasattr(nr_cliffords, '__iter__') else nr_cliffords,
            ''.join([qb.name[-1] for qb in qubits]))

    key = 'int'
    if thresholded:
        key = 'dig'
        log.warning('Make sure you have set them!.')
        label += '_thresh'

    if nr_averages is None:
        nr_averages = max(qb.RO_acq_averages() for qb in qubits)
    operation_dict = get_operation_dict(qubits)
    qubit_names_list = [qb.name for qb in qubits]
    for qb in qubits:
        qb.prepare_for_timedomain(multiplexed=True)
    multiplexed_pulse(qubits, f_LO, upload=True)

    if len(qubits) == 2:
        if not hasattr(nr_cliffords, '__iter__'):
            raise ValueError('For a two qubit experiment, nr_cliffords must '
                             'be an array of sequence lengths.')

        correlations = [(qubits[0].RO_acq_weight_function_I(),
                         qubits[1].RO_acq_weight_function_I())]
        det_func = get_multiplexed_readout_detector_functions(
            qubits, nr_averages=nr_averages, used_channels=experiment_channels,
            correlations=correlations)[key + '_corr_det']
        hard_sweep_points = np.arange(nr_seeds)
        hard_sweep_func = \
            awg_swf2.n_qubit_Simultaneous_RB_fixed_length(
                qubit_names_list=qubit_names_list,
                operation_dict=operation_dict,
                nr_cliffords_value=nr_cliffords[0],
                nr_seeds_array=np.arange(nr_seeds),
                # clifford_sequence_list=clifford_sequence_list,
                upload=False,
                gate_decomposition=gate_decomp,
                interleaved_gate=interleaved_gate,
                verbose=verbose, cal_points=cal_points)
        soft_sweep_points = nr_cliffords
        soft_sweep_func = \
            awg_swf2.n_qubit_Simultaneous_RB_sequence_lengths(
                n_qubit_RB_sweepfunction=hard_sweep_func)

    else:
        nr_shots = nr_averages * nr_seeds
        det_func = get_multiplexed_readout_detector_functions(
            qubits, nr_shots=nr_shots)[key + '_log_det']

        hard_sweep_points = np.tile(np.arange(nr_seeds), nr_averages)
        # hard_sweep_points = np.arange(nr_shots)
        hard_sweep_func = \
            awg_swf2.n_qubit_Simultaneous_RB_fixed_length(
                qubit_names_list=qubit_names_list,
                operation_dict=operation_dict,
                nr_cliffords_value=nr_cliffords[0],
                nr_seeds_array=np.arange(nr_seeds),
                # clifford_sequence_list=clifford_sequence_list,
                upload=False,
                gate_decomposition=gate_decomp,
                interleaved_gate=interleaved_gate,
                verbose=verbose, cal_points=cal_points)
        soft_sweep_points = nr_cliffords
        soft_sweep_func = \
            awg_swf2.n_qubit_Simultaneous_RB_sequence_lengths(
                n_qubit_RB_sweepfunction=hard_sweep_func)

    if cal_points:
        step = np.abs(hard_sweep_points[-1] - hard_sweep_points[-2])
        hard_sweep_points_to_use = np.concatenate(
            [hard_sweep_points,
             [hard_sweep_points[-1] + step, hard_sweep_points[-1] + 2 * step]])
    else:
        hard_sweep_points_to_use = hard_sweep_points

    MC.soft_avg(soft_avgs)
    MC.set_sweep_function(hard_sweep_func)
    MC.set_sweep_points(hard_sweep_points_to_use)

    MC.set_sweep_function_2D(soft_sweep_func)
    MC.set_sweep_points_2D(soft_sweep_points)

    MC.set_detector_function(det_func)
    if run:
        MC.run_2D(label)

    if len(qubits) == 2:
        ma.MeasurementAnalysis(label=label, TwoD=True, close_file=True)

        if analyze_RB:
            rbma.Simultaneous_RB_Analysis(
                qb_names=[qb.name for qb in qubits],
                use_latest_data=True,
                gate_decomp=gate_decomp,
                add_correction=True)

    return MC


def cphase_gate_tuneup_predictive(qbc, qbt, qbr, initial_values: list,
                                  std_deviations: list = [20e-9, 0.02],
                                  phases=None, MC=None,
                                  estimator='GRNN_neupy',
                                  hyper_parameter_dict: dict = None,
                                  sampling_numbers: list = [70, 30],
                                  max_measurements=2,
                                  tol=[0.016, 0.05],
                                  timestamps: list = None,
                                  update=False, full_output=True,
                                  fine_tune=True, fine_tune_minmax=None):
    '''
    Args:
        qb_control (QuDev_Transmon): control qubit (with flux pulses)
        qb_target (QuDev_Transmon): target qubit
        phases (numpy array): phases used in the Ramsey measurement
        timestamps (list): measurement history. Enables collecting
                           datapoints from existing measurements and add them
                           to the training set. If there are existing timestamps,
                           cphases and population losses will be extracted from
                           all timestamps in the list. It will be optimized for
                           the combined data then and a cphase measurement will
                           be run with the optimal parameters. Possibly more data
                           will be taken after the first optimization round.
    Returns:
        pulse_length_best_value, pulse_amplitude_best_value

    '''
    ############## CHECKING INPUT #######################
    if not update:
        log.warning("Does not automatically update the CZ pulse length "
                    "and amplitude. "
                    "Set update=True if you want this!")
    if not (isinstance(sampling_numbers, list) or
            isinstance(sampling_numbers, np.ndarray)):
        sampling_numbers = [sampling_numbers]
    if max_measurements != len(sampling_numbers):
        log.warning('Did not provide sampling number for each iteration '
                    'step! Additional iterations will be carried out with the'
                    'last value in sampling numbers ')
    if len(initial_values) != 2:
        logging.error('Incorrect number of input mean values for Gaussian '
                      'sampling provided!')
    if len(std_deviations) != 2:
        logging.error('Incorrect number of standard deviations for Gaussian '
                      'sampling provided!')
    if hyper_parameter_dict is None:
        log.warning('\n No hyperparameters passed to predictive mixer '
                    'calibration routine. Default values for the estimator'
                    'will be used!\n')

        hyper_parameter_dict = {'cv_n_fold': 10,
                                'std_scaling': [0.4, 0.4]}

    if phases is None:
        phases = np.linspace(0, 2 * np.pi, 16, endpoint=False)
    phases = np.concatenate((phases, phases))

    if MC is None:
        MC = qbc.MC

    if not isinstance(timestamps, list):
        if timestamps is None:
            timestamps = []
        else:
            timestamps = [timestamps]
    timestamps_iter = copy.deepcopy(timestamps)
    target_value_names = [r"$|\phi_c/\pi - 1| [a.u]$", 'Population Loss [%]']
    std_factor = 0.2

    ################## START ROUTINE ######################

    pulse_length_best = initial_values[0]
    pulse_amplitude_best = initial_values[1]
    std_length = std_deviations[0]
    std_amp = std_deviations[1]
    iteration = 0

    cphase_testing_agent = Averaged_Cphase_Measurement(qbc, qbt, qbr, 32, MC,
                                                       n_average=5, tol=tol)

    while not cphase_testing_agent.converged:
        training_grid = None
        target_values = None

        for i, t in enumerate(timestamps_iter):

            flux_pulse_ma = ma.Fluxpulse_Ramsey_2D_Analysis_Predictive(
                timestamp=t,
                label='CPhase_measurement_{}_{}'.format(qbc.name, qbt.name),
                qb_name=qbc.name, cal_points=False, plot=False,
                save_plot=False,
                reference_measurements=True, only_cos_fits=True)

            cphases = flux_pulse_ma.cphases
            population_losses = flux_pulse_ma.population_losses

            target_phases = np.abs(np.abs(cphases / np.pi) - 1.)
            target_pops = np.abs(population_losses)

            new_train_values = np.array([flux_pulse_ma.sweep_points_2D[0][::2],
                                         flux_pulse_ma.sweep_points_2D[1][::2]]).T
            new_target_values = np.array([target_phases, target_pops]).T
            training_grid, target_values = generate_new_training_set(
                new_train_values,
                new_target_values,
                training_grid=training_grid,
                target_values=target_values)

            if iteration == 0:
                log.info('Added {} training samples from timestamp {}!' \
                      .format(np.shape(new_train_values)[0], t))

        data_size = 0 if training_grid is None else np.shape(training_grid)[0]

        # if not (iteration == 0 and timestamps_iter):
        log.info('\n{} samples before Iteration {}'.format(data_size,
                                                        iteration))
        if iteration >= len(sampling_numbers):
            sampling_number = sampling_numbers[-1]
        else:
            sampling_number = sampling_numbers[iteration]
        if iteration > 0:
            std_length *= std_factor  # rescale std deviations for next round
            std_amp *= std_factor

        new_flux_lengths = np.random.normal(pulse_length_best,
                                            std_length,
                                            sampling_number)
        new_flux_lengths = np.abs(new_flux_lengths)
        new_flux_amps = np.random.normal(pulse_amplitude_best,
                                         std_amp,
                                         sampling_number)
        log.info('measuring {} samples in iteration {} \n'. \
              format(sampling_number, iteration))

        cphases, population_losses, flux_pulse_ma = \
            measure_cphase(qbc, qbt, qbr,
                           new_flux_lengths, new_flux_amps,
                           phases=phases,
                           plot=False,
                           MC=MC)

        target_phases = np.abs(np.abs(cphases / np.pi) - 1.)
        target_pops = np.abs(population_losses)
        new_train_values = np.array([flux_pulse_ma.sweep_points_2D[0][::2],
                                     flux_pulse_ma.sweep_points_2D[1][::2]]).T
        new_target_values = np.array([target_phases, target_pops]).T

        training_grid, target_values = generate_new_training_set(
            new_train_values,
            new_target_values,
            training_grid=training_grid,
            target_values=target_values)
        new_timestamp = flux_pulse_ma.timestamp_string

        # train and test
        target_norm = np.sqrt(target_values[:, 0] ** 2 + target_values[:, 1] ** 2)
        min_ind = np.argmin(target_norm)
        x_init = [training_grid[min_ind, 0], training_grid[min_ind, 1]]
        a_pred = ma.OptimizationAnalysis_Predictive2D(training_grid,
                                                      target_values,
                                                      flux_pulse_ma,
                                                      x_init=x_init,
                                                      estimator=estimator,
                                                      hyper_parameter_dict=hyper_parameter_dict,
                                                      target_value_names=target_value_names)
        pulse_length_best = a_pred.optimization_result[0]
        pulse_amplitude_best = a_pred.optimization_result[1]
        cphase_testing_agent.lengths_opt.append(pulse_length_best)
        cphase_testing_agent.amps_opt.append(pulse_amplitude_best)

        # Get cphase with optimized values
        cphase_opt, population_loss_opt = cphase_testing_agent. \
            yield_new_measurement()

        if fine_tune:
            log.info('optimized flux parameters good enough for finetuning.\n'
                  'Finetuning amplitude with 6 values at fixed flux length!')
            if fine_tune_minmax is None:
                lower_amp = pulse_amplitude_best - std_amp
                higher_amp = pulse_amplitude_best + std_amp
            else:
                lower_amp = pulse_amplitude_best - fine_tune_minmax
                higher_amp = pulse_amplitude_best + fine_tune_minmax

            finetune_amps = np.linspace(lower_amp, higher_amp, 6)
            pulse_amplitude_best = cphase_finetune_parameters(
                qbc, qbt, qbr,
                pulse_length_best,
                finetune_amps, phases, MC)
            cphase_testing_agent.lengths_opt.append(pulse_length_best)
            cphase_testing_agent.amps_opt.append(pulse_amplitude_best)
            cphase_testing_agent.yield_new_measurement()

        # check success of iteration step
        if cphase_testing_agent.converged:
            log.info('Cphase optimization converged in iteration {}.'. \
                  format(iteration))

        elif iteration + 1 >= max_measurements:
            cphase_testing_agent.converged = True
            log.warning('\n maximum iterations exceeded without hitting'
                        ' specified tolerance levels for optimization!\n')
        else:
            log.info('Iteration {} finished. Not converged with cphase {}*pi and '
                  'population recovery {} %' \
                  .format(iteration, cphase_testing_agent.cphases[-1],
                          np.abs(1. - cphase_testing_agent.pop_losses[-1]) * 100))

            log.info('Running Iteration {} of {} ...'.format(iteration + 1,
                                                          max_measurements))

        if len(cphase_testing_agent.cphases) >= 2:
            cphases1 = cphase_testing_agent.cphases[-1]
            cphases2 = cphase_testing_agent.cphases[-2]
            if cphases1 > cphases2:
                std_factor = 1.5

        if new_timestamp is not None:
            timestamps_iter.append(new_timestamp)
        iteration += 1

    cphase_opt = cphase_testing_agent.cphases[-1]
    population_recovery_opt = np.abs(
        1. - cphase_testing_agent.pop_losses[-1]) * 100
    pulse_length_best = cphase_testing_agent.lengths_opt[-1]
    pulse_amplitude_best = cphase_testing_agent.amps_opt[-1]
    std_cphase = cphase_testing_agent.cphase_std

    log.info('CPhase optimization finished with optimal values: \n',
          'Controlled Phase QBc={} Qb Target={}: '.format(qbc.name, qbt.name),
          cphase_opt, r" ($ \pm $", std_cphase, ' )', r"$\pi$", '\n',
          'Population Recovery |e> Qb Target: {}% \n' \
          .format(population_recovery_opt),
          '@ flux pulse Paramters: \n',
          'Pulse Length: {:0.1f} ns \n'.format(pulse_length_best * 1e9),
          'Pulse Ampllitude: {:0.4f} V \n'.format(pulse_amplitude_best))
    if update:
        qbc.set('CZ_{}_amp'.format(qbt.name), pulse_amplitude_best)
        qbc.set('CZ_{}_length'.format(qbt.name), pulse_length_best)
    if full_output:
        return pulse_length_best, pulse_amplitude_best, \
               [population_recovery_opt, cphase_opt], [std_cphase]
    else:
        return pulse_length_best, pulse_amplitude_best


def cphase_finetune_parameters(qbc, qbt, qbr, flux_length, flux_amplitudes,
                               phases, MC, save_fig=True, show=True):
    """
    measures cphases for a single slice of chevron with fixed flux length.
    Returns the best amplitude in flux_amplitudes for a cphase of pi.
    """
    flux_lengths = len(flux_amplitudes) * [flux_length]
    cphases, population_losses, ma_ram2D = \
        measure_cphase(qbc, qbt, qbr,
                       flux_lengths,
                       flux_amplitudes,
                       phases=phases,
                       plot=True,
                       MC=MC,
                       fit_statistics=False)
    cphases %= 2 * np.pi
    fit_res = lmfit.Model(lambda x, m, b: m * np.tan(x / 2 - np.pi / 2) + b).fit(
        x=cphases, data=flux_amplitudes, m=1, b=np.mean(flux_amplitudes))
    best_amp = fit_res.model.func(np.pi, **fit_res.best_values)
    amps_model = fit_res.model.func(cphases, **fit_res.best_values)
    fig, ax = plt.subplots()
    ax.plot(cphases * 180 / np.pi, flux_amplitudes / 1e-3, 'o-')
    ax.plot(cphases * 180 / np.pi, amps_model / 1e-3, '-r')
    ax.hlines(best_amp / 1e-3, cphases[0] * 180 / np.pi, cphases[-1] * 180 / np.pi)
    ax.vlines(180, flux_amplitudes.min() / 1e-3, flux_amplitudes.max() / 1e-3)
    ax.set_ylabel('Flux pulse amplitude (mV)')
    ax.set_xlabel('Conditional phase (rad)')
    ax.set_title('CZ {}-{}'.format(qbc.name, qbt.name))

    ax.text(0.5, 0.95, 'Best amp = {:.6f} V'.format(best_amp),
            horizontalalignment='center', verticalalignment='top',
            transform=ax.transAxes)

    if save_fig:
        fig_title = 'CPhase_amp_sweep_{}_{}'.format(qbc.name, qbt.name)
        fig_title = '{}--{:%Y%m%d_%H%M%S}'.format(
            fig_title, datetime.datetime.now())
        save_folder = ma_ram2D.folder
        filename = os.path.abspath(os.path.join(save_folder, fig_title + '.png'))
        fig.savefig(filename, bbox_inches='tight')
    if show:
        plt.show()

    return best_amp


def measure_measurement_induced_dephasing(qb_dephased, qb_targeted, phases, amps,
                                          readout_separation, nr_readouts=1,
                                          label=None, n_cal_points_per_state=1,
                                          cal_states='auto', prep_params=None,
                                          exp_metadata=None, analyze=True,
                                          upload=True, **kw):
    classified = kw.get('classified', False)
    predictive_label = kw.pop('predictive_label', False)
    if prep_params is None:
        prep_params = get_multi_qubit_prep_params(
            [qb.preparation_params() for qb in qb_dephased])

    if label is None:
        label = 'measurement_induced_dephasing_x{}_{}_{}'.format(
            nr_readouts,
            ''.join([qb.name for qb in qb_dephased]),
            ''.join([qb.name for qb in qb_targeted]))

    hard_sweep_params = {
        'phase': {'unit': 'deg',
            'values': np.tile(phases, len(amps))},
        'ro_amp_scale': {'unit': 'deg',
            'values': np.repeat(amps, len(phases))}
    }

    for qb in set(qb_targeted) | set(qb_dephased):
        MC = qb.instr_mc.get_instr()
        qb.prepare(drive='timedomain')

    cal_states = CalibrationPoints.guess_cal_states(cal_states)
    cp = CalibrationPoints.multi_qubit([qb.name for qb in qb_dephased], cal_states,
                                       n_per_state=n_cal_points_per_state)

    operation_dict = get_operation_dict(list(set(qb_dephased + qb_targeted)))
    seq, sweep_points = mqs.measurement_induced_dephasing_seq(
        [qb.name for qb in qb_targeted], [qb.name for qb in qb_dephased], operation_dict,
        amps, phases, pihalf_spacing=readout_separation, prep_params=prep_params,
        cal_points=cp, upload=False, sequence_name=label)

    hard_sweep_func = awg_swf.SegmentHardSweep(
        sequence=seq, upload=upload,
        parameter_name='readout_idx', unit='')
    MC.set_sweep_function(hard_sweep_func)
    MC.set_sweep_points(sweep_points)

    det_name = 'int_avg{}_det'.format('_classif' if classified else '')
    det_func = get_multiplexed_readout_detector_functions(
        qb_dephased, nr_averages=max(qb.acq_averages() for qb in qb_dephased)
    )[det_name]
    MC.set_detector_function(det_func)

    if exp_metadata is None:
        exp_metadata = {}
    exp_metadata.update({'qb_dephased': [qb.name for qb in qb_dephased],
                         'qb_targeted': [qb.name for qb in qb_targeted],
                         'preparation_params': prep_params,
                         'cal_points': repr(cp),
                         'classified_ro': classified,
                         'rotate': len(cal_states) != 0 and not classified,
                         'data_to_fit': {qb.name: 'pe' for qb in qb_dephased},
                         'hard_sweep_params': hard_sweep_params})

    MC.run(label, exp_metadata=exp_metadata)

    tda.MeasurementInducedDephasingAnalysis(qb_names=[qb.name for qb in qb_dephased])


def calibrate_n_qubits(qubits, f_LO, sweep_points_dict, sweep_params=None,
                       artificial_detuning=None,
                       cal_points=True, no_cal_points=4, upload=True,
                       MC=None, soft_avgs=1, n_rabi_pulses=1,
                       thresholded=False,  # analyses can't do thresholded=True!
                       analyze=True, update=False,
                       UHFQC=None, pulsar=None, **kw):
    """
    Args:
        qubits: list of qubits
        f_LO: multiplexed RO LO freq
        sweep_points_dict:  dict of the form {msmt_name: sweep_points_array}
            where msmt_name must be one of the following:
            ['rabi', 'n_rabi', 'ramsey', 'qscale', 'T1', 'T2'}
        sweep_params: this function defines this variable for each msmt. But
            see the seqeunce function mqs.general_multi_qubit_seq for details
        artificial_detuning: for ramsey and T2 (echo) measurements. It is
            ignored for the other measurements
        cal_points: whether to prepare cal points or not
        no_cal_points: how many cal points to prepare
        upload: whether to upload to AWGs
        MC: MC object
        soft_avgs:  soft averages
        n_rabi_pulses: for the n_rabi measurement
        thresholded: whether to threshold the results (NOT IMPLEMENTED)
        analyze: whether to analyze
        update: whether to update relevant parameters based on analysis
        UHFQC: UHFQC object
        pulsar: pulsar

    Kwargs:
        This function can also add dynamical decoupling (DD) pulses with the
        following parameters:

        nr_echo_pulses (int, default=0): number of DD pulses; if 0 then this
            function will not add DD pulses
        UDD_scheme (bool, default=True): if True, it uses the Uhrig DD scheme,
            else it uses the CPMG scheme
        idx_DD_start (int, default:-1): index of the first DD pulse in the
            waveform for a single qubit. For example, is we have n=3 qubits,
            and have 4 pulses per qubit, and we want to inset DD pulses
            between the first and second pulse, then idx_DD_start = 1.
            For a Ramsey experiment (2 pulses per qubit), idx_DD_start = -1
            (default value) and the DD pulses are inserted between the
            two pulses.

        You can also add the kwargs used in the standard TD analysis functions.
    """

    if MC is None:
        MC = qubits[0].MC
    if UHFQC is None:
        UHFQC = qubits[0].UHFQC
    if pulsar is None:
        pulsar = qubits[0].AWG
    artificial_detuning_echo = kw.pop('artificial_detuning_echo', None)

    qubit_names = [qb.name for qb in qubits]
    if len(qubit_names) == 1:
        msmt_suffix = qubits[0].msmt_suffix
    elif len(qubit_names) > 5:
        msmt_suffix = '_{}qubits'.format(len(qubit_names))
    else:
        msmt_suffix = '_qbs{}'.format(''.join([i[-1] for i in qubit_names]))

    sweep_points_dict = deepcopy(sweep_points_dict)
    for key, spts in sweep_points_dict.items():
        if spts is None:
            if key == 'n_rabi':
                sweep_points_dict[key] = {}
                for qb in qubits:
                    sweep_points_dict[key][qb.name] = \
                        np.linspace(
                            (n_rabi_pulses - 1) * qb.amp180() / n_rabi_pulses,
                            min((n_rabi_pulses + 1) * qb.amp180() / n_rabi_pulses,
                                0.9), 41)
            else:
                raise ValueError('Sweep points for {} measurement are not '
                                 'defined.'.format(key))

    if cal_points:
        sweep_points_dict = deepcopy(sweep_points_dict)
        for key, spts in sweep_points_dict.items():
            if not isinstance(spts, dict):
                if key == 'qscale':
                    temp_array = np.zeros(3 * spts.size)
                    np.put(temp_array, list(range(0, temp_array.size, 3)), spts)
                    np.put(temp_array, list(range(1, temp_array.size, 3)), spts)
                    np.put(temp_array, list(range(2, temp_array.size, 3)), spts)
                    spts = temp_array
                    step = np.abs(spts[-1] - spts[-4])
                else:
                    step = np.abs(spts[-1] - spts[-2])
                if no_cal_points == 4:
                    sweep_points_dict[key] = np.concatenate(
                        [spts, [spts[-1] + step, spts[-1] + 2 * step,
                                spts[-1] + 3 * step, spts[-1] + 4 * step]])
                elif no_cal_points == 2:
                    sweep_points_dict[key] = np.concatenate(
                        [spts, [spts[-1] + step, spts[-1] + 2 * step]])
                else:
                    sweep_points_dict[key] = spts
            else:
                for k in spts:
                    if key == 'qscale':
                        temp_array = np.zeros(3 * spts[k].size)
                        np.put(temp_array, list(range(0, temp_array.size, 3)),
                               spts[k])
                        np.put(temp_array, list(range(1, temp_array.size, 3)),
                               spts[k])
                        np.put(temp_array, list(range(2, temp_array.size, 3)),
                               spts[k])
                        spts[k] = temp_array
                        step = np.abs(spts[k][-1] - spts[k][-4])
                    else:
                        step = np.abs(spts[k][-1] - spts[k][-2])
                    if no_cal_points == 4:
                        sweep_points_dict[key][k] = np.concatenate(
                            [spts[k], [spts[k][-1] + step, spts[k][-1] + 2 * step,
                                       spts[k][-1] + 3 * step,
                                       spts[k][-1] + 4 * step]])
                    elif no_cal_points == 2:
                        sweep_points_dict[key][k] = np.concatenate(
                            [spts[k],
                             [spts[k][-1] + step, spts[k][-1] + 2 * step]])
                    else:
                        sweep_points_dict[key][k] = spts[k]

    # set up multiplexed readout
    multiplexed_pulse(qubits, f_LO, upload=True)
    operation_dict = get_operation_dict(qubits)
    if thresholded:
        key = 'dig'
    else:
        key = 'int'

    nr_averages = max([qb.RO_acq_averages() for qb in qubits])
    df = get_multiplexed_readout_detector_functions(
        qubits, nr_averages=nr_averages)[key + '_avg_det']

    for qb in qubits:
        qb.prepare_for_timedomain(multiplexed=True)

    # Do measurements
    # RABI
    if 'rabi' in sweep_points_dict:
        exp_metadata = {}
        sweep_points = sweep_points_dict['rabi']

        if sweep_params is None:
            sweep_params = (
                ('X180', {'pulse_pars': {'amplitude': (lambda sp: sp)},
                          'repeat': 1}),
            )

        sf = awg_swf2.calibrate_n_qubits(sweep_params=sweep_params,
                                         sweep_points=sweep_points,
                                         qubit_names=qubit_names,
                                         operation_dict=operation_dict,
                                         cal_points=cal_points,
                                         upload=upload,
                                         parameter_name='amplitude',
                                         unit='V', **kw)

        MC.soft_avg(soft_avgs)
        MC.set_sweep_function(sf)
        MC.set_sweep_points(sweep_points)
        MC.set_detector_function(df)
        label = 'Rabi' + msmt_suffix
        if isinstance(sweep_points, dict):
            exp_metadata = {'sweep_points_dict': sweep_points}
        MC.run(label, exp_metadata=exp_metadata)
        sweep_params = None

        if analyze:
            rabi_ana = tda.RabiAnalysis(qb_names=qubit_names)
            if update:
                for qb in qubits:
                    try:
                        qb.amp180(rabi_ana.proc_data_dict[
                                      'analysis_params_dict'][qb.name]['piPulse'])
                        qb.amp90_scale(0.5)
                    except AttributeError as e:
                        log.warning('%s. This parameter will not be '
                                    'updated.' % e)

    # N-RABI
    if 'n_rabi' in sweep_points_dict:
        exp_metadata = {}
        sweep_points = sweep_points_dict['n_rabi']
        if sweep_params is None:
            sweep_params = (
                ('X180', {'pulse_pars': {'amplitude': (lambda sp: sp)},
                          'repeat': n_rabi_pulses}),
            )

        sf = awg_swf2.calibrate_n_qubits(sweep_params=sweep_params,
                                         sweep_points=sweep_points,
                                         qubit_names=qubit_names,
                                         operation_dict=operation_dict,
                                         cal_points=cal_points,
                                         upload=upload,
                                         parameter_name='amplitude',
                                         unit='V', **kw)

        MC.soft_avg(soft_avgs)
        MC.set_sweep_function(sf)
        MC.set_sweep_points(sweep_points[list(sweep_points)[0]])
        MC.set_detector_function(df)
        label = 'Rabi-n{}'.format(n_rabi_pulses) + msmt_suffix
        if isinstance(sweep_points, dict):
            exp_metadata = {'sweep_points_dict': sweep_points}
        MC.run(label, exp_metadata=exp_metadata)
        sweep_params = None

        if analyze:
            rabi_ana = tda.RabiAnalysis(qb_names=qubit_names)
            if update:
                for qb in qubits:
                    try:
                        qb.amp180(rabi_ana.proc_data_dict[
                                      'analysis_params_dict'][qb.name]['piPulse'])
                        qb.amp90_scale(0.5)
                    except AttributeError as e:
                        log.warning('%s. This parameter will not be '
                                    'updated.' % e)

    # RAMSEY
    if 'ramsey' in sweep_points_dict:
        exp_metadata = {}
        if artificial_detuning is None:
            raise ValueError('Specify an artificial_detuning for the Ramsey '
                             'measurement.')
        sweep_points = sweep_points_dict['ramsey']
        drag_pulse_length = qubits[0].nr_sigma() * qubits[0].gauss_sigma()
        zz_coupling = 470e3
        if sweep_params is None:
            sweep_params = (
                ('X90', {}),
                ('X90', {
                    'pulse_pars': {
                        'refpoint': 'start',
                        'pulse_delay': (lambda sp: sp),
                        'phase': (lambda sp:
                                  ((sp - sweep_points[0]) * artificial_detuning *
                                   360) % 360),
                        # 'basis_rotation': (lambda sp: 2*np.pi*zz_coupling *
                        #                   (sp+drag_pulse_length)*180/np.pi)
                    }}),

            )
        sf = awg_swf2.calibrate_n_qubits(sweep_params=sweep_params,
                                         sweep_points=sweep_points,
                                         qubit_names=qubit_names,
                                         operation_dict=operation_dict,
                                         cal_points=cal_points,
                                         upload=upload,
                                         parameter_name='time',
                                         unit='s', **kw)

        MC.soft_avg(soft_avgs)
        MC.set_sweep_function(sf)
        MC.set_sweep_points(sweep_points)
        MC.set_detector_function(df)
        label = 'Ramsey' + msmt_suffix
        if isinstance(sweep_points, dict):
            exp_metadata = {'sweep_points_dict': sweep_points}
        exp_metadata['artificial_detuning'] = artificial_detuning
        MC.run(label, exp_metadata=exp_metadata)
        sweep_params = None

        if analyze:
            ramsey_ana = tda.RamseyAnalysis(qb_names=qubit_names)
            if update:
                for qb in qubits:
                    try:
                        qb.f_qubit(ramsey_ana.proc_data_dict[
                                       'analysis_params_dict'][qb.name][
                                       'exp_decay_' + qb.name]['new_qb_freq'])
                    except AttributeError as e:
                        log.warning('%s. This parameter will not be '
                                    'updated.' % e)
                    try:
                        qb.T2_star(ramsey_ana.proc_data_dict[
                                       'analysis_params_dict'][qb.name][
                                       'exp_decay_' + qb.name]['T2_star'])
                    except AttributeError as e:
                        log.warning('%s. This parameter will not be '
                                    'updated.' % e)

    # QSCALE
    if 'qscale' in sweep_points_dict:
        exp_metadata = {}
        sweep_points = sweep_points_dict['qscale']

        if sweep_params is None:
            sweep_params = (
                ('X90', {'pulse_pars': {'motzoi': (lambda sp: sp)},
                         'condition': (lambda i: i % 3 == 0)}),
                ('X180', {'pulse_pars': {'motzoi': (lambda sp: sp)},
                          'condition': (lambda i: i % 3 == 0)}),
                ('X90', {'pulse_pars': {'motzoi': (lambda sp: sp)},
                         'condition': (lambda i: i % 3 == 1)}),
                ('Y180', {'pulse_pars': {'motzoi': (lambda sp: sp)},
                          'condition': (lambda i: i % 3 == 1)}),
                ('X90', {'pulse_pars': {'motzoi': (lambda sp: sp)},
                         'condition': (lambda i: i % 3 == 2)}),
                ('mY180', {'pulse_pars': {'motzoi': (lambda sp: sp)},
                           'condition': (lambda i: i % 3 == 2)}),
                ('RO', {})
            )

        sf = awg_swf2.calibrate_n_qubits(sweep_params=sweep_params,
                                         sweep_points=sweep_points,
                                         qubit_names=qubit_names,
                                         operation_dict=operation_dict,
                                         cal_points=cal_points,
                                         upload=upload,
                                         parameter_name='qscale_factor',
                                         unit='', **kw)

        MC.soft_avg(soft_avgs)
        MC.set_sweep_function(sf)
        MC.set_sweep_points(sweep_points)
        MC.set_detector_function(df)
        label = 'QScale' + msmt_suffix
        if isinstance(sweep_points, dict):
            exp_metadata = {'sweep_points_dict': sweep_points}
        MC.run(label, exp_metadata=exp_metadata)
        sweep_params = None

        if analyze:
            qscale_ana = tda.QScaleAnalysis(qb_names=qubit_names)
            if update:
                for qb in qubits:
                    try:
                        qb.motzoi(qscale_ana.proc_data_dict[
                                      'analysis_params_dict'][qb.name]['qscale'])
                    except AttributeError as e:
                        log.warning('%s. This parameter will not be '
                                    'updated.' % e)

    # T1
    if 'T1' in sweep_points_dict:
        exp_metadata = {}
        sweep_points = sweep_points_dict['T1']
        if sweep_params is None:
            sweep_params = (
                ('X180', {}),
                ('RO mux', {'pulse_pars': {'pulse_delay': (lambda sp: sp)}})
            )

        sf = awg_swf2.calibrate_n_qubits(sweep_params=sweep_params,
                                         sweep_points=sweep_points,
                                         qubit_names=qubit_names,
                                         operation_dict=operation_dict,
                                         cal_points=cal_points,
                                         upload=upload,
                                         parameter_name='time',
                                         unit='s', **kw)

        MC.soft_avg(soft_avgs)
        MC.set_sweep_function(sf)
        MC.set_sweep_points(sweep_points)
        MC.set_detector_function(df)
        label = 'T1' + msmt_suffix
        if isinstance(sweep_points, dict):
            exp_metadata = {'sweep_points_dict': sweep_points}
        MC.run(label, exp_metadata=exp_metadata)
        sweep_params = None

        if analyze:
            T1_ana = tda.T1Analysis(qb_names=qubit_names)
            if update:
                for qb in qubits:
                    try:
                        qb.T1(T1_ana.proc_data_dict['analysis_params_dict'][
                                  qb.name]['T1'])
                    except AttributeError as e:
                        log.warning('%s. This parameter will not be '
                                    'updated.' % e)
    # T2 ECHO
    if 'T2' in sweep_points_dict:
        exp_metadata = {}
        sweep_points = sweep_points_dict['T2']
        if sweep_params is None:
            sweep_params = (
                ('X90', {}),
                ('X180', {'pulse_pars': {'refpoint': 'start',
                                         'pulse_delay': (lambda sp: sp / 2)}}),
                ('X90', {'pulse_pars': {
                    'refpoint': 'start',
                    'pulse_delay': (lambda sp: sp / 2)}})
            )

        if artificial_detuning_echo is not None:
            sweep_params[-1][1]['pulse_pars']['phase'] = \
                lambda sp: ((sp - sweep_points[0]) *
                            artificial_detuning_echo * 360) % 360

        sf = awg_swf2.calibrate_n_qubits(sweep_params=sweep_params,
                                         sweep_points=sweep_points,
                                         qubit_names=qubit_names,
                                         operation_dict=operation_dict,
                                         cal_points=cal_points,
                                         upload=upload,
                                         parameter_name='time',
                                         unit='s', **kw)

        MC.soft_avg(soft_avgs)
        MC.set_sweep_function(sf)
        MC.set_sweep_points(sweep_points)
        MC.set_detector_function(df)
        label = 'T2_echo' + msmt_suffix
        if isinstance(sweep_points, dict):
            exp_metadata = {'sweep_points_dict': sweep_points,
                            'artificial_detuning': artificial_detuning_echo}
        MC.run(label, exp_metadata=exp_metadata)
        sweep_params = None

        if analyze:
            echo_ana = tda.EchoAnalysis(
                qb_names=qubit_names,
                options_dict={'artificial_detuning': artificial_detuning_echo})
            if update:
                for qb in qubits:
                    try:
                        qb.T2(echo_ana.proc_data_dict[
                                  'analysis_params_dict'][qb.name]['T2_echo'])
                    except AttributeError as e:
                        log.warning('%s. This parameter will not be '
                                    'updated.' % e)


def measure_chevron(qbc, qbt, qbr, hard_sweep_params, soft_sweep_params,
                    cz_pulse_name, upload=True, label=None,
                    classified=False, n_cal_points_per_state=2,
                    cal_states='auto', prep_params=None,
                    exp_metadata=None, analyze=True):

    if len(list(soft_sweep_params)) > 1:
        log.warning('There is more than one soft sweep parameter.')
    if label is None:
        label = 'Chevron_{}{}'.format(qbc.name, qbt.name)
    MC = qbr.instr_mc.get_instr()
    for qb in [qbc, qbt, qbr]:
        qb.prepare(drive='timedomain')

    cal_states = CalibrationPoints.guess_cal_states(cal_states)
    cp = CalibrationPoints.single_qubit(qbr.name, cal_states,
                                        n_per_state=n_cal_points_per_state)

    if prep_params is None:
        prep_params = \
            get_multi_qubit_prep_params([qb.preparation_params()
                                         for qb in [qbc, qbt]])
    sequences, hard_sweep_points, soft_sweep_points = \
        fsqs.chevron_seqs(
            qbc_name=qbc.name, qbt_name=qbt.name, qbr_name=qbr.name,
            hard_sweep_dict=hard_sweep_params,
            soft_sweep_dict=soft_sweep_params,
            operation_dict=get_operation_dict([qbc, qbt, qbr]),
            cz_pulse_name=cz_pulse_name,
            cal_points=cp, upload=False, prep_params=prep_params)

    hard_sweep_func = awg_swf.SegmentHardSweep(
        sequence=sequences[0], upload=upload,
        parameter_name=list(hard_sweep_params)[0],
        unit=list(hard_sweep_params.values())[0]['unit'])
    MC.set_sweep_function(hard_sweep_func)
    MC.set_sweep_points(hard_sweep_points)

    channels_to_upload = [qbc.get_operation_dict()[cz_pulse_name]['channel']]
    MC.set_sweep_function_2D(awg_swf.SegmentSoftSweep(
        hard_sweep_func, sequences,
        list(soft_sweep_params)[0], list(soft_sweep_params.values())[0]['unit'],
        channels_to_upload=channels_to_upload))
    MC.set_sweep_points_2D(soft_sweep_points)
    MC.set_detector_function(qbr.int_avg_classif_det if classified
                             else qbr.int_avg_det)
    if exp_metadata is None:
        exp_metadata = {}
    exp_metadata.update({'preparation_params': prep_params,
                         'cal_points': repr(cp),
                         'rotate': len(cal_states) != 0,
                         'data_to_fit': {qbr.name: 'pe'},
                         'hard_sweep_params': hard_sweep_params,
                         'soft_sweep_params': soft_sweep_params})
    MC.run_2D(name=label, exp_metadata=exp_metadata)

    if analyze:
        tda.MultiQubit_TimeDomain_Analysis(qb_names=[qbr.name],
                                           options_dict={'TwoD': True})


def measure_cphase_nn(qbc, qbt, qbr, lengths, amps, alphas=None,
                   CZ_pulse_name=None,
                   phases=None, MC=None,
                   cal_points=False, plot=False,
                   save_plot=True,
                   prepare_for_timedomain=True,
                   output_measured_values=False,
                   analyze=True, upload=True, **kw):
    '''
    method to measure the phase acquired during a flux pulse conditioned on the
    state of the control qubit (self).
    In this measurement, the phase from two Ramsey type measurements
    on qb_target is measured, once with the control qubit in the excited state
    and once in the ground state. The conditional phase is calculated as the
    difference.


    Args:
        qb_target (QuDev_transmon): target qubit / non-fluxed qubit
        amps (list): list or array of flux pulse amplitudes
        lengths (list):  list or array of flux pulse lengths (must have same
                         dimension as amps)
        phases (array): phases used for the Ramsey type phase sweep
        spacing (float): spacing between flux pulse and Ramsey pulses in s
        MC (optional): measurement control
        cal_points (bool): if True, calibration points are measured
        plot (bool): if true, the phase fit is shown
        return_population_loss: if true, the population loss (loss of contrast
                                when having the control qubit in the excited
                                state is returned)
        upload_AWGs (list): list of the AWGs to be uploaded
        upload_channels (list): list of channels to be uploaded
        prepare_for_timedomain (bool): if False, the
                                       self.prepare_for_timedomain()
                                       is NOT called

    Returns:
        cphases (numpy array): array of the conditional phases measured at
                              (amps[i], lengths[i])
    '''
    if len(amps) != len(lengths):
        raise ValueError('amps and lengths must have the same '
                         'dimension.')

    if MC is None:
        MC = qbc.MC

    if phases is None:
        phases = np.linspace(0, 2 * np.pi, 16, endpoint=False)
        phases = np.concatenate((phases, phases))

    operation_dict = get_operation_dict([qbc, qbt, qbr])
    if CZ_pulse_name is None:
        CZ_pulse_name = 'CZ ' + qbt.name + ' ' + qbc.name

    optimize_nz_pulse = False

    CZ_pulse_channel = operation_dict[CZ_pulse_name]['channel']
    max_flux_length = np.max(lengths)
    if optimize_nz_pulse:
        s1 = awg_swf.CPhase_NZ_hard_swf(phases,
                                        qbc.name,
                                        qbt.name,
                                        CZ_pulse_name,
                                        CZ_pulse_channel,
                                        operation_dict,
                                        max_flux_length,
                                        cal_points=cal_points,
                                        reference_measurements=True,
                                        upload=upload)
        s2 = awg_swf.Flux_pulse_CPhase_soft_swf(s1, sweep_param='length',
                                                upload=upload)
        s3 = awg_swf.Flux_pulse_CPhase_soft_swf(s1, sweep_param='amplitude',
                                                upload=upload)
        s4 = awg_swf.Flux_pulse_CPhase_soft_swf(s1, sweep_param='alpha',
                                                upload=upload)
        MC.set_sweep_functions([s1, s2, s3, s4])
        MC.set_sweep_points(phases)
        # Here the order of the parameters matters! Paramters must be
        # set in the same order as their sweepfunctions!
        MC.set_sweep_points_2D(np.array([lengths, amps, alphas]).T)
        MC.set_detector_function(qbr.int_avg_det)
    else:
        s1 = awg_swf.Flux_pulse_CPhase_hard_swf_new(phases,
                                                    qbc.name,
                                                    qbt.name,
                                                    qbr.name,
                                                    CZ_pulse_name,
                                                    CZ_pulse_channel,
                                                    operation_dict,
                                                    max_flux_length,
                                                    cal_points=cal_points,
                                                    reference_measurements=True,
                                                    upload=upload)
        s2 = awg_swf.Flux_pulse_CPhase_soft_swf(s1, sweep_param='length',
                                                upload=upload)
        s3 = awg_swf.Flux_pulse_CPhase_soft_swf(s1, sweep_param='amplitude',
                                                upload=upload)

        MC.set_sweep_functions([s1, s2, s3])
        MC.set_sweep_points(phases)
        # Here the order of the parameters matters! Paramters must be
        # set in the same order as their sweepfunctions!
        MC.set_sweep_points_2D(np.array([lengths, amps]).T)
        MC.set_detector_function(qbr.int_avg_det)

    t0 = time.time()
    if prepare_for_timedomain:
        for qb in [qbc, qbt, qbr]:
            qb.prepare_for_timedomain()
    MC.run_2D('CPhase_measurement_{}_{}'.format(qbc.name, qbt.name))

    t1 = time.time()
    log.info('Measured Cphases with ',
          len(amps) * len(phases),
          ' sweeppoints in T=', t1 - t0, ' s.')

    if analyze:
        flux_pulse_ma = ma.Fluxpulse_Ramsey_2D_Analysis_Predictive(
            label='CPhase_measurement_{}_{}'.format(qbc.name, qbt.name),
            qb_name=qbc.name, cal_points=cal_points, plot=plot,
            save_plot=save_plot, reference_measurements=True,
            only_cos_fits=True, **kw)
        cphases = flux_pulse_ma.cphases
        population_losses = flux_pulse_ma.population_losses
        if output_measured_values:
            log.info('fitted phases: ', cphases)
            log.info('pop loss: ', population_losses)
        return cphases, population_losses, flux_pulse_ma
    else:
        return


def measure_cphase(qbc, qbt, soft_sweep_params, cz_pulse_name,
                   hard_sweep_params=None, max_flux_length=None,
                   num_cz_gates=1, n_cal_points_per_state=1, cal_states='auto',
                   prep_params=None, exp_metadata=None, label=None,
                   analyze=True, upload=True, for_ef=True, **kw):
    '''
    method to measure the leakage and the phase acquired during a flux pulse
    conditioned on the state of the control qubit (self).
    In this measurement, the phase from two Ramsey type measurements
    on qb_target is measured, once with the control qubit in the excited state
    and once in the ground state. The conditional phase is calculated as the
    difference.

    Args:
        qbc (QuDev_transmon): control qubit / fluxed qubit
        qbt (QuDev_transmon): target qubit / non-fluxed qubit
    '''
    plot_all_traces = kw.get('plot_all_traces', True)
    plot_all_probs = kw.get('plot_all_probs', True)
    classified = kw.get('classified', False)
    predictive_label = kw.pop('predictive_label', False)
    if prep_params is None:
        prep_params = get_multi_qubit_prep_params(
            [qb.preparation_params() for qb in [qbc, qbt]])

    if label is None:
        if predictive_label:
            label = 'Predictive_cphase_nz_measurement'
        else:
            label = 'CPhase_nz_measurement'
        if classified:
            label += '_classified'
        if 'active' in prep_params['preparation_type']:
            label += '_reset'
        if num_cz_gates > 1:
            label += f'_{num_cz_gates}_gates'
        label += f'_{qbc.name}_{qbt.name}'

    if hard_sweep_params is None:
        hard_sweep_params = {
            'phase': {'values': np.tile(np.linspace(0, 2*np.pi, 6)*180/np.pi, 2),
                      'unit': 'deg'}
        }

    for qb in [qbc, qbt]:
        MC = qb.instr_mc.get_instr()
        qb.prepare(drive='timedomain')

    cal_states = CalibrationPoints.guess_cal_states(cal_states,
                                                    for_ef=for_ef)
    cp = CalibrationPoints.multi_qubit([qbc.name, qbt.name], cal_states,
                                        n_per_state=n_cal_points_per_state)

    if max_flux_length is not None:
        log.debug(f'max_flux_length = {max_flux_length*1e9:.2f} ns, set by user')
    operation_dict = get_operation_dict([qbc, qbt])
    sequences, hard_sweep_points, soft_sweep_points = \
        fsqs.cphase_seqs(
            hard_sweep_dict=hard_sweep_params,
            soft_sweep_dict=soft_sweep_params,
            qbc_name=qbc.name, qbt_name=qbt.name,
            cz_pulse_name=cz_pulse_name,
            operation_dict=operation_dict,
            cal_points=cp, upload=False, prep_params=prep_params,
            max_flux_length=max_flux_length,
            num_cz_gates=num_cz_gates)

    hard_sweep_func = awg_swf.SegmentHardSweep(
        sequence=sequences[0], upload=upload,
        parameter_name=list(hard_sweep_params)[0],
        unit=list(hard_sweep_params.values())[0]['unit'])
    MC.set_sweep_function(hard_sweep_func)
    MC.set_sweep_points(hard_sweep_points)

    channels_to_upload = [operation_dict[cz_pulse_name]['channel']]
    MC.set_sweep_function_2D(awg_swf.SegmentSoftSweep(
        hard_sweep_func, sequences,
        list(soft_sweep_params)[0], list(soft_sweep_params.values())[0]['unit'],
        channels_to_upload=channels_to_upload))
    MC.set_sweep_points_2D(soft_sweep_points)

    det_get_values_kws = {'classified': classified,
                          'correlated': False,
                          'thresholded': True,
                          'averaged': True}
    det_name = 'int_avg{}_det'.format('_classif' if classified else '')
    det_func = get_multiplexed_readout_detector_functions(
        [qbc, qbt], nr_averages=max(qb.acq_averages() for qb in [qbc, qbt]),
        det_get_values_kws=det_get_values_kws)[det_name]
    MC.set_detector_function(det_func)

    if exp_metadata is None:
        exp_metadata = {}
    exp_metadata.update({'leakage_qbname': qbc.name,
                         'cphase_qbname': qbt.name,
                         'preparation_params': prep_params,
                         'cal_points': repr(cp),
                         'classified_ro': classified,
                         'rotate': len(cal_states) != 0 and not classified,
                         'cal_states_rotations':
                             {qbc.name: {'g': 0, 'f': 1},
                              qbt.name: {'g': 0, 'e': 1}} if
                             (len(cal_states) != 0 and not classified) else None,
                         'data_to_fit': {qbc.name: 'pf', qbt.name: 'pe'},
                         'hard_sweep_params': hard_sweep_params,
                         'soft_sweep_params': soft_sweep_params})
    MC.run_2D(label, exp_metadata=exp_metadata)
    if analyze:
        if classified:
            channel_map = {qb.name: [vn + ' ' +
                                     qb.instr_uhf() for vn in
                                     qb.int_avg_classif_det.value_names]
                           for qb in [qbc, qbt]}
        else:
            channel_map = {qb.name: [vn + ' ' +
                                     qb.instr_uhf() for vn in
                                     qb.int_avg_det.value_names]
                           for qb in [qbc, qbt]}
        flux_pulse_tdma = tda.CPhaseLeakageAnalysis(
            qb_names=[qbc.name, qbt.name],
            options_dict={'TwoD': True, 'plot_all_traces': plot_all_traces,
                          'plot_all_probs': plot_all_probs,
                          'channel_map': channel_map})
        cphases = flux_pulse_tdma.proc_data_dict[
            'analysis_params_dict']['cphase']['val']
        population_losses = flux_pulse_tdma.proc_data_dict[
            'analysis_params_dict']['population_loss']['val']
        leakage = flux_pulse_tdma.proc_data_dict[
            'analysis_params_dict']['leakage']['val']
        return cphases, population_losses, leakage, flux_pulse_tdma
    else:
        return

def measure_arbitrary_phase(qbc, qbt, target_phases, phase_func, cz_pulse_name,
        soft_sweep_params=dict(), measure_dynamic_phase=False,
        measure_conditional_phase=True, hard_sweep_params=None,
        num_cz_gates=1, n_cal_points_per_state=1, cal_states='auto',
        classified_ro=True, prep_params=None, exp_metadata=dict(), label=None,
        analyze=True, upload=True, for_ef=True, **kw):
    '''
    method to measure the leakage and the phase acquired during a flux pulse
    conditioned on the state of the control qubit (self).
    In this measurement, the phase from two Ramsey type measurements
    on qb_target is measured, once with the control qubit in the excited state
    and once in the ground state. The conditional phase is calculated as the
    difference.

    Args:
        qbc (QuDev_transmon): control qubit / fluxed qubit
        qbt (QuDev_transmon): target qubit / non-fluxed qubit
        phase_func (callable): function with input the target phase, returning
         (flux pulse amplitude, dyn_phase)
    '''

    if label is None:
        label = 'Arbitrary_Phase_{}_{}'.format(qbc.name, qbt.name)
    assert qbc.get_operation_dict()[cz_pulse_name]['pulse_type'] == \
        'BufferedCZPulseEffectiveTime', "Arbritrary phase measurement requires" \
            "'BufferedCZPulseEffectiveTime' pulse type but pulse type is '{}'" \
        .format(qbc.get_operation_dict()[cz_pulse_name]['pulse_type'])
    results = dict() #dictionary to store measurement results
    amplitudes, predicted_dyn_phase = phase_func(target_phases)
    soft_sweep_params['amplitude'] = dict(values=amplitudes, unit='V')
    exp_metadata.update(dict(target_phases=target_phases))
    if measure_conditional_phase:
        cphases, population_losses, leakage, flux_pulse_tdma = \
            measure_cphase(qbc=qbc, qbt=qbt, soft_sweep_params=soft_sweep_params,
                           cz_pulse_name=cz_pulse_name,
                           hard_sweep_params=hard_sweep_params,
                           num_cz_gates=num_cz_gates,
                           n_cal_points_per_state=n_cal_points_per_state,
                           cal_states=cal_states,
                           prep_params=prep_params, exp_metadata=exp_metadata,
                           label=label, analyze=True, upload=upload, for_ef=for_ef,
                           classified= classified_ro,
                           **kw)
        if analyze:
            # get folder to save figures.
            # FIXME: temporary while no proper analysis class is made
            a = ma.MeasurementAnalysis(auto=False)
            a.get_naming_and_values()
            save_folder = a.folder
            if kw.get("wrap_phase", True):
                tol = kw.get("wrap_tol", 0)
                cphases[cphases < 0 - tol] = cphases[cphases < 0 - tol] + 2 * np.pi
                cphases[cphases > 2 * np.pi + tol] = cphases[cphases > 2 * np.pi + tol] + \
                                                     2 * np.pi
                target_phases[target_phases < 0 - tol] = \
                    target_phases[target_phases < 0 - tol] + 2 * np.pi
                target_phases[target_phases > 2 * np.pi + tol] = \
                    target_phases[target_phases > 2 * np.pi + tol] + 2 * np.pi

            for param_name, values in soft_sweep_params.items():
                fig, ax = plt.subplots(2, sharex=True, figsize=(7, 8))
                ax[0].scatter(values['values'], target_phases * 180 / np.pi,
                              label='Target phase', marker='x')
                ax[0].scatter(values['values'], cphases * 180 / np.pi,
                              label='Measured phase', marker='x')
                ax[0].set_ylabel(f"Conditional Phase (deg)")
                ax[0].legend(prop=dict(size=12))

                diff_phases = ((cphases - target_phases + np.pi) %
                               (2 * np.pi) - np.pi) * 180 / np.pi

                ax[1].scatter(values['values'], diff_phases, label='Target - Measured')
                ax[1].set_xlabel(f"{param_name} ({values.get('unit', '')})")
                ax[1].set_ylabel(f"Conditional Phase (deg)")
                ax[1].plot([], [], color='w',
                           label=f"mean err: {np.mean(diff_phases):0.2f} $\pm$ "
                           f"{np.std(diff_phases):0.2f}°\n" \
                           f"median err: {np.median(diff_phases): 0.2f}°")
                ax[1].legend(prop=dict(size=12))
                fig.savefig(
                    os.path.join(save_folder,
                                 f"cphase_and_target_phase_vs_{param_name}.png"))
            results['cphases'] = cphases
            results['cphases_diff'] = diff_phases

    if measure_dynamic_phase:
        dyn_phases = []
        # FIXME: infering amplitude parameter from pulse name, but if naming
        #  protocol changes this might fail
        ampl_param_name = "_".join(cz_pulse_name.split(" ")[:-1] + ["amplitude"])
        for amp in amplitudes:
            with temporary_value(
                    (getattr(qbc, ampl_param_name), amp)):
                dyn_phases.append(
                    measure_dynamic_phases(qbc, qbt, cz_pulse_name, update=False,
                                           qubits_to_measure=[qbc],
                                           reset_phases_before_measurement=True))

        if analyze:
            a = ma.MeasurementAnalysis(auto=False)
            a.get_naming_and_values()
            save_folder = a.folder
            dyn_phases = np.array([d[qbc.name] for d in dyn_phases])

            if kw.get("wrap_phase", True):
                dyn_phases[dyn_phases < 0 ] = dyn_phases[dyn_phases < 0] + 360
                dyn_phases[dyn_phases > 360] = dyn_phases[dyn_phases > 360] + 360
            fig, ax = plt.subplots(2, sharex=True)
            ax[0].scatter(amplitudes, predicted_dyn_phase,
                          label='Predicted dynamic phase', marker='x')
            ax[0].scatter(amplitudes, dyn_phases, marker='x',
                          label='Measured dynamic phase')
            ax[0].set_ylabel(f"Dynamic Phase (deg)")
            ax[0].legend(prop=dict(size=12))

            # wrapping to get difference around 0 degree
            diff_dyn_phases = \
                (dyn_phases - predicted_dyn_phase + 180) % 360 - 180
            ax[1].scatter(amplitudes, diff_dyn_phases, label='Target - Measured')
            ax[1].set_xlabel(f"Amplitude (V)")
            ax[1].set_ylabel(f"Dynamic Phase (deg)")
            ax[1].legend(prop=dict(size=12))
            fig.savefig(os.path.join(save_folder, "dynamic_phase.png"))
            results['dphases'] = dyn_phases
            results['dphases_diff'] = diff_dyn_phases

    return results


def measure_dynamic_phases(qbc, qbt, cz_pulse_name, hard_sweep_params=None,
                           qubits_to_measure=None, cal_points=True,
                           analyze=True, upload=True, n_cal_points_per_state=1,
                           cal_states='auto', prep_params=None,
                           exp_metadata=None, classified=False, update=False,
                           reset_phases_before_measurement=True,
                           basis_rot_par=None, prepend_n_cz=0,
                           extract_only=False, simultaneous=False):

    if qubits_to_measure is None:
        qubits_to_measure = [qbc, qbt]
    if hard_sweep_params is None:
        hard_sweep_params = {'phase': 'default'}
    if ('phase' in hard_sweep_params.keys()
            and hard_sweep_params['phase'] == 'default'):
        hard_sweep_params['phase'] = {
                'values': np.tile(np.linspace(0, 2 * np.pi, 6) * 180 / np.pi, 2),
                'unit': 'deg'}

    if basis_rot_par is None:
        basis_rot_par = f'{cz_pulse_name[:-8]}_{qbt.name}_basis_rotation'

    if reset_phases_before_measurement:
        dyn_phases = {qb.name: 0 for qb in qubits_to_measure}
    else:
        dyn_phases = deepcopy(qbc.get(basis_rot_par))

    with temporary_value(eval('qbc.'+basis_rot_par), deepcopy(dyn_phases)):
        if not simultaneous:
            qubits_to_measure = [[qb] for qb in qubits_to_measure]
        else:
            qubits_to_measure = [qubits_to_measure]

        for qbs in qubits_to_measure:
            assert (qbc not in qbs or qbt not in qbs), \
                "Dynamic phases of control and target qubit cannot be measured " + \
                "simultaneously."

            label = f'Dynamic_phase_measurement_CZ{qbt.name}{qbc.name}-' + ''.join([
                qb.name for qb in qbs])
            for qb in qbs:
                qb.prepare(drive='timedomain')
            MC = qbc.instr_mc.get_instr()

            if cal_points:
                cal_states = CalibrationPoints.guess_cal_states(cal_states)
                cp = CalibrationPoints.multi_qubit(
                    [qb.name for qb in qbs], cal_states,
                    n_per_state=n_cal_points_per_state)
            else:
                cp = None

            prep_params = get_multi_qubit_prep_params([qb.preparation_params() for
                                                       qb in qbs])

            # separate flux pulse sweep points from phases sweep points
            hard_sweep_dict_flux = deepcopy({k.replace("upCZ_", ""): v for k, v in
                                             hard_sweep_params.items() if
                                             k.startswith('upCZ_')})
            hard_sweep_dict_ramsey = deepcopy({k: v for k, v in
                                               hard_sweep_params.items() if not
                                               k.startswith('upCZ_')})
            seq, hard_sweep_points = \
                fsqs.dynamic_phase_seq(
                    qb_names=[qb.name for qb in qbs],
                    hard_sweep_dict_ramsey=hard_sweep_dict_ramsey,
                    hard_sweep_dict_flux=hard_sweep_dict_flux,
                    operation_dict=get_operation_dict(qbs + [qbc, qbt]),
                    cz_pulse_name=cz_pulse_name, cal_points=cp,
                    prepend_n_cz=prepend_n_cz,
                    upload=False, prep_params=prep_params)
            # return seq

            MC.set_sweep_function(awg_swf.SegmentHardSweep(
                sequence=seq, upload=upload,
                parameter_name=list(hard_sweep_dict_ramsey)[0],
                unit=list(hard_sweep_dict_ramsey.values())[0]['unit']))
            MC.set_sweep_points(hard_sweep_points)
            det_get_values_kws = {'classified': classified,
                                  'correlated': False,
                                  'thresholded': True,
                                  'averaged': True}
            det_name = 'int_avg{}_det'.format('_classif' if classified else '')
            MC.set_detector_function(get_multiplexed_readout_detector_functions(
                qbs, nr_averages=max(qb.acq_averages() for qb in qbs),
                det_get_values_kws=det_get_values_kws)[det_name])

            if exp_metadata is None:
                exp_metadata = {}
            exp_metadata.update({'use_cal_points': cal_points,
                                 'preparation_params': prep_params,
                                 'cal_points': repr(cp),
                                 'rotate': cal_points,
                                 'data_to_fit': {qb.name: 'pe' for qb in qbs},
                                 'cal_states_rotations':
                                     {qb.name: {'g': 0, 'e': 1} for qb in qbs},
                                 'hard_sweep_params': hard_sweep_dict_ramsey,
                                 'hard_sweep_dict_flux': hard_sweep_dict_flux})
            MC.run(label, exp_metadata=exp_metadata)

            if analyze:
                flux_pulse_amp = None
                if 'amplitude' in qbc.get_operation_dict()[cz_pulse_name]:
                    flux_pulse_amp = qbc.get_operation_dict()[cz_pulse_name]['amplitude']
                MA = tda.CZDynamicPhaseAnalysis(qb_names=[qb.name for qb in qbs], options_dict={
                    'flux_pulse_length': qbc.get_operation_dict()[cz_pulse_name][
                        'pulse_length'],
                    'flux_pulse_amp': flux_pulse_amp, 'save_figs': ~extract_only},
                                                extract_only=extract_only)
                for qb in qbs:
                    dyn_phases[qb.name] = \
                        MA.proc_data_dict['analysis_params_dict'][qb.name][
                            'dynamic_phase']['val']*180/np.pi
    if update and reset_phases_before_measurement:
        qbc.set(basis_rot_par, dyn_phases)
    return dyn_phases


def measure_ramsey_with_flux_pulse(qb, cz_pulse_name, hard_sweep_params=None,
                           qb_freq=None,
                           artificial_detunings=20e6,
                           cal_points=True,
                           analyze=True, upload=True, n_cal_points_per_state=2,
                           cal_states='auto', prep_params=None,
                           exp_metadata=None, classified=False):

    if hard_sweep_params is None:
        hard_sweep_params = {
            'Delay': {
                'values': np.linspace(0, 200e-9, 31),
                'unit': 's'}}
    label = f'Ramsey_flux_pulse-{qb.name}'


    if qb_freq is None:
        qb_freq = qb.ge_freq()

    with temporary_value(qb.ge_freq, qb_freq):
        qb.prepare(drive='timedomain')
        MC = qb.instr_mc.get_instr()

        if cal_points:
            cal_states = CalibrationPoints.guess_cal_states(cal_states)
            cp = CalibrationPoints.single_qubit(
                qb.name, cal_states, n_per_state=n_cal_points_per_state)
        else:
            cp = None

        if prep_params is None:
            prep_params = qb.preparation_params()

        operation_dict = get_operation_dict([qb])

        seq, hard_sweep_points = fsqs.Ramsey_time_with_flux_seq(qb.name,
                                                                hard_sweep_params,
                                                                operation_dict,
                                                                cz_pulse_name,
                                                                artificial_detunings=artificial_detunings,
                                                                cal_points=cp,
                                                                upload=False,
                                                                prep_params=prep_params)

        MC.set_sweep_function(awg_swf.SegmentHardSweep(
            sequence=seq, upload=upload,
            parameter_name=list(hard_sweep_params)[0],
            unit=list(hard_sweep_params.values())[0]['unit']))
        MC.set_sweep_points(hard_sweep_points)
        MC.set_detector_function(qb.int_avg_classif_det if classified
                                 else qb.int_avg_det)
        if exp_metadata is None:
            exp_metadata = {}
        exp_metadata.update({'sweep_points_dict': {qb.name: hard_sweep_params[
            'Delay']['values']},
                             'sweep_name': 'Delay',
                             'sweep_unit': 's',
                             'artificial_detuning': artificial_detunings,
                             'preparation_params': prep_params,
                             'cal_points': repr(cp),
                             'rotate': True,
                             'cal_states_rotations': {qb.name: []},
                             'data_to_fit': {qb.name: 'pe'},
                            })
        MC.run(label, exp_metadata=exp_metadata)

    ramsey_ana = None
    if analyze:
        ramsey_ana = tda.RamseyAnalysis(
            qb_names=[qb.name], options_dict=dict(
                fit_gaussian_decay=True))
        new_qubit_freq = ramsey_ana.proc_data_dict[
            'analysis_params_dict'][qb.name]['exp_decay_' + qb.name][
            'new_qb_freq']
        T2_star = ramsey_ana.proc_data_dict[
            'analysis_params_dict'][qb.name]['exp_decay_' + qb.name][
            'T2_star']
    return new_qubit_freq, T2_star


def measure_cz_bleed_through(qb, CZ_separation_times, phases, CZ_pulse_name,
                             label=None, upload=True, cal_points=True,
                             oneCZ_msmt=False, soft_avgs=1, nr_cz_gates=1,
                             TwoD=True, analyze=True, MC=None):
    if MC is None:
        MC = qb.MC

    exp_metadata = {'CZ_pulse_name': CZ_pulse_name,
                    'cal_points': cal_points,
                    'oneCZ_msmt': oneCZ_msmt,
                    'nr_cz_gates': nr_cz_gates}

    qb.prepare_for_timedomain()

    if cal_points:
        step = np.abs(phases[-1] - phases[-2])
        phases = np.concatenate(
            [phases, [phases[-1] + step, phases[-1] + 2 * step,
                      phases[-1] + 3 * step, phases[-1] + 4 * step]])

    operation_dict = qb.get_operation_dict()

    s1 = awg_swf.CZ_bleed_through_phase_hard_sweep(
        qb_name=qb.name,
        CZ_pulse_name=CZ_pulse_name,
        CZ_separation=CZ_separation_times[0],
        operation_dict=operation_dict,
        oneCZ_msmt=oneCZ_msmt,
        nr_cz_gates=nr_cz_gates,
        verbose=False,
        upload=(False if TwoD else upload),
        return_seq=False,
        cal_points=cal_points)

    MC.set_sweep_function(s1)
    MC.set_sweep_points(phases)
    if TwoD:
        if len(CZ_separation_times) != 1:
            s2 = awg_swf.CZ_bleed_through_separation_time_soft_sweep(
                s1, upload=upload)
            MC.set_sweep_function_2D(s2)
            MC.set_sweep_points_2D(CZ_separation_times)
        elif nr_cz_gates > 1:
            exp_metadata['CZ_separation_time'] = CZ_separation_times[0]
            s2 = awg_swf.CZ_bleed_through_nr_cz_gates_soft_sweep(
                s1, upload=upload)
            MC.set_sweep_function_2D(s2)
            MC.set_sweep_points_2D(1 + np.arange(0, nr_cz_gates, 2))
    MC.set_detector_function(qb.int_avg_det)
    MC.soft_avg(soft_avgs)

    if label is None:
        idx = CZ_pulse_name.index('q')
        if oneCZ_msmt:
            label = 'CZ_phase_msmt_{}{}'.format(CZ_pulse_name[idx:idx + 3],
                                                qb.msmt_suffix)
        else:
            label = str(nr_cz_gates)
            label += 'CZ_bleed_through_{}{}'.format(CZ_pulse_name[idx:idx + 3],
                                                    qb.msmt_suffix)
    MC.run(label, mode=('2D' if TwoD else '1D'), exp_metadata=exp_metadata)

    if analyze:
        tda.MultiQubit_TimeDomain_Analysis(qb_names=[qb.name],
                                           options_dict={'TwoD': TwoD})


def measure_ramsey_add_pulse(measured_qubit, pulsed_qubit, times=None,
                             artificial_detuning=0, label='', analyze=True,
                             cal_states="auto", n_cal_points_per_state=2,
                             n=1, upload=True,  last_ge_pulse=False, for_ef=False,
                             classified_ro=False, prep_params=None,
                             exp_metadata=None):
    if times is None:
        raise ValueError("Unspecified times for measure_ramsey")
    if artificial_detuning is None:
        log.warning('Artificial detuning is 0.')
    if np.abs(artificial_detuning) < 1e3:
        log.warning('The artificial detuning is too small. The units'
                    'should be Hz.')
    if np.any(times > 1e-3):
        log.warning('The values in the times array might be too large.'
                    'The units should be seconds.')

    for qb in [pulsed_qubit, measured_qubit]:
        qb.prepare(drive='timedomain')
    MC = measured_qubit.instr_mc.get_instr()
    if prep_params is None:
        prep_params = measured_qubit.preparation_params()

    # Define the measurement label
    if label == '':
        label = 'Ramsey_add_pulse_{}'.format(pulsed_qubit.name) + \
                measured_qubit.msmt_suffix

    # create cal points
    cal_states = CalibrationPoints.guess_cal_states(cal_states, for_ef)
    cp = CalibrationPoints.single_qubit(measured_qubit.name, cal_states,
                                        n_per_state=n_cal_points_per_state)
    # create sequence
    seq, sweep_points = mqs.ramsey_add_pulse_seq_active_reset(
        times=times, measured_qubit_name=measured_qubit.name,
        pulsed_qubit_name=pulsed_qubit.name,
        operation_dict=get_operation_dict([measured_qubit, pulsed_qubit]),
        cal_points=cp, n=n, artificial_detunings=artificial_detuning,
        upload=False, for_ef=for_ef, last_ge_pulse=False, prep_params=prep_params)

    MC.set_sweep_function(awg_swf.SegmentHardSweep(
        sequence=seq, upload=upload, parameter_name='Delay', unit='s'))
    MC.set_sweep_points(sweep_points)

    MC.set_detector_function(
        measured_qubit.int_avg_classif_det if classified_ro else
        measured_qubit.int_avg_det)

    if exp_metadata is None:
        exp_metadata = {}
    exp_metadata.update(
        {'sweep_points_dict': {measured_qubit.name: times},
         'sweep_name': 'Delay',
         'sweep_unit': 's',
         'cal_points': repr(cp),
         'preparation_params': prep_params,
         'last_ge_pulses': [last_ge_pulse],
         'artificial_detuning': artificial_detuning,
         'rotate': len(cp.states) != 0,
         'data_to_fit': {measured_qubit.name: 'pf' if for_ef else 'pe'},
         'measured_qubit': measured_qubit.name,
         'pulsed_qubit': pulsed_qubit.name})

    MC.run(label, exp_metadata=exp_metadata)

    if analyze:
        tda.RamseyAddPulseAnalysis(qb_names=[measured_qubit.name])


def measure_ramsey_add_pulse_sweep_phase(
        measured_qubit, pulsed_qubit, phases,
        interleave=True, label='', MC=None,
        analyze=True, close_fig=True,
        cal_points=True, upload=True):
    for qb in [pulsed_qubit, measured_qubit]:
        qb.prepare_for_timedomain()
    if MC is None:
        MC = measured_qubit.MC

    # Define the measurement label
    if label == '':
        label = 'Ramsey_add_pulse_{}_Sweep_phases'.format(pulsed_qubit.name) + \
                measured_qubit.msmt_suffix

    step = np.abs(phases[1] - phases[0])
    if interleave:
        phases = np.repeat(phases, 2)

    if cal_points:
        sweep_points = np.concatenate(
            [phases, [phases[-1] + step, phases[-1] + 2 * step,
                      phases[-1] + 3 * step, phases[-1] + 4 * step]])
    else:
        sweep_points = phases

    Rams_swf = awg_swf2.Ramsey_add_pulse_sweep_phase_swf(
        measured_qubit_name=measured_qubit.name,
        pulsed_qubit_name=pulsed_qubit.name,
        operation_dict=get_operation_dict([measured_qubit, pulsed_qubit]),
        cal_points=cal_points,
        upload=upload)
    MC.set_sweep_function(Rams_swf)
    MC.set_sweep_points(sweep_points)
    MC.set_detector_function(measured_qubit.int_avg_det)
    MC.run(label, exp_metadata={'measured_qubit': measured_qubit.name,
                                'pulsed_qubit': pulsed_qubit.name})

    if analyze:
        ma.MeasurementAnalysis(auto=True, close_fig=close_fig,
                               qb_name=measured_qubit.name)


def measure_pygsti(qubits, f_LO, pygsti_gateset=None,
                   upload=True, nr_shots_per_seg=2 ** 12,
                   thresholded=True, analyze_shots=True, analyze_pygsti=True,
                   preselection=True, ro_spacing=1e-6, label=None,
                   MC=None, UHFQC=None, pulsar=None, run=True, **kw):
    if UHFQC is None:
        UHFQC = qubits[0].UHFQC
        log.warning("Unspecified UHFQC instrument. Using {}.UHFQC.".format(
            qubits[0].name))
    if pulsar is None:
        pulsar = qubits[0].AWG
        log.warning("Unspecified pulsar instrument. Using {}.AWG.".format(
            qubits[0].name))
    if MC is None:
        MC = qubits[0].MC
        log.warning("Unspecified MC object. Using {}.MC.".format(
            qubits[0].name))

    if len(qubits) == 2:
        log.warning('Make sure the first qubit in the list is the '
                    'control qubit!')
    # Generate list of experiments with pyGSTi
    qb_names = [qb.name for qb in qubits]

    maxLengths = kw.pop('maxLengths', [1, 2])
    linear_GST = kw.pop('linear_GST', True)
    if pygsti_gateset is not None:
        prep_fiducials = pygsti_gateset.prepStrs
        meas_fiducials = pygsti_gateset.effectStrs
        germs = pygsti_gateset.germs
        gs_target = pygsti_gateset.gs_target
        if linear_GST:
            listOfExperiments = pygsti.construction.list_lgst_gatestrings(
                prep_fiducials, meas_fiducials, gs_target)
        else:
            listOfExperiments = constr.make_lsgst_experiment_list(
                gs_target, prep_fiducials, meas_fiducials, germs, maxLengths)
    else:
        prep_fiducials = kw.pop('prep_fiducials', None)
        meas_fiducials = kw.pop('meas_fiducials', None)
        germs = kw.pop('germs', None)
        gs_target = kw.pop('gs_target', None)
        listOfExperiments = kw.pop('listOfExperiments', None)
        # if np.any(np.array([prep_fiducials, meas_fiducials, germs,
        #                     gs_target]) == None):
        #     raise ValueError('Please provide either pyGSTi gate set or the '
        #                      'kwargs "prep_fiducials", "meas_fiducials", '
        #                      '"germs", "gs_target".')
        # listOfExperiments = constr.make_lsgst_experiment_list(
        #     gs_target, prep_fiducials, meas_fiducials, germs, maxLengths)

    nr_exp = len(listOfExperiments)

    # Set label
    if label is None:
        label = ''
        if pygsti_gateset is not None:
            if linear_GST:
                label += 'Linear'
            else:
                label += 'LongSeq'
        if len(qubits) == 1:
            label += 'GST_{}{}'.format(
                '-'.join([s[1::] for s in gs_target.gates]),
                qubits[0].msmt_suffix)
        else:
            label += 'GST_{}_qbs{}'.format(
                '-'.join([s[1::] for s in gs_target.gates]),
                ''.join([qb.name[-1] for qb in qubits]))

    # Set detector function
    key = 'int'
    if thresholded:
        key = 'dig'
        log.warning('This is a thresholded measurement. Make sure you '
              'have set the threshold values!')
        label += '_thresh'

    # Prepare qubits and readout pulse
    for qb in qubits:
        qb.prepare_for_timedomain(multiplexed=True)
    multiplexed_pulse(qubits, f_LO, upload=True)

    MC_run_mode = '1D'
    # Check if there are too many experiments to do
    max_exp_len = kw.pop('max_exp_len', 800)
    if nr_exp > max_exp_len:
        nr_subexp = nr_exp // max_exp_len
        pygsti_sublistOfExperiments = [listOfExperiments[
                                       i * max_exp_len:(i + 1) * max_exp_len] for
                                       i in range(nr_subexp)]
        remaining_exps = nr_exp - max_exp_len * nr_subexp
        if remaining_exps > 0:
            pygsti_sublistOfExperiments += [listOfExperiments[-remaining_exps::]]
        # Set detector function
        nr_shots = nr_shots_per_seg * max_exp_len * (2 if preselection else 1)
        det_func = get_multiplexed_readout_detector_functions(
            qubits, nr_shots=nr_shots, values_per_point=2,
            values_per_point_suffex=['_presel', '_measure'])[key + '_log_det']

        # Define hard sweep
        # hard_sweep_points = np.repeat(np.arange(max_exp_len),
        #                             nr_shots_per_seg*(2 if preselection else 1))
        hard_sweep_points = np.arange(max_exp_len * nr_shots_per_seg *
                                      (2 if preselection else 1))

        hard_sweep_func = \
            awg_swf2.GST_swf(qb_names,
                             pygsti_listOfExperiments=
                             pygsti_sublistOfExperiments[0],
                             operation_dict=get_operation_dict(qubits),
                             preselection=preselection,
                             ro_spacing=ro_spacing,
                             upload=False)

        # Define hard sweep
        soft_sweep_points = np.arange(len(pygsti_sublistOfExperiments))
        soft_sweep_func = awg_swf2.GST_experiment_sublist_swf(
            hard_sweep_func,
            pygsti_sublistOfExperiments)
        MC_run_mode = '2D'
    else:
        # Set detector function
        nr_shots = nr_shots_per_seg * nr_exp * (2 if preselection else 1)
        det_func = get_multiplexed_readout_detector_functions(
            qubits, nr_shots=nr_shots, values_per_point=2,
            values_per_point_suffex=['_presel', '_measure'])[key + '_log_det']
        # Define hard sweep
        # hard_sweep_points = np.repeat(np.arange(nr_exp),
        #                             nr_shots_per_seg*(2 if preselection else 1))
        hard_sweep_points = np.arange(max_exp_len * nr_shots_per_seg *
                                      (2 if preselection else 1))
        hard_sweep_func = \
            awg_swf2.GST_swf(qb_names,
                             pygsti_listOfExperiments=listOfExperiments,
                             operation_dict=get_operation_dict(qubits),
                             preselection=preselection,
                             ro_spacing=ro_spacing,
                             upload=upload)

    MC.set_sweep_function(hard_sweep_func)
    MC.set_sweep_points(hard_sweep_points)
    if MC_run_mode == '2D':
        MC.set_sweep_function_2D(soft_sweep_func)
        MC.set_sweep_points_2D(soft_sweep_points)
    MC.set_detector_function(det_func)

    exp_metadata = {'pygsti_gateset': pygsti_gateset,
                    'linear_GST': linear_GST,
                    'preselection': preselection,
                    'thresholded': thresholded,
                    'nr_shots_per_seg': nr_shots_per_seg,
                    'nr_exp': nr_exp}
    reduction_type = kw.pop('reduction_type', None)
    if reduction_type is not None:
        exp_metadata.update({'reduction_type': reduction_type})
    if nr_exp > max_exp_len:
        exp_metadata.update({'max_exp_len': max_exp_len})
    if not linear_GST:
        exp_metadata.update({'maxLengths': maxLengths})
    if preselection:
        exp_metadata.update({'ro_spacing': ro_spacing})
    if run:
        MC.run(name=label, mode=MC_run_mode, exp_metadata=exp_metadata)

    # Analysis
    if analyze_shots:
        if thresholded:
            MA = ma.MeasurementAnalysis(TwoD=(MC_run_mode == '2D'))
        else:
            thresholds = {qb.name: 1.5 * UHFQC.get(
                'qas_0_thresholds_{}_level'.format(
                    qb.RO_acq_weight_function_I())) for qb in qubits}
            channel_map = {qb.name: det_func.value_names[0] for qb in qubits}
            MA = ra.MultiQubit_SingleShot_Analysis(options_dict=dict(
                TwoD=(MC_run_mode == '2D'),
                n_readouts=(2 if preselection else 1) * nr_exp,
                thresholds=thresholds,
                channel_map=channel_map
            ))

        if analyze_pygsti:
            # Create experiment dataset
            basis_states = [''.join(s) for s in
                            list(itertools.product(['0', '1'],
                                                   repeat=len(qubits)))]
            dataset = pygsti.objects.DataSet(outcomeLabels=basis_states)
            if thresholded:
                if len(qubits) == 1:
                    shots = MA.measured_values[0]
                    if preselection:
                        shots = shots[1::2]
                    for i, gs in enumerate(listOfExperiments):
                        gs_shots = shots[i::nr_exp]
                        dataset[gs] = {'0': len(gs_shots[gs_shots == 0]),
                                       '1': len(gs_shots[gs_shots == 1])}
            else:
                nr_shots_MA = len(MA.proc_data_dict[
                                      'shots_thresholded'][qb_names[0]])
                shots = MA.proc_data_dict['probability_table'] * nr_shots_MA
                if preselection:
                    shots = shots[1::2]
                for i, gs in enumerate(listOfExperiments):
                    for j, state in enumerate(basis_states):
                        dataset[gs].update({basis_states[j]: shots[i, j]})

            dataset.done_adding_data()
            # Get results
            if linear_GST:
                results = pygsti.do_linear_gst(dataset, gs_target,
                                               prep_fiducials, meas_fiducials,
                                               verbosity=3)
            else:
                results = pygsti.do_long_sequence_gst(dataset, gs_target,
                                                      prep_fiducials,
                                                      meas_fiducials,
                                                      germs, maxLengths,
                                                      verbosity=3)
            # Save analysis report
            filename = os.path.abspath(os.path.join(
                MA.folder, label))
            pygsti.report.create_standard_report(
                results,
                filename=filename,
                title=label, verbosity=2)

    return MC


def measure_multi_parity_multi_round(ancilla_qubits, data_qubits,
                                     parity_map, CZ_map,
                                     prep=None, upload=True, prep_params=None,
                                     mode='tomo',
                                     parity_seperation=1100e-9,
                                     rots_basis=('I', 'Y90', 'X90'),
                                     parity_loops = 1,
                                     cal_points=None, analyze=True,
                                     exp_metadata=None, label=None,
                                     detector='int_log_det'):
    """

    :param ancilla_qubit:
    :param data_qubits:
    :param CZ_map: example:
        {'CZ qb1 qb2': ['Y90 qb1', 'CX qb1 qb2', 'mY90 qb1'],
         'CZ qb3 qb4': ['CZ qb4 qb3']}
    :param preps:
    :param upload:
    :param prep_params:
    :param cal_points:
    :param analyze:
    :param exp_metadata:
    :param label:
    :param detector:
    :return:
    """

    qubits = ancilla_qubits + data_qubits
    qb_names = [qb.name for qb in qubits]
    for qb in qubits:
        qb.prepare(drive='timedomain')

    if label is None:
        label = 'S7-rounds_' + str(parity_loops) + '_' + '-'.join(rots_basis) + \
                '_' + '-'.join([qb.name for qb in qubits])

    if prep_params is None:
        prep_params = get_multi_qubit_prep_params(
            [qb.preparation_params() for qb in qubits])

    # if cal_points is None:
    #     cal_points = CalibrationPoints.multi_qubit(qb_names, 'ge')

    if prep is None:
        prep = 'g'*len(data_qubits)

    MC = ancilla_qubits[0].instr_mc.get_instr()

    seq, sweep_points = mqs.multi_parity_multi_round_seq(
                                 [qb.name for qb in ancilla_qubits],
                                 [qb.name for qb in data_qubits],
                                 parity_map,
                                 CZ_map,
                                 prep,
                                 operation_dict=get_operation_dict(qubits),
                                 mode=mode,
                                 parity_seperation=parity_seperation,
                                 rots_basis=rots_basis,
                                 parity_loops=parity_loops,
                                 cal_points=cal_points,
                                 prep_params=prep_params,
                                 upload=upload)

    MC.set_sweep_function(awg_swf.SegmentHardSweep(
        sequence=seq, upload=False, parameter_name='Tomography'))
    MC.set_sweep_points(sweep_points)

    rounds = 0
    for k in range(len(parity_map)):
        if parity_map[k]['round'] > rounds:
            rounds = parity_map[k]['round']
    rounds += 1

    MC.set_detector_function(
        get_multiplexed_readout_detector_functions(
            qubits,
            nr_averages=ancilla_qubits[0].acq_averages(),
            nr_shots=ancilla_qubits[0].acq_shots(),
        )[detector])
    if exp_metadata is None:
        exp_metadata = {}
    exp_metadata.update(
        {'sweep_name': 'Tomography',
         'preparation_params': prep_params,
         'hard_sweep_params': {'tomo': {'values': np.arange(0, len(sweep_points)),
                                         'unit': ''}},
         'parity_map': parity_map
         })

    MC.run(label, exp_metadata=exp_metadata)

    if analyze:
        tda.MultiQubit_TimeDomain_Analysis(qb_names=qb_names)


def measure_ro_dynamic_phases(pulsed_qubit, measured_qubits,
                              hard_sweep_params=None, exp_metadata=None,
                              pulse_separation=None, init_state='g',
                              upload=True, n_cal_points_per_state=1,
                              cal_states='auto', classified=False,
                              prep_params=None):
    if not hasattr(measured_qubits, '__iter__'):
        measured_qubits = [measured_qubits]
    qubits = measured_qubits + [pulsed_qubit]

    if pulse_separation is None:
        pulse_separation = max([qb.acq_length() for qb in qubits])

    for qb in qubits:
        MC = qb.instr_mc.get_instr()
        qb.prepare(drive='timedomain')

    if hard_sweep_params is None:
        hard_sweep_params = {
            'phase': {'values': np.tile(np.linspace(0, 2*np.pi, 6)*180/np.pi, 2),
                      'unit': 'deg'}
        }

    cal_states = CalibrationPoints.guess_cal_states(cal_states,
                                                    for_ef=False)
    cp = CalibrationPoints.multi_qubit([qb.name for qb in qubits], cal_states,
                                       n_per_state=n_cal_points_per_state)

    if prep_params is None:
        prep_params = measured_qubits[0].preparation_params()
    operation_dict = get_operation_dict(qubits)
    sequences, hard_sweep_points = \
        mqs.ro_dynamic_phase_seq(
            hard_sweep_dict=hard_sweep_params,
            qbp_name=pulsed_qubit.name, qbr_names=[qb.name for qb in
                                                   measured_qubits],
            operation_dict=operation_dict,
            pulse_separation=pulse_separation,
            init_state = init_state, prep_params=prep_params,
            cal_points=cp, upload=False)

    hard_sweep_func = awg_swf.SegmentHardSweep(
        sequence=sequences, upload=upload,
        parameter_name=list(hard_sweep_params)[0],
        unit=list(hard_sweep_params.values())[0]['unit'])
    MC.set_sweep_function(hard_sweep_func)
    MC.set_sweep_points(hard_sweep_points)

    det_name = 'int_avg{}_det'.format('_classif' if classified else '')
    det_func = get_multiplexed_readout_detector_functions(
        measured_qubits, nr_averages=max(qb.acq_averages() for qb in measured_qubits)
    )[det_name]
    MC.set_detector_function(det_func)

    if exp_metadata is None:
        exp_metadata = {}

    hard_sweep_params = {
        'phase': {'values': np.repeat(np.tile(np.linspace(0, 2 * np.pi, 6) * 180 /
                                         np.pi,
                                     2), 2),
                  'unit': 'deg'}
    }
    exp_metadata.update({'qbnames': [qb.name for qb in qubits],
                         'preparation_params': prep_params,
                         'cal_points': repr(cp),
                         'rotate': len(cal_states) != 0,
                         'cal_states_rotations':
                             {qb.name: {'g': 0, 'e': 1} for qb in qubits} if
                             len(cal_states) != 0 else None,
                         'data_to_fit': {qb.name: 'pe' for qb in qubits},
                         'hard_sweep_params': hard_sweep_params})
    MC.run('RO_DynamicPhase_{}{}'.format(
        pulsed_qubit.name, ''.join([qb.name for qb in qubits])),
        exp_metadata=exp_metadata)
    tda.MultiQubit_TimeDomain_Analysis(qb_names=[qb.name for qb in measured_qubits])<|MERGE_RESOLUTION|>--- conflicted
+++ resolved
@@ -854,26 +854,6 @@
         label = '{}_tomography_ssro_{}'.format(state_name, '-'.join(
             [qb.name for qb in qubits]))
 
-<<<<<<< HEAD
-    seq_tomo, seg_list_tomo = mqs.n_qubit_tomo_seq(qubit_names,
-                                                   operation_dict,
-                                                   prep_sequence=prep_sequence,
-                                                   rots_basis=rots_basis,
-                                                   return_seq=True,
-                                                   upload=False,
-                                                   preselection=preselection,
-                                                   ro_spacing=ro_spacing)
-    seg_list = seg_list_tomo
-
-    if use_cal_points:
-        seq_cal, seg_list_cal = mqs.n_qubit_ref_all_seq(qubit_names,
-                                                        operation_dict,
-                                                        return_seq=True,
-                                                        upload=False,
-                                                        preselection=preselection,
-                                                        ro_spacing=ro_spacing)
-        # seq += seq_cal
-=======
     operation_dict = get_operation_dict(qubits)
     seq_tomo, seg_list_tomo = mqs.n_qubit_tomo_seq(
         qubit_names, operation_dict, prep_sequence=prep_sequence,
@@ -885,7 +865,6 @@
         seq_cal, seg_list_cal = mqs.n_qubit_ref_all_seq(
             qubit_names, operation_dict, return_seq=True, upload=False,
             preselection=preselection, ro_spacing=ro_spacing)
->>>>>>> cad327ac
         seg_list += seg_list_cal
 
     seq = sequence.Sequence(label)
@@ -895,22 +874,9 @@
     # reuse sequencer memory by repeating readout pattern
     for qbn in qubit_names:
         seq.repeat_ro(f"RO {qbn}", operation_dict)
-<<<<<<< HEAD
-
-    n_segments = seq.n_acq_elements() #len(seg_list)
-    print(n_segments)
-    # if preselection:
-    #     n_segments *= 2
-=======
->>>>>>> cad327ac
 
     n_segments = seq.n_acq_elements()
     sf = awg_swf2.n_qubit_seq_sweep(seq_len=n_segments)
-<<<<<<< HEAD
-
-    # shots *= n_segments
-=======
->>>>>>> cad327ac
     if shots > 1048576:
         shots = 1048576 - 1048576 % n_segments
     if thresholded:
@@ -960,22 +926,12 @@
     MC.soft_avg(1)
     MC.set_sweep_function(sf)
     MC.set_sweep_points(np.arange(n_segments))
-<<<<<<< HEAD
-    # MC.set_sweep_function_2D(swf.None_Sweep())
-    # MC.set_sweep_points_2D(np.arange(nreps))
-=======
     MC.set_sweep_function_2D(swf.None_Sweep())
     MC.set_sweep_points_2D(np.arange(nreps))
->>>>>>> cad327ac
     MC.set_detector_function(df)
     if run:
         MC.run(label, exp_metadata=exp_metadata)
 
-<<<<<<< HEAD
-    return
-
-=======
->>>>>>> cad327ac
 
 def measure_two_qubit_randomized_benchmarking(
         qb1, qb2, cliffords, nr_seeds, cz_pulse_name,
