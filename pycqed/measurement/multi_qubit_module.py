import numpy as np
import matplotlib.pyplot as plt
import itertools
import copy
import datetime
import os
import lmfit
from copy import deepcopy
import pygsti
import logging
log = logging.getLogger(__name__)

import pycqed.measurement.sweep_functions as swf
import pycqed.measurement.awg_sweep_functions as awg_swf
import pycqed.measurement.awg_sweep_functions_multi_qubit as awg_swf2
import pycqed.measurement.pulse_sequences.multi_qubit_tek_seq_elts as mqs
import pycqed.measurement.pulse_sequences.fluxing_sequences as fsqs
import pycqed.measurement.detector_functions as det
from pycqed.measurement.sweep_points import SweepPoints
from pycqed.measurement.calibration_points import CalibrationPoints
from pycqed.analysis_v3.processing_pipeline import ProcessingPipeline
from pycqed.analysis import analysis_toolbox as a_tools
from pycqed.measurement.waveform_control import pulsar as ps
import pycqed.analysis.measurement_analysis as ma
from pycqed.analysis_v3 import pipeline_analysis as pla
import pycqed.analysis_v2.readout_analysis as ra
import pycqed.analysis_v2.timedomain_analysis as tda
from pycqed.analysis_v3 import helper_functions as hlp_mod
import pycqed.measurement.waveform_control.sequence as sequence
from pycqed.utilities import cphase_calib
from pycqed.utilities.general import temporary_value
<<<<<<< HEAD
import sys
=======
from pycqed.analysis_v2 import tomography_qudev as tomo
>>>>>>> 127447d3

try:
    import \
        pycqed.instrument_drivers.physical_instruments.ZurichInstruments.UHFQuantumController as uhfqc
except ModuleNotFoundError:
    log.warning('"UHFQuantumController" not imported.')

from pycqed.measurement.optimization import generate_new_training_set
from pygsti import construction as constr


def multiplexed_pulse(readouts, f_LO, upload=True):
    """
    Sets up a frequency-multiplexed pulse on the awg-sequencer of the UHFQC.
    Updates the qubit ro_pulse_type parameter. This needs to be reverted if
    thq qubit object is to update its readout pulse later on.

    Args:
        readouts: A list of different readouts. For each readout the list
                  contains the qubit objects that are read out in that readout.
        f_LO: The LO frequency that will be used.
        upload: Whether to update the hardware instrument settings.
        plot_filename: The file to save the plot of the multiplexed pulse PSD.
            If `None` or `True`, plot is only shown, and not saved. If `False`,
            no plot is generated.

    Returns:
        The generated pulse waveform.
    """
    if not hasattr(readouts[0], '__iter__'):
        readouts = [readouts]
    fs = 1.8e9

    readout_pulses = []
    for qubits in readouts:
        qb_pulses = {}
        maxlen = 0

        for qb in qubits:
            # qb.RO_pulse_type('Multiplexed_pulse_UHFQC')
            qb.f_RO_mod(qb.f_RO() - f_LO)
            samples = int(qb.RO_pulse_length() * fs)

            pulse = qb.RO_amp() * np.ones(samples)
            tbase = np.linspace(0, len(pulse) / fs, len(pulse), endpoint=False)

            if qb.ro_pulse_shape() == 'gaussian_filtered':
                filter_sigma = qb.ro_pulse_filter_sigma()
                nr_sigma = qb.ro_pulse_nr_sigma()
                filter_samples = int(filter_sigma * nr_sigma * fs)
                filter_sample_idxs = np.arange(filter_samples)
                filter = np.exp(
                    -0.5 * (filter_sample_idxs - filter_samples / 2) ** 2 /
                    (filter_sigma * fs) ** 2)
                filter /= filter.sum()
                pulse = np.convolve(pulse, filter, mode='full')
            elif qb.ro_pulse_shape() == 'gaussian_filtered_flip':
                pulse = pulse * (
                            np.ones(samples) - np.cos(2 * np.pi * 200e6 * tbase))

                filter_sigma = qb.ro_pulse_filter_sigma()
                nr_sigma = qb.ro_pulse_nr_sigma()
                filter_samples = int(filter_sigma * nr_sigma * fs)
                filter_sample_idxs = np.arange(filter_samples)
                filter = np.exp(
                    -0.5 * (filter_sample_idxs - filter_samples / 2) ** 2 /
                    (filter_sigma * fs) ** 2)
                filter /= filter.sum()
                pulse = np.convolve(pulse, filter, mode='full')
            elif qb.ro_pulse_shape() == 'CLEAR':
                filter_sigma = qb.ro_pulse_filter_sigma()
                nr_sigma = qb.ro_pulse_nr_sigma()
                filter_samples = int(filter_sigma * nr_sigma * fs)
                filter_sample_idxs = np.arange(filter_samples)
                filter = np.exp(
                    -0.5 * (filter_sample_idxs - filter_samples / 2) ** 2 /
                    (filter_sigma * fs) ** 2)
                filter /= filter.sum()
                pulse = uhfqc.CLEAR_shape(qb.RO_amp(), qb.RO_pulse_length(),
                                          qb.ro_CLEAR_delta_amp_segment(),
                                          qb.ro_CLEAR_segment_length(),
                                          sampling_rate=fs)

                pulse = np.convolve(pulse, filter, mode='full')
            elif qb.ro_pulse_shape() == 'square':
                pass
            else:
                raise ValueError('Unsupported pulse type for {}: {}' \
                                 .format(qb.name, qb.ro_pulse_shape()))

            tbase = np.linspace(0, len(pulse) / fs, len(pulse), endpoint=False)
            pulse = pulse * np.exp(-2j * np.pi * qb.f_RO_mod() * tbase)

            qb_pulses[qb.name] = pulse
            if pulse.size > maxlen:
                maxlen = pulse.size

        pulse = np.zeros(maxlen, dtype=np.complex)
        for p in qb_pulses.values():
            pulse += np.pad(p, (0, maxlen - p.size), mode='constant',
                            constant_values=0)
        readout_pulses.append(pulse)

    if upload:
        UHFQC = readouts[0][0].UHFQC
        if len(readout_pulses) == 1:
            UHFQC.awg_sequence_acquisition_and_pulse(
                Iwave=np.real(pulse).copy(), Qwave=np.imag(pulse).copy())
        else:
            UHFQC.awg_sequence_acquisition_and_pulse_multi_segment(readout_pulses)
        DC_LO = readouts[0][0].readout_DC_LO
        UC_LO = readouts[0][0].readout_UC_LO
        DC_LO.frequency(f_LO)
        UC_LO.frequency(f_LO)


def get_operation_dict(qubits):
    operation_dict = dict()
    for qb in qubits:
        operation_dict.update(qb.get_operation_dict())
    return operation_dict


def get_multiplexed_readout_detector_functions(qubits, nr_averages=2**10,
                                               nr_shots=4095,
                                               used_channels=None,
                                               correlations=None,
                                               add_channels=None,
                                               det_get_values_kws=None,
                                               **kw):
    uhfs = set()
    uhf_instances = {}
    max_int_len = {}
    channels = {}
    acq_classifier_params = {}
    acq_state_prob_mtxs = {}
    for qb in qubits:
        uhf = qb.instr_uhf()
        uhfs.add(uhf)
        uhf_instances[uhf] = qb.instr_uhf.get_instr()

        if uhf not in max_int_len:
            max_int_len[uhf] = 0
        max_int_len[uhf] = max(max_int_len[uhf], qb.acq_length())

        if uhf not in channels:
            channels[uhf] = []
        channels[uhf] += [qb.acq_I_channel()]
        if qb.acq_weights_type() in ['SSB', 'DSB', 'optimal_qutrit']:
            if qb.acq_Q_channel() is not None:
                channels[uhf] += [qb.acq_Q_channel()]

        if uhf not in acq_classifier_params:
            acq_classifier_params[uhf] = []
        acq_classifier_params[uhf] += [qb.acq_classifier_params()]
        if uhf not in acq_state_prob_mtxs:
            acq_state_prob_mtxs[uhf] = []
        acq_state_prob_mtxs[uhf] += [qb.acq_state_prob_mtx()]

    if det_get_values_kws is None:
        det_get_values_kws = {}
        det_get_values_kws_in = None
    else:
        det_get_values_kws_in = deepcopy(det_get_values_kws)
        for uhf in acq_state_prob_mtxs:
            det_get_values_kws_in.pop(uhf, False)
    for uhf in acq_state_prob_mtxs:
        if uhf not in det_get_values_kws:
            det_get_values_kws[uhf] = {}
        det_get_values_kws[uhf].update({
            'classifier_params': acq_classifier_params[uhf],
            'state_prob_mtx': acq_state_prob_mtxs[uhf]})
        if det_get_values_kws_in is not None:
            det_get_values_kws[uhf].update(det_get_values_kws_in)
    if add_channels is None:
        add_channels = {uhf: [] for uhf in uhfs}
    elif isinstance(add_channels, list):
        add_channels = {uhf: add_channels for uhf in uhfs}
    else:  # is a dict
        pass
    for uhf in add_channels:
        channels[uhf] += add_channels[uhf]

    if correlations is None:
        correlations = {uhf: [] for uhf in uhfs}
    elif isinstance(correlations, list):
        correlations = {uhf: correlations for uhf in uhfs}
    else:  # is a dict
        for uhf in uhfs:
            if uhf not in correlations:
                correlations[uhf] = []

    if used_channels is None:
        used_channels = {uhf: None for uhf in uhfs}
    elif isinstance(used_channels, list):
        used_channels = {uhf: used_channels for uhf in uhfs}
    else:  # is a dict
        for uhf in uhfs:
            if uhf not in used_channels:
                used_channels[uhf] = None

    AWG = None
    for qb in qubits:
        qbAWG = qb.instr_pulsar.get_instr()
        if AWG is not None and qbAWG is not AWG:
            raise Exception('Multi qubit detector can not be created with '
                            'multiple pulsar instances')
        AWG = qbAWG

    individual_detectors = {uhf: {
            'int_log_det': det.UHFQC_integration_logging_det(
                UHFQC=uhf_instances[uhf], AWG=AWG, channels=channels[uhf],
                integration_length=max_int_len[uhf], nr_shots=nr_shots,
                result_logging_mode='raw', **kw),
            'dig_log_det': det.UHFQC_integration_logging_det(
                UHFQC=uhf_instances[uhf], AWG=AWG, channels=channels[uhf],
                integration_length=max_int_len[uhf], nr_shots=nr_shots,
                result_logging_mode='digitized', **kw),
            'int_avg_det': det.UHFQC_integrated_average_detector(
                UHFQC=uhf_instances[uhf], AWG=AWG, channels=channels[uhf],
                integration_length=max_int_len[uhf], nr_averages=nr_averages, **kw),
            'int_avg_classif_det': det.UHFQC_classifier_detector(
                UHFQC=uhf_instances[uhf], AWG=AWG, channels=channels[uhf],
                integration_length=max_int_len[uhf], nr_shots=nr_shots,
                get_values_function_kwargs=det_get_values_kws[uhf],
                result_logging_mode='raw', **kw),
            'dig_avg_det': det.UHFQC_integrated_average_detector(
                UHFQC=uhf_instances[uhf], AWG=AWG, channels=channels[uhf],
                integration_length=max_int_len[uhf], nr_averages=nr_averages,
                result_logging_mode='digitized', **kw),
            'inp_avg_det': det.UHFQC_input_average_detector(
                UHFQC=uhf_instances[uhf], AWG=AWG, nr_averages=nr_averages,
                nr_samples=4096,
                **kw),
            'int_corr_det': det.UHFQC_correlation_detector(
                UHFQC=uhf_instances[uhf], AWG=AWG, channels=channels[uhf],
                used_channels=used_channels[uhf],
                integration_length=max_int_len[uhf], nr_averages=nr_averages,
                correlations=correlations[uhf], **kw),
            'dig_corr_det': det.UHFQC_correlation_detector(
                UHFQC=uhf_instances[uhf], AWG=AWG, channels=channels[uhf],
                used_channels=used_channels[uhf],
                integration_length=max_int_len[uhf], nr_averages=nr_averages,
                correlations=correlations[uhf], thresholding=True, **kw),
        } for uhf in uhfs}

    combined_detectors = {det_type: det.UHFQC_multi_detector([
        individual_detectors[uhf][det_type] for uhf in uhfs])
        for det_type in ['int_log_det', 'dig_log_det',
                         'int_avg_det', 'dig_avg_det', 'inp_avg_det',
                         'int_avg_classif_det', 'int_corr_det', 'dig_corr_det']}

    return combined_detectors


def get_multi_qubit_prep_params(prep_params_list):
    if len(prep_params_list) == 0:
        raise ValueError('prep_params_list is empty.')

    thresh_map = {}
    for prep_params in prep_params_list:
        if 'threshold_mapping' in prep_params:
            thresh_map.update(prep_params['threshold_mapping'])

    prep_params = deepcopy(prep_params_list[0])
    prep_params['threshold_mapping'] = thresh_map
    return prep_params


def get_meas_obj_value_names_map(mobjs, multi_uhf_det_func):
    # we cannot just use the value_names from the qubit detector functions
    # because the UHF_multi_detector function adds suffixes

    if multi_uhf_det_func.detectors[0].name == 'raw_UHFQC_classifier_det':
        meas_obj_value_names_map = {
            qb.name: hlp_mod.get_sublst_with_all_strings_of_list(
                multi_uhf_det_func.value_names,
                qb.int_avg_classif_det.value_names)
            for qb in mobjs}
    elif multi_uhf_det_func.detectors[0].name == 'UHFQC_input_average_detector':
        meas_obj_value_names_map = {
            qb.name: hlp_mod.get_sublst_with_all_strings_of_list(
                multi_uhf_det_func.value_names, qb.inp_avg_det.value_names)
            for qb in mobjs}
    else:
        meas_obj_value_names_map = {
            qb.name: hlp_mod.get_sublst_with_all_strings_of_list(
                multi_uhf_det_func.value_names, qb.int_avg_det.value_names)
            for qb in mobjs}

    meas_obj_value_names_map.update({
        name: [name] for name in
        [vn for vn in multi_uhf_det_func.value_names if vn not in
         hlp_mod.flatten_list(list(meas_obj_value_names_map.values()))]})

    return meas_obj_value_names_map


def calculate_minimal_readout_spacing(qubits, ro_slack=10e-9, drive_pulses=0):
    """

    Args:
        qubits:
        ro_slack: minimal time needed between end of wint and next RO trigger
        drive_pulses:

    Returns:

    """
    UHFQC = None
    for qb in qubits:
        UHFQC = qb.UHFQC
        break
    drive_pulse_len = None
    max_ro_len = 0
    max_int_length = 0
    for qb in qubits:
        if drive_pulse_len is not None:
            if drive_pulse_len != qb.gauss_sigma() * qb.nr_sigma() and \
                    drive_pulses != 0:
                log.warning('Caution! Not all qubit drive pulses are the '
                            'same length. This might cause trouble in the '
                            'sequence.')
            drive_pulse_len = max(drive_pulse_len,
                                  qb.gauss_sigma() * qb.nr_sigma())
        else:
            drive_pulse_len = qb.gauss_sigma() * qb.nr_sigma()
        max_ro_len = max(max_ro_len, qb.RO_pulse_length())
        max_int_length = max(max_int_length, qb.RO_acq_integration_length())

    ro_spacing = 2 * UHFQC.qas_0_delay() / 1.8e9
    ro_spacing += max_int_length
    ro_spacing += ro_slack
    ro_spacing -= drive_pulse_len
    ro_spacing -= max_ro_len
    return ro_spacing


def measure_multiplexed_readout(qubits, liveplot=False,
                                shots=5000,
                                RO_spacing=None, preselection=True,
                                thresholds=None, thresholded=False,
                                analyse=True):
    for qb in qubits:
        MC = qb.instr_mc.get_instr()

    for qb in qubits:
        qb.prepare(drive='timedomain')

    if RO_spacing is None:
        UHFQC = qubits[0].instr_uhf.get_instr()
        RO_spacing = UHFQC.qas_0_delay() * 2 / 1.8e9
        RO_spacing += UHFQC.qas_0_integration_length() / 1.8e9
        RO_spacing += 50e-9  # for slack
        RO_spacing = np.ceil(RO_spacing * 225e6 / 3) / 225e6 * 3

    sf = awg_swf2.n_qubit_off_on(
        [qb.get_ge_pars() for qb in qubits],
        [qb.get_ro_pars() for qb in qubits],
        preselection=preselection,
        parallel_pulses=True,
        RO_spacing=RO_spacing)

    m = 2 ** (len(qubits))
    if preselection:
        m *= 2
    if thresholded:
        df = get_multiplexed_readout_detector_functions(qubits,
                                                        nr_shots=shots)[
            'dig_log_det']
    else:
        df = get_multiplexed_readout_detector_functions(qubits,
                                                        nr_shots=shots)[
            'int_log_det']

    MC.live_plot_enabled(liveplot)
    MC.soft_avg(1)
    MC.set_sweep_function(sf)
    MC.set_sweep_points(np.arange(m))
    MC.set_detector_function(df)
    MC.run('{}_multiplexed_ssro'.format('-'.join(
        [qb.name for qb in qubits])))

    if analyse and thresholds is not None:
        channel_map = {qb.name: qb.int_log_det.value_names[0]+' '+qb.instr_uhf() for qb in qubits}
        ra.Multiplexed_Readout_Analysis(options_dict=dict(
            n_readouts=(2 if preselection else 1) * 2 ** len(qubits),
            thresholds=thresholds,
            channel_map=channel_map,
            use_preselection=preselection
        ))


def measure_active_reset(qubits, shots=5000,
                         qutrit=False, upload=True, label=None,
                         detector='int_log_det'):
    MC = qubits[0].instr_mc.get_instr()
    trig = qubits[0].instr_trigger.get_instr()

    # combine operations and preparation dictionaries
    operation_dict = get_operation_dict(qubits)
    qb_names = [qb.name for qb in qubits]
    prep_params = \
        get_multi_qubit_prep_params([qb.preparation_params() for qb in qubits])

    # sequence
    seq, swp = mqs.n_qubit_reset(qb_names, operation_dict, prep_params,
                                upload=False, states='gef' if qutrit else 'ge')
    # create sweep points
    sp = SweepPoints('reset_reps', swp, '', 'Nr. Reset Repetitions')

    df = get_multiplexed_readout_detector_functions(qubits,
                                                    nr_shots=shots)[detector]

    for qb in qubits:
        qb.prepare(drive='timedomain')

    MC.set_sweep_function(awg_swf.SegmentHardSweep(sequence=seq, upload=upload))
    MC.set_sweep_points(swp)
    MC.set_detector_function(df)
    if label is None:
        label = 'active_reset_{}_x{}_{}'.format('ef' if qutrit else 'e',
                                                prep_params['reset_reps'],
                                                ','.join(qb_names))
    exp_metadata = {'preparation_params': prep_params,
                    'sweep_points': sp,
                    'shots': shots}
    temp_values = [(qb.acq_shots, shots) for qb in qubits]
    temp_values += [(MC.soft_avg, 1)]
    with temporary_value(*temp_values):
        MC.run(name=label,  exp_metadata=exp_metadata)

def measure_arbitrary_sequence(qubits, sequence=None, sequence_function=None,
                               sequence_args=None, drive='timedomain', label=None,
                               detector_function=None, df_kwargs=None,
                               sweep_function=awg_swf.SegmentHardSweep,
                               sweep_points=None, temporary_values=(),
                               exp_metadata=None, upload=True,
                               analyze=True):
    """
    Measures arbitrary sequence provided in input.
    Args:
        qubits (list): qubits on which the sequence is performed
        sequence (Sequence): sequence to measure. Optionally,
            the path of the sequence can be provided (eg. sqs.active_reset) as
            sequence_function.
        sequence_function (callable): sequence function which creates a sequences using
            sequence_args. Should return (sequence, sweep_points).
        sequence_args (dict): arguments used to build the sequence
        drive (string): drive method. Defaults to timedomain
        label (string): measurement label. Defaults to sequence.name.
        detector_function (string): detector function string. eg.
            'int_avg_detector'. Built using multi_uhf get_multiplexed_readout_detector_functions
        df_kwargs (dict): detector function kwargs
        sweep_function (callable): sweep function. Defaults to segment hard sweep.
        sweep_points (list or array): list of sweep points. Required only if
            argument sequence is used.
        temporary_values (tuple): list of tuple pairs with qcode param and its
            temporary value. eg [(qb1.acq_shots, 10000),(MC.soft_avg, 1)]
        exp_metadata:
        upload:
        analyze:

    Returns:

    """
    if sequence is None and sequence_function is None:
        raise ValueError("Either Sequence or sequence name must be given.")

    MC = qubits[0].instr_mc.get_instr()

    # combine preparation dictionaries
    qb_names = [qb.name for qb in qubits]
    prep_params = \
        get_multi_qubit_prep_params([qb.preparation_params() for qb in qubits])

    # sequence
    if sequence is not None:
        if sweep_points is None:
            raise ValueError("Sweep points must be specified if sequence object"
                             "is given")
    else:
        if sequence_args is None:
            sequence_args = {}
        sequence, sweep_points = sequence_function(**sequence_args)

    # create sweep points
    if df_kwargs is None:
        df_kwargs = {}
    df = get_multiplexed_readout_detector_functions(qubits, **df_kwargs)[
        detector_function]

    for qb in qubits:
        qb.prepare(drive=drive)

    MC.set_sweep_function(sweep_function(sequence=sequence, upload=upload))
    MC.set_sweep_points(sweep_points)
    MC.set_detector_function(df)

    if label is None:
        label = f'{sequence.name}_{",".join(qb_names)}'

    if exp_metadata is None:
        exp_metadata = {}

    exp_metadata.update({'preparation_params': prep_params,
                    # 'sweep_points': ,
                    })
    if len(temporary_values) > 0:
        with temporary_value(*temporary_values):
            MC.run(name=label, exp_metadata=exp_metadata)
    else:
        MC.run(name=label, exp_metadata=exp_metadata)

    if analyze:
        return ma.MeasurementAnalysis()

def measure_parity_correction(qb0, qb1, qb2, feedback_delay, f_LO,
                              CZ_pulses, nreps=1, parity_op='ZZ',
                              upload=True, MC=None, prep_sequence=None,
                              nr_dd_pulses=0, dd_scheme=None,
                              nr_shots=5000, nr_parity_measurements=1,
                              tomography_basis=tomo.DEFAULT_BASIS_ROTS,
                              reset=True, preselection=False, ro_spacing=1e-6,
                              skip_n_initial_parity_checks=0, skip_elem='RO',
                              add_channels=None):
    """
    Important things to check when running the experiment:
        Is the readout separation commensurate with 225 MHz?

    Args:
        parity_op: 'ZZ', 'XX', 'XX,ZZ' or 'ZZ,XX' specifies the type of parity
                   measurement
    """
    exp_metadata = {'feedback_delay': feedback_delay,
                    'CZ_pulses': CZ_pulses,
                    'nr_parity_measurements': nr_parity_measurements,
                    'ro_spacing': ro_spacing,
                    'nr_dd_pulses': nr_dd_pulses,
                    'dd_scheme': dd_scheme,
                    'parity_op': parity_op,
                    'prep_sequence': prep_sequence,
                    'skip_n_initial_parity_checks':
                        skip_n_initial_parity_checks,
                    'skip_elem': skip_elem}

    if reset == 'simple':
        nr_parity_measurements = 1

    nr_ancilla_readouts = nr_parity_measurements
    if skip_elem == 'RO':
        nr_ancilla_readouts -= skip_n_initial_parity_checks
    if preselection:
        if prep_sequence == 'mixed':
            multiplexed_pulse([(qb0, qb1, qb2), (qb0, qb2)] +
                              [(qb1,)] * nr_ancilla_readouts +
                              [(qb0, qb1, qb2)], f_LO)
        else:
            multiplexed_pulse([(qb0, qb1, qb2)] +
                              [(qb1,)] * nr_ancilla_readouts +
                              [(qb0, qb1, qb2)], f_LO)
    else:
        if prep_sequence == 'mixed':
            multiplexed_pulse([(qb0, qb2)] +
                              [(qb1,)] * nr_ancilla_readouts +
                              [(qb0, qb1, qb2)], f_LO)
        else:
            multiplexed_pulse([(qb1,)] * nr_ancilla_readouts +
                              [(qb0, qb1, qb2)], f_LO)

    qubits = [qb0, qb1, qb2]
    for qb in qubits:
        if MC is None:
            MC = qb.MC
        else:
            break

    for qb in qubits:
        qb.prepare_for_timedomain(multiplexed=True)

    sf = awg_swf2.parity_correction(
        qb0.name, qb1.name, qb2.name,
        operation_dict=get_operation_dict(qubits), CZ_pulses=CZ_pulses,
        feedback_delay=feedback_delay, prep_sequence=prep_sequence,
        reset=reset, nr_parity_measurements=nr_parity_measurements,
        parity_op=parity_op,
        tomography_basis=tomography_basis,
        preselection=preselection,
        ro_spacing=ro_spacing,
        dd_scheme=dd_scheme,
        nr_dd_pulses=nr_dd_pulses,
        skip_n_initial_parity_checks=skip_n_initial_parity_checks,
        skip_elem=skip_elem,
        upload=upload, verbose=False)

    nr_readouts = 1 + nr_ancilla_readouts + (1 if preselection else 0) \
                  + (1 if prep_sequence == 'mixed' else 0)
    nr_readouts *= len(tomography_basis) ** 2

    nr_shots *= nr_readouts
    df = get_multiplexed_readout_detector_functions(
        qubits, nr_shots=nr_shots, add_channels=add_channels)['int_log_det']

    MC.set_sweep_function(sf)
    MC.set_sweep_points(np.arange(nr_shots))
    MC.set_sweep_function_2D(swf.Delayed_None_Sweep(mode='set_delay', delay=5))
    MC.set_sweep_points_2D(np.arange(nreps))
    MC.set_detector_function(df)

    if skip_n_initial_parity_checks == 0:
        skip_str = ''
    else:
        skip_str = 'skip' + str(skip_n_initial_parity_checks)
        skip_str += skip_elem.replace(' ', '')

    MC.run_2D(name='two_qubit_parity_{}_x{}{}{}{}-{}'.format(
        parity_op, nr_parity_measurements, skip_str,
        prep_sequence if prep_sequence == 'mixed' else '',
        '' if reset else '_noreset', '_'.join([qb.name for qb in qubits])),
        exp_metadata=exp_metadata)

def measure_parity_single_round(ancilla_qubit, data_qubits, CZ_map, 
                                preps=None, upload=True, prep_params=None, 
                                cal_points=None, analyze=True,
                                exp_metadata=None, label=None, 
                                detector='int_avg_det'):
    """

    :param ancilla_qubit:
    :param data_qubits:
    :param CZ_map: example:
        {'CZ qb1 qb2': ['Y90 qb1', 'CX qb1 qb2', 'mY90 qb1'],
         'CZ qb3 qb4': ['CZ qb4 qb3']}
    :param preps:
    :param upload:
    :param prep_params:
    :param cal_points:
    :param analyze:
    :param exp_metadata:
    :param label:
    :param detector:
    :return:
    """

    qubits = [ancilla_qubit] + data_qubits
    qb_names = [qb.name for qb in qubits]
    for qb in qubits:
        qb.prepare(drive='timedomain')
    
    if label is None:
        label = 'Parity-1-round_'+'-'.join([qb.name for qb in qubits])
    
    if prep_params is None:
        prep_params = get_multi_qubit_prep_params(
            [qb.preparation_params() for qb in qubits])

    if cal_points is None:
        cal_points = CalibrationPoints.multi_qubit(qb_names, 'ge')

    if preps is None:
        preps = [''.join(s) 
            for s in itertools.product(*len(data_qubits)*['ge'])]

    MC = ancilla_qubit.instr_mc.get_instr()

    seq, sweep_points = mqs.parity_single_round_seq(
            ancilla_qubit.name, [qb.name for qb in data_qubits], CZ_map,
            preps=preps, cal_points=cal_points, prep_params=prep_params,
            operation_dict=get_operation_dict(qubits), upload=False)

    MC.set_sweep_function(awg_swf.SegmentHardSweep(
            sequence=seq, upload=upload, parameter_name='Preparation'))
    MC.set_sweep_points(sweep_points)

    MC.set_detector_function(
        get_multiplexed_readout_detector_functions(
            qubits, 
            nr_averages=ancilla_qubit.acq_averages(), 
            nr_shots=ancilla_qubit.acq_shots(),
        )[detector])
    if exp_metadata is None:
        exp_metadata = {}
    exp_metadata.update(
        {'sweep_name': 'Preparation',
         'preparations': preps,
         'cal_points': repr(cal_points),
         'rotate': True,
         'cal_states_rotations':
             {qbn: {'g': 0, 'e': 1} for qbn in qb_names},
         'data_to_fit': {qbn: 'pe' for qbn in qb_names},
         'preparation_params': prep_params,
         'hard_sweep_params': {'preps': {'values': np.arange(0, len(preps)),
                                         'unit': ''}}
        })

    MC.run(label, exp_metadata=exp_metadata)

    if analyze:
        channel_map = {
            qb.name: qb.int_log_det.value_names[0] + ' ' + qb.instr_uhf() for qb in
            qubits}
        tda.MultiQubit_TimeDomain_Analysis(qb_names=qb_names, options_dict=dict(
                channel_map=channel_map
            ))


def measure_parity_single_round_phases(ancilla_qubit, data_qubits, CZ_map,
                                       phases = np.linspace(0,2*np.pi,7),
                                       prep_anc='g', upload=True,
                                       prep_params=None,
                                       cal_points=None, analyze=True,
                                       exp_metadata=None, label=None,
                                       detector='int_avg_det'):
    """

    :param ancilla_qubit:
    :param data_qubits:
    :param CZ_map: example:
        {'CZ qb1 qb2': ['Y90 qb1', 'CX qb1 qb2', 'mY90 qb1'],
         'CZ qb3 qb4': ['CZ qb4 qb3']}
    :param preps:
    :param upload:
    :param prep_params:
    :param cal_points:
    :param analyze:
    :param exp_metadata:
    :param label:
    :param detector:
    :return:
    """

    qubits = [ancilla_qubit] + data_qubits
    qb_names = [qb.name for qb in qubits]
    for qb in qubits:
        qb.prepare(drive='timedomain')

    if label is None:
        label = 'Parity-1-round_phases_' + '-'.join([qb.name for qb in qubits])

    if prep_params is None:
        prep_params = get_multi_qubit_prep_params(
            [qb.preparation_params() for qb in qubits])

    if cal_points is None:
        cal_points = CalibrationPoints.multi_qubit(qb_names, 'ge')

    MC = ancilla_qubit.instr_mc.get_instr()

    seq, sweep_points = mqs.parity_single_round__phases_seq(
        ancilla_qubit.name, [qb.name for qb in data_qubits], CZ_map,
        phases=phases,
        prep_anc=prep_anc, cal_points=cal_points, prep_params=prep_params,
        operation_dict=get_operation_dict(qubits), upload=False)

    MC.set_sweep_function(awg_swf.SegmentHardSweep(
        sequence=seq, upload=upload, parameter_name='Preparation'))
    MC.set_sweep_points(sweep_points)

    MC.set_detector_function(
        get_multiplexed_readout_detector_functions(
            qubits,
            nr_averages=ancilla_qubit.acq_averages(),
            nr_shots=ancilla_qubit.acq_shots(),
        )[detector])
    if exp_metadata is None:
        exp_metadata = {}
    exp_metadata.update(
        {'sweep_name': 'Phases',
         'preparations': phases,
         'cal_points': repr(cal_points),
         'rotate': True,
         'cal_states_rotations':
             {qbn: {'g': 0, 'e': 1} for qbn in qb_names},
         'data_to_fit': {qbn: 'pe' for qbn in qb_names},
         'preparation_params': prep_params,
         'hard_sweep_params': {'phases': {'values': phases,
                                         'unit': 'rad'}}
         })

    MC.run(label, exp_metadata=exp_metadata)

    if analyze:
        channel_map = {
            qb.name: qb.int_log_det.value_names[0] + ' ' + qb.instr_uhf() for qb in
            qubits}
        tda.MultiQubit_TimeDomain_Analysis(qb_names=qb_names, options_dict=dict(
            channel_map=channel_map
        ))


def measure_tomography(qubits, prep_sequence, state_name,
                       rots_basis=tomo.DEFAULT_BASIS_ROTS,
                       use_cal_points=True,
                       preselection=True,
                       rho_target=None,
                       shots=4096,
                       ro_spacing=1e-6,
                       ro_slack=10e-9,
                       thresholded=False,
                       liveplot=True,
                       nreps=1, run=True,
                       upload=True):
    exp_metadata = {}

    for qb in qubits:
        MC = qb.instr_mc.get_instr()

    for qb in qubits:
        qb.prepare(drive='timedomain')

    if ro_spacing is None:
        ro_spacing = calculate_minimal_readout_spacing(qubits, ro_slack,
                                                       drive_pulses=1)

    qubit_names = [qb.name for qb in qubits]
    if preselection:
        label = '{}_tomography_ssro_preselection_{}'.format(state_name, '-'.join(
            [qb.name for qb in qubits]))
    else:
        label = '{}_tomography_ssro_{}'.format(state_name, '-'.join(
            [qb.name for qb in qubits]))

    operation_dict = get_operation_dict(qubits)
    seq_tomo, seg_list_tomo = mqs.n_qubit_tomo_seq(
        qubit_names, operation_dict, prep_sequence=prep_sequence,
        rots_basis=rots_basis, return_seq=True, upload=False,
        preselection=preselection, ro_spacing=ro_spacing)
    seg_list = seg_list_tomo

    if use_cal_points:
        seq_cal, seg_list_cal = mqs.n_qubit_ref_all_seq(
            qubit_names, operation_dict, return_seq=True, upload=False,
            preselection=preselection, ro_spacing=ro_spacing)
        seg_list += seg_list_cal

    seq = sequence.Sequence(label)
    for seg in seg_list:
        seq.add(seg)

    # reuse sequencer memory by repeating readout pattern
    for qbn in qubit_names:
        seq.repeat_ro(f"RO {qbn}", operation_dict)

    n_segments = seq.n_acq_elements()
    sf = awg_swf2.n_qubit_seq_sweep(seq_len=n_segments)
    if shots > 1048576:
        shots = 1048576 - 1048576 % n_segments
    if thresholded:
        df = get_multiplexed_readout_detector_functions(
            qubits, nr_shots=shots)['dig_log_det']
    else:
        df = get_multiplexed_readout_detector_functions(
            qubits, nr_shots=shots)['int_log_det']

    # get channel map
    channel_map = get_meas_obj_value_names_map(qubits, df)
    # the above function returns channels in a list, but the state tomo analysis
    # expects a single string as values, not list
    for qb in qubits:
        if len(channel_map[qb.name]) == 1:
            channel_map[qb.name] = channel_map[qb.name][0]

    # todo Calibration point description code should be a reusable function
    #   but where?
    if use_cal_points:
        # calibration definition for all combinations
        cal_defs = []
        for i, name in enumerate(itertools.product("ge", repeat=len(qubits))):
            cal_defs.append({})
            for qb in qubits:
                if preselection:
                    cal_defs[i][channel_map[qb.name]] = \
                        [2 * len(seg_list) + 2 * i + 1]
                else:
                    cal_defs[i][channel_map[qb.name]] = \
                        [len(seg_list) + i]
    else:
        cal_defs = None

    exp_metadata["n_segments"] = n_segments
    exp_metadata["rots_basis"] = rots_basis
    if rho_target is not None:
        exp_metadata["rho_target"] = rho_target
    exp_metadata["cal_points"] = cal_defs
    exp_metadata["channel_map"] = channel_map
    exp_metadata["use_preselection"] = preselection

    if upload:
        ps.Pulsar.get_instance().program_awgs(seq)

    MC.live_plot_enabled(liveplot)
    MC.soft_avg(1)
    MC.set_sweep_function(sf)
    MC.set_sweep_points(np.arange(n_segments))
    MC.set_sweep_function_2D(swf.None_Sweep())
    MC.set_sweep_points_2D(np.arange(nreps))
    MC.set_detector_function(df)
    if run:
        MC.run_2D(label, exp_metadata=exp_metadata)


def measure_two_qubit_randomized_benchmarking(
        qb1, qb2, cliffords, nr_seeds, cz_pulse_name,
        character_rb=False, net_clifford=0,
        clifford_decomposition_name='HZ', interleaved_gate=None,
        n_cal_points_per_state=2, cal_states=tuple(),
        label=None, prep_params=None, upload=True, analyze_RB=True,
        classified=True, correlated=False, thresholded=True, averaged=True):

    qb1n = qb1.name
    qb2n = qb2.name
    qubits = [qb1, qb2]

    if label is None:
        if interleaved_gate is None:
            label = 'RB_{}_{}_seeds_{}_cliffords_{}{}'.format(
                clifford_decomposition_name, nr_seeds, cliffords[-1],
                qb1n, qb2n)
        else:
            label = 'IRB_{}_{}_{}_seeds_{}_cliffords_{}{}'.format(
                interleaved_gate, clifford_decomposition_name, nr_seeds,
                cliffords[-1], qb1n, qb2n)

    for qb in qubits:
        MC = qb.instr_mc.get_instr()
        qb.prepare(drive='timedomain')

    if prep_params is None:
        prep_params = get_multi_qubit_prep_params(
            [qb.preparation_params() for qb in [qb1, qb2]])

    cal_states = CalibrationPoints.guess_cal_states(cal_states)
    cp = CalibrationPoints.multi_qubit([qb1n, qb2n], cal_states,
                                       n_per_state=n_cal_points_per_state)

    operation_dict = get_operation_dict(qubits)
    sequences, hard_sweep_points, soft_sweep_points = \
        mqs.two_qubit_randomized_benchmarking_seqs(
            qb1n=qb1n, qb2n=qb2n, operation_dict=operation_dict,
            cliffords=cliffords, nr_seeds=np.arange(nr_seeds),
            max_clifford_idx=24**2 if character_rb else 11520,
            cz_pulse_name=cz_pulse_name, net_clifford=net_clifford,
            clifford_decomposition_name=clifford_decomposition_name,
            interleaved_gate=interleaved_gate, upload=False,
            cal_points=cp, prep_params=prep_params)

    hard_sweep_func = awg_swf.SegmentHardSweep(
        sequence=sequences[0], upload=upload,
        parameter_name='Nr. Cliffords', unit='')
    MC.set_sweep_function(hard_sweep_func)
    MC.set_sweep_points(hard_sweep_points if classified else
                        hard_sweep_points*max(qb.acq_shots() for qb in qubits))

    MC.set_sweep_function_2D(awg_swf.SegmentSoftSweep(
        hard_sweep_func, sequences, 'Nr. Seeds', ''))
    MC.set_sweep_points_2D(soft_sweep_points)
    det_get_values_kws = {'classified': classified,
                          'correlated': correlated,
                          'thresholded': thresholded,
                          'averaged': averaged}
    if classified:
        det_type = 'int_avg_classif_det'
        nr_shots = max(qb.acq_averages() for qb in qubits)
    else:
        det_type = 'int_log_det'
        nr_shots = max(qb.acq_shots() for qb in qubits)
    det_func = get_multiplexed_readout_detector_functions(
        qubits, nr_averages=max(qb.acq_averages() for qb in qubits),
        nr_shots=nr_shots, det_get_values_kws=det_get_values_kws)[det_type]
    MC.set_detector_function(det_func)

    # create sweep points
    sp = SweepPoints('nr_seeds', np.arange(nr_seeds), '', 'Nr. Seeds')
    sp.add_sweep_dimension()
    sp.add_sweep_parameter('cliffords', cliffords, '',
                           'Number of applied Cliffords, $m$')

    # create analysis pipeline object
    meas_obj_value_names_map = get_meas_obj_value_names_map(qubits, det_func)
    mobj_names = list(meas_obj_value_names_map)
    pp = ProcessingPipeline(meas_obj_value_names_map)
    for i, mobjn in enumerate(mobj_names):
        pp.add_node(
            'average_data', keys_in='raw',
            shape=(len(cliffords), nr_seeds), meas_obj_names=[mobjn])
        pp.add_node(
            'get_std_deviation', keys_in='raw',
            shape=(len(cliffords), nr_seeds), meas_obj_names=[mobjn])
        pp.add_node(
            'SingleQubitRBAnalysis', keys_in='previous average_data',
            std_keys='previous get_std_deviation',
            meas_obj_names=[mobjn], plot_T1_lim=False, d=4)
    # create experimental metadata
    exp_metadata = {'preparation_params': prep_params,
                    'cal_points': repr(cp),
                    'sweep_points': sp,
                    'meas_obj_sweep_points_map':
                       {qbn: ['nr_seeds', 'cliffords'] for qbn in mobj_names},
                    'meas_obj_value_names_map': meas_obj_value_names_map,
                    'processing_pipe': pp}
    MC.run_2D(name=label, exp_metadata=exp_metadata)

    if analyze_RB:
        pla.PipelineDataAnalysis()


def measure_n_qubit_simultaneous_randomized_benchmarking(
        qubits, f_LO,
        nr_cliffords=None, nr_seeds=50,
        gate_decomp='HZ', interleaved_gate=None,
        cal_points=False, nr_averages=None,
        thresholded=True,
        experiment_channels=None,
        soft_avgs=1, analyze_RB=True,
        MC=None, UHFQC=None, pulsar=None,
        label=None, verbose=False, run=True):
    '''
    Performs a simultaneous randomized benchmarking experiment on n qubits.
    type(nr_cliffords) == array
    type(nr_seeds) == int

    Args:
        qubits (list): list of qubit objects to perfomr RB on
        f_LO (float): readout LO frequency
        nr_cliffords (numpy.ndarray): numpy.arange(max_nr_cliffords), where
            max_nr_cliffords is the number of Cliffords in the longest seqeunce
            in the RB experiment
        nr_seeds (int): the number of times to repeat each Clifford sequence of
            length nr_cliffords[i]
        gate_decomposition (str): 'HZ' or 'XY'
        interleaved_gate (str): used for regular single qubit Clifford IRB
            string referring to one of the gates in the single qubit
            Clifford group
        thresholded (bool): whether to use the thresholding feature
            of the UHFQC
        experiment_channels (list or tuple): all the qb UHFQC RO channels used
            in the experiment. Not always just the RO channels for the qubits
            passed in to this function. The user might be running an n qubit
            experiment but is now only measuring a subset of them. This function
            should not use the channels for the unused qubits as correlation
            channels because this will change the settings of that channel.
        soft_avgs (int): number of soft averages to use
        MC: MeasurementControl object
        UHFQC: UHFQC object
        pulsar: pulsar object or AWG object
        label (str): measurement label
        verbose (bool): print runtime info
    '''

    if nr_cliffords is None:
        raise ValueError("Unspecified nr_cliffords.")
    if UHFQC is None:
        UHFQC = qubits[0].UHFQC
        log.warning("Unspecified UHFQC instrument. Using qubits[0].UHFQC.")
    if pulsar is None:
        pulsar = qubits[0].AWG
        log.warning("Unspecified pulsar instrument. Using qubits[0].AWG.")
    if MC is None:
        MC = qubits[0].MC
        log.warning("Unspecified MC object. Using qubits[0].MC.")
    if experiment_channels is None:
        experiment_channels = []
        for qb in qubits:
            experiment_channels += [qb.RO_acq_weight_function_I()]
        log.warning('experiment_channels is None. Using only the channels '
                    'in the qubits RO_acq_weight_function_I parameters.')
    if label is None:
        label = 'SRB_{}_{}_seeds_{}_cliffords_qubits{}'.format(
            gate_decomp, nr_seeds, nr_cliffords[-1] if
            hasattr(nr_cliffords, '__iter__') else nr_cliffords,
            ''.join([qb.name[-1] for qb in qubits]))

    key = 'int'
    if thresholded:
        key = 'dig'
        log.warning('Make sure you have set them!.')
        label += '_thresh'

    if nr_averages is None:
        nr_averages = max(qb.RO_acq_averages() for qb in qubits)
    operation_dict = get_operation_dict(qubits)
    qubit_names_list = [qb.name for qb in qubits]
    for qb in qubits:
        qb.prepare_for_timedomain(multiplexed=True)
    multiplexed_pulse(qubits, f_LO, upload=True)

    if len(qubits) == 2:
        if not hasattr(nr_cliffords, '__iter__'):
            raise ValueError('For a two qubit experiment, nr_cliffords must '
                             'be an array of sequence lengths.')

        correlations = [(qubits[0].RO_acq_weight_function_I(),
                         qubits[1].RO_acq_weight_function_I())]
        det_func = get_multiplexed_readout_detector_functions(
            qubits, nr_averages=nr_averages, used_channels=experiment_channels,
            correlations=correlations)[key + '_corr_det']
        hard_sweep_points = np.arange(nr_seeds)
        hard_sweep_func = \
            awg_swf2.n_qubit_Simultaneous_RB_fixed_length(
                qubit_names_list=qubit_names_list,
                operation_dict=operation_dict,
                nr_cliffords_value=nr_cliffords[0],
                nr_seeds_array=np.arange(nr_seeds),
                # clifford_sequence_list=clifford_sequence_list,
                upload=False,
                gate_decomposition=gate_decomp,
                interleaved_gate=interleaved_gate,
                verbose=verbose, cal_points=cal_points)
        soft_sweep_points = nr_cliffords
        soft_sweep_func = \
            awg_swf2.n_qubit_Simultaneous_RB_sequence_lengths(
                n_qubit_RB_sweepfunction=hard_sweep_func)

    else:
        nr_shots = nr_averages * nr_seeds
        det_func = get_multiplexed_readout_detector_functions(
            qubits, nr_shots=nr_shots)[key + '_log_det']

        hard_sweep_points = np.tile(np.arange(nr_seeds), nr_averages)
        # hard_sweep_points = np.arange(nr_shots)
        hard_sweep_func = \
            awg_swf2.n_qubit_Simultaneous_RB_fixed_length(
                qubit_names_list=qubit_names_list,
                operation_dict=operation_dict,
                nr_cliffords_value=nr_cliffords[0],
                nr_seeds_array=np.arange(nr_seeds),
                # clifford_sequence_list=clifford_sequence_list,
                upload=False,
                gate_decomposition=gate_decomp,
                interleaved_gate=interleaved_gate,
                verbose=verbose, cal_points=cal_points)
        soft_sweep_points = nr_cliffords
        soft_sweep_func = \
            awg_swf2.n_qubit_Simultaneous_RB_sequence_lengths(
                n_qubit_RB_sweepfunction=hard_sweep_func)

    if cal_points:
        step = np.abs(hard_sweep_points[-1] - hard_sweep_points[-2])
        hard_sweep_points_to_use = np.concatenate(
            [hard_sweep_points,
             [hard_sweep_points[-1] + step, hard_sweep_points[-1] + 2 * step]])
    else:
        hard_sweep_points_to_use = hard_sweep_points

    MC.soft_avg(soft_avgs)
    MC.set_sweep_function(hard_sweep_func)
    MC.set_sweep_points(hard_sweep_points_to_use)

    MC.set_sweep_function_2D(soft_sweep_func)
    MC.set_sweep_points_2D(soft_sweep_points)

    MC.set_detector_function(det_func)
    if run:
        MC.run_2D(label)

    if len(qubits) == 2:
        ma.MeasurementAnalysis(label=label, TwoD=True, close_file=True)

        if analyze_RB:
            rbma.Simultaneous_RB_Analysis(
                qb_names=[qb.name for qb in qubits],
                use_latest_data=True,
                gate_decomp=gate_decomp,
                add_correction=True)

    return MC


def cphase_gate_tuneup_predictive(qbc, qbt, qbr, initial_values: list,
                                  std_deviations: list = [20e-9, 0.02],
                                  phases=None, MC=None,
                                  estimator='GRNN_neupy',
                                  hyper_parameter_dict: dict = None,
                                  sampling_numbers: list = [70, 30],
                                  max_measurements=2,
                                  tol=[0.016, 0.05],
                                  timestamps: list = None,
                                  update=False, full_output=True,
                                  fine_tune=True, fine_tune_minmax=None):
    '''
    Args:
        qb_control (QuDev_Transmon): control qubit (with flux pulses)
        qb_target (QuDev_Transmon): target qubit
        phases (numpy array): phases used in the Ramsey measurement
        timestamps (list): measurement history. Enables collecting
                           datapoints from existing measurements and add them
                           to the training set. If there are existing timestamps,
                           cphases and population losses will be extracted from
                           all timestamps in the list. It will be optimized for
                           the combined data then and a cphase measurement will
                           be run with the optimal parameters. Possibly more data
                           will be taken after the first optimization round.
    Returns:
        pulse_length_best_value, pulse_amplitude_best_value

    '''
    ############## CHECKING INPUT #######################
    if not update:
        log.warning("Does not automatically update the CZ pulse length "
                    "and amplitude. "
                    "Set update=True if you want this!")
    if not (isinstance(sampling_numbers, list) or
            isinstance(sampling_numbers, np.ndarray)):
        sampling_numbers = [sampling_numbers]
    if max_measurements != len(sampling_numbers):
        log.warning('Did not provide sampling number for each iteration '
                    'step! Additional iterations will be carried out with the'
                    'last value in sampling numbers ')
    if len(initial_values) != 2:
        logging.error('Incorrect number of input mean values for Gaussian '
                      'sampling provided!')
    if len(std_deviations) != 2:
        logging.error('Incorrect number of standard deviations for Gaussian '
                      'sampling provided!')
    if hyper_parameter_dict is None:
        log.warning('\n No hyperparameters passed to predictive mixer '
                    'calibration routine. Default values for the estimator'
                    'will be used!\n')

        hyper_parameter_dict = {'cv_n_fold': 10,
                                'std_scaling': [0.4, 0.4]}

    if phases is None:
        phases = np.linspace(0, 2 * np.pi, 16, endpoint=False)
    phases = np.concatenate((phases, phases))

    if MC is None:
        MC = qbc.MC

    if not isinstance(timestamps, list):
        if timestamps is None:
            timestamps = []
        else:
            timestamps = [timestamps]
    timestamps_iter = copy.deepcopy(timestamps)
    target_value_names = [r"$|\phi_c/\pi - 1| [a.u]$", 'Population Loss [%]']
    std_factor = 0.2

    ################## START ROUTINE ######################

    pulse_length_best = initial_values[0]
    pulse_amplitude_best = initial_values[1]
    std_length = std_deviations[0]
    std_amp = std_deviations[1]
    iteration = 0

    cphase_testing_agent = Averaged_Cphase_Measurement(qbc, qbt, qbr, 32, MC,
                                                       n_average=5, tol=tol)

    while not cphase_testing_agent.converged:
        training_grid = None
        target_values = None

        for i, t in enumerate(timestamps_iter):

            flux_pulse_ma = ma.Fluxpulse_Ramsey_2D_Analysis_Predictive(
                timestamp=t,
                label='CPhase_measurement_{}_{}'.format(qbc.name, qbt.name),
                qb_name=qbc.name, cal_points=False, plot=False,
                save_plot=False,
                reference_measurements=True, only_cos_fits=True)

            cphases = flux_pulse_ma.cphases
            population_losses = flux_pulse_ma.population_losses

            target_phases = np.abs(np.abs(cphases / np.pi) - 1.)
            target_pops = np.abs(population_losses)

            new_train_values = np.array([flux_pulse_ma.sweep_points_2D[0][::2],
                                         flux_pulse_ma.sweep_points_2D[1][::2]]).T
            new_target_values = np.array([target_phases, target_pops]).T
            training_grid, target_values = generate_new_training_set(
                new_train_values,
                new_target_values,
                training_grid=training_grid,
                target_values=target_values)

            if iteration == 0:
                log.info('Added {} training samples from timestamp {}!' \
                      .format(np.shape(new_train_values)[0], t))

        data_size = 0 if training_grid is None else np.shape(training_grid)[0]

        # if not (iteration == 0 and timestamps_iter):
        log.info('\n{} samples before Iteration {}'.format(data_size,
                                                        iteration))
        if iteration >= len(sampling_numbers):
            sampling_number = sampling_numbers[-1]
        else:
            sampling_number = sampling_numbers[iteration]
        if iteration > 0:
            std_length *= std_factor  # rescale std deviations for next round
            std_amp *= std_factor

        new_flux_lengths = np.random.normal(pulse_length_best,
                                            std_length,
                                            sampling_number)
        new_flux_lengths = np.abs(new_flux_lengths)
        new_flux_amps = np.random.normal(pulse_amplitude_best,
                                         std_amp,
                                         sampling_number)
        log.info('measuring {} samples in iteration {} \n'. \
              format(sampling_number, iteration))

        cphases, population_losses, flux_pulse_ma = \
            measure_cphase(qbc, qbt, qbr,
                           new_flux_lengths, new_flux_amps,
                           phases=phases,
                           plot=False,
                           MC=MC)

        target_phases = np.abs(np.abs(cphases / np.pi) - 1.)
        target_pops = np.abs(population_losses)
        new_train_values = np.array([flux_pulse_ma.sweep_points_2D[0][::2],
                                     flux_pulse_ma.sweep_points_2D[1][::2]]).T
        new_target_values = np.array([target_phases, target_pops]).T

        training_grid, target_values = generate_new_training_set(
            new_train_values,
            new_target_values,
            training_grid=training_grid,
            target_values=target_values)
        new_timestamp = flux_pulse_ma.timestamp_string

        # train and test
        target_norm = np.sqrt(target_values[:, 0] ** 2 + target_values[:, 1] ** 2)
        min_ind = np.argmin(target_norm)
        x_init = [training_grid[min_ind, 0], training_grid[min_ind, 1]]
        a_pred = ma.OptimizationAnalysis_Predictive2D(training_grid,
                                                      target_values,
                                                      flux_pulse_ma,
                                                      x_init=x_init,
                                                      estimator=estimator,
                                                      hyper_parameter_dict=hyper_parameter_dict,
                                                      target_value_names=target_value_names)
        pulse_length_best = a_pred.optimization_result[0]
        pulse_amplitude_best = a_pred.optimization_result[1]
        cphase_testing_agent.lengths_opt.append(pulse_length_best)
        cphase_testing_agent.amps_opt.append(pulse_amplitude_best)

        # Get cphase with optimized values
        cphase_opt, population_loss_opt = cphase_testing_agent. \
            yield_new_measurement()

        if fine_tune:
            log.info('optimized flux parameters good enough for finetuning.\n'
                  'Finetuning amplitude with 6 values at fixed flux length!')
            if fine_tune_minmax is None:
                lower_amp = pulse_amplitude_best - std_amp
                higher_amp = pulse_amplitude_best + std_amp
            else:
                lower_amp = pulse_amplitude_best - fine_tune_minmax
                higher_amp = pulse_amplitude_best + fine_tune_minmax

            finetune_amps = np.linspace(lower_amp, higher_amp, 6)
            pulse_amplitude_best = cphase_finetune_parameters(
                qbc, qbt, qbr,
                pulse_length_best,
                finetune_amps, phases, MC)
            cphase_testing_agent.lengths_opt.append(pulse_length_best)
            cphase_testing_agent.amps_opt.append(pulse_amplitude_best)
            cphase_testing_agent.yield_new_measurement()

        # check success of iteration step
        if cphase_testing_agent.converged:
            log.info('Cphase optimization converged in iteration {}.'. \
                  format(iteration))

        elif iteration + 1 >= max_measurements:
            cphase_testing_agent.converged = True
            log.warning('\n maximum iterations exceeded without hitting'
                        ' specified tolerance levels for optimization!\n')
        else:
            log.info('Iteration {} finished. Not converged with cphase {}*pi and '
                  'population recovery {} %' \
                  .format(iteration, cphase_testing_agent.cphases[-1],
                          np.abs(1. - cphase_testing_agent.pop_losses[-1]) * 100))

            log.info('Running Iteration {} of {} ...'.format(iteration + 1,
                                                          max_measurements))

        if len(cphase_testing_agent.cphases) >= 2:
            cphases1 = cphase_testing_agent.cphases[-1]
            cphases2 = cphase_testing_agent.cphases[-2]
            if cphases1 > cphases2:
                std_factor = 1.5

        if new_timestamp is not None:
            timestamps_iter.append(new_timestamp)
        iteration += 1

    cphase_opt = cphase_testing_agent.cphases[-1]
    population_recovery_opt = np.abs(
        1. - cphase_testing_agent.pop_losses[-1]) * 100
    pulse_length_best = cphase_testing_agent.lengths_opt[-1]
    pulse_amplitude_best = cphase_testing_agent.amps_opt[-1]
    std_cphase = cphase_testing_agent.cphase_std

    log.info('CPhase optimization finished with optimal values: \n',
          'Controlled Phase QBc={} Qb Target={}: '.format(qbc.name, qbt.name),
          cphase_opt, r" ($ \pm $", std_cphase, ' )', r"$\pi$", '\n',
          'Population Recovery |e> Qb Target: {}% \n' \
          .format(population_recovery_opt),
          '@ flux pulse Paramters: \n',
          'Pulse Length: {:0.1f} ns \n'.format(pulse_length_best * 1e9),
          'Pulse Ampllitude: {:0.4f} V \n'.format(pulse_amplitude_best))
    if update:
        qbc.set('CZ_{}_amp'.format(qbt.name), pulse_amplitude_best)
        qbc.set('CZ_{}_length'.format(qbt.name), pulse_length_best)
    if full_output:
        return pulse_length_best, pulse_amplitude_best, \
               [population_recovery_opt, cphase_opt], [std_cphase]
    else:
        return pulse_length_best, pulse_amplitude_best


def cphase_finetune_parameters(qbc, qbt, qbr, flux_length, flux_amplitudes,
                               phases, MC, save_fig=True, show=True):
    """
    measures cphases for a single slice of chevron with fixed flux length.
    Returns the best amplitude in flux_amplitudes for a cphase of pi.
    """
    flux_lengths = len(flux_amplitudes) * [flux_length]
    cphases, population_losses, ma_ram2D = \
        measure_cphase(qbc, qbt, qbr,
                       flux_lengths,
                       flux_amplitudes,
                       phases=phases,
                       plot=True,
                       MC=MC,
                       fit_statistics=False)
    cphases %= 2 * np.pi
    fit_res = lmfit.Model(lambda x, m, b: m * np.tan(x / 2 - np.pi / 2) + b).fit(
        x=cphases, data=flux_amplitudes, m=1, b=np.mean(flux_amplitudes))
    best_amp = fit_res.model.func(np.pi, **fit_res.best_values)
    amps_model = fit_res.model.func(cphases, **fit_res.best_values)
    fig, ax = plt.subplots()
    ax.plot(cphases * 180 / np.pi, flux_amplitudes / 1e-3, 'o-')
    ax.plot(cphases * 180 / np.pi, amps_model / 1e-3, '-r')
    ax.hlines(best_amp / 1e-3, cphases[0] * 180 / np.pi, cphases[-1] * 180 / np.pi)
    ax.vlines(180, flux_amplitudes.min() / 1e-3, flux_amplitudes.max() / 1e-3)
    ax.set_ylabel('Flux pulse amplitude (mV)')
    ax.set_xlabel('Conditional phase (rad)')
    ax.set_title('CZ {}-{}'.format(qbc.name, qbt.name))

    ax.text(0.5, 0.95, 'Best amp = {:.6f} V'.format(best_amp),
            horizontalalignment='center', verticalalignment='top',
            transform=ax.transAxes)

    if save_fig:
        fig_title = 'CPhase_amp_sweep_{}_{}'.format(qbc.name, qbt.name)
        fig_title = '{}--{:%Y%m%d_%H%M%S}'.format(
            fig_title, datetime.datetime.now())
        save_folder = ma_ram2D.folder
        filename = os.path.abspath(os.path.join(save_folder, fig_title + '.png'))
        fig.savefig(filename, bbox_inches='tight')
    if show:
        plt.show()

    return best_amp


def measure_measurement_induced_dephasing(qb_dephased, qb_targeted, phases, amps,
                                          readout_separation, nr_readouts=1,
                                          label=None, n_cal_points_per_state=1,
                                          cal_states='auto', prep_params=None,
                                          exp_metadata=None, analyze=True,
                                          upload=True, **kw):
    classified = kw.get('classified', False)
    predictive_label = kw.pop('predictive_label', False)
    if prep_params is None:
        prep_params = get_multi_qubit_prep_params(
            [qb.preparation_params() for qb in qb_dephased])

    if label is None:
        label = 'measurement_induced_dephasing_x{}_{}_{}'.format(
            nr_readouts,
            ''.join([qb.name for qb in qb_dephased]),
            ''.join([qb.name for qb in qb_targeted]))

    hard_sweep_params = {
        'phase': {'unit': 'deg',
            'values': np.tile(phases, len(amps))},
        'ro_amp_scale': {'unit': 'deg',
            'values': np.repeat(amps, len(phases))}
    }

    for qb in set(qb_targeted) | set(qb_dephased):
        MC = qb.instr_mc.get_instr()
        qb.prepare(drive='timedomain')

    cal_states = CalibrationPoints.guess_cal_states(cal_states)
    cp = CalibrationPoints.multi_qubit([qb.name for qb in qb_dephased], cal_states,
                                       n_per_state=n_cal_points_per_state)

    operation_dict = get_operation_dict(list(set(qb_dephased + qb_targeted)))
    seq, sweep_points = mqs.measurement_induced_dephasing_seq(
        [qb.name for qb in qb_targeted], [qb.name for qb in qb_dephased], operation_dict,
        amps, phases, pihalf_spacing=readout_separation, prep_params=prep_params,
        cal_points=cp, upload=False, sequence_name=label)

    hard_sweep_func = awg_swf.SegmentHardSweep(
        sequence=seq, upload=upload,
        parameter_name='readout_idx', unit='')
    MC.set_sweep_function(hard_sweep_func)
    MC.set_sweep_points(sweep_points)

    det_name = 'int_avg{}_det'.format('_classif' if classified else '')
    det_func = get_multiplexed_readout_detector_functions(
        qb_dephased, nr_averages=max(qb.acq_averages() for qb in qb_dephased)
    )[det_name]
    MC.set_detector_function(det_func)

    if exp_metadata is None:
        exp_metadata = {}
    exp_metadata.update({'qb_dephased': [qb.name for qb in qb_dephased],
                         'qb_targeted': [qb.name for qb in qb_targeted],
                         'preparation_params': prep_params,
                         'cal_points': repr(cp),
                         'classified_ro': classified,
                         'rotate': len(cal_states) != 0 and not classified,
                         'data_to_fit': {qb.name: 'pe' for qb in qb_dephased},
                         'hard_sweep_params': hard_sweep_params})

    MC.run(label, exp_metadata=exp_metadata)

    tda.MeasurementInducedDephasingAnalysis(qb_names=[qb.name for qb in qb_dephased])


def calibrate_n_qubits(qubits, f_LO, sweep_points_dict, sweep_params=None,
                       artificial_detuning=None,
                       cal_points=True, no_cal_points=4, upload=True,
                       MC=None, soft_avgs=1, n_rabi_pulses=1,
                       thresholded=False,  # analyses can't do thresholded=True!
                       analyze=True, update=False,
                       UHFQC=None, pulsar=None, **kw):
    """
    Args:
        qubits: list of qubits
        f_LO: multiplexed RO LO freq
        sweep_points_dict:  dict of the form {msmt_name: sweep_points_array}
            where msmt_name must be one of the following:
            ['rabi', 'n_rabi', 'ramsey', 'qscale', 'T1', 'T2'}
        sweep_params: this function defines this variable for each msmt. But
            see the seqeunce function mqs.general_multi_qubit_seq for details
        artificial_detuning: for ramsey and T2 (echo) measurements. It is
            ignored for the other measurements
        cal_points: whether to prepare cal points or not
        no_cal_points: how many cal points to prepare
        upload: whether to upload to AWGs
        MC: MC object
        soft_avgs:  soft averages
        n_rabi_pulses: for the n_rabi measurement
        thresholded: whether to threshold the results (NOT IMPLEMENTED)
        analyze: whether to analyze
        update: whether to update relevant parameters based on analysis
        UHFQC: UHFQC object
        pulsar: pulsar

    Kwargs:
        This function can also add dynamical decoupling (DD) pulses with the
        following parameters:

        nr_echo_pulses (int, default=0): number of DD pulses; if 0 then this
            function will not add DD pulses
        UDD_scheme (bool, default=True): if True, it uses the Uhrig DD scheme,
            else it uses the CPMG scheme
        idx_DD_start (int, default:-1): index of the first DD pulse in the
            waveform for a single qubit. For example, is we have n=3 qubits,
            and have 4 pulses per qubit, and we want to inset DD pulses
            between the first and second pulse, then idx_DD_start = 1.
            For a Ramsey experiment (2 pulses per qubit), idx_DD_start = -1
            (default value) and the DD pulses are inserted between the
            two pulses.

        You can also add the kwargs used in the standard TD analysis functions.
    """

    if MC is None:
        MC = qubits[0].MC
    if UHFQC is None:
        UHFQC = qubits[0].UHFQC
    if pulsar is None:
        pulsar = qubits[0].AWG
    artificial_detuning_echo = kw.pop('artificial_detuning_echo', None)

    qubit_names = [qb.name for qb in qubits]
    if len(qubit_names) == 1:
        msmt_suffix = qubits[0].msmt_suffix
    elif len(qubit_names) > 5:
        msmt_suffix = '_{}qubits'.format(len(qubit_names))
    else:
        msmt_suffix = '_qbs{}'.format(''.join([i[-1] for i in qubit_names]))

    sweep_points_dict = deepcopy(sweep_points_dict)
    for key, spts in sweep_points_dict.items():
        if spts is None:
            if key == 'n_rabi':
                sweep_points_dict[key] = {}
                for qb in qubits:
                    sweep_points_dict[key][qb.name] = \
                        np.linspace(
                            (n_rabi_pulses - 1) * qb.amp180() / n_rabi_pulses,
                            min((n_rabi_pulses + 1) * qb.amp180() / n_rabi_pulses,
                                0.9), 41)
            else:
                raise ValueError('Sweep points for {} measurement are not '
                                 'defined.'.format(key))

    if cal_points:
        sweep_points_dict = deepcopy(sweep_points_dict)
        for key, spts in sweep_points_dict.items():
            if not isinstance(spts, dict):
                if key == 'qscale':
                    temp_array = np.zeros(3 * spts.size)
                    np.put(temp_array, list(range(0, temp_array.size, 3)), spts)
                    np.put(temp_array, list(range(1, temp_array.size, 3)), spts)
                    np.put(temp_array, list(range(2, temp_array.size, 3)), spts)
                    spts = temp_array
                    step = np.abs(spts[-1] - spts[-4])
                else:
                    step = np.abs(spts[-1] - spts[-2])
                if no_cal_points == 4:
                    sweep_points_dict[key] = np.concatenate(
                        [spts, [spts[-1] + step, spts[-1] + 2 * step,
                                spts[-1] + 3 * step, spts[-1] + 4 * step]])
                elif no_cal_points == 2:
                    sweep_points_dict[key] = np.concatenate(
                        [spts, [spts[-1] + step, spts[-1] + 2 * step]])
                else:
                    sweep_points_dict[key] = spts
            else:
                for k in spts:
                    if key == 'qscale':
                        temp_array = np.zeros(3 * spts[k].size)
                        np.put(temp_array, list(range(0, temp_array.size, 3)),
                               spts[k])
                        np.put(temp_array, list(range(1, temp_array.size, 3)),
                               spts[k])
                        np.put(temp_array, list(range(2, temp_array.size, 3)),
                               spts[k])
                        spts[k] = temp_array
                        step = np.abs(spts[k][-1] - spts[k][-4])
                    else:
                        step = np.abs(spts[k][-1] - spts[k][-2])
                    if no_cal_points == 4:
                        sweep_points_dict[key][k] = np.concatenate(
                            [spts[k], [spts[k][-1] + step, spts[k][-1] + 2 * step,
                                       spts[k][-1] + 3 * step,
                                       spts[k][-1] + 4 * step]])
                    elif no_cal_points == 2:
                        sweep_points_dict[key][k] = np.concatenate(
                            [spts[k],
                             [spts[k][-1] + step, spts[k][-1] + 2 * step]])
                    else:
                        sweep_points_dict[key][k] = spts[k]

    # set up multiplexed readout
    multiplexed_pulse(qubits, f_LO, upload=True)
    operation_dict = get_operation_dict(qubits)
    if thresholded:
        key = 'dig'
    else:
        key = 'int'

    nr_averages = max([qb.RO_acq_averages() for qb in qubits])
    df = get_multiplexed_readout_detector_functions(
        qubits, nr_averages=nr_averages)[key + '_avg_det']

    for qb in qubits:
        qb.prepare_for_timedomain(multiplexed=True)

    # Do measurements
    # RABI
    if 'rabi' in sweep_points_dict:
        exp_metadata = {}
        sweep_points = sweep_points_dict['rabi']

        if sweep_params is None:
            sweep_params = (
                ('X180', {'pulse_pars': {'amplitude': (lambda sp: sp)},
                          'repeat': 1}),
            )

        sf = awg_swf2.calibrate_n_qubits(sweep_params=sweep_params,
                                         sweep_points=sweep_points,
                                         qubit_names=qubit_names,
                                         operation_dict=operation_dict,
                                         cal_points=cal_points,
                                         upload=upload,
                                         parameter_name='amplitude',
                                         unit='V', **kw)

        MC.soft_avg(soft_avgs)
        MC.set_sweep_function(sf)
        MC.set_sweep_points(sweep_points)
        MC.set_detector_function(df)
        label = 'Rabi' + msmt_suffix
        if isinstance(sweep_points, dict):
            exp_metadata = {'sweep_points_dict': sweep_points}
        MC.run(label, exp_metadata=exp_metadata)
        sweep_params = None

        if analyze:
            rabi_ana = tda.RabiAnalysis(qb_names=qubit_names)
            if update:
                for qb in qubits:
                    try:
                        qb.amp180(rabi_ana.proc_data_dict[
                                      'analysis_params_dict'][qb.name]['piPulse'])
                        qb.amp90_scale(0.5)
                    except AttributeError as e:
                        log.warning('%s. This parameter will not be '
                                    'updated.' % e)

    # N-RABI
    if 'n_rabi' in sweep_points_dict:
        exp_metadata = {}
        sweep_points = sweep_points_dict['n_rabi']
        if sweep_params is None:
            sweep_params = (
                ('X180', {'pulse_pars': {'amplitude': (lambda sp: sp)},
                          'repeat': n_rabi_pulses}),
            )

        sf = awg_swf2.calibrate_n_qubits(sweep_params=sweep_params,
                                         sweep_points=sweep_points,
                                         qubit_names=qubit_names,
                                         operation_dict=operation_dict,
                                         cal_points=cal_points,
                                         upload=upload,
                                         parameter_name='amplitude',
                                         unit='V', **kw)

        MC.soft_avg(soft_avgs)
        MC.set_sweep_function(sf)
        MC.set_sweep_points(sweep_points[list(sweep_points)[0]])
        MC.set_detector_function(df)
        label = 'Rabi-n{}'.format(n_rabi_pulses) + msmt_suffix
        if isinstance(sweep_points, dict):
            exp_metadata = {'sweep_points_dict': sweep_points}
        MC.run(label, exp_metadata=exp_metadata)
        sweep_params = None

        if analyze:
            rabi_ana = tda.RabiAnalysis(qb_names=qubit_names)
            if update:
                for qb in qubits:
                    try:
                        qb.amp180(rabi_ana.proc_data_dict[
                                      'analysis_params_dict'][qb.name]['piPulse'])
                        qb.amp90_scale(0.5)
                    except AttributeError as e:
                        log.warning('%s. This parameter will not be '
                                    'updated.' % e)

    # RAMSEY
    if 'ramsey' in sweep_points_dict:
        exp_metadata = {}
        if artificial_detuning is None:
            raise ValueError('Specify an artificial_detuning for the Ramsey '
                             'measurement.')
        sweep_points = sweep_points_dict['ramsey']
        drag_pulse_length = qubits[0].nr_sigma() * qubits[0].gauss_sigma()
        zz_coupling = 470e3
        if sweep_params is None:
            sweep_params = (
                ('X90', {}),
                ('X90', {
                    'pulse_pars': {
                        'refpoint': 'start',
                        'pulse_delay': (lambda sp: sp),
                        'phase': (lambda sp:
                                  ((sp - sweep_points[0]) * artificial_detuning *
                                   360) % 360),
                        # 'basis_rotation': (lambda sp: 2*np.pi*zz_coupling *
                        #                   (sp+drag_pulse_length)*180/np.pi)
                    }}),

            )
        sf = awg_swf2.calibrate_n_qubits(sweep_params=sweep_params,
                                         sweep_points=sweep_points,
                                         qubit_names=qubit_names,
                                         operation_dict=operation_dict,
                                         cal_points=cal_points,
                                         upload=upload,
                                         parameter_name='time',
                                         unit='s', **kw)

        MC.soft_avg(soft_avgs)
        MC.set_sweep_function(sf)
        MC.set_sweep_points(sweep_points)
        MC.set_detector_function(df)
        label = 'Ramsey' + msmt_suffix
        if isinstance(sweep_points, dict):
            exp_metadata = {'sweep_points_dict': sweep_points}
        exp_metadata['artificial_detuning'] = artificial_detuning
        MC.run(label, exp_metadata=exp_metadata)
        sweep_params = None

        if analyze:
            ramsey_ana = tda.RamseyAnalysis(qb_names=qubit_names)
            if update:
                for qb in qubits:
                    try:
                        qb.f_qubit(ramsey_ana.proc_data_dict[
                                       'analysis_params_dict'][qb.name][
                                       'exp_decay_' + qb.name]['new_qb_freq'])
                    except AttributeError as e:
                        log.warning('%s. This parameter will not be '
                                    'updated.' % e)
                    try:
                        qb.T2_star(ramsey_ana.proc_data_dict[
                                       'analysis_params_dict'][qb.name][
                                       'exp_decay_' + qb.name]['T2_star'])
                    except AttributeError as e:
                        log.warning('%s. This parameter will not be '
                                    'updated.' % e)

    # QSCALE
    if 'qscale' in sweep_points_dict:
        exp_metadata = {}
        sweep_points = sweep_points_dict['qscale']

        if sweep_params is None:
            sweep_params = (
                ('X90', {'pulse_pars': {'motzoi': (lambda sp: sp)},
                         'condition': (lambda i: i % 3 == 0)}),
                ('X180', {'pulse_pars': {'motzoi': (lambda sp: sp)},
                          'condition': (lambda i: i % 3 == 0)}),
                ('X90', {'pulse_pars': {'motzoi': (lambda sp: sp)},
                         'condition': (lambda i: i % 3 == 1)}),
                ('Y180', {'pulse_pars': {'motzoi': (lambda sp: sp)},
                          'condition': (lambda i: i % 3 == 1)}),
                ('X90', {'pulse_pars': {'motzoi': (lambda sp: sp)},
                         'condition': (lambda i: i % 3 == 2)}),
                ('mY180', {'pulse_pars': {'motzoi': (lambda sp: sp)},
                           'condition': (lambda i: i % 3 == 2)}),
                ('RO', {})
            )

        sf = awg_swf2.calibrate_n_qubits(sweep_params=sweep_params,
                                         sweep_points=sweep_points,
                                         qubit_names=qubit_names,
                                         operation_dict=operation_dict,
                                         cal_points=cal_points,
                                         upload=upload,
                                         parameter_name='qscale_factor',
                                         unit='', **kw)

        MC.soft_avg(soft_avgs)
        MC.set_sweep_function(sf)
        MC.set_sweep_points(sweep_points)
        MC.set_detector_function(df)
        label = 'QScale' + msmt_suffix
        if isinstance(sweep_points, dict):
            exp_metadata = {'sweep_points_dict': sweep_points}
        MC.run(label, exp_metadata=exp_metadata)
        sweep_params = None

        if analyze:
            qscale_ana = tda.QScaleAnalysis(qb_names=qubit_names)
            if update:
                for qb in qubits:
                    try:
                        qb.motzoi(qscale_ana.proc_data_dict[
                                      'analysis_params_dict'][qb.name]['qscale'])
                    except AttributeError as e:
                        log.warning('%s. This parameter will not be '
                                    'updated.' % e)

    # T1
    if 'T1' in sweep_points_dict:
        exp_metadata = {}
        sweep_points = sweep_points_dict['T1']
        if sweep_params is None:
            sweep_params = (
                ('X180', {}),
                ('RO mux', {'pulse_pars': {'pulse_delay': (lambda sp: sp)}})
            )

        sf = awg_swf2.calibrate_n_qubits(sweep_params=sweep_params,
                                         sweep_points=sweep_points,
                                         qubit_names=qubit_names,
                                         operation_dict=operation_dict,
                                         cal_points=cal_points,
                                         upload=upload,
                                         parameter_name='time',
                                         unit='s', **kw)

        MC.soft_avg(soft_avgs)
        MC.set_sweep_function(sf)
        MC.set_sweep_points(sweep_points)
        MC.set_detector_function(df)
        label = 'T1' + msmt_suffix
        if isinstance(sweep_points, dict):
            exp_metadata = {'sweep_points_dict': sweep_points}
        MC.run(label, exp_metadata=exp_metadata)
        sweep_params = None

        if analyze:
            T1_ana = tda.T1Analysis(qb_names=qubit_names)
            if update:
                for qb in qubits:
                    try:
                        qb.T1(T1_ana.proc_data_dict['analysis_params_dict'][
                                  qb.name]['T1'])
                    except AttributeError as e:
                        log.warning('%s. This parameter will not be '
                                    'updated.' % e)
    # T2 ECHO
    if 'T2' in sweep_points_dict:
        exp_metadata = {}
        sweep_points = sweep_points_dict['T2']
        if sweep_params is None:
            sweep_params = (
                ('X90', {}),
                ('X180', {'pulse_pars': {'refpoint': 'start',
                                         'pulse_delay': (lambda sp: sp / 2)}}),
                ('X90', {'pulse_pars': {
                    'refpoint': 'start',
                    'pulse_delay': (lambda sp: sp / 2)}})
            )

        if artificial_detuning_echo is not None:
            sweep_params[-1][1]['pulse_pars']['phase'] = \
                lambda sp: ((sp - sweep_points[0]) *
                            artificial_detuning_echo * 360) % 360

        sf = awg_swf2.calibrate_n_qubits(sweep_params=sweep_params,
                                         sweep_points=sweep_points,
                                         qubit_names=qubit_names,
                                         operation_dict=operation_dict,
                                         cal_points=cal_points,
                                         upload=upload,
                                         parameter_name='time',
                                         unit='s', **kw)

        MC.soft_avg(soft_avgs)
        MC.set_sweep_function(sf)
        MC.set_sweep_points(sweep_points)
        MC.set_detector_function(df)
        label = 'T2_echo' + msmt_suffix
        if isinstance(sweep_points, dict):
            exp_metadata = {'sweep_points_dict': sweep_points,
                            'artificial_detuning': artificial_detuning_echo}
        MC.run(label, exp_metadata=exp_metadata)
        sweep_params = None

        if analyze:
            echo_ana = tda.EchoAnalysis(
                qb_names=qubit_names,
                options_dict={'artificial_detuning': artificial_detuning_echo})
            if update:
                for qb in qubits:
                    try:
                        qb.T2(echo_ana.proc_data_dict[
                                  'analysis_params_dict'][qb.name]['T2_echo'])
                    except AttributeError as e:
                        log.warning('%s. This parameter will not be '
                                    'updated.' % e)


def measure_chevron(qbc, qbt, qbr, hard_sweep_params, soft_sweep_params,
                    cz_pulse_name, upload=True, label=None,
                    classified=False, n_cal_points_per_state=2,
                    cal_states='auto', prep_params=None,
                    exp_metadata=None, analyze=True):

    if len(list(soft_sweep_params)) > 1:
        log.warning('There is more than one soft sweep parameter.')
    if label is None:
        label = 'Chevron_{}{}'.format(qbc.name, qbt.name)
    MC = qbr.instr_mc.get_instr()
    for qb in [qbc, qbt, qbr]:
        qb.prepare(drive='timedomain')

    cal_states = CalibrationPoints.guess_cal_states(cal_states)
    cp = CalibrationPoints.single_qubit(qbr.name, cal_states,
                                        n_per_state=n_cal_points_per_state)

    if prep_params is None:
        prep_params = \
            get_multi_qubit_prep_params([qb.preparation_params()
                                         for qb in [qbc, qbt]])
    sequences, hard_sweep_points, soft_sweep_points = \
        fsqs.chevron_seqs(
            qbc_name=qbc.name, qbt_name=qbt.name, qbr_name=qbr.name,
            hard_sweep_dict=hard_sweep_params,
            soft_sweep_dict=soft_sweep_params,
            operation_dict=get_operation_dict([qbc, qbt, qbr]),
            cz_pulse_name=cz_pulse_name,
            cal_points=cp, upload=False, prep_params=prep_params)

    hard_sweep_func = awg_swf.SegmentHardSweep(
        sequence=sequences[0], upload=upload,
        parameter_name=list(hard_sweep_params)[0],
        unit=list(hard_sweep_params.values())[0]['unit'])
    MC.set_sweep_function(hard_sweep_func)
    MC.set_sweep_points(hard_sweep_points)

    channels_to_upload = [qbc.get_operation_dict()[cz_pulse_name]['channel']]
    MC.set_sweep_function_2D(awg_swf.SegmentSoftSweep(
        hard_sweep_func, sequences,
        list(soft_sweep_params)[0], list(soft_sweep_params.values())[0]['unit'],
        channels_to_upload=channels_to_upload))
    MC.set_sweep_points_2D(soft_sweep_points)
    MC.set_detector_function(qbr.int_avg_classif_det if classified
                             else qbr.int_avg_det)
    if exp_metadata is None:
        exp_metadata = {}
    exp_metadata.update({'preparation_params': prep_params,
                         'cal_points': repr(cp),
                         'rotate': len(cal_states) != 0,
                         'data_to_fit': {qbr.name: 'pe'},
                         'hard_sweep_params': hard_sweep_params,
                         'soft_sweep_params': soft_sweep_params})
    MC.run_2D(name=label, exp_metadata=exp_metadata)

    if analyze:
        tda.MultiQubit_TimeDomain_Analysis(qb_names=[qbr.name],
                                           options_dict={'TwoD': True})


def measure_cphase(qbc, qbt, soft_sweep_params, cz_pulse_name,
                   hard_sweep_params=None, max_flux_length=None,
                   num_cz_gates=1, n_cal_points_per_state=1, cal_states='auto',
                   prep_params=None, exp_metadata=None, label=None,
                   leakage_qb=None, prepend_pulse_dicts=None,
                   analyze=True, upload=True, for_ef=True, **kw):
    '''
    method to measure the leakage and the phase acquired during a flux pulse
    conditioned on the state of the control qubit (self).
    In this measurement, the phase from two Ramsey type measurements
    on qb_target is measured, once with the control qubit in the excited state
    and once in the ground state. The conditional phase is calculated as the
    difference.

    Args:
        qbc (QuDev_transmon): control qubit / fluxed qubit
        qbt (QuDev_transmon): target qubit / non-fluxed qubit
        leakage_qb: qubit which goes into the f level and therefore the leakage
            analysis is performed upon. defaults to qbc.
    '''
    plot_all_traces = kw.get('plot_all_traces', True)
    plot_all_probs = kw.get('plot_all_probs', True)
    classified = kw.get('classified', False)
    predictive_label = kw.pop('predictive_label', False)
    if prep_params is None:
        prep_params = get_multi_qubit_prep_params(
            [qb.preparation_params() for qb in [qbc, qbt]])

    if label is None:
        if predictive_label:
            label = 'Predictive_cphase_nz_measurement'
        else:
            label = 'CPhase_nz_measurement'
        if classified:
            label += '_classified'
        if 'active' in prep_params['preparation_type']:
            label += '_reset'
        if num_cz_gates > 1:
            label += f'_{num_cz_gates}_gates'
        label += f'_{qbc.name}_{qbt.name}'

    if hard_sweep_params is None:
        hard_sweep_params = {
            'phase': {'values': np.tile(np.linspace(0, 2*np.pi, 6)*180/np.pi, 2),
                      'unit': 'deg'}
        }

    for qb in [qbc, qbt]:
        MC = qb.instr_mc.get_instr()
        qb.prepare(drive='timedomain')

    if leakage_qb is None:
        leakage_qb = qbc # FIXME: assuming the leaking qb is the fluxed one.
                         #  How to have a better behavior?
        cphase_qb = qbt
    else:
        cphase_qb = (qbc if qbt == leakage_qb else qbt)
    cal_states = CalibrationPoints.guess_cal_states(cal_states,
                                                    for_ef=for_ef)
    cp = CalibrationPoints.multi_qubit([leakage_qb.name, cphase_qb.name], cal_states,
                                        n_per_state=n_cal_points_per_state)

    if max_flux_length is not None:
        log.debug(f'max_flux_length = {max_flux_length*1e9:.2f} ns, set by user')
    if prepend_pulse_dicts is None:
        prepend_pulse_dicts = []

    operation_dict = get_operation_dict([qbc, qbt] +
                                        [pp['qb'] for pp in prepend_pulse_dicts])

    sequences, hard_sweep_points, soft_sweep_points = \
        fsqs.cphase_seqs(
            hard_sweep_dict=hard_sweep_params,
            soft_sweep_dict=soft_sweep_params,
            qbc_name=leakage_qb.name, qbt_name=cphase_qb.name,
            cz_pulse_name=cz_pulse_name,
            operation_dict=operation_dict,
            cal_points=cp, upload=False, prep_params=prep_params,
            max_flux_length=max_flux_length,
            num_cz_gates=num_cz_gates, prepend_pulse_dicts=prepend_pulse_dicts
        )
    hard_sweep_func = awg_swf.SegmentHardSweep(
        sequence=sequences[0], upload=upload,
        parameter_name=list(hard_sweep_params)[0],
        unit=list(hard_sweep_params.values())[0]['unit'])
    MC.set_sweep_function(hard_sweep_func)
    MC.set_sweep_points(hard_sweep_points)

    channels_to_upload = [operation_dict[cz_pulse_name]['channel']]
    MC.set_sweep_function_2D(awg_swf.SegmentSoftSweep(
        hard_sweep_func, sequences,
        list(soft_sweep_params)[0], list(soft_sweep_params.values())[0]['unit'],
        channels_to_upload=channels_to_upload))
    MC.set_sweep_points_2D(soft_sweep_points)

    det_get_values_kws = {'classified': classified,
                          'correlated': False,
                          'thresholded': True,
                          'averaged': True}
    det_name = 'int_avg{}_det'.format('_classif' if classified else '')
    det_func = get_multiplexed_readout_detector_functions(
        [qbc, qbt], nr_averages=max(qb.acq_averages() for qb in [qbc, qbt]),
        det_get_values_kws=det_get_values_kws)[det_name]
    MC.set_detector_function(det_func)

    if exp_metadata is None:
        exp_metadata = {}
    exp_metadata.update({'leakage_qbname': leakage_qb.name,
                         'cphase_qbname': cphase_qb.name,
                         'preparation_params': prep_params,
                         'cal_points': repr(cp),
                         'classified_ro': classified,
                         'rotate': len(cal_states) != 0 and not classified,
                         'cal_states_rotations':
                             {leakage_qb.name: {'g': 0, 'f': 1},
                              cphase_qb.name: {'g': 0, 'e': 1}} if
                             (len(cal_states) != 0 and not classified) else None,
                         'data_to_fit': {leakage_qb.name: 'pf', cphase_qb.name: 'pe'},
                         'hard_sweep_params': hard_sweep_params,
                         'soft_sweep_params': soft_sweep_params,
                         'prepend_pulse_dicts': str(prepend_pulse_dicts)})
    exp_metadata.update(kw)
    MC.run_2D(label, exp_metadata=exp_metadata)
    if analyze:
        if classified:
            channel_map = {qb.name: [vn + ' ' +
                                     qb.instr_uhf() for vn in
                                     qb.int_avg_classif_det.value_names]
                           for qb in [qbc, qbt]}
        else:
            channel_map = {qb.name: [vn + ' ' +
                                     qb.instr_uhf() for vn in
                                     qb.int_avg_det.value_names]
                           for qb in [qbc, qbt]}
        flux_pulse_tdma = tda.CPhaseLeakageAnalysis(
            qb_names=[leakage_qb.name, cphase_qb.name],
            options_dict={'TwoD': True, 'plot_all_traces': plot_all_traces,
                          'plot_all_probs': plot_all_probs,
                          'channel_map': channel_map})
        cphases = flux_pulse_tdma.proc_data_dict[
            'analysis_params_dict']['cphase']['val']
        population_losses = flux_pulse_tdma.proc_data_dict[
            'analysis_params_dict']['population_loss']['val']
        leakage = flux_pulse_tdma.proc_data_dict[
            'analysis_params_dict']['leakage']['val']
        return cphases, population_losses, leakage, flux_pulse_tdma
    else:
        return

def calibrate_arbitrary_phase(qbc, qbt, cz_pulse_name, measure_conditional_phase=True,
                              soft_sweep_params_cphase=None,
                              measure_dynamic_phase=False, chevron_params_dict=None,
                             qubits_to_measure=None,max_amps_per_meas=20, analyze=True,
                              update=True, classified_ro=True, **kw):
    """
    Calibration method of arbitrary phase gate. Allows to calibrate the conditional and
    dynamic phase separately.
    Args:
        qbc: contolled (fluxed) qubit
        qbt: target qubit
        cz_pulse_name (string): name of two qubit gate. Note that the code is not fully tested
            for pulse names different from 'upCZ_qbt qbc'
        measure_conditional_phase (bool):
        soft_sweep_params_cphase (dict): parameter of the conditional phase to sweep.
            assumes there is at
        measure_dynamic_phase (bool):
        chevron_params_dict (dict): parameters from chevron fitting, used to calculate the amplitudes
            to measure the dynamic phases. Keys are f'{qbt.name}{qbc.name}' and 'default'.
            values are dictionaries which should include 'dphi_dv', 'ej_correction_factor',
            'd' (squid asymmetry).
            Examples:
                chevron_params_dict = { 'default': { 'dphi_dv': 0.55,
                                                      'ej_correction_factor':1,
                                                      'd': 0.485 },
                                        'qb4qb2': {'dphi_dv': 0.7}}

        qubits_to_measure: qubites to measure the dynamic phase from
        max_amps_per_meas (int): max number of amplitudes measured in same
            sequence for dyn_phase calib
        analyze:
        classified_ro(bool): whether or not to use 3-level readout
        update (bool): whether or not to update the car_calib_dict
        **kw:
            amplitudes_dyn (array): used instead of the
            see measure_cphase and measure_dynamic_phase and

    Returns: calibration arrays

    """
    results = dict()
    cphase_calib_dict = qbc.get(f'upCZ_{qbt.name}_cphase_calib_dict')
    if measure_conditional_phase:
        label = f"CPhase_nz_measurement_{qbc.name}_{qbt.name}_ncz_{kw.get('n_cz_gates', 1)}"
        cphases, population_losses, leakage, flux_pulse_tdma = \
            measure_cphase(qbc=qbc, qbt=qbt, cz_pulse_name=cz_pulse_name,
                           soft_sweep_params=soft_sweep_params_cphase,
                           label=label, analyze=True, classified=classified_ro,
                           sort_phases_ascending_order=True, **kw)
        results['phase_amplitude_array'] = [cphases, soft_sweep_params_cphase['amplitude']['values']]
        if update:
            cphase_calib_dict['phase_amplitude_array'] =  results['phase_amplitude_array']

    if measure_dynamic_phase:
        # find minimum amplitudes from theoretical model
        ampl_cphase = soft_sweep_params_cphase["amplitude"]['values']
        amplitudes_dyn = kw.get('amplitudes_dyn',
                                cphase_calib.get_amplitudes_to_measure(qbc, qbt, (ampl_cphase[0], ampl_cphase[-1]),
                                                       cz_pulse_name, chevron_params_dict, **kw))

        # measure
        if kw.get('measure', True):
            assert qubits_to_measure is not None, "qubits_to_measure cannot be None if measuring dyn phase"
            dyn_phases = []
            for i, amps in enumerate(
                    np.array_split(amplitudes_dyn, np.ceil(len(amplitudes_dyn) / max_amps_per_meas))):
                hard_sweep_params = { 'upCZ_amplitude': amps,
                                      'phase': {
                                          'values': np.tile(np.linspace(0, 2 * np.pi, 6) * 180 / np.pi, 2),
                                            'unit': 'deg'} }

                dyn_phases.append(measure_dynamic_phases(
                    qbc, qbt, cz_pulse_name, update=False, qubits_to_measure=qubits_to_measure,
                    reset_phases_before_measurement=True, prepend_n_cz=0, extract_only=True, analyze=True,
                    hard_sweep_params=hard_sweep_params, simultaneous=kw.get('simultaneous', True)))

            # save
            folder = a_tools.get_folder()
            dyn_phases = np.asarray(dyn_phases)
            dph_qbm = {qbi.name: np.hstack(np.asarray([d[qbi.name] for d in dyn_phases]))
                       for qbi in qubits_to_measure}
            np.save(folder + "\\amplitudes.npy", amplitudes_dyn)
            for qb, dph in dph_qbm.items():
                np.save(folder + "\\dynamic_phases_{}.npy".format(qb), dph)

            if analyze:
                results['amplitude_dynphase_dict'] = {qbn: [amplitudes_dyn, dynph]
                                        for qbn, dynph in dph_qbm.items()}
                for qbn, dynph in dph_qbm.items():
                    plt.scatter(amplitudes_dyn,  np.unwrap(dynph / 180 * np.pi) * 180 / np.pi,
                                label=f"{qbn} measured", marker=".")
                plt.xlabel(r"Amplitude, $a$ (V)")
                plt.ylabel(r"Dynamic phase, $\phi_D$ (deg.)")
                plt.legend()
                plt.savefig(folder + "\\dyn_phase_calib.png")

                if update:
                    if cphase_calib_dict.get('amplitude_dynphase_dict', None) is None:
                        cphase_calib_dict['amplitude_dynphase_dict'] = dict()
                    cphase_calib_dict['amplitude_dynphase_dict'].update(results['amplitude_dynphase_dict'])
    return results

def test_arbitrary_phase(qbc, qbt, target_phases, cz_pulse_name, measure_dynamic_phase=False,
                         measure_conditional_phase=True,
                         classified_ro=True, analyze=True, **kw):
    '''
    method to measure the leakage and the phase acquired during a flux pulse
    conditioned on the state of the control qubit (self).
    In this measurement, the phase from two Ramsey type measurements
    on qb_target is measured, once with the control qubit in the excited state
    and once in the ground state. The conditional phase is calculated as the
    difference.

    Args:
        qbc (QuDev_transmon): control qubit / fluxed qubit
        qbt (QuDev_transmon): target qubit / non-fluxed qubit
        measure_dynamic_phase (bool/list): whether to measure or not the
            dynamic phase.
        qubits_to_measure (list):  measures  dynamic phase of qubits in
            the list. Defaults to [qbc]
        phase_func_str (string): string representation of function with input the target phase, returning
         (flux pulse amplitude, dyn_phase). Is called using eval(phase_func_str)
    Other arguments see mqm.measure_cphase and mqm.measure_dynamic_phase
    '''
    label = kw.get('label', 'Arbitrary_Phase_{}_{}'.format(qbc.name, qbt.name))
    gate_dict = get_operation_dict([qbc, qbt])[cz_pulse_name]
    allowed_pulse_types = ["BufferedCZPulse"]
    if gate_dict['pulse_type'] not in allowed_pulse_types:
        raise NotImplementedError("Arbitrary phase measurement requires "
                                  "'{}' pulse type but pulse type is '{}'"
                                    .format(allowed_pulse_types,
                                            gate_dict['pulse_type']))

    results = dict() #dictionary to store measurement results
    pulse_class = getattr(sys.modules['pycqed.measurement.waveform_control.pulse_library'],
                            gate_dict['pulse_type']) # get correct pulse class from type
    amplitudes, predicted_dyn_phase = \
        pulse_class.calc_cphase_params(target_phases, gate_dict['cphase_calib_dict'])
    soft_sweep_params = kw.get('soft_sweep_params', dict(cphase=dict(values=amplitudes, unit='V')))
    exp_metadata = kw.get('exp_metadata', {})
    exp_metadata.update(dict(target_phases=target_phases,
                             sort_phases_ascending_order=True))
    if measure_conditional_phase:
        cphases, population_losses, leakage, flux_pulse_tdma = \
            measure_cphase(qbc=qbc, qbt=qbt, soft_sweep_params=soft_sweep_params,
                           cz_pulse_name=cz_pulse_name, exp_metadata=exp_metadata,
                           label=label, analyze=True, classified=classified_ro,  **kw)
        if analyze:
            # get folder to save figures.
            # FIXME: temporary while no proper analysis class is made
            a = ma.MeasurementAnalysis(auto=False)
            a.get_naming_and_values()
            save_folder = a.folder
            if kw.get("wrap_phase", True):
                tol = kw.get("wrap_tol", 0)
                cphases[cphases < 0 - tol] = cphases[cphases < 0 - tol] + 2 * np.pi
                cphases[cphases > 2 * np.pi + tol] = cphases[cphases > 2 * np.pi + tol] + \
                                                     2 * np.pi
                target_phases[target_phases < 0 - tol] = \
                    target_phases[target_phases < 0 - tol] + 2 * np.pi
                target_phases[target_phases > 2 * np.pi + tol] = \
                    target_phases[target_phases > 2 * np.pi + tol] + 2 * np.pi

            for param_name, values in soft_sweep_params.items():
                fig, ax = plt.subplots(2, sharex=True, figsize=(7, 8))
                ax[0].scatter(values['values'], target_phases * 180 / np.pi,
                              label='Target phase', marker='x')
                ax[0].scatter(values['values'], cphases * 180 / np.pi,
                              label='Measured phase', marker='x')
                ax[0].set_ylabel(f"Conditional Phase (deg)")
                ax[0].legend(prop=dict(size=12))

                diff_phases = ((cphases - target_phases + np.pi) %
                               (2 * np.pi) - np.pi) * 180 / np.pi

                ax[1].scatter(values['values'], diff_phases, label='Target - Measured')
                ax[1].set_xlabel(f"{param_name} ({values.get('unit', '')})")
                ax[1].set_ylabel(f"Conditional Phase (deg)")
                ax[1].plot([], [], color='w',
                           label=f"mean err: {np.mean(diff_phases):0.2f} $\pm$ "
                           f"{np.std(diff_phases):0.2f}°\n" \
                           f"median err: {np.median(diff_phases): 0.2f}°")
                ax[1].legend(prop=dict(size=12))
                fig.savefig(
                    os.path.join(save_folder,
                                 f"cphase_and_target_phase_vs_{param_name}.png"))
            results['cphases'] = cphases
            results['cphases_diff'] = diff_phases

    if measure_dynamic_phase:
        qubits_to_measure = kw.get('qubits_to_measure', [qbc])
        dyn_phases_per_ampl = []
        max_amps_per_meas = kw.pop('max_amps_per_meas', 1)
        simultaneous = kw.pop('simultaneous', True)
        for i, amps in enumerate(np.array_split(amplitudes, np.ceil(
                len(amplitudes) / max_amps_per_meas))):
            dyn_hard_sweep_params = {
                'upCZ_amplitude': amps,
                'phase': 'default'}
            dyn_phases_per_ampl.append(
                measure_dynamic_phases(qbc, qbt, cz_pulse_name, update=False,
                                       qubits_to_measure=qubits_to_measure,
                                       reset_phases_before_measurement=True,
                                       extract_only=True, analyze=True,
                                       hard_sweep_params=dyn_hard_sweep_params,
                                       simultaneous=simultaneous, **kw))

        if analyze:
            save_folder = a_tools.latest_data()
            dyn_phases_per_qb = {
                qbi.name: np.hstack(np.asarray([d[qbi.name] for d in dyn_phases_per_ampl]))
                for qbi in qubits_to_measure}
            for qbn, dyn_phases in dyn_phases_per_qb.items():
                if kw.get("wrap_phase", True):
                    dyn_phases[dyn_phases < 0 ] = dyn_phases[dyn_phases < 0] + 360
                    dyn_phases[dyn_phases > 360] = dyn_phases[dyn_phases > 360] + 360
                fig, ax = plt.subplots(2, sharex=True)
                ax[0].scatter(amplitudes, predicted_dyn_phase[qbn],
                              label=f'Predicted dynamic phase {qbn}', marker='x')
                ax[0].scatter(amplitudes, dyn_phases, marker='x',
                              label=f'Measured dynamic phase {qbn}')
                ax[0].set_ylabel(f"Dynamic Phase (deg)")
                ax[0].legend(prop=dict(size=12))

                # wrapping to get difference around 0 degree
                diff_dyn_phases = \
                    (dyn_phases - predicted_dyn_phase[qbn] + 180) % 360 - 180
                ax[1].scatter(amplitudes, diff_dyn_phases, label='Target - Measured')
                ax[1].set_xlabel(f"Amplitude (V)")
                ax[1].set_ylabel(f"Dynamic Phase (deg)")
                ax[1].legend(prop=dict(size=12))
                fig.savefig(os.path.join(save_folder, f"dynamic_phase_{qbn}.png"))
                results['dphases'] = dyn_phases
                results['dphases_diff'] = diff_dyn_phases
            np.save(save_folder + "\\results.npy", [results] )
    return results


def measure_dynamic_phases(qbc, qbt, cz_pulse_name, hard_sweep_params=None,
                           qubits_to_measure=None, cal_points=True,
                           analyze=True, upload=True, n_cal_points_per_state=1,
                           cal_states='auto', prep_params=None,
                           exp_metadata=None, classified=False, update=False,
                           reset_phases_before_measurement=True,
                           basis_rot_par=None, prepend_n_cz=0,
                           extract_only=False, simultaneous=False, prepend_pulse_dicts=None, **kw):

    if qubits_to_measure is None:
        qubits_to_measure = [qbc, qbt]
    if hard_sweep_params is None:
        hard_sweep_params = {'phase': 'default'}
    if ('phase' in hard_sweep_params.keys()
            and hard_sweep_params['phase'] == 'default'):
        hard_sweep_params['phase'] = {
                'values': np.tile(np.linspace(0, 2 * np.pi, 6) * 180 / np.pi, 2),
                'unit': 'deg'}

    if basis_rot_par is None:
        basis_rot_par = f'{cz_pulse_name[:-8]}_{qbt.name}_basis_rotation'

    if reset_phases_before_measurement:
        dyn_phases = {qb.name: 0 for qb in qubits_to_measure}
    else:
        dyn_phases = deepcopy(qbc.get(basis_rot_par))

    with temporary_value(eval('qbc.'+basis_rot_par), deepcopy(dyn_phases)):
        if not simultaneous:
            qubits_to_measure = [[qb] for qb in qubits_to_measure]
        else:
            qubits_to_measure = [qubits_to_measure]

        for qbs in qubits_to_measure:
            assert (qbc not in qbs or qbt not in qbs), \
                "Dynamic phases of control and target qubit cannot be measured " + \
                "simultaneously."

            label = f'Dynamic_phase_measurement_CZ{qbt.name}{qbc.name}-' + ''.join([
                qb.name for qb in qbs])
            for qb in qbs:
                qb.prepare(drive='timedomain')
            MC = qbc.instr_mc.get_instr()

            if cal_points:
                cal_states = CalibrationPoints.guess_cal_states(cal_states)
                cp = CalibrationPoints.multi_qubit(
                    [qb.name for qb in qbs], cal_states,
                    n_per_state=n_cal_points_per_state)
            else:
                cp = None

            prep_params = get_multi_qubit_prep_params([qb.preparation_params() for
                                                       qb in qbs])

            # separate flux pulse sweep points from phases sweep points
            hard_sweep_dict_flux = deepcopy({k.replace("upCZ_", ""): v for k, v in
                                             hard_sweep_params.items() if
                                             k.startswith('upCZ_')})
            hard_sweep_dict_ramsey = deepcopy({k: v for k, v in
                                               hard_sweep_params.items() if not
                                               k.startswith('upCZ_')})
            if prepend_pulse_dicts is None:
                prepend_pulse_dicts = []

            operation_dict = get_operation_dict(qbs + [qbc, qbt] +
                                                [pp['qb'] for pp in prepend_pulse_dicts])

            seq, hard_sweep_points = \
                fsqs.dynamic_phase_seq(
                    qb_names=[qb.name for qb in qbs],
                    hard_sweep_dict_ramsey=hard_sweep_dict_ramsey,
                    hard_sweep_dict_flux=hard_sweep_dict_flux,
                    operation_dict=operation_dict,
                    cz_pulse_name=cz_pulse_name, cal_points=cp,
                    prepend_n_cz=prepend_n_cz,
                    upload=False, prep_params=prep_params,
                    prepend_pulse_dicts=prepend_pulse_dicts)

            MC.set_sweep_function(awg_swf.SegmentHardSweep(
                sequence=seq, upload=upload,
                parameter_name=list(hard_sweep_dict_ramsey)[0],
                unit=list(hard_sweep_dict_ramsey.values())[0]['unit']))
            MC.set_sweep_points(hard_sweep_points)
            det_get_values_kws = {'classified': classified,
                                  'correlated': False,
                                  'thresholded': True,
                                  'averaged': True}
            det_name = 'int_avg{}_det'.format('_classif' if classified else '')
            MC.set_detector_function(get_multiplexed_readout_detector_functions(
                qbs, nr_averages=max(qb.acq_averages() for qb in qbs),
                det_get_values_kws=det_get_values_kws)[det_name])

            if exp_metadata is None:
                exp_metadata = {}
            exp_metadata.update({'use_cal_points': cal_points,
                                 'preparation_params': prep_params,
                                 'cal_points': repr(cp),
                                 'rotate': cal_points,
                                 'data_to_fit': {qb.name: 'pe' for qb in qbs},
                                 'cal_states_rotations':
                                     {qb.name: {'g': 0, 'e': 1} for qb in qbs},
                                 'hard_sweep_params': hard_sweep_dict_ramsey,
                                 'hard_sweep_dict_flux': hard_sweep_dict_flux,
                                 'prepend_n_cz': prepend_n_cz,
                                 'prepend_pulse_dicts': str(prepend_pulse_dicts)})
            MC.run(label, exp_metadata=exp_metadata)

            if analyze:
                flux_pulse_amp = None
                if 'amplitude' in qbc.get_operation_dict()[cz_pulse_name]:
                    flux_pulse_amp = qbc.get_operation_dict()[cz_pulse_name]['amplitude']
                MA = tda.CZDynamicPhaseAnalysis(qb_names=[qb.name for qb in qbs], options_dict={
                    'flux_pulse_length': qbc.get_operation_dict()[cz_pulse_name][
                        'pulse_length'],
                    'flux_pulse_amp': flux_pulse_amp, 'save_figs': ~extract_only},
                                                extract_only=extract_only)
                for qb in qbs:
                    dyn_phases[qb.name] = \
                        MA.proc_data_dict['analysis_params_dict'][qb.name][
                            'dynamic_phase']['val']*180/np.pi
    if update and reset_phases_before_measurement:
        getattr(qbc,basis_rot_par)().update(dyn_phases)
    return dyn_phases


def measure_ramsey_with_flux_pulse(qb, cz_pulse_name, hard_sweep_params=None,
                           qb_freq=None,
                           artificial_detunings=20e6,
                           cal_points=True,
                           analyze=True, upload=True, n_cal_points_per_state=2,
                           cal_states='auto', prep_params=None,
                           exp_metadata=None, classified=False):

    if hard_sweep_params is None:
        hard_sweep_params = {
            'Delay': {
                'values': np.linspace(0, 200e-9, 31),
                'unit': 's'}}
    label = f'Ramsey_flux_pulse-{qb.name}'


    if qb_freq is None:
        qb_freq = qb.ge_freq()

    with temporary_value(qb.ge_freq, qb_freq):
        qb.prepare(drive='timedomain')
        MC = qb.instr_mc.get_instr()

        if cal_points:
            cal_states = CalibrationPoints.guess_cal_states(cal_states)
            cp = CalibrationPoints.single_qubit(
                qb.name, cal_states, n_per_state=n_cal_points_per_state)
        else:
            cp = None

        if prep_params is None:
            prep_params = qb.preparation_params()

        operation_dict = get_operation_dict([qb])

        seq, hard_sweep_points = fsqs.Ramsey_time_with_flux_seq(qb.name,
                                                                hard_sweep_params,
                                                                operation_dict,
                                                                cz_pulse_name,
                                                                artificial_detunings=artificial_detunings,
                                                                cal_points=cp,
                                                                upload=False,
                                                                prep_params=prep_params)

        MC.set_sweep_function(awg_swf.SegmentHardSweep(
            sequence=seq, upload=upload,
            parameter_name=list(hard_sweep_params)[0],
            unit=list(hard_sweep_params.values())[0]['unit']))
        MC.set_sweep_points(hard_sweep_points)
        MC.set_detector_function(qb.int_avg_classif_det if classified
                                 else qb.int_avg_det)
        if exp_metadata is None:
            exp_metadata = {}
        exp_metadata.update({'sweep_points_dict': {qb.name: hard_sweep_params[
            'Delay']['values']},
                             'sweep_name': 'Delay',
                             'sweep_unit': 's',
                             'artificial_detuning': artificial_detunings,
                             'preparation_params': prep_params,
                             'cal_points': repr(cp),
                             'rotate': True,
                             'cal_states_rotations': {qb.name: []},
                             'data_to_fit': {qb.name: 'pe'},
                            })
        MC.run(label, exp_metadata=exp_metadata)

    ramsey_ana = None
    if analyze:
        ramsey_ana = tda.RamseyAnalysis(
            qb_names=[qb.name], options_dict=dict(
                fit_gaussian_decay=True))
        new_qubit_freq = ramsey_ana.proc_data_dict[
            'analysis_params_dict'][qb.name]['exp_decay_' + qb.name][
            'new_qb_freq']
        T2_star = ramsey_ana.proc_data_dict[
            'analysis_params_dict'][qb.name]['exp_decay_' + qb.name][
            'T2_star']
    return new_qubit_freq, T2_star


def measure_cz_bleed_through(qb, CZ_separation_times, phases, CZ_pulse_name,
                             label=None, upload=True, cal_points=True,
                             oneCZ_msmt=False, soft_avgs=1, nr_cz_gates=1,
                             TwoD=True, analyze=True, MC=None):
    if MC is None:
        MC = qb.MC

    exp_metadata = {'CZ_pulse_name': CZ_pulse_name,
                    'cal_points': cal_points,
                    'oneCZ_msmt': oneCZ_msmt,
                    'nr_cz_gates': nr_cz_gates}

    qb.prepare_for_timedomain()

    if cal_points:
        step = np.abs(phases[-1] - phases[-2])
        phases = np.concatenate(
            [phases, [phases[-1] + step, phases[-1] + 2 * step,
                      phases[-1] + 3 * step, phases[-1] + 4 * step]])

    operation_dict = qb.get_operation_dict()

    s1 = awg_swf.CZ_bleed_through_phase_hard_sweep(
        qb_name=qb.name,
        CZ_pulse_name=CZ_pulse_name,
        CZ_separation=CZ_separation_times[0],
        operation_dict=operation_dict,
        oneCZ_msmt=oneCZ_msmt,
        nr_cz_gates=nr_cz_gates,
        verbose=False,
        upload=(False if TwoD else upload),
        return_seq=False,
        cal_points=cal_points)

    MC.set_sweep_function(s1)
    MC.set_sweep_points(phases)
    if TwoD:
        if len(CZ_separation_times) != 1:
            s2 = awg_swf.CZ_bleed_through_separation_time_soft_sweep(
                s1, upload=upload)
            MC.set_sweep_function_2D(s2)
            MC.set_sweep_points_2D(CZ_separation_times)
        elif nr_cz_gates > 1:
            exp_metadata['CZ_separation_time'] = CZ_separation_times[0]
            s2 = awg_swf.CZ_bleed_through_nr_cz_gates_soft_sweep(
                s1, upload=upload)
            MC.set_sweep_function_2D(s2)
            MC.set_sweep_points_2D(1 + np.arange(0, nr_cz_gates, 2))
    MC.set_detector_function(qb.int_avg_det)
    MC.soft_avg(soft_avgs)

    if label is None:
        idx = CZ_pulse_name.index('q')
        if oneCZ_msmt:
            label = 'CZ_phase_msmt_{}{}'.format(CZ_pulse_name[idx:idx + 3],
                                                qb.msmt_suffix)
        else:
            label = str(nr_cz_gates)
            label += 'CZ_bleed_through_{}{}'.format(CZ_pulse_name[idx:idx + 3],
                                                    qb.msmt_suffix)
    MC.run(label, mode=('2D' if TwoD else '1D'), exp_metadata=exp_metadata)

    if analyze:
        tda.MultiQubit_TimeDomain_Analysis(qb_names=[qb.name],
                                           options_dict={'TwoD': TwoD})


def measure_ramsey_add_pulse(measured_qubit, pulsed_qubit, times=None,
                             artificial_detuning=0, label='', analyze=True,
                             cal_states="auto", n_cal_points_per_state=2,
                             n=1, upload=True,  last_ge_pulse=False, for_ef=False,
                             classified_ro=False, prep_params=None,
                             exp_metadata=None):
    if times is None:
        raise ValueError("Unspecified times for measure_ramsey")
    if artificial_detuning is None:
        log.warning('Artificial detuning is 0.')
    if np.abs(artificial_detuning) < 1e3:
        log.warning('The artificial detuning is too small. The units'
                    'should be Hz.')
    if np.any(times > 1e-3):
        log.warning('The values in the times array might be too large.'
                    'The units should be seconds.')

    for qb in [pulsed_qubit, measured_qubit]:
        qb.prepare(drive='timedomain')
    MC = measured_qubit.instr_mc.get_instr()
    if prep_params is None:
        prep_params = measured_qubit.preparation_params()

    # Define the measurement label
    if label == '':
        label = 'Ramsey_add_pulse_{}'.format(pulsed_qubit.name) + \
                measured_qubit.msmt_suffix

    # create cal points
    cal_states = CalibrationPoints.guess_cal_states(cal_states, for_ef)
    cp = CalibrationPoints.single_qubit(measured_qubit.name, cal_states,
                                        n_per_state=n_cal_points_per_state)
    # create sequence
    seq, sweep_points = mqs.ramsey_add_pulse_seq_active_reset(
        times=times, measured_qubit_name=measured_qubit.name,
        pulsed_qubit_name=pulsed_qubit.name,
        operation_dict=get_operation_dict([measured_qubit, pulsed_qubit]),
        cal_points=cp, n=n, artificial_detunings=artificial_detuning,
        upload=False, for_ef=for_ef, last_ge_pulse=False, prep_params=prep_params)

    MC.set_sweep_function(awg_swf.SegmentHardSweep(
        sequence=seq, upload=upload, parameter_name='Delay', unit='s'))
    MC.set_sweep_points(sweep_points)

    MC.set_detector_function(
        measured_qubit.int_avg_classif_det if classified_ro else
        measured_qubit.int_avg_det)

    if exp_metadata is None:
        exp_metadata = {}
    exp_metadata.update(
        {'sweep_points_dict': {measured_qubit.name: times},
         'sweep_name': 'Delay',
         'sweep_unit': 's',
         'cal_points': repr(cp),
         'preparation_params': prep_params,
         'last_ge_pulses': [last_ge_pulse],
         'artificial_detuning': artificial_detuning,
         'rotate': len(cp.states) != 0,
         'data_to_fit': {measured_qubit.name: 'pf' if for_ef else 'pe'},
         'measured_qubit': measured_qubit.name,
         'pulsed_qubit': pulsed_qubit.name})

    MC.run(label, exp_metadata=exp_metadata)

    if analyze:
        tda.RamseyAddPulseAnalysis(qb_names=[measured_qubit.name])


def measure_ramsey_add_pulse_sweep_phase(
        measured_qubit, pulsed_qubit, phases,
        interleave=True, label='', MC=None,
        analyze=True, close_fig=True,
        cal_points=True, upload=True):
    for qb in [pulsed_qubit, measured_qubit]:
        qb.prepare_for_timedomain()
    if MC is None:
        MC = measured_qubit.MC

    # Define the measurement label
    if label == '':
        label = 'Ramsey_add_pulse_{}_Sweep_phases'.format(pulsed_qubit.name) + \
                measured_qubit.msmt_suffix

    step = np.abs(phases[1] - phases[0])
    if interleave:
        phases = np.repeat(phases, 2)

    if cal_points:
        sweep_points = np.concatenate(
            [phases, [phases[-1] + step, phases[-1] + 2 * step,
                      phases[-1] + 3 * step, phases[-1] + 4 * step]])
    else:
        sweep_points = phases

    Rams_swf = awg_swf2.Ramsey_add_pulse_sweep_phase_swf(
        measured_qubit_name=measured_qubit.name,
        pulsed_qubit_name=pulsed_qubit.name,
        operation_dict=get_operation_dict([measured_qubit, pulsed_qubit]),
        cal_points=cal_points,
        upload=upload)
    MC.set_sweep_function(Rams_swf)
    MC.set_sweep_points(sweep_points)
    MC.set_detector_function(measured_qubit.int_avg_det)
    MC.run(label, exp_metadata={'measured_qubit': measured_qubit.name,
                                'pulsed_qubit': pulsed_qubit.name})

    if analyze:
        ma.MeasurementAnalysis(auto=True, close_fig=close_fig,
                               qb_name=measured_qubit.name)


def measure_pygsti(qubits, f_LO, pygsti_gateset=None,
                   upload=True, nr_shots_per_seg=2 ** 12,
                   thresholded=True, analyze_shots=True, analyze_pygsti=True,
                   preselection=True, ro_spacing=1e-6, label=None,
                   MC=None, UHFQC=None, pulsar=None, run=True, **kw):
    if UHFQC is None:
        UHFQC = qubits[0].UHFQC
        log.warning("Unspecified UHFQC instrument. Using {}.UHFQC.".format(
            qubits[0].name))
    if pulsar is None:
        pulsar = qubits[0].AWG
        log.warning("Unspecified pulsar instrument. Using {}.AWG.".format(
            qubits[0].name))
    if MC is None:
        MC = qubits[0].MC
        log.warning("Unspecified MC object. Using {}.MC.".format(
            qubits[0].name))

    if len(qubits) == 2:
        log.warning('Make sure the first qubit in the list is the '
                    'control qubit!')
    # Generate list of experiments with pyGSTi
    qb_names = [qb.name for qb in qubits]

    maxLengths = kw.pop('maxLengths', [1, 2])
    linear_GST = kw.pop('linear_GST', True)
    if pygsti_gateset is not None:
        prep_fiducials = pygsti_gateset.prepStrs
        meas_fiducials = pygsti_gateset.effectStrs
        germs = pygsti_gateset.germs
        gs_target = pygsti_gateset.gs_target
        if linear_GST:
            listOfExperiments = pygsti.construction.list_lgst_gatestrings(
                prep_fiducials, meas_fiducials, gs_target)
        else:
            listOfExperiments = constr.make_lsgst_experiment_list(
                gs_target, prep_fiducials, meas_fiducials, germs, maxLengths)
    else:
        prep_fiducials = kw.pop('prep_fiducials', None)
        meas_fiducials = kw.pop('meas_fiducials', None)
        germs = kw.pop('germs', None)
        gs_target = kw.pop('gs_target', None)
        listOfExperiments = kw.pop('listOfExperiments', None)
        # if np.any(np.array([prep_fiducials, meas_fiducials, germs,
        #                     gs_target]) == None):
        #     raise ValueError('Please provide either pyGSTi gate set or the '
        #                      'kwargs "prep_fiducials", "meas_fiducials", '
        #                      '"germs", "gs_target".')
        # listOfExperiments = constr.make_lsgst_experiment_list(
        #     gs_target, prep_fiducials, meas_fiducials, germs, maxLengths)

    nr_exp = len(listOfExperiments)

    # Set label
    if label is None:
        label = ''
        if pygsti_gateset is not None:
            if linear_GST:
                label += 'Linear'
            else:
                label += 'LongSeq'
        if len(qubits) == 1:
            label += 'GST_{}{}'.format(
                '-'.join([s[1::] for s in gs_target.gates]),
                qubits[0].msmt_suffix)
        else:
            label += 'GST_{}_qbs{}'.format(
                '-'.join([s[1::] for s in gs_target.gates]),
                ''.join([qb.name[-1] for qb in qubits]))

    # Set detector function
    key = 'int'
    if thresholded:
        key = 'dig'
        log.warning('This is a thresholded measurement. Make sure you '
              'have set the threshold values!')
        label += '_thresh'

    # Prepare qubits and readout pulse
    for qb in qubits:
        qb.prepare_for_timedomain(multiplexed=True)
    multiplexed_pulse(qubits, f_LO, upload=True)

    MC_run_mode = '1D'
    # Check if there are too many experiments to do
    max_exp_len = kw.pop('max_exp_len', 800)
    if nr_exp > max_exp_len:
        nr_subexp = nr_exp // max_exp_len
        pygsti_sublistOfExperiments = [listOfExperiments[
                                       i * max_exp_len:(i + 1) * max_exp_len] for
                                       i in range(nr_subexp)]
        remaining_exps = nr_exp - max_exp_len * nr_subexp
        if remaining_exps > 0:
            pygsti_sublistOfExperiments += [listOfExperiments[-remaining_exps::]]
        # Set detector function
        nr_shots = nr_shots_per_seg * max_exp_len * (2 if preselection else 1)
        det_func = get_multiplexed_readout_detector_functions(
            qubits, nr_shots=nr_shots, values_per_point=2,
            values_per_point_suffex=['_presel', '_measure'])[key + '_log_det']

        # Define hard sweep
        # hard_sweep_points = np.repeat(np.arange(max_exp_len),
        #                             nr_shots_per_seg*(2 if preselection else 1))
        hard_sweep_points = np.arange(max_exp_len * nr_shots_per_seg *
                                      (2 if preselection else 1))

        hard_sweep_func = \
            awg_swf2.GST_swf(qb_names,
                             pygsti_listOfExperiments=
                             pygsti_sublistOfExperiments[0],
                             operation_dict=get_operation_dict(qubits),
                             preselection=preselection,
                             ro_spacing=ro_spacing,
                             upload=False)

        # Define hard sweep
        soft_sweep_points = np.arange(len(pygsti_sublistOfExperiments))
        soft_sweep_func = awg_swf2.GST_experiment_sublist_swf(
            hard_sweep_func,
            pygsti_sublistOfExperiments)
        MC_run_mode = '2D'
    else:
        # Set detector function
        nr_shots = nr_shots_per_seg * nr_exp * (2 if preselection else 1)
        det_func = get_multiplexed_readout_detector_functions(
            qubits, nr_shots=nr_shots, values_per_point=2,
            values_per_point_suffex=['_presel', '_measure'])[key + '_log_det']
        # Define hard sweep
        # hard_sweep_points = np.repeat(np.arange(nr_exp),
        #                             nr_shots_per_seg*(2 if preselection else 1))
        hard_sweep_points = np.arange(max_exp_len * nr_shots_per_seg *
                                      (2 if preselection else 1))
        hard_sweep_func = \
            awg_swf2.GST_swf(qb_names,
                             pygsti_listOfExperiments=listOfExperiments,
                             operation_dict=get_operation_dict(qubits),
                             preselection=preselection,
                             ro_spacing=ro_spacing,
                             upload=upload)

    MC.set_sweep_function(hard_sweep_func)
    MC.set_sweep_points(hard_sweep_points)
    if MC_run_mode == '2D':
        MC.set_sweep_function_2D(soft_sweep_func)
        MC.set_sweep_points_2D(soft_sweep_points)
    MC.set_detector_function(det_func)

    exp_metadata = {'pygsti_gateset': pygsti_gateset,
                    'linear_GST': linear_GST,
                    'preselection': preselection,
                    'thresholded': thresholded,
                    'nr_shots_per_seg': nr_shots_per_seg,
                    'nr_exp': nr_exp}
    reduction_type = kw.pop('reduction_type', None)
    if reduction_type is not None:
        exp_metadata.update({'reduction_type': reduction_type})
    if nr_exp > max_exp_len:
        exp_metadata.update({'max_exp_len': max_exp_len})
    if not linear_GST:
        exp_metadata.update({'maxLengths': maxLengths})
    if preselection:
        exp_metadata.update({'ro_spacing': ro_spacing})
    if run:
        MC.run(name=label, mode=MC_run_mode, exp_metadata=exp_metadata)

    # Analysis
    if analyze_shots:
        if thresholded:
            MA = ma.MeasurementAnalysis(TwoD=(MC_run_mode == '2D'))
        else:
            thresholds = {qb.name: 1.5 * UHFQC.get(
                'qas_0_thresholds_{}_level'.format(
                    qb.RO_acq_weight_function_I())) for qb in qubits}
            channel_map = {qb.name: det_func.value_names[0] for qb in qubits}
            MA = ra.MultiQubit_SingleShot_Analysis(options_dict=dict(
                TwoD=(MC_run_mode == '2D'),
                n_readouts=(2 if preselection else 1) * nr_exp,
                thresholds=thresholds,
                channel_map=channel_map
            ))

        if analyze_pygsti:
            # Create experiment dataset
            basis_states = [''.join(s) for s in
                            list(itertools.product(['0', '1'],
                                                   repeat=len(qubits)))]
            dataset = pygsti.objects.DataSet(outcomeLabels=basis_states)
            if thresholded:
                if len(qubits) == 1:
                    shots = MA.measured_values[0]
                    if preselection:
                        shots = shots[1::2]
                    for i, gs in enumerate(listOfExperiments):
                        gs_shots = shots[i::nr_exp]
                        dataset[gs] = {'0': len(gs_shots[gs_shots == 0]),
                                       '1': len(gs_shots[gs_shots == 1])}
            else:
                nr_shots_MA = len(MA.proc_data_dict[
                                      'shots_thresholded'][qb_names[0]])
                shots = MA.proc_data_dict['probability_table'] * nr_shots_MA
                if preselection:
                    shots = shots[1::2]
                for i, gs in enumerate(listOfExperiments):
                    for j, state in enumerate(basis_states):
                        dataset[gs].update({basis_states[j]: shots[i, j]})

            dataset.done_adding_data()
            # Get results
            if linear_GST:
                results = pygsti.do_linear_gst(dataset, gs_target,
                                               prep_fiducials, meas_fiducials,
                                               verbosity=3)
            else:
                results = pygsti.do_long_sequence_gst(dataset, gs_target,
                                                      prep_fiducials,
                                                      meas_fiducials,
                                                      germs, maxLengths,
                                                      verbosity=3)
            # Save analysis report
            filename = os.path.abspath(os.path.join(
                MA.folder, label))
            pygsti.report.create_standard_report(
                results,
                filename=filename,
                title=label, verbosity=2)

    return MC


def measure_multi_parity_multi_round(ancilla_qubits, data_qubits,
                                     parity_map, CZ_map,
                                     prep=None, upload=True, prep_params=None,
                                     mode='tomo',
                                     parity_seperation=1100e-9,
                                     rots_basis=('I', 'Y90', 'X90'),
                                     parity_loops = 1,
                                     cal_points=None, analyze=True,
                                     exp_metadata=None, label=None,
                                     detector='int_log_det'):
    """

    :param ancilla_qubit:
    :param data_qubits:
    :param CZ_map: example:
        {'CZ qb1 qb2': ['Y90 qb1', 'CX qb1 qb2', 'mY90 qb1'],
         'CZ qb3 qb4': ['CZ qb4 qb3']}
    :param preps:
    :param upload:
    :param prep_params:
    :param cal_points:
    :param analyze:
    :param exp_metadata:
    :param label:
    :param detector:
    :return:
    """

    qubits = ancilla_qubits + data_qubits
    qb_names = [qb.name for qb in qubits]
    for qb in qubits:
        qb.prepare(drive='timedomain')

    if label is None:
        label = 'S7-rounds_' + str(parity_loops) + '_' + '-'.join(rots_basis) + \
                '_' + '-'.join([qb.name for qb in qubits])

    if prep_params is None:
        prep_params = get_multi_qubit_prep_params(
            [qb.preparation_params() for qb in qubits])

    # if cal_points is None:
    #     cal_points = CalibrationPoints.multi_qubit(qb_names, 'ge')

    if prep is None:
        prep = 'g'*len(data_qubits)

    MC = ancilla_qubits[0].instr_mc.get_instr()

    seq, sweep_points = mqs.multi_parity_multi_round_seq(
                                 [qb.name for qb in ancilla_qubits],
                                 [qb.name for qb in data_qubits],
                                 parity_map,
                                 CZ_map,
                                 prep,
                                 operation_dict=get_operation_dict(qubits),
                                 mode=mode,
                                 parity_seperation=parity_seperation,
                                 rots_basis=rots_basis,
                                 parity_loops=parity_loops,
                                 cal_points=cal_points,
                                 prep_params=prep_params,
                                 upload=upload)

    MC.set_sweep_function(awg_swf.SegmentHardSweep(
        sequence=seq, upload=False, parameter_name='Tomography'))
    MC.set_sweep_points(sweep_points)

    rounds = 0
    for k in range(len(parity_map)):
        if parity_map[k]['round'] > rounds:
            rounds = parity_map[k]['round']
    rounds += 1

    MC.set_detector_function(
        get_multiplexed_readout_detector_functions(
            qubits,
            nr_averages=ancilla_qubits[0].acq_averages(),
            nr_shots=ancilla_qubits[0].acq_shots(),
        )[detector])
    if exp_metadata is None:
        exp_metadata = {}
    exp_metadata.update(
        {'sweep_name': 'Tomography',
         'preparation_params': prep_params,
         'hard_sweep_params': {'tomo': {'values': np.arange(0, len(sweep_points)),
                                         'unit': ''}},
         'parity_map': parity_map
         })

    MC.run(label, exp_metadata=exp_metadata)

    if analyze:
        tda.MultiQubit_TimeDomain_Analysis(qb_names=qb_names)


def measure_ro_dynamic_phases(pulsed_qubit, measured_qubits,
                              hard_sweep_params=None, exp_metadata=None,
                              pulse_separation=None, init_state='g',
                              upload=True, n_cal_points_per_state=1,
                              cal_states='auto', classified=False,
                              prep_params=None):
    if not hasattr(measured_qubits, '__iter__'):
        measured_qubits = [measured_qubits]
    qubits = measured_qubits + [pulsed_qubit]

    if pulse_separation is None:
        pulse_separation = max([qb.acq_length() for qb in qubits])

    for qb in qubits:
        MC = qb.instr_mc.get_instr()
        qb.prepare(drive='timedomain')

    if hard_sweep_params is None:
        hard_sweep_params = {
            'phase': {'values': np.tile(np.linspace(0, 2*np.pi, 6)*180/np.pi, 2),
                      'unit': 'deg'}
        }

    cal_states = CalibrationPoints.guess_cal_states(cal_states,
                                                    for_ef=False)
    cp = CalibrationPoints.multi_qubit([qb.name for qb in qubits], cal_states,
                                       n_per_state=n_cal_points_per_state)

    if prep_params is None:
        prep_params = measured_qubits[0].preparation_params()
    operation_dict = get_operation_dict(qubits)
    sequences, hard_sweep_points = \
        mqs.ro_dynamic_phase_seq(
            hard_sweep_dict=hard_sweep_params,
            qbp_name=pulsed_qubit.name, qbr_names=[qb.name for qb in
                                                   measured_qubits],
            operation_dict=operation_dict,
            pulse_separation=pulse_separation,
            init_state = init_state, prep_params=prep_params,
            cal_points=cp, upload=False)

    hard_sweep_func = awg_swf.SegmentHardSweep(
        sequence=sequences, upload=upload,
        parameter_name=list(hard_sweep_params)[0],
        unit=list(hard_sweep_params.values())[0]['unit'])
    MC.set_sweep_function(hard_sweep_func)
    MC.set_sweep_points(hard_sweep_points)

    det_name = 'int_avg{}_det'.format('_classif' if classified else '')
    det_func = get_multiplexed_readout_detector_functions(
        measured_qubits, nr_averages=max(qb.acq_averages() for qb in measured_qubits)
    )[det_name]
    MC.set_detector_function(det_func)

    if exp_metadata is None:
        exp_metadata = {}

    hard_sweep_params = {
        'phase': {'values': np.repeat(np.tile(np.linspace(0, 2 * np.pi, 6) * 180 /
                                         np.pi,
                                     2), 2),
                  'unit': 'deg'}
    }
    exp_metadata.update({'qbnames': [qb.name for qb in qubits],
                         'preparation_params': prep_params,
                         'cal_points': repr(cp),
                         'rotate': len(cal_states) != 0,
                         'cal_states_rotations':
                             {qb.name: {'g': 0, 'e': 1} for qb in qubits} if
                             len(cal_states) != 0 else None,
                         'data_to_fit': {qb.name: 'pe' for qb in qubits},
                         'hard_sweep_params': hard_sweep_params})
    MC.run('RO_DynamicPhase_{}{}'.format(
        pulsed_qubit.name, ''.join([qb.name for qb in qubits])),
        exp_metadata=exp_metadata)
    tda.MultiQubit_TimeDomain_Analysis(qb_names=[qb.name for qb in measured_qubits])<|MERGE_RESOLUTION|>--- conflicted
+++ resolved
@@ -29,11 +29,8 @@
 import pycqed.measurement.waveform_control.sequence as sequence
 from pycqed.utilities import cphase_calib
 from pycqed.utilities.general import temporary_value
-<<<<<<< HEAD
 import sys
-=======
 from pycqed.analysis_v2 import tomography_qudev as tomo
->>>>>>> 127447d3
 
 try:
     import \
