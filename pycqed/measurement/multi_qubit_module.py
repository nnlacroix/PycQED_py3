--- conflicted
+++ resolved
@@ -1015,25 +1015,9 @@
     MC.set_sweep_function_2D(awg_swf.SegmentSoftSweep(
         hard_sweep_func, sequences, 'Nr. Seeds', ''))
     MC.set_sweep_points_2D(soft_sweep_points)
-<<<<<<< HEAD
 
     det_func = get_multiplexed_readout_detector_function(
         qubits, det_type=det_type, **kw)
-=======
-    det_get_values_kws = {'classified': classified,
-                          'correlated': correlated,
-                          'thresholded': thresholded,
-                          'averaged': averaged}
-    if classified:
-        det_type = 'int_avg_classif_det'
-        nr_shots = max(qb.acq_averages() for qb in qubits)
-    else:
-        det_type = 'int_log_det'
-        nr_shots = max(qb.acq_shots() for qb in qubits)
-    det_func = get_multiplexed_readout_detector_functions(
-        qubits, nr_averages=max(qb.acq_averages() for qb in qubits),
-        nr_shots=nr_shots, det_get_values_kws=det_get_values_kws)[det_type]
->>>>>>> e6d3a6e5
     MC.set_detector_function(det_func)
 
     # create sweep points
@@ -2719,14 +2703,9 @@
 def measure_ramsey_add_pulse(measured_qubit, pulsed_qubit, times=None,
                              artificial_detuning=0, label='', analyze=True,
                              cal_states="auto", n_cal_points_per_state=2,
-<<<<<<< HEAD
-                             n=1, upload=True,  last_ge_pulse=False, for_ef = False,
-                             classified=False, prep_params={}, exp_metadata=None):
-=======
                              n=1, upload=True,  last_ge_pulse=False, for_ef=False,
                              classified_ro=False, prep_params=None,
                              exp_metadata=None):
->>>>>>> e6d3a6e5
     if times is None:
         raise ValueError("Unspecified times for measure_ramsey")
     if artificial_detuning is None:
@@ -2765,14 +2744,9 @@
         sequence=seq, upload=upload, parameter_name='Delay', unit='s'))
     MC.set_sweep_points(sweep_points)
 
-<<<<<<< HEAD
-    MC.set_detector_function(measured_qubit.int_avg_classif_det if classified else
-                             measured_qubit.int_avg_det)
-=======
     MC.set_detector_function(
         measured_qubit.int_avg_classif_det if classified_ro else
         measured_qubit.int_avg_det)
->>>>>>> e6d3a6e5
 
     if exp_metadata is None:
         exp_metadata = {}
@@ -3067,7 +3041,180 @@
     return MC
 
 
-<<<<<<< HEAD
+def measure_multi_parity_multi_round(ancilla_qubits, data_qubits,
+                                     parity_map, CZ_map,
+                                     prep=None, upload=True, prep_params=None,
+                                     mode='tomo',
+                                     parity_seperation=1100e-9,
+                                     rots_basis=('I', 'Y90', 'X90'),
+                                     parity_loops = 1,
+                                     cal_points=None, analyze=True,
+                                     exp_metadata=None, label=None,
+                                     detector='int_log_det'):
+    """
+
+    :param ancilla_qubit:
+    :param data_qubits:
+    :param CZ_map: example:
+        {'CZ qb1 qb2': ['Y90 qb1', 'CX qb1 qb2', 'mY90 qb1'],
+         'CZ qb3 qb4': ['CZ qb4 qb3']}
+    :param preps:
+    :param upload:
+    :param prep_params:
+    :param cal_points:
+    :param analyze:
+    :param exp_metadata:
+    :param label:
+    :param detector:
+    :return:
+    """
+
+    qubits = ancilla_qubits + data_qubits
+    qb_names = [qb.name for qb in qubits]
+    for qb in qubits:
+        qb.prepare(drive='timedomain')
+
+    if label is None:
+        label = 'S7-rounds_' + str(parity_loops) + '_' + '-'.join(rots_basis) + \
+                '_' + '-'.join([qb.name for qb in qubits])
+
+    if prep_params is None:
+        prep_params = get_multi_qubit_prep_params(
+            [qb.preparation_params() for qb in qubits])
+
+    # if cal_points is None:
+    #     cal_points = CalibrationPoints.multi_qubit(qb_names, 'ge')
+
+    if prep is None:
+        prep = 'g'*len(data_qubits)
+
+    MC = ancilla_qubits[0].instr_mc.get_instr()
+
+    seq, sweep_points = mqs.multi_parity_multi_round_seq(
+                                 [qb.name for qb in ancilla_qubits],
+                                 [qb.name for qb in data_qubits],
+                                 parity_map,
+                                 CZ_map,
+                                 prep,
+                                 operation_dict=get_operation_dict(qubits),
+                                 mode=mode,
+                                 parity_seperation=parity_seperation,
+                                 rots_basis=rots_basis,
+                                 parity_loops=parity_loops,
+                                 cal_points=cal_points,
+                                 prep_params=prep_params,
+                                 upload=upload)
+
+    MC.set_sweep_function(awg_swf.SegmentHardSweep(
+        sequence=seq, upload=False, parameter_name='Tomography'))
+    MC.set_sweep_points(sweep_points)
+
+    rounds = 0
+    for k in range(len(parity_map)):
+        if parity_map[k]['round'] > rounds:
+            rounds = parity_map[k]['round']
+    rounds += 1
+
+    MC.set_detector_function(
+        get_multiplexed_readout_detector_functions(
+            qubits,
+            nr_averages=ancilla_qubits[0].acq_averages(),
+            nr_shots=ancilla_qubits[0].acq_shots(),
+        )[detector])
+    if exp_metadata is None:
+        exp_metadata = {}
+    exp_metadata.update(
+        {'sweep_name': 'Tomography',
+         'preparation_params': prep_params,
+         'hard_sweep_params': {'tomo': {'values': np.arange(0, len(sweep_points)),
+                                         'unit': ''}},
+         'parity_map': parity_map
+         })
+
+    MC.run(label, exp_metadata=exp_metadata)
+
+    if analyze:
+        tda.MultiQubit_TimeDomain_Analysis(qb_names=qb_names)
+
+
+def measure_ro_dynamic_phases(pulsed_qubit, measured_qubits,
+                              hard_sweep_params=None, exp_metadata=None,
+                              pulse_separation=None, init_state='g',
+                              upload=True, n_cal_points_per_state=1,
+                              cal_states='auto', classified=False,
+                              prep_params=None):
+    if not hasattr(measured_qubits, '__iter__'):
+        measured_qubits = [measured_qubits]
+    qubits = measured_qubits + [pulsed_qubit]
+
+    if pulse_separation is None:
+        pulse_separation = max([qb.acq_length() for qb in qubits])
+
+    for qb in qubits:
+        MC = qb.instr_mc.get_instr()
+        qb.prepare(drive='timedomain')
+
+    if hard_sweep_params is None:
+        hard_sweep_params = {
+            'phase': {'values': np.tile(np.linspace(0, 2*np.pi, 6)*180/np.pi, 2),
+                      'unit': 'deg'}
+        }
+
+    cal_states = CalibrationPoints.guess_cal_states(cal_states,
+                                                    for_ef=False)
+    cp = CalibrationPoints.multi_qubit([qb.name for qb in qubits], cal_states,
+                                       n_per_state=n_cal_points_per_state)
+
+    if prep_params is None:
+        prep_params = measured_qubits[0].preparation_params()
+    operation_dict = get_operation_dict(qubits)
+    sequences, hard_sweep_points = \
+        mqs.ro_dynamic_phase_seq(
+            hard_sweep_dict=hard_sweep_params,
+            qbp_name=pulsed_qubit.name, qbr_names=[qb.name for qb in
+                                                   measured_qubits],
+            operation_dict=operation_dict,
+            pulse_separation=pulse_separation,
+            init_state = init_state, prep_params=prep_params,
+            cal_points=cp, upload=False)
+
+    hard_sweep_func = awg_swf.SegmentHardSweep(
+        sequence=sequences, upload=upload,
+        parameter_name=list(hard_sweep_params)[0],
+        unit=list(hard_sweep_params.values())[0]['unit'])
+    MC.set_sweep_function(hard_sweep_func)
+    MC.set_sweep_points(hard_sweep_points)
+
+    det_name = 'int_avg{}_det'.format('_classif' if classified else '')
+    det_func = get_multiplexed_readout_detector_functions(
+        measured_qubits, nr_averages=max(qb.acq_averages() for qb in measured_qubits)
+    )[det_name]
+    MC.set_detector_function(det_func)
+
+    if exp_metadata is None:
+        exp_metadata = {}
+
+    hard_sweep_params = {
+        'phase': {'values': np.repeat(np.tile(np.linspace(0, 2 * np.pi, 6) * 180 /
+                                         np.pi,
+                                     2), 2),
+                  'unit': 'deg'}
+    }
+    exp_metadata.update({'qbnames': [qb.name for qb in qubits],
+                         'preparation_params': prep_params,
+                         'cal_points': repr(cp),
+                         'rotate': len(cal_states) != 0,
+                         'cal_states_rotations':
+                             {qb.name: {'g': 0, 'e': 1} for qb in qubits} if
+                             len(cal_states) != 0 else None,
+                         'data_to_fit': {qb.name: 'pe' for qb in qubits},
+                         'hard_sweep_params': hard_sweep_params})
+    MC.run('RO_DynamicPhase_{}{}'.format(
+        pulsed_qubit.name, ''.join([qb.name for qb in qubits])),
+        exp_metadata=exp_metadata)
+    tda.MultiQubit_TimeDomain_Analysis(qb_names=[qb.name for qb in measured_qubits])
+
+
 def get_multi_qubit_msmt_suffix(qubits):
     qubit_names = [qb.name for qb in qubits]
     if len(qubit_names) == 1:
@@ -3450,50 +3597,11 @@
                 sweep_points.add_sweep_parameter(
                     param_name=f'delays_{qbn}', values=delays,
                     unit='s', label='Pulse Delay')
-=======
-def measure_multi_parity_multi_round(ancilla_qubits, data_qubits,
-                                     parity_map, CZ_map,
-                                     prep=None, upload=True, prep_params=None,
-                                     mode='tomo',
-                                     parity_seperation=1100e-9,
-                                     rots_basis=('I', 'Y90', 'X90'),
-                                     parity_loops = 1,
-                                     cal_points=None, analyze=True,
-                                     exp_metadata=None, label=None,
-                                     detector='int_log_det'):
-    """
-
-    :param ancilla_qubit:
-    :param data_qubits:
-    :param CZ_map: example:
-        {'CZ qb1 qb2': ['Y90 qb1', 'CX qb1 qb2', 'mY90 qb1'],
-         'CZ qb3 qb4': ['CZ qb4 qb3']}
-    :param preps:
-    :param upload:
-    :param prep_params:
-    :param cal_points:
-    :param analyze:
-    :param exp_metadata:
-    :param label:
-    :param detector:
-    :return:
-    """
-
-    qubits = ancilla_qubits + data_qubits
-    qb_names = [qb.name for qb in qubits]
-    for qb in qubits:
-        qb.prepare(drive='timedomain')
-
-    if label is None:
-        label = 'S7-rounds_' + str(parity_loops) + '_' + '-'.join(rots_basis) + \
-                '_' + '-'.join([qb.name for qb in qubits])
->>>>>>> e6d3a6e5
 
     if prep_params is None:
         prep_params = get_multi_qubit_prep_params(
             [qb.preparation_params() for qb in qubits])
 
-<<<<<<< HEAD
     if label is None:
         label = 'T1_ef' if for_ef else 'T1'
         if 'classif' in det_type:
@@ -3607,81 +3715,11 @@
         if 'active' in prep_params['preparation_type']:
             label += '_reset'
         label += get_multi_qubit_msmt_suffix(qubits)
-=======
-    # if cal_points is None:
-    #     cal_points = CalibrationPoints.multi_qubit(qb_names, 'ge')
-
-    if prep is None:
-        prep = 'g'*len(data_qubits)
-
-    MC = ancilla_qubits[0].instr_mc.get_instr()
-
-    seq, sweep_points = mqs.multi_parity_multi_round_seq(
-                                 [qb.name for qb in ancilla_qubits],
-                                 [qb.name for qb in data_qubits],
-                                 parity_map,
-                                 CZ_map,
-                                 prep,
-                                 operation_dict=get_operation_dict(qubits),
-                                 mode=mode,
-                                 parity_seperation=parity_seperation,
-                                 rots_basis=rots_basis,
-                                 parity_loops=parity_loops,
-                                 cal_points=cal_points,
-                                 prep_params=prep_params,
-                                 upload=upload)
-
-    MC.set_sweep_function(awg_swf.SegmentHardSweep(
-        sequence=seq, upload=False, parameter_name='Tomography'))
-    MC.set_sweep_points(sweep_points)
-
-    rounds = 0
-    for k in range(len(parity_map)):
-        if parity_map[k]['round'] > rounds:
-            rounds = parity_map[k]['round']
-    rounds += 1
-
-    MC.set_detector_function(
-        get_multiplexed_readout_detector_functions(
-            qubits,
-            nr_averages=ancilla_qubits[0].acq_averages(),
-            nr_shots=ancilla_qubits[0].acq_shots(),
-        )[detector])
-    if exp_metadata is None:
-        exp_metadata = {}
-    exp_metadata.update(
-        {'sweep_name': 'Tomography',
-         'preparation_params': prep_params,
-         'hard_sweep_params': {'tomo': {'values': np.arange(0, len(sweep_points)),
-                                         'unit': ''}},
-         'parity_map': parity_map
-         })
-
-    MC.run(label, exp_metadata=exp_metadata)
-
-    if analyze:
-        tda.MultiQubit_TimeDomain_Analysis(qb_names=qb_names)
-
-
-def measure_ro_dynamic_phases(pulsed_qubit, measured_qubits,
-                              hard_sweep_params=None, exp_metadata=None,
-                              pulse_separation=None, init_state='g',
-                              upload=True, n_cal_points_per_state=1,
-                              cal_states='auto', classified=False,
-                              prep_params=None):
-    if not hasattr(measured_qubits, '__iter__'):
-        measured_qubits = [measured_qubits]
-    qubits = measured_qubits + [pulsed_qubit]
-
-    if pulse_separation is None:
-        pulse_separation = max([qb.acq_length() for qb in qubits])
->>>>>>> e6d3a6e5
 
     for qb in qubits:
         MC = qb.instr_mc.get_instr()
         qb.prepare(drive='timedomain')
 
-<<<<<<< HEAD
     cal_states = CalibrationPoints.guess_cal_states(cal_states,
                                                     for_ef=for_ef)
     cp = CalibrationPoints.multi_qubit(qubit_names, cal_states,
@@ -3699,48 +3737,10 @@
     fit_gaussian_decay = kw.pop('fit_gaussian_decay', True)  # used in analysis
     det_func = get_multiplexed_readout_detector_function(
         qubits, det_type=det_type, **kw)
-=======
-    if hard_sweep_params is None:
-        hard_sweep_params = {
-            'phase': {'values': np.tile(np.linspace(0, 2*np.pi, 6)*180/np.pi, 2),
-                      'unit': 'deg'}
-        }
-
-    cal_states = CalibrationPoints.guess_cal_states(cal_states,
-                                                    for_ef=False)
-    cp = CalibrationPoints.multi_qubit([qb.name for qb in qubits], cal_states,
-                                       n_per_state=n_cal_points_per_state)
-
-    if prep_params is None:
-        prep_params = measured_qubits[0].preparation_params()
-    operation_dict = get_operation_dict(qubits)
-    sequences, hard_sweep_points = \
-        mqs.ro_dynamic_phase_seq(
-            hard_sweep_dict=hard_sweep_params,
-            qbp_name=pulsed_qubit.name, qbr_names=[qb.name for qb in
-                                                   measured_qubits],
-            operation_dict=operation_dict,
-            pulse_separation=pulse_separation,
-            init_state = init_state, prep_params=prep_params,
-            cal_points=cp, upload=False)
-
-    hard_sweep_func = awg_swf.SegmentHardSweep(
-        sequence=sequences, upload=upload,
-        parameter_name=list(hard_sweep_params)[0],
-        unit=list(hard_sweep_params.values())[0]['unit'])
-    MC.set_sweep_function(hard_sweep_func)
-    MC.set_sweep_points(hard_sweep_points)
-
-    det_name = 'int_avg{}_det'.format('_classif' if classified else '')
-    det_func = get_multiplexed_readout_detector_functions(
-        measured_qubits, nr_averages=max(qb.acq_averages() for qb in measured_qubits)
-    )[det_name]
->>>>>>> e6d3a6e5
     MC.set_detector_function(det_func)
 
     if exp_metadata is None:
         exp_metadata = {}
-<<<<<<< HEAD
     exp_metadata.update({'preparation_params': prep_params,
                          'cal_points': repr(cp),
                          'sweep_points': sweep_points,
@@ -3765,26 +3765,4 @@
             for qb in qubits:
                 T2_echo = echo_ana.proc_data_dict[
                     'analysis_params_dict'][qb.name]['T2_echo']
-                qb.T2(T2_echo)
-=======
-
-    hard_sweep_params = {
-        'phase': {'values': np.repeat(np.tile(np.linspace(0, 2 * np.pi, 6) * 180 /
-                                         np.pi,
-                                     2), 2),
-                  'unit': 'deg'}
-    }
-    exp_metadata.update({'qbnames': [qb.name for qb in qubits],
-                         'preparation_params': prep_params,
-                         'cal_points': repr(cp),
-                         'rotate': len(cal_states) != 0,
-                         'cal_states_rotations':
-                             {qb.name: {'g': 0, 'e': 1} for qb in qubits} if
-                             len(cal_states) != 0 else None,
-                         'data_to_fit': {qb.name: 'pe' for qb in qubits},
-                         'hard_sweep_params': hard_sweep_params})
-    MC.run('RO_DynamicPhase_{}{}'.format(
-        pulsed_qubit.name, ''.join([qb.name for qb in qubits])),
-        exp_metadata=exp_metadata)
-    tda.MultiQubit_TimeDomain_Analysis(qb_names=[qb.name for qb in measured_qubits])
->>>>>>> e6d3a6e5
+                qb.T2(T2_echo)