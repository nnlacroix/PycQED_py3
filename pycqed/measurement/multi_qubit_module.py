--- conflicted
+++ resolved
@@ -538,23 +538,6 @@
         a.proc_data_dict['qubit_states_filtered'] = \
             np.array(qubit_states).T[filter]
         qb_states_filtered = a.proc_data_dict['qubit_states_filtered']
-<<<<<<< HEAD
-        # correlate
-        c_info, coupl = \
-            qaoa.QAOAHelper.get_corr_and_coupl_info(two_qb_gates_info)
-        correlations = qaoa.correlate_qubits(qb_states_filtered, c_info)
-        a.proc_data_dict['correlations'] = {'names': c_info,
-                                            'values': correlations}
-        avg_sigmaz = qaoa.average_sigmaz(qb_states_filtered)
-        a.proc_data_dict['avg_sigmaz'] = {str(i)+'_'+qbn: avg_sigmaz[i]
-                                          for i, qbn in enumerate(qb_names)}
-        if problem_hamiltonian == "ising":
-            energy = qaoa.ProblemHamiltonians.ising(correlations, coupl)
-        elif problem_hamiltonian == "ising_with_field":
-            energy = qaoa.ProblemHamiltonians.ising_with_field(
-                correlations, avg_sigmaz, coupl,
-                [single_qb_terms[i] for i, qbn in enumerate(qb_names)])
-=======
         a.save_processed_data()
         if tomography and tomography_options.get("analyze", True):
             # tomography analysis
@@ -586,23 +569,22 @@
             if tomography_options.get('analyze', True):
                 ta = tda.StateTomographyAnalysis(options_dict=options)
                 ta.save_processed_data('rho')
->>>>>>> 6676121c
         else:
             # correlate
             c_info, coupl = \
-                qaoa.QAOAHelper.get_corr_and_coupl_info(two_qb_gates_info, qb_names)
+                qaoa.QAOAHelper.get_corr_and_coupl_info(two_qb_gates_info)
             correlations = qaoa.correlate_qubits(qb_states_filtered, c_info)
             a.proc_data_dict['correlations'] = {'names': c_info,
                                                 'values': correlations}
             avg_sigmaz = qaoa.average_sigmaz(qb_states_filtered)
-            a.proc_data_dict['avg_sigmaz'] = {qbn: avg_sigmaz[i]
+            a.proc_data_dict['avg_sigmaz'] = {str(i)+'_'+qbn: avg_sigmaz[i]
                                               for i, qbn in enumerate(qb_names)}
             if problem_hamiltonian == "ising":
                 energy = qaoa.ProblemHamiltonians.ising(correlations, coupl)
             elif problem_hamiltonian == "ising_with_field":
                 energy = qaoa.ProblemHamiltonians.ising_with_field(
                     correlations, avg_sigmaz, coupl,
-                    [single_qb_terms[i] for i in qb_names])
+                    [single_qb_terms[i] for i, qbn in enumerate(qb_names)])
             else:
                 raise ValueError(f"Problem hamiltonian {problem_hamiltonian} "
                                  f"not known")
