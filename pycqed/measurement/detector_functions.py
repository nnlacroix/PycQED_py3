--- conflicted
+++ resolved
@@ -538,7 +538,6 @@
         print('final ', processed_data.shape)
         return processed_data
 
-<<<<<<< HEAD
     def get_correlations_classif_det(self, data):
         classifier_params_list = []
         state_prob_mtx_list = []
@@ -589,8 +588,6 @@
 
         return corr_data
 
-=======
->>>>>>> 92640085
     def finish(self):
         if self.AWG is not None:
             self.AWG.stop()
