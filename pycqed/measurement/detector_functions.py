'''
Module containing a collection of detector functions used by the
Measurement Control.
'''
import numpy as np
import logging
import time
from pycqed.analysis import analysis_toolbox as a_tools
from pycqed.analysis.fit_toolbox import functions as fn
from pycqed.measurement.waveform_control import pulse
from pycqed.measurement.waveform_control import element
from pycqed.measurement.waveform_control import sequence

from pycqed.instrument_drivers.virtual_instruments.pyqx import qasm_loader as ql


class Detector_Function(object):

    '''
    Detector_Function class for MeasurementControl
    '''

    def __init__(self, **kw):
        self.set_kw()
        self.name = 'Experiment_name'
        self.value_names = ['val A', 'val B']
        self.value_units = ['arb. units', 'arb. units']

    def set_kw(self, **kw):
        '''
        convert keywords to attributes
        '''
        for key in list(kw.keys()):
            exec('self.%s = %s' % (key, kw[key]))

    def get_values(self):
        pass

    def prepare(self, **kw):
        pass

    def finish(self, **kw):
        pass


###############################################################################
###############################################################################
####################             None Detector             ####################
###############################################################################
###############################################################################

class None_Detector(Detector_Function):

    def __init__(self, **kw):
        super(None_Detector, self).__init__()
        self.detector_control = 'soft'
        self.set_kw()
        self.name = 'None_Detector'
        self.value_names = ['None']
        self.value_units = ['None']

    def acquire_data_point(self, **kw):
        '''
        Returns something random for testing
        '''
        return np.random.random()


class Hard_Detector(Detector_Function):

    def __init__(self, **kw):
        super(Hard_Detector, self).__init__()
        self.detector_control = 'hard'

    def prepare(self, sweep_points=None):
        pass

    def finish(self):
        pass


class Soft_Detector(Detector_Function):

    def __init__(self, **kw):
        super().__init__(**kw)
        self.detector_control = 'soft'

    def acquire_data_point(self, **kw):
        return np.random.random()

    def prepare(self):
        pass
##########################################################################
##########################################################################
####################     Hardware Controlled Detectors     ###############
##########################################################################
##########################################################################


class Dummy_Detector_Hard(Hard_Detector):

    def __init__(self, delay=0, noise=0, **kw):
        super(Dummy_Detector_Hard, self).__init__()
        self.set_kw()
        self.detector_control = 'hard'
        self.name = 'Dummy_Detector'
        self.value_names = ['distance', 'Power']
        self.value_units = ['m', 'nW']
        self.delay = delay
        self.noise = noise
        self.times_called = 0

    def prepare(self, sweep_points):
        self.sweep_points = sweep_points

    def get_values(self):
        x = self.sweep_points
        noise = self.noise * (np.random.rand(2, len(x)) - .5)
        data = np.array([np.sin(x / np.pi),
                         np.cos(x/np.pi)])
        data += noise
        time.sleep(self.delay)
        # Counter used in test suite to test how many times data was acquired.
        self.times_called += 1

        return data


class QX_Hard_Detector(Hard_Detector):

    def __init__(self, qxc, qasm_filenames, p_error=0.004,
                 num_avg=128, **kw):
        super().__init__()
        self.set_kw()
        self.detector_control = 'hard'
        self.name = 'QX_Hard_Detector_Fast'
        self.value_names = ['F']
        self.value_units = ['|1>']
        self.times_called = 0
        self.__qxc = qxc
        self.num_avg = num_avg
        self.num_files = len(qasm_filenames)
        self.p_error = p_error
        self.delay = 1
        self.current = 0
        self.randomizations = []
        # load files
        print("QX_RB_Hard_Detector : loading qasm files...")
        for i, file_name in enumerate(qasm_filenames):
            t1 = time.time()
            qasm = ql.qasm_loader(file_name)
            qasm.load_circuits()
            # t2 = time.time()
            #print("[+] qasm loading time :",t2-t1)
            circuits = qasm.get_circuits()
            self.randomizations.append(circuits)
            # create the circuits on the server
            #t1 = time.time()
            for c in circuits:
                circuit_name = c[0] + "_{}".format(i)
                self.__qxc.create_circuit(circuit_name, c[1])
            t2 = time.time()
            print("[+] qasm loading time :",t2-t1)

    def prepare(self, sweep_points):
        self.sweep_points = sweep_points
        self.circuits = self.randomizations[self.current]

    def get_values(self):
        # x = self.sweep_points
        # only serves to initialize the arrays
        # data = np.array([np.sin(x / np.pi), np.cos(x/np.pi)])
        i = 0
        data = np.zeros(len(self.sweep_points))
        for c in self.circuits:
            self.__qxc.send_cmd("reset_measurement_averaging")
            circuit_name = c[0] + "_{}".format(self.current)
            self.__qxc.run_noisy_circuit(circuit_name, self.p_error,
                                         "depolarizing_channel", self.num_avg)
            f = self.__qxc.get_measurement_average(0)
            data[i] = f
            # data[1][i] = f
            i = i + 1
        self.current = int((self.current + 1) % self.num_files)
        return (1-np.array(data))






class Dummy_Shots_Detector(Hard_Detector):

    def __init__(self, max_shots=10, **kw):
        super().__init__()
        self.set_kw()
        self.detector_control = 'hard'
        self.name = 'Dummy_Detector'
        self.value_names = ['shots']
        self.value_units = ['m']
        self.max_shots = max_shots
        self.times_called = 0

    def prepare(self, sweep_points):
        self.sweep_points = sweep_points
        self.times_called += 1

    def get_values(self):
        x = self.sweep_points
        dat = x[:self.max_shots]
        return dat


class Sweep_pts_detector(Detector_Function):

    """
    Returns the sweep points, used for testing purposes
    """

    def __init__(self, params, chunk_size=80):
        self.detector_control = 'hard'
        self.name = 'sweep_points_detector'
        self.value_names = []
        self.value_units = []
        self.chunk_size = chunk_size
        self.i = 0
        for par in params:
            self.value_names += [par.name]
            self.value_units += [par.units]

    def prepare(self, sweep_points):
        self.i = 0
        self.sweep_points = sweep_points

    def get_values(self):
        return self.get()

    def acquire_data_point(self):
        return self.get()

    def get(self):
        print('passing chunk {}'.format(self.i))
        start_idx = self.i*self.chunk_size
        end_idx = start_idx + self.chunk_size
        self.i += 1
        time.sleep(.2)
        if len(np.shape(self.sweep_points)) == 2:
            return self.sweep_points[start_idx:end_idx, :].T
        else:
            return self.sweep_points[start_idx:end_idx]


class TimeDomainDetector(Hard_Detector):

    def __init__(self, **kw):
        super(TimeDomainDetector, self).__init__()
        self.TD_Meas = qt.instruments['TD_Meas']
        self.name = 'TimeDomainMeasurement'
        self.value_names = ['I', 'Q']
        self.value_units = ['V', 'V']

    def prepare(self, sweep_points):
        self.TD_Meas.set_NoSegments(len(sweep_points))
        self.TD_Meas.set_cal_mode('None')
        self.TD_Meas.prepare()

    def get_values(self):
        return self.TD_Meas.measure()


class VNA_Detector(Hard_Detector):

    def __init__(self, bw=100, power=-50, averages=1, **kw):
        super(VNA_Detector, self).__init__()
        self.name = 'VNA_Detector'
        self.value_names = ['S21 (ampl)', 'S21 (comp)',
                            'S21 (real)', 'S21 (imag)']
        self.value_units = ['mV', 'mV', 'mV', 'mV']
        self.VNA = qt.instruments['VNA']
        self.bw = bw
        self.power = power
        self.averages = averages

    def prepare(self, sweep_points):
        self.VNA.set_format('COMP')

        fstart = sweep_points[0]
        df = sweep_points[1] - sweep_points[0]
        npoints = len(sweep_points)
        fstop = fstart + npoints * df

        self.VNA.prepare_sweep(fstart, fstop, npoints,
                               self.bw, self.power, self.averages)

    def get_values(self):
        self.VNA.start_single_sweep()
        freq, S21 = self.VNA.download_trace()
        return (np.abs(S21), np.angle(S21, deg=True), S21.real, S21.imag)

    def finish(self, **kw):
        pass


class VNA_ATT_Detector(Hard_Detector):

    def __init__(self, bw=100, power=-50, averages=1, **kw):
        super(VNA_Detector, self).__init__()
        self.name = 'VNA_Detector'
        self.value_names = ['S21 (ampl)', 'S21 (comp)',
                            'S21 (real)', 'S21 (imag)']
        self.value_units = ['mV', 'mV', 'mV', 'mV']
        self.VNA_ATT = qt.instruments['VNA_ATT']
        self.bw = bw
        self.power = power
        self.averages = averages

    def prepare(self, sweep_points):
        self.VNA_ATT.set_format('COMP')

        fstart = sweep_points[0]
        df = sweep_points[1] - sweep_points[0]
        npoints = len(sweep_points)
        fstop = fstart + npoints * df

        self.VNA_ATT.prepare_sweep(fstart, fstop, npoints,
                                   self.bw, self.power, self.averages)

    def get_values(self):
        self.VNA_ATT.start_single_sweep()
        freq, S21 = self.VNA_ATT.download_trace()
        return (np.abs(S21), S21, S21.real, S21.imag)

    def finish(self, **kw):
        pass


class ZNB_VNA_detector(Hard_Detector):

    def __init__(self,  VNA, **kw):
        '''
        Detector function for the Rohde & Schwarz ZNB VNA
        '''
        super(ZNB_VNA_detector, self).__init__()
        self.VNA = VNA
        self.name = 'ZNB_VNA_detector'
        self.value_names = ['ampl', 'phase',
                            'real', 'imag', ]
        self.value_units = ['', 'radians',
                            '', '']

    def get_values(self):
        '''
        Start a measurement, wait untill the end and retrive data.
        Return real and imaginary transmission coefficients +
        amplitude (linear) and phase (deg or radians)
        '''
        self.VNA.start_single_sweep_all()  # start a measurement
        # wait untill the end of measurement before moving on
        self.VNA.wait_to_continue()
        # for visualization on the VNA screen (no effect on data)
        self.VNA.autoscale_trace()

        # get data and process them
        real_data, imag_data = self.VNA.get_real_imaginary_data()

        complex_data = np.add(real_data, 1j*imag_data)
        ampl_linear = np.abs(complex_data)
        # ampl_dB = 20*np.log10(ampl_linear)
        phase_radians = np.arctan2(imag_data, real_data)

        return ampl_linear, phase_radians, real_data, imag_data


# Detectors for QuTech Control box modes
class CBox_input_average_detector(Hard_Detector):

    def __init__(self, CBox, AWG, nr_averages=1024, nr_samples=512, **kw):
        super(CBox_input_average_detector, self).__init__()
        self.CBox = CBox
        self.name = 'CBox_Streaming_data'
        self.value_names = ['Ch0', 'Ch1']
        self.value_units = ['mV', 'mV']
        self.AWG = AWG
        scale_factor_dacmV = 1000.*0.75/128.
        scale_factor_integration = 1./(64.*self.CBox.integration_length())
        self.factor = scale_factor_dacmV*scale_factor_integration
        self.nr_samples = nr_samples
        self.nr_averages = nr_averages

    def get_values(self):
        if self.AWG is not None:
            self.AWG.start()
        data = np.double(self.CBox.get_input_avg_results()) * \
            np.double(self.factor)
        return data

    def prepare(self, sweep_points):
        self.CBox.acquisition_mode(0)
        if self.AWG is not None:
            self.AWG.stop()
        self.CBox.nr_averages(int(self.nr_averages))
        self.CBox.nr_samples(int(self.nr_samples))
        self.CBox.acquisition_mode('input averaging')

    def finish(self):
        if self.AWG is not None:
            self.AWG.stop()
        self.CBox.acquisition_mode(0)


class CBox_integrated_average_detector(Hard_Detector):

    def __init__(self, CBox, AWG, seg_per_point=1, normalize=False, rotate=False,
                 nr_averages=1024, integration_length=1e-6, **kw):
        '''
        Integration average detector.
        Defaults to averaging data in a number of segments equal to the
        nr of sweep points specificed.

        seg_per_point allows you to use more than 1 segment per sweeppoint.
        this is for example useful when doing a MotzoiXY measurement in which
        there are 2 datapoints per sweep point.
        Normalize/Rotate adds a third measurement with the rotated/normalized data.
        '''
        super().__init__(**kw)
        self.CBox = CBox
        self.name = 'CBox_integrated_average_detector'
        if rotate or normalize:
            self.value_names = ['F|1>', 'F|1>']
            self.value_units = ['', '']
        else:
            self.value_names = ['I', 'Q']
            self.value_units = ['a.u.', 'a.u.']
        self.AWG = AWG
        self.seg_per_point = seg_per_point
        self.rotate = rotate
        self.normalize = normalize
        self.cal_points = kw.get('cal_points', None)
        self.nr_averages = nr_averages
        self.integration_length = integration_length

    def get_values(self):
        succes = False
        i = 0
        while not succes:
            try:
                self.AWG.stop()
                self.CBox.set('acquisition_mode', 'idle')
                self.CBox.set('acquisition_mode', 'integration averaging')
                self.AWG.start()
                # does not restart AWG tape in CBox as we don't use it anymore
                data = self.CBox.get_integrated_avg_results()
                succes = True
            except Exception as e:
                logging.warning('Exception caught retrying')
                logging.warning(e)
                self.CBox.set('acquisition_mode', 'idle')
                self.AWG.stop()
                # commented because deprecated
                # self.CBox.restart_awg_tape(0)
                # self.CBox.restart_awg_tape(1)
                # self.CBox.restart_awg_tape(2)

                self.CBox.set('acquisition_mode', 'integration averaging')
                # Is needed here to ensure data aligns with seq elt
                self.AWG.start()
            i += 1
            if i > 20:
                break
        if self.rotate or self.normalize:
            return self.rotate_and_normalize(data)
        else:
            return data

    def rotate_and_normalize(self, data):
        """
        Rotates and normalizes
        """
        if self.cal_points is None:
            self.corr_data, self.zero_coord, self.one_coord = \
                a_tools.rotate_and_normalize_data(
                    data=data,
                    cal_zero_points=list(range(-4, -2)),
                    cal_one_points=list(range(-2, 0)))
        else:
            self.corr_data, self.zero_coord, self.one_coord = \
                a_tools.rotate_and_normalize_data(
                    data=self.measured_values[0:2],
                    cal_zero_points=self.cal_points[0],
                    cal_one_points=self.cal_points[1])
        return self.corr_data, self.corr_data

    def prepare(self, sweep_points):
        self.CBox.set('nr_samples', self.seg_per_point*len(sweep_points))
        self.AWG.stop()  # needed to align the samples
        self.CBox.nr_averages(int(self.nr_averages))
        self.CBox.integration_length(int(self.integration_length/(5e-9)))
        self.CBox.set('acquisition_mode', 'idle')
        self.CBox.set('acquisition_mode', 'integration averaging')
        self.AWG.start()  # Is needed here to ensure data aligns with seq elt

    def finish(self):
        self.CBox.set('acquisition_mode', 'idle')


class CBox_single_integration_average_det(Soft_Detector):

    '''
    Detector used for acquiring single points of the CBox while externally
    triggered by the AWG.
    Soft version of the regular integrated avg detector.

    Has two acq_modes, 'IQ' and 'AmpPhase'
    '''

    def __init__(self, CBox, acq_mode='IQ', **kw):
        super().__init__()
        self.CBox = CBox
        self.name = 'CBox_single_integration_avg_det'
        self.value_names = ['I', 'Q']
        self.value_units = ['a.u.', 'a.u.']
        if acq_mode == 'IQ':
            self.acquire_data_point = self.acquire_data_point_IQ
        elif acq_mode == 'AmpPhase':
            self.acquire_data_point = self.acquire_data_point_amp_ph
        else:
            raise ValueError('acq_mode must be "IQ" or "AmpPhase"')

    def acquire_data_point_IQ(self, **kw):
        success = False
        i = 0
        while not success:
            self.CBox.acquisition_mode('integration averaging')
            try:
                data = self.CBox.get_integrated_avg_results()
                success = True
            except Exception as e:
                logging.warning(e)
                logging.warning('Exception caught retrying')
            self.CBox.acquisition_mode('idle')
            i += 1
            if i > 10:
                break
        return data

    def acquire_data_point_amp_ph(self, **kw):
        data = self.acquire_data_point_IQ()
        S21 = data[0] + 1j * data[1]
        return abs(S21), np.angle(S21)/(2*np.pi)*360

    def prepare(self):
        self.CBox.set('nr_samples', 1)
        self.CBox.set('acquisition_mode', 'idle')

    def finish(self):
        self.CBox.set('acquisition_mode', 'idle')


class CBox_single_int_avg_with_LutReload(CBox_single_integration_average_det):

    '''
    Detector used for acquiring single points of the CBox while externally
    triggered by the AWG.
    Very similar to the regular integrated avg detector.
    '''

    def __init__(self, CBox, LutMan, reload_pulses='all', awg_nrs=[0], **kw):
        super().__init__(CBox, **kw)
        self.LutMan = LutMan
        self.reload_pulses = reload_pulses
        self.awg_nrs = awg_nrs

    def acquire_data_point(self, **kw):
        #
        # self.LutMan.load_pulse_onto_AWG_lookuptable('X180', 1)
        if self.reload_pulses == 'all':
            for awg_nr in self.awg_nrs:
                self.LutMan.load_pulses_onto_AWG_lookuptable(awg_nr)

        else:
            for pulse_name in self.reload_pulses:
                for awg_nr in self.awg_nrs:
                    self.LutMan.load_pulse_onto_AWG_lookuptable(
                        pulse_name, awg_nr)
        return super().acquire_data_point(**kw)


class CBox_integration_logging_det(Hard_Detector):

    def __init__(self, CBox, AWG, integration_length=1e-6, LutMan=None, reload_pulses=False,
                 awg_nrs=None, **kw):
        '''
        If you want AWG reloading you should give a LutMan and specify
        on what AWG nr to reload default is no reloading of pulses.
        '''
        super().__init__()
        self.CBox = CBox
        self.name = 'CBox_integration_logging_detector'
        self.value_names = ['I', 'Q']
        self.value_units = ['a.u.', 'a.u.']
        self.AWG = AWG

        self.LutMan = LutMan
        self.reload_pulses = reload_pulses
        self.awg_nrs = awg_nrs
        self.integration_length = integration_length

    def get_values(self):
        exception_mode = True
        if exception_mode:
            success = False
            i = 0
            while not success and i < 10:
                try:
                    d = self._get_values()
                    success = True
                except Exception as e:
                    logging.warning(
                        'Exception {} caught, retaking data'.format(e))
                    i += 1
        else:
            d = self._get_values()
        return d

    def _get_values(self):
        self.AWG.stop()
        self.CBox.set('acquisition_mode', 'idle')
        if self.awg_nrs is not None:
            for awg_nr in self.awg_nrs:
                self.CBox.restart_awg_tape(awg_nr)
                if self.reload_pulses:
                    self.LutMan.load_pulses_onto_AWG_lookuptable(awg_nr)
        self.CBox.set('acquisition_mode', 'integration logging')
        self.AWG.start()

        data = self.CBox.get_integration_log_results()

        self.CBox.set('acquisition_mode', 'idle')
        return data

    def prepare(self, sweep_points):
        self.CBox.integration_length(int(self.integration_length/(5e-9)))

    def finish(self):
        self.CBox.set('acquisition_mode', 'idle')
        self.AWG.stop()


class CBox_integration_logging_det_shots(Hard_Detector):

    def __init__(self, CBox, AWG, LutMan=None, reload_pulses=False,
                 awg_nrs=None, shots=8000, **kw):
        '''
        If you want AWG reloading you should give a LutMan and specify
        on what AWG nr to reload default is no reloading of pulses.
        '''
        super().__init__()
        self.CBox = CBox
        self.name = 'CBox_integration_logging_detector'
        self.value_names = ['I', 'Q']
        self.value_units = ['a.u.', 'a.u.']
        self.AWG = AWG

        self.LutMan = LutMan
        self.reload_pulses = reload_pulses
        self.awg_nrs = awg_nrs
        self.repetitions = int(np.ceil(shots/8000))

    def get_values(self):
        d_0 = []
        d_1 = []
        for i in range(self.repetitions):
            exception_mode = True
            if exception_mode:
                success = False
                i = 0
                while not success and i < 10:
                    try:
                        d = self._get_values()
                        success = True
                    except Exception as e:
                        logging.warning(
                            'Exception {} caught, retaking data'.format(e))
                        i += 1
            else:
                d = self._get_values()
            h_point = len(d)/2
            d_0.append(d[:h_point])
            d_1.append(d[h_point:])
        d_all = np.concatenate(
            (np.array(d_0).flatten(), np.array(d_1).flatten()))

        return d_all

    def _get_values(self):
        self.AWG.stop()
        self.CBox.set('acquisition_mode', 'idle')
        if self.awg_nrs is not None:
            for awg_nr in self.awg_nrs:
                self.CBox.restart_awg_tape(awg_nr)
                if self.reload_pulses:
                    self.LutMan.load_pulses_onto_AWG_lookuptable(awg_nr)
        self.CBox.set('acquisition_mode', 'integration logging')
        self.AWG.start()

        data = self.CBox.get_integration_log_results()

        self.CBox.set('acquisition_mode', 'idle')
        return data

    def finish(self):
        self.CBox.set('acquisition_mode', 'idle')
        self.AWG.stop()


class CBox_state_counters_det(Soft_Detector):

    def __init__(self, CBox, **kw):
        super().__init__()
        self.CBox = CBox
        self.name = 'CBox_state_counters_detector'
        # A and B refer to the counts for the different weight functions
        self.value_names = ['no error A', 'single error A', 'double error A',
                            '|0> A', '|1> A',
                            'no error B', 'single error B', 'double error B',
                            '|0> B', '|1> B', ]
        self.value_units = ['#']*10

    def acquire_data_point(self):
        success = False
        i = 0
        while not success and i < 10:
            try:
                data = self._get_values()
                success = True
            except Exception as e:
                logging.warning('Exception {} caught, retaking data'.format(e))
                i += 1
        return data

    def _get_values(self):

        self.CBox.set('acquisition_mode', 'idle')
        self.CBox.set('acquisition_mode', 'integration logging')

        data = self.CBox.get_qubit_state_log_counters()
        self.CBox.set('acquisition_mode', 'idle')
        return np.concatenate(data)  # concatenates counters A and B

    def finish(self):
        self.CBox.set('acquisition_mode', 'idle')


class CBox_single_qubit_event_s_fraction(CBox_state_counters_det):

    '''
    Child of the state counters detector
    Returns fraction of event type s by using state counters 1 and 2
    Rescales the measured counts to percentages.
    '''

    def __init__(self, CBox):
        super(CBox_state_counters_det, self).__init__()
        self.CBox = CBox
        self.name = 'CBox_single_qubit_event_s_fraction'
        self.value_names = ['frac. err.', 'frac. 2 or more', 'frac. event s']
        self.value_units = ['%', '%', '%']

    def prepare(self, **kw):
        self.nr_shots = self.CBox.log_length.get()

    def acquire_data_point(self):
        d = super().acquire_data_point()
        data = [
            d[1]/self.nr_shots*100,
            d[2]/self.nr_shots*100,
            (d[1]-d[2])/self.nr_shots*100]
        return data


class CBox_single_qubit_frac1_counter(CBox_state_counters_det):

    '''
    Based on the shot counters, returns the fraction of shots that corresponds
    to a specific state.
    Note that this is not corrected for RO-fidelity.

    Also note that depending on the side of the RO the F|1> and F|0> could be
    inverted
    '''

    def __init__(self, CBox):
        super(CBox_state_counters_det, self).__init__()
        self.detector_control = 'soft'
        self.CBox = CBox
        self.name = 'CBox_single_qubit_frac1_counter'
        # A and B refer to the counts for the different weight functions
        self.value_names = ['Frac_1']
        self.value_units = ['']

    def acquire_data_point(self):
        d = super().acquire_data_point()
        data = d[4]/(d[3]+d[4])
        return data


class CBox_digitizing_shots_det(CBox_integration_logging_det):

    """docstring for  CBox_digitizing_shots_det"""

    def __init__(self, CBox, AWG, threshold,
                 LutMan=None, reload_pulses=False, awg_nrs=None):
        super().__init__(CBox, AWG, LutMan, reload_pulses, awg_nrs)
        self.name = 'CBox_digitizing_shots_detector'
        self.value_names = ['Declared state']
        self.value_units = ['']
        self.threshold = threshold

    def get_values(self):
        dat = super().get_values()
        d = dat[0]
        # comparing 8000 vals with threshold takes 3.8us
        # converting to int 10.8us and to float 13.8us, let's see later if we
        # can cut that.
        return (d > self.threshold).astype(int)


##############################################################################
##############################################################################
####################     Software Controlled Detectors     ###################
##############################################################################
##############################################################################


class Dummy_Detector_Soft(Soft_Detector):

    def __init__(self, delay=0, **kw):
        self.set_kw()
        self.delay = delay
        self.detector_control = 'soft'
        self.name = 'Dummy_Detector_Soft'
        self.value_names = ['I', 'Q']
        self.value_units = ['mV', 'mV']
        self.i = 0
        # self.x can be used to set x value externally
        self.x = None

    def acquire_data_point(self, **kw):
        if self.x is None:
            x = self.i/15.
        self.i += 1
        time.sleep(self.delay)
        return np.array([np.sin(x/np.pi), np.cos(x/np.pi)])


class QX_Detector(Soft_Detector):

    def __init__(self, qxc, delay=0, **kw):
        self.set_kw()
        self.delay = delay
        self.detector_control = 'soft'
        self.name = 'QX_Detector'
        self.value_names = ['F']  # ['F', 'F']
        self.value_units = ['Error Rate']  # ['mV', 'mV']
        self.__qxc = qxc
        self.__cnt = 0

    def acquire_data_point(self, **kw):
        circuit_name = ("circuit%i" % self.__cnt)
        errors = 0

        executions = 1000
        p_error = 0.001+self.__cnt*0.003
        '''
        for i in range(0,executions):
            self.__qxc.run_noisy_circuit(circuit_name,p_error)
            m0 = self.__qxc.get_measurement(0)
            # m1 = self.__qxc.get_measurement(1)
            if int(m0) != 0 :
                errors += 1
            # print("[+] measurement outcome : %s %s" % (m0,m1))
        # x = self.__cnt/15.
        '''
        print("[+] p error  :", p_error)
        # print("[+] errors   :",errors)
        # f = (executions-errors)/executions
        self.__qxc.send_cmd("reset_measurement_averaging")
        self.__qxc.run_noisy_circuit(
            circuit_name, p_error, "depolarizing_channel", executions)
        f = self.__qxc.get_measurement_average(0)
        print("[+] fidelity :", f)
        self.__qxc.send_cmd("reset_measurement_averaging")

        self.__cnt = self.__cnt+1
        return f


class Source_frequency_detector(Soft_Detector):

    def __init__(self, source, **kw):
        self.set_kw()
        self.S = source
        self.detector_control = 'soft'
        self.name = 'Source frequency detector'
        self.value_names = ['frequency']
        self.value_units = ['Hz']
        self.i = 0

    def acquire_data_point(self, **kw):
        return self.S.get('frequency')


class Function_Detector(Soft_Detector):

    def __init__(self, sweep_function, result_keys, value_names=None,
                 value_units=None, msmt_kw={}, **kw):
        super(Function_Detector, self).__init__()
        self.sweep_function = sweep_function
        self.result_keys = result_keys
        self.value_names = value_names
        self.value_units = value_units
        self.msmt_kw = msmt_kw
        if self.value_names is None:
            self.value_names = result_keys
        if self.value_units is None:
            self.value_units = [""] * len(result_keys)

    def acquire_data_points(self, **kw):
        result = self.sweep_function(**self.msmt_kw)
        return [result[key] for key in result.keys()]


class Detect_simulated_hanger_Soft(Soft_Detector):

    def __init__(self, **kw):
        self.set_kw()

        self.detector_control = 'soft'
        self.name = 'Dummy_Detector_Soft'
        self.value_names = ['I', 'Q']
        self.value_units = ['mV', 'mV']

    def acquire_data_point(self, **kw):
        f = self.source.get_frequency()
        f0 = 5.e9
        Q = 10000.
        Qe = 12000.
        theta = 0.2
        A = 50.
        Inoise = np.random.randn()
        Qnoise = np.random.randn()

        IQ = fn.disp_hanger_S21_complex(*(f, f0, Q, Qe, A, theta))
        return IQ.real+Inoise, IQ.imag+Qnoise


class Heterodyne_probe(Soft_Detector):

    def __init__(self, HS, threshold=1.75, trigger_separation=20e-6,
                 demod_mode='double', **kw):
        super().__init__(**kw)
        self.HS = HS
        self.name = 'Heterodyne probe'
        self.value_names = ['|S21|', 'S21 angle']  # , 'Re{S21}', 'Im{S21}']
        self.value_units = ['mV', 'deg']  # , 'a.u.', 'a.u.']
        self.first = True
        self.last_frequency = 0.
        self.threshold = threshold
        self.last = 1.
        self.trigger_separation = trigger_separation
        self.demod_mode = demod_mode

    def prepare(self):
        self.HS.prepare(trigger_separation=self.trigger_separation)

    def acquire_data_point(self, **kw):
        passed = False
        c = 0
        while(not passed):
            S21 = self.HS.probe(demod_mode=self.demod_mode)
            cond_a = ((abs(S21)/self.last) >
                      self.threshold) or ((self.last/abs(S21)) > self.threshold)
            cond_b = self.HS.frequency() >= self.last_frequency
            if cond_a and cond_b:
                passed = False
            else:
                passed = True
            if self.first or c > 3:
                passed = True
            # if not passed:
            #     print('retrying HS probe')
            c += 1
        self.last_frequency = self.HS.frequency()
        self.first = False
        self.last = abs(S21)
        return abs(S21), np.angle(S21)/(2*np.pi)*360,  # S21.real, S21.imag


class Heterodyne_probe_soft_avg(Soft_Detector):

    def __init__(self, HS, threshold=1.75, Navg=10, **kw):
        super().__init__(**kw)
        self.HS = HS
        self.name = 'Heterodyne probe'
        self.value_names = ['|S21|', 'S21 angle']  # , 'Re{S21}', 'Im{S21}']
        self.value_units = ['mV', 'deg']  # , 'a.u.', 'a.u.']
        self.first = True
        self.last_frequency = 0.
        self.threshold = threshold
        self.last = 1.
        self.Navg = Navg

    def prepare(self):
        self.HS.prepare()

    def acquire_data_point(self, **kw):
        accum_real = 0.
        accum_imag = 0.
        for i in range(self.Navg):
            measure = self.acquire_single_data_point(**kw)
            accum_real += measure[0]
            accum_imag += measure[1]
        S21 = (accum_real+1j*accum_imag)/float(self.Navg)

        return abs(S21), np.angle(S21)/(2*np.pi)*360

    def acquire_single_data_point(self, **kw):
        passed = False
        c = 0
        while(not passed):
            S21 = self.HS.probe()
            cond_a = (
                abs(S21)/self.last > self.threshold) or (self.last/abs(S21) > self.threshold)
            cond_b = self.HS.frequency() > self.last_frequency
            if cond_a and cond_b:
                passed = False
            else:
                passed = True
            if self.first or c > 3:
                passed = True
            if not passed:
                print('retrying HS probe')
            c += 1
        self.last_frequency = self.HS.frequency()
        self.first = False
        self.last = abs(S21)
        return S21.real, S21.imag


class PulsedSpectroscopyDetector(Soft_Detector):

    def __init__(self, AWG_filename='Spec_5014', **kw):
        # AWG_filename='Off_5014'
        super(PulsedSpectroscopyDetector, self).__init__()
        self.Pulsed_Spec = qt.instruments['Pulsed_Spec']
        self.AWG = qt.instruments['AWG']
        self.ATS = qt.instruments['ATS']
        self.name = 'Pulsed_Spec'
        self.value_names = ['I', 'Q']
        self.value_units = ['V', 'V']
        self.filename = AWG_filename

    def prepare(self, **kw):
        self.Pulsed_Spec.set_AWG_seq_filename(self.filename)
        self.Pulsed_Spec.initialize_instruments()
        self.AWG.start()
        self.ATS.abort()
        self.ATS.configure_board()

    def acquire_data_point(self, **kw):
        integrated_data = self.Pulsed_Spec.measure()
        return integrated_data

    def finish(self):
        self.AWG.stop()


class Signal_Hound_fixed_frequency(Soft_Detector):

    def __init__(self, signal_hound, frequency=None, Navg=1, delay=0.1,
                 prepare_for_each_point=False, **kw):
        super().__init__()
        self.frequency = frequency
        self.name = 'SignalHound_fixed_frequency'
        self.value_names = ['Power']
        self.value_units = ['dBm']
        self.delay = delay
        self.SH = signal_hound
        if frequency is not None:
            self.SH.set('frequency', frequency)
        self.Navg = Navg
        self.prepare_for_each_point = prepare_for_each_point

    def acquire_data_point(self, **kw):
        if self.prepare_for_each_point:
            self.SH.prepare_for_measurement()
        time.sleep(self.delay)
        return self.SH.get_power_at_freq(Navg=self.Navg)

    def prepare(self, **kw):
        self.SH.prepare_for_measurement()

    def finish(self, **kw):
        self.SH.abort()


class RS_FSV_fixed_frequency(Soft_Detector):

    def __init__(self, frequency=None, delay=.1, bw=300,
                 span=1e-5, npoints=101, **kw):
        super(RS_FSV_fixed_frequency, self).__init__()
        self.FSV = qt.instruments['FSV']
        if frequency is None:
            frequency = self.FSV.get_marker_frequency()
        self.frequency = frequency
        self.name = 'FSV_fixed_frequency'
        self.value_names = ['Power at %.3f Hz' % self.frequency]
        self.value_units = ['dBm']

        self.bw = bw
        self.delay = delay
        self.span = span
        self.npoints = npoints

    def prepare(self, **kw):
        self.FSV.prepare_sweep(self.frequency-self.span/2,
                               self.frequency+self.span/2,
                               self.npoints, self.bw, 1, 1, 'ON')
        self.FSV.set_marker_frequency(self.frequency)
        self.FSV.set_reference_level(-20)

    def acquire_data_point(self, navg=1, **kw):
        time.sleep(.1)
        return np.array([self.FSV.get_marker_power()])

    # def finish(self, **kw):
    #     self.FSV.stop_streaming()


class SH_mixer_skewness_det(Soft_Detector):

    '''
    Based on the "Signal_Hound_fixed_frequency" detector.
    generates an AWG seq to measure sideband transmission

    Inputs:
        frequency       (Hz)
        QI_amp_ratio    (parameter)
        IQ_phase        (parameter)
        SH              (instrument)
        f_mod           (Hz)

    '''

    def __init__(self, frequency, QI_amp_ratio, IQ_phase, SH,
                 I_ch, Q_ch,
                 station,
                 Navg=1, delay=0.1, f_mod=10e6, verbose=False, **kw):
        super(SH_mixer_skewness_det, self).__init__()
        self.SH = SH
        self.frequency = frequency
        self.name = 'SignalHound_mixer_skewness_det'
        self.value_names = ['Power']
        self.value_units = ['dBm']
        self.delay = delay
        self.SH.frequency.set(frequency)  # Accepts input in Hz
        self.Navg = Navg
        self.QI_amp_ratio = QI_amp_ratio
        self.IQ_phase = IQ_phase
        self.pulsar = station.pulsar
        self.f_mod = f_mod
        self.I_ch = I_ch
        self.Q_ch = Q_ch
        self.verbose = verbose

    def acquire_data_point(self, **kw):
        QI_ratio = self.QI_amp_ratio.get()
        skewness = self.IQ_phase.get()
        if self.verbose:
            print('QI ratio: %.3f' % QI_ratio)
            print('skewness: %.3f' % skewness)
        self.generate_awg_seq(QI_ratio, skewness, self.f_mod)
        self.pulsar.AWG.start()
        time.sleep(self.delay)
        return self.SH.get_power_at_freq(Navg=self.Navg)

    def generate_awg_seq(self, QI_ratio, skewness, f_mod):
        SSB_modulation_el = element.Element('SSB_modulation_el',
                                            pulsar=self.pulsar)
        cos_pulse = pulse.CosPulse(channel=self.I_ch, name='cos_pulse')
        sin_pulse = pulse.CosPulse(channel=self.Q_ch, name='sin_pulse')

        SSB_modulation_el.add(pulse.cp(cos_pulse, name='cos_pulse',
                                       frequency=f_mod, amplitude=0.15,
                                       length=1e-6, phase=0))
        SSB_modulation_el.add(pulse.cp(sin_pulse, name='sin_pulse',
                                       frequency=f_mod, amplitude=0.15 *
                                       QI_ratio,
                                       length=1e-6, phase=90+skewness))

        seq = sequence.Sequence('Sideband_modulation_seq')
        seq.append(name='SSB_modulation_el', wfname='SSB_modulation_el',
                   trigger_wait=False)
        self.pulsar.AWG.stop()
        self.pulsar.program_awg(seq, SSB_modulation_el)

    def prepare(self, **kw):
        self.SH.prepare_for_measurement()

    def finish(self, **kw):
        self.SH.abort()

# ---------------------------------------------------------------------------
# CBox v3 detectors
# ---------------------------------------------------------------------------


class CBox_v3_integrated_average_detector(Hard_Detector):

    def __init__(self, CBox, seg_per_point=1, **kw):
        '''
        Integration average detector.
        Defaults to averaging data in a number of segments equal to the
        nr of sweep points specificed.

        seg_per_point allows you to use more than 1 segment per sweeppoint.
        this is for example useful when doing a MotzoiXY measurement in which
        there are 2 datapoints per sweep point.
        '''
        super().__init__(**kw)
        self.CBox = CBox
        self.name = 'CBox_integrated_average_detector'
        self.value_names = ['I', 'Q']
        self.value_units = ['a.u.', 'a.u.']
        self.seg_per_point = seg_per_point

    def get_values(self):
        succes = False
        data = None
        i = 0
        while not succes:
            try:
                data = self.CBox.get_integrated_avg_results()
                succes = True
            except Exception as e:
                logging.warning('Exception caught retrying')
                logging.warning(e)
                self.CBox.set('acquisition_mode', 'idle')
                self.CBox.set('acquisition_mode', 'integration averaging mode')
            i += 1
            if i > 20:
                break

        return data

    def prepare(self, sweep_points):
        self.CBox.set('nr_samples', self.seg_per_point*len(sweep_points))
        self.CBox.run_mode(0)
        # integration average.
        self.CBox.acquisition_mode('integration averaging mode')
        self.CBox.run_mode(1)

    def finish(self):
        self.CBox.set('acquisition_mode', 'idle')


class CBox_v3_single_integration_average_det(Soft_Detector):

    '''
    Detector used for acquiring single points of the CBox while externally
    triggered by the AWG.
    Soft version of the regular integrated avg detector.

    Has two acq_modes, 'IQ' and 'AmpPhase'
    '''

    def __init__(self, CBox, acq_mode='IQ', **kw):
        super().__init__()
        self.CBox = CBox
        self.name = 'CBox_v3_single_integration_avg_det'
        self.value_names = ['I', 'Q']
        self.value_units = ['a.u.', 'a.u.']
        if acq_mode == 'AmpPhase':
            self.acquire_data_point = self.acquire_data_point_amp_ph

    def acquire_data_point(self, **kw):
        success = False
        i = 0
        # import traceback  as tb
        # import sys
        # tb.print_tb(sys.last_traceback)
        while not success:
            print("acquiring")

            self.CBox.set('acquisition_mode', 'integration averaging mode')
            try:
                data = self.CBox.get_integrated_avg_results()
                print("detector function, data", data)
                success = True
            except Exception as e:
                logging.warning(e)
                logging.warning('Exception caught retrying')
            self.CBox.set('acquisition_mode', 'idle')
            i += 1
            if i > 20:
                break
        return data

    def acquire_data_point_amp_ph(self, **kw):
        data = self.acquire_data_point_IQ()
        S21 = data[0] + 1j * data[1]
        return abs(S21), np.angle(S21)/(2*np.pi)*360

    def prepare(self):
        self.CBox.run_mode(0)
        self.CBox.set('nr_samples', 1)
        self.CBox.set('acquisition_mode', 'idle')
        self.CBox.run_mode(1)

    def finish(self):
        self.CBox.set('acquisition_mode', 'idle')


class CBox_v3_single_int_avg_with_LutReload(CBox_v3_single_integration_average_det):

    '''
    Detector used for acquiring single points of the CBox while externally
    triggered by the AWG.
    Very similar to the regular integrated avg detector.
    '''

    def __init__(self, CBox, LutMan, reload_pulses='all', awg_nrs=[2], **kw):
        super().__init__(CBox, **kw)
        self.LutMan = LutMan
        self.reload_pulses = reload_pulses
        self.awg_nrs = awg_nrs
        self.name = 'CBox_v3_single_int_avg_with_LutReload'

    def acquire_data_point(self, **kw):
        #
        # self.LutMan.load_pulse_onto_AWG_lookuptable('X180', 1)
        if self.reload_pulses == 'all':
            for awg_nr in self.awg_nrs:
                self.LutMan.load_pulses_onto_AWG_lookuptable(awg_nr)
        else:
            for pulse_name in self.reload_pulses:
                for awg_nr in self.awg_nrs:
                    self.LutMan.load_pulse_onto_AWG_lookuptable(
                        pulse_name, awg_nr)

        return super().acquire_data_point(**kw)

# --------------------------------------------
# Zurich Instruments UHFQC detector functions
# --------------------------------------------


class UHFQC_input_average_detector(Hard_Detector):

    '''
    Detector used for acquiring averaged input traces withe the UHFQC

    '''

    '''
    Detector used for acquiring single points of the CBox while externally
    triggered by the AWG.
    Soft version of the regular integrated avg detector.

    Has two acq_modes, 'IQ' and 'AmpPhase'
    '''

    def __init__(self, UHFQC, AWG, channels=[0, 1], nr_averages=1024, nr_samples=4096, **kw):
        super(UHFQC_input_average_detector, self).__init__()
        self.UHFQC = UHFQC
        self.name = 'UHFQC_Streaming_data'
        self.channels = channels
        self.value_names = ['']*len(self.channels)
        self.value_units = ['']*len(self.channels)
        for i, channel in enumerate(self.channels):
            self.value_names[i] = 'ch{}'.format(channel)
            self.value_units[i] = 'V'
        self.AWG = AWG
        self.nr_samples = nr_samples
        self.nr_averages = nr_averages

    def get_values(self):
        self.UHFQC.awgs_0_enable(1)
        try:
            temp = self.UHFQC.awgs_0_enable()
        except:
            temp = self.UHFQC.awgs_0_enable()
        if self.AWG is not None:
            self.AWG.start()
        while self.UHFQC.awgs_0_enable() == 1:
            time.sleep(0.01)
        data = ['']*len(self.channels)
        for i, channel in enumerate(self.channels):
            dataset = eval("self.UHFQC.quex_iavg_data_{}()".format(channel))
            data[i] = dataset[0]['vector']
        # data = self.UHFQC.single_acquisition(self.nr_sweep_points,
        #                                      self.poll_time, timeout=0,
        #                                      channels=set(self.channels),
        #                                      mode='iavg')
        # data = np.array([data[key] for key in data.keys()])
        return data

    def prepare(self, sweep_points):
        if self.AWG is not None:
            self.AWG.stop()
        self.UHFQC.quex_iavg_length(self.nr_samples)
        self.UHFQC.quex_iavg_avgcnt(int(np.log2(self.nr_averages)))
        self.UHFQC.awgs_0_userregs_1(1)  # 0 for rl, 1 for iavg
        self.UHFQC.awgs_0_userregs_0(
            int(self.nr_averages))  # 0 for rl, 1 for iavg
        self.nr_sweep_points = self.nr_samples
        self.UHFQC.awgs_0_single(1)

    def finish(self):
        if self.AWG is not None:
            self.AWG.stop()


class UHFQC_integrated_average_detector(Hard_Detector):

    '''
    Detector used for integrated average results with the UHFQC

    '''

    def __init__(self, UHFQC, AWG, integration_length=1e-6, nr_averages=1024, rotate=False,
                 channels=[0, 1, 2, 3], cross_talk_suppression=False, seg_per_point=1, **kw):
        super(UHFQC_integrated_average_detector, self).__init__()
        self.UHFQC = UHFQC
        self.name = 'UHFQC_integrated_average'
        self.channels = channels
        self.value_names = ['']*len(self.channels)
        self.value_units = ['']*len(self.channels)
        self.cal_points = kw.get('cal_points', None)
        for i, channel in enumerate(self.channels):
            self.value_names[i] = 'w{}'.format(channel)
            self.value_units[i] = 'V'
        self.rotate = rotate
        if len(self.channels) == 2:
            self.value_names = ['I', 'Q']
            self.value_units = ['V', 'V']
        else:
            if self.rotate:
                raise ValueError(
                    'rortate only possible for two weight_function acquisition')
        self.AWG = AWG
        self.nr_averages = nr_averages
        self.integration_length = integration_length
        self.rotate = rotate
        self.cross_talk_suppression = cross_talk_suppression

    def get_values(self):
        self.UHFQC.awgs_0_enable(1)
        # probing the values to be sure communication is finished before
        try:
            temp = self.UHFQC.awgs_0_enable()
        except:
            temp = self.UHFQC.awgs_0_enable()
        del temp
        # starting AWG
        if self.AWG is not None:
            self.AWG.start()

        while self.UHFQC.awgs_0_enable() == 1:
            time.sleep(0.01)
        data = ['']*len(self.channels)
        for i, channel in enumerate(self.channels):
            dataset = eval("self.UHFQC.quex_rl_data_{}()".format(channel))
            data[i] = dataset[0]['vector']
        # data = self.UHFQC.single_acquisition(self.nr_sweep_points,
        #                                      self.poll_time, timeout=0,
        #                                      channels=set(self.channels))
        # data = np.array([data[key] for key in data.keys()])
        if self.rotate:
            return self.rotate_and_normalize(data)
        else:
            return data

    def rotate_and_normalize(self, data):
        """
        Rotates and normalizes
        """
        if self.cal_points is None:
            self.corr_data, self.zero_coord, self.one_coord = \
                a_tools.rotate_and_normalize_data(
                    data=data,
                    cal_zero_points=list(range(-4, -2)),
                    cal_one_points=list(range(-2, 0)))
        else:
            self.corr_data, self.zero_coord, self.one_coord = \
                a_tools.rotate_and_normalize_data(
                    data=self.measured_values[0:2],
                    cal_zero_points=self.cal_points[0],
                    cal_one_points=self.cal_points[1])
        return self.corr_data, self.corr_data

    def prepare(self, sweep_points):
        if self.AWG is not None:
            self.AWG.stop()
        self.nr_sweep_points = len(sweep_points)
        # this sets the result to integration and rotation outcome
        if self.cross_talk_suppression:
            # 2/0/1 raw/crosstalk supressed /digitized
            self.UHFQC.quex_rl_source(0)
        else:
            # 2/0/1 raw/crosstalk supressed /digitized
            self.UHFQC.quex_rl_source(2)
        self.UHFQC.quex_rl_length(self.nr_sweep_points)
        self.UHFQC.quex_rl_avgcnt(int(np.log2(self.nr_averages)))
        self.UHFQC.quex_wint_length(int(self.integration_length*(1.8e9)))
        # Configure the result logger to not do any averaging
        # The AWG program uses userregs/0 to define the number o iterations in
        # the loop
        self.UHFQC.awgs_0_userregs_0(
            int(self.nr_averages*self.nr_sweep_points))
        self.UHFQC.awgs_0_userregs_1(0)  # 0 for rl, 1 for iavg
        self.UHFQC.awgs_0_single(1)

    def finish(self):
        if self.AWG is not None:
            self.AWG.stop()


class UHFQC_integration_logging_det(Hard_Detector):

    '''
    Detector used for integrated average results with the UHFQC

    '''

    def __init__(self, UHFQC, AWG, integration_length=1e-6,
                 channels=[0, 1], nr_shots=4095,
                 cross_talk_suppression=False,  **kw):
        super(UHFQC_integration_logging_det, self).__init__()
        self.UHFQC = UHFQC
        self.name = 'UHFQC_integration_logging_det'
        self.channels = channels
        self.value_names = ['']*len(self.channels)
        self.value_units = ['']*len(self.channels)
        for i, channel in enumerate(self.channels):
            self.value_names[i] = 'w{}'.format(channel)
            self.value_units[i] = 'V'
        if len(self.channels) == 2:
            self.value_names = ['I', 'Q']
            self.value_units = ['V', 'V']
        self.AWG = AWG
        self.integration_length = integration_length
        self.nr_shots = nr_shots
        self.cross_talk_suppression = cross_talk_suppression

    def get_values(self):
        self.UHFQC.awgs_0_enable(1)
        # probing the values to be sure communication is finished before
        try:
            temp = self.UHFQC.awgs_0_enable()
        except:
            temp = self.UHFQC.awgs_0_enable()
        del temp
        # starting AWG
        if self.AWG is not None:
            self.AWG.start()
        # data = self.UHFQC.single_acquisition(self.nr_shots,
        #                                      self.poll_time, timeout=0,
        #                                      channels=set(self.channels))
        # data = np.array([data[key] for key in data.keys()])
        while self.UHFQC.awgs_0_enable() == 1:
            time.sleep(0.01)

        data = ['']*len(self.channels)
        for i, channel in enumerate(self.channels):
            dataset = eval("self.UHFQC.quex_rl_data_{}()".format(channel))
            data[i] = dataset[0]['vector']
        return data

    def prepare(self, sweep_points):
        if self.AWG is not None:
            self.AWG.stop()
        # The averaging-count is used to specify how many times the AWG program
        # should run

        # The AWG program uses userregs/0 to define the number o iterations in
        # the loop
        self.UHFQC.awgs_0_single(1)
        self.UHFQC.awgs_0_userregs_1(0)  # 0 for rl, 1 for iavg
        self.UHFQC.awgs_0_userregs_0(self.nr_shots+1)
        self.UHFQC.quex_rl_length(self.nr_shots)
        self.UHFQC.quex_rl_avgcnt(0)  # 1 for single shot readout
        self.UHFQC.quex_wint_length(int(self.integration_length*(1.8e9)))
        # this sets the result to integration and rotation outcome
        if self.cross_talk_suppression:
            # 2/0/1 raw/crosstalk supressed /digitized
            self.UHFQC.quex_rl_source(0)
        else:
            # 2/0/1 raw/crosstalk supressed /digitized
            self.UHFQC.quex_rl_source(2)

    def finish(self):
        if self.AWG is not None:
            self.AWG.stop()

# --------------------------------------------
# Fake detectors
# --------------------------------------------


class Chevron_sim(Hard_Detector):

    """
    Returns a simulated chevron as if it was measured.
    """

    def __init__(self, simulation_dict, **kw):
        super(Chevron_sim, self).__init__(**kw)
        self.simulation_dict = simulation_dict
        self.name = 'Simulated Chevron'
        self.value_names = []
        self.value_units = []

    def prepare(self, sweep_points):
        self.sweep_points = sweep_points
        self.t_start = self.sweep_points[0]
        self.dt = self.sweep_points[1] - self.sweep_points[0]

    def get_values(self):
        return chev_lib.chevron_slice(self.simulation_dict['detuning'],
                                      self.simulation_dict['dist_step'],
                                      self.simulation_dict['g'],
                                      self.t_start,
                                      self.dt,
<<<<<<< HEAD
                                      self.simulation_dict['dist_step'])

class ATS_integrated_average_continuous_detector(Hard_Detector):

    def __init__(self, ATS, ATS_acq, AWG, seg_per_point=1, normalize=False, rotate=False,
                 nr_averages=1024, integration_length=1e-6, **kw):
        '''
        Integration average detector.
        '''
        super().__init__(**kw)
        self.ATS_acq = ATS_acq
        self.ATS = ATS
        self.name = 'ATS_integrated_average_detector'
        self.value_names = ['I', 'Q']
        self.value_units = ['a.u.', 'a.u.']
        self.AWG = AWG
        self.seg_per_point = seg_per_point
        self.rotate = rotate
        self.normalize = normalize
        self.cal_points = kw.get('cal_points', None)
        self.nr_averages = nr_averages
        self.integration_length = integration_length

    def get_values(self):
        self.AWG.stop()
        self.AWG.start()
        data = self.ATS_acq.acquisition()
        return data

    def rotate_and_normalize(self, data):
        """
        Rotates and normalizes
        """
        if self.cal_points is None:
            self.corr_data, self.zero_coord, self.one_coord = \
                a_tools.rotate_and_normalize_data(
                    data=data,
                    cal_zero_points=list(range(-4, -2)),
                    cal_one_points=list(range(-2, 0)))
        else:
            self.corr_data, self.zero_coord, self.one_coord = \
                a_tools.rotate_and_normalize_data(
                    data=self.measured_values[0:2],
                    cal_zero_points=self.cal_points[0],
                    cal_one_points=self.cal_points[1])
        return self.corr_data, self.corr_data

    def prepare(self, sweep_points):
        self.ATS.config(clock_source='INTERNAL_CLOCK',
                        sample_rate=100000000,
                        clock_edge='CLOCK_EDGE_RISING',
                        decimation=0,
                        coupling=['AC','AC'],
                        channel_range=[2.,2.],
                        impedance=[50,50],
                        bwlimit=['DISABLED','DISABLED'],
                        trigger_operation='TRIG_ENGINE_OP_J',
                        trigger_engine1='TRIG_ENGINE_J',
                        trigger_source1='EXTERNAL',
                        trigger_slope1='TRIG_SLOPE_POSITIVE',
                        trigger_level1=128,
                        trigger_engine2='TRIG_ENGINE_K',
                        trigger_source2='DISABLE',
                        trigger_slope2='TRIG_SLOPE_POSITIVE',
                        trigger_level2=128,
                        external_trigger_coupling='AC',
                        external_trigger_range='ETR_5V',
                        trigger_delay=0,
                        timeout_ticks=0
        )
        self.ATS.update_acquisitionkwargs(samples_per_record=1024,
                         records_per_buffer=70,
                         buffers_per_acquisition=self.nr_averages,
                         channel_selection='AB',
                         transfer_offset=0,
                         external_startcapture='ENABLED',
                         enable_record_headers='DISABLED',
                         alloc_buffers='DISABLED',
                         fifo_only_streaming='DISABLED',
                         interleave_samples='DISABLED',
                         get_processed_data='DISABLED',
                         allocated_buffers=self.nr_averages,
                         buffer_timeout=1000
        )

    def finish(self):
        pass
=======
                                      self.simulation_dict['dist_step'])
>>>>>>> f837e6b8
<|MERGE_RESOLUTION|>--- conflicted
+++ resolved
@@ -1632,8 +1632,8 @@
                                       self.simulation_dict['g'],
                                       self.t_start,
                                       self.dt,
-<<<<<<< HEAD
                                       self.simulation_dict['dist_step'])
+
 
 class ATS_integrated_average_continuous_detector(Hard_Detector):
 
@@ -1719,7 +1719,4 @@
         )
 
     def finish(self):
-        pass
-=======
-                                      self.simulation_dict['dist_step'])
->>>>>>> f837e6b8
+        pass