'''
Module containing a collection of detector functions used by the
Measurement Control.
'''
import numpy as np
import logging
import time
from string import ascii_uppercase
from pycqed.analysis import analysis_toolbox as a_tools
from pycqed.analysis.fit_toolbox import functions as fn
from pycqed.measurement.waveform_control import pulse
from pycqed.measurement.waveform_control import element
from pycqed.measurement.waveform_control import sequence
from qcodes.instrument.parameter import _BaseParameter
from pycqed.instrument_drivers.virtual_instruments.pyqx import qasm_loader as ql


class Detector_Function(object):

    '''
    Detector_Function class for MeasurementControl
    '''

    def __init__(self, **kw):
        self.name = self.__class__.__name__
        self.set_kw()
        self.value_names = ['val A', 'val B']
        self.value_units = ['arb. units', 'arb. units']

    def set_kw(self, **kw):
        '''
        convert keywords to attributes
        '''
        for key in list(kw.keys()):
            exec('self.%s = %s' % (key, kw[key]))

    def get_values(self):
        pass

    def prepare(self, **kw):
        pass

    def finish(self, **kw):
        pass


class Multi_Detector(Detector_Function):
    """
    Combines several detectors of the same type (hard/soft) into a single
    detector.
    """

    def __init__(self, detectors: list,
                 det_idx_suffix: bool=True, **kw):
        """
        detectors     (list): a list of detectors to combine.
        det_idx_suffix(bool): if True suffixes the value names with
                "_det{idx}" where idx refers to the relevant detector.
        """
        self.detectors = detectors
        self.name = 'Multi_detector'
        self.value_names = []
        self.value_units = []
        for i, detector in enumerate(detectors):
            for detector_value_name in detector.value_names:
                if det_idx_suffix:
                    detector_value_name += '_det{}'.format(i)
                self.value_names.append(detector_value_name)
            for detector_value_unit in detector.value_units:
                self.value_units.append(detector_value_unit)

        self.detector_control = self.detectors[0].detector_control
        for d in self.detectors:
            if d.detector_control != self.detector_control:
                raise ValueError('All detectors should be of the same type')

    def prepare(self, **kw):
        for detector in self.detectors:
            detector.prepare(**kw)

    def get_values(self):
        values_list = []
        for detector in self.detectors:
            new_values = detector.get_values()
            values_list.append(new_values)
        values = np.concatenate(values_list)
        return values

    def acquire_data_point(self):
        # N.B. get_values and acquire_data point are virtually identical.
        # the only reason for their existence is a historical distinction
        # between hard and soft detectors that leads to some confusing data
        # shape related problems, hence the append vs concatenate
        values = []
        for detector in self.detectors:
            new_values = detector.acquire_data_point()
            values = np.append(values, new_values)
        return values

    def finish(self):
        for detector in self.detectors:
            detector.finish()

###############################################################################
###############################################################################
####################             None Detector             ####################
###############################################################################
###############################################################################


class None_Detector(Detector_Function):

    def __init__(self, **kw):
        super(None_Detector, self).__init__()
        self.detector_control = 'soft'
        self.set_kw()
        self.name = 'None_Detector'
        self.value_names = ['None']
        self.value_units = ['None']

    def acquire_data_point(self, **kw):
        '''
        Returns something random for testing
        '''
        return np.random.random()


class Hard_Detector(Detector_Function):

    def __init__(self, **kw):
        super().__init__()
        self.detector_control = 'hard'

    def prepare(self, sweep_points=None):
        pass

    def finish(self):
        pass


class Soft_Detector(Detector_Function):

    def __init__(self, **kw):
        super().__init__(**kw)
        self.detector_control = 'soft'

    def acquire_data_point(self, **kw):
        return np.random.random()

    def prepare(self, sweep_points=None):
        pass


##########################################################################
##########################################################################
####################     Hardware Controlled Detectors     ###############
##########################################################################
##########################################################################


class Dummy_Detector_Hard(Hard_Detector):

    def __init__(self, delay=0, noise=0, **kw):
        super(Dummy_Detector_Hard, self).__init__()
        self.set_kw()
        self.detector_control = 'hard'
        self.value_names = ['distance', 'Power']
        self.value_units = ['m', 'W']
        self.delay = delay
        self.noise = noise
        self.times_called = 0

    def prepare(self, sweep_points):
        self.sweep_points = sweep_points

    def get_values(self):
        x = self.sweep_points
        noise = self.noise * (np.random.rand(2, len(x)) - .5)
        data = np.array([np.sin(x / np.pi),
                         np.cos(x/np.pi)])
        data += noise
        time.sleep(self.delay)
        # Counter used in test suite to test how many times data was acquired.
        self.times_called += 1

        return data


class QX_Hard_Detector(Hard_Detector):

    def __init__(self, qxc, qasm_filenames, p_error=0.004,
                 num_avg=128, **kw):
        super().__init__()
        self.set_kw()
        self.detector_control = 'hard'
        self.value_names = []
        self.value_units = []
        self.times_called = 0
        self.__qxc = qxc
        self.num_avg = num_avg
        self.num_files = len(qasm_filenames)
        self.p_error = p_error
        self.delay = 1
        self.current = 0
        self.randomizations = []

        for i in range(self.__qxc.get_nr_qubits()):
            self.value_names.append("q"+str(i))
            self.value_units.append('|1>')

        # load files
        logging.info("QX_RB_Hard_Detector : loading qasm files...")
        for i, file_name in enumerate(qasm_filenames):
            t1 = time.time()
            qasm = ql.qasm_loader(file_name, qxc.get_nr_qubits())
            qasm.load_circuits()
            circuits = qasm.get_circuits()
            self.randomizations.append(circuits)
            # create the circuits on the server
            t1 = time.time()

            for c in circuits:
                circuit_name = c[0] + "{}".format(i)
                self.__qxc.create_circuit(circuit_name, c[1])
            t2 = time.time()
            logging.info("[+] qasm loading time :", t2-t1)

    def prepare(self, sweep_points):
        self.sweep_points = sweep_points
        self.circuits = self.randomizations[self.current]

    def get_values(self):
        # x = self.sweep_points
        # only serves to initialize the arrays
        # data = np.array([np.sin(x / np.pi), np.cos(x/np.pi)])
        i = 0
        qubits = self.__qxc.get_nr_qubits()

        data = np.zeros((qubits, len(self.sweep_points)))

        for c in self.circuits:
            self.__qxc.send_cmd("reset_measurement_averaging")
            circuit_name = c[0] + "{}".format(self.current)
            self.__qxc.run_noisy_circuit(circuit_name, self.p_error,
                                         "depolarizing_channel", self.num_avg)
            for n in range(qubits):
                f = self.__qxc.get_measurement_average(n)
                data[n][i] = f
            # data[1][i] = f
            i = i + 1
        self.current = int((self.current + 1) % self.num_files)
        return (1-np.array(data))


class Dummy_Shots_Detector(Hard_Detector):

    def __init__(self, max_shots=10, **kw):
        super().__init__()
        self.set_kw()
        self.detector_control = 'hard'
        self.value_names = ['shots']
        self.value_units = ['m']
        self.max_shots = max_shots
        self.times_called = 0

    def prepare(self, sweep_points):
        self.sweep_points = sweep_points
        self.times_called += 1

    def get_values(self):
        x = self.sweep_points
        dat = x[:self.max_shots]
        return dat


class Sweep_pts_detector(Detector_Function):

    """
    Returns the sweep points, used for testing purposes
    """

    def __init__(self, params, chunk_size=80):
        self.detector_control = 'hard'
        self.value_names = []
        self.value_units = []
        self.chunk_size = chunk_size
        self.i = 0
        for par in params:
            self.value_names += [par.name]
            self.value_units += [par.units]

    def prepare(self, sweep_points):
        self.i = 0
        self.sweep_points = sweep_points

    def get_values(self):
        return self.get()

    def acquire_data_point(self):
        return self.get()

    def get(self):
        print('passing chunk {}'.format(self.i))
        start_idx = self.i*self.chunk_size
        end_idx = start_idx + self.chunk_size
        self.i += 1
        time.sleep(.2)
        if len(np.shape(self.sweep_points)) == 2:
            return self.sweep_points[start_idx:end_idx, :].T
        else:
            return self.sweep_points[start_idx:end_idx]


class ZNB_VNA_detector(Hard_Detector):

    def __init__(self,  VNA, **kw):
        '''
        Detector function for the Rohde & Schwarz ZNB VNA
        '''
        super(ZNB_VNA_detector, self).__init__()
        self.VNA = VNA
        self.value_names = ['ampl', 'phase',
                            'real', 'imag', ]
        self.value_units = ['', 'radians',
                            '', '']

    def get_values(self):
        '''
        Start a measurement, wait untill the end and retrive data.
        Return real and imaginary transmission coefficients +
        amplitude (linear) and phase (deg or radians)
        '''
        self.VNA.start_sweep_all()  # start a measurement
        # wait untill the end of measurement before moving on
        self.VNA.wait_to_continue()
        # for visualization on the VNA screen (no effect on data)
        self.VNA.autoscale_trace()
        # get data and process them
        real_data, imag_data = self.VNA.get_real_imaginary_data()

        complex_data = np.add(real_data, 1j*imag_data)
        ampl_linear = np.abs(complex_data)
        # ampl_dB = 20*np.log10(ampl_linear)
        phase_radians = np.arctan2(imag_data, real_data)

        return ampl_linear, phase_radians, real_data, imag_data


# Detectors for QuTech Control box modes
class CBox_input_average_detector(Hard_Detector):

    def __init__(self, CBox, AWG, nr_averages=1024, nr_samples=512, **kw):
        super(CBox_input_average_detector, self).__init__()
        self.CBox = CBox
        self.value_names = ['Ch0', 'Ch1']
        self.value_units = ['mV', 'mV']
        self.AWG = AWG
        scale_factor_dacmV = 1000.*0.75/128.
        scale_factor_integration = 1./(64.*self.CBox.integration_length())
        self.factor = scale_factor_dacmV*scale_factor_integration
        self.nr_samples = nr_samples
        self.nr_averages = nr_averages

    def get_values(self):
        if self.AWG is not None:
            self.AWG.start()
        data = np.double(self.CBox.get_input_avg_results()) * \
            np.double(self.factor)
        return data

    def prepare(self, sweep_points):
        self.CBox.acquisition_mode(0)
        if self.AWG is not None:
            self.AWG.stop()
        self.CBox.nr_averages(int(self.nr_averages))
        self.CBox.nr_samples(int(self.nr_samples))
        self.CBox.acquisition_mode('input averaging')

    def finish(self):
        if self.AWG is not None:
            self.AWG.stop()
        self.CBox.acquisition_mode(0)


class CBox_integrated_average_detector(Hard_Detector):

    def __init__(self, CBox, AWG, seg_per_point=1, normalize=False, rotate=False,
                 nr_averages=1024, integration_length=1e-6, **kw):
        '''
        Integration average detector.
        Defaults to averaging data in a number of segments equal to the
        nr of sweep points specificed.

        seg_per_point allows you to use more than 1 segment per sweeppoint.
        this is for example useful when doing a MotzoiXY measurement in which
        there are 2 datapoints per sweep point.
        Normalize/Rotate adds a third measurement with the rotated/normalized data.
        '''
        super().__init__(**kw)
        self.CBox = CBox
        if rotate or normalize:
            self.value_names = ['F|1>', 'F|1>']
            self.value_units = ['', '']
        else:
            self.value_names = ['I', 'Q']
            self.value_units = ['a.u.', 'a.u.']
        self.AWG = AWG
        self.seg_per_point = seg_per_point
        self.rotate = rotate
        self.normalize = normalize
        self.cal_points = kw.get('cal_points', None)
        self.nr_averages = nr_averages
        self.integration_length = integration_length

    def get_values(self):
        succes = False
        i = 0
        while not succes:
            try:
                self.AWG.stop()
                self.CBox.set('acquisition_mode', 'idle')
                self.CBox.set('acquisition_mode', 'integration averaging')
                if self.AWG is not None:
                    self.AWG.start()
                # does not restart AWG tape in CBox as we don't use it anymore
                data = self.CBox.get_integrated_avg_results()
                succes = True
            except Exception as e:
                logging.warning('Exception caught retrying')
                logging.warning(e)
                self.CBox.set('acquisition_mode', 'idle')
                if self.AWG is not None:
                    self.AWG.stop()
                # commented because deprecated
                # self.CBox.restart_awg_tape(0)
                # self.CBox.restart_awg_tape(1)
                # self.CBox.restart_awg_tape(2)

                self.CBox.set('acquisition_mode', 'integration averaging')
                # Is needed here to ensure data aligns with seq elt
                if self.AWG is not None:
                    self.AWG.start()
            i += 1
            if i > 20:
                break
        if self.rotate or self.normalize:
            return self.rotate_and_normalize(data)
        else:
            return data

    def rotate_and_normalize(self, data):
        """
        Rotates and normalizes
        """
        if self.cal_points is None:
            self.corr_data, self.zero_coord, self.one_coord = \
                a_tools.rotate_and_normalize_data(
                    data=data,
                    cal_zero_points=list(range(-4, -2)),
                    cal_one_points=list(range(-2, 0)))
        else:
            self.corr_data, self.zero_coord, self.one_coord = \
                a_tools.rotate_and_normalize_data(
                    data=self.measured_values[0:2],
                    cal_zero_points=self.cal_points[0],
                    cal_one_points=self.cal_points[1])
        return self.corr_data, self.corr_data

    def prepare(self, sweep_points):
        self.CBox.set('nr_samples', self.seg_per_point*len(sweep_points))
        if self.AWG is not None:
            self.AWG.stop()  # needed to align the samples
        self.CBox.nr_averages(int(self.nr_averages))
        self.CBox.integration_length(int(self.integration_length/(5e-9)))
        self.CBox.set('acquisition_mode', 'idle')
        self.CBox.set('acquisition_mode', 'integration averaging')
        if self.AWG is not None:
            self.AWG.start()  # Is needed here to ensure data aligns with seq elt

    def finish(self):
        self.CBox.set('acquisition_mode', 'idle')


class CBox_single_integration_average_det(Soft_Detector):

    '''
    Detector used for acquiring single points of the CBox while externally
    triggered by the AWG.
    Soft version of the regular integrated avg detector.

    Has two acq_modes, 'IQ' and 'AmpPhase'
    '''

    def __init__(self, CBox, acq_mode='IQ', **kw):
        super().__init__()
        self.CBox = CBox
        self.name = 'CBox_single_integration_avg_det'
        self.value_names = ['I', 'Q']
        self.value_units = ['a.u.', 'a.u.']
        if acq_mode == 'IQ':
            self.acquire_data_point = self.acquire_data_point_IQ
        elif acq_mode == 'AmpPhase':
            self.acquire_data_point = self.acquire_data_point_amp_ph
        else:
            raise ValueError('acq_mode must be "IQ" or "AmpPhase"')

    def acquire_data_point_IQ(self, **kw):
        success = False
        i = 0
        while not success:
            self.CBox.acquisition_mode('integration averaging')
            try:
                data = self.CBox.get_integrated_avg_results()
                success = True
            except Exception as e:
                logging.warning(e)
                logging.warning('Exception caught retrying')
            self.CBox.acquisition_mode('idle')
            i += 1
            if i > 10:
                break
        return data

    def acquire_data_point_amp_ph(self, **kw):
        data = self.acquire_data_point_IQ()
        S21 = data[0] + 1j * data[1]
        return abs(S21), np.angle(S21)/(2*np.pi)*360

    def prepare(self):
        self.CBox.set('nr_samples', 1)
        self.CBox.set('acquisition_mode', 'idle')

    def finish(self):
        self.CBox.set('acquisition_mode', 'idle')


class CBox_single_int_avg_with_LutReload(CBox_single_integration_average_det):

    '''
    Detector used for acquiring single points of the CBox while externally
    triggered by the AWG.
    Very similar to the regular integrated avg detector.
    '''

    def __init__(self, CBox, LutMan, reload_pulses='all', awg_nrs=[0], **kw):
        super().__init__(CBox, **kw)
        self.LutMan = LutMan
        self.reload_pulses = reload_pulses
        self.awg_nrs = awg_nrs

    def acquire_data_point(self, **kw):
        #
        # self.LutMan.load_pulse_onto_AWG_lookuptable('X180', 1)
        if self.reload_pulses == 'all':
            for awg_nr in self.awg_nrs:
                self.LutMan.load_pulses_onto_AWG_lookuptable(awg_nr)

        else:
            for pulse_name in self.reload_pulses:
                for awg_nr in self.awg_nrs:
                    self.LutMan.load_pulse_onto_AWG_lookuptable(
                        pulse_name, awg_nr)
        return super().acquire_data_point(**kw)


class CBox_integration_logging_det(Hard_Detector):

    def __init__(self, CBox, AWG, integration_length=1e-6, LutMan=None,
                 reload_pulses=False,
                 awg_nrs=None, **kw):
        '''
        If you want AWG reloading you should give a LutMan and specify
        on what AWG nr to reload default is no reloading of pulses.
        '''
        super().__init__()
        self.CBox = CBox
        self.name = 'CBox_integration_logging_detector'
        self.value_names = ['I', 'Q']
        self.value_units = ['a.u.', 'a.u.']
        self.AWG = AWG

        self.LutMan = LutMan
        self.reload_pulses = reload_pulses
        self.awg_nrs = awg_nrs
        self.integration_length = integration_length

    def get_values(self):
        exception_mode = True
        if exception_mode:
            success = False
            i = 0
            while not success and i < 10:
                try:
                    d = self._get_values()
                    success = True
                except Exception as e:
                    logging.warning(
                        'Exception {} caught, retaking data'.format(e))
                    i += 1
        else:
            d = self._get_values()
        return d

    def _get_values(self):
        self.AWG.stop()
        self.CBox.set('acquisition_mode', 'idle')
        if self.awg_nrs is not None:
            for awg_nr in self.awg_nrs:
                self.CBox.restart_awg_tape(awg_nr)
                if self.reload_pulses:
                    self.LutMan.load_pulses_onto_AWG_lookuptable(awg_nr)
        self.CBox.set('acquisition_mode', 'integration logging')
        self.AWG.start()

        data = self.CBox.get_integration_log_results()

        self.CBox.set('acquisition_mode', 'idle')
        return data

    def prepare(self, sweep_points):
        self.CBox.integration_length(int(self.integration_length/(5e-9)))

    def finish(self):
        self.CBox.set('acquisition_mode', 'idle')
        self.AWG.stop()


class CBox_integration_logging_det_shots(Hard_Detector):

    def __init__(self, CBox, AWG, LutMan=None, reload_pulses=False,
                 awg_nrs=None, shots=8000, **kw):
        '''
        If you want AWG reloading you should give a LutMan and specify
        on what AWG nr to reload default is no reloading of pulses.
        '''
        super().__init__()
        self.CBox = CBox
        self.name = 'CBox_integration_logging_detector'
        self.value_names = ['I', 'Q']
        self.value_units = ['a.u.', 'a.u.']
        self.AWG = AWG

        self.LutMan = LutMan
        self.reload_pulses = reload_pulses
        self.awg_nrs = awg_nrs
        self.repetitions = int(np.ceil(shots/8000))

    def get_values(self):
        d_0 = []
        d_1 = []
        for i in range(self.repetitions):
            exception_mode = True
            if exception_mode:
                success = False
                i = 0
                while not success and i < 10:
                    try:
                        d = self._get_values()
                        success = True
                    except Exception as e:
                        logging.warning(
                            'Exception {} caught, retaking data'.format(e))
                        i += 1
            else:
                d = self._get_values()
            h_point = len(d)/2
            d_0.append(d[:h_point])
            d_1.append(d[h_point:])
        d_all = np.concatenate(
            (np.array(d_0).flatten(), np.array(d_1).flatten()))

        return d_all

    def _get_values(self):
        self.AWG.stop()
        self.CBox.set('acquisition_mode', 'idle')
        if self.awg_nrs is not None:
            for awg_nr in self.awg_nrs:
                self.CBox.restart_awg_tape(awg_nr)
                if self.reload_pulses:
                    self.LutMan.load_pulses_onto_AWG_lookuptable(awg_nr)
        self.CBox.set('acquisition_mode', 'integration logging')
        self.AWG.start()

        data = self.CBox.get_integration_log_results()

        self.CBox.set('acquisition_mode', 'idle')
        return data

    def finish(self):
        self.CBox.set('acquisition_mode', 'idle')
        self.AWG.stop()


class CBox_state_counters_det(Soft_Detector):

    def __init__(self, CBox, **kw):
        super().__init__()
        self.CBox = CBox
        self.name = 'CBox_state_counters_detector'
        # A and B refer to the counts for the different weight functions
        self.value_names = ['no error A', 'single error A', 'double error A',
                            '|0> A', '|1> A',
                            'no error B', 'single error B', 'double error B',
                            '|0> B', '|1> B', ]
        self.value_units = ['#']*10

    def acquire_data_point(self):
        success = False
        i = 0
        while not success and i < 10:
            try:
                data = self._get_values()
                success = True
            except Exception as e:
                logging.warning('Exception {} caught, retaking data'.format(e))
                i += 1
        return data

    def _get_values(self):

        self.CBox.set('acquisition_mode', 'idle')
        self.CBox.set('acquisition_mode', 'integration logging')

        data = self.CBox.get_qubit_state_log_counters()
        self.CBox.set('acquisition_mode', 'idle')
        return np.concatenate(data)  # concatenates counters A and B

    def finish(self):
        self.CBox.set('acquisition_mode', 'idle')


class CBox_single_qubit_event_s_fraction(CBox_state_counters_det):

    '''
    Child of the state counters detector
    Returns fraction of event type s by using state counters 1 and 2
    Rescales the measured counts to percentages.
    '''

    def __init__(self, CBox):
        super(CBox_state_counters_det, self).__init__()
        self.CBox = CBox
        self.name = 'CBox_single_qubit_event_s_fraction'
        self.value_names = ['frac. err.', 'frac. 2 or more', 'frac. event s']
        self.value_units = ['%', '%', '%']

    def prepare(self, **kw):
        self.nr_shots = self.CBox.log_length.get()

    def acquire_data_point(self):
        d = super().acquire_data_point()
        data = [
            d[1]/self.nr_shots*100,
            d[2]/self.nr_shots*100,
            (d[1]-d[2])/self.nr_shots*100]
        return data


class CBox_single_qubit_frac1_counter(CBox_state_counters_det):

    '''
    Based on the shot counters, returns the fraction of shots that corresponds
    to a specific state.
    Note that this is not corrected for RO-fidelity.

    Also note that depending on the side of the RO the F|1> and F|0> could be
    inverted
    '''

    def __init__(self, CBox):
        super(CBox_state_counters_det, self).__init__()
        self.detector_control = 'soft'
        self.CBox = CBox
        self.name = 'CBox_single_qubit_frac1_counter'
        # A and B refer to the counts for the different weight functions
        self.value_names = ['Frac_1']
        self.value_units = ['']

    def acquire_data_point(self):
        d = super().acquire_data_point()
        data = d[4]/(d[3]+d[4])
        return data


class CBox_digitizing_shots_det(CBox_integration_logging_det):

    """docstring for  CBox_digitizing_shots_det"""

    def __init__(self, CBox, AWG, threshold,
                 LutMan=None, reload_pulses=False, awg_nrs=None):
        super().__init__(CBox, AWG, LutMan, reload_pulses, awg_nrs)
        self.name = 'CBox_digitizing_shots_detector'
        self.value_names = ['Declared state']
        self.value_units = ['']
        self.threshold = threshold

    def get_values(self):
        dat = super().get_values()
        d = dat[0]
        # comparing 8000 vals with threshold takes 3.8us
        # converting to int 10.8us and to float 13.8us, let's see later if we
        # can cut that.
        return (d > self.threshold).astype(int)


##############################################################################
##############################################################################
####################     Software Controlled Detectors     ###################
##############################################################################
##############################################################################


class Dummy_Detector_Soft(Soft_Detector):

    def __init__(self, delay=0, **kw):
        self.set_kw()
        self.delay = delay
        self.detector_control = 'soft'
        self.name = 'Dummy_Detector_Soft'
        self.value_names = ['I', 'Q']
        self.value_units = ['V', 'V']
        self.i = 0
        # self.x can be used to set x value externally
        self.x = None

    def acquire_data_point(self, **kw):
        if self.x is None:
            x = self.i/15.
        self.i += 1
        time.sleep(self.delay)
        return np.array([np.sin(x/np.pi), np.cos(x/np.pi)])


class QX_Detector(Soft_Detector):

    def __init__(self, qxc, delay=0, **kw):
        self.set_kw()
        self.delay = delay
        self.detector_control = 'soft'
        self.name = 'QX_Detector'
        self.value_names = ['F']  # ['F', 'F']
        self.value_units = ['Error Rate']  # ['mV', 'mV']
        self.__qxc = qxc
        self.__cnt = 0

    def acquire_data_point(self, **kw):
        circuit_name = ("circuit%i" % self.__cnt)
        errors = 0

        executions = 1000
        p_error = 0.001+self.__cnt*0.003
        '''
        for i in range(0,executions):
            self.__qxc.run_noisy_circuit(circuit_name,p_error)
            m0 = self.__qxc.get_measurement(0)
            # m1 = self.__qxc.get_measurement(1)
            if int(m0) != 0 :
                errors += 1
            # print("[+] measurement outcome : %s %s" % (m0,m1))
        # x = self.__cnt/15.
        '''
        print("[+] p error  :", p_error)
        # print("[+] errors   :",errors)
        # f = (executions-errors)/executions
        self.__qxc.send_cmd("reset_measurement_averaging")
        self.__qxc.run_noisy_circuit(
            circuit_name, p_error, "depolarizing_channel", executions)
        f = self.__qxc.get_measurement_average(0)
        print("[+] fidelity :", f)
        self.__qxc.send_cmd("reset_measurement_averaging")

        self.__cnt = self.__cnt+1
        return f


class Function_Detector(Soft_Detector):
    """
    Defines a detector function that wraps around an user-defined function.
    Inputs are:
        get_function (fun) : function used for acquiring values
        value_names (list) : names of the elements returned by the function
        value_units (list) : units of the elements returned by the function
        result_keys (list) : keys of the dictionary returned by the function
                             if not None
        msmt_kw   (dict)   : kwargs for the get_function, dict items can be
            values or parameters. If they are parameters the output of the
            get method will be used for each get_function evaluation.

    The input function get_function must return a dictionary.
    The contents(keys) of this dictionary are going to be the measured
    values to be plotted and stored by PycQED
    """

    def __init__(self, get_function, value_names=None,
                 detector_control='soft',
                 value_units=None, msmt_kw={}, result_keys=None, **kw):
        super().__init__()
        self.get_function = get_function
        self.result_keys = result_keys
        self.value_names = value_names
        self.value_units = value_units
        self.msmt_kw = msmt_kw
        self.detector_control = detector_control
        if self.value_names is None:
            self.value_names = result_keys
        if self.value_units is None:
            self.value_units = ['a.u.'] * len(self.value_names)

    def acquire_data_point(self, **kw):
        measurement_kwargs = {}
        # If an entry has a get method that will be used to set the value.
        # This makes parameters work in this context.
        for key, item in self.msmt_kw.items():
            if isinstance(item, _BaseParameter):
                value = item.get()
            else:
                value = item
            measurement_kwargs[key] = value

        # Call the function
        result = self.get_function(**measurement_kwargs)
        if self.result_keys is None:
            return result
        else:
            results = [result[key] for key in self.result_keys]
            if len(results) == 1:
                return results[0]  # for a single entry we don't want a list
            return results

    def get_values(self):
        return self.acquire_data_point()


class Detect_simulated_hanger_Soft(Soft_Detector):

    def __init__(self, **kw):
        self.set_kw()

        self.detector_control = 'soft'
        self.name = 'Dummy_Detector_Soft'
        self.value_names = ['I', 'Q']
        self.value_units = ['mV', 'mV']

    def acquire_data_point(self, **kw):
        f = self.source.get_frequency()
        f0 = 5.e9
        Q = 10000.
        Qe = 12000.
        theta = 0.2
        A = 50.
        Inoise = np.random.randn()
        Qnoise = np.random.randn()

        IQ = fn.disp_hanger_S21_complex(*(f, f0, Q, Qe, A, theta))
        return IQ.real+Inoise, IQ.imag+Qnoise


class Heterodyne_probe(Soft_Detector):

    def __init__(self, HS, threshold=1.75, trigger_separation=10e-6,
                 demod_mode='double', RO_length=2000e-9, **kw):
        super().__init__(**kw)
        self.HS = HS
        self.name = 'Heterodyne probe'
        self.value_names = ['|S21|', 'S21 angle']  # , 'Re{S21}', 'Im{S21}']
        self.value_units = ['V', 'deg']
        self.first = True
        self.last_frequency = 0.
        self.threshold = threshold
        self.last = 1.
        self.HS.trigger_separation(trigger_separation)
        if 'double' in demod_mode:
            HS.single_sideband_demod(False)
        else:
            HS.single_sideband_demod(True)

        self.trigger_separation = trigger_separation
        self.demod_mode = demod_mode
        self.RO_length = RO_length

    def prepare(self):
        self.HS.RO_length(self.RO_length)
        self.HS.trigger_separation(self.trigger_separation)

        self.HS.prepare()

    def acquire_data_point(self, **kw):
        S21 = self.HS.probe()
        return abs(S21), np.angle(S21)/(2*np.pi)*360,  # S21.real, S21.imag

    def finish(self):
        self.HS.finish()


class Heterodyne_probe_soft_avg(Soft_Detector):

    def __init__(self, HS, threshold=1.75, Navg=10, **kw):
        super().__init__(**kw)
        self.HS = HS
        self.name = 'Heterodyne probe'
        self.value_names = ['|S21|', 'S21 angle']  # , 'Re{S21}', 'Im{S21}']
        self.value_units = ['mV', 'deg']  # , 'a.u.', 'a.u.']
        self.first = True
        self.last_frequency = 0.
        self.threshold = threshold
        self.last = 1.
        self.Navg = Navg

    def prepare(self):
        self.HS.prepare()

    def acquire_data_point(self, **kw):
        accum_real = 0.
        accum_imag = 0.
        for i in range(self.Navg):
            measure = self.acquire_single_data_point(**kw)
            accum_real += measure[0]
            accum_imag += measure[1]
        S21 = (accum_real+1j*accum_imag)/float(self.Navg)

        return abs(S21), np.angle(S21)/(2*np.pi)*360

    def acquire_single_data_point(self, **kw):
        passed = False
        c = 0
        while(not passed):
            S21 = self.HS.probe()
            cond_a = (
                abs(S21)/self.last > self.threshold) or (self.last/abs(S21) > self.threshold)
            cond_b = self.HS.frequency() > self.last_frequency
            if cond_a and cond_b:
                passed = False
            else:
                passed = True
            if self.first or c > 3:
                passed = True
            if not passed:
                print('retrying HS probe')
            c += 1
        self.last_frequency = self.HS.frequency()
        self.first = False
        self.last = abs(S21)
        return S21.real, S21.imag

    def finish(self):
        self.HS.finish()


class Signal_Hound_fixed_frequency(Soft_Detector):

    def __init__(self, signal_hound, frequency=None, Navg=1, delay=0.1,
                 prepare_for_each_point=False, **kw):
        super().__init__()
        self.frequency = frequency
        self.name = 'SignalHound_fixed_frequency'
        self.value_names = ['Power']
        self.value_units = ['dBm']
        self.delay = delay
        self.SH = signal_hound
        if frequency is not None:
            self.SH.set('frequency', frequency)
        self.Navg = Navg
        self.prepare_for_each_point = prepare_for_each_point

    def acquire_data_point(self, **kw):
        if self.prepare_for_each_point:
            self.SH.prepare_for_measurement()
        time.sleep(self.delay)
        return self.SH.get_power_at_freq(Navg=self.Navg)

    def prepare(self, **kw):
        self.SH.prepare_for_measurement()

    def finish(self, **kw):
        self.SH.abort()


class SH_mixer_skewness_det(Soft_Detector):

    '''
    Based on the "Signal_Hound_fixed_frequency" detector.
    generates an AWG seq to measure sideband transmission

    Inputs:
        frequency       (Hz)
        QI_amp_ratio    (parameter)
        IQ_phase        (parameter)
        SH              (instrument)
        f_mod           (Hz)

    '''

    def __init__(self, frequency, QI_amp_ratio, IQ_phase, SH,
                 I_ch, Q_ch,
                 station,
                 Navg=1, delay=0.1, f_mod=10e6, verbose=False, **kw):
        super(SH_mixer_skewness_det, self).__init__()
        self.SH = SH
        self.frequency = frequency
        self.name = 'SignalHound_mixer_skewness_det'
        self.value_names = ['Power']
        self.value_units = ['dBm']
        self.delay = delay
        self.SH.frequency.set(frequency)  # Accepts input in Hz
        self.Navg = Navg
        self.QI_amp_ratio = QI_amp_ratio
        self.IQ_phase = IQ_phase
        self.pulsar = station.pulsar
        self.f_mod = f_mod
        self.I_ch = I_ch
        self.Q_ch = Q_ch
        self.verbose = verbose

    def acquire_data_point(self, **kw):
        QI_ratio = self.QI_amp_ratio.get()
        skewness = self.IQ_phase.get()
        if self.verbose:
            print('QI ratio: %.3f' % QI_ratio)
            print('skewness: %.3f' % skewness)
        self.generate_awg_seq(QI_ratio, skewness, self.f_mod)
        self.pulsar.AWG.start()
        time.sleep(self.delay)
        return self.SH.get_power_at_freq(Navg=self.Navg)

    def generate_awg_seq(self, QI_ratio, skewness, f_mod):
        SSB_modulation_el = element.Element('SSB_modulation_el',
                                            pulsar=self.pulsar)
        cos_pulse = pulse.CosPulse(channel=self.I_ch, name='cos_pulse')
        sin_pulse = pulse.CosPulse(channel=self.Q_ch, name='sin_pulse')

        SSB_modulation_el.add(pulse.cp(cos_pulse, name='cos_pulse',
                                       frequency=f_mod, amplitude=0.15,
                                       length=1e-6, phase=0))
        SSB_modulation_el.add(pulse.cp(sin_pulse, name='sin_pulse',
                                       frequency=f_mod, amplitude=0.15 *
                                       QI_ratio,
                                       length=1e-6, phase=90+skewness))

        seq = sequence.Sequence('Sideband_modulation_seq')
        seq.append(name='SSB_modulation_el', wfname='SSB_modulation_el',
                   trigger_wait=False)
        self.pulsar.program_awgs(seq, SSB_modulation_el)

    def prepare(self, **kw):
        self.SH.prepare_for_measurement()

    def finish(self, **kw):
        self.SH.abort()

# ---------------------------------------------------------------------------
# CBox v3 detectors
# ---------------------------------------------------------------------------


class CBox_v3_integrated_average_detector(Hard_Detector):

    def __init__(self, CBox, seg_per_point=1, **kw):
        '''
        Integration average detector.
        Defaults to averaging data in a number of segments equal to the
        nr of sweep points specificed.

        seg_per_point allows you to use more than 1 segment per sweeppoint.
        this is for example useful when doing a MotzoiXY measurement in which
        there are 2 datapoints per sweep point.
        '''
        super().__init__(**kw)
        self.CBox = CBox
        self.name = 'CBox_integrated_average_detector'
        self.value_names = ['I', 'Q']
        self.value_units = ['a.u.', 'a.u.']
        self.seg_per_point = seg_per_point

    def get_values(self):
        succes = False
        data = None
        i = 0
        while not succes:
            try:
                data = self.CBox.get_integrated_avg_results()
                succes = True
            except Exception as e:
                logging.warning('Exception caught retrying')
                logging.warning(e)
                self.CBox.set('acquisition_mode', 'idle')
                self.CBox.set('acquisition_mode', 'integration averaging mode')
            i += 1
            if i > 20:
                break

        return data

    def prepare(self, sweep_points):
        self.CBox.set('nr_samples', self.seg_per_point*len(sweep_points))
        self.CBox.run_mode(0)
        # integration average.
        self.CBox.acquisition_mode('integration averaging mode')
        self.CBox.run_mode(1)

    def finish(self):
        self.CBox.set('acquisition_mode', 'idle')


class CBox_v3_single_integration_average_det(Soft_Detector):

    '''
    Detector used for acquiring single points of the CBox while externally
    triggered by the AWG.
    Soft version of the regular integrated avg detector.

    Has two acq_modes, 'IQ' and 'AmpPhase'
    '''

    def __init__(self, CBox, acq_mode='IQ', **kw):
        super().__init__()
        self.CBox = CBox
        self.name = 'CBox_v3_single_integration_avg_det'
        self.value_names = ['I', 'Q']
        self.value_units = ['a.u.', 'a.u.']
        if acq_mode == 'AmpPhase':
            self.acquire_data_point = self.acquire_data_point_amp_ph

    def acquire_data_point(self, **kw):
        success = False
        i = 0
        # import traceback  as tb
        # import sys
        # tb.print_tb(sys.last_traceback)
        while not success:
            print("acquiring")

            self.CBox.set('acquisition_mode', 'integration averaging mode')
            try:
                data = self.CBox.get_integrated_avg_results()
                print("detector function, data", data)
                success = True
            except Exception as e:
                logging.warning(e)
                logging.warning('Exception caught retrying')
            self.CBox.set('acquisition_mode', 'idle')
            i += 1
            if i > 20:
                break
        return data

    def acquire_data_point_amp_ph(self, **kw):
        data = self.acquire_data_point_IQ()
        S21 = data[0] + 1j * data[1]
        return abs(S21), np.angle(S21)/(2*np.pi)*360

    def prepare(self):
        self.CBox.run_mode(0)
        self.CBox.set('nr_samples', 1)
        self.CBox.set('acquisition_mode', 'idle')
        self.CBox.run_mode(1)

    def finish(self):
        self.CBox.set('acquisition_mode', 'idle')


class CBox_v3_single_int_avg_with_LutReload(CBox_v3_single_integration_average_det):

    '''
    Detector used for acquiring single points of the CBox while externally
    triggered by the AWG.
    Very similar to the regular integrated avg detector.
    '''

    def __init__(self, CBox, LutMan, reload_pulses='all', awg_nrs=[2], **kw):
        super().__init__(CBox, **kw)
        self.LutMan = LutMan
        self.reload_pulses = reload_pulses
        self.awg_nrs = awg_nrs
        self.name = 'CBox_v3_single_int_avg_with_LutReload'

    def acquire_data_point(self, **kw):
        #
        # self.LutMan.load_pulse_onto_AWG_lookuptable('X180', 1)
        if self.reload_pulses == 'all':
            for awg_nr in self.awg_nrs:
                self.LutMan.load_pulses_onto_AWG_lookuptable(awg_nr)
        else:
            for pulse_name in self.reload_pulses:
                for awg_nr in self.awg_nrs:
                    self.LutMan.load_pulse_onto_AWG_lookuptable(
                        pulse_name, awg_nr)

        return super().acquire_data_point(**kw)

# --------------------------------------------
# Zurich Instruments UHFQC detector functions
# --------------------------------------------


class UHFQC_input_average_detector(Hard_Detector):

    '''
    Detector used for acquiring averaged input traces withe the UHFQC

    '''

    def __init__(self, UHFQC, AWG=None, channels=(0, 1),
                 nr_averages=1024, nr_samples=4096, **kw):
        super(UHFQC_input_average_detector, self).__init__()
        self.UHFQC = UHFQC
        self.channels = channels
        self.value_names = ['']*len(self.channels)
        self.value_units = ['']*len(self.channels)
        for i, channel in enumerate(self.channels):
            self.value_names[i] = 'ch{}'.format(channel)
            self.value_units[i] = 'V'
            # UHFQC returned data is in Volts
            # January 2018 verified by Xavi
        self.AWG = AWG
        self.nr_samples = nr_samples
        self.nr_averages = nr_averages

    def get_values(self):
        self.UHFQC.quex_rl_readout(0)  # resets UHFQC internal readout counters

        self.UHFQC.acquisition_arm()
        # starting AWG
        if self.AWG is not None:
            self.AWG.start()

        data_raw = self.UHFQC.acquisition_poll(samples=self.nr_sweep_points,
                                               arm=False, acquisition_time=0.01)
        data = np.array([data_raw[key]
                         for key in sorted(data_raw.keys())])
        # IMPORTANT: No re-scaling factor needed for input average mode as the UHFQC returns volts
        # Verified January 2018 by Xavi

        return data

    def prepare(self, sweep_points):
        if self.AWG is not None:
            self.AWG.stop()
        self.UHFQC.quex_iavg_length(self.nr_samples)
        self.UHFQC.quex_iavg_avgcnt(int(np.log2(self.nr_averages)))
        self.UHFQC.awgs_0_userregs_1(1)  # 0 for rl, 1 for iavg
        self.UHFQC.awgs_0_userregs_0(
            int(self.nr_averages))  # 0 for rl, 1 for iavg
        self.nr_sweep_points = self.nr_samples
        self.UHFQC.acquisition_initialize(channels=self.channels, mode='iavg')

    def finish(self):
        if self.AWG is not None:
            self.AWG.stop()


class UHFQC_demodulated_input_avg_det(UHFQC_input_average_detector):
    '''
    Detector used for acquiring averaged input traces withe the UHFQC.
    Additionally trace are demoulated.
    '''

    def __init__(self, f_RO_mod, UHFQC,
                 real_imag=True, AWG=None, channels=(0, 1),
                 nr_averages=1024, nr_samples=4096, **kw):
        super().__init__(UHFQC=UHFQC, AWG=AWG, channels=channels,
                         nr_averages=nr_averages, nr_samples=nr_samples, **kw)
        self.f_mod = f_RO_mod
        self.real_imag = real_imag

    def get_values(self):
        data = super().get_values()
        timePts = np.arange(len(data[0])) / 1.8e9
        data_I_demod = (np.array(data[0]) * np.cos(2*np.pi*timePts*self.f_mod) -
                        np.array(data[1]) * np.sin(2*np.pi*timePts*self.f_mod))
        data_Q_demod = (np.array(data[0]) * np.sin(2*np.pi*timePts*self.f_mod) +
                        np.array(data[1]) * np.cos(2*np.pi*timePts*self.f_mod))
        ret_data = np.array([data_I_demod, data_Q_demod])

        if not self.real_imag:
            S21 = data[0] + 1j*data[1]
            amp = np.abs(S21)
            phase = np.angle(S21) / (2*np.pi) * 360
            ret_data = np.array([amp, phase])

        return ret_data


class UHFQC_integrated_average_detector(Hard_Detector):

    '''
    Detector used for integrated average results with the UHFQC

    '''

    def __init__(self, UHFQC, AWG=None,
                 integration_length: float=1e-6, nr_averages: int=1024,
                 channels: list=(0, 1, 2, 3), result_logging_mode: str='raw',
                 real_imag: bool=True,
                 seg_per_point: int =1, single_int_avg: bool =False,
                 chunk_size: int=None,
                 values_per_point: int=1, values_per_point_suffex:list=None,
                 always_prepare:bool=False,
                 prepare_function=None, prepare_function_kwargs: dict=None,
                 **kw):
        """
        Args:
        UHFQC (instrument) : data acquisition device
        AWG   (instrument) : device responsible for starting and stopping
                the experiment, can also be a central controller

        integration_length (float): integration length in seconds
        nr_averages (int)         : nr of averages per data point
            IMPORTANT: this must be a power of 2

        result_logging_mode (str) :  options are
            - raw        -> returns raw data in V
            - lin_trans  -> applies the linear transformation matrix and
                            subtracts the offsets defined in the UFHQC.
                            This is typically used for crosstalk suppression
                            and normalization. Requires optimal weights.
            - digitized  -> returns fraction of shots based on the threshold
                            defined in the UFHQC. Requires optimal weights.

        real_imag (bool)     : if False returns data in polar coordinates
                                useful for e.g., spectroscopy
                                #FIXME -> should be named "polar"
        single_int_avg (bool): if True makes this a soft detector

        Args relating to changing the amoung of points being detected:

        seg_per_point (int)  : number of segments per sweep point,
                does not do any renaming or reshaping.
                Here for deprecation reasons.
        chunk_size    (int)  : used in single shot readout experiments.
        values_per_point (int): number of values to measure per sweep point.
                creates extra column/value_names in the dataset for each channel.
        values_per_point_suffex (list): suffex to add to channel names for
                each value. should be a list of strings with lenght equal to
                values per point.
        always_prepare (bool) : when True the acquire/get_values method will
            first call the prepare statement. This is particularly important
            when it is both a single_int_avg detector and acquires multiple
            segments per point.
        """
        super().__init__()
        self.UHFQC = UHFQC
        #if nr_averages # is not a powe of 2:

        #    raise ValueError('Some descriptive message {}'.format(nr_averages))
        # if integration_length > some value:
        #     raise ValueError

        self.name = '{}_UHFQC_integrated_average'.format(result_logging_mode)
        self.channels = channels
        self.value_names = ['']*len(self.channels)
        for i, channel in enumerate(self.channels):
            self.value_names[i] = '{} w{}'.format(result_logging_mode,
                                                  channel)
        if result_logging_mode == 'raw':
            # Units are only valid when using SSB or DSB demodulation.
            # value corrsponds to the peak voltage of a cosine with the
            # demodulation frequency.
            self.value_units = ['Vpeak']*len(self.channels)
            self.scaling_factor = 1/(1.8e9*integration_length*nr_averages)
        elif result_logging_mode == 'lin_trans':
            self.value_units = ['a.u.']*len(self.channels)
            self.scaling_factor = 1/nr_averages

        elif result_logging_mode == 'digitized':
            self.value_units = ['frac']*len(self.channels)
            self.scaling_factor = 1

        self.value_names, self.value_units = self._add_value_name_suffex(
            value_names=self.value_names, value_units=self.value_units,
            values_per_point=values_per_point,
            values_per_point_suffex=values_per_point_suffex)

        self.single_int_avg = single_int_avg
        if self.single_int_avg:
            self.detector_control = 'soft'
        # useful in combination with single int_avg
        self.always_prepare = always_prepare
        # Directly specifying seg_per_point is deprecated. values_per_point
        #replaces this functionality -MAR Dec 2017
        self.seg_per_point = max(seg_per_point, values_per_point)


        self.AWG = AWG
        self.nr_averages = nr_averages
        self.integration_length = integration_length
        # 0/1/2 crosstalk supressed /digitized/raw
        res_logging_indices = {'lin_trans': 0, 'digitized': 1, 'raw': 2}
        self.result_logging_mode_idx = res_logging_indices[result_logging_mode]
        self.result_logging_mode = result_logging_mode
        self.chunk_size = chunk_size

        self.prepare_function = prepare_function
        self.prepare_function_kwargs = prepare_function_kwargs
        self._set_real_imag(real_imag)

    def _add_value_name_suffex(self, value_names: list, value_units:list,
                               values_per_point:int,
                               values_per_point_suffex:list):
        """
        For use with multiple values_per_point. Adds
        """
        if values_per_point == 1:
            return value_names, value_units
        else:
            new_value_names = []
            new_value_units = []
            if values_per_point_suffex is None:
                values_per_point_suffex = ascii_uppercase[:len(value_names)]

            for vn, vu in zip(value_names, value_units):
                for val_suffix in values_per_point_suffex:
                    new_value_names.append('{} {}'.format(vn, val_suffix))
                    new_value_units.append(vu)
            return new_value_names, new_value_units

    def _set_real_imag(self, real_imag=False):
        """
        Function so that real imag can be changed after initialization
        """

        self.real_imag = real_imag
        # Commented this out as it is already done in the init -MAR Dec 2017
        # if self.result_logging_mode == 'raw':
        #     self.value_units = ['V']*len(self.channels)
        # else:
        #     self.value_units = ['']*len(self.channels)

        if not self.real_imag:
            if len(self.channels) != 2:
                raise ValueError('Length of "{}" is not 2'.format(
                                 self.channels))
            self.value_names[0] = 'Magn'
            self.value_names[1] = 'Phase'
            self.value_units[1] = 'deg'

    def get_values(self):
        if self.always_prepare:
            self.prepare()
        if self.AWG is not None:
            self.AWG.stop()
        self.UHFQC.quex_rl_readout(1)  # resets UHFQC internal readout counters
        self.UHFQC.acquisition_arm()
        # starting AWG

        if self.AWG is not None:
            self.AWG.start()

        data_raw = self.UHFQC.acquisition_poll(
            samples=self.nr_sweep_points, arm=False, acquisition_time=0.01)

        # the self.channels should be the same as data_raw.keys().
        # this is to be tested (MAR 26-9-2017)
        data = np.array([data_raw[key]
                         for key in sorted(data_raw.keys())])*self.scaling_factor

        # Corrects offsets after crosstalk suppression matrix in UFHQC
        if self.result_logging_mode == 'lin_trans':
            for i, channel in enumerate(self.channels):
                data[i] = data[i]-self.UHFQC.get(
                    'quex_trans_offset_weightfunction_{}'.format(channel))
        if not self.real_imag:
            data = self.convert_to_polar(data)

        no_virtual_channels = len(self.value_names)//len(self.channels)

        data = np.reshape(data.T,
                          (-1, no_virtual_channels, len(self.channels))).T
        data = data.reshape((len(self.value_names), -1))
        return data

    def convert_to_polar(self, data):
        if len(data) != 2:
            raise ValueError('Expect 2 channels for rotation. Got {}'.format(
                             len(data)))
        I = data[0]
        Q = data[1]
        S21 = I + 1j*Q
        data[0] = np.abs(S21)
        data[1] = np.angle(S21)/(2*np.pi)*360
        return data

    def acquire_data_point(self):
        return self.get_values()

    def prepare(self, sweep_points=None):
        if self.AWG is not None:
            self.AWG.stop()

        # Determine the number of sweep points and set them
        if sweep_points is None or self.single_int_avg:
            # this case will be used when it is a soft detector
            # Note: single_int_avg overrides chunk_size
            # single_int_avg = True is equivalent to chunk_size = 1
            self.nr_sweep_points = self.seg_per_point
        else:
            self.nr_sweep_points = len(sweep_points)*self.seg_per_point
        # this sets the result to integration and rotation outcome
            if (self.chunk_size is not None and
                    self.chunk_size < self.nr_sweep_points):
                # Chunk size is defined and smaller than total number of sweep
                # points -> only acquire one chunk
                self.nr_sweep_points = self.chunk_size * self.seg_per_point

            if (self.chunk_size is not None and
                    self.chunk_size < self.nr_sweep_points):
                # Chunk size is defined and smaller than total number of sweep
                # points -> only acquire one chunk
                self.nr_sweep_points = self.chunk_size * self.seg_per_point

        self.UHFQC.awgs_0_userregs_0(
            int(self.nr_averages*self.nr_sweep_points))
        self.UHFQC.awgs_0_userregs_1(0)  # 0 for rl, 1 for iavg (input avg)
        # The AWG program uses userregs/0 to define the number of iterations in
        # the loop

        self.UHFQC.quex_rl_length(self.nr_sweep_points)
        self.UHFQC.quex_rl_avgcnt(int(np.log2(self.nr_averages)))
        self.UHFQC.quex_wint_length(int(self.integration_length*(1.8e9)))

        self.UHFQC.quex_rl_source(self.result_logging_mode_idx)
        self.UHFQC.acquisition_initialize(channels=self.channels, mode='rl')

        # Optionally perform extra actions on prepare
        if self.prepare_function_kwargs is not None:
            if self.prepare_function is not None:
                self.prepare_function(**self.prepare_function_kwargs)
        else:
            if self.prepare_function is not None:
                self.prepare_function()

    def finish(self):
        if self.AWG is not None:
            self.AWG.stop()


class UHFQC_correlation_detector(UHFQC_integrated_average_detector):
    '''
    Detector used for correlation mode with the UHFQC.
    The argument 'correlations' is a list of tuples specifying which channels
    are correlated, and on which channel the correlated signal is output.
    For instance, 'correlations=[(0, 1, 3)]' will put the correlation of
    channels 0 and 1 on channel 3.
    '''

    def __init__(self, UHFQC, AWG=None, integration_length=1e-6,
                 nr_averages=1024, rotate=False, real_imag=True,
                 channels: list = [0, 1], correlations: list=[(0, 1)],
                 value_names=None,
                 seg_per_point=1, single_int_avg=False, thresholding=False,
                 **kw):
        super().__init__(
            UHFQC, AWG=AWG, integration_length=integration_length,
            nr_averages=nr_averages, real_imag=real_imag,
            channels=channels,
            seg_per_point=seg_per_point, single_int_avg=single_int_avg,
            result_logging_mode='raw',  # FIXME -> do the proper thing (MAR)
            **kw)
        self.correlations = correlations
        self.thresholding = thresholding

        if value_names is None:
            self.value_names = []
            for ch in channels:
                self.value_names += ['w{}'.format(ch)]
        else:
            self.value_names = value_names

        # Note that V^2 is in brackets to prevent confusion with unit prefixes
        if not thresholding:
            self.value_units = ['V']*len(self.value_names) + \
                               ['(V^2)']*len(self.correlations)
        else:
            self.value_units = ['fraction']*len(self.value_names) + \
                               ['normalized']*len(self.correlations)
        for corr in correlations:
            self.value_names += ['corr ({},{})'.format(corr[0], corr[1])]

        self.define_correlation_channels()

    def prepare(self, sweep_points=None):
        if self.AWG is not None:
            self.AWG.stop()
        if sweep_points is None or self.single_int_avg:
            self.nr_sweep_points = self.seg_per_point
        else:
            self.nr_sweep_points = len(sweep_points)*self.seg_per_point

        self.UHFQC.quex_rl_length(self.nr_sweep_points)
        self.UHFQC.quex_rl_avgcnt(int(np.log2(self.nr_averages)))
        self.UHFQC.quex_wint_length(int(self.integration_length*(1.8e9)))

        self.set_up_correlation_weights()

        # Configure the result logger to not do any averaging
        # The AWG program uses userregs/0 to define the number o iterations in
        # the loop
        self.UHFQC.awgs_0_userregs_0(
            int(self.nr_averages*self.nr_sweep_points))
        self.UHFQC.awgs_0_userregs_1(0)  # 0 for rl, 1 for iavg

        self.UHFQC.acquisition_initialize(channels=self.channels, mode='rl')

    def define_correlation_channels(self):
        self.correlation_channels = []
        for corr in self.correlations:
            # Start by assigning channels
            if corr[0] not in self.channels or corr[1] not in self.channels:
                raise ValueError('Correlations should be in channels')

            correlation_channel = -1
<<<<<<< HEAD
            # 4 is the (current) max number of weights in the UHFQC (v5)
            for ch in range(9):
=======

            # # 4 is the (current) max number of weights in the UHFQC (v5)
            for ch in range(4):
>>>>>>> 234612d4
                if ch in self.channels:
                    # Disable correlation mode as this is used for normal
                    # acquisition
                    self.UHFQC.set('quex_corr_{}_mode'.format(ch), 0)

                # Find the first unused channel to set up as correlation
                if ch not in self.channels:
                    # selects the lowest available free channel
                    self.channels += [ch]
                    correlation_channel = ch
                    print('Using channel {} for correlation ({}, {}).'
                          .format(ch, corr[0], corr[1]))
                    # correlation mode is turned on in the
                    # set_up_correlation_weights method
                    break
                    # FIXME, can currently only use one correlation

            if correlation_channel < 0:
                raise ValueError('No free channel available for correlation.')

            self.correlation_channels += [correlation_channel]

    def set_up_correlation_weights(self):
        if self.thresholding:
            # correlations mode after threshold
            # NOTE: thresholds need to be set outside the detctor object.
            self.UHFQC.quex_rl_source(5)
        else:
            # correlations mode before threshold
            self.UHFQC.quex_rl_source(4)
        # Configure correlation mode
        for correlation_channel, corr in zip(self.correlation_channels,
                                             self.correlations):
            # Duplicate source channel to the correlation channel and select
            # second channel as channel to correlate with.
            copy_int_weights_real = \
                self.UHFQC.get('quex_wint_weights_{}_real'.format(corr[0]))[
                    0]['vector']
            copy_int_weights_imag = \
                self.UHFQC.get('quex_wint_weights_{}_imag'.format(corr[0]))[
                    0]['vector']
            self.UHFQC.set(
                'quex_wint_weights_{}_real'.format(correlation_channel),
                copy_int_weights_real)
            self.UHFQC.set(
                'quex_wint_weights_{}_imag'.format(correlation_channel),
                copy_int_weights_imag)

            copy_rot_real = self.UHFQC.get('quex_rot_{}_real'.format(corr[0]))
            copy_rot_imag = self.UHFQC.get('quex_rot_{}_imag'.format(corr[0]))
            self.UHFQC.set('quex_rot_{}_real'.format(correlation_channel),
                           copy_rot_real)
            self.UHFQC.set('quex_rot_{}_imag'.format(correlation_channel),
                           copy_rot_imag)



            # Enable correlation mode one the correlation output channel and
            # set the source to the second source channel
            self.UHFQC.set('quex_corr_{}_mode'.format(correlation_channel), 1)
            self.UHFQC.set('quex_corr_{}_source'.format(correlation_channel),
                           corr[1])

            # If thresholding is enabled, set the threshold for the correlation
            # channel.
            if self.thresholding:
                thresh_level = \
                    self.UHFQC.get('quex_thres_{}_level'.format(corr[0]))
                self.UHFQC.set(
                    'quex_thres_{}_level'.format(correlation_channel),
                    thresh_level)

    def get_values(self):
        # Slightly different way to deal with scaling factor
        self.scaling_factor = 1 #/ (1.8e9*self.integration_length)

        if self.AWG is not None:
            self.AWG.stop()
        self.UHFQC.quex_rl_readout(1)  # resets UHFQC internal readout counters
        self.UHFQC.acquisition_arm()
        # starting AWG
        if self.AWG is not None:
            self.AWG.start()

        data_raw = self.UHFQC.acquisition_poll(samples=self.nr_sweep_points,
                                               arm=False,
                                               acquisition_time=0.01)

        data = []
        if self.thresholding:
            for key in sorted(data_raw.keys()):
                data.append(np.array(data_raw[key]))
        else:
            for key in sorted(data_raw.keys()):
                if key in self.correlation_channels:
                    data.append(np.array(data_raw[key]) *
                                (self.scaling_factor**2 / self.nr_averages))
                else:
                    data.append(np.array(data_raw[key]) *
                                (self.scaling_factor / self.nr_averages))

        return data


class UHFQC_integration_logging_det(Hard_Detector):

    '''
    Detector used for integrated average results with the UHFQC

    '''

    def __init__(self, UHFQC, AWG=None,
                 integration_length: float=1e-6,
                 nr_shots: int=4094,
                 channels: list=(0, 1),
                 result_logging_mode: str='raw', **kw):
        """
        Args:
        UHFQC (instrument) : data acquisition device
        AWG   (instrument) : device responsible for starting and stopping
                             the experiment, can also be a central controller.
        integration_length (float): integration length in seconds
        nr_shots (int)     : nr of shots (max is 4095)
        channels (list)    : index (channel) of UHFQC weight functions to use

        result_logging_mode (str):  options are
            - raw        -> returns raw data in V
            - lin_trans  -> applies the linear transformation matrix and
                            subtracts the offsets defined in the UFHQC.
                            This is typically used for crosstalk suppression
                            and normalization. Requires optimal weights.
            - digitized  -> returns fraction of shots based on the threshold
                            defined in the UFHQC. Requires optimal weights.
        """
        super().__init__()

        self.UHFQC = UHFQC
        self.name = '{}_UHFQC_integration_logging_det'.format(
            result_logging_mode)
        self.channels = channels

        self.value_names = ['']*len(self.channels)
        for i, channel in enumerate(self.channels):
            self.value_names[i] = '{} w{}'.format(result_logging_mode,
                                                  channel)
        if result_logging_mode == 'raw':
            self.value_units = ['V']*len(self.channels)
            self.scaling_factor = 1#/(1.8e9*integration_length)
        else:
            self.value_units = ['']*len(self.channels)
            self.scaling_factor = 1

        self.AWG = AWG
        self.integration_length = integration_length
        self.nr_shots = nr_shots

        # 0/1/2 crosstalk supressed /digitized/raw
        res_logging_indices = {'lin_trans': 0, 'digitized': 1, 'raw': 2}
        # mode 3 is statistics logging, this is implemented in a
        # different detector
        self.result_logging_mode_idx = res_logging_indices[result_logging_mode]
        self.result_logging_mode = result_logging_mode

    def get_values(self):
        if self.AWG is not None:
            self.AWG.stop()
        self.UHFQC.quex_rl_readout(1)  # resets UHFQC internal readout counters
        self.UHFQC.acquisition_arm()

        # starting AWG
        if self.AWG is not None:
            self.AWG.start()

        data_raw = self.UHFQC.acquisition_poll(
            samples=self.nr_shots, arm=False, acquisition_time=0.01)
        data = np.array([data_raw[key]
                         for key in sorted(data_raw.keys())])*self.scaling_factor

        # Corrects offsets after crosstalk suppression matrix in UFHQC
        if self.result_logging_mode == 'lin_trans':
            for i, channel in enumerate(self.channels):
                data[i] = data[i]-self.UHFQC.get(
                    'quex_trans_offset_weightfunction_{}'.format(channel))
        return data

    def prepare(self, sweep_points):
        if self.AWG is not None:
            self.AWG.stop()

        # The averaging-count is used to specify how many times the AWG program
        # should run

        self.UHFQC.awgs_0_single(1)
        self.UHFQC.awgs_0_userregs_0(self.nr_shots)
        self.UHFQC.awgs_0_userregs_1(0)  # 0 for rl, 1 for iavg (input avg)
        # The AWG program uses userregs/0 to define the number of iterations
        # in the loop

        self.UHFQC.quex_rl_length(self.nr_shots)
        self.UHFQC.quex_rl_avgcnt(0)  # log2(1) for single shot readout
        self.UHFQC.quex_wint_length(int(self.integration_length*(1.8e9)))

        self.UHFQC.quex_rl_source(self.result_logging_mode_idx)
        self.UHFQC.acquisition_initialize(channels=self.channels, mode='rl')

    def finish(self):
        if self.AWG is not None:
            self.AWG.stop()


class UHFQC_statistics_logging_det(Soft_Detector):
    """
    Detector used for the statistics logging mode of the UHFQC
    """

    def __init__(self, UHFQC, AWG, nr_shots: int,
                 integration_length: float,
                 channels: list,
                 statemap: dict,
                 channel_names: list=None,
                 normalize_counts: bool=True):
        """
        Detector for the statistics logger mode in the UHFQC.

            UHFQC (instrument) : data acquisition device
            AWG   (instrument) : device responsible for starting and stopping
                the experiment, can also be a central controller.
            integration_length (float): integration length in seconds
            nr_shots (int)     : nr of shots, if a number larger than the max
                of the UFHQC (4095) is chosen it will take chunks of 4095.
                The total number of chunks is rounded up.
            channels (list)    : index (channel) of UHFQC weight functions
                to use
            statemap (dict) : dictionary specifying the expected output state
                for each 2 bit input state.
                e.g.:
                    statemap ={'00': '00', '01':'10', '10':'10', '11':'00'}
            normalize_counts (bool) : if False, returns total counts if True
                return fraction of counts
        """
        super().__init__()
        self.UHFQC = UHFQC
        self.AWG = AWG
        self.nr_shots = nr_shots

        self.integration_length = integration_length
        self.normalize_counts = normalize_counts

        self.channels = channels
        if channel_names is None:
            channel_names = ['ch{}'.format(ch) for ch in channels]
        self.value_names = []
        for ch in channel_names:
            ch_value_names = ['{} counts'.format(ch), '{} flips'.format(ch),
                              '{} state errors'.format(ch)]
            self.value_names.extend(ch_value_names)
        self.value_names.append('Total state errors')
        if not self.normalize_counts:
            self.value_units = '#'*len(self.value_names)
        else:
            self.value_units = ['frac']*len(self.value_names)
        self.statemap = statemap

        self.max_shots = 4095  # hardware limit of UHFQC

    @staticmethod
    def statemap_to_array(statemap: dict):
        """
        Converts a statemap dictionary to a numpy array that the
        UHFQC can accept as input.

        Args:
            statemap (dict) : dictionary specifying the expected output state
                for each 2 bit input state.
                e.g.:
                    statemap ={'00': '00', '01':'10', '10':'10', '11':'00'}

        """

        if not statemap.keys() == {'00', '01', '10', '11'}:
            raise ValueError('Invalid statemap: {}'.format(statemap))
        fm = {'00': 0x0,
              '01': 0x1,
              '10': 0x2,
              '11': 0x3}
        arr = np.array([fm[statemap['00']], fm[statemap['01']],
                        fm[statemap['10']], fm[statemap['11']]],
                       dtype=np.uint32)
        return arr

    def prepare(self):
        if self.AWG is not None:
            self.AWG.stop()

        max_shots = 4095  # hardware limit of UHFQC
        self.nr_chunks = self.nr_shots//max_shots + 1
        self.shots_per_chunk = np.min([self.nr_shots, max_shots])

        # The averaging-count is used to specify how many times the AWG program
        # should run
        self.UHFQC.awgs_0_single(1)
        self.UHFQC.awgs_0_userregs_0(self.shots_per_chunk)
        self.UHFQC.awgs_0_userregs_1(0)  # 0 for rl, 1 for iavg (input avg)
        # The AWG program uses userregs/0 to define the number of iterations
        # in the loop

        # Configure the results logger not to do any averaging
        # self.UHFQC.quex_rl_length(self.nr_shots)
        self.UHFQC.quex_rl_avgcnt(0)  # log2(1) for single shot readout
        # self.UHFQC.quex_rl_source(0)

        # configure the results logger (rl)
        self.UHFQC.quex_rl_length(4)  # 4 values per channel for stat mode
        self.UHFQC.quex_rl_source(3)  # statistics logging is rl mode "3"

        # Configure the statistics logger (sl)
        self.UHFQC.quex_sl_length(self.shots_per_chunk)
        self.UHFQC.quex_sl_statemap(self.statemap_to_array(self.statemap))

        # above should be all

        self.UHFQC.quex_wint_length(int(self.integration_length*(1.8e9)))
        # I think this should not be there but let's leave it
        #
        self.UHFQC.acquisition_initialize(channels=self.channels, mode='rl')

    def finish(self):
        if self.AWG is not None:
            self.AWG.stop()
        self.UHFQC.acquisition_finalize()

    def acquire_data_point(self, **kw):
        if self.AWG is not None:
            self.AWG.stop()
        data_concat = np.zeros(7)
        for i in range(self.nr_chunks):
            # resets UHFQC internal readout counters
            self.UHFQC.quex_rl_readout(1)
            # resets UHFQC internal sl counters ?
            self.UHFQC.quex_sl_readout(0)

            self.UHFQC.acquisition_arm()
            # starting AWG
            if self.AWG is not None and i == 0:
                self.AWG.start()

            data = self.UHFQC.acquisition_poll(samples=4,  # double check this
                                               arm=False,
                                               acquisition_time=0.01)

            data_concat += np.concatenate((data[0][:-1], data[1]))

        if self.normalize_counts:
            return data_concat/(self.nr_chunks*self.shots_per_chunk)
        return data_concat


class UHFQC_single_qubit_statistics_logging_det(UHFQC_statistics_logging_det):

    def __init__(self, UHFQC, AWG, nr_shots: int,
                 integration_length: float,
                 channel: int,
                 statemap: dict,
                 channel_name: str=None,
                 normalize_counts: bool=True):
        """
        Detector for the statistics logger mode in the UHFQC.

            UHFQC (instrument) : data acquisition device
            AWG   (instrument) : device responsible for starting and stopping
                the experiment, can also be a central controller.
            integration_length (float): integration length in seconds
            nr_shots (int)     : nr of shots (max is 4095)
            channel  (int)    : index (channel) of UHFQC weight function
            statemap (dict) : dictionary specifying the expected output state
                for each 1 bit input state.
                e.g.:
                    statemap ={'0': '0', '1':'1'}
            channel_name (str) : optional name of the channel


        """
        super(UHFQC_statistics_logging_det, self).__init__()
        self.UHFQC = UHFQC
        self.AWG = AWG
        self.nr_shots = nr_shots
        self.integration_length = integration_length
        self.normalize_counts = normalize_counts

        self.channels = [channel, int((channel+1) % 5)]

        if channel_name is None:
            channel_name = ['ch{}'.format(channel)]

        self.value_names = ['ch{} flips'.format(channel),
                            'ch{} 1-counts'.format(channel)]
        if not self.normalize_counts:
            self.value_units = '#'*len(self.value_names)
        else:
            self.value_units = ['frac']*len(self.value_names)
        self.statemap = statemap

        self.max_shots = 4095  # hardware limit of UHFQC

        self.statemap = self.statemap_one2two_bit(statemap)

    @staticmethod
    def statemap_one2two_bit(one_bit_sm: dict):
        """
        Converts a one bit statemap to an appropriate dummy 2-bit statemap
        """
        sm = one_bit_sm
        two_bit_sm = {'00': '{}{}'.format(sm['0'], sm['0']),
                      '10': '{}{}'.format(sm['0'], sm['0']),
                      '01': '{}{}'.format(sm['1'], sm['1']),
                      '11': '{}{}'.format(sm['1'], sm['1'])}
        return two_bit_sm

    def acquire_data_point(self, **kw):
        # Returns only the data for the relevant channel and then
        # reverts the order to start with the number of flips
        return super().acquire_data_point()[:2][::-1]

# --------------------------------------------
# Fake detectors
# --------------------------------------------


class Chevron_sim(Hard_Detector):

    """
    Returns a simulated chevron as if it was measured.
    """

    def __init__(self, simulation_dict, **kw):
        super(Chevron_sim, self).__init__(**kw)
        self.simulation_dict = simulation_dict
        self.name = 'Simulated Chevron'
        self.value_names = []
        self.value_units = []

    def prepare(self, sweep_points):
        self.sweep_points = sweep_points
        self.t_start = self.sweep_points[0]
        self.dt = self.sweep_points[1] - self.sweep_points[0]

    def get_values(self):
        return chev_lib.chevron_slice(self.simulation_dict['detuning'],
                                      self.simulation_dict['dist_step'],
                                      self.simulation_dict['g'],
                                      self.t_start,
                                      self.dt,
                                      self.simulation_dict['dist_step'])


class ATS_integrated_average_continuous_detector(Hard_Detector):
    # deprecated

    def __init__(self, ATS, ATS_acq, AWG, seg_per_point=1, normalize=False, rotate=False,
                 nr_averages=1024, integration_length=1e-6, **kw):
        '''
        Integration average detector.
        '''
        super().__init__(**kw)
        self.ATS_acq = ATS_acq
        self.ATS = ATS
        self.name = 'ATS_integrated_average_detector'
        self.value_names = ['I', 'Q']
        self.value_units = ['a.u.', 'a.u.']
        self.AWG = AWG
        self.seg_per_point = seg_per_point
        self.rotate = rotate
        self.normalize = normalize
        self.cal_points = kw.get('cal_points', None)
        self.nr_averages = nr_averages
        self.integration_length = integration_length

    def get_values(self):
        self.AWG.stop()
        self.AWG.start()
        data = self.ATS_acq.acquisition()
        return data

    def rotate_and_normalize(self, data):
        """
        Rotates and normalizes
        """
        if self.cal_points is None:
            self.corr_data, self.zero_coord, self.one_coord = \
                a_tools.rotate_and_normalize_data(
                    data=data,
                    cal_zero_points=list(range(-4, -2)),
                    cal_one_points=list(range(-2, 0)))
        else:
            self.corr_data, self.zero_coord, self.one_coord = \
                a_tools.rotate_and_normalize_data(
                    data=self.measured_values[0:2],
                    cal_zero_points=self.cal_points[0],
                    cal_one_points=self.cal_points[1])
        return self.corr_data, self.corr_data

    def prepare(self, sweep_points):
        self.ATS.config(clock_source='INTERNAL_CLOCK',
                        sample_rate=100000000,
                        clock_edge='CLOCK_EDGE_RISING',
                        decimation=0,
                        coupling=['AC', 'AC'],
                        channel_range=[2., 2.],
                        impedance=[50, 50],
                        bwlimit=['DISABLED', 'DISABLED'],
                        trigger_operation='TRIG_ENGINE_OP_J',
                        trigger_engine1='TRIG_ENGINE_J',
                        trigger_source1='EXTERNAL',
                        trigger_slope1='TRIG_SLOPE_POSITIVE',
                        trigger_level1=128,
                        trigger_engine2='TRIG_ENGINE_K',
                        trigger_source2='DISABLE',
                        trigger_slope2='TRIG_SLOPE_POSITIVE',
                        trigger_level2=128,
                        external_trigger_coupling='AC',
                        external_trigger_range='ETR_5V',
                        trigger_delay=0,
                        timeout_ticks=0
                        )
        self.ATS.update_acquisitionkwargs(samples_per_record=1024,
                                          records_per_buffer=70,
                                          buffers_per_acquisition=self.nr_averages,
                                          channel_selection='AB',
                                          transfer_offset=0,
                                          external_startcapture='ENABLED',
                                          enable_record_headers='DISABLED',
                                          alloc_buffers='DISABLED',
                                          fifo_only_streaming='DISABLED',
                                          interleave_samples='DISABLED',
                                          get_processed_data='DISABLED',
                                          allocated_buffers=self.nr_averages,
                                          buffer_timeout=1000
                                          )

    def finish(self):
        pass


# DDM detector functions
class DDM_input_average_detector(Hard_Detector):

    '''
    Detector used for acquiring averaged input traces withe the DDM

    '''

    '''
    Detector used for acquiring single points of the DDM while externally
    triggered by the AWG.
    Soft version of the regular integrated avg detector.
    # not yet pair specific
    '''

    def __init__(self, DDM, AWG, channels=[1, 2], nr_averages=1024, nr_samples=1024, **kw):
        super(DDM_input_average_detector, self).__init__()

        self.DDM = DDM
        self.name = 'DDM_input_averaging_data'
        self.channels = channels
        self.value_names = ['']*len(self.channels)
        self.value_units = ['']*len(self.channels)
        for i, channel in enumerate(self.channels):
            self.value_names[i] = 'ch{}'.format(channel)
            self.value_units[i] = 'V'
        self.AWG = AWG
        self.nr_samples = nr_samples
        self.nr_averages = nr_averages

    def prepare(self, sweep_points):
        if self.AWG is not None:
            self.AWG.stop()
        self.DDM.ch_pair1_inavg_scansize.set(self.nr_samples)
        self.DDM.ch_pair1_inavg_Navg(self.nr_averages)
        self.nr_sweep_points = self.nr_samples

    def get_values(self):
        # arming DDM trigger
        self.DDM.ch_pair1_inavg_enable.set(1)
        self.DDM.ch_pair1_run.set(1)
        # starting AWG
        if self.AWG is not None:
            self.AWG.start()
        # polling the data, function checks that measurement is finished
        data = ['']*len(self.channels)
        for i, channel in enumerate(self.channels):
            data[i] = eval("self.DDM.ch{}_inavg_data()".format(channel))/127
        return data

    def finish(self):
        if self.AWG is not None:
            self.AWG.stop()


class DDM_integrated_average_detector(Hard_Detector):

    '''
    Detector used for integrated average results with the DDM

    '''

    def __init__(self, DDM, AWG, integration_length=1e-6, nr_averages=1024, rotate=False,
                 channels=[1, 2, 3, 4, 5], crosstalk_suppression=False,
                 **kw):
        super(DDM_integrated_average_detector, self).__init__()
        self.DDM = DDM
        self.name = 'DDM_integrated_average'
        self.channels = channels
        self.value_names = ['']*len(self.channels)
        self.value_units = ['']*len(self.channels)
        self.cal_points = kw.get('cal_points', None)
        for i, channel in enumerate(self.channels):
            self.value_names[i] = 'w{}'.format(channel)
            self.value_units[i] = 'V'
        self.rotate = rotate
        self.AWG = AWG
        self.nr_averages = nr_averages
        self.integration_length = integration_length
        self.rotate = rotate
        self.crosstalk_suppression = crosstalk_suppression
        self.scaling_factor = 1/(500e6*integration_length)/127

    def prepare(self, sweep_points=None):
        if self.AWG is not None:
            self.AWG.stop()
        if sweep_points is None:
            self.nr_sweep_points = 1
        else:
            self.nr_sweep_points = len(sweep_points)
        # this sets the result to integration and rotation outcome
        for i, channel in enumerate(self.channels):
            eval("self.DDM.ch_pair1_weight{}_wint_intlength({})".format(
                channel, self.integration_length*500e6))
        self.DDM.ch_pair1_tvmode_naverages(self.nr_averages)
        self.DDM.ch_pair1_tvmode_nsegments(self.nr_sweep_points)

    def get_values(self):
        # arming DDM trigger
        self.DDM.ch_pair1_tvmode_enable.set(1)
        self.DDM.ch_pair1_run.set(1)
        # starting AWG
        if self.AWG is not None:
            self.AWG.start()
        # polling the data, function checks that measurement is finished
        data = ['']*len(self.channels)
        for i, channel in enumerate(self.channels):
            data[i] = eval("self.DDM.ch_pair1_weight{}_tvmode_data()".format(
                channel))*self.scaling_factor
        if self.rotate:
            return self.rotate_and_normalize(data)
        else:
            return data

    def acquire_data_point(self):
        return self.get_values()

    def rotate_and_normalize(self, data):
        """
        Rotates and normalizes
        """
        if self.cal_points is None:
            self.corr_data, self.zero_coord, self.one_coord = \
                a_tools.rotate_and_normalize_data(
                    data=data,
                    cal_zero_points=list(range(-4, -2)),
                    cal_one_points=list(range(-2, 0)))
        else:
            self.corr_data, self.zero_coord, self.one_coord = \
                a_tools.rotate_and_normalize_data(
                    data=self.measured_values[0:2],
                    cal_zero_points=self.cal_points[0],
                    cal_one_points=self.cal_points[1])
        return self.corr_data, self.corr_data

    def finish(self):
        if self.AWG is not None:
            self.AWG.stop()


class DDM_integration_logging_det(Hard_Detector):

    '''
    Detector used for integrated average results with the UHFQC

    '''

    def __init__(self, DDM, AWG, integration_length=1e-6,
                 channels=[1, 2], nr_shots=4096, **kw):
        super(DDM_integration_logging_det, self).__init__()
        self.DDM = DDM
        self.name = 'DDM_integration_logging_det'
        self.channels = channels
        self.value_names = ['']*len(self.channels)
        self.value_units = ['']*len(self.channels)
        for i, channel in enumerate(self.channels):
            self.value_names[i] = 'w{}'.format(channel)
            self.value_units[i] = 'V'
        if len(self.channels) == 2:
            self.value_names = ['I', 'Q']
            self.value_units = ['V', 'V']
        self.AWG = AWG
        self.integration_length = integration_length
        self.nr_shots = nr_shots
        self.scaling_factor = 1/(500e6*integration_length)/127

    def prepare(self, sweep_points):
        if self.AWG is not None:
            self.AWG.stop()
        if sweep_points is None:
            self.nr_sweep_points = 1
        else:
            self.nr_sweep_points = len(sweep_points)
        # this sets the result to integration and rotation outcome
        for i, channel in enumerate(self.channels):
            eval("self.DDM.ch_pair1_weight{}_wint_intlength({})".format(
                channel, self.integration_length*500e6))
        self.DDM.ch_pair1_logging_nshots(self.nr_shots)

    def get_values(self):
        # arming DDM trigger
        self.DDM.ch_pair1_logging_enable.set(1)
        self.DDM.ch_pair1_run.set(1)
        # starting AWG
        if self.AWG is not None:
            self.AWG.start()
        # polling the data, function checks that measurement is finished
        data = ['']*len(self.channels)
        for i, channel in enumerate(self.channels):
            data[i] = eval("self.DDM.ch_pair1_weight{}_logging_int()".format(
                channel))*self.scaling_factor
        return data

    def finish(self):
        if self.AWG is not None:
            self.AWG.stop()
<|MERGE_RESOLUTION|>--- conflicted
+++ resolved
@@ -1709,14 +1709,9 @@
                 raise ValueError('Correlations should be in channels')
 
             correlation_channel = -1
-<<<<<<< HEAD
-            # 4 is the (current) max number of weights in the UHFQC (v5)
+
+            # # 4 is the (current) max number of weights in the UHFQC (v5)
             for ch in range(9):
-=======
-
-            # # 4 is the (current) max number of weights in the UHFQC (v5)
-            for ch in range(4):
->>>>>>> 234612d4
                 if ch in self.channels:
                     # Disable correlation mode as this is used for normal
                     # acquisition
