--- conflicted
+++ resolved
@@ -1408,10 +1408,7 @@
             self.poll_time = 0.1
         else:
             self.poll_time = 0.7
-<<<<<<< HEAD
-=======
-
->>>>>>> 45ee9533
+
 
     def finish(self):
         if self.AWG is not None:
@@ -1454,11 +1451,7 @@
         self.UHFQC.awgs_0_single(1)
         self.UHFQC.awgs_0_enable(1)
         # probing the values to be sure communication is finished before
-<<<<<<< HEAD
-
-=======
         temp = self.UHFQC.awgs_0_single()
->>>>>>> 45ee9533
         temp = self.UHFQC.awgs_0_enable()
         print("enable is set to {}".format(temp))
         del temp
