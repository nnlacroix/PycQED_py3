'''
Module containing a collection of detector functions used by the
Measurement Control.
'''
import numpy as np
import logging
import time
from pycqed.analysis import analysis_toolbox as a_tools
from pycqed.analysis.fit_toolbox import functions as fn
from pycqed.measurement.waveform_control import pulse
from pycqed.measurement.waveform_control import element
from pycqed.measurement.waveform_control import sequence


class Detector_Function(object):

    '''
    Detector_Function class for MeasurementControl
    '''

    def __init__(self, **kw):
        self.set_kw()
        self.name = 'Experiment_name'
        self.value_names = ['val A', 'val B']
        self.value_units = ['arb. units', 'arb. units']

    def set_kw(self, **kw):
        '''
        convert keywords to attributes
        '''
        for key in list(kw.keys()):
            exec('self.%s = %s' % (key, kw[key]))

    def get_values(self):
        pass

    def prepare(self, **kw):
        pass

    def finish(self, **kw):
        pass


###############################################################################
###############################################################################
####################             None Detector             ####################
###############################################################################
###############################################################################

class None_Detector(Detector_Function):

    def __init__(self, **kw):
        super(None_Detector, self).__init__()
        self.detector_control = 'soft'
        self.set_kw()
        self.name = 'None_Detector'
        self.value_names = ['None']
        self.value_units = ['None']

    def acquire_data_point(self, **kw):
        '''
        Returns something random for testing
        '''
        return np.random.random()


class Hard_Detector(Detector_Function):

    def __init__(self, **kw):
        super(Hard_Detector, self).__init__()
        self.detector_control = 'hard'

    def prepare(self, sweep_points=None):
        pass

    def finish(self):
        pass


class Soft_Detector(Detector_Function):

    def __init__(self, **kw):
        super().__init__(**kw)
        self.detector_control = 'soft'

    def acquire_data_point(self, **kw):
        return np.random.random()

    def prepare(self):
        pass
##########################################################################
##########################################################################
####################     Hardware Controlled Detectors     ###############
##########################################################################
##########################################################################


class Dummy_Detector_Hard(Hard_Detector):

    def __init__(self, **kw):
        super(Dummy_Detector_Hard, self).__init__()
        self.set_kw()
        self.detector_control = 'hard'
        self.name = 'Dummy_Detector'
        self.value_names = ['distance', 'Power']
        self.value_units = ['m', 'nW']

    def prepare(self, sweep_points):
        self.sweep_points = sweep_points

    def get_values(self):
        x = self.sweep_points
        self.data = [np.sin(x / np.pi), np.cos(x/np.pi)]
        return self.data


class Dummy_Shots_Detector(Hard_Detector):
    def __init__(self, max_shots=10, **kw):
        super().__init__()
        self.set_kw()
        self.detector_control = 'hard'
        self.name = 'Dummy_Detector'
        self.value_names = ['shots']
        self.value_units = ['m']
        self.max_shots = max_shots

    def prepare(self, sweep_points):
        self.sweep_points = sweep_points

    def get_values(self):
        x = self.sweep_points
        dat = x[:self.max_shots]
        return dat


class Sweep_pts_detector(Detector_Function):

    """
    Returns the sweep points, used for testing purposes
    """

    def __init__(self, params, chunk_size=80):
        self.detector_control = 'hard'
        self.name = 'sweep_points_detector'
        self.value_names = []
        self.value_units = []
        self.chunk_size = chunk_size
        self.i = 0
        for par in params:
            self.value_names += [par.name]
            self.value_units += [par.units]

    def prepare(self, sweep_points):
        self.i = 0
        self.sweep_points = sweep_points

    def get_values(self):
        return self.get()

    def acquire_data_point(self):
        return self.get()

    def get(self):
        print('passing chunk {}'.format(self.i))
        start_idx = self.i*self.chunk_size
        end_idx = start_idx + self.chunk_size
        self.i += 1
        time.sleep(.2)
        if len(np.shape(self.sweep_points)) == 2:
            return self.sweep_points[start_idx:end_idx, :].T
        else:
            return self.sweep_points[start_idx:end_idx]


class TimeDomainDetector(Hard_Detector):

    def __init__(self, **kw):
        super(TimeDomainDetector, self).__init__()
        self.TD_Meas = qt.instruments['TD_Meas']
        self.name = 'TimeDomainMeasurement'
        self.value_names = ['I', 'Q']
        self.value_units = ['V', 'V']

    def prepare(self, sweep_points):
        self.TD_Meas.set_NoSegments(len(sweep_points))
        self.TD_Meas.set_cal_mode('None')
        self.TD_Meas.prepare()

    def get_values(self):
        return self.TD_Meas.measure()


class VNA_Detector(Hard_Detector):

    def __init__(self, bw=100, power=-50, averages=1, **kw):
        super(VNA_Detector, self).__init__()
        self.name = 'VNA_Detector'
        self.value_names = ['S21 (ampl)', 'S21 (comp)',
                            'S21 (real)', 'S21 (imag)']
        self.value_units = ['mV', 'mV', 'mV', 'mV']
        self.VNA = qt.instruments['VNA']
        self.bw = bw
        self.power = power
        self.averages = averages

    def prepare(self, sweep_points):
        self.VNA.set_format('COMP')

        fstart = sweep_points[0]
        df = sweep_points[1] - sweep_points[0]
        npoints = len(sweep_points)
        fstop = fstart + npoints * df

        self.VNA.prepare_sweep(fstart, fstop, npoints,
                               self.bw, self.power, self.averages)

    def get_values(self):
        self.VNA.start_single_sweep()
        freq, S21 = self.VNA.download_trace()
        return (np.abs(S21), np.angle(S21, deg=True), S21.real, S21.imag)

    def finish(self, **kw):
        pass


class VNA_ATT_Detector(Hard_Detector):

    def __init__(self, bw=100, power=-50, averages=1, **kw):
        super(VNA_Detector, self).__init__()
        self.name = 'VNA_Detector'
        self.value_names = ['S21 (ampl)', 'S21 (comp)',
                            'S21 (real)', 'S21 (imag)']
        self.value_units = ['mV', 'mV', 'mV', 'mV']
        self.VNA_ATT = qt.instruments['VNA_ATT']
        self.bw = bw
        self.power = power
        self.averages = averages

    def prepare(self, sweep_points):
        self.VNA_ATT.set_format('COMP')

        fstart = sweep_points[0]
        df = sweep_points[1] - sweep_points[0]
        npoints = len(sweep_points)
        fstop = fstart + npoints * df

        self.VNA_ATT.prepare_sweep(fstart, fstop, npoints,
                                   self.bw, self.power, self.averages)

    def get_values(self):
        self.VNA_ATT.start_single_sweep()
        freq, S21 = self.VNA_ATT.download_trace()
        return (np.abs(S21), S21, S21.real, S21.imag)

    def finish(self, **kw):
        pass


class ZNB_VNA_detector(Hard_Detector):

    def __init__(self,  VNA, **kw):
        '''
        Detector function for the Rohde & Schwarz ZNB VNA
        '''
        super(ZNB_VNA_detector, self).__init__()
        self.VNA = VNA
        self.name = 'ZNB_VNA_detector'
        self.value_names = ['ampl', 'phase',
                            'real', 'imag', ]
        self.value_units = ['', 'radians',
                            '', '']

    def get_values(self):
        '''
        Start a measurement, wait untill the end and retrive data.
        Return real and imaginary transmission coefficients +
        amplitude (linear) and phase (deg or radians)
        '''
<<<<<<< HEAD
        self.VNA.start_sweep_all() # start a measurement
        self.VNA.wait_to_continue() # wait untill the end of measurement before moving on
        self.VNA.autoscale_trace() # for visualization on the VNA screen (no effect on data)
=======
        self.VNA.start_single_sweep_all()  # start a measurement
        # wait untill the end of measurement before moving on
        self.VNA.wait_to_continue()
        # for visualization on the VNA screen (no effect on data)
        self.VNA.autoscale_trace()
>>>>>>> 312081b0

        # get data and process them
        real_data, imag_data = self.VNA.get_real_imaginary_data()

        complex_data = np.add(real_data, 1j*imag_data)
        ampl_linear = np.abs(complex_data)
        # ampl_dB = 20*np.log10(ampl_linear)
        phase_radians = np.arctan2(imag_data, real_data)

        return ampl_linear, phase_radians, real_data, imag_data


# Detectors for QuTech Control box modes
class CBox_input_average_detector(Hard_Detector):

    def __init__(self, CBox, AWG, nr_averages=1024, nr_samples=512, **kw):
        super(CBox_input_average_detector, self).__init__()
        self.CBox = CBox
        self.name = 'CBox_Streaming_data'
        self.value_names = ['Ch0', 'Ch1']
        self.value_units = ['mV', 'mV']
        self.AWG = AWG
        scale_factor_dacmV = 1000.*0.75/128.
        scale_factor_integration = 1./(64.*self.CBox.integration_length())
        self.factor = scale_factor_dacmV*scale_factor_integration
        self.nr_samples = nr_samples
        self.nr_averages = nr_averages

    def get_values(self):
        if self.AWG is not None:
            self.AWG.start()
        data = np.double(self.CBox.get_input_avg_results()) * \
            np.double(self.factor)
        return data

    def prepare(self, sweep_points):
        self.CBox.acquisition_mode(0)
        if self.AWG is not None:
            self.AWG.stop()
        self.CBox.nr_averages(int(self.nr_averages))
        self.CBox.nr_samples(int(self.nr_samples))
        self.CBox.acquisition_mode('input averaging')

    def finish(self):
        if self.AWG is not None:
            self.AWG.stop()
        self.CBox.acquisition_mode(0)


class CBox_integrated_average_detector(Hard_Detector):

    def __init__(self, CBox, AWG, seg_per_point=1, normalize=False, rotate=False,
                 nr_averages=1024, integration_length=1e-6, **kw):
        '''
        Integration average detector.
        Defaults to averaging data in a number of segments equal to the
        nr of sweep points specificed.

        seg_per_point allows you to use more than 1 segment per sweeppoint.
        this is for example useful when doing a MotzoiXY measurement in which
        there are 2 datapoints per sweep point.
        Normalize/Rotate adds a third measurement with the rotated/normalized data.
        '''
        super().__init__(**kw)
        self.CBox = CBox
        self.name = 'CBox_integrated_average_detector'
        if rotate or normalize:
            self.value_names = ['F|1>', 'F|1>']
            self.value_units = ['', '']
        else:
            self.value_names = ['I', 'Q']
            self.value_units = ['a.u.', 'a.u.']
        self.AWG = AWG
        self.seg_per_point = seg_per_point
        self.rotate = rotate
        self.normalize = normalize
        self.cal_points = kw.get('cal_points', None)
        self.nr_averages = nr_averages
        self.integration_length = integration_length

    def get_values(self):
        succes = False
        i = 0
        while not succes:
            try:
                self.AWG.stop()
                self.CBox.set('acquisition_mode', 'idle')
                self.CBox.set('acquisition_mode', 'integration averaging')
                self.AWG.start()
                # does not restart AWG tape in CBox as we don't use it anymore
                data = self.CBox.get_integrated_avg_results()
                succes = True
            except Exception as e:
                logging.warning('Exception caught retrying')
                logging.warning(e)
                self.CBox.set('acquisition_mode', 'idle')
                self.AWG.stop()
                # commented because deprecated
                # self.CBox.restart_awg_tape(0)
                # self.CBox.restart_awg_tape(1)
                # self.CBox.restart_awg_tape(2)

                self.CBox.set('acquisition_mode', 'integration averaging')
                # Is needed here to ensure data aligns with seq elt
                self.AWG.start()
            i += 1
            if i > 20:
                break
        if self.rotate or self.normalize:
            return self.rotate_and_normalize(data)
        else:
            return data

    def rotate_and_normalize(self, data):
        """
        Rotates and normalizes
        """
        if self.cal_points is None:
            self.corr_data, self.zero_coord, self.one_coord = \
                a_tools.rotate_and_normalize_data(
                    data=data,
                    cal_zero_points=list(range(-4, -2)),
                    cal_one_points=list(range(-2, 0)))
        else:
            self.corr_data, self.zero_coord, self.one_coord = \
                a_tools.rotate_and_normalize_data(
                    data=self.measured_values[0:2],
                    cal_zero_points=self.cal_points[0],
                    cal_one_points=self.cal_points[1])
        return self.corr_data, self.corr_data

    def prepare(self, sweep_points):
        self.CBox.set('nr_samples', self.seg_per_point*len(sweep_points))
        self.AWG.stop()  # needed to align the samples
        self.CBox.set('acquisition_mode', 'idle')
        self.CBox.set('acquisition_mode', 'integration averaging')
        self.AWG.start()  # Is needed here to ensure data aligns with seq elt
        self.CBox.nr_averages(int(self.nr_averages))
        self.CBox.integration_length(int(self.integration_length/(5e-9)))

    def finish(self):
        self.CBox.set('acquisition_mode', 'idle')


class CBox_single_integration_average_det(Soft_Detector):

    '''
    Detector used for acquiring single points of the CBox while externally
    triggered by the AWG.
    Soft version of the regular integrated avg detector.

    Has two acq_modes, 'IQ' and 'AmpPhase'
    '''

    def __init__(self, CBox, acq_mode='IQ', **kw):
        super().__init__()
        self.CBox = CBox
        self.name = 'CBox_single_integration_avg_det'
        self.value_names = ['I', 'Q']
        self.value_units = ['a.u.', 'a.u.']
        if acq_mode == 'IQ':
            self.acquire_data_point = self.acquire_data_point_IQ
        elif acq_mode == 'AmpPhase':
            self.acquire_data_point = self.acquire_data_point_amp_ph
        else:
            raise ValueError('acq_mode must be "IQ" or "AmpPhase"')

    def acquire_data_point_IQ(self, **kw):
        success = False
        i = 0
        while not success:
            self.CBox.set('acquisition_mode', 4)
            try:
                data = self.CBox.get_integrated_avg_results()
                success = True
            except Exception as e:
                logging.warning(e)
                logging.warning('Exception caught retrying')
            self.CBox.set('acquisition_mode', 0)
            i += 1
            if i > 10:
                break
        return data

    def acquire_data_point_amp_ph(self, **kw):
        data = self.acquire_data_point_IQ()
        S21 = data[0] + 1j * data[1]
        return abs(S21), np.angle(S21)/(2*np.pi)*360

    def prepare(self):
        self.CBox.set('nr_samples', 1)
        self.CBox.set('acquisition_mode', 0)

    def finish(self):
        self.CBox.set('acquisition_mode', 0)


class CBox_single_int_avg_with_LutReload(CBox_single_integration_average_det):

    '''
    Detector used for acquiring single points of the CBox while externally
    triggered by the AWG.
    Very similar to the regular integrated avg detector.
    '''

    def __init__(self, CBox, LutMan, reload_pulses='all', awg_nrs=[0], **kw):
        super().__init__(CBox, **kw)
        self.LutMan = LutMan
        self.reload_pulses = reload_pulses
        self.awg_nrs = awg_nrs

    def acquire_data_point(self, **kw):
        #
        # self.LutMan.load_pulse_onto_AWG_lookuptable('X180', 1)
        if self.reload_pulses == 'all':
            for awg_nr in self.awg_nrs:
                self.LutMan.load_pulses_onto_AWG_lookuptable(awg_nr)

        else:
            for pulse_name in self.reload_pulses:
                for awg_nr in self.awg_nrs:
                    self.LutMan.load_pulse_onto_AWG_lookuptable(
                        pulse_name, awg_nr)
        return super().acquire_data_point(**kw)


class CBox_integration_logging_det(Hard_Detector):

    def __init__(self, CBox, AWG, integration_length=1e-6, LutMan=None, reload_pulses=False,
                 awg_nrs=None, **kw):
        '''
        If you want AWG reloading you should give a LutMan and specify
        on what AWG nr to reload default is no reloading of pulses.
        '''
        super().__init__()
        self.CBox = CBox
        self.name = 'CBox_integration_logging_detector'
        self.value_names = ['I', 'Q']
        self.value_units = ['a.u.', 'a.u.']
        self.AWG = AWG

        self.LutMan = LutMan
        self.reload_pulses = reload_pulses
        self.awg_nrs = awg_nrs
        self.integration_length = integration_length

    def get_values(self):
        exception_mode = True
        if exception_mode:
            success = False
            i = 0
            while not success and i < 10:
                try:
                    d = self._get_values()
                    success = True
                except Exception as e:
                    logging.warning(
                        'Exception {} caught, retaking data'.format(e))
                    i += 1
        else:
            d = self._get_values()
        return d

    def _get_values(self):
        self.AWG.stop()
        self.CBox.set('acquisition_mode', 0)
        if self.awg_nrs is not None:
            for awg_nr in self.awg_nrs:
                self.CBox.restart_awg_tape(awg_nr)
                if self.reload_pulses:
                    self.LutMan.load_pulses_onto_AWG_lookuptable(awg_nr)
        self.CBox.set('acquisition_mode', 'integration logging')
        self.AWG.start()

        data = self.CBox.get_integration_log_results()

        self.CBox.set('acquisition_mode', 0)
        return data

    def prepare(self, sweep_points):
        self.CBox.integration_length(int(self.integration_length/(5e-9)))

    def finish(self):
        self.CBox.set('acquisition_mode', 0)
        self.AWG.stop()


class CBox_integration_logging_det_shots(Hard_Detector):

    def __init__(self, CBox, AWG, LutMan=None, reload_pulses=False,
                 awg_nrs=None, shots=8000, **kw):
        '''
        If you want AWG reloading you should give a LutMan and specify
        on what AWG nr to reload default is no reloading of pulses.
        '''
        super().__init__()
        self.CBox = CBox
        self.name = 'CBox_integration_logging_detector'
        self.value_names = ['I', 'Q']
        self.value_units = ['a.u.', 'a.u.']
        self.AWG = AWG

        self.LutMan = LutMan
        self.reload_pulses = reload_pulses
        self.awg_nrs = awg_nrs
        self.repetitions = int(np.ceil(shots/8000))

    def get_values(self):
        d_0 = []
        d_1 = []
        for i in range(self.repetitions):
            exception_mode = True
            if exception_mode:
                success = False
                i = 0
                while not success and i < 10:
                    try:
                        d = self._get_values()
                        success = True
                    except Exception as e:
                        logging.warning(
                            'Exception {} caught, retaking data'.format(e))
                        i += 1
            else:
                d = self._get_values()
            h_point = len(d)/2
            d_0.append(d[:h_point])
            d_1.append(d[h_point:])
        d_all = np.concatenate(
            (np.array(d_0).flatten(), np.array(d_1).flatten()))

        return d_all

    def _get_values(self):
        self.AWG.stop()
        self.CBox.set('acquisition_mode', 0)
        if self.awg_nrs is not None:
            for awg_nr in self.awg_nrs:
                self.CBox.restart_awg_tape(awg_nr)
                if self.reload_pulses:
                    self.LutMan.load_pulses_onto_AWG_lookuptable(awg_nr)
        self.CBox.set('acquisition_mode', 'integration logging')
        self.AWG.start()

        data = self.CBox.get_integration_log_results()

        self.CBox.set('acquisition_mode', 0)
        return data

    def finish(self):
        self.CBox.set('acquisition_mode', 0)
        self.AWG.stop()


class CBox_state_counters_det(Soft_Detector):

    def __init__(self, CBox, **kw):
        super().__init__()
        self.CBox = CBox
        self.name = 'CBox_state_counters_detector'
        # A and B refer to the counts for the different weight functions
        self.value_names = ['no error A', 'single error A', 'double error A',
                            '|0> A', '|1> A',
                            'no error B', 'single error B', 'double error B',
                            '|0> B', '|1> B', ]
        self.value_units = ['#']*10

    def acquire_data_point(self):
        success = False
        i = 0
        while not success and i < 10:
            try:
                data = self._get_values()
                success = True
            except Exception as e:
                logging.warning('Exception {} caught, retaking data'.format(e))
                i += 1
        return data

    def _get_values(self):

        self.CBox.set('acquisition_mode', 0)
        self.CBox.set('acquisition_mode', 'integration logging')

        data = self.CBox.get_qubit_state_log_counters()
        self.CBox.set('acquisition_mode', 0)
        return np.concatenate(data)  # concatenates counters A and B

    def finish(self):
        self.CBox.set('acquisition_mode', 0)


class CBox_single_qubit_event_s_fraction(CBox_state_counters_det):

    '''
    Child of the state counters detector
    Returns fraction of event type s by using state counters 1 and 2
    Rescales the measured counts to percentages.
    '''

    def __init__(self, CBox):
        super(CBox_state_counters_det, self).__init__()
        self.CBox = CBox
        self.name = 'CBox_single_qubit_event_s_fraction'
        self.value_names = ['frac. err.', 'frac. 2 or more', 'frac. event s']
        self.value_units = ['%', '%', '%']

    def prepare(self, **kw):
        self.nr_shots = self.CBox.log_length.get()

    def acquire_data_point(self):
        d = super().acquire_data_point()
        data = [
            d[1]/self.nr_shots*100,
            d[2]/self.nr_shots*100,
            (d[1]-d[2])/self.nr_shots*100]
        return data


class CBox_single_qubit_frac1_counter(CBox_state_counters_det):

    '''
    Based on the shot counters, returns the fraction of shots that corresponds
    to a specific state.
    Note that this is not corrected for RO-fidelity.

    Also note that depending on the side of the RO the F|1> and F|0> could be
    inverted
    '''

    def __init__(self, CBox):
        super(CBox_state_counters_det, self).__init__()
        self.detector_control = 'soft'
        self.CBox = CBox
        self.name = 'CBox_single_qubit_frac1_counter'
        # A and B refer to the counts for the different weight functions
        self.value_names = ['Frac_1']
        self.value_units = ['']

    def acquire_data_point(self):
        d = super().acquire_data_point()
        data = d[4]/(d[3]+d[4])
        return data


class CBox_digitizing_shots_det(CBox_integration_logging_det):

    """docstring for  CBox_digitizing_shots_det"""

    def __init__(self, CBox, AWG, threshold,
                 LutMan=None, reload_pulses=False, awg_nrs=None):
        super().__init__(CBox, AWG, LutMan, reload_pulses, awg_nrs)
        self.name = 'CBox_digitizing_shots_detector'
        self.value_names = ['Declared state']
        self.value_units = ['']
        self.threshold = threshold

    def get_values(self):
        dat = super().get_values()
        d = dat[0]
        # comparing 8000 vals with threshold takes 3.8us
        # converting to int 10.8us and to float 13.8us, let's see later if we
        # can cut that.
        return (d > self.threshold).astype(int)



# class QuTechCBox_AlternatingShots_Logging_Detector_Touch_N_Go(Hard_Detector):
#     def __init__(self, NoSamples=10000, AWG='AWG', **kw):
#         super(QuTechCBox_AlternatingShots_Logging_Detector_Touch_N_Go, self).__init__()
#         self.CBox = qt.instruments['CBox']
#         self.name = 'CBox_Streaming_data'
#         self.value_names = ['I_0', 'Q_0', 'I_1', 'Q_1']
#         self.value_units = ['a.u.', 'a.u.', 'a.u.', 'a.u.']
#         self.NoSamples = NoSamples
#         if AWG is not None:
#             self.AWG = qt.instruments[AWG]

#     def get_values(self):
#         exception_mode = True
#         if exception_mode:
#             success = False
#             i = 0
#             while not success and i < 10:
#                 try:
#                     d = self._get_values()
#                     success = True
#                 except Exception as e:
#                     print()
#                     print('Timeout exception caught, retaking data points')
#                     print(str(e))
#                     i += 1
#                     self.CBox.set_run_mode(0)
#                     self.CBox.set('acquisition_mode', 0)
#                     self.CBox.restart_awg_tape(0)
#                     self.CBox.restart_awg_tape(1)
#                     self.CBox.restart_awg_tape(2)
#                     self.prepare()
#         else:
#             d = self._get_values()
#         return d

#     def _get_values(self):
#         raw_data = self.CBox.get_integration_log_results()
#         I_data_0, I_data_1 = a_tools.zigzag(raw_data[0])
#         Q_data_0, Q_data_1 = a_tools.zigzag(raw_data[1])
#         data = [I_data_0, Q_data_0, I_data_1, Q_data_1]
#         print(np.shape(data))
#         return data

#     def prepare(self, **kw):
#         if self.AWG is not None:
#             self.AWG.stop()
#         self.CBox.set('acquisition_mode', 6)
#         self.CBox.set_run_mode(1)

#     def finish(self):
#         counters = np.array(self.CBox.get_sequencer_counters())
#         triggerfraction = float(counters[1])/float(counters[0])
#         print("trigger fraction", triggerfraction)
#         self.CBox.set('acquisition_mode', 0)
#         self.CBox.set_run_mode(0)
#         if self.AWG is not None:
#             self.AWG.stop()


# class QuTechCBox_Shots_Logging_Detector_Touch_N_Go(Hard_Detector):
#     def __init__(self, digitize=True,  timeout=2, **kw):
#         super(QuTechCBox_Shots_Logging_Detector_Touch_N_Go,
#               self).__init__()
#         self.CBox = qt.instruments['CBox']
#         self.name = 'CBox_shots_data'
#         self.digitize = digitize
#         self.timeout = timeout
#         if self.digitize:
#             self.value_names = ['digitized values']
#             self.value_units = ['a.u.']
#             self.threshold_weight0 = self.CBox.get_signal_threshold_line0()
#         else:
#             self.value_names = ['integration result']
#             self.value_units = ['a.u.']

#     def prepare(self, **kw):
#         self.old_timeout = self.CBox.get_measurement_timeout()
#         self.CBox.set_measurement_timeout(self.timeout)
#         # ensures quick detection of the CBox crash

#     def get_values(self):
#         exception_mode = True
#         if exception_mode:
#             success = False
#             i = 0
#             while not success and i < 10:
#                 try:
#                     d = self._get_values()
#                     success = True
#                 except Exception as e:
#                     print()
#                     print('Timeout exception caught, retaking data points')
#                     print(str(e))
#                     i += 1
#                     time.sleep(.1)
#                     self.CBox.set_run_mode(0)
#                     self.CBox.set('acquisition_mode', 0)
#                     self.CBox.restart_awg_tape(0)
#                     self.CBox.restart_awg_tape(1)
#                     self.CBox.restart_awg_tape(2)
#             # mode = raw_input('Press any key to continue')
#         else:
#             d = self._get_values()
#         return d

#     def _get_values(self):
#         '''
#         private version of the acquisition command used for the workaround
#         '''
#         self.CBox.set('acquisition_mode', 6)
#         self.CBox.set_run_mode(1)

#         raw_data = self.CBox.get_integration_log_results()
#         weight0_data = raw_data[0]
#         if self.digitize:
#             data_0 = [1 if d < self.threshold_weight0 else -1
#                       for d in weight0_data]
#         else:
#             data_0 = weight0_data
#         self.CBox.set_run_mode(0)
#         self.CBox.set('acquisition_mode', 0)

#         return data_0

#     def finish(self, **kw):
#         self.CBox.set_measurement_timeout(self.old_timeout)

##############################################################################
##############################################################################
####################     Software Controlled Detectors     ###################
##############################################################################
##############################################################################


class Dummy_Detector_Soft(Soft_Detector):

    def __init__(self, delay=0, **kw):
        self.set_kw()
        self.delay = delay
        self.detector_control = 'soft'
        self.name = 'Dummy_Detector_Soft'
        self.value_names = ['I', 'Q']
        self.value_units = ['mV', 'mV']
        self.i = 0

    def acquire_data_point(self, **kw):
        x = self.i/15.
        self.i += 1
        time.sleep(self.delay)
        return np.array([np.sin(x/np.pi), np.cos(x/np.pi)])


class QX_Detector(Soft_Detector):
    def __init__(self, qxc, delay=0, **kw):
        self.set_kw()
        self.delay = delay
        self.detector_control = 'soft'
        self.name = 'QX_Detector'
        self.value_names = ['F'] #['F', 'F']
        self.value_units = ['Error Rate'] # ['mV', 'mV']
        self.__qxc = qxc
        self.__cnt = 0

    def acquire_data_point(self, **kw):
        circuit_name = ("circuit%i" % self.__cnt)
        errors = 0
        executions = 1000
        p_error    = 0.0001+self.__cnt*0.0002
        for i in range(0,executions):
        	self.__qxc.run_noisy_circuit(circuit_name,p_error)
        	m0 = self.__qxc.get_measurement(0)
        	# m1 = self.__qxc.get_measurement(1)
        	if int(m0) != 0 :
        		errors += 1
        	# print("[+] measurement outcome : %s %s" % (m0,m1))
        # x = self.__cnt/15.
        print("[+] p error  :",p_error)
        print("[+] errors   :",errors)
        f = (executions-errors)/executions
        print("[+] fidelity :",f)
        time.sleep(self.delay)
        self.__cnt = self.__cnt+1
        return f


class Source_frequency_detector(Soft_Detector):

    def __init__(self, source, **kw):
        self.set_kw()
        self.S = source
        self.detector_control = 'soft'
        self.name = 'Source frequency detector'
        self.value_names = ['frequency']
        self.value_units = ['Hz']
        self.i = 0

    def acquire_data_point(self, **kw):
        return self.S.get('frequency')

class Function_Detector(Soft_Detector):

    def __init__(self, sweep_function, result_keys, value_names=None,
                 value_units=None, msmt_kw={}, **kw):
        super(Function_Detector, self).__init__()
        self.sweep_function = sweep_function
        self.result_keys = result_keys
        self.value_names = value_names
        self.value_units = value_units
        self.msmt_kw = msmt_kw
        if self.value_names is None:
            self.value_names = result_keys
        if self.value_units is None:
            self.value_units = [""] * len(result_keys)

    def acquire_data_points(self, **kw):
        result = self.sweep_function(**self.msmt_kw)
        return [result[key] for key in result.keys()]


class Detect_simulated_hanger_Soft(Soft_Detector):

    def __init__(self, **kw):
        self.set_kw()

        self.detector_control = 'soft'
        self.name = 'Dummy_Detector_Soft'
        self.value_names = ['I', 'Q']
        self.value_units = ['mV', 'mV']

    def acquire_data_point(self, **kw):
        f = self.source.get_frequency()
        f0 = 5.e9
        Q = 10000.
        Qe = 12000.
        theta = 0.2
        A = 50.
        Inoise = np.random.randn()
        Qnoise = np.random.randn()

        IQ = fn.disp_hanger_S21_complex(*(f, f0, Q, Qe, A, theta))
        return IQ.real+Inoise, IQ.imag+Qnoise

class Heterodyne_probe(Soft_Detector):

    def __init__(self, HS, threshold=1.75, trigger_separation=20e-6, demod_int=0, **kw):
        super().__init__(**kw)
        self.HS = HS
        self.name = 'Heterodyne probe'
        self.value_names = ['|S21|', 'S21 angle']  # , 'Re{S21}', 'Im{S21}']
        self.value_units = ['mV', 'deg']  # , 'a.u.', 'a.u.']
        self.first = True
        self.last_frequency = 0.
        self.threshold = threshold
        self.last = 1.
        self.trigger_separation = trigger_separation
        self.demod_int = demod_int

    def prepare(self):
        self.HS.prepare(trigger_separation=self.trigger_separation)

    def acquire_data_point(self, **kw):
        passed = False
        c = 0
        while(not passed):
            S21 = self.HS.probe(demod_int=self.demod_int)
            cond_a = ((abs(S21)/self.last) >
                      self.threshold) or ((self.last/abs(S21)) > self.threshold)
            cond_b = self.HS.frequency() >= self.last_frequency
            if cond_a and cond_b:
                passed = False
            else:
                passed = True
            if self.first or c > 3:
                passed = True
            # if not passed:
            #     print('retrying HS probe')
            c += 1
        self.last_frequency = self.HS.frequency()
        self.first = False
        self.last = abs(S21)
        return abs(S21), np.angle(S21)/(2*np.pi)*360,  # S21.real, S21.imag



class Heterodyne_probe_soft_avg(Soft_Detector):

    def __init__(self, HS, threshold=1.75, Navg=10, **kw):
        super().__init__(**kw)
        self.HS = HS
        self.name = 'Heterodyne probe'
        self.value_names = ['|S21|', 'S21 angle']  # , 'Re{S21}', 'Im{S21}']
        self.value_units = ['mV', 'deg']  # , 'a.u.', 'a.u.']
        self.first = True
        self.last_frequency = 0.
        self.threshold = threshold
        self.last = 1.
        self.Navg = Navg

    def prepare(self):
        self.HS.prepare()

    def acquire_data_point(self, **kw):
        accum_real = 0.
        accum_imag = 0.
        for i in range(self.Navg):
            measure = self.acquire_single_data_point(**kw)
            accum_real += measure[0]
            accum_imag += measure[1]
        S21 = (accum_real+1j*accum_imag)/float(self.Navg)

        return abs(S21), np.angle(S21)/(2*np.pi)*360

    def acquire_single_data_point(self, **kw):
        passed = False
        c = 0
        while(not passed):
            S21 = self.HS.probe()
            cond_a = (
                abs(S21)/self.last > self.threshold) or (self.last/abs(S21) > self.threshold)
            cond_b = self.HS.frequency() > self.last_frequency
            if cond_a and cond_b:
                passed = False
            else:
                passed = True
            if self.first or c > 3:
                passed = True
            if not passed:
                print('retrying HS probe')
            c += 1
        self.last_frequency = self.HS.frequency()
        self.first = False
        self.last = abs(S21)
        return S21.real, S21.imag



class PulsedSpectroscopyDetector(Soft_Detector):

    def __init__(self, AWG_filename='Spec_5014', **kw):
        # AWG_filename='Off_5014'
        super(PulsedSpectroscopyDetector, self).__init__()
        self.Pulsed_Spec = qt.instruments['Pulsed_Spec']
        self.AWG = qt.instruments['AWG']
        self.ATS = qt.instruments['ATS']
        self.name = 'Pulsed_Spec'
        self.value_names = ['I', 'Q']
        self.value_units = ['V', 'V']
        self.filename = AWG_filename

    def prepare(self, **kw):
        self.Pulsed_Spec.set_AWG_seq_filename(self.filename)
        self.Pulsed_Spec.initialize_instruments()
        self.AWG.start()
        self.ATS.abort()
        self.ATS.configure_board()

    def acquire_data_point(self, **kw):
        integrated_data = self.Pulsed_Spec.measure()
        return integrated_data

    def finish(self):
        self.AWG.stop()


class Signal_Hound_fixed_frequency(Soft_Detector):

    def __init__(self, signal_hound, frequency=None, Navg=1, delay=0.1,
                 prepare_for_each_point=False, **kw):
        super().__init__()
        self.frequency = frequency
        self.name = 'SignalHound_fixed_frequency'
        self.value_names = ['Power']
        self.value_units = ['dBm']
        self.delay = delay
        self.SH = signal_hound
        if frequency is not None:
            self.SH.set('frequency', frequency)
        self.Navg = Navg
        self.prepare_for_each_point = prepare_for_each_point

    def acquire_data_point(self, **kw):
        if self.prepare_for_each_point:
            self.SH.prepare_for_measurement()
        time.sleep(self.delay)
        return self.SH.get_power_at_freq(Navg=self.Navg)

    def prepare(self, **kw):
        self.SH.prepare_for_measurement()

    def finish(self, **kw):
        self.SH.abort()


class RS_FSV_fixed_frequency(Soft_Detector):

    def __init__(self, frequency=None, delay=.1, bw=300,
                 span=1e-5, npoints=101, **kw):
        super(RS_FSV_fixed_frequency, self).__init__()
        self.FSV = qt.instruments['FSV']
        if frequency is None:
            frequency = self.FSV.get_marker_frequency()
        self.frequency = frequency
        self.name = 'FSV_fixed_frequency'
        self.value_names = ['Power at %.3f Hz' % self.frequency]
        self.value_units = ['dBm']

        self.bw = bw
        self.delay = delay
        self.span = span
        self.npoints = npoints

    def prepare(self, **kw):
        self.FSV.prepare_sweep(self.frequency-self.span/2,
                               self.frequency+self.span/2,
                               self.npoints, self.bw, 1, 1, 'ON')
        self.FSV.set_marker_frequency(self.frequency)
        self.FSV.set_reference_level(-20)

    def acquire_data_point(self, navg=1, **kw):
        time.sleep(.1)
        return np.array([self.FSV.get_marker_power()])

    # def finish(self, **kw):
    #     self.FSV.stop_streaming()


class SH_mixer_skewness_det(Soft_Detector):

    '''
    Based on the "Signal_Hound_fixed_frequency" detector.
    generates an AWG seq to measure sideband transmission

    Inputs:
        frequency       (Hz)
        QI_amp_ratio    (parameter)
        IQ_phase        (parameter)
        SH              (instrument)
        f_mod           (Hz)

    '''

    def __init__(self, frequency, QI_amp_ratio, IQ_phase, SH,
                 I_ch, Q_ch,
                 station,
                 Navg=1, delay=0.1, f_mod=10e6, verbose=False, **kw):
        super(SH_mixer_skewness_det, self).__init__()
        self.SH = SH
        self.frequency = frequency
        self.name = 'SignalHound_mixer_skewness_det'
        self.value_names = ['Power']
        self.value_units = ['dBm']
        self.delay = delay
        self.SH.frequency.set(frequency)  # Accepts input in Hz
        self.Navg = Navg
        self.QI_amp_ratio = QI_amp_ratio
        self.IQ_phase = IQ_phase
        self.pulsar = station.pulsar
        self.f_mod = f_mod
        self.I_ch = I_ch
        self.Q_ch = Q_ch
        self.verbose = verbose

    def acquire_data_point(self, **kw):
        QI_ratio = self.QI_amp_ratio.get()
        skewness = self.IQ_phase.get()
        if self.verbose:
            print('QI ratio: %.3f' % QI_ratio)
            print('skewness: %.3f' % skewness)
        self.generate_awg_seq(QI_ratio, skewness, self.f_mod)
        self.pulsar.AWG.start()
        time.sleep(self.delay)
        return self.SH.get_power_at_freq(Navg=self.Navg)

    def generate_awg_seq(self, QI_ratio, skewness, f_mod):
        SSB_modulation_el = element.Element('SSB_modulation_el',
                                            pulsar=self.pulsar)
        cos_pulse = pulse.CosPulse(channel=self.I_ch, name='cos_pulse')
        sin_pulse = pulse.CosPulse(channel=self.Q_ch, name='sin_pulse')

        SSB_modulation_el.add(pulse.cp(cos_pulse, name='cos_pulse',
                                       frequency=f_mod, amplitude=0.15,
                                       length=1e-6, phase=0))
        SSB_modulation_el.add(pulse.cp(sin_pulse, name='sin_pulse',
                                       frequency=f_mod, amplitude=0.15 *
                                       QI_ratio,
                                       length=1e-6, phase=90+skewness))

        seq = sequence.Sequence('Sideband_modulation_seq')
        seq.append(name='SSB_modulation_el', wfname='SSB_modulation_el',
                   trigger_wait=False)
        self.pulsar.AWG.stop()
        self.pulsar.program_awg(seq, SSB_modulation_el)

    def prepare(self, **kw):
        self.SH.prepare_for_measurement()

    def finish(self, **kw):
        self.SH.abort()

# ---------------------------------------------------------------------------
# CBox v3 detectors
# ---------------------------------------------------------------------------


class CBox_v3_integrated_average_detector(Hard_Detector):

    def __init__(self, CBox, seg_per_point=1, **kw):
        '''
        Integration average detector.
        Defaults to averaging data in a number of segments equal to the
        nr of sweep points specificed.

        seg_per_point allows you to use more than 1 segment per sweeppoint.
        this is for example useful when doing a MotzoiXY measurement in which
        there are 2 datapoints per sweep point.
        '''
        super().__init__(**kw)
        self.CBox = CBox
        self.name = 'CBox_integrated_average_detector'
        self.value_names = ['I', 'Q']
        self.value_units = ['a.u.', 'a.u.']
        self.seg_per_point = seg_per_point

    def get_values(self):
        succes = False
        data = None
        i = 0
        while not succes:
            try:
                data = self.CBox.get_integrated_avg_results()
                succes = True
            except Exception as e:
                logging.warning('Exception caught retrying')
                logging.warning(e)
                self.CBox.set('acquisition_mode', 0)
                self.CBox.set('acquisition_mode', 'integration averaging mode')
            i += 1
            if i > 20:
                break

        return data

    def prepare(self, sweep_points):
        self.CBox.set('nr_samples', self.seg_per_point*len(sweep_points))
        self.CBox.run_mode(0)
        # integration average.
        self.CBox.acquisition_mode('integration averaging mode')
        self.CBox.run_mode(1)

    def finish(self):
        self.CBox.set('acquisition_mode', 0)

class CBox_v3_single_integration_average_det(Soft_Detector):

    '''
    Detector used for acquiring single points of the CBox while externally
    triggered by the AWG.
    Soft version of the regular integrated avg detector.

    Has two acq_modes, 'IQ' and 'AmpPhase'
    '''

    def __init__(self, CBox, acq_mode='IQ', **kw):
        super().__init__()
        self.CBox = CBox
        self.name = 'CBox_v3_single_integration_avg_det'
        self.value_names = ['I', 'Q']
        self.value_units = ['a.u.', 'a.u.']
        if acq_mode == 'AmpPhase':
            self.acquire_data_point = self.acquire_data_point_amp_ph

    def acquire_data_point(self, **kw):
        success = False
        i = 0
        # import traceback  as tb
        # import sys
        # tb.print_tb(sys.last_traceback)
        while not success:
            print("acquiring")

            self.CBox.set('acquisition_mode', 'integration averaging mode')
            try:
                data = self.CBox.get_integrated_avg_results()
                print("detector function, data", data)
                success = True
            except Exception as e:
                logging.warning(e)
                logging.warning('Exception caught retrying')
            self.CBox.set('acquisition_mode', 0)
            i += 1
            if i > 20:
                break
        return data

    def acquire_data_point_amp_ph(self, **kw):
        data = self.acquire_data_point_IQ()
        S21 = data[0] + 1j * data[1]
        return abs(S21), np.angle(S21)/(2*np.pi)*360

    def prepare(self):
        self.CBox.run_mode(0)
        self.CBox.set('nr_samples', 1)
        self.CBox.set('acquisition_mode', 0)
        self.CBox.run_mode(1)

    def finish(self):
        self.CBox.set('acquisition_mode', 0)

class CBox_v3_single_int_avg_with_LutReload(CBox_v3_single_integration_average_det):

    '''
    Detector used for acquiring single points of the CBox while externally
    triggered by the AWG.
    Very similar to the regular integrated avg detector.
    '''

    def __init__(self, CBox, LutMan, reload_pulses='all', awg_nrs=[2], **kw):
        super().__init__(CBox, **kw)
        self.LutMan = LutMan
        self.reload_pulses = reload_pulses
        self.awg_nrs = awg_nrs
        self.name = 'CBox_v3_single_int_avg_with_LutReload'

    def acquire_data_point(self, **kw):
        #
        # self.LutMan.load_pulse_onto_AWG_lookuptable('X180', 1)
        if self.reload_pulses == 'all':
            for awg_nr in self.awg_nrs:
                self.LutMan.load_pulses_onto_AWG_lookuptable(awg_nr)
        else:
            for pulse_name in self.reload_pulses:
                for awg_nr in self.awg_nrs:
                    self.LutMan.load_pulse_onto_AWG_lookuptable(
                        pulse_name, awg_nr)

        return super().acquire_data_point(**kw)

# --------------------------------------------
# Zurich Instruments UHFQC detector functions
# --------------------------------------------


class UHFQC_input_average_detector(Hard_Detector):

    '''
    Detector used for acquiring averaged input traces withe the UHFQC

    '''

    '''
    Detector used for acquiring single points of the CBox while externally
    triggered by the AWG.
    Soft version of the regular integrated avg detector.

    Has two acq_modes, 'IQ' and 'AmpPhase'
    '''

    def __init__(self, UHFQC, AWG, channels=[0, 1], nr_averages=1024, nr_samples=4096, **kw):
        super(UHFQC_input_average_detector, self).__init__()
        self.UHFQC = UHFQC
        self.name = 'UHFQC_Streaming_data'
        self.channels = channels
        self.value_names = ['']*len(self.channels)
        self.value_units = ['']*len(self.channels)
        for i, channel in enumerate(self.channels):
            self.value_names[i] = 'ch{}'.format(channel)
            self.value_units[i] = 'V'
        self.AWG = AWG
        self.nr_samples = nr_samples
        self.nr_averages = nr_averages

    def get_values(self):
        self.UHFQC.awgs_0_enable(1)
        try:
            temp = self.UHFQC.awgs_0_enable()
        except:
            temp = self.UHFQC.awgs_0_enable()
        if self.AWG is not None:
            self.AWG.start()
        while self.UHFQC.awgs_0_enable() == 1:
            time.sleep(0.01)
        data = ['']*len(self.channels)
        for i, channel in enumerate(self.channels):
            dataset = eval("self.UHFQC.quex_iavg_data_{}()".format(channel))
            data[i] = dataset[0]['vector']
        # data = self.UHFQC.single_acquisition(self.nr_sweep_points,
        #                                      self.poll_time, timeout=0,
        #                                      channels=set(self.channels),
        #                                      mode='iavg')
        # data = np.array([data[key] for key in data.keys()])
        return data

    def prepare(self, sweep_points):
        if self.AWG is not None:
            self.AWG.stop()
        self.UHFQC.quex_iavg_length(self.nr_samples)
        self.UHFQC.quex_iavg_avgcnt(int(np.log2(self.nr_averages)))
        self.UHFQC.awgs_0_userregs_1(1)  # 0 for rl, 1 for iavg
        self.UHFQC.awgs_0_userregs_0(int(self.nr_averages))  # 0 for rl, 1 for iavg
        self.nr_sweep_points = self.nr_samples
        self.UHFQC.awgs_0_single(1)


    def finish(self):
        if self.AWG is not None:
            self.AWG.stop()

class UHFQC_integrated_average_detector(Hard_Detector):

    '''
    Detector used for integrated average results with the UHFQC

    '''

    def __init__(self, UHFQC, AWG, integration_length=1e-6, nr_averages=1024, rotate=False,
                 channels=[0, 1, 2, 3], cross_talk_suppression=False, seg_per_point=1, **kw):
        super(UHFQC_integrated_average_detector, self).__init__()
        self.UHFQC = UHFQC
        self.name = 'UHFQC_integrated_average'
        self.channels = channels
        self.value_names = ['']*len(self.channels)
        self.value_units = ['']*len(self.channels)
        self.cal_points = kw.get('cal_points', None)
        for i, channel in enumerate(self.channels):
            self.value_names[i] = 'w{}'.format(channel)
            self.value_units[i] = 'V'
        self.rotate = rotate
        if len(self.channels) == 2:
            self.value_names = ['I', 'Q']
            self.value_units = ['V', 'V']
        else:
            if self.rotate:
                raise ValueError(
                    'rortate only possible for two weight_function acquisition')
        self.AWG = AWG
        self.nr_averages = nr_averages
        self.integration_length = integration_length
        self.rotate = rotate
        self.cross_talk_suppression = cross_talk_suppression

    def get_values(self):
        self.UHFQC.awgs_0_enable(1)
        # probing the values to be sure communication is finished before
        try:
            temp = self.UHFQC.awgs_0_enable()
        except:
            temp = self.UHFQC.awgs_0_enable()
        del temp
        # starting AWG
        if self.AWG is not None:
            self.AWG.start()

        while self.UHFQC.awgs_0_enable() == 1:
            time.sleep(0.01)
        data = ['']*len(self.channels)
        for i, channel in enumerate(self.channels):
            dataset = eval("self.UHFQC.quex_rl_data_{}()".format(channel))
            data[i] = dataset[0]['vector']
        # data = self.UHFQC.single_acquisition(self.nr_sweep_points,
        #                                      self.poll_time, timeout=0,
        #                                      channels=set(self.channels))
        # data = np.array([data[key] for key in data.keys()])
        if self.rotate:
            return self.rotate_and_normalize(data)
        else:
            return data

    def rotate_and_normalize(self, data):
        """
        Rotates and normalizes
        """
        if self.cal_points is None:
            self.corr_data, self.zero_coord, self.one_coord = \
                a_tools.rotate_and_normalize_data(
                    data=data,
                    cal_zero_points=list(range(-4, -2)),
                    cal_one_points=list(range(-2, 0)))
        else:
            self.corr_data, self.zero_coord, self.one_coord = \
                a_tools.rotate_and_normalize_data(
                    data=self.measured_values[0:2],
                    cal_zero_points=self.cal_points[0],
                    cal_one_points=self.cal_points[1])
        return self.corr_data, self.corr_data

    def prepare(self, sweep_points):
        if self.AWG is not None:
            self.AWG.stop()
        self.nr_sweep_points = len(sweep_points)
        # this sets the result to integration and rotation outcome
        if self.cross_talk_suppression:
            self.UHFQC.quex_rl_source(0) # 2/0/1 raw/crosstalk supressed /digitized
        else:
            self.UHFQC.quex_rl_source(2) # 2/0/1 raw/crosstalk supressed /digitized
        self.UHFQC.quex_rl_length(self.nr_sweep_points)
        self.UHFQC.quex_rl_avgcnt(int(np.log2(self.nr_averages)))
        self.UHFQC.quex_wint_length(int(self.integration_length*(1.8e9)))
        # Configure the result logger to not do any averaging
        # The AWG program uses userregs/0 to define the number o iterations in
        # the loop
        self.UHFQC.awgs_0_userregs_0(
            int(self.nr_averages*self.nr_sweep_points))
        self.UHFQC.awgs_0_userregs_1(0)  # 0 for rl, 1 for iavg
        self.UHFQC.awgs_0_single(1)


    def finish(self):
        if self.AWG is not None:
            self.AWG.stop()

class UHFQC_integration_logging_det(Hard_Detector):

    '''
    Detector used for integrated average results with the UHFQC

    '''

    def __init__(self, UHFQC, AWG, integration_length=1e-6,
                 channels=[0, 1], nr_shots=4095,
                 cross_talk_suppression=False,  **kw):
        super(UHFQC_integration_logging_det, self).__init__()
        self.UHFQC = UHFQC
        self.name = 'UHFQC_integration_logging_det'
        self.channels = channels
        self.value_names = ['']*len(self.channels)
        self.value_units = ['']*len(self.channels)
        for i, channel in enumerate(self.channels):
            self.value_names[i] = 'w{}'.format(channel)
            self.value_units[i] = 'V'
        if len(self.channels) == 2:
            self.value_names = ['I', 'Q']
            self.value_units = ['V', 'V']
        self.AWG = AWG
        self.integration_length = integration_length
        self.nr_shots = nr_shots
        self.cross_talk_suppression=cross_talk_suppression

    def get_values(self):
        self.UHFQC.awgs_0_enable(1)
        # probing the values to be sure communication is finished before
        try:
            temp = self.UHFQC.awgs_0_enable()
        except:
            temp = self.UHFQC.awgs_0_enable()
        del temp
        # starting AWG
        if self.AWG is not None:
            self.AWG.start()
        # data = self.UHFQC.single_acquisition(self.nr_shots,
        #                                      self.poll_time, timeout=0,
        #                                      channels=set(self.channels))
        # data = np.array([data[key] for key in data.keys()])
        while self.UHFQC.awgs_0_enable() == 1:
            time.sleep(0.01)

        data = ['']*len(self.channels)
        for i, channel in enumerate(self.channels):
            dataset = eval("self.UHFQC.quex_rl_data_{}()".format(channel))
            data[i] = dataset[0]['vector']
        return data

    def prepare(self, sweep_points):
        if self.AWG is not None:
            self.AWG.stop()
        # The averaging-count is used to specify how many times the AWG program
        # should run

        # The AWG program uses userregs/0 to define the number o iterations in
        # the loop
        self.UHFQC.awgs_0_single(1)
        self.UHFQC.awgs_0_userregs_1(0)  # 0 for rl, 1 for iavg
        self.UHFQC.awgs_0_userregs_0(self.nr_shots+1)
        self.UHFQC.quex_rl_length(self.nr_shots)
        self.UHFQC.quex_rl_avgcnt(0)  # 1 for single shot readout
        self.UHFQC.quex_wint_length(int(self.integration_length*(1.8e9)))
        # this sets the result to integration and rotation outcome
        if self.cross_talk_suppression:
            self.UHFQC.quex_rl_source(0) # 2/0/1 raw/crosstalk supressed /digitized
        else:
            self.UHFQC.quex_rl_source(2) # 2/0/1 raw/crosstalk supressed /digitized

    def finish(self):
        if self.AWG is not None:
            self.AWG.stop()

# --------------------------------------------
# Fake detectors
# --------------------------------------------


class Chevron_sim(Hard_Detector):

    """
    Returns a simulated chevron as if it was measured.
    """

    def __init__(self, simulation_dict, **kw):
        super(Chevron_sim, self).__init__(**kw)
        self.simulation_dict = simulation_dict
        self.name = 'Simulated Chevron'
        self.value_names = []
        self.value_units = []

    def prepare(self, sweep_points):
        self.sweep_points = sweep_points
        self.t_start = self.sweep_points[0]
        self.dt = self.sweep_points[1] - self.sweep_points[0]

    def get_values(self):
        return chev_lib.chevron_slice(self.simulation_dict['detuning'],
                                      self.simulation_dict['dist_step'],
                                      self.simulation_dict['g'],
                                      self.t_start,
                                      self.dt,
                                      self.simulation_dict['dist_step'])
<|MERGE_RESOLUTION|>--- conflicted
+++ resolved
@@ -276,18 +276,9 @@
         Return real and imaginary transmission coefficients +
         amplitude (linear) and phase (deg or radians)
         '''
-<<<<<<< HEAD
-        self.VNA.start_sweep_all() # start a measurement
+        self.VNA.start_sweep_all()# start a measurement
         self.VNA.wait_to_continue() # wait untill the end of measurement before moving on
         self.VNA.autoscale_trace() # for visualization on the VNA screen (no effect on data)
-=======
-        self.VNA.start_single_sweep_all()  # start a measurement
-        # wait untill the end of measurement before moving on
-        self.VNA.wait_to_continue()
-        # for visualization on the VNA screen (no effect on data)
-        self.VNA.autoscale_trace()
->>>>>>> 312081b0
-
         # get data and process them
         real_data, imag_data = self.VNA.get_real_imaginary_data()
 
