'''
Module containing a collection of detector functions used by the
Measurement Control.
'''
import numpy as np
from copy import deepcopy
import logging
import time
from string import ascii_uppercase
from pycqed.analysis import analysis_toolbox as a_tools
from pycqed.analysis.fit_toolbox import functions as fn
from pycqed.measurement.waveform_control import pulse
from pycqed.measurement.waveform_control import element
from pycqed.measurement.waveform_control import sequence
from qcodes.instrument.parameter import _BaseParameter
import pycqed.measurement.pulse_sequences.calibration_elements as cal_elts
import logging
log = logging.getLogger(__name__)

class Detector_Function(object):

    '''
    Detector_Function class for MeasurementControl
    '''

    def __init__(self, **kw):
        self.name = self.__class__.__name__
        self.set_kw()
        self.value_names = ['val A', 'val B']
        self.value_units = ['arb. units', 'arb. units']
        # to be used by MC.get_percdone()
        self.acq_data_len_scaling = 1

    def set_kw(self, **kw):
        '''
        convert keywords to attributes
        '''
        for key in list(kw.keys()):
            exec('self.%s = %s' % (key, kw[key]))

    def get_values(self):
        pass

    def prepare(self, **kw):
        pass

    def finish(self, **kw):
        pass


class Multi_Detector(Detector_Function):
    """
    Combines several detectors of the same type (hard/soft) into a single
    detector.
    """

    def __init__(self, detectors: list,
                 det_idx_suffix: bool=True, **kw):
        """
        detectors     (list): a list of detectors to combine.
        det_idx_suffix(bool): if True suffixes the value names with
                "_det{idx}" where idx refers to the relevant detector.
        """
        self.detectors = detectors
        self.name = 'Multi_detector'
        self.value_names = []
        self.value_units = []
        for i, detector in enumerate(detectors):
            for detector_value_name in detector.value_names:
                if det_idx_suffix:
                    detector_value_name += '_det{}'.format(i)
                self.value_names.append(detector_value_name)
            for detector_value_unit in detector.value_units:
                self.value_units.append(detector_value_unit)

        self.detector_control = self.detectors[0].detector_control
        for d in self.detectors:
            if d.detector_control != self.detector_control:
                raise ValueError('All detectors should be of the same type')

    def prepare(self, **kw):
        for detector in self.detectors:
            detector.prepare(**kw)

    def get_values(self):
        values_list = []
        for detector in self.detectors:
            new_values = detector.get_values()
            values_list.append(new_values)
        values = np.concatenate(values_list)
        return values

    def acquire_data_point(self):
        # N.B. get_values and acquire_data point are virtually identical.
        # the only reason for their existence is a historical distinction
        # between hard and soft detectors that leads to some confusing data
        # shape related problems, hence the append vs concatenate
        values = []
        for detector in self.detectors:
            new_values = detector.acquire_data_point()
            values = np.append(values, new_values)
        return values

    def finish(self):
        for detector in self.detectors:
            detector.finish()


class IndexDetector(Detector_Function):
    def __init__(self, detector, index):
        super().__init__()
        self.detector = detector
        self.index = index
        self.name = detector.name + '[{}]'.format(index)
        self.value_names = [detector.value_names[index]]
        self.value_units = [detector.value_units[index]]
        self.detector_control = detector.detector_control

    def prepare(self, **kw):
        self.detector.prepare(**kw)

    def get_values(self):
        return self.detector.get_values()[self.index]

    def acquire_data_point(self):
        return self.detector.acquire_data_point()[self.index]

    def finish(self):
        self.detector.finish()

###############################################################################
###############################################################################
####################             None Detector             ####################
###############################################################################
###############################################################################


class None_Detector(Detector_Function):

    def __init__(self, **kw):
        super(None_Detector, self).__init__()
        self.detector_control = 'soft'
        self.set_kw()
        self.name = 'None_Detector'
        self.value_names = ['None']
        self.value_units = ['None']

    def acquire_data_point(self, **kw):
        '''
        Returns something random for testing
        '''
        return np.random.random()


class Hard_Detector(Detector_Function):

    def __init__(self, **kw):
        super().__init__()
        self.detector_control = 'hard'

    def prepare(self, sweep_points=None):
        pass

    def finish(self):
        pass


class Soft_Detector(Detector_Function):

    def __init__(self, **kw):
        super().__init__(**kw)
        self.detector_control = 'soft'

    def acquire_data_point(self, **kw):
        return np.random.random()

    def prepare(self, sweep_points=None):
        pass


##########################################################################
##########################################################################
####################     Hardware Controlled Detectors     ###############
##########################################################################
##########################################################################


class Dummy_Detector_Hard(Hard_Detector):

    def __init__(self, delay=0, noise=0, **kw):
        super(Dummy_Detector_Hard, self).__init__()
        self.set_kw()
        self.detector_control = 'hard'
        self.value_names = ['distance', 'Power']
        self.value_units = ['m', 'W']
        self.delay = delay
        self.noise = noise
        self.times_called = 0

    def prepare(self, sweep_points):
        self.sweep_points = sweep_points

    def get_values(self):
        x = self.sweep_points
        noise = self.noise * (np.random.rand(2, len(x)) - .5)
        data = np.array([np.sin(x / np.pi),
                         np.cos(x/np.pi)])
        data += noise
        time.sleep(self.delay)
        # Counter used in test suite to test how many times data was acquired.
        self.times_called += 1

        return data

class Dummy_Shots_Detector(Hard_Detector):

    def __init__(self, max_shots=10, **kw):
        super().__init__()
        self.set_kw()
        self.detector_control = 'hard'
        self.value_names = ['shots']
        self.value_units = ['m']
        self.max_shots = max_shots
        self.times_called = 0

    def prepare(self, sweep_points):
        self.sweep_points = sweep_points

    def get_values(self):
        x = self.sweep_points

        start_idx = self.times_called*self.max_shots % len(x)

        dat = x[start_idx:start_idx+self.max_shots]
        self.times_called += 1
        return dat


class Sweep_pts_detector(Detector_Function):

    """
    Returns the sweep points, used for testing purposes
    """

    def __init__(self, params, chunk_size=80):
        self.detector_control = 'hard'
        self.value_names = []
        self.value_units = []
        self.chunk_size = chunk_size
        self.i = 0
        for par in params:
            self.value_names += [par.name]
            self.value_units += [par.units]

    def prepare(self, sweep_points):
        self.i = 0
        self.sweep_points = sweep_points

    def get_values(self):
        return self.get()

    def acquire_data_point(self):
        return self.get()

    def get(self):
        print('passing chunk {}'.format(self.i))
        start_idx = self.i*self.chunk_size
        end_idx = start_idx + self.chunk_size
        self.i += 1
        time.sleep(.2)
        if len(np.shape(self.sweep_points)) == 2:
            return self.sweep_points[start_idx:end_idx, :].T
        else:
            return self.sweep_points[start_idx:end_idx]

##############################################################################
##############################################################################
####################     Software Controlled Detectors     ###################
##############################################################################
##############################################################################


class Dummy_Detector_Soft(Soft_Detector):

    def __init__(self, delay=0, **kw):
        self.set_kw()
        self.delay = delay
        self.detector_control = 'soft'
        self.name = 'Dummy_Detector_Soft'
        self.value_names = ['I', 'Q']
        self.value_units = ['V', 'V']
        self.i = 0
        # self.x can be used to set x value externally
        self.x = None

    def acquire_data_point(self, **kw):
        if self.x is None:
            x = self.i/15.
        self.i += 1
        time.sleep(self.delay)
        return np.array([np.sin(x/np.pi), np.cos(x/np.pi)])


class Dummy_Detector_Soft_diff_shape(Soft_Detector):
    # For testing purpose, returns data in a slightly different shape

    def __init__(self, delay=0, **kw):
        self.set_kw()
        self.delay = delay
        self.detector_control = 'soft'
        self.name = 'Dummy_Detector_Soft'
        self.value_names = ['I', 'Q']
        self.value_units = ['V', 'V']
        self.i = 0
        # self.x can be used to set x value externally
        self.x = None

    def acquire_data_point(self, **kw):
        if self.x is None:
            x = self.i/15.
        self.i += 1
        time.sleep(self.delay)
        # This is the format an N-D detector returns data in.
        return np.array([[np.sin(x/np.pi), np.cos(x/np.pi)]]).reshape(2, -1)


class Function_Detector(Soft_Detector):
    """
    Defines a detector function that wraps around an user-defined function.
    Inputs are:
        get_function (callable) : function used for acquiring values
        value_names (list) : names of the elements returned by the function
        value_units (list) : units of the elements returned by the function
        result_keys (list) : keys of the dictionary returned by the function
                             if not None
        msmt_kw   (dict)   : kwargs for the get_function, dict items can be
            values or parameters. If they are parameters the output of the
            get method will be used for each get_function evaluation.

        prepare_function (callable): function used as the prepare method
        prepare_kw (dict)   : kwargs for the prepare function
        always_prepare (bool) : if True calls prepare every time data is
            acquried

    The input function get_function must return a dictionary.
    The contents(keys) of this dictionary are going to be the measured
    values to be plotted and stored by PycQED
    """

    def __init__(self, get_function, value_names=None,
                 detector_control: str='soft',
                 value_units: list=None, msmt_kw: dict ={},
                 result_keys: list=None,
                 prepare_function=None, prepare_function_kw: dict={},
                 always_prepare: bool=False, **kw):
        super().__init__()
        self.get_function = get_function
        self.result_keys = result_keys
        self.value_names = value_names
        self.value_units = value_units
        self.msmt_kw = msmt_kw
        self.detector_control = detector_control
        if self.value_names is None:
            self.value_names = result_keys
        if self.value_units is None:
            self.value_units = ['a.u.'] * len(self.value_names)

        self.prepare_function = prepare_function
        self.prepare_function_kw = prepare_function_kw
        self.always_prepare = always_prepare

    def prepare(self, **kw):
        if self.prepare_function is not None:
            self.prepare_function(**self.prepare_function_kwargs)

    def acquire_data_point(self, **kw):
        measurement_kwargs = {}
        # If an entry has a get method that will be used to set the value.
        # This makes parameters work in this context.
        for key, item in self.msmt_kw.items():
            if isinstance(item, _BaseParameter):
                value = item.get()
            else:
                value = item
            measurement_kwargs[key] = value

        # Call the function
        result = self.get_function(**measurement_kwargs)
        if self.result_keys is None:
            return result
        else:
            results = [result[key] for key in self.result_keys]
            if len(results) == 1:
                return results[0]  # for a single entry we don't want a list
            return results

    def get_values(self):
        return self.acquire_data_point()



# --------------------------------------------
# Zurich Instruments UHFQC detector functions
# --------------------------------------------

class UHFQC_Base(Hard_Detector):
    """
    Base Class for all UHF detectors
    """
    def __init__(self, UHFQC=None, detectors=None):
        super().__init__()
        if detectors is None:
            # if no detector is provided then itself is the only detector
            self.detectors = [self]
            assert UHFQC is not None, "UHFQC required when using single detector"
            self.UHFQC = UHFQC
        else:
            # in multi uhf mode several detectors are passed.
            self.detectors = [p[1] for p in sorted(
                [(d.UHFQC.devname, d) for d in detectors], reverse=True)]
        self.AWG = None

        self.UHFs = [d.UHFQC for d in self.detectors]
        self.UHF_map = {UHF.name: i
                   for UHF, i in zip(self.UHFs, range(len(self.detectors)))}

    def poll_data(self):
        if self.AWG is not None:
            self.AWG.stop()

        for UHF in self.UHFs:
            UHF.set('qas_0_result_enable', 1)

        if self.AWG is not None:
            self.AWG.start()

        acq_paths = {UHF.name: UHF._acquisition_nodes for UHF in self.UHFs}

        data = {UHF.name: {k: [] for k, dummy in enumerate(UHF._acquisition_nodes)}
                for UHF in self.UHFs}

        # Acquire data
        gotem = {UHF.name: [False] * len(UHF._acquisition_nodes) for UHF in
                 self.UHFs}
        accumulated_time = 0

        while accumulated_time < self.UHFs[0].timeout() and \
                not all(np.concatenate(list(gotem.values()))):
            dataset = {}
            for UHF in self.UHFs:
                if not all(gotem[UHF.name]):
                    time.sleep(0.01)
                    dataset[UHF.name] = UHF.poll(0.01)
            for UHFname in dataset.keys():
                for n, p in enumerate(acq_paths[UHFname]):
                    if p in dataset[UHFname]:
                        for v in dataset[UHFname][p]:
                            data[UHFname][n] = np.concatenate(
                                (data[UHFname][n], v['vector']))

                            if len(data[UHFname][n]) >= self.detectors[
                                self.UHF_map[UHFname]].nr_sweep_points:
                                gotem[UHFname][n] = True
            accumulated_time += 0.01 * len(self.UHFs)

        if not all(np.concatenate(list(gotem.values()))):
            for UHF in self.UHFs:
                UHF.acquisition_finalize()
                for n, c in enumerate(UHF._acquisition_nodes):
                    if n in data[UHF.name]:
                        n_swp = len(data[UHF.name][n])
                        tot_swp = self.detectors[
                            self.UHF_map[UHF.name]].nr_sweep_points
                        log.info(f"\t: Channel {n}: Got {n_swp} of {tot_swp} "
                                 f"samples")
                raise TimeoutError("Error: Didn't get all results!")

        data_raw = {UHF.name: np.array([data[UHF.name][key]
                    for key in sorted(data[UHF.name].keys())]) for UHF in
                    self.UHFs}

        return data_raw

    def finish(self):
        if self.AWG is not None:
            self.AWG.stop()

        for d in self.detectors:
            d.UHFQC.acquisition_finalize()


class UHFQC_multi_detector(UHFQC_Base):
    """
    Combines several UHF detectors into a single detector
    """
    def __init__(self, detectors, **kw):
        super().__init__(detectors=detectors)
        self.AWG = None
        self.value_names = []
        self.value_units = []

        for d in self.detectors:
            self.value_names += [vn + ' ' + d.UHFQC.name for vn in d.value_names]
            self.value_units += d.value_units
            if d.AWG is not None:
                if self.AWG is None:
                    self.AWG = d.AWG
                elif self.AWG != d.AWG:
                    raise Exception('Not all AWG instances in UHFQC_multi_detector'
                                    ' are the same')
                d.AWG = None
        # to be used in MC.get_percdone()
        self.acq_data_len_scaling = \
            self.detectors[0].acq_data_len_scaling

        # currently only has support for classifier detector data
        self.correlated = kw.get('correlated', False)
        self.averaged = kw.get('averaged', True)
        if 'classifier' in self.detectors[0].name:
            print(self.detectors[0].name)
            self.correlated = self.detectors[0].get_values_function_kwargs.get(
                'correlated', True)
            self.averaged = self.detectors[0].get_values_function_kwargs.get(
                'averaged', True)
            print(self.correlated)
        if self.correlated:
            self.value_names += ['correlation']
            self.value_units += ['']

    def prepare(self, sweep_points):
        for d in self.detectors:
            d.prepare(sweep_points)

    def get_values(self):
        raw_data = self.poll_data()

        processed_data = [self.detectors[self.UHF_map[UHF]].process_data(d)
                          for UHF, d in raw_data.items()]
        processed_data = np.concatenate(processed_data)
        if self.correlated:
            corr_data = self.get_correlations_classif_det(np.concatenate([
                d for d in raw_data.values()]))
            processed_data = np.concatenate([processed_data, corr_data], axis=0)

        print('final ', processed_data.shape)
        return processed_data

    def get_correlations_classif_det(self, data):
        classifier_params_list = []
        state_prob_mtx_list = []
        for d in self.detectors:
            classifier_params_list += d.classifier_params_list
            state_prob_mtx_list += d.state_prob_mtx_list
        print('data ', data.shape)

        nr_states = len(self.detectors[0].state_labels)
        len_ch_pairs = sum([len(d.channel_str_pairs) for d in self.detectors])
        clf_data_all = np.zeros(
            (self.detectors[0].nr_sweep_points * self.detectors[0].nr_shots,
             nr_states * len_ch_pairs))
        for i in range(len_ch_pairs):
            clf_data = a_tools.predict_gm_proba_from_clf(
                data[2 * i: 2 * i + 2, :].T, classifier_params_list[i])
            if self.detectors[0].get_values_function_kwargs.get(
                    'thresholded', True):
                # clf_data must be 2 dimensional, rows are shots*sweep_points,
                # columns are nr_states
                clf_data = np.isclose(np.repeat([np.arange(nr_states)],
                                                clf_data.shape[0], axis=0).T,
                                      np.argmax(clf_data, axis=1)).T
            if state_prob_mtx_list is not None:
                clf_data = (np.linalg.inv(
                    state_prob_mtx_list[i]).T @ clf_data.T).T
                log.info('Correlated data corrected based on state_prob_mtx.')
            else:
                log.info('not correcting correlated data')
            clf_data_all[:, nr_states * i: nr_states * i + nr_states] = clf_data

        print('clf_data_all1 ', clf_data_all.shape)
        # can only correlate corresponding probabilities on all channels;
        # it cannot correlate selected channels
        nr_states = len(self.detectors[0].state_labels)
        q = clf_data_all.shape[1] // nr_states
        qb_states_list = [np.argmax(
            clf_data_all[:, i * nr_states: i * nr_states + nr_states],
            axis=1) for i in range(q)]
        corr_data = np.sum(np.array(qb_states_list) % 2, axis=0) % 2
        if self.averaged:
            corr_data = np.reshape(
                corr_data, (self.detectors[0].nr_shots,
                            self.detectors[0].nr_sweep_points))
            corr_data = np.mean(corr_data, axis=0)
        corr_data = np.reshape(corr_data, (1, corr_data.size))
        print('corr_data ', corr_data.shape)

        return corr_data

    def finish(self):
        for d in self.detectors:
            d.finish()


class UHFQC_input_average_detector(UHFQC_Base):

    """
    Detector used for acquiring averaged timetraces withe the UHFQC
    """

    def __init__(self, UHFQC, AWG=None, channels=(0, 1),
                 nr_averages=1024, nr_samples=4096, **kw):
        super(UHFQC_input_average_detector, self).__init__(UHFQC)
        self.channels = channels
        self.value_names = ['']*len(self.channels)
        self.value_units = ['']*len(self.channels)
        for i, channel in enumerate(self.channels):
            self.value_names[i] = f'{UHFQC.name}_ch{channel}'
            self.value_units[i] = 'V'
            # UHFQC returned data is in Volts
            # January 2018 verified by Xavi
        self.AWG = AWG
        self.nr_samples = nr_samples - nr_samples % 4
        self.nr_averages = nr_averages

    def get_values(self):
        raw_data = self.poll_data()
        processed_data = self.process_data(raw_data[self.UHFQC.name])
        return processed_data

    def process_data(self, raw_data):
        # IMPORTANT: No re-scaling factor needed for input average mode as
        # the UHFQC returns volts
        # Verified January 2018 by Xavi
        return raw_data


    def prepare(self, sweep_points):
        if self.AWG is not None:
            self.AWG.stop()
        self.nr_sweep_points = self.nr_samples
        self.UHFQC.qudev_acquisition_initialize(channels=self.channels, 
                                          samples=self.nr_samples,
                                          averages=self.nr_averages,
                                          loop_cnt=int(self.nr_averages),
                                          mode='iavg')


class UHFQC_integrated_average_detector(UHFQC_Base):

    """
    Detector used for integrated average results with the UHFQC

    Args:
        UHFQC (instrument) : data acquisition device
        AWG   (instrument) : device responsible for starting and stopping
                the experiment, can also be a central controller

        integration_length (float): integration length in seconds
        nr_averages (int)         : nr of averages per data point
            IMPORTANT: this must be a power of 2

        result_logging_mode (str) :  options are
            - raw        -> returns raw data in V
            - lin_trans  -> applies the linear transformation matrix and
                            subtracts the offsets defined in the UFHQC.
                            This is typically used for crosstalk suppression
                            and normalization. Requires optimal weights.
            - digitized  -> returns fraction of shots based on the threshold
                            defined in the UFHQC. Requires optimal weights.

        real_imag (bool)     : if False returns data in polar coordinates
                                useful for e.g., spectroscopy
                                #FIXME -> should be named "polar"
        single_int_avg (bool): if True makes this a soft detector

        Args relating to changing the amoung of points being detected:

        seg_per_point (int)  : number of segments per sweep point,
                does not do any renaming or reshaping.
                Here for deprecation reasons.
        chunk_size    (int)  : used in single shot readout experiments.
        values_per_point (int): number of values to measure per sweep point.
                creates extra column/value_names in the dataset for each channel.
        values_per_point_suffex (list): suffex to add to channel names for
                each value. should be a list of strings with lenght equal to
                values per point.
        always_prepare (bool) : when True the acquire/get_values method will
            first call the prepare statement. This is particularly important
            when it is both a single_int_avg detector and acquires multiple
            segments per point.
    """

    def __init__(self, UHFQC, AWG=None,
                 integration_length: float=1e-6, nr_averages: int=1024,
                 channels: list=(0, 1, 2, 3), result_logging_mode: str='raw',
                 real_imag: bool=True,
                 seg_per_point: int =1, single_int_avg: bool =False,
                 chunk_size: int=None,
                 values_per_point: int=1, values_per_point_suffex: list=None,
                 always_prepare: bool=False,
                 prepare_function=None, prepare_function_kwargs: dict=None,
                 **kw):

        super().__init__(UHFQC)

        self.name = '{}_UHFQC_integrated_average'.format(result_logging_mode)
        self.channels = deepcopy(channels)
        self.value_names = ['']*len(self.channels)
        for i, channel in enumerate(self.channels):
            self.value_names[i] = \
                '{}_{} w{}'.format(UHFQC.name, result_logging_mode, channel)
        if result_logging_mode == 'raw':
            # Units are only valid when using SSB or DSB demodulation.
            # value corrsponds to the peak voltage of a cosine with the
            # demodulation frequency.
            self.value_units = ['Vpeak']*len(self.channels)
            self.scaling_factor = 1/(1.8e9*integration_length*nr_averages)
        elif result_logging_mode == 'lin_trans':
            self.value_units = ['a.u.']*len(self.channels)
            self.scaling_factor = 1/nr_averages

        elif result_logging_mode == 'digitized':
            self.value_units = ['frac']*len(self.channels)
            self.scaling_factor = 1#/0.00146484375

        self.value_names, self.value_units = self._add_value_name_suffex(
            value_names=self.value_names, value_units=self.value_units,
            values_per_point=values_per_point,
            values_per_point_suffex=values_per_point_suffex)
        self.single_int_avg = single_int_avg
        if self.single_int_avg:
            self.detector_control = 'soft'
        # useful in combination with single int_avg
        self.always_prepare = always_prepare
        # Directly specifying seg_per_point is deprecated. values_per_point
        # replaces this functionality -MAR Dec 2017
        self.seg_per_point = max(seg_per_point, values_per_point)

        self.AWG = AWG
        self.nr_averages = nr_averages
        self.integration_length = integration_length
        # 0/1/2 crosstalk supressed /digitized/raw
        res_logging_indices = {'lin_trans': 0, 'digitized': 1, 'raw': 2}
        self.result_logging_mode_idx = res_logging_indices[result_logging_mode]
        self.result_logging_mode = result_logging_mode
        self.chunk_size = chunk_size

        self.prepare_function = prepare_function
        self.prepare_function_kwargs = prepare_function_kwargs
        self._set_real_imag(real_imag)

    def _add_value_name_suffex(self, value_names: list, value_units: list,
                               values_per_point: int,
                               values_per_point_suffex: list):
        """
        For use with multiple values_per_point. Adds
        """
        if values_per_point == 1:
            return value_names, value_units
        else:
            new_value_names = []
            new_value_units = []
            if values_per_point_suffex is None:
                values_per_point_suffex = ascii_uppercase[:len(value_names)]

            for vn, vu in zip(value_names, value_units):
                for val_suffix in values_per_point_suffex:
                    new_value_names.append('{} {}'.format(vn, val_suffix))
                    new_value_units.append(vu)
            return new_value_names, new_value_units

    def _set_real_imag(self, real_imag=False):
        """
        Function so that real imag can be changed after initialization
        """

        self.real_imag = real_imag
        # Commented this out as it is already done in the init -MAR Dec 2017
        # if self.result_logging_mode == 'raw':
        #     self.value_units = ['V']*len(self.channels)
        # else:
        #     self.value_units = ['']*len(self.channels)

        if not self.real_imag:
            if len(self.channels) != 2:
                raise ValueError('Length of "{}" is not 2'.format(
                                 self.channels))
            self.value_names[0] = 'Magn'
            self.value_names[1] = 'Phase'
            self.value_units[1] = 'deg'

    def get_values(self):
        if self.always_prepare:
            self.prepare()
        data_raw = self.poll_data()
        data_processed = self.process_data(data_raw[self.UHFQC.name])

        # if self.AWG is not None:
        #     self.AWG.stop()
        #
        #
        # # starting AWG
        # if self.AWG is not None:
        #     # self.AWG.start(exclude=['UHF1'])
        #     self.AWG.start()

        # time.sleep(0.1)
        #
        # data_raw = self.UHFQC.acquisition_poll(
        #     samples=self.nr_sweep_points, arm=False, acquisition_time=0.1)
        # the self.channels should be the same as data_raw.keys().
        # this is to be tested (MAR 26-9-2017)
        return data_processed

    def process_data(self, data_raw):
        data = data_raw * self.scaling_factor
        # Corrects offsets after crosstalk suppression matrix in UFHQC
        if self.result_logging_mode == 'lin_trans':
            for i, channel in enumerate(self.channels):
                data[i] = data[i]-self.UHFQC.get(
                    'qas_0_trans_offset_weightfunction_{}'.format(channel))
        if not self.real_imag:
            data = self.convert_to_polar(data)

        no_virtual_channels = len(self.value_names)//len(self.channels)

        data = np.reshape(data.T,
                          (-1, no_virtual_channels, len(self.channels))).T
        data = data.reshape((len(self.value_names), -1))

        return data

    def convert_to_polar(self, data):
        if len(data) != 2:
            raise ValueError('Expect 2 channels for rotation. Got {}'.format(
                             len(data)))
        I = data[0]
        Q = data[1]
        S21 = I + 1j*Q
        data[0] = np.abs(S21)
        data[1] = np.angle(S21)/(2*np.pi)*360
        return data

    def acquire_data_point(self):
        return self.get_values()

    def prepare(self, sweep_points=None):
        if self.AWG is not None:
            self.AWG.stop()

        # Determine the number of sweep points and set them
        if sweep_points is None or self.single_int_avg:
            # this case will be used when it is a soft detector
            # Note: single_int_avg overrides chunk_size
            # single_int_avg = True is equivalent to chunk_size = 1
            self.nr_sweep_points = self.seg_per_point
        else:
            self.nr_sweep_points = len(sweep_points)*self.seg_per_point

        # this sets the result to integration and rotation outcome
            if (self.chunk_size is not None and
                    self.chunk_size < self.nr_sweep_points):
                # Chunk size is defined and smaller than total number of sweep
                # points -> only acquire one chunk
                self.nr_sweep_points = self.chunk_size * self.seg_per_point

            if (self.chunk_size is not None and
                    self.chunk_size < self.nr_sweep_points):
                # Chunk size is defined and smaller than total number of sweep
                # points -> only acquire one chunk
                self.nr_sweep_points = self.chunk_size * self.seg_per_point

        # Optionally perform extra actions on prepare
        # This snippet is placed here so that it has a chance to modify the
        # nr_sweep_points in a UHFQC detector
        if self.prepare_function_kwargs is not None:
            if self.prepare_function is not None:
                self.prepare_function(**self.prepare_function_kwargs)
        else:
            if self.prepare_function is not None:
                self.prepare_function()

        # Do not enable the rerun button; the AWG program uses userregs/0 to
        # define the number of iterations in the loop
        self.UHFQC.awgs_0_single(1)
        self.UHFQC.qas_0_integration_length(int(self.integration_length*1.8e9))
        self.UHFQC.qas_0_result_source(self.result_logging_mode_idx)
        self.UHFQC.qudev_acquisition_initialize(channels=self.channels, 
                                          samples=self.nr_sweep_points,
                                          averages=self.nr_averages,
                                          loop_cnt=int(self.nr_averages),
                                          mode='rl')



class UHFQC_correlation_detector(UHFQC_integrated_average_detector):
    """
    Detector used for correlation mode with the UHFQC.
    The argument 'correlations' is a list of tuples specifying which channels
    are correlated, and on which channel the correlated signal is output.
    For instance, 'correlations=[(0, 1, 3)]' will put the correlation of
    channels 0 and 1 on channel 3.
    """

    def __init__(self, UHFQC, AWG=None, integration_length=1e-6,
                 nr_averages=1024,  real_imag=True,
                 channels: list = [0, 1], correlations: list=[(0, 1)],
                 result_logging_mode: str='raw',
                 used_channels=None, value_names=None,
                 seg_per_point=1, single_int_avg=False,
                 **kw):
        super().__init__(
            UHFQC, AWG=AWG, integration_length=integration_length,
            nr_averages=nr_averages, real_imag=real_imag,
            channels=channels,
            seg_per_point=seg_per_point, single_int_avg=single_int_avg,
            result_logging_mode=result_logging_mode,
            **kw)

        self.result_logging_mode = result_logging_mode
        self.correlations = correlations
        self.thresholding = self.result_logging_mode == 'digitized'
        res_logging_indices = {'lin_trans': 0, 'digitized': 1, 'raw': 2}
        self.result_logging_mode_idx = res_logging_indices[
            self.result_logging_mode]

        self.used_channels = used_channels
        if self.used_channels is None:
            self.used_channels = self.channels

        if value_names is None:
            self.value_names = []
            for ch in channels:
                self.value_names += ['{}_{} w{}'.format(
                    UHFQC.name, self.result_logging_mode, ch)]
        else:
            self.value_names = value_names

        # Note that V^2 is in brackets to prevent confusion with unit prefixes
        if self.result_logging_mode == 'raw':
            self.value_units = ['V']*len(self.value_names) + \
                               ['(V^2)']*len(self.correlations)
            self.scaling_factor = 1/(1.8e9*integration_length)
        elif self.result_logging_mode == 'lin_trans':
            self.value_units = ['a.u']*len(self.value_names) + \
                               ['a.u.']*len(self.correlations)
            self.scaling_factor = 1
        elif self.result_logging_mode == 'digitized':
            self.value_units = ['frac']*len(self.value_names) + \
                               ['normalized']*len(self.correlations)
            self.scaling_factor = 1

        for corr in correlations:
            self.value_names += ['corr ({},{})'.format(corr[0], corr[1])]

        self.define_correlation_channels()

    def prepare(self, sweep_points=None):
        if self.AWG is not None:
            self.AWG.stop()
        if sweep_points is None or self.single_int_avg:
            self.nr_sweep_points = self.seg_per_point
        else:
            self.nr_sweep_points = len(sweep_points) * self.seg_per_point

        self.UHFQC.qas_0_integration_length(int(self.integration_length*(1.8e9)))

        self.set_up_correlation_weights()

        self.UHFQC.qas_0_result_source(self.result_logging_mode_idx)
        self.UHFQC.qudev_acquisition_initialize(channels=self.channels, 
                                          samples=self.nr_sweep_points,
                                          averages=self.nr_averages,
                                          loop_cnt=int(self.nr_averages*self.nr_sweep_points),
                                          mode='rl')

    def define_correlation_channels(self):
        self.correlation_channels = []
        used_channels = deepcopy(self.used_channels)
        for corr in self.correlations:
            # Start by assigning channels
            if corr[0] not in used_channels or corr[1] not in used_channels:
                raise ValueError('Correlations should be in used channels')

            correlation_channel = -1

            # # 9 is the (current) max number of weights in the UHFQA
            for ch in range(9):
                # Find the first unused channel to set up as correlation
                if ch not in used_channels:
                    # selects the lowest available free channel
                    correlation_channel = ch
                    self.channels += [ch]
                    self.correlation_channels += [correlation_channel]

                    print('Using channel {} for correlation ({}, {}).'
                          .format(ch, corr[0], corr[1]))
                    # correlation mode is turned on in the
                    # set_up_correlation_weights method
                    break
                    # FIXME, can currently only use one correlation

            if correlation_channel < 0:
                raise ValueError('No free channel available for correlation.')
            else:
                used_channels += [ch]

    def set_up_correlation_weights(self):
        if self.thresholding:
            # correlations mode after threshold
            # NOTE: thresholds need to be set outside the detctor object.
            self.UHFQC.qas_0_result_source(5)
        else:
            # correlations mode before threshold
            self.UHFQC.qas_0_result_source(4)
        # Configure correlation mode
        for ch in self.channels:
            if ch not in self.correlation_channels:
                # Disable correlation mode as this is used for normal
                # acquisition
                self.UHFQC.set('qas_0_correlations_{}_enable'.format(ch), 0)

        for correlation_channel, corr in zip(self.correlation_channels,
                                             self.correlations):
            # Duplicate source channel to the correlation channel and select
            # second channel as channel to correlate with.
            copy_int_weights_real = \
                self.UHFQC.get('qas_0_integration_weights_{}_real'.format(corr[0]))[
                    0]['vector']
            copy_int_weights_imag = \
                self.UHFQC.get('qas_0_integration_weights_{}_imag'.format(corr[0]))[
                    0]['vector']

            copy_rot_matrix = self.UHFQC.get('qas_0_rotations_{}'.format(corr[0]))

            self.UHFQC.set(
                'qas_0_integration_weights_{}_real'.format(correlation_channel),
                copy_int_weights_real)
            self.UHFQC.set(
                'qas_0_integration_weights_{}_imag'.format(correlation_channel),
                copy_int_weights_imag)

            self.UHFQC.set(
                'qas_0_rotations_{}'.format(correlation_channel),
                copy_rot_matrix)

            # Enable correlation mode one the correlation output channel and
            # set the source to the second source channel
            self.UHFQC.set('qas_0_correlations_{}_mode'.format(correlation_channel), 1)
            self.UHFQC.set('qas_0_correlations_{}_source'.format(correlation_channel),
                           corr[1])

            # If thresholding is enabled, set the threshold for the correlation
            # channel.
            if self.thresholding:
                thresh_level = \
                    self.UHFQC.get('qas_0_thresholds_{}_level'.format(corr[0]))
                self.UHFQC.set(
                    'qas_0_thresholds_{}_level'.format(correlation_channel),
                    thresh_level)

    def get_values(self):
        data_raw = self.poll_data()
        data_processed = self.process_data(data_raw[self.UHFQC.name])
        return data_processed

    def process_data(self, data_raw):
        if self.thresholding:
            data = data_raw
        else:
            data = []
            for n, ch in enumerate(self.used_channels):
                if ch in self.correlation_channels:
                    data.append(3 * np.array(data_raw[n]) *
                                (self.scaling_factor**2 / self.nr_averages))
                else:
                    data.append(np.array(data_raw[n]) *
                                (self.scaling_factor / self.nr_averages))
        return data


class UHFQC_integration_logging_det(UHFQC_Base):

    """
    Detector used for integrated single-shot results with the UHFQC

    Args:
        UHFQC (instrument) : data acquisition device
        AWG   (instrument) : device responsible for starting and stopping
                             the experiment, can also be a central controller.
        integration_length (float): integration length in seconds
        nr_shots (int)     : nr of shots (max is 4095)
        channels (list)    : index (channel) of UHFQC weight functions to use

        result_logging_mode (str):  options are
            - raw        -> returns raw data in V
            - lin_trans  -> applies the linear transformation matrix and
                            subtracts the offsets defined in the UFHQC.
                            This is typically used for crosstalk suppression
                            and normalization. Requires optimal weights.
            - digitized  -> returns fraction of shots based on the threshold
                            defined in the UFHQC. Requires optimal weights.
        always_prepare (bool) : when True the acquire/get_values method will
            first call the prepare statement. This is particularly important
            when it is both a single_int_avg detector and acquires multiple
            segments per point.
    """

    def __init__(self, UHFQC, AWG=None,
                 integration_length: float=1e-6,
                 nr_shots: int=4094,
                 channels: list=(0, 1),
                 result_logging_mode: str='raw',
                 always_prepare: bool=False,
                 prepare_function=None,
                 prepare_function_kwargs: dict=None,
                 **kw):

        super().__init__(UHFQC)

        self.name = '{}_UHFQC_integration_logging_det'.format(
            result_logging_mode)
        self.channels = channels

        self.value_names = ['']*len(self.channels)
        for i, channel in enumerate(self.channels):
            self.value_names[i] = \
                '{}_{} w{}'.format(UHFQC.name, result_logging_mode, channel)
        if result_logging_mode == 'raw':
            self.value_units = ['V']*len(self.channels)
            self.scaling_factor = 1  # /(1.8e9*integration_length)
        else:
            self.value_units = ['']*len(self.channels)
            self.scaling_factor = 1

        self.AWG = AWG
        self.integration_length = integration_length
        self.nr_shots = nr_shots
        # to be used in MC.get_percdone()
        self.acq_data_len_scaling = self.nr_shots

        # 0/1/2 crosstalk supressed /digitized/raw
        res_logging_indices = {'lin_trans': 0, 'digitized': 1, 'raw': 2}
        # mode 3 is statistics logging, this is implemented in a
        # different detector
        self.result_logging_mode_idx = res_logging_indices[result_logging_mode]
        self.result_logging_mode = result_logging_mode

        self.always_prepare = always_prepare
        self.prepare_function = prepare_function
        self.prepare_function_kwargs = prepare_function_kwargs

    def prepare(self, sweep_points):
        if self.AWG is not None:
            self.AWG.stop()

        if self.prepare_function_kwargs is not None:
            if self.prepare_function is not None:
                self.prepare_function(**self.prepare_function_kwargs)
        else:
            if self.prepare_function is not None:
                self.prepare_function()

        # The averaging-count is used to specify how many times the AWG program
        # should run
        self.UHFQC.awgs_0_single(1)

        self.nr_sweep_points = self.nr_shots*len(sweep_points)
        self.UHFQC.qas_0_integration_length(int(self.integration_length*(1.8e9)))

        self.UHFQC.qas_0_result_source(self.result_logging_mode_idx)
        self.UHFQC.qudev_acquisition_initialize(channels=self.channels, 
                                          samples=self.nr_sweep_points,
                                          averages=1, #for single shot readout
                                          loop_cnt=int(self.nr_shots),
                                          mode='rl')

    def get_values(self):
        if self.always_prepare:
            self.prepare()
        # if self.AWG is not None:
        #     self.AWG.stop()
        #
        # # resets UHFQC internal readout counters
        # self.UHFQC._daq.setInt('/' + self.UHFQC._device + '/quex/rl/readout',
        #                        self._get_readout())
        #
        # # starting AWG
        # if self.AWG is not None:
        #     self.AWG.start()
        #
        # data_raw = self.UHFQC.acquisition_poll(
        #     samples=self.nr_shots, arm=False, acquisition_time=0.01)
        data_raw = self.poll_data()
        data_processed = self.process_data(data_raw[self.UHFQC.name])
        return data_processed

    def process_data(self, data_raw):
        data = data_raw * self.scaling_factor

        # Corrects offsets after crosstalk suppression matrix in UFHQC
        if self.result_logging_mode == 'lin_trans':
            for i, channel in enumerate(self.channels):
                data[i] = data[i]-self.UHFQC.get(
                    'qas_0_trans_offset_weightfunction_{}'.format(channel))
        return data


class UHFQC_classifier_detector(UHFQC_Base):
    """
    Args:
        UHFQC (instrument) : data acquisition device
        AWG   (instrument) : device responsible for starting and stopping
                             the experiment, can also be a central controller.
        integration_length (float): integration length in seconds
        nr_shots (int)     : nr of shots (max is 4095)
        channels (list)    : index (channel) of UHFQC weight functions to use
        result_logging_mode (str):  options are
            - raw        -> returns raw data in V
            - lin_trans  -> applies the linear transformation matrix and
                            subtracts the offsets defined in the UFHQC.
                            This is typically used for crosstalk suppression
                            and normalization. Requires optimal weights.
            - digitized  -> returns fraction of shots based on the threshold
                            defined in the UFHQC. Requires optimal weights.
        always_prepare (bool) : when True the acquire/get_values method will
            first call the prepare statement. This is particularly important
            when it is both a single_int_avg detector and acquires multiple
            segments per point.
        get_values_function_kwargs (dict): looks for the following keys:
            classified (default: True): whether to classify the shots or not
            averaged (default: True): whether to average over the shots
            thresholded (default:True): whether to threshold the shots
            correlated (default: False): whether to calculate <ZZ...Z>,
                assuming |f> states are |g> states. This creates and additional
                data column called "correlation"
            classifier_params (default: None): this must be provided if
                classified == True. Parameters for the classifier (or list of
                parameters for the classifiers if multiple qubits) used to
                classify the shots.
            sate_prob_mtx (default: None): state assignment probability matrix
                (or list of matrices if multiple qubits) used to correct for
                RO errors. No correction is applied if None.
    """

    def __init__(self, UHFQC, AWG=None,
                 integration_length: float=1e-6,
                 nr_shots: int=4094,
                 channels: list=(0, 1),
                 result_logging_mode: str='raw',
                 always_prepare: bool=False,
                 prepare_function=None,
                 prepare_function_kwargs: dict=None,
                 get_values_function_kwargs: dict=None, **kw):

        super().__init__(UHFQC)

        self.name = '{}_UHFQC_classifier_det'.format(
            result_logging_mode)
        self.state_labels = ['pg', 'pe', 'pf']
        self.channels = channels
        self.correlated = get_values_function_kwargs.get('correlated', True)

        # Currently doesn't work with single readout channel;
        # assumes 2 channels per data point
        channel_strings = [str(ch) for ch in self.channels]
        self.channel_str_pairs = [''.join(channel_strings[2*j: 2*j+2]) for
                                  j in range(len(self.channels)//2)]
        self.value_names = ['']*(
                len(self.state_labels) * len(self.channel_str_pairs))
        idx = 0
        for ch_pair in self.channel_str_pairs:
            for state in self.state_labels:
                self.value_names[idx] = '{}_{} w{}'.format(UHFQC.name,
                    state, ch_pair)
                idx += 1

        # if self.correlated:
        #     self.value_names += ['correlation']

        if result_logging_mode == 'raw':
            self.value_units = ['']*len(self.value_names)
            self.scaling_factor = 1  # /(1.8e9*integration_length)
        else:
            self.value_units = ['']*len(self.value_names)
            self.scaling_factor = 1

        self.AWG = AWG
        self.integration_length = integration_length
        self.nr_shots = nr_shots

        # 0/1/2 crosstalk supressed /digitized/raw
        res_logging_indices = {'lin_trans': 0, 'digitized': 1, 'raw': 2}
        # mode 3 is statistics logging, this is implemented in a
        # different detector
        self.result_logging_mode_idx = res_logging_indices[result_logging_mode]
        self.result_logging_mode = result_logging_mode

        self.always_prepare = always_prepare
        self.prepare_function = prepare_function
        self.prepare_function_kwargs = prepare_function_kwargs
        self.get_values_function_kwargs = get_values_function_kwargs

    def prepare(self, sweep_points):
        if self.AWG is not None:
            self.AWG.stop()

        if self.prepare_function_kwargs is not None:
            if self.prepare_function is not None:
                self.prepare_function(**self.prepare_function_kwargs)
        else:
            if self.prepare_function is not None:
                self.prepare_function()

        self.nr_sweep_points = len(sweep_points)
        # The averaging-count is used to specify how many times the AWG program
        # should run
        self.UHFQC.awgs_0_single(1)
        self.UHFQC.qas_0_integration_length(int(self.integration_length*(1.8e9)))

        self.UHFQC.qas_0_result_source(self.result_logging_mode_idx)
        self.UHFQC.qudev_acquisition_initialize(channels=self.channels, 
                                          samples=self.nr_shots*self.nr_sweep_points,
                                          averages=1, #for single shot readout
                                          loop_cnt=int(self.nr_shots),
                                          mode='rl')

    def get_values(self):
        if self.always_prepare:
            self.prepare()
        data_raw = self.poll_data()
        processed_data = self.process_data(data_raw[self.UHFQC.name])
        return processed_data

    def process_data(self, data_raw):
        data = data_raw * self.scaling_factor

        # Corrects offsets after crosstalk suppression matrix in UFHQC
        if self.result_logging_mode == 'lin_trans':
            for i, channel in enumerate(self.channels):
                data[i] = data[i]-self.UHFQC.get(
                    'qas_0_trans_offset_weightfunction_{}'.format(channel))

        classified_data = data
        if self.get_values_function_kwargs.get('classified', True):
            # Classify data into qutrit states
            classifier_params_list = self.get_values_function_kwargs.get(
                'classifier_params', None)
            if not isinstance(classifier_params_list, list):
                classifier_params_list = [classifier_params_list]
            state_prob_mtx_list = self.get_values_function_kwargs.get(
                'state_prob_mtx', None)
            if state_prob_mtx_list is not None and \
                    not isinstance(state_prob_mtx_list, list):
                state_prob_mtx_list = [state_prob_mtx_list]

            self.classifier_params_list = classifier_params_list
            self.state_prob_mtx_list = state_prob_mtx_list

            classified_data = self.classify_shots(
                data, self.classifier_params_list, self.state_prob_mtx_list,
                self.get_values_function_kwargs.get('averaged', True),
                self.get_values_function_kwargs.get('thresholded', True))

        return classified_data.T

    def classify_shots(self, data, classifier_params_list,
                       state_prob_mtx_list=None, averaged=False,
                       thresholded=True):

        if classifier_params_list is None:
            raise ValueError('Please specify the classifier parameters list.')

        nr_states = len(self.state_labels)
        classified_data = np.zeros(
            (nr_states*len(self.channel_str_pairs),
             self.nr_sweep_points if averaged else
             self.nr_sweep_points*self.nr_shots))

        clf_data_all = np.zeros((self.nr_sweep_points*self.nr_shots,
                                nr_states*len(self.channel_str_pairs)))

        for i in range(len(self.channel_str_pairs)):
            clf_data = a_tools.predict_gm_proba_from_clf(
                data[2*i: 2*i+2, :].T, classifier_params_list[i])
            if thresholded:
                # clf_data must be 2 dimensional, rows are shots*sweep_points,
                # columns are nr_states
                clf_data = np.isclose(np.repeat([np.arange(nr_states)],
                                                clf_data.shape[0], axis=0).T,
                                      np.argmax(clf_data, axis=1)).T
            clf_data_all[:, nr_states*i: nr_states*i+nr_states] = clf_data

            if averaged:
                # reshape into (nr_shots, nr_sweep_points, nr_data_columns)
                clf_data = np.reshape(
                    clf_data, (self.nr_shots, self.nr_sweep_points,
                               clf_data.shape[-1]))
                clf_data = np.mean(clf_data, axis=0)
            if state_prob_mtx_list is not None:
                clf_data = np.linalg.inv(
                    state_prob_mtx_list[i]).T @ clf_data.T
                log.info('Data corrected based on state_prob_mtx.')
            else:
                log.info('not correcting data')
                clf_data = clf_data.T

            classified_data[nr_states * i: nr_states * i + nr_states, :] = \
                clf_data
<<<<<<< HEAD

        if correlated:
            # can only correlate corresponding probabilities on all channels;
            # it cannot correlate selected channels
            q = clf_data_all.shape[1] // nr_states
            # get a list of two size=nr_shots arrays, containing the index
            # (0, 1, 2) of the maximum entry on each row in clf_data_all (ie
            # the state g, e, or f where the qutrit is most likely to be
            qb_states_list = [np.argmax(
                clf_data_all[:, i*nr_states: i*nr_states + nr_states],
                axis=1) for i in range(q)]
            # take mod 2 of each entry in each list in qb_states_list. This
            # essentially considers all f states to be g states.
            # Then sum the arrays in qb_states_list to get one array of
            # size = nr_shots. Take another mod 2 in order to get the ZZ
            # correlations for each shot
            corr_data = np.sum(np.array(qb_states_list) % 2, axis=0) % 2
            if averaged:
                corr_data = np.reshape(
                    corr_data, (self.nr_shots, self.nr_sweep_points))
                corr_data = np.mean(corr_data, axis=0)
            corr_data = np.reshape(corr_data, (1, corr_data.size))
            classified_data = np.concatenate([classified_data, corr_data],
                                             axis=0)
        return classified_data.T

    def finish(self):
        if self.AWG is not None:
            self.AWG.stop()
=======
        # if True:
        #     # can only correlate corresponding probabilities on all channels;
        #     # it cannot correlate selected channels
        #     q = clf_data_all.shape[1] // nr_states
        #     print(clf_data_all.shape[1])
        #     print(nr_states, q)
        #     qb_states_list = [np.argmax(
        #         clf_data_all[:, i*nr_states: i*nr_states + nr_states],
        #         axis=1) for i in range(q)]
        #     corr_data = np.sum(np.array(qb_states_list) % 2, axis=0) % 2
        #     if averaged:
        #         corr_data = np.reshape(
        #             corr_data, (self.nr_shots, self.nr_sweep_points))
        #         corr_data = np.mean(corr_data, axis=0)
        #     corr_data = np.reshape(corr_data, (1, corr_data.size))
        #     classified_data = np.concatenate([classified_data, corr_data],
        #                                      axis=0)
        return classified_data.T
>>>>>>> ad44779b
<|MERGE_RESOLUTION|>--- conflicted
+++ resolved
@@ -1406,37 +1406,6 @@
 
             classified_data[nr_states * i: nr_states * i + nr_states, :] = \
                 clf_data
-<<<<<<< HEAD
-
-        if correlated:
-            # can only correlate corresponding probabilities on all channels;
-            # it cannot correlate selected channels
-            q = clf_data_all.shape[1] // nr_states
-            # get a list of two size=nr_shots arrays, containing the index
-            # (0, 1, 2) of the maximum entry on each row in clf_data_all (ie
-            # the state g, e, or f where the qutrit is most likely to be
-            qb_states_list = [np.argmax(
-                clf_data_all[:, i*nr_states: i*nr_states + nr_states],
-                axis=1) for i in range(q)]
-            # take mod 2 of each entry in each list in qb_states_list. This
-            # essentially considers all f states to be g states.
-            # Then sum the arrays in qb_states_list to get one array of
-            # size = nr_shots. Take another mod 2 in order to get the ZZ
-            # correlations for each shot
-            corr_data = np.sum(np.array(qb_states_list) % 2, axis=0) % 2
-            if averaged:
-                corr_data = np.reshape(
-                    corr_data, (self.nr_shots, self.nr_sweep_points))
-                corr_data = np.mean(corr_data, axis=0)
-            corr_data = np.reshape(corr_data, (1, corr_data.size))
-            classified_data = np.concatenate([classified_data, corr_data],
-                                             axis=0)
-        return classified_data.T
-
-    def finish(self):
-        if self.AWG is not None:
-            self.AWG.stop()
-=======
         # if True:
         #     # can only correlate corresponding probabilities on all channels;
         #     # it cannot correlate selected channels
@@ -1454,5 +1423,4 @@
         #     corr_data = np.reshape(corr_data, (1, corr_data.size))
         #     classified_data = np.concatenate([classified_data, corr_data],
         #                                      axis=0)
-        return classified_data.T
->>>>>>> ad44779b
+        return classified_data.T