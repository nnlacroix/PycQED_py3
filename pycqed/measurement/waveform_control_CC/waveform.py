--- conflicted
+++ resolved
@@ -216,11 +216,7 @@
     return mart_pulse_V
 
 
-<<<<<<< HEAD
-def mod_gauss(amp, sigma_length, f_modulation, axis='x',
-=======
 def mod_gauss(amp, sigma_length, f_modulation, axis='x', phase=0,
->>>>>>> f3ff28e0
               nr_sigma=4,
               motzoi=0, sampling_rate=2e8,
               Q_phase_delay=0, delay=0):
