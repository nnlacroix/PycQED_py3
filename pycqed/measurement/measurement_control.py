--- conflicted
+++ resolved
@@ -203,11 +203,7 @@
         self.plotmon_2D_zranges = {}
 
         # Flag used to create a specific plot trace for LearnerND_Minimizer
-<<<<<<< HEAD
         # and Learner1D_Minimizer.
-=======
-        # and Learner1D_Minimizer
->>>>>>> 81629411
         self.Learner_Minimizer_detected = False
         self.CMA_detected = False
 
