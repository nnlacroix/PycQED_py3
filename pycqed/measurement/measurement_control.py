import types
import logging
log = logging.getLogger(__name__)
import time
from copy import deepcopy
import traceback

import numpy as np
from scipy.optimize import fmin_powell
from pycqed.measurement import hdf5_data as h5d
from pycqed.utilities import general
from pycqed.utilities.general import dict_to_ordered_tuples
from pycqed.utilities.get_default_datadir import get_default_datadir

# used for axis labels
from pycqed.measurement import sweep_points as sp_mod
from pycqed.measurement.calibration import calibration_points as cp_mod

# Used for auto qcodes parameter wrapping
from pycqed.measurement import sweep_functions as swf
from pycqed.measurement.mc_parameter_wrapper import wrap_par_to_swf
from pycqed.measurement.mc_parameter_wrapper import wrap_par_to_det
from pycqed.analysis.tools.data_manipulation import get_generation_means

from qcodes.instrument.base import Instrument
from qcodes.instrument.parameter import ManualParameter
from qcodes.utils import validators as vals
from qcodes.plots.colors import color_cycle


try:
    import msvcrt  # used on windows to catch keyboard input
except:
    print('Could not import msvcrt (used for detecting keystrokes)')

try:
    from qcodes.plots.pyqtgraph import QtPlot
except Exception:
    print('pyqtgraph plotting not supported, '
          'try "from qcodes.plots.pyqtgraph import QtPlot" '
          'to see the full error')
    print('When instantiating an MC object,'
          ' be sure to set live_plot_enabled=False')


class MeasurementControl(Instrument):

    '''
    New version of Measurement Control that allows for adaptively determining
    data points.
    '''

    def __init__(self, name: str,
                 plotting_interval: float=3,
                 datadir: str=get_default_datadir(),
                 live_plot_enabled: bool=True, verbose: bool=True):
        super().__init__(name=name, server_name=None)

        self.add_parameter('datadir',
                           initial_value=datadir,
                           vals=vals.Strings(),
                           parameter_class=ManualParameter)
        # Soft average is currently only available for "hard"
        # measurements. It does not work with adaptive measurements.
        self.add_parameter('soft_avg',
                           label='Number of soft averages',
                           parameter_class=ManualParameter,
                           vals=vals.Ints(1, int(1e8)),
                           initial_value=1)

        self.add_parameter('plotting_max_pts',
                           label='Maximum number of live plotting points',
                           parameter_class=ManualParameter,
                           vals=vals.Ints(1),
                           initial_value=4000)
        self.add_parameter('verbose',
                           parameter_class=ManualParameter,
                           vals=vals.Bool(),
                           initial_value=verbose)
        self.add_parameter('live_plot_enabled',
                           parameter_class=ManualParameter,
                           vals=vals.Bool(),
                           initial_value=live_plot_enabled)
        self.add_parameter('plotting_interval',
                           unit='s',
                           vals=vals.Numbers(min_value=0.001),
                           set_cmd=self._set_plotting_interval,
                           get_cmd=self._get_plotting_interval)
        self.add_parameter('persist_mode',
                           vals=vals.Bool(),
                           parameter_class=ManualParameter,
                           initial_value=True)
        self.add_parameter('skip_measurement',
                           vals=vals.Bool(),
                           parameter_class=ManualParameter,
                           initial_value=False)
        self.add_parameter('clean_interrupt',
                           vals=vals.Bool(),
                           parameter_class=ManualParameter,
                           initial_value=False)

        self.add_parameter(
            'cfg_clipping_mode', vals=vals.Bool(),
            docstring='Clipping mode, when True ignores ValueErrors  when '
            'setting parameters. This can be useful when running optimizations',
            parameter_class=ManualParameter,
            initial_value=False)

        self.add_parameter('instrument_monitor',
                           parameter_class=ManualParameter,
                           initial_value=None,
                           vals=vals.Strings())

        # pyqtgraph plotting process is reused for different measurements.
        if self.live_plot_enabled():
            self.main_QtPlot = QtPlot(
                window_title='Main plotmon of {}'.format(self.name),
                figsize=(600, 400))
            self.secondary_QtPlot = QtPlot(
                window_title='Secondary plotmon of {}'.format(self.name),
                figsize=(600, 400))

        self.plotting_interval(plotting_interval)

        self.soft_iteration = 0  # used as a counter for soft_avg
        self._persist_dat = None
        self._persist_xlabs = None
        self._persist_ylabs = None
        self._analysis_display = None

        self.exp_metadata = {}
        self._plotmon_axes_info = None
        self._persist_plotmon_axes_info = None

    ##############################################
    # Functions used to control the measurements #
    ##############################################

    def create_instrument_settings_file(self, label=None):
        '''
        Saves a snapshot of the current instrument settings without carrying
        out a measurement.

        :param label: (optional str) a label to be used in the filename
            (will be appended to the default label Instrument_settings)
        '''
        label = '' if label is None else '_' + label
        self.set_measurement_name('Instrument_settings' + label)
        with h5d.Data(name=self.get_measurement_name(),
                      datadir=self.datadir()) as self.data_object:
            self.save_instrument_settings(self.data_object)

    def update_sweep_points(self):
        sweep_points = self.get_sweep_points()
        if sweep_points is not None:
            self.set_sweep_points(np.tile(sweep_points,
                                          self.acq_data_len_scaling))

    def run(self, name: str=None, exp_metadata: dict=None,
            mode: str='1D', disable_snapshot_metadata: bool=False, **kw):
        '''
        Core of the Measurement control.

        Args:
            name (string):
                    Name of the measurement. This name is included in the
                    name of the data files.
            exp_metadata (dict):
                    Dictionary containing experimental metadata that is saved
                    to the data file at the location
                        file['Experimental Data']['Experimental Metadata']
            mode (str):
                    Measurement mode. Can '1D', '2D', or 'adaptive'.
            disable_snapshot_metadata (bool):
                    Disables metadata saving of the instrument snapshot.
                    This can be useful for performance reasons.
                    N.B. Do not use this unless you know what you are doing!
                    Except for special cases instrument settings should always
                    be saved in the datafile.
                    This is an argument instead of a parameter because this
                    should always be explicitly diabled in order to prevent
                    accidentally leaving it off.

        '''
        # Setting to zero at the start of every run, used in soft avg
        self.soft_iteration = 0
        self.set_measurement_name(name)
        self.print_measurement_start_msg()

        self.mode = mode
        # used in determining data writing indices (deprecated?)
        self.iteration = 0

        # used for determining data writing indices and soft averages
        self.total_nr_acquired_values = 0

        # used in get_percdone to scale the length of acquired data
        self.acq_data_len_scaling = self.detector_function.acq_data_len_scaling

        # update sweep_points based on self.acq_data_len_scaling
        self.update_sweep_points()

        # needs to be defined here because of the with statement below
        return_dict = {}
        self.last_sweep_pts = None  # used to prevent resetting same value

        if self.skip_measurement():
            return return_dict

        with h5d.Data(name=self.get_measurement_name(),
                      datadir=self.datadir()) as self.data_object:
            if exp_metadata is not None:
                self.exp_metadata = deepcopy(exp_metadata)
                self.save_exp_metadata(exp_metadata, self.data_object)
            else:
                self.exp_metadata = {}
            try:
                self.check_keyboard_interrupt()
                self.get_measurement_begintime()
                if not disable_snapshot_metadata:
                    self.save_instrument_settings(self.data_object)
                self.create_experimentaldata_dataset()
                if mode is not 'adaptive':
                    try:
                        # required for 2D plotting and data storing.
                        # try except because some swf get the sweep points in the
                        # prepare statement. This needs a proper fix
                        self.xlen = len(self.get_sweep_points())
                    except:
                        self.xlen = 1
                if self.mode == '1D':
                    self.measure()
                elif self.mode == '2D':
                    self.measure_2D()
                elif self.mode == 'adaptive':
                    self.measure_soft_adaptive()
                else:
                    raise ValueError('Mode "{}" not recognized.'
                                     .format(self.mode))
            except KeyboardFinish as e:
                print(e)
            except KeyboardInterrupt as e:
                percentage_done = self.get_percdone()
                if percentage_done == 0 or not self.clean_interrupt():
                    raise e
                self.save_exp_metadata({'percentage_done': percentage_done},
                                       self.data_object)
                logging.warning('Caught a KeyboardInterrupt and there is '
                                'unsaved data. Trying clean exit to save '
                                'data.')
            result = self.dset[()]
            self.get_measurement_endtime()
            self.save_MC_metadata(self.data_object)  # timing labels etc
            return_dict = self.create_experiment_result_dict()

        self.finish(result)
        return return_dict

    def measure(self):
        if self.live_plot_enabled():
            self.initialize_plot_monitor()

        for sweep_function in self.sweep_functions:
            sweep_function.prepare()

        if (self.sweep_functions[0].sweep_control == 'soft' and
                self.detector_function.detector_control == 'soft'):
            self.detector_function.prepare()
            self.get_measurement_preparetime()
            self.measure_soft_static()

        elif self.detector_function.detector_control == 'hard':
            self.get_measurement_preparetime()
            sweep_points = self.get_sweep_points()

            while self.get_percdone() < 100:
                start_idx = self.get_datawriting_start_idx()
                if len(self.sweep_functions) == 1:
                    self.sweep_functions[0].set_parameter(
                        sweep_points[start_idx])
                    self.detector_function.prepare(
                        sweep_points=self.get_sweep_points())
                    self.measure_hard()
                else:  # If mode is 2D
                    for i, sweep_function in enumerate(self.sweep_functions):
                        swf_sweep_points = sweep_points[:, i]
                        val = swf_sweep_points[start_idx]
                        sweep_function.set_parameter(val)
                    self.detector_function.prepare(
                        sweep_points=sweep_points[
                            start_idx:start_idx+self.xlen, 0])
                    self.measure_hard()
        else:
            print(self.sweep_function.sweep_control)
            print(self.detector_function.detector_control)
            raise Exception('Sweep and Detector functions not '
                            + 'of the same type. \nAborting measurement')

        self.check_keyboard_interrupt()
        self.update_instrument_monitor()
        self.update_plotmon(force_update=True)
        if self.mode == '2D' and self.detector_function.detector_control != \
                'hard':
            self.update_plotmon_2D(force_update=True)
        elif self.mode == 'adaptive':
            self.update_plotmon_adaptive(force_update=True)
        for sweep_function in self.sweep_functions:
            sweep_function.finish()
        self.detector_function.finish()

        return

    def measure_soft_static(self):
        for j in range(self.soft_avg()):
            self.soft_iteration = j
            for i, sweep_point in enumerate(self.sweep_points):
                self.measurement_function(sweep_point)

    def measure_soft_adaptive(self, method=None):
        '''
        Uses the adaptive function and keywords for that function as
        specified in self.af_pars()
        '''
        self.save_optimization_settings()
        self.adaptive_function = self.af_pars.pop('adaptive_function')
        if self.live_plot_enabled():
            self.initialize_plot_monitor()
            self.initialize_plot_monitor_adaptive()
        for sweep_function in self.sweep_functions:
            sweep_function.prepare()
        self.detector_function.prepare()
        self.get_measurement_preparetime()

        if self.adaptive_function == 'Powell':
            self.adaptive_function = fmin_powell
        if (isinstance(self.adaptive_function, types.FunctionType) or
                isinstance(self.adaptive_function, np.ufunc)):
            try:
                # exists so it is possible to extract the result
                # of an optimization post experiment
                self.adaptive_result = \
                    self.adaptive_function(self.optimization_function,
                                           **self.af_pars)
            except StopIteration:
                print('Reached f_termination: %s' % (self.f_termination))
        else:
            raise Exception('optimization function: "%s" not recognized'
                            % self.adaptive_function)
        self.save_optimization_results(self.adaptive_function,
                                       result=self.adaptive_result)

        for sweep_function in self.sweep_functions:
            sweep_function.finish()
        self.detector_function.finish()
        self.check_keyboard_interrupt()
        self.update_instrument_monitor()
        self.update_plotmon(force_update=True)
        self.update_plotmon_adaptive(force_update=True)
        return

    def measure_hard(self):
        new_data = np.array(self.detector_function.get_values()).T

        ###########################
        # Shape determining block #
        ###########################

        datasetshape = self.dset.shape
        start_idx, stop_idx = self.get_datawriting_indices_update_ctr(new_data)
        new_datasetshape = (np.max([datasetshape[0], stop_idx]),
                            datasetshape[1])
        self.dset.resize(new_datasetshape)
        len_new_data = stop_idx-start_idx
        if len(np.shape(new_data)) == 1:
            old_vals = self.dset[start_idx:stop_idx,
                                 len(self.sweep_functions)]
            new_vals = ((new_data + old_vals*self.soft_iteration) /
                        (1+self.soft_iteration))

            self.dset[start_idx:stop_idx,
                      len(self.sweep_functions)] = new_vals
        else:
            old_vals = self.dset[start_idx:stop_idx,
                                 len(self.sweep_functions):]
            new_vals = ((new_data + old_vals * self.soft_iteration) /
                        (1 + self.soft_iteration))
            self.dset[start_idx:stop_idx,
                      len(self.sweep_functions):] = new_vals
        sweep_len = len(self.get_sweep_points().T) * self.acq_data_len_scaling

        ######################
        # DATA STORING BLOCK #
        ######################
<<<<<<< HEAD
        print(sweep_len, len_new_data)
        print(self.get_sweep_points().T.shape, self.acq_data_len_scaling)
        # if sweep_len == len_new_data:  # 1D sweep
        if len(self.get_sweep_points().shape) == 1:  # 1D sweep
            self.dset[:, 0] = np.tile(self.get_sweep_points().T,
                                      self.acq_data_len_scaling)
=======
        if sweep_len == len_new_data and self.mode == '1D':  # 1D sweep
            self.dset[:, 0] = self.get_sweep_points()
>>>>>>> fcf4c2c5
        else:
            try:
                if len(self.sweep_functions) != 1:
                    relevant_swp_points = self.get_sweep_points()[
                        start_idx:start_idx+len_new_data:]
                    self.dset[start_idx:, 0:len(self.sweep_functions)] = \
                        relevant_swp_points
                else:
                    self.dset[start_idx:, 0] = self.get_sweep_points()[
                        start_idx:start_idx+len_new_data:].T
            except Exception:
                # There are some cases where the sweep points are not
                # specified that you don't want to crash (e.g. on -off seq)
                logging.warning('You are in the exception case in '
                                'MC.measure_hard() DATA STORING BLOCK section. '
                                'Something might have gone wrong with your '
                                'measurement.')

        self.check_keyboard_interrupt()
        self.update_instrument_monitor()
        self.update_plotmon()
        if self.mode == '2D':
            self.update_plotmon_2D_hard()
        self.iteration += 1
        self.print_progress(stop_idx)
        return new_data

    def measurement_function(self, x):
        '''
        Core measurement function used for soft sweeps
        '''
        if np.size(x) == 1:
            x = [x]
        if np.size(x) != len(self.sweep_functions):
            raise ValueError(
                'size of x "%s" not equal to # sweep functions' % x)
        for i, sweep_function in enumerate(self.sweep_functions[::-1]):
            # If statement below tests if the value is different from the
            # last value that was set, if it is the same the sweep function
            # will not be called. This is important when setting a parameter
            # is either expensive (e.g., loading a waveform) or has adverse
            # effects (e.g., phase scrambling when setting a MW frequency.

            # x[::-1] changes the order in which the parameters are set, so
            # it is first the outer sweep point and then the inner.This
            # is generally not important except for specifics: f.i. the phase
            # of an agilent generator is reset to 0 when the frequency is set.
            swp_pt = x[::-1][i]
            # The value that was actually set. Returned by the sweep
            # function if known.
            set_val = None
            if self.iteration == 0:
                # always set the first point
                set_val = sweep_function.set_parameter(swp_pt)
            else:
                # start_idx -1 refers to the last written value
                prev_swp_pt = self.last_sweep_pts[::-1][i]
                if swp_pt != prev_swp_pt:
                    # only set if not equal to previous point
                    try:
                        set_val = sweep_function.set_parameter(swp_pt)
                    except ValueError as e:
                        if self.cfg_clipping_mode():
                            log.warning(
                                'MC clipping mode caught exception:')
                            log.warning(e)
                        else:
                            raise e
                if isinstance(set_val, float):
                    # The Value in x is overwritten by the value that the
                    # sweep function returns. This allows saving the value
                    # that was actually set rather than the one that was
                    # intended. This does require custom support from
                    # a sweep function.
                    x[-i] = set_val
        
        # used for next iteration
        self.last_sweep_pts = x
        datasetshape = self.dset.shape
        # self.iteration = datasetshape[0] + 1

        vals = self.detector_function.acquire_data_point()
        start_idx, stop_idx = self.get_datawriting_indices_update_ctr(vals)
        # Resizing dataset and saving

        new_datasetshape = (np.max([datasetshape[0], stop_idx]),
                            datasetshape[1])
        self.dset.resize(new_datasetshape)
        new_data = np.append(x, vals)

        old_vals = self.dset[start_idx:stop_idx, :]
        new_vals = ((new_data + old_vals*self.soft_iteration) /
                    (1+self.soft_iteration))

        self.dset[start_idx:stop_idx, :] = new_vals
        # update plotmon
        self.check_keyboard_interrupt()
        self.update_instrument_monitor()
        self.update_plotmon()
        if self.mode == '2D':
            self.update_plotmon_2D()
        elif self.mode == 'adaptive':
            self.update_plotmon_adaptive()
        self.iteration += 1
        if self.mode != 'adaptive':
            self.print_progress(stop_idx)
        return vals

    def optimization_function(self, x):
        '''
        A wrapper around the measurement function.
        It takes the following actions based on parameters specified
        in self.af_pars:
        - Rescales the function using the "x_scale" parameter, default is 1
        - Inverts the measured values if "minimize"==False
        - Compares measurement value with "f_termination" and raises an
        exception, that gets caught outside of the optimization loop, if
        the measured value is smaller than this f_termination.

        Measurement function with scaling to correct physical value
        '''
        if self.x_scale is not None:
            for i in range(len(x)):
                x[i] = float(x[i])/float(self.x_scale[i])

        vals = self.measurement_function(x)
        # This takes care of data that comes from a "single" segment of a
        # detector for a larger shape such as the UFHQC single int avg detector
        # that gives back data in the shape [[I_val_seg0, Q_val_seg0]]
        if len(np.shape(vals)) == 2:
            vals = np.array(vals)[:, 0]
        if self.minimize_optimization:
            if (self.f_termination is not None):
                if (vals < self.f_termination):
                    raise StopIteration()
        else:
            vals = self.measurement_function(x)
            # when maximizing interrupt when larger than condition before
            # inverting
            if (self.f_termination is not None):
                if (vals > self.f_termination):
                    raise StopIteration()
            vals = np.multiply(-1, vals)

        # to check if vals is an array with multiple values
        if hasattr(vals, '__iter__'):
            if len(vals) > 1:
                vals = vals[self.par_idx]

        return vals

    def finish(self, result):
        '''
        Deletes arrays to clean up memory and avoid memory related mistakes
        '''
        # this data can be plotted by enabling persist_mode
        self._persist_dat = result
        self._persist_xlabs = self.sweep_par_names
        self._persist_ylabs = self.detector_function.value_names
        self._persist_plotmon_axes_info = self._plotmon_axes_info

        for attr in ['TwoD_array',
                     'dset',
                     'sweep_points',
                     'sweep_points_2D',
                     'sweep_functions',
                     'xlen',
                     'ylen',
                     'iteration',
                     'soft_iteration']:
            try:
                delattr(self, attr)
            except AttributeError:
                pass

        if self._analysis_display is not None:
            self._analysis_display.update()

    ###################
    # 2D-measurements #
    ###################

    def run_2D(self, name=None, **kw):
        return self.run(name=name, mode='2D', **kw)

    def tile_sweep_pts_for_2D(self):
        self.xlen = len(self.get_sweep_points())
        self.ylen = len(self.sweep_points_2D)
        if np.size(self.get_sweep_points()[0]) == 1:
            # create inner loop pts
            self.sweep_pts_x = np.tile(self.get_sweep_points(),
                                       self.acq_data_len_scaling)
            print(self.sweep_pts_x.shape, self.ylen)
            x_tiled = np.tile(self.sweep_pts_x, self.ylen)
            # create outer loop
            self.sweep_pts_y = self.sweep_points_2D
            print(self.sweep_pts_y.shape, self.xlen)
            y_rep = np.repeat(self.sweep_pts_y,
                              self.xlen * self.acq_data_len_scaling, axis=0)
            c = np.column_stack((x_tiled, y_rep))
            print(x_tiled.shape, y_rep)
            print(c.shape)
            self.set_sweep_points(c)
            self.initialize_plot_monitor_2D()
        return

    def measure_2D(self, **kw):
        '''
        Sweeps over two parameters set by sweep_function and sweep_function_2D.
        The outer loop is set by sweep_function_2D, the inner loop by the
        sweep_function.

        Soft(ware) controlled sweep functions require soft detectors.
        Hard(ware) controlled sweep functions require hard detectors.
        '''
        self.tile_sweep_pts_for_2D()
        self.measure(**kw)
        return

    def set_sweep_function_2D(self, sweep_function):
        # If it is not a sweep function, assume it is a qc.parameter
        # and try to auto convert it it
        if not isinstance(sweep_function, swf.Sweep_function):
            sweep_function = wrap_par_to_swf(sweep_function)

        if len(self.sweep_functions) != 1:
            raise KeyError(
                'Specify sweepfunction 1D before specifying sweep_function 2D')
        else:
            self.sweep_functions.append(sweep_function)
            self.sweep_function_names.append(
                str(sweep_function.__class__.__name__))

    def set_sweep_points_2D(self, sweep_points_2D):
        self.sweep_functions[1].sweep_points = sweep_points_2D
        self.sweep_points_2D = sweep_points_2D

    ###########
    # Plotmon #
    ###########
    '''
    There are (will be) three kinds of plotmons, the regular plotmon,
    the 2D plotmon (which does a heatmap) and the adaptive plotmon.
    '''

    def _get_plotmon_axes_info(self):
        '''
        Returns a dict indexed by value_names, which contains information
        about plot labels, units, and translation of sweep_par values
        to values of sweep_points corresponding to the respective measure
        object.
        '''

        movnm = self.exp_metadata.get('meas_obj_value_names_map', None)
        mospm = self.exp_metadata.get('meas_obj_sweep_points_map', None)
        sp = self.exp_metadata.get('sweep_points', None)
        if sp is not None:
            try:
                from numpy import array
                sp = sp_mod.SweepPoints.cast_init(sp)
            except Exception:
                sp = None
        vnmom = None
        if movnm is not None:
            vnmom = {vn: mo for mo, vns in movnm.items() for vn in vns}

        slabels = self.sweep_par_names
        sunits = self.sweep_par_units
        zlabels = self.detector_function.value_names
        zunits = self.detector_function.value_units

        cf = self.exp_metadata.get("compression_factor", 1)
        plotmon_axes_info = {}
        for j, vn in enumerate(self.detector_function.value_names):
            zlabel = zlabels[j]
            zunit = zunits[j]
            labels = [l for l in slabels]
            units = [u for u in sunits]
            sweep_vals = [[] for l in labels]

            # The plotmon_axes_info created here will be updated
            # multiple times inside the following try-except block in order to
            # keep the results of as many steps as possible in case an
            # execption occurs
            plotmon_axes_info[vn] = dict(
                labels=labels,
                units=units,
                zlabel=zlabel,
                zunit=zunit,
                labels_2D=labels,
                units_2D=units,
                sweep_vals=sweep_vals,
                lookup=[{}] * len(sweep_vals)
            )

            try:
                if self.mode == '2D':
                    sweep_vals[0] = self.sweep_pts_x
                    sweep_vals[1] = self.sweep_pts_y
                else:
                    sweep_vals[0] = self.get_sweep_points()
                    if sweep_vals[0] is None:
                        sweep_vals[0] = []
                    if np.asarray(sweep_vals[0]).ndim == 2:
                        sweep_vals = [sweep_vals[0][:, i] for i in range(
                            np.asarray(sweep_vals[0]).shape[1])]

                if cf != 1:
                    # if 2D sweep compression was used
                    x, y = sweep_vals
                    n = int(len(y) * cf)
                    m = int(len(x) / cf)
                    new_x = x[:m]
                    try:
                        # assumes constant spacing between swp for plotting
                        step = np.abs(y[-1] - y[-2])
                    except IndexError:
                        # This fallback is used to have a step value in the
                        # same order of magnitude as the value of the single
                        # sweep point
                        step = np.abs(y[0]) if y[0] != 0 else 1
                    new_y = list(y[0] + step * np.arange(0, n))
                    sweep_vals = [new_x, new_y]

                new_sweep_vals = deepcopy(sweep_vals)

                mo = vnmom.get(zlabel, None) if vnmom is not None else None
                if mo is not None:
                    zlabel = f'{mo}: {zlabel}'
                    plotmon_axes_info[vn].update(dict(zlabel=zlabel))
                if mo is not None and mospm is not None and sp is not None \
                        and mo in mospm:
                    dim_sp = {spn: sp.find_parameter(spn) for spn in
                              mospm[mo]}
                    for i in range(len(labels)):
                        spi = [spn for spn, dim in dim_sp.items() if dim == i]
                        if len(spi):
                            labels[i] = sp.get_sweep_params_property(
                                'label', i, spi[0])
                            units[i] = sp.get_sweep_params_property(
                                'unit', i, spi[0])
                            tmp_sweep_vals = sp.get_sweep_params_property(
                                'values', i, spi[0])
                            if i == 0:
                                # Add sweep points for cal states in the
                                # hard sweep direction.
                                # The following line is needed for eval.
                                CalibrationPoints = cp_mod.CalibrationPoints
                                try:
                                    # Try to get number of cal points from
                                    # metadata. This will allow us later on to
                                    # detect cases with multiple acquisition
                                    # elements.
                                    n_cp = len(eval(self.exp_metadata[
                                                        'cal_points']).states)
                                except Exception:
                                    # Guess number of cal states, which is
                                    # correct as long as we are not dealing
                                    # with multiple acquisition elements.
                                    n_cp = len(new_sweep_vals[i]) - len(
                                        tmp_sweep_vals)
                            else:
                                n_cp = 0

                            if n_cp > 0:
                                cp = cp_mod.CalibrationPoints
                                new_sweep_vals[i] = \
                                    cp.extend_sweep_points_by_n_cal_pts(
                                        n_cp, tmp_sweep_vals)
                            else:
                                new_sweep_vals[i] = tmp_sweep_vals

                plotmon_axes_info[vn].update(dict(labels=labels, units=units))

                try:
                    for i in range(len(labels)):
                        if len(new_sweep_vals[i]) != len(sweep_vals[i]):
                            # There seem to be multiple acquisition elements.
                            # Fall back to sweep indices.
                            new_sweep_vals[i] = range(len(sweep_vals[i]))
                        # update label if sweep points look like sweep indices
                        if len(new_sweep_vals[i]):
                            try:
                                np.testing.assert_equal(
                                    list(new_sweep_vals[i]),
                                    list(range(len(new_sweep_vals[i]))))
                                labels[i] = 'sweep index'
                                units[i] = ''
                            except AssertionError:
                                pass
                except:
                    pass

                plotmon_axes_info[vn].update(dict(labels=labels, units=units))

                # create look up table for main plotmon
                try:
                    plotmon_axes_info[vn].update(dict(lookup=[
                        {t: n for t, n in zip(ts, ns)}
                        for ts, ns in zip(sweep_vals, new_sweep_vals)]))
                    # if 2D sweep compression was used
                    if cf != 1:
                        plotmon_axes_info[vn]['lookup'][0] = {
                            k: v for k, v in zip(
                                self.sweep_pts_x,
                                np.tile(
                                    list(plotmon_axes_info[vn]['lookup'][
                                             0].values()),
                                    cf))}
                        plotmon_axes_info[vn]['lookup'][1] = {
                            i: v for i, v in enumerate(
                                plotmon_axes_info[vn]['lookup'][1].values())}
                except Exception:
                    # leave lookup table empty so that raw values are used
                    plotmon_axes_info[vn].update(
                        dict(lookup=[{}] * len(sweep_vals)))

                # create axes info for 2D plot in secondary plotmon
                if self.mode == '2D':
                    new_sweep_vals_2D = deepcopy(new_sweep_vals)
                    labels_2D = deepcopy(labels)
                    units_2D = deepcopy(units)

                    for i in range(len(labels)):
                        diff = np.diff(new_sweep_vals[i])
                        # if the sweep_vals are not equidistant
                        if any([np.abs(d - diff[0]) / np.abs(diff[0]) > 1e-5
                                for d in diff]):
                            # fall back to sweep indices in 2D plot
                            new_sweep_vals_2D[i] = range(len(
                                new_sweep_vals[i]))
                            labels_2D[i] = 'sweep index'
                            units_2D[i] = ''

                    plotmon_axes_info[vn].update(dict(
                        labels_2D=labels_2D,
                        units_2D=units_2D,
                        sweep_vals=new_sweep_vals_2D,
                    ))
            except Exception as e:
                log.warning(traceback.format_exc())

        return plotmon_axes_info


    def initialize_plot_monitor(self):
        # new code
        try:
            if self.main_QtPlot.traces != []:
                self.main_QtPlot.clear()
            self.curves = []
            self._plotmon_axes_info = self._get_plotmon_axes_info()
            j = 0
            persist = self.persist_mode()
            if persist:
                try:
                    np.testing.assert_equal(self._persist_plotmon_axes_info,
                                            self._plotmon_axes_info)
                except AssertionError:
                    persist = False
            for yi, vn in enumerate(self.detector_function.value_names):
                axes_info = self._plotmon_axes_info[vn]
                ylabel = axes_info['zlabel']
                yunit = axes_info['zunit']
                for xi, (xlabel, xunit) in enumerate(zip(axes_info['labels'],
                                                         axes_info['units'])):
                    if persist:  # plotting persist first so new data on top
                        yp = self._persist_dat[
                            :, yi+len(self.sweep_function_names)]
                        xp = self._persist_dat[:, xi]
                        xp = [axes_info['lookup'][xi].get(xk, xk) for
                             xk in xp]
                        if len(xp) < self.plotting_max_pts():
                            self.main_QtPlot.add(x=xp, y=yp,
                                                 subplot=j+1,
                                                 color=0.75,  # a grayscale value
                                                 symbol='o', symbolSize=5)
                    self.main_QtPlot.add(x=[0], y=[0],
                                         xlabel=xlabel,
                                         xunit=xunit,
                                         ylabel=ylabel,
                                         yunit=yunit,
                                         subplot=j+1,
                                         color=color_cycle[j % len(color_cycle)],
                                         symbol='o', symbolSize=5)
                    self.curves.append(self.main_QtPlot.traces[-1])
                    j += 1
                self.main_QtPlot.win.nextRow()
        except Exception as e:
            log.warning(traceback.format_exc())

    def update_plotmon(self, force_update=False):
        # Note: plotting_max_pts takes precendence over force update
        if self.live_plot_enabled() and (self.dset.shape[0] <
                                         self.plotting_max_pts()):
            i = 0
            try:
                time_since_last_mon_update = time.time() - self._mon_upd_time
            except:
                # creates the time variables if they did not exists yet
                self._mon_upd_time = time.time()
                time_since_last_mon_update = 1e9
            try:
                cf = self.exp_metadata.get("compression_factor", 1)
                if (time_since_last_mon_update > self.plotting_interval() or
                        force_update):

                    nr_sweep_funcs = len(self.sweep_function_names)
                    for y_ind, vn in enumerate(
                            self.detector_function.value_names):
                        axes_info = self._plotmon_axes_info[vn]
                        y = self.dset[:, nr_sweep_funcs + y_ind]
                        x_vals = [self.dset[:, x_ind] for x_ind in range(
                            nr_sweep_funcs)]
                        if cf != 1:
                            x_vals[1] = [int(x * cf
                                             + (i % len(self.sweep_pts_x)) /
                                             (len(self.sweep_pts_x) / cf))
                                         for i, x in enumerate(x_vals[1])]
                        for x_ind, x in enumerate(x_vals):
                            x = [axes_info['lookup'][x_ind].get(xk, xk) for
                                 xk in x]

                            self.curves[i]['config']['x'] = x
                            self.curves[i]['config']['y'] = y
                            i += 1
                    self._mon_upd_time = time.time()
                    self.main_QtPlot.update_plot()
            except Exception as e:
                log.warning(traceback.format_exc())

    def initialize_plot_monitor_2D(self):
        '''
        Preallocates a data array to be used for the update_plotmon_2D command.

        Made to work with at most 2 2D arrays (as this is how the labview code
        works). It should be easy to extend this function for more vals.
        '''
        if self.live_plot_enabled():
            try:
                self.time_last_2Dplot_update = time.time()
                self._plotmon_axes_info = self._get_plotmon_axes_info()
                sv = list(self._plotmon_axes_info.values())[0]['sweep_vals']
                self.TwoD_array = np.empty(
                    [len(sv[1]), len(sv[0]),
                     len(self.detector_function.value_names)])
                self.TwoD_array[:] = np.NAN
                self.secondary_QtPlot.clear()
                for j, vn in enumerate(self.detector_function.value_names):
                    axes_info = self._plotmon_axes_info[vn]
                    self.secondary_QtPlot.add(
                        x=axes_info['sweep_vals'][0],
                        y=axes_info['sweep_vals'][1],
                        z=self.TwoD_array[:, :, j],
                        xlabel=axes_info['labels_2D'][0],
                        xunit=axes_info['units_2D'][0],
                        ylabel=axes_info['labels_2D'][1],
                        yunit=axes_info['units_2D'][1],
                        zlabel=axes_info['zlabel'], zunit=axes_info['zunit'],
                        subplot=j+1, cmap='viridis'
                    )
            except Exception as e:
                log.warning(traceback.format_exc())

    def update_plotmon_2D(self, force_update=False):
        '''
        Adds latest measured value to the TwoD_array and sends it
        to the QC_QtPlot.
        '''
        if self.live_plot_enabled():
            try:
                i = int((self.iteration) % (self.xlen*self.ylen))
                x_ind = int(i % self.xlen)
                y_ind = int(i / self.xlen)
                for j in range(len(self.detector_function.value_names)):
                    z_ind = len(self.sweep_functions) + j
                    self.TwoD_array[y_ind, x_ind, j] = self.dset[i, z_ind]
                self.secondary_QtPlot.traces[j]['config'][
                    'z'] = self.TwoD_array[:, :, j]
                if (time.time() - self.time_last_2Dplot_update >
                        self.plotting_interval()
                        or self.iteration == len(self.sweep_points) or
                        force_update):
                    self.time_last_2Dplot_update = time.time()
                    self.secondary_QtPlot.update_plot()
            except Exception as e:
                log.warning(traceback.format_exc())

    def initialize_plot_monitor_adaptive(self):
        '''
        Uses the Qcodes plotting windows for plotting adaptive plot updates
        '''
        if self.adaptive_function.__module__ == 'cma.evolution_strategy':
            return self.initialize_plot_monitor_adaptive_cma()
        self.time_last_ad_plot_update = time.time()
        self.secondary_QtPlot.clear()

        zlabels = self.detector_function.value_names
        zunits = self.detector_function.value_units

        for j in range(len(self.detector_function.value_names)):
            self.secondary_QtPlot.add(x=[0],
                                      y=[0],
                                      xlabel='iteration',
                                      ylabel=zlabels[j],
                                      yunit=zunits[j],
                                      subplot=j+1,
                                      symbol='o', symbolSize=5)

    def update_plotmon_adaptive(self, force_update=False):
        if self.adaptive_function.__module__ == 'cma.evolution_strategy':
            return self.update_plotmon_adaptive_cma(force_update=force_update)

        if self.live_plot_enabled():
            try:
                if (time.time() - self.time_last_ad_plot_update >
                        self.plotting_interval() or force_update):
                    for j in range(len(self.detector_function.value_names)):
                        y_ind = len(self.sweep_functions) + j
                        y = self.dset[:, y_ind]
                        x = range(len(y))
                        self.secondary_QtPlot.traces[j]['config']['x'] = x
                        self.secondary_QtPlot.traces[j]['config']['y'] = y
                        self.time_last_ad_plot_update = time.time()
                        self.secondary_QtPlot.update_plot()
            except Exception as e:
                log.warning(traceback.format_exc())

    def initialize_plot_monitor_adaptive_cma(self):
        '''
        Uses the Qcodes plotting windows for plotting adaptive plot updates
        '''
        # new code
        if self.main_QtPlot.traces != []:
            self.main_QtPlot.clear()

        self.curves = []
        self.curves_best_ever = []
        self.curves_distr_mean = []

        xlabels = self.sweep_par_names
        xunits = self.sweep_par_units
        ylabels = self.detector_function.value_names
        yunits = self.detector_function.value_units

        j = 0
        if (self._persist_ylabs == ylabels and
                self._persist_xlabs == xlabels) and self.persist_mode():
            persist = True
        else:
            persist = False

        ##########################################
        # Main plotmon
        ##########################################
        for yi, ylab in enumerate(ylabels):
            for xi, xlab in enumerate(xlabels):
                if persist:  # plotting persist first so new data on top
                    yp = self._persist_dat[
                        :, yi+len(self.sweep_function_names)]
                    xp = self._persist_dat[:, xi]
                    if len(xp) < self.plotting_max_pts():
                        self.main_QtPlot.add(x=xp, y=yp,
                                             subplot=j+1,
                                             color=0.75,  # a grayscale value
                                             symbol='o',
                                             pen=None,  # makes it a scatter
                                             symbolSize=5)

                self.main_QtPlot.add(x=[0], y=[0],
                                     xlabel=xlab,
                                     xunit=xunits[xi],
                                     ylabel=ylab,
                                     yunit=yunits[yi],
                                     subplot=j+1,
                                     pen=None,
                                     color=color_cycle[0],
                                     symbol='o', symbolSize=5)
                self.curves.append(self.main_QtPlot.traces[-1])

                self.main_QtPlot.add(x=[0], y=[0],
                                     xlabel=xlab,
                                     xunit=xunits[xi],
                                     ylabel=ylab,
                                     yunit=yunits[yi],
                                     subplot=j+1,
                                     color=color_cycle[2],
                                     symbol='o', symbolSize=5)
                self.curves_distr_mean.append(self.main_QtPlot.traces[-1])

                self.main_QtPlot.add(x=[0], y=[0],
                                     xlabel=xlab,
                                     xunit=xunits[xi],
                                     ylabel=ylab,
                                     yunit=yunits[yi],
                                     subplot=j+1,
                                     pen=None,
                                     color=color_cycle[1],
                                     symbol='star',  symbolSize=10)
                self.curves_best_ever.append(self.main_QtPlot.traces[-1])

                j += 1
            self.main_QtPlot.win.nextRow()

        ##########################################
        # Secondary plotmon
        ##########################################

        self.secondary_QtPlot.clear()
        self.iter_traces = []
        self.iter_bever_traces = []
        self.iter_mean_traces = []
        for j in range(len(self.detector_function.value_names)):
            self.secondary_QtPlot.add(x=[0],
                                      y=[0],
                                      name='Measured values',
                                      xlabel='Iteration',
                                      x_unit='#',
                                      color=color_cycle[0],
                                      ylabel=ylabels[j],
                                      yunit=yunits[j],
                                      subplot=j+1,
                                      symbol='o', symbolSize=5)
            self.iter_traces.append(self.secondary_QtPlot.traces[-1])

            self.secondary_QtPlot.add(x=[0], y=[0],
                                      symbol='star', symbolSize=15,
                                      name='Best ever measured',
                                      color=color_cycle[1],
                                      xlabel='iteration',
                                      x_unit='#',
                                      ylabel=ylabels[j],
                                      yunit=yunits[j],
                                      subplot=j+1)
            self.iter_bever_traces.append(self.secondary_QtPlot.traces[-1])
            self.secondary_QtPlot.add(x=[0], y=[0],
                                      color=color_cycle[2],
                                      name='Generational mean',
                                      symbol='o', symbolSize=8,
                                      xlabel='iteration',
                                      x_unit='#',
                                      ylabel=ylabels[j],
                                      yunit=yunits[j],
                                      subplot=j+1)
            self.iter_mean_traces.append(self.secondary_QtPlot.traces[-1])

        # required for the first update call to work
        self.time_last_ad_plot_update = time.time()

    def update_plotmon_adaptive_cma(self, force_update=False):
        """
        Special adaptive plotmon for
        """

        if self.live_plot_enabled():
            try:
                if (time.time() - self.time_last_ad_plot_update >
                        self.plotting_interval() or force_update):
                    ##########################################
                    # Main plotmon
                    ##########################################
                    i = 0
                    nr_sweep_funcs = len(self.sweep_function_names)

                    # best_idx -1 as we count from 0 and best eval
                    # counts from 1.
                    best_index = int(self.opt_res_dset[-1, -1] - 1)

                    for j in range(len(self.detector_function.value_names)):
                        y_ind = nr_sweep_funcs + j

                        ##########################################
                        # Main plotmon
                        ##########################################
                        for x_ind in range(nr_sweep_funcs):

                            x = self.dset[:, x_ind]
                            y = self.dset[:, y_ind]

                            self.curves[i]['config']['x'] = x
                            self.curves[i]['config']['y'] = y

                            best_x = x[best_index]
                            best_y = y[best_index]
                            self.curves_best_ever[i]['config']['x'] = [best_x]
                            self.curves_best_ever[i]['config']['y'] = [best_y]
                            mean_x = self.opt_res_dset[:, 2+x_ind]
                            # std_x is needed to implement errorbars on X
                            # std_x = self.opt_res_dset[:, 2+nr_sweep_funcs+x_ind]
                            # to be replaced with an actual mean
                            mean_y = self.opt_res_dset[:, 2+2*nr_sweep_funcs]
                            mean_y = get_generation_means(
                                self.opt_res_dset[:, 1], y)
                            # TODO: turn into errorbars
                            self.curves_distr_mean[i]['config']['x'] = mean_x
                            self.curves_distr_mean[i]['config']['y'] = mean_y
                            i += 1
                        ##########################################
                        # Secondary plotmon
                        ##########################################
                        # Measured value vs function evaluation
                        y = self.dset[:, y_ind]
                        x = range(len(y))
                        self.iter_traces[j]['config']['x'] = x
                        self.iter_traces[j]['config']['y'] = y

                        # generational means
                        gen_idx = self.opt_res_dset[:, 1]
                        self.iter_mean_traces[j]['config']['x'] = gen_idx
                        self.iter_mean_traces[j]['config']['y'] = mean_y

                        # This plots the best ever measured value vs iteration
                        # number of evals column
                        best_evals_idx = (
                            self.opt_res_dset[:, -1] - 1).astype(int)
                        best_func_val = y[best_evals_idx]
                        self.iter_bever_traces[j]['config']['x'] = best_evals_idx
                        self.iter_bever_traces[j]['config']['y'] = best_func_val

                    self.main_QtPlot.update_plot()
                    self.secondary_QtPlot.update_plot()

                    self.time_last_ad_plot_update = time.time()

            except Exception as e:
                log.warning(traceback.format_exc())

    def update_plotmon_2D_hard(self):
        '''
        Adds latest datarow to the TwoD_array and send it
        to the QC_QtPlot.
        Note that the plotmon only supports evenly spaced lattices.
        '''
        try:
            if self.live_plot_enabled():
                i = int((self.iteration) % self.ylen)
                y_ind = i
                cf = self.exp_metadata.get('compression_factor', 1)
                for j in range(len(self.detector_function.value_names)):
                    z_ind = len(self.sweep_functions) + j
                    data_row = self.dset[
                        i*self.xlen:(i+1)*self.xlen, z_ind]
                    if cf != 1:
                        # reshape data according to compression factor
                        data_reshaped = data_row.reshape((cf, int(len(data_row)/cf)))
                        y_start = self.iteration*cf % self.TwoD_array.shape[0]
                        y_end = y_start + cf
                        self.TwoD_array[y_start:y_end, :, j] = data_reshaped
                    else:
                        self.TwoD_array[y_ind, :, j] = data_row
                    self.secondary_QtPlot.traces[j]['config']['z'] = \
                        self.TwoD_array[:, :, j]

                if (time.time() - self.time_last_2Dplot_update >
                        self.plotting_interval()
                        or self.iteration + 1 == len(
                            self.sweep_points) / self.xlen):
                    self.time_last_2Dplot_update = time.time()
                    self.secondary_QtPlot.update_plot()
        except Exception as e:
            log.warning(traceback.format_exc())

    def _set_plotting_interval(self, plotting_interval):
        if hasattr(self, 'main_QtPlot'):
            self.main_QtPlot.interval = plotting_interval
            self.secondary_QtPlot.interval = plotting_interval
        self._plotting_interval = plotting_interval

    def _get_plotting_interval(self):
        return self._plotting_interval

    def clear_persitent_plot(self):
        self._persist_dat = None
        self._persist_xlabs = None
        self._persist_ylabs = None
        self._persist_plotmon_axes_info = None

    def update_instrument_monitor(self):
        if self.instrument_monitor() is not None:
            inst_mon = self.find_instrument(self.instrument_monitor())
            inst_mon.update()

    ##################################
    # Small helper/utility functions #
    ##################################

    def get_data_object(self):
        '''
        Used for external functions to write to a datafile.
        This is used in time_domain_measurement as a hack and is not
        recommended.
        '''
        return self.data_object

    def get_column_names(self):
        self.column_names = []
        self.sweep_par_names = []
        self.sweep_par_units = []

        for sweep_function in self.sweep_functions:
            self.column_names.append(sweep_function.parameter_name+' (' +
                                     sweep_function.unit+')')

            self.sweep_par_names.append(sweep_function.parameter_name)
            self.sweep_par_units.append(sweep_function.unit)

        for i, val_name in enumerate(self.detector_function.value_names):
            self.column_names.append(
                val_name+' (' + self.detector_function.value_units[i] + ')')
        return self.column_names

    def create_experimentaldata_dataset(self):
        if 'Experimental Data' in self.data_object:
            data_group = self.data_object['Experimental Data']
        else:
            data_group = self.data_object.create_group('Experimental Data')
        self.dset = data_group.create_dataset(
            'Data', (0, len(self.sweep_functions) +
                     len(self.detector_function.value_names)),
            maxshape=(None, len(self.sweep_functions) +
                      len(self.detector_function.value_names)),
            dtype='float64')
        self.get_column_names()
        self.dset.attrs['column_names'] = h5d.encode_to_utf8(self.column_names)
        # Added to tell analysis how to extract the data
        data_group.attrs['datasaving_format'] = h5d.encode_to_utf8('Version 2')
        data_group.attrs['sweep_parameter_names'] = h5d.encode_to_utf8(
            self.sweep_par_names)
        data_group.attrs['sweep_parameter_units'] = h5d.encode_to_utf8(
            self.sweep_par_units)

        data_group.attrs['value_names'] = h5d.encode_to_utf8(
            self.detector_function.value_names)
        data_group.attrs['value_units'] = h5d.encode_to_utf8(
            self.detector_function.value_units)

    def create_experiment_result_dict(self):
        try:
            # only exists as an open dataset when running an
            # optimization
            opt_res_dset = self.opt_res_dset[()]
        except (ValueError, AttributeError) as e:
            opt_res_dset = None

        result_dict = {
            "dset": self.dset[()],
            "opt_res_dset": opt_res_dset,
            "sweep_parameter_names": self.sweep_par_names,
            "sweep_parameter_units": self.sweep_par_units,
            "value_names": self.detector_function.value_names,
            "value_units": self.detector_function.value_units
        }
        return result_dict

    def save_optimization_settings(self):
        '''
        Saves the parameters used for optimization
        '''
        opt_sets_grp = self.data_object.create_group('Optimization settings')
        param_list = dict_to_ordered_tuples(self.af_pars)
        for (param, val) in param_list:
            opt_sets_grp.attrs[param] = str(val)

    def save_cma_optimization_results(self, es):
        """
        This function is to be used as the callback when running cma.fmin.
        It get's handed an instance of an EvolutionaryStrategy (es).
        From here it extracts the results and stores these in the hdf5 file
        of the experiment.
        """
        # code extra verbose to understand what is going on
        generation = es.result.iterations
        evals = es.result.evaluations  # number of evals at start of each gen
        xfavorite = es.result.xfavorite  # center of distribution, best est
        stds = es.result.stds   # stds of distribution, stds of xfavorite
        fbest = es.result.fbest  # best ever measured
        xbest = es.result.xbest  # coordinates of best ever measured
        evals_best = es.result.evals_best  # index of best measurement

        if not self.minimize_optimization:
            fbest = -fbest

        results_array = np.concatenate([[generation, evals],
                                        xfavorite, stds,
                                        [fbest], xbest, [evals_best]])
        if (not 'optimization_result'
                in self.data_object['Experimental Data'].keys()):
            opt_res_grp = self.data_object['Experimental Data']
            self.opt_res_dset = opt_res_grp.create_dataset(
                'optimization_result', (0, len(results_array)),
                maxshape=(None, len(results_array)),
                dtype='float64')

            # FIXME: Jan 2018, add the names of the parameters to column names
            self.opt_res_dset.attrs['column_names'] = h5d.encode_to_utf8(
                'generation, ' + 'evaluations, ' +
                'xfavorite, ' * len(xfavorite) +
                'stds, '*len(stds) +
                'fbest, ' + 'xbest, '*len(xbest) +
                'best evaluation,')

        old_shape = self.opt_res_dset.shape
        new_shape = (old_shape[0]+1, old_shape[1])
        self.opt_res_dset.resize(new_shape)
        self.opt_res_dset[-1, :] = results_array

    def save_optimization_results(self, adaptive_function, result):
        """
        Saves the result of an adaptive measurement (optimization) to
        the hdf5 file.

        Contains some hardcoded data reshufling based on known adaptive
        functions.
        """
        opt_res_grp = self.data_object.create_group('Optimization_result')

        if adaptive_function.__module__ == 'cma.evolution_strategy':
            res_dict = {'xopt':  result[0],
                        'fopt':  result[1],
                        'evalsopt': result[2],
                        'evals': result[3],
                        'iterations': result[4],
                        'xmean': result[5],
                        'stds': result[6],
                        'stop': result[-3]}
            # entries below cannot be stored
            # 'cmaes': result[-2],
            # 'logger': result[-1]}
        elif adaptive_function.__module__ == 'pycqed.measurement.optimization':
            res_dict = {'xopt':  result[0],
                        'fopt':  result[1]}
        else:
            res_dict = {'opt':  result}
        h5d.write_dict_to_hdf5(res_dict, entry_point=opt_res_grp)

    def save_instrument_settings(self, data_object=None, *args):
        '''
        uses QCodes station snapshot to save the last known value of any
        parameter. Only saves the value and not the update time (which is
        known in the snapshot)
        '''


        import numpy
        import sys
        opt = numpy.get_printoptions()
        numpy.set_printoptions(threshold=sys.maxsize)

        if data_object is None:
            data_object = self.data_object
        if not hasattr(self, 'station'):
            log.warning('No station object specified, could not save',
                            ' instrument settings')
        else:
            # # This saves the snapshot of the entire setup
            # snap_grp = data_object.create_group('Snapshot')
            # snap = self.station.snapshot()
            # h5d.write_dict_to_hdf5(snap, entry_point=snap_grp)

            # Below is old style saving of snapshot, exists for the sake of
            # preserving deprecated functionality
            set_grp = data_object.create_group('Instrument settings')
            inslist = dict_to_ordered_tuples(self.station.components)
            for (iname, ins) in inslist:
                instrument_grp = set_grp.create_group(iname)
                par_snap = ins.snapshot()['parameters']
                parameter_list = dict_to_ordered_tuples(par_snap)
                for (p_name, p) in parameter_list:
                    try:
                        val = repr(p['value'])
                    except KeyError:
                        val = ''
                    instrument_grp.attrs[p_name] = val
        numpy.set_printoptions(**opt)

    def save_MC_metadata(self, data_object=None, *args):
        '''
        Saves metadata on the MC (such as timings)
        '''
        set_grp = data_object.create_group('MC settings')

        bt = set_grp.create_dataset('begintime', (9, 1))
        bt[:, 0] = np.array(time.localtime(self.begintime))
        pt = set_grp.create_dataset('preparetime', (9, 1))
        pt[:, 0] = np.array(time.localtime(self.preparetime))
        et = set_grp.create_dataset('endtime', (9, 1))
        et[:, 0] = np.array(time.localtime(self.endtime))

        set_grp.attrs['mode'] = self.mode
        set_grp.attrs['measurement_name'] = self.measurement_name
        set_grp.attrs['live_plot_enabled'] = self.live_plot_enabled()
        sha1_id, diff = self.get_git_info()
        set_grp.attrs['git_sha1_id'] = sha1_id
        set_grp.attrs['git_diff'] = diff

    @classmethod
    def save_exp_metadata(self, metadata: dict, data_object):
        '''
        Saves experiment metadata to the data file. The metadata is saved at
            file['Experimental Data']['Experimental Metadata']

        Args:
            metadata (dict):
                    Simple dictionary without nesting. An attribute will be
                    created for every key in this dictionary.
            data_object:
                    An open hdf5 data object.
        '''
        if 'Experimental Data' in data_object:
            data_group = data_object['Experimental Data']
        else:
            data_group = data_object.create_group('Experimental Data')

        if 'Experimental Metadata' in data_group:
            metadata_group = data_group['Experimental Metadata']
        else:
            metadata_group = data_group.create_group('Experimental Metadata')

        h5d.write_dict_to_hdf5(metadata, entry_point=metadata_group)

    def get_percdone(self):
        percdone = self.total_nr_acquired_values / (
            np.shape(self.get_sweep_points())[0] * self.soft_avg()) * 100
        return percdone

    def print_progress(self, stop_idx=None):
        if self.verbose():
            acquired_points = self.dset.shape[0]
            total_nr_pts = len(self.get_sweep_points())
            percdone = self.get_percdone()
            elapsed_time = time.time() - self.begintime
            progress_message = "\r {percdone}% completed \telapsed time: "\
                "{t_elapsed}s \ttime left: {t_left}s     ".format(
                    percdone=int(percdone),
                    t_elapsed=round(elapsed_time, 1),
                    t_left=round((100.-percdone)/(percdone) *
                                 elapsed_time, 1) if
                    percdone != 0 else '')

            if percdone != 100:
                end_char = ''
            else:
                end_char = '\n'
            print('\r', progress_message, end=end_char)

    def is_complete(self):
        """
        Returns True if enough data has been acquired.
        """
        acquired_points = self.dset.shape[0]
        total_nr_pts = np.shape(self.get_sweep_points())[0]
        if acquired_points < total_nr_pts:
            return False
        elif acquired_points >= total_nr_pts:
            if self.soft_avg() != 1 and self.soft_iteration == 0:
                return False
            else:
                return True

    def print_measurement_start_msg(self):
        if self.verbose():
            if len(self.sweep_functions) == 1:
                print('Starting measurement: %s' % self.get_measurement_name())
                print('Sweep function: %s' %
                      self.get_sweep_function_names()[0])
                print('Detector function: %s'
                      % self.get_detector_function_name())
            else:
                print('Starting measurement: %s' % self.get_measurement_name())
                for i, sweep_function in enumerate(self.sweep_functions):
                    print('Sweep function %d: %s' % (
                        i, self.sweep_function_names[i]))
                print('Detector function: %s'
                      % self.get_detector_function_name())

    def get_datetimestamp(self):
        return time.strftime('%Y%m%d_%H%M%S', time.localtime())

    def get_datawriting_start_idx(self):
        if self.mode == 'adaptive':
            max_sweep_points = np.inf
        else:
            max_sweep_points = np.shape(self.get_sweep_points())[0]

        start_idx = int(self.total_nr_acquired_values % max_sweep_points)
        self.soft_iteration = int(
            self.total_nr_acquired_values//max_sweep_points)

        return start_idx

    def get_datawriting_indices_update_ctr(self, new_data,
                                           update: bool=True):
        """
        Calculates the start and stop indices required for
        storing a hard measurement.

        N.B. this also updates the "total_nr_acquired_values" counter.
        """

        # This is the case if the detector returns a simple float or int
        if len(np.shape(new_data)) == 0:
            xlen = 1
        # This is the case for a 1D hard detector or an N-D soft detector
        elif len(np.shape(new_data)) == 1:
            # Soft detector (returns values 1 by 1)
            if len(self.detector_function.value_names) == np.shape(new_data)[0]:
                xlen = 1
            else:  # 1D Hard detector (returns values in chunks)
                xlen = len(new_data)
        else:
            if self.detector_function.detector_control == 'soft':
                # FIXME: this is an inconsistency that should not be there.
                xlen = np.shape(new_data)[1]
            else:
                # in case of an N-D Hard detector dataset
                xlen = np.shape(new_data)[0]

        start_idx = self.get_datawriting_start_idx()
        stop_idx = start_idx + xlen

        if update:
            # Sometimes one wants to know the start/stop idx without
            self.total_nr_acquired_values += xlen

        return start_idx, stop_idx

    def check_keyboard_interrupt(self):
        try:  # Try except statement is to make it work on non windows pc
            if msvcrt.kbhit():
                key = msvcrt.getch()
                if b'q' in key:
                    # this causes a KeyBoardInterrupt
                    raise KeyboardInterrupt('Human "q" terminated experiment.')
                elif b'f' in key:
                    # this should not raise an exception
                    raise KeyboardFinish(
                        'Human "f" terminated experiment safely.')
        except Exception:
            pass

    ####################################
    # Non-parameter get/set functions  #
    ####################################

    def set_sweep_function(self, sweep_function):
        '''
        Used if only 1 sweep function is set.
        '''
        # If it is not a sweep function, assume it is a qc.parameter
        # and try to auto convert it it
        if not isinstance(sweep_function, swf.Sweep_function):
            sweep_function = wrap_par_to_swf(sweep_function)
        self.sweep_functions = [sweep_function]
        self.set_sweep_function_names(
            [str(sweep_function.name)])

    def get_sweep_function(self):
        return self.sweep_functions[0]

    def set_sweep_functions(self, sweep_functions):
        '''
        Used to set an arbitrary number of sweep functions.
        '''
        sweep_function_names = []
        for i, sweep_func in enumerate(sweep_functions):
            # If it is not a sweep function, assume it is a qc.parameter
            # and try to auto convert it it
            if not hasattr(sweep_func, 'sweep_control'):
                sweep_func = wrap_par_to_swf(sweep_func)
                sweep_functions[i] = sweep_func
            sweep_function_names.append(str(sweep_func.name))
        self.sweep_functions = sweep_functions
        self.set_sweep_function_names(sweep_function_names)

    def get_sweep_functions(self):
        return self.sweep_functions

    def set_sweep_function_names(self, swfname):
        self.sweep_function_names = swfname

    def get_sweep_function_names(self):
        return self.sweep_function_names

    def set_detector_function(self, detector_function,
                              wrapped_det_control='soft'):
        """
        Sets the detector function. If a parameter is passed instead it
        will attempt to wrap it to a detector function.
        """
        if not hasattr(detector_function, 'detector_control'):
            detector_function = wrap_par_to_det(detector_function,
                                                wrapped_det_control)
        self.detector_function = detector_function
        self.set_detector_function_name(detector_function.name)

    def get_detector_function(self):
        return self.detector_function

    def set_detector_function_name(self, dfname):
        self._dfname = dfname

    def get_detector_function_name(self):
        return self._dfname

    ################################
    # Parameter get/set functions  #
    ################################

    def get_git_info(self):
        self.git_info = general.get_git_info()
        return self.git_info

    def get_measurement_begintime(self):
        self.begintime = time.time()
        return time.strftime('%Y-%m-%d %H:%M:%S')

    def get_measurement_endtime(self):
        self.endtime = time.time()
        return time.strftime('%Y-%m-%d %H:%M:%S')

    def get_measurement_preparetime(self):
        self.preparetime = time.time()
        return time.strftime('%Y-%m-%d %H:%M:%S')

    def set_sweep_points(self, sweep_points):
        self.sweep_points = np.array(sweep_points)
        # line below is because some sweep funcs have their own sweep points
        # attached
        # This is a mighty bad line! Should be adding sweep points to the
        # individual sweep funcs
        if len(np.shape(sweep_points)) == 1:
            self.sweep_functions[0].sweep_points = np.array(sweep_points)

    def get_sweep_points(self):
        if hasattr(self, 'sweep_points'):
            return self.sweep_points
        else:
            return getattr(self.sweep_functions[0], 'sweep_points', None)

    def set_adaptive_function_parameters(self, adaptive_function_parameters):
        """
        adaptive_function_parameters: Dictionary containing options for
            running adaptive mode.

        The following arguments are reserved keywords. All other entries in
        the dictionary get passed to the adaptive function in the measurement
        loop.

        Reserved keywords:
            "adaptive_function":    function
            "x_scale": (array)     rescales sweep parameters for
                adaptive function, defaults to None (no rescaling).
                Each sweep_function/parameter is rescaled by dividing by
                the respective component of x_scale.
            "minimize": True        Bool, inverts value to allow minimizing
                                    or maximizing
            "f_termination" None    terminates the loop if the measured value
                                    is smaller than this value
            "par_idx": 0            If a parameter returns multiple values,
                                    specifies which one to use.

        Common keywords (used in python nelder_mead implementation):
            "x0":                   list of initial values
            "initial_step"
            "no_improv_break"
            "maxiter"
        """
        self.af_pars = adaptive_function_parameters

        # x_scale is expected to be an array or list.
        self.x_scale = self.af_pars.pop('x_scale', None)
        self.par_idx = self.af_pars.pop('par_idx', 0)
        # Determines if the optimization will minimize or maximize
        self.minimize_optimization = self.af_pars.pop('minimize', True)
        self.f_termination = self.af_pars.pop('f_termination', None)

        # ensures the cma optimization results are saved during the experiment
        if (self.af_pars['adaptive_function'].__module__ ==
                'cma.evolution_strategy' and 'callback' not in self.af_pars):
            self.af_pars['callback'] = self.save_cma_optimization_results

    def get_adaptive_function_parameters(self):
        return self.af_pars

    def set_measurement_name(self, measurement_name):
        if measurement_name is None:
            self.measurement_name = 'Measurement'
        else:
            self.measurement_name = measurement_name

    def get_measurement_name(self):
        return self.measurement_name

    def set_optimization_method(self, optimization_method):
        self.optimization_method = optimization_method

    def get_optimization_method(self):
        return self.optimization_method

    ################################
    # Actual parameters            #
    ################################

    def get_idn(self):
        """
        Required as a standard interface for QCoDeS instruments.
        """
        return {'vendor': 'PycQED', 'model': 'MeasurementControl',
                'serial': '', 'firmware': '2.0'}

    def analysis_display(self, ad):
        self._analysis_display = ad


class KeyboardFinish(KeyboardInterrupt):
    """
    Indicates that the user safely aborts/finishes the experiment.
    Used to finish the experiment without raising an exception.
    """
    pass<|MERGE_RESOLUTION|>--- conflicted
+++ resolved
@@ -391,17 +391,8 @@
         ######################
         # DATA STORING BLOCK #
         ######################
-<<<<<<< HEAD
-        print(sweep_len, len_new_data)
-        print(self.get_sweep_points().T.shape, self.acq_data_len_scaling)
-        # if sweep_len == len_new_data:  # 1D sweep
-        if len(self.get_sweep_points().shape) == 1:  # 1D sweep
-            self.dset[:, 0] = np.tile(self.get_sweep_points().T,
-                                      self.acq_data_len_scaling)
-=======
         if sweep_len == len_new_data and self.mode == '1D':  # 1D sweep
             self.dset[:, 0] = self.get_sweep_points()
->>>>>>> fcf4c2c5
         else:
             try:
                 if len(self.sweep_functions) != 1:
@@ -592,18 +583,12 @@
         self.ylen = len(self.sweep_points_2D)
         if np.size(self.get_sweep_points()[0]) == 1:
             # create inner loop pts
-            self.sweep_pts_x = np.tile(self.get_sweep_points(),
-                                       self.acq_data_len_scaling)
-            print(self.sweep_pts_x.shape, self.ylen)
+            self.sweep_pts_x = self.get_sweep_points()
             x_tiled = np.tile(self.sweep_pts_x, self.ylen)
             # create outer loop
             self.sweep_pts_y = self.sweep_points_2D
-            print(self.sweep_pts_y.shape, self.xlen)
-            y_rep = np.repeat(self.sweep_pts_y,
-                              self.xlen * self.acq_data_len_scaling, axis=0)
+            y_rep = np.repeat(self.sweep_pts_y, self.xlen, axis=0)
             c = np.column_stack((x_tiled, y_rep))
-            print(x_tiled.shape, y_rep)
-            print(c.shape)
             self.set_sweep_points(c)
             self.initialize_plot_monitor_2D()
         return
