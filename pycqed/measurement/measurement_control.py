--- conflicted
+++ resolved
@@ -818,11 +818,7 @@
             logging.warning('No station object specified, could not save',
                             ' instrument settings')
         else:
-<<<<<<< HEAD
-            # This saves the snapshot of the entire setup
-=======
             # # This saves the snapshot of the entire setup
->>>>>>> e33e302a
             # snap_grp = data_object.create_group('Snapshot')
             # snap = self.station.snapshot()
             # h5d.write_dict_to_hdf5(snap, entry_point=snap_grp)
