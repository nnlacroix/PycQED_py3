--- conflicted
+++ resolved
@@ -330,9 +330,6 @@
         ind = np.argmin(np.abs(self.major_values - val))
         mval = self.major_values[ind]
         self.major_sweep_function.set_parameter(mval)
-<<<<<<< HEAD
-        self.minor_sweep_function.set_parameter(val - mval)
-=======
         self.minor_sweep_function.set_parameter(val - mval)
 
 
@@ -359,5 +356,4 @@
         acqs = self.sequence.n_acq_elements(per_segment=True)
         self.filtered_sweep = [m for m, a in zip(seg_mask, acqs) for i in
                                range(a)]
-        super().set_parameter(val)
->>>>>>> 627e1749
+        super().set_parameter(val)