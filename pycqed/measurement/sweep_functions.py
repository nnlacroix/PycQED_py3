--- conflicted
+++ resolved
@@ -85,62 +85,10 @@
         return elapsed_time
 
 
-<<<<<<< HEAD
-class Heterodyne_Frequency_Sweep(Soft_Sweep):
-    def __init__(self,
-                 RO_pulse_type,
-                 LO_source,
-                 IF,
-                 RF_source=None,
+class None_Sweep(Soft_Sweep):
+    def __init__(self,
                  sweep_control='soft',
                  sweep_points=None,
-                 **kw):
-        super(Heterodyne_Frequency_Sweep, self).__init__()
-        self.sweep_control = sweep_control
-        self.name = 'Heterodyne frequency'
-        self.parameter_name = 'Frequency'
-        self.unit = 'Hz'
-        self.RO_pulse_type = RO_pulse_type
-        self.sweep_points = sweep_points
-        self.LO_source = LO_source
-        self.IF = IF
-        if 'gated' in self.RO_pulse_type.lower():
-            self.RF_source = RF_source
-
-    def set_parameter(self, val):
-        # RF = LO + IF
-        self.LO_source.frequency(val - self.IF)
-        if 'gated' in self.RO_pulse_type.lower():
-            self.RF_source.frequency(val)
-
-
-class Heterodyne_Frequency_Sweep_simple(Soft_Sweep):
-    # Same as above but less input arguments
-
-    def __init__(self, MW_LO_source, IF, sweep_points=None, **kw):
-        super().__init__()
-        self.name = 'Heterodyne frequency'
-        self.parameter_name = 'Frequency'
-        self.unit = 'Hz'
-        self.sweep_points = sweep_points
-        self.MW_LO_source = MW_LO_source
-        self.IF = IF
-
-    def set_parameter(self, val):
-        # RF = LO + IF
-        self.MW_LO_source.frequency(val - self.IF)
-
-
-class None_Sweep(Soft_Sweep):
-    def __init__(self,
-                 sweep_control='soft',
-                 sweep_points=None,
-=======
-class None_Sweep(Soft_Sweep):
-    def __init__(self,
-                 sweep_control='soft',
-                 sweep_points=None,
->>>>>>> f37a7b76
                  name: str = 'None_Sweep',
                  parameter_name: str = 'pts',
                  unit: str = 'arb. unit',
@@ -168,35 +116,6 @@
         self.num_calls += 1
 
 
-<<<<<<< HEAD
-class QX_Sweep(Soft_Sweep):
-    """
-    QX Input Test
-    """
-
-    def __init__(self, qxc, sweep_control='soft', sweep_points=None, **kw):
-        super(QX_Sweep, self).__init__()
-        self.sweep_control = sweep_control
-        self.name = 'QX_Sweep'
-        self.parameter_name = 'Error Rate'
-        self.unit = 'P'
-        self.sweep_points = sweep_points
-        self.__qxc = qxc
-        self.__qxc.create_qubits(2)
-        self.__cnt = 0
-
-    def set_parameter(self, val):
-        circuit_name = ("circuit%i" % self.__cnt)
-        self.__qxc.create_circuit(circuit_name, [
-            "prepz q0", "h q0", "x q0", "z q0", "y q0", "y q0", "z q0", "x q0",
-            "h q0", "measure q0"
-        ])
-        self.__cnt = self.__cnt + 1
-        # pass
-
-
-=======
->>>>>>> f37a7b76
 class Delayed_None_Sweep(Soft_Sweep):
     def __init__(self, sweep_control='soft', delay=0, mode='cycle_delay',
                  **kw):
@@ -224,53 +143,6 @@
             self.time_last_set = time.time()
 
 
-<<<<<<< HEAD
-###################################
-
-
-class AWG_amp(Soft_Sweep):
-    def __init__(self, channel, AWG):
-        super().__init__()
-        self.name = 'AWG Channel Amplitude'
-        self.channel = channel
-        self.parameter_name = 'AWG_ch{}_amp'.format(channel)
-        self.AWG = AWG
-        self.unit = 'V'
-
-    def prepare(self):
-        pass
-
-    def set_parameter(self, val, **kw):
-        self.AWG.stop()
-        if type(self.channel) == int:
-            exec('self.AWG.ch{}_amp({})'.format(self.channel, val))
-        else:
-            exec('self.AWG.{}_amp({})'.format(self.channel, val))
-        self.AWG.start()
-
-
-class AWG_multi_channel_amplitude(Soft_Sweep):
-    '''
-    Sweep function to sweep multiple AWG channels simultaneously
-    '''
-
-    def __init__(self, AWG, channels, delay=0, **kw):
-        super().__init__()
-        self.name = 'AWG channel amplitude chs %s' % channels
-        self.parameter_name = 'AWG chs %s' % channels
-        self.unit = 'V'
-        self.AWG = AWG
-        self.channels = channels
-        self.delay = delay
-
-    def set_parameter(self, val):
-        for ch in self.channels:
-            self.AWG.set('ch{}_amp'.format(ch), val)
-        time.sleep(self.delay)
-
-
-=======
->>>>>>> f37a7b76
 ###############################################################################
 ####################          Hardware Sweeps      ############################
 ###############################################################################
@@ -298,467 +170,6 @@
         self.name = 'Segment_Sweep'
         self.unit = ''
 
-<<<<<<< HEAD
-
-class OpenQL_Sweep(Hard_Sweep):
-    def __init__(self,
-                 openql_program,
-                 CCL,
-                 parameter_name: str = 'Points',
-                 unit: str = 'a.u.',
-                 upload: bool = True):
-        super().__init__()
-        self.name = 'OpenQL_Sweep'
-        self.openql_program = openql_program
-        self.CCL = CCL
-        self.upload = upload
-        self.parameter_name = parameter_name
-        self.unit = unit
-
-    def prepare(self, **kw):
-        if self.upload:
-            self.CCL.eqasm_program(self.openql_program.filename)
-
-
-class OpenQL_File_Sweep(Hard_Sweep):
-    def __init__(self,
-                 filename: str,
-                 CCL,
-                 parameter_name: str = 'Points',
-                 unit: str = 'a.u.',
-                 upload: bool = True):
-        super().__init__()
-        self.name = 'OpenQL_Sweep'
-        self.filename = filename
-        self.CCL = CCL
-        self.upload = upload
-        self.parameter_name = parameter_name
-        self.unit = unit
-
-    def prepare(self, **kw):
-        if self.upload:
-            self.CCL.eqasm_program(self.filename)
-
-
-class ZNB_VNA_sweep(Hard_Sweep):
-    def __init__(self,
-                 VNA,
-                 start_freq=None,
-                 stop_freq=None,
-                 center_freq=None,
-                 span=None,
-                 segment_list=None,
-                 npts=100,
-                 force_reset=False):
-        '''
-        Frequencies are in Hz.
-        Defines the frequency sweep using one of the following methods:
-        1) start a and stop frequency
-        2) center frequency and span
-        3) segment sweep (this requires a list of elements. Each element fully
-           defines a sweep)
-           segment_list = [[start_frequency, stop_frequency, nbr_points,
-                            power, segment_time, mesurement_delay, bandwidth],
-                           [elements for segment #2],
-                           ...,
-                           [elements for segment #n]]
-
-        If force_reset = True the VNA is reset to default settings
-        '''
-        super(ZNB_VNA_sweep, self).__init__()
-        self.VNA = VNA
-        self.name = 'ZNB_VNA_sweep'
-        self.parameter_name = 'frequency'
-        self.unit = 'Hz'
-        self.filename = 'VNA_sweep'
-
-        self.start_freq = start_freq
-        self.stop_freq = stop_freq
-        self.center_freq = center_freq
-        self.segment_list = segment_list
-        self.span = span
-        self.npts = npts
-
-        if force_reset == True:
-            VNA.reset()
-
-    def prepare(self):
-        '''
-        Prepare the VNA for measurements by defining basic settings.
-        Set the frequency sweep and get the frequency points back from the insturment
-        '''
-        self.VNA.continuous_mode_all('off')  # measure only if required
-        # optimize the sweep time for the fastest measurement
-        self.VNA.min_sweep_time('on')
-        # start a measurement once the trigger signal arrives
-        self.VNA.trigger_source('immediate')
-        # trigger signal is generated with the command:
-        # VNA.start_sweep_all()
-
-        if self.segment_list == None:
-            self.VNA.sweep_type('linear')  # set a linear sweep
-            if self.start_freq != None and self.stop_freq != None:
-                self.VNA.start_frequency(self.start_freq)
-                self.VNA.stop_frequency(self.stop_freq)
-            elif self.center_freq != None and self.span != None:
-                self.VNA.center_frequency(self.center_freq)
-                self.VNA.span_frequency(self.span)
-
-            self.VNA.npts(self.npts)
-        elif self.segment_list != None:
-            # delete all previous stored segments
-            self.VNA.delete_all_segments()
-
-            # Load segments in reverse order to have them executed properly
-            for idx_segment in range(len(self.segment_list), 0, -1):
-                current_segment = self.segment_list[idx_segment - 1]
-                str_to_write = 'SENSE:SEGMENT:INSERT %s, %s, %s, %s, %s, %s, %s' % (
-                    current_segment[0], current_segment[1], current_segment[2],
-                    current_segment[3], current_segment[4], current_segment[5],
-                    current_segment[6])
-                self.VNA.write(str_to_write)
-
-            self.VNA.sweep_type('segment')  # set a segment sweep
-
-        # get the list of frequency used in the span from the VNA
-        self.sweep_points = self.VNA.get_stimulus()
-
-
-class QWG_lutman_par(Soft_Sweep):
-    def __init__(self, LutMan, LutMan_parameter, **kw):
-        self.set_kw()
-        self.name = LutMan_parameter.name
-        self.parameter_name = LutMan_parameter.label
-        self.unit = LutMan_parameter.unit
-        self.sweep_control = 'soft'
-        self.LutMan = LutMan
-        self.LutMan_parameter = LutMan_parameter
-
-    def set_parameter(self, val):
-        self.LutMan.AWG.get_instr().stop()
-        self.LutMan_parameter.set(val)
-        self.LutMan.load_waveforms_onto_AWG_lookuptable(
-            regenerate_waveforms=True)
-        self.LutMan.AWG.get_instr().start()
-        self.LutMan.AWG.get_instr().getOperationComplete()
-
-
-class QWG_flux_amp(Soft_Sweep):
-    """
-    Sweep function
-    """
-
-    def __init__(self, QWG, channel: int, frac_amp: float, **kw):
-        self.set_kw()
-        self.QWG = QWG
-        self.qwg_channel_amp_par = QWG.parameters['ch{}_amp'.format(channel)]
-        self.name = 'Flux_amp'
-        self.parameter_name = 'Flux_amp'
-        self.unit = 'V'
-        self.sweep_control = 'soft'
-
-        # Amp = frac * Vpp/2
-        self.scale_factor = 2 / frac_amp
-
-    def set_parameter(self, val):
-        Vpp = val * self.scale_factor
-        self.qwg_channel_amp_par(Vpp)
-        # Ensure the amplitude was set correctly
-        self.QWG.getOperationComplete()
-
-
-class QWG_lutman_par_chunks(Soft_Sweep):
-    '''
-    Sweep function that divides sweep points into chunks. Every chunk is
-    measured with a QASM sweep, and the operation dictionary can change between
-    different chunks. Pulses are re-uploaded between chunks.
-    '''
-
-    def __init__(self,
-                 LutMan,
-                 LutMan_parameter,
-                 sweep_points,
-                 chunk_size,
-                 codewords=np.arange(128),
-                 flux_pulse_type='square',
-                 **kw):
-        super().__init__(**kw)
-        self.sweep_points = sweep_points
-        self.chunk_size = chunk_size
-        self.LutMan = LutMan
-        self.LutMan_parameter = LutMan_parameter
-        self.name = LutMan_parameter.name
-        self.parameter_name = LutMan_parameter.label
-        self.unit = LutMan_parameter.unit
-        self.flux_pulse_type = flux_pulse_type
-        self.codewords = codewords
-
-    def set_parameter(self, val):
-        # Find index of val in sweep_points
-        ind = np.where(np.isclose(self.sweep_points, val, atol=1e-10))[0]
-        if len(ind) == 0:
-            # val was not found in the sweep points
-            raise ValueError('Value {} is not in the sweep points'.format(val))
-        ind = ind[0]  # set index to the first occurence of val in sweep points
-
-        QWG = self.LutMan.QWG.get_instr()
-        QWG.stop()
-
-        for i, paramVal in enumerate(
-                self.sweep_points[ind:ind + self.chunk_size]):
-            pulseName = 'pulse_{}'.format(i)
-
-            # Generate new pulse
-            self.LutMan_parameter.set(paramVal)
-            self.LutMan.regenerate_pulse(self.flux_pulse_type)
-
-            if self.LutMan.wave_dict_unit() == 'V':
-                scaleFac = QWG.get('ch{}_amp'.format(self.LutMan.F_ch())) / 2
-            else:
-                scaleFac = 1
-
-            # Load onto QWG
-            QWG.createWaveformReal(
-                pulseName,
-                self.LutMan._wave_dict[self.flux_pulse_type] / scaleFac)
-
-            # Assign codeword
-            QWG.set(
-                'codeword_{}_ch{}_waveform'.format(self.codewords[i],
-                                                   self.LutMan.F_ch()),
-                pulseName)
-
-        QWG.start()
-        QWG.getOperationComplete()
-
-
-class QWG_lutman_custom_wave_chunks(Soft_Sweep):
-    '''
-    Sweep function that divides sweep points into chunks. Every chunk is
-    measured with a QASM sweep, and the operation dictionary can change between
-    different chunks. Pulses are re-uploaded between chunks.
-    The custom waveform is defined by a function (wave_func), which takes
-    exactly one parameter, the current sweep point, and returns an array of the
-    pulse samples (without compensation or delay; these are added by the
-    QWG_lutman in the usual way).
-     '''
-
-    def __init__(self,
-                 LutMan,
-                 wave_func,
-                 sweep_points,
-                 chunk_size,
-                 codewords=None,
-                 param_name='flux pulse parameter',
-                 param_unit='a.u.',
-                 **kw):
-        super().__init__(**kw)
-        self.wave_func = wave_func
-        self.chunk_size = chunk_size
-        self.LutMan = LutMan
-        if codewords is None:
-            self.codewords = np.arange(chunk_size)
-        else:
-            self.codewords = codewords
-        self.name = param_name
-        self.parameter_name = param_name
-        self.unit = param_unit
-        # Setting self.custom_swp_pts because self.sweep_points is overwritten
-        # by the MC.
-        self.custom_swp_pts = sweep_points
-
-    def set_parameter(self, val):
-        # Find index of val in sweep_points
-        ind = np.where(self.custom_swp_pts == val)[0]
-        if len(ind) == 0:
-            # val was not found in the sweep points
-            raise ValueError('Value {} is not in the sweep points'.format(val))
-        ind = ind[0]  # set index to the first occurence of val in sweep points
-
-        for i, paramVal in enumerate(
-                self.custom_swp_pts[ind:ind + self.chunk_size]):
-            pulseName = 'pulse_{}'.format(i)
-
-            self.LutMan.load_custom_pulse_onto_AWG_lookuptable(
-                self.wave_func(paramVal),
-                append_compensation=True,
-                pulse_name=pulseName,
-                codeword=self.codewords[i])
-
-
-class lutman_par_dB_attenuation_QWG(Soft_Sweep):
-    def __init__(self, LutMan, LutMan_parameter, **kw):
-        self.set_kw()
-        self.name = LutMan_parameter.name
-        self.parameter_name = LutMan_parameter.label
-        self.unit = 'dB'
-        self.sweep_control = 'soft'
-        self.LutMan = LutMan
-        self.LutMan_parameter = LutMan_parameter
-
-    def set_parameter(self, val):
-        self.LutMan_parameter.set(10**(val / 20))
-        self.LutMan.load_pulses_onto_AWG_lookuptable(regenerate_pulses=True)
-        self.LutMan.QWG.get_instr().start()
-        self.LutMan.QWG.get_instr().getOperationComplete()
-
-
-class lutman_par_dB_attenuation_UHFQC(Soft_Sweep):
-    def __init__(self, LutMan, LutMan_parameter, run=False, single=True, **kw):
-        self.set_kw()
-        self.name = LutMan_parameter.name
-        self.parameter_name = LutMan_parameter.label
-        self.unit = 'dB'
-        self.sweep_control = 'soft'
-        self.LutMan = LutMan
-        self.LutMan_parameter = LutMan_parameter
-        self.run = run
-        self.single = single
-
-    def set_parameter(self, val):
-        self.LutMan_parameter.set(10**(val / 20))
-        if self.run:
-            self.LutMan.UHFQC.awgs_0_enable(False)
-        self.LutMan.load_pulse_onto_AWG_lookuptable(
-            'M_square', regenerate_pulses=True)
-        if self.run:
-            self.LutMan.UHFQC.acquisition_arm(single=self.single)
-
-
-class lutman_par_UHFQC_dig_trig(Soft_Sweep):
-    def __init__(self, LutMan, LutMan_parameter, single=True, run=False, **kw):
-        self.set_kw()
-        self.name = LutMan_parameter.name
-        self.parameter_name = LutMan_parameter.label
-        self.unit = LutMan_parameter.unit
-        self.sweep_control = 'soft'
-        self.LutMan = LutMan
-        self.LutMan_parameter = LutMan_parameter
-        self.run = run
-        self.single = single
-
-    def set_parameter(self, val):
-        self.LutMan_parameter.set(val)
-        if self.run:
-            self.LutMan.AWG.get_instr().awgs_0_enable(False)
-        self.LutMan.load_DIO_triggered_sequence_onto_UHFQC()
-        if self.run:
-            self.LutMan.AWG.get_instr().acquisition_arm(single=self.single)
-
-
-class lutman_par_depletion_pulse_global_scaling(Soft_Sweep):
-    def __init__(self,
-                 LutMan,
-                 resonator_numbers,
-                 optimization_M_amps,
-                 optimization_M_amp_down0s,
-                 optimization_M_amp_down1s,
-                 upload=True,
-                 **kw):
-        # sweeps the readout-and depletion pules of the listed resonators.
-        # sets the remaining readout and depletion pulses to 0 amplitude.
-
-        self.set_kw()
-        self.name = 'depletion_pulse_sweeper'
-        self.parameter_name = 'relative_depletion_pulse_scaling_amp'
-        self.unit = 'a.u.'
-        self.sweep_control = 'soft'
-        self.LutMan = LutMan
-        self.optimization_M_amps = optimization_M_amps
-        self.optimization_M_amp_down0s = optimization_M_amp_down0s
-        self.optimization_M_amp_down1s = optimization_M_amp_down1s
-        self.resonator_numbers = resonator_numbers
-        self.upload = upload
-
-    def set_parameter(self, val):
-        '''
-        Set the parameter(s) to be swept. Differs per sweep function
-        Sweeping the amplitudes of the readout-and-depletion-pulses in the list
-        relative to the initially optimized amplitude.
-        Sets the remaining depletion pulses to zero.
-        '''
-        for resonator_number in self.LutMan._resonator_codeword_bit_mapping:
-            if resonator_number in self.resonator_numbers:
-                i = self.resonator_numbers.index(resonator_number)
-                self.LutMan.set('M_amp_R{}'.format(resonator_number),
-                                val * self.optimization_M_amps[i])
-                self.LutMan.set('M_down_amp0_R{}'.format(resonator_number),
-                                val * self.optimization_M_amp_down0s[i])
-                self.LutMan.set('M_down_amp1_R{}'.format(resonator_number),
-                                val * self.optimization_M_amp_down1s[i])
-            else:
-                self.LutMan.set('M_amp_R{}'.format(resonator_number), 0)
-                self.LutMan.set('M_down_amp0_R{}'.format(resonator_number), 0)
-                self.LutMan.set('M_down_amp1_R{}'.format(resonator_number), 0)
-        if self.upload:
-            self.LutMan.load_DIO_triggered_sequence_onto_UHFQC(
-                regenerate_waveforms=True)
-
-
-class lutman_par_dB_attenuation_UHFQC_dig_trig(Soft_Sweep):
-    def __init__(self, LutMan, LutMan_parameter, run=False, **kw):
-        self.set_kw()
-        self.name = LutMan_parameter.name
-        self.parameter_name = LutMan_parameter.label
-        self.unit = 'dB'
-        self.sweep_control = 'soft'
-        self.LutMan = LutMan
-        self.LutMan_parameter = LutMan_parameter
-        self.run = run
-
-    def set_parameter(self, val):
-        self.LutMan_parameter.set(10**(val / 20))
-        if self.run:
-            self.LutMan.AWG.get_instr().awgs_0_enable(False)
-        self.LutMan.load_DIO_triggered_sequence_onto_UHFQC()
-        if self.run:
-            self.LutMan.AWG.get_instr().acquisition_arm(single=self.single)
-
-
-class dB_attenuation_UHFQC_dig_trig(Soft_Sweep):
-    def __init__(self, LutMan, LutMan_parameter, run=False, **kw):
-        self.set_kw()
-        self.name = LutMan_parameter.name
-        self.parameter_name = LutMan_parameter.label
-        self.unit = 'dB'
-        self.sweep_control = 'soft'
-        self.LutMan = LutMan
-        self.LutMan_parameter = LutMan_parameter
-        self.run = run
-
-    def set_parameter(self, val):
-        self.LutMan_parameter.set(10**(val / 20))
-        if self.run:
-            self.LutMan.AWG.get_instr().awgs_0_enable(False)
-        self.LutMan.load_DIO_triggered_sequence_onto_UHFQC()
-        if self.run:
-            self.LutMan.AWG.get_instr().acquisition_arm(single=self.single)
-
-
-class UHFQC_pulse_dB_attenuation(Soft_Sweep):
-    def __init__(self, UHFQC, IF, dig_trigger=True, **kw):
-        self.set_kw()
-        self.name = 'UHFQC pulse attenuation'
-        self.parameter_name = 'pulse attenuation'
-        self.unit = 'dB'
-        self.sweep_control = 'soft'
-        self.UHFQC = UHFQC
-        self.dig_trigger = dig_trigger
-        self.IF = IF
-
-    def set_parameter(self, val):
-        self.UHFQC.awg_sequence_acquisition_and_pulse_SSB(
-            f_RO_mod=self.IF,
-            RO_amp=10**(val / 20),
-            RO_pulse_length=2e-6,
-            acquisition_delay=200e-9,
-            dig_trigger=self.dig_trigger)
-        time.sleep(1)
-        #print('refreshed UHFQC')
-
-
-=======
->>>>>>> f37a7b76
 class multi_sweep_function(Soft_Sweep):
     '''
     cascades several sweep functions into a single joint sweep functions.
