import numpy as np
import traceback
from copy import deepcopy
import random
from pycqed.analysis_v3.processing_pipeline import ProcessingPipeline
from pycqed.measurement.calibration.two_qubit_gates import MultiTaskingExperiment
from pycqed.measurement.sweep_points import SweepPoints
from pycqed.measurement.randomized_benchmarking import \
    randomized_benchmarking as rb
import pycqed.measurement.randomized_benchmarking.two_qubit_clifford_group as tqc
from pycqed.analysis_v3 import *
import logging
log = logging.getLogger(__name__)


class RandomizedBenchmarking(MultiTaskingExperiment):

    kw_for_sweep_points = {
        'cliffords': dict(param_name='cliffords', unit='',
                          label='Nr. Cliffords',
                          dimension=0),
        'nr_seeds,nr_m': dict(param_name='seeds', unit='',
                         label='Seeds', dimension=1,
                         values_func=lambda ns, nm: np.array(
                             [np.random.randint(0, 1e8, ns)
                              for _ in range(nm)]).T),
    }

    def __init__(self, task_list, sweep_points=None, qubits=None,
                 nr_seeds=None, cliffords=None, sweep_type=None,
                 interleaved_gate=None, gate_decomposition='HZ', **kw):
        """
        Class to run and analyze the randomized benchmarking experiment on
        one or several qubits in parallel, using the single-qubit Clifford group
        :param task_list: list of dicts; see CalibBuilder docstring
        :param sweep_points: SweepPoints class instance
            Ex: [{'cliffords': ([0, 4, 10], '', 'Nr. Cliffords')},
                 {'seeds': (array([0, 1, 2, 3]), '', 'Nr. Seeds')}]
        :param qubits: list of QuDev_transmon class instances
        :param nr_seeds: int specifying the number of times the Clifford
            group should be sampled for each Clifford sequence length.
            If nr_seeds is specified and it does not exist in the SweepPoints
            of each task in task_list, THEN ALL TASKS WILL RECEIVE THE SAME
            PULSES!!!
        :param cliffords: list or array of integers specifying the number of
            cliffords to apply.
        :param sweep_type: dict of the form {'cycles': 0/1, 'seqs': 1/0}, where
            the integers specify which parameter should correspond to the inner
            sweep (0), and which to the outer sweep (1).
        :param interleaved_gate: string specifying the interleaved gate in
            pycqed notation (ex: X90, Y180 etc). Gate must be part of the
            Clifford group.
        :param gate_decomposition: string specifying what decomposition to use
            to translate the Clifford elements into applicable pulses.
            Possible choices are 'HZ' or 'XY'.
            See HZ_gate_decomposition and XY_gate_decomposition in
            pycqed\measurement\randomized_benchmarking\clifford_decompositions.py
        :param kw: keyword arguments
            passed to CalibBuilder; see docstring there

        Assumptions:
         - assumes there is one task for each qubit. If task_list is None, it
          will internally create it.
         - in rb_block, it assumes only one parameter is being swept in the
         second sweep dimension (cliffords)
         - interleaved_gate and gate_decomposition should be the same for
         all qubits since otherwise the segments will have very different
         lengths for different qubits
        """
        try:
            self.sweep_type = sweep_type
            if self.sweep_type is None:
                self.sweep_type = {'cliffords': 0, 'seeds': 1}
<<<<<<< HEAD
=======
            self.kw_for_sweep_points = deepcopy(self.kw_for_sweep_points)
>>>>>>> 627e1749
            self.kw_for_sweep_points['nr_seeds,nr_m']['dimension'] = \
                self.sweep_type['seeds']
            self.kw_for_sweep_points['cliffords']['dimension'] = \
                self.sweep_type['cliffords']

            self.interleaved_gate = interleaved_gate
            if self.interleaved_gate is not None:
                self.kw_for_sweep_points['nr_seeds,nr_m'] = [
                    dict(param_name='seeds', unit='',
                         label='Seeds', dimension=self.sweep_type['seeds'],
                         values_func=lambda ns, nm: np.array(
                             [np.random.randint(0, 1e8, ns)
                              for _ in range(nm)]).T),
                    dict(param_name='seeds_irb', unit='',
                         label='Seeds', dimension=self.sweep_type['seeds'],
                         values_func=lambda ns, nm: np.array(
                             [np.random.randint(0, 1e8, ns)
                              for _ in range(nm)]).T)]
            kw['cal_states'] = kw.get('cal_states', '')

            if cliffords is not None:
                nr_m = len(cliffords)
            else:
                nr_m = len(task_list[0].get('cliffords', []))
            for task in task_list:
                task['nr_m'] = nr_m

            super().__init__(task_list, qubits=qubits,
                             sweep_points=sweep_points,
                             nr_seeds=nr_seeds, nr_m=nr_m,
                             cliffords=cliffords, **kw)
            if self.experiment_name is None:
                self.experiment_name = f'RB_{gate_decomposition}' if \
                    interleaved_gate is None else f'IRB_{gate_decomposition}'
            self.identical_pulses = nr_seeds is not None and all([
                task.get('nr_seeds', None) is None for task in task_list])
            self.gate_decomposition = gate_decomposition
            self.preprocessed_task_list = self.preprocess_task_list(**kw)

            # Check if we can apply identical pulses on all qubits in task_list
            # Can only do this if they have identical cliffords array
            if self.identical_pulses:
                unique_clf_sets = np.unique([
                    self.sweep_points.get_sweep_params_property(
                        'values', self.sweep_type['cliffords'], k)
                    for k in self.sweep_points.get_sweep_dimension(
                        self.sweep_type['cliffords']) if
                    k.endswith('cliffords')], axis=0)
                if unique_clf_sets.shape[0] > 1:
                    raise ValueError('Cannot apply identical pulses. '
                                     'Not all qubits have the same Cliffords.'
                                     'To use non-identical pulses, '
                                     'move nr_seeds from keyword arguments '
                                     'into the tasks.')

            # # remove the redundant 'seeds' entry in self.sweep_points which
            # # might have been left over from self.generate_kw_sweep_points
            # dim = self.sweep_points.find_parameter('seeds')
            # if dim is not None:
            #     self.sweep_points.get_sweep_params_description('seeds', dim,
            #                                                    pop=True)
            self.sequences, self.mc_points = self.sweep_n_dim(
                self.sweep_points, body_block=None,
                body_block_func=self.rb_block, cal_points=self.cal_points,
                ro_qubits=self.meas_obj_names, **kw)
            if self.interleaved_gate is not None:
                seqs_irb, _ = self.sweep_n_dim(
                    self.sweep_points, body_block=None,
                    body_block_func_kw={'interleaved_gate':
                                            self.interleaved_gate},
                    body_block_func=self.rb_block, cal_points=self.cal_points,
                    ro_qubits=self.meas_obj_names, **kw)
                # interleave sequences
                self.sequences, self.mc_points = \
                    self.sequences[0].interleave_sequences(
                        [self.sequences, seqs_irb])
                self.exp_metadata['interleaved_gate'] = self.interleaved_gate
            self.exp_metadata['gate_decomposition'] = self.gate_decomposition
            self.exp_metadata['identical_pulses'] = self.identical_pulses

            self.add_processing_pipeline(**kw)
            self.autorun(**kw)

        except Exception as x:
            self.exception = x
            traceback.print_exc()

    def rb_block(self, sp1d_idx, sp2d_idx, **kw):
        pass

    def add_processing_pipeline(self, **kw):
        """
        Creates and adds the analysis processing pipeline to exp_metadata.
        """
        # TODO: needs upgrade
        pass
        # if 'dim_hilbert' not in kw:
        #     raise ValueError('Please specify the dimension of the Hilbert '
        #                      'space "dim_hilbert" for this measurement.')
        # if 'log' in self.df_name:
        #     pp = rb_ana.pipeline_ssro_measurement(
        #         self.meas_obj_names, self.exp_metadata[
        #             'meas_obj_sweep_points_map'], self.sweep_points,
        #         n_shots=max(qb.acq_shots() for qb in self.meas_objs),
        #         cal_points=self.cal_points, sweep_type=self.sweep_type,
        #         interleaved_irb=self.interleaved_gate is not None, **kw)
        #     self.exp_metadata.update({'processing_pipeline': pp})
        # else:
        #     log.debug(f'There is no support for automatic pipeline creation '
        #               f'for the detector type {self.df_name}')

    def run_analysis(self, **kw):
        """
        Runs analysis and stores analysis instance in self.analysis.
        :param kw: keyword_arguments passed to analysis functions;
            see docstrings there

        Currently only works for a single-shot measurement without preselection,
        and if the readout thresholds exist in the acq_classifier_params of
        each qubit at the time of measurement.

        """

        if 'dim_hilbert' not in kw:
            raise ValueError('Please specify the dimension of the Hilbert '
                             'space "dim_hilbert" for this measurement.')
        if 'log' not in self.df_name:
            raise NotImplementedError(
                f'Automatic analysis only works for a single-shot '
                f'measurement without preselection. '
                f'There is no support for the detector type '
                f'{self.df_name}. Use df_name=int_log_det.')

        pp = rb_ana.pipeline_ssro_measurement(
            self.meas_obj_names, self.exp_metadata[
                'meas_obj_sweep_points_map'], self.sweep_points,
            n_shots=max(qb.acq_shots() for qb in self.meas_objs),
            dim_hilbert=kw['dim_hilbert'], cal_points=self.cal_points,
            sweep_type=self.sweep_type,
            interleaved_irb=self.interleaved_gate is not None, **kw)
        params_dict = {f'{qbn}.acq_classifier_params':
                           f'Instrument settings.{qbn}.acq_classifier_params'
                       for qbn in self.meas_obj_names}
        pp.add_node('extract_data_hdf', params_dict=params_dict, at_idx=0)
        # self.exp_metadata.update({'processing_pipeline': pp})
        self.analysis = pp

        data_dict = {'plot_T1_lim': True, 'do_simple_fit': False}
        self.analysis.resolve(self.exp_metadata['meas_obj_value_names_map'])
        self.analysis(data_dict)
        self.analysis.save()


class SingleQubitRandomizedBenchmarking(RandomizedBenchmarking):

    def __init__(self, task_list, sweep_points=None, **kw):
        """
        See docstring for RandomizedBenchmarking.
        """
        self.experiment_name = f'SingleQubitRB' if \
            kw.get('interleaved_gate', None) is None else f'SingleQubitIRB'

        for task in task_list:
            if 'qb' not in task:
                raise ValueError('Please specify "qb" in each task in '
                                 '"task_list."')
            if not isinstance(task['qb'], str):
                task['qb'] = task['qb'].name
            if 'prefix' not in task:
                task['prefix'] = f"{task['qb']}_"

        kw['dim_hilbert'] = 2
        super().__init__(task_list, sweep_points=sweep_points, **kw)

    def rb_block(self, sp1d_idx, sp2d_idx, **kw):
        interleaved_gate = kw.get('interleaved_gate', None)
        pulse_op_codes_list = []
        tl = [self.preprocessed_task_list[0]] if self.identical_pulses else \
            self.preprocessed_task_list
        for i, task in enumerate(tl):
            param_name = 'seeds' if interleaved_gate is None else 'seeds_irb'
            seed_idx = sp1d_idx if self.sweep_type['seeds'] == 0 else sp2d_idx
            clf_idx = sp1d_idx if self.sweep_type['cliffords'] == 0 else sp2d_idx
            seed = task['sweep_points'].get_sweep_params_property(
                'values', self.sweep_type['seeds'], param_name)[
                seed_idx, clf_idx]
            clifford = task['sweep_points'].get_sweep_params_property(
                'values', self.sweep_type['cliffords'], 'cliffords')[clf_idx]
            cl_seq = rb.randomized_benchmarking_sequence(
                clifford, seed=seed,
                interleaved_gate=interleaved_gate)
            pulse_op_codes_list += [rb.decompose_clifford_seq(
                cl_seq, gate_decomp=self.gate_decomposition)]
        rb_block_list = [self.block_from_ops(
            f"rb_{task['qb']}", [f"{p} {task['qb']}" for p in
                                 pulse_op_codes_list[0 if self.identical_pulses
                                 else i]])
            for i, task in enumerate(self.preprocessed_task_list)]

        return self.simultaneous_blocks(f'sim_rb_{sp1d_idx}{sp1d_idx}',
                                        rb_block_list, block_align='end')


class TwoQubitRandomizedBenchmarking(RandomizedBenchmarking):

    def __init__(self, task_list, sweep_points=None,
                 max_clifford_idx=11520, **kw):
        """
        See docstring for RandomizedBenchmarking.

        :param max_clifford_idx: int that allows to restrict the two qubit
            Clifford that is sampled. Set to 24**2 to only sample the tensor
            product of 2 single qubit Clifford groups.
        """
        self.max_clifford_idx = max_clifford_idx
        tqc.gate_decomposition = rb.get_clifford_decomposition(
            kw.get('gate_decomposition', 'HZ'))

        for task in task_list:
            for k in ['qb_1', 'qb_2']:
                if not isinstance(task[k], str):
                    task[k] = task[k].name
            if 'prefix' not in task:
                task['prefix'] = f"{task['qb_1']}{task['qb_2']}_"
        kw['for_ef'] = kw.get('for_ef', True)
        self.experiment_name = 'TwoQubitRB' if \
            kw.get('interleaved_gate', None) is None else 'TwoQubitIRB'

        kw['dim_hilbert'] = 4
        super().__init__(task_list, sweep_points=sweep_points, **kw)

    def guess_label(self, **kw):
        """
        Default measurement label.
        """
        suffix = [''.join([task['qb_1'], task['qb_2']])
                  for task in self.task_list]
        suffix = '_'.join(suffix)
        if self.label is None:
            if self.interleaved_gate is None:
                self.label = f'{self.experiment_name}_' \
                             f'{self.gate_decomposition}_{suffix}'
            else:
                self.label = f'{self.experiment_name}_{self.interleaved_gate}_' \
                             f'{self.gate_decomposition}_{suffix}'

    def rb_block(self, sp1d_idx, sp2d_idx, **kw):
        interleaved_gate = kw.get('interleaved_gate', None)
        rb_block_list = []
        for i, task in enumerate(self.preprocessed_task_list):
            param_name = 'seeds' if interleaved_gate is None else 'seeds_irb'
            seed_idx = sp1d_idx if self.sweep_type['seeds'] == 0 else sp2d_idx
            clf_idx = sp1d_idx if self.sweep_type['cliffords'] == 0 else sp2d_idx
            seed = task['sweep_points'].get_sweep_params_property(
                'values', self.sweep_type['seeds'], param_name)[
                seed_idx, clf_idx]
            clifford = task['sweep_points'].get_sweep_params_property(
                'values', self.sweep_type['cliffords'], 'cliffords')[clf_idx]
            cl_seq = rb.randomized_benchmarking_sequence_new(
                clifford, number_of_qubits=2, seed=seed,
                max_clifford_idx=kw.get('max_clifford_idx',
                                        self.max_clifford_idx),
                interleaving_cl=interleaved_gate)

            qb_1 = task['qb_1']
            qb_2 = task['qb_2']
            seq_blocks = []
            single_qb_gates = {qb_1: [], qb_2: []}
            for k, idx in enumerate(cl_seq):
                self.timer.checkpoint("rb_block.seq.iteration.start")
                pulse_tuples_list = tqc.TwoQubitClifford(
                    idx).gate_decomposition
                for j, pulse_tuple in enumerate(pulse_tuples_list):
                    if isinstance(pulse_tuple[1], list):
                        seq_blocks.append(
                            self.simultaneous_blocks(
                                f'blk{k}_{j}', [
                            self.block_from_ops(f'blk{k}_{j}_{qbn}', gates)
                                    for qbn, gates in single_qb_gates.items()]))
                        single_qb_gates = {qb_1: [], qb_2: []}
                        seq_blocks.append(self.block_from_ops(
                            f'blk{k}_{j}_cz',
                            f'{kw.get("cz_pulse_name", "CZ")} {qb_1} {qb_2}'))
                    else:
                        qb_name = qb_1 if '0' in pulse_tuple[1] else qb_2
                        pulse_name = pulse_tuple[0]
                        single_qb_gates[qb_name].append(
                            pulse_name + ' ' + qb_name)
                self.timer.checkpoint("rb_block.seq.iteration.end")

            seq_blocks.append(
                self.simultaneous_blocks(
                    f'blk{i}', [
                        self.block_from_ops(f'blk{i}{qbn}', gates)
                        for qbn, gates in single_qb_gates.items()]))
            rb_block_list += [self.sequential_blocks(
                f'rb_block{i}', seq_blocks)]

        return self.simultaneous_blocks(
            f'sim_rb_{sp2d_idx}_{sp1d_idx}', rb_block_list, block_align='end')


class SingleQubitXEB(MultiTaskingExperiment):

    kw_for_sweep_points = {
        'cycles': dict(param_name='cycles', unit='',
                          label='Nr. Cycles',
                          dimension=0),
        'nr_seqs,cycles': dict(param_name='z_rots', unit='',
                              label='$R_z$ angles, $\\phi$', dimension=1,
                              values_func=lambda ns, cycles: [[
                                  list(np.random.uniform(0, 2, nc) * 180)
                                  for nc in cycles] for _ in range(ns)]),
    }

    def __init__(self, task_list, sweep_points=None, qubits=None,
                 nr_seqs=None, cycles=None, sweep_type=None, **kw):
        """
        Class to run cross-entropy benchmarking experiment on
        one or several qubits in parallel.
        The experiment consists of applying
        [[Ry - Rz(theta)] * nr_cycles for nr_cycles in cycles] nr_seqs times,
        with random values of theta each time.
        :param task_list: list of dicts; see CalibBuilder docstring
        :param sweep_points: SweepPoints class instance
        :param qubits: list of QuDev_transmon class instances
        :param nr_seqs: int specifying the number of times to apply a random
            iteration of a sequence consisting of nr_cycles cycles.
            If nr_seqs is specified and it does not exist in the task_list,
            THEN ALL QUBITS WILL RECEIVE THE SAME PULSES provided they have the
            same cycles array.
        :param cycles: list or array of integers specifying the number of
            [Ry - Rz(theta)] cycles to apply.
        :param sweep_type: dict of the form {'cycles': 0/1, 'seqs': 1/0}, where
            the integers specify which parameter should correspond to the inner
            sweep (0), and which to the outer sweep (1).
        :param kw: keyword arguments
            passed to CalibBuilder; see docstring there

        Assumptions:
         - assumes there is one task for each qubit. If task_list is None, it
          will internally create it.
        """
        try:

            self.sweep_type = sweep_type
            if self.sweep_type is None:
                self.sweep_type = {'cycles': 0, 'seqs': 1}
            self.kw_for_sweep_points['nr_seqs,cycles']['dimension'] = \
                self.sweep_type['seqs']
            self.kw_for_sweep_points['cycles']['dimension'] = \
                self.sweep_type['cycles']
            kw['cal_states'] = kw.get('cal_states', '')

            for task in task_list:
                if 'qb' not in task:
                    raise ValueError('Please specify "qb" in each task in '
                                     '"task_list."')
                if not isinstance(task['qb'], str):
                    task['qb'] = task['qb'].name
                if 'prefix' not in task:
                    task['prefix'] = f"{task['qb']}_"

            # if cycles are not added to each task,
            # self.preprocess_task_list(**kw) will fail because
            # kw_for_sweep_points['nr_seqs,cycles'] requires cycles
            if cycles is not None:
                for task in task_list:
                    task['cycles'] = cycles

            if nr_seqs is not None:  # identical pulses on all qubits
                cycles_list = [''] * len(task_list)
                for i, task in enumerate(task_list):
                    if 'cycles' not in task:
                        raise KeyError('Please specify "cycles" either in '
                                       'the task_list or as input '
                                       'parameter to class init.')
                    cycles_list[i] = task['cycles']
                if np.unique(cycles_list, axis=0).shape[0] > 1:
                    # different qubits have different nr cycles; cannot be if
                    # user wants identical pulses on all qubits
                    raise ValueError('Identical pulses on all qubits requires '
                                     'identical cycles arrays. '
                                     'To use non-identical pulses, '
                                     'move nr_seeds from keyword arguments '
                                     'into the tasks.')
                else:
                    cycles = cycles_list[0]

            super().__init__(task_list, qubits=qubits,
                             sweep_points=sweep_points,
                             nr_seqs=nr_seqs, cycles=cycles, **kw)
            if self.experiment_name is None:
                self.experiment_name = f'XEB'
            self.identical_pulses = nr_seqs is not None and all([
                task.get('nr_seqs', None) is None for task in task_list])
            self.preprocessed_task_list = self.preprocess_task_list(**kw)
            self.sequences, self.mc_points = self.sweep_n_dim(
                self.sweep_points, body_block=None,
                body_block_func=self.xeb_block, cal_points=self.cal_points,
                ro_qubits=self.meas_obj_names, **kw)

            self.exp_metadata['identical_pulses'] = self.identical_pulses

            self.add_processing_pipeline(**kw)
            self.autorun(**kw)

        except Exception as x:
            self.exception = x
            traceback.print_exc()

    def xeb_block(self, sp1d_idx, sp2d_idx, **kw):
        pulse_op_codes_list = []
        tl = [self.preprocessed_task_list[0]] if self.identical_pulses else \
            self.preprocessed_task_list
        for i, task in enumerate(tl):
            seq_idx = sp1d_idx if self.sweep_type['seqs'] == 0 else sp2d_idx
            nrcyc_idx = sp1d_idx if self.sweep_type['cycles'] == 0 else sp2d_idx
            z_angles = task['sweep_points'].get_sweep_params_property(
                'values', self.sweep_type['seqs'], 'z_rots')[seq_idx][nrcyc_idx]
            l = [['Y90', f'Z{zang}'] for zang in z_angles]
            # flatten l, prepend init pulse Y90, append to pulse_op_codes_list
            pulse_op_codes_list += [['Y90'] + [e1 for e2 in l for e1 in e2]]

        rb_block_list = [self.block_from_ops(
            f"rb_{task['qb']}", [f"{p} {task['qb']}" for p in
                                 pulse_op_codes_list[0 if
                                 self.identical_pulses else i]])
            for i, task in enumerate(self.preprocessed_task_list)]

        return self.simultaneous_blocks(f'sim_rb_{sp1d_idx}{sp1d_idx}',
                                        rb_block_list, block_align='end')

    def add_processing_pipeline(self, **kw):
        """
        Creates and adds the analysis processing pipeline to exp_metadata.
        """
        pass

    def run_analysis(self, **kw):
        """
        Runs analysis and stores analysis instance in self.analysis.
        :param kw: keyword_arguments passed to analysis functions;
            see docstrings there
        """
        pass


class TwoQubitXEB(MultiTaskingExperiment):
    kw_for_sweep_points = {'cycles': dict(param_name='cycles', unit='',
                                          label='Nr. Cycles', dimension=0),
                           'nr_seqs,cycles': dict(param_name='gateschoice', unit='',
                                                  label='two single gates and CZ', dimension=1,
                                                  values_func='paulis_gen_func')
                           }

    def __init__(self, task_list, sweep_points=None, qubits=None,
                 nr_seqs=None, cycles=None, sweep_type=None, **kw):
        """
        Class to run cross-entropy benchmarking experiment on
        one or several qubits in parallel.
        The experiment consists of applying
        [[Ry - Rz(theta)] * nr_cycles for nr_cycles in cycles] nr_seqs times,
        with random values of theta each time.
        :param task_list: list of dicts; see CalibBuilder docstring
        :param sweep_points: SweepPoints class instance
        :param qubits: list of QuDev_transmon class instances
        :param nr_seqs: int specifying the number of times to apply a random
            iteration of a sequence consisting of nr_cycles cycles.
            If nr_seqs is specified and it does not exist in the task_list,
            THEN ALL QUBITS WILL RECEIVE THE SAME PULSES provided they have the
            same cycles array.
        :param cycles: list or array of integers specifying the number of
            [Ry - Rz(theta)] cycles to apply.
        :param sweep_type: dict of the form {'cycles': 0/1, 'seqs': 1/0}, where
            the integers specify which parameter should correspond to the inner
            sweep (0), and which to the outer sweep (1).
        :param kw: keyword arguments
            passed to CalibBuilder; see docstring there
        Assumptions:
         - assumes there is one task for each qubit. If task_list is None, it
          will internally create it.
        """
        try:

            self.sweep_type = sweep_type
            if self.sweep_type is None:
                self.sweep_type = {'cycles': 0, 'seqs': 1}
            self.kw_for_sweep_points['nr_seqs,cycles']['dimension'] = \
                self.sweep_type['seqs']
            self.kw_for_sweep_points['cycles']['dimension'] = \
                self.sweep_type['cycles']
            kw['cal_states'] = kw.get('cal_states', '')

            for task in task_list:
                for k in ['qb_1', 'qb_2']:
                    if k not in task:
                        raise ValueError('Please specify "{k}" in each task in '
                                         '"task_list."')
                    if not isinstance(task[k], str):
                        task[k] = task[k].name
                if 'prefix' not in task:
                    task['prefix'] = f"{task['qb_1']}{task['qb_2']}_"

            # if cycles are not added to each task,
            # self.preprocess_task_list(**kw) will fail because
            # kw_for_sweep_points['nr_seqs,cycles'] requires cycles
            if cycles is not None:
                for task in task_list:
                    task['cycles'] = cycles

            if nr_seqs is not None:  # identical pulses on all qubits
                cycles_list = [''] * len(task_list)
                for i, task in enumerate(task_list):
                    if 'cycles' not in task:
                        raise KeyError('Please specify "cycles" either in '
                                       'the task_list or as input '
                                       'parameter to class init.')
                    cycles_list[i] = task['cycles']
                if np.unique(cycles_list, axis=0).shape[0] > 1:
                    # different qubits have different nr cycles; cannot be if
                    # user wants identical pulses on all qubits
                    raise ValueError('Identical pulses on all qubits requires '
                                     'identical cycles arrays. '
                                     'To use non-identical pulses, '
                                     'move nr_seeds from keyword arguments '
                                     'into the tasks.')
                else:
                    cycles = cycles_list[0]

            super().__init__(task_list, qubits=qubits,
                             sweep_points=sweep_points,
                             nr_seqs=nr_seqs, cycles=cycles, **kw)
            if self.experiment_name is None:
                self.experiment_name = f'TwoQubitXEB'
            self.identical_pulses = nr_seqs is not None and all([
                task.get('nr_seqs', None) is None for task in task_list])
            self.preprocessed_task_list = self.preprocess_task_list(**kw)
            self.sequences, self.mc_points = self.sweep_n_dim(
                self.sweep_points, body_block=None,
                body_block_func=self.xeb_block, cal_points=self.cal_points,
                ro_qubits=self.meas_obj_names, **kw)

            self.exp_metadata['identical_pulses'] = self.identical_pulses

            self.add_processing_pipeline(**kw)
            self.autorun(**kw)

        except Exception as x:
            self.exception = x
            traceback.print_exc()

    @staticmethod
    def paulis_gen_func(nr_seqs, cycles):
        def gen_random(cycles):
            s_gates = ["X90 ", "Y90 ", "Z45 "]
            lis = []
            for length in cycles:
                i = 0
                gates = []
                gates.append(s_gates[1] + "qb_1")
                gates.append(s_gates[1][0:3] + 's ' + "qb_2")
                gates.append(s_gates[2] + "qb_1")
                gates.append(s_gates[2][0:3] + 's ' + "qb_2")
                gates.append("CZ " + "qb_1 qb_2")
                while i < length:
                    last_1_gate1 = gates[-3][0:4]

                    choice1 = []
                    for gate in s_gates:
                        choice1.append(gate)
                    choice1.remove(last_1_gate1)
                    gate1 = random.choice(choice1)
                    gates.append(gate1 + 'qb_1')

                    last_1_gate2 = gates[-3][0:3] + ' '
                    choice2 = []
                    for gate in s_gates:
                        choice2.append(gate)
                    choice2.remove(last_1_gate2)
                    gate2 = random.choice(choice2)
                    gates.append(gate2[:3] + 's ' + 'qb_2')
                    gates.append("CZ " + 'qb_1 qb_2')
                    i += 1
                lis.append(gates)
            return lis
        return [gen_random(cycles) for _ in range(nr_seqs)]

    def xeb_block(self, sp1d_idx, sp2d_idx, **kw):
        pulse_op_codes_list = []
        tl = [self.preprocessed_task_list[0]] if self.identical_pulses else \
            self.preprocessed_task_list

        for i, task in enumerate(tl):
            seq_idx = sp1d_idx if self.sweep_type['seqs'] == 0 else sp2d_idx
            nrcyc_idx = sp1d_idx if self.sweep_type['cycles'] == 0 else sp2d_idx
            gates_qb_info = task['sweep_points'].get_sweep_params_property(
                'values', self.sweep_type['seqs'], 'gateschoice')[seq_idx][nrcyc_idx]
            l = [gate_qb for gate_qb in gates_qb_info]
            sub_list = []
            for ope in l:
                if len(ope) < 11:
                    op = ope[0:-4] + task[ope[-4::]]
                else:
                    op = 'CZ ' + task[ope[3:7]] + ' ' +  task[ope[8::]]
                sub_list.append(op)
            pulse_op_codes_list += [sub_list]

        rb_block_list = [
            self.block_from_ops(
                f"rb_{task['qb_1']}{task['qb_2']}",
                [op_list for op_list in pulse_op_codes_list[0 if
                self.identical_pulses else i]])
            for i, task in enumerate(self.preprocessed_task_list)]

        return self.simultaneous_blocks(f'sim_rb_{sp1d_idx}{sp1d_idx}',
                                        rb_block_list, block_align='end')

    def add_processing_pipeline(self, **kw):
        """
        Creates and adds the analysis processing pipeline to exp_metadata.
        """
        pass

    def run_analysis(self, **kw):
        """
        Runs analysis and stores analysis instance in self.analysis.
        :param kw: keyword_arguments passed to analysis functions;
            see docstrings there
        """
        pass<|MERGE_RESOLUTION|>--- conflicted
+++ resolved
@@ -71,10 +71,7 @@
             self.sweep_type = sweep_type
             if self.sweep_type is None:
                 self.sweep_type = {'cliffords': 0, 'seeds': 1}
-<<<<<<< HEAD
-=======
             self.kw_for_sweep_points = deepcopy(self.kw_for_sweep_points)
->>>>>>> 627e1749
             self.kw_for_sweep_points['nr_seeds,nr_m']['dimension'] = \
                 self.sweep_type['seeds']
             self.kw_for_sweep_points['cliffords']['dimension'] = \
