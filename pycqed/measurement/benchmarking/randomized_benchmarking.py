import numpy as np
import traceback
from copy import deepcopy
from pycqed.analysis_v3.processing_pipeline import ProcessingPipeline
from pycqed.measurement.calibration.two_qubit_gates import MultiTaskingExperiment
from pycqed.measurement.sweep_points import SweepPoints
from pycqed.measurement.randomized_benchmarking import \
    randomized_benchmarking as rb
import pycqed.measurement.randomized_benchmarking.two_qubit_clifford_group as tqc
from pycqed.analysis_v3 import *
import logging
log = logging.getLogger(__name__)


class RandomizedBenchmarking(MultiTaskingExperiment):

    kw_for_sweep_points = {
        'cliffords': dict(param_name='cliffords', unit='',
                          label='Nr. Cliffords',
                          dimension=0),
        'nr_seeds,nr_m': dict(param_name='seeds', unit='',
                         label='Seeds', dimension=1,
                         values_func=lambda ns, nm: np.array(
                             [np.random.randint(0, 1e8, ns)
                              for _ in range(nm)]).T),
    }

    def __init__(self, task_list, sweep_points=None, qubits=None,
                 nr_seeds=None, cliffords=None, sweep_type=None,
                 interleaved_gate=None, gate_decomposition='HZ', **kw):
        """
        Class to run and analyze the randomized benchmarking experiment on
        one or several qubits in parallel, using the single-qubit Clifford group
        :param task_list: list of dicts; see CalibBuilder docstring
        :param sweep_points: SweepPoints class instance
            Ex: [{'cliffords': ([0, 4, 10], '', 'Nr. Cliffords')},
                 {'seeds': (array([0, 1, 2, 3]), '', 'Nr. Seeds')}]
        :param qubits: list of QuDev_transmon class instances
        :param nr_seeds: int specifying the number of times the Clifford
            group should be sampled for each Clifford sequence length.
            If nr_seeds is specified and it does not exist in the SweepPoints
            of each task in task_list, THEN ALL TASKS WILL RECEIVE THE SAME
            PULSES!!!
        :param cliffords: list or array of integers specifying the number of
            cliffords to apply.
        :param sweep_type: dict of the form {'cycles': 0/1, 'seqs': 1/0}, where
            the integers specify which parameter should correspond to the inner
            sweep (0), and which to the outer sweep (1).
        :param interleaved_gate: string specifying the interleaved gate in
            pycqed notation (ex: X90, Y180 etc). Gate must be part of the
            Clifford group.
        :param gate_decomposition: string specifying what decomposition to use
            to translate the Clifford elements into applicable pulses.
            Possible choices are 'HZ' or 'XY'.
            See HZ_gate_decomposition and XY_gate_decomposition in
            pycqed\measurement\randomized_benchmarking\clifford_decompositions.py
        :param kw: keyword arguments
            passed to CalibBuilder; see docstring there

        Assumptions:
         - assumes there is one task for each qubit. If task_list is None, it
          will internally create it.
         - in rb_block, it assumes only one parameter is being swept in the
         second sweep dimension (cliffords)
         - interleaved_gate and gate_decomposition should be the same for
         all qubits since otherwise the segments will have very different
         lengths for different qubits
        """
        try:
            self.sweep_type = sweep_type
            if self.sweep_type is None:
                self.sweep_type = {'cliffords': 0, 'seeds': 1}
            self.kw_for_sweep_points = deepcopy(self.kw_for_sweep_points)
            self.kw_for_sweep_points['nr_seeds,nr_m']['dimension'] = \
                self.sweep_type['seeds']
            self.kw_for_sweep_points['cliffords']['dimension'] = \
                self.sweep_type['cliffords']

            self.interleaved_gate = interleaved_gate
            if self.interleaved_gate is not None:
                self.kw_for_sweep_points['nr_seeds,nr_m'] = [
                    dict(param_name='seeds', unit='',
                         label='Seeds', dimension=self.sweep_type['seeds'],
                         values_func=lambda ns, nm: np.array(
                             [np.random.randint(0, 1e8, ns)
                              for _ in range(nm)]).T),
                    dict(param_name='seeds_irb', unit='',
                         label='Seeds', dimension=self.sweep_type['seeds'],
                         values_func=lambda ns, nm: np.array(
                             [np.random.randint(0, 1e8, ns)
                              for _ in range(nm)]).T)]
            kw['cal_states'] = kw.get('cal_states', '')

            if cliffords is not None:
                nr_m = len(cliffords)
            else:
                nr_m = len(task_list[0].get('cliffords', []))
            for task in task_list:
                task['nr_m'] = nr_m

            super().__init__(task_list, qubits=qubits,
                             sweep_points=sweep_points,
                             nr_seeds=nr_seeds, nr_m=nr_m,
                             cliffords=cliffords, **kw)
            if self.experiment_name is None:
                self.experiment_name = f'RB_{gate_decomposition}' if \
                    interleaved_gate is None else f'IRB_{gate_decomposition}'
            self.identical_pulses = nr_seeds is not None and all([
                task.get('nr_seeds', None) is None for task in task_list])
            self.gate_decomposition = gate_decomposition
            self.preprocessed_task_list = self.preprocess_task_list(**kw)

            # Check if we can apply identical pulses on all qubits in task_list
            # Can only do this if they have identical cliffords array
            if self.identical_pulses:
                unique_clf_sets = np.unique([
                    self.sweep_points.get_sweep_params_property(
                        'values', self.sweep_type['cliffords'], k)
                    for k in self.sweep_points.get_sweep_dimension(
                        self.sweep_type['cliffords']) if
                    k.endswith('cliffords')], axis=0)
                if unique_clf_sets.shape[0] > 1:
                    raise ValueError('Cannot apply identical pulses. '
                                     'Not all qubits have the same Cliffords.'
                                     'To use non-identical pulses, '
                                     'move nr_seeds from keyword arguments '
                                     'into the tasks.')

            # # remove the redundant 'seeds' entry in self.sweep_points which
            # # might have been left over from self.generate_kw_sweep_points
            # dim = self.sweep_points.find_parameter('seeds')
            # if dim is not None:
            #     self.sweep_points.get_sweep_params_description('seeds', dim,
            #                                                    pop=True)
            self.sequences, self.mc_points = self.sweep_n_dim(
                self.sweep_points, body_block=None,
                body_block_func=self.rb_block, cal_points=self.cal_points,
                ro_qubits=self.meas_obj_names, **kw)
            if self.interleaved_gate is not None:
                seqs_irb, _ = self.sweep_n_dim(
                    self.sweep_points, body_block=None,
                    body_block_func_kw={'interleaved_gate':
                                            self.interleaved_gate},
                    body_block_func=self.rb_block, cal_points=self.cal_points,
                    ro_qubits=self.meas_obj_names, **kw)
                # interleave sequences
                self.sequences, self.mc_points = \
                    self.sequences[0].interleave_sequences(
                        [self.sequences, seqs_irb])
                self.exp_metadata['interleaved_gate'] = self.interleaved_gate
            self.exp_metadata['gate_decomposition'] = self.gate_decomposition
            self.exp_metadata['identical_pulses'] = self.identical_pulses

            self.add_processing_pipeline(**kw)
            self.autorun(**kw)

        except Exception as x:
            self.exception = x
            traceback.print_exc()

    def rb_block(self, sp1d_idx, sp2d_idx, **kw):
        pass

    def add_processing_pipeline(self, **kw):
        """
        Creates and adds the analysis processing pipeline to exp_metadata.
        """
<<<<<<< HEAD
        if 'dim_hilbert' not in kw:
            raise ValueError('Please specify the dimension of the Hilbert '
                             'space "dim_hilbert" for this measurement.')
        if 'log' in self.df_name:
            pp = rb_ana.pipeline_ssro_measurement(
                self.meas_obj_names, self.exp_metadata[
                    'meas_obj_sweep_points_map'], self.sweep_points,
                n_shots=max(qb.acq_shots() for qb in self.meas_objs),
                cal_points=self.cal_points, sweep_type=self.sweep_type,
                interleaved_irb=self.interleaved_gate is not None, **kw)
            # self.exp_metadata.update({'processing_pipeline': pp})
        else:
            log.debug(f'There is no support for automatic pipeline creation '
                      f'for the detector type {self.df_name}')
=======
        # TODO: needs upgrade
        pass
        # if 'dim_hilbert' not in kw:
        #     raise ValueError('Please specify the dimension of the Hilbert '
        #                      'space "dim_hilbert" for this measurement.')
        # if 'log' in self.df_name:
        #     pp = rb_ana.pipeline_ssro_measurement(
        #         self.meas_obj_names, self.exp_metadata[
        #             'meas_obj_sweep_points_map'], self.sweep_points,
        #         n_shots=max(qb.acq_shots() for qb in self.meas_objs),
        #         cal_points=self.cal_points, sweep_type=self.sweep_type,
        #         interleaved_irb=self.interleaved_gate is not None, **kw)
        #     self.exp_metadata.update({'processing_pipeline': pp})
        # else:
        #     log.debug(f'There is no support for automatic pipeline creation '
        #               f'for the detector type {self.df_name}')
>>>>>>> cf216836

    def run_analysis(self, **kw):
        """
        Runs analysis and stores analysis instance in self.analysis.
        :param kw: keyword_arguments passed to analysis functions;
            see docstrings there

        Currently only works for a single-shot measurement without preselection,
        and if the readout thresholds exist in the acq_classifier_params of
        each qubit at the time of measurement.

        """

        if 'dim_hilbert' not in kw:
            raise ValueError('Please specify the dimension of the Hilbert '
                             'space "dim_hilbert" for this measurement.')
        if 'log' not in self.df_name:
            raise NotImplementedError(
                f'Automatic analysis only works for a single-shot '
                f'measurement without preselection. '
                f'There is no support for the detector type '
                f'{self.df_name}. Use df_name=int_log_det.')

        pp = rb_ana.pipeline_ssro_measurement(
            self.meas_obj_names, self.exp_metadata[
                'meas_obj_sweep_points_map'], self.sweep_points,
            n_shots=max(qb.acq_shots() for qb in self.meas_objs),
            dim_hilbert=kw['dim_hilbert'], cal_points=self.cal_points,
            sweep_type=self.sweep_type,
            interleaved_irb=self.interleaved_gate is not None, **kw)
        params_dict = {f'{qbn}.acq_classifier_params':
                           f'Instrument settings.{qbn}.acq_classifier_params'
                       for qbn in self.meas_obj_names}
        pp.add_node('extract_data_hdf', params_dict=params_dict, at_idx=0)
<<<<<<< HEAD
        self.exp_metadata.update({'processing_pipeline': pp})
=======
        # self.exp_metadata.update({'processing_pipeline': pp})
>>>>>>> cf216836
        self.analysis = pp

        data_dict = {'plot_T1_lim': True, 'do_simple_fit': False}
        self.analysis.resolve(self.exp_metadata['meas_obj_value_names_map'])
        self.analysis(data_dict)
        self.analysis.save()


class SingleQubitRandomizedBenchmarking(RandomizedBenchmarking):

    def __init__(self, task_list, sweep_points=None, **kw):
        """
        See docstring for RandomizedBenchmarking.
        """
        self.experiment_name = f'SingleQubitRB' if \
            kw.get('interleaved_gate', None) is None else f'SingleQubitIRB'

        for task in task_list:
            if 'qb' not in task:
                raise ValueError('Please specify "qb" in each task in '
                                 '"task_list."')
            if not isinstance(task['qb'], str):
                task['qb'] = task['qb'].name
            if 'prefix' not in task:
                task['prefix'] = f"{task['qb']}_"

        kw['dim_hilbert'] = 2
        super().__init__(task_list, sweep_points=sweep_points, **kw)

    def rb_block(self, sp1d_idx, sp2d_idx, **kw):
        interleaved_gate = kw.get('interleaved_gate', None)
        pulse_op_codes_list = []
        tl = [self.preprocessed_task_list[0]] if self.identical_pulses else \
            self.preprocessed_task_list
        for i, task in enumerate(tl):
            param_name = 'seeds' if interleaved_gate is None else 'seeds_irb'
            seed_idx = sp1d_idx if self.sweep_type['seeds'] == 0 else sp2d_idx
            clf_idx = sp1d_idx if self.sweep_type['cliffords'] == 0 else sp2d_idx
            seed = task['sweep_points'].get_sweep_params_property(
                'values', self.sweep_type['seeds'], param_name)[
                seed_idx, clf_idx]
            clifford = task['sweep_points'].get_sweep_params_property(
                'values', self.sweep_type['cliffords'], 'cliffords')[clf_idx]
            cl_seq = rb.randomized_benchmarking_sequence(
                clifford, seed=seed,
                interleaved_gate=interleaved_gate)
            pulse_op_codes_list += [rb.decompose_clifford_seq(
                cl_seq, gate_decomp=self.gate_decomposition)]
        rb_block_list = [self.block_from_ops(
            f"rb_{task['qb']}", [f"{p} {task['qb']}" for p in
                                 pulse_op_codes_list[0 if self.identical_pulses
                                 else i]])
            for i, task in enumerate(self.preprocessed_task_list)]

        return self.simultaneous_blocks(f'sim_rb_{sp1d_idx}{sp1d_idx}',
                                        rb_block_list, block_align='end')


class TwoQubitRandomizedBenchmarking(RandomizedBenchmarking):

    def __init__(self, task_list, sweep_points=None,
                 max_clifford_idx=11520, **kw):
        """
        See docstring for RandomizedBenchmarking.

        :param max_clifford_idx: int that allows to restrict the two qubit
            Clifford that is sampled. Set to 24**2 to only sample the tensor
            product of 2 single qubit Clifford groups.
        """
        self.max_clifford_idx = max_clifford_idx
        tqc.gate_decomposition = rb.get_clifford_decomposition(
            kw.get('gate_decomposition', 'HZ'))

        for task in task_list:
            for k in ['qb_1', 'qb_2']:
                if not isinstance(task[k], str):
                    task[k] = task[k].name
            if 'prefix' not in task:
                task['prefix'] = f"{task['qb_1']}{task['qb_2']}_"
        kw['for_ef'] = kw.get('for_ef', True)
        self.experiment_name = 'TwoQubitRB' if \
            kw.get('interleaved_gate', None) is None else 'TwoQubitIRB'

        kw['dim_hilbert'] = 4
        super().__init__(task_list, sweep_points=sweep_points, **kw)

    def guess_label(self, **kw):
        """
        Default measurement label.
        """
        suffix = [''.join([task['qb_1'], task['qb_2']])
                  for task in self.task_list]
        suffix = '_'.join(suffix)
        if self.label is None:
            if self.interleaved_gate is None:
                self.label = f'{self.experiment_name}_' \
                             f'{self.gate_decomposition}_{suffix}'
            else:
                self.label = f'{self.experiment_name}_{self.interleaved_gate}_' \
                             f'{self.gate_decomposition}_{suffix}'

    def rb_block(self, sp1d_idx, sp2d_idx, **kw):
        interleaved_gate = kw.get('interleaved_gate', None)
        rb_block_list = []
        for i, task in enumerate(self.preprocessed_task_list):
            param_name = 'seeds' if interleaved_gate is None else 'seeds_irb'
            seed_idx = sp1d_idx if self.sweep_type['seeds'] == 0 else sp2d_idx
            clf_idx = sp1d_idx if self.sweep_type['cliffords'] == 0 else sp2d_idx
            seed = task['sweep_points'].get_sweep_params_property(
                'values', self.sweep_type['seeds'], param_name)[
                seed_idx, clf_idx]
            clifford = task['sweep_points'].get_sweep_params_property(
                'values', self.sweep_type['cliffords'], 'cliffords')[clf_idx]
            cl_seq = rb.randomized_benchmarking_sequence_new(
                clifford, number_of_qubits=2, seed=seed,
                max_clifford_idx=kw.get('max_clifford_idx',
                                        self.max_clifford_idx),
                interleaving_cl=interleaved_gate)

            qb_1 = task['qb_1']
            qb_2 = task['qb_2']
            seq_blocks = []
            single_qb_gates = {qb_1: [], qb_2: []}
            for k, idx in enumerate(cl_seq):
                self.timer.checkpoint("rb_block.seq.iteration.start")
                pulse_tuples_list = tqc.TwoQubitClifford(idx).gate_decomposition
                for j, pulse_tuple in enumerate(pulse_tuples_list):
                    if isinstance(pulse_tuple[1], list):
                        seq_blocks.append(
                            self.simultaneous_blocks(
                                f'blk{k}_{j}', [
                            self.block_from_ops(f'blk{k}_{j}_{qbn}', gates)
                                    for qbn, gates in single_qb_gates.items()]))
                        single_qb_gates = {qb_1: [], qb_2: []}
                        seq_blocks.append(self.block_from_ops(
                            f'blk{k}_{j}_cz',
                            f'{kw.get("cz_pulse_name", "CZ")} {qb_1} {qb_2}'))
                    else:
                        qb_name = qb_1 if '0' in pulse_tuple[1] else qb_2
                        pulse_name = pulse_tuple[0]
                        single_qb_gates[qb_name].append(
                            pulse_name + ' ' + qb_name)
                self.timer.checkpoint("rb_block.seq.iteration.end")

            seq_blocks.append(
                self.simultaneous_blocks(
                    f'blk{i}', [
                        self.block_from_ops(f'blk{i}{qbn}', gates)
                        for qbn, gates in single_qb_gates.items()]))
            rb_block_list += [self.sequential_blocks(f'rb_block{i}', seq_blocks)]

        return self.simultaneous_blocks(
            f'sim_rb_{sp2d_idx}_{sp1d_idx}', rb_block_list, block_align='end')


class SingleQubitXEB(MultiTaskingExperiment):

    kw_for_sweep_points = {
        'cycles': dict(param_name='cycles', unit='',
                          label='Nr. Cycles',
                          dimension=0),
        'nr_seqs,cycles': dict(param_name='z_rots', unit='',
                              label='$R_z$ angles, $\\phi$', dimension=1,
                              values_func=lambda ns, cycles:[[
                                  list(np.random.uniform(0, 2, nc)*180)
                                  for nc in cycles] for _ in range(ns)]),
    }

    def __init__(self, task_list, sweep_points=None, qubits=None,
                 nr_seqs=None, cycles=None, sweep_type=None, **kw):
        """
        Class to run cross-entropy benchmarking experiment on
        one or several qubits in parallel.
        The experiment consists of applying
        [[Ry - Rz(theta)] * nr_cycles for nr_cycles in cycles] nr_seqs times,
        with random values of theta each time.
        :param task_list: list of dicts; see CalibBuilder docstring
        :param sweep_points: SweepPoints class instance
        :param qubits: list of QuDev_transmon class instances
        :param nr_seqs: int specifying the number of times to apply a random
            iteration of a sequence consisting of nr_cycles cycles.
            If nr_seqs is specified and it does not exist in the task_list,
            THEN ALL QUBITS WILL RECEIVE THE SAME PULSES provided they have the
            same cycles array.
        :param cycles: list or array of integers specifying the number of
            [Ry - Rz(theta)] cycles to apply.
        :param sweep_type: dict of the form {'cycles': 0/1, 'seqs': 1/0}, where
            the integers specify which parameter should correspond to the inner
            sweep (0), and which to the outer sweep (1).
        :param kw: keyword arguments
            passed to CalibBuilder; see docstring there

        Assumptions:
         - assumes there is one task for each qubit. If task_list is None, it
          will internally create it.
        """
        try:

            self.sweep_type = sweep_type
            if self.sweep_type is None:
                self.sweep_type = {'cycles': 0, 'seqs': 1}
            self.kw_for_sweep_points['nr_seqs,cycles']['dimension'] = \
                self.sweep_type['seqs']
            self.kw_for_sweep_points['cycles']['dimension'] = \
                self.sweep_type['cycles']
            kw['cal_states'] = kw.get('cal_states', '')

            for task in task_list:
                if 'qb' not in task:
                    raise ValueError('Please specify "qb" in each task in '
                                     '"task_list."')
                if not isinstance(task['qb'], str):
                    task['qb'] = task['qb'].name
                if 'prefix' not in task:
                    task['prefix'] = f"{task['qb']}_"

            # if cycles are not added to each task,
            # self.preprocess_task_list(**kw) will fail because
            # kw_for_sweep_points['nr_seqs,cycles'] requires cycles
            if cycles is not None:
                for task in task_list:
                    task['cycles'] = cycles

            if nr_seqs is not None:  # identical pulses on all qubits
                cycles_list = [''] * len(task_list)
                for i, task in enumerate(task_list):
                    if 'cycles' not in task:
                        raise KeyError('Please specify "cycles" either in '
                                       'the task_list or as input '
                                       'parameter to class init.' )
                    cycles_list[i] = task['cycles']
                if np.unique(cycles_list, axis=0).shape[0] > 1:
                    # different qubits have different nr cycles; cannot be if
                    # user wants identical pulses on all qubits
                    raise ValueError('Identical pulses on all qubits requires '
                                     'identical cycles arrays. '
                                     'To use non-identical pulses, '
                                     'move nr_seeds from keyword arguments '
                                     'into the tasks.')
                else:
                    cycles = cycles_list[0]

            super().__init__(task_list, qubits=qubits,
                             sweep_points=sweep_points,
                             nr_seqs=nr_seqs, cycles=cycles, **kw)
            if self.experiment_name is None:
                self.experiment_name = f'XEB'
            self.identical_pulses = nr_seqs is not None and all([
                task.get('nr_seqs', None) is None for task in task_list])
            self.preprocessed_task_list = self.preprocess_task_list(**kw)
            self.sequences, self.mc_points = self.sweep_n_dim(
                self.sweep_points, body_block=None,
                body_block_func=self.xeb_block, cal_points=self.cal_points,
                ro_qubits=self.meas_obj_names, **kw)

            self.exp_metadata['identical_pulses'] = self.identical_pulses

            self.add_processing_pipeline(**kw)
            self.autorun(**kw)

        except Exception as x:
            self.exception = x
            traceback.print_exc()

    def xeb_block(self, sp1d_idx, sp2d_idx, **kw):
        pulse_op_codes_list = []
        tl = [self.preprocessed_task_list[0]] if self.identical_pulses else \
            self.preprocessed_task_list
        for i, task in enumerate(tl):
            seq_idx = sp1d_idx if self.sweep_type['seqs'] == 0 else sp2d_idx
            nrcyc_idx = sp1d_idx if self.sweep_type['cycles'] == 0 else sp2d_idx
            z_angles = task['sweep_points'].get_sweep_params_property(
                'values', self.sweep_type['seqs'], 'z_rots')[seq_idx][nrcyc_idx]
            l = [['Y90', f'Z{zang}'] for zang in z_angles]
            # flatten l, prepend init pulse Y90, append to pulse_op_codes_list
            pulse_op_codes_list += [['Y90'] + [e1 for e2 in l for e1 in e2]]

        rb_block_list = [self.block_from_ops(
            f"rb_{task['qb']}", [f"{p} {task['qb']}" for p in
                                 pulse_op_codes_list[0 if
                                 self.identical_pulses else i]])
            for i, task in enumerate(self.preprocessed_task_list)]

        return self.simultaneous_blocks(f'sim_rb_{sp1d_idx}{sp1d_idx}',
                                        rb_block_list, block_align='end')

    def add_processing_pipeline(self, **kw):
        """
        Creates and adds the analysis processing pipeline to exp_metadata.
        """
        pass

    def run_analysis(self, **kw):
        """
        Runs analysis and stores analysis instance in self.analysis.
        :param kw: keyword_arguments passed to analysis functions;
            see docstrings there
        """
        pass<|MERGE_RESOLUTION|>--- conflicted
+++ resolved
@@ -165,22 +165,6 @@
         """
         Creates and adds the analysis processing pipeline to exp_metadata.
         """
-<<<<<<< HEAD
-        if 'dim_hilbert' not in kw:
-            raise ValueError('Please specify the dimension of the Hilbert '
-                             'space "dim_hilbert" for this measurement.')
-        if 'log' in self.df_name:
-            pp = rb_ana.pipeline_ssro_measurement(
-                self.meas_obj_names, self.exp_metadata[
-                    'meas_obj_sweep_points_map'], self.sweep_points,
-                n_shots=max(qb.acq_shots() for qb in self.meas_objs),
-                cal_points=self.cal_points, sweep_type=self.sweep_type,
-                interleaved_irb=self.interleaved_gate is not None, **kw)
-            # self.exp_metadata.update({'processing_pipeline': pp})
-        else:
-            log.debug(f'There is no support for automatic pipeline creation '
-                      f'for the detector type {self.df_name}')
-=======
         # TODO: needs upgrade
         pass
         # if 'dim_hilbert' not in kw:
@@ -197,7 +181,6 @@
         # else:
         #     log.debug(f'There is no support for automatic pipeline creation '
         #               f'for the detector type {self.df_name}')
->>>>>>> cf216836
 
     def run_analysis(self, **kw):
         """
@@ -232,11 +215,7 @@
                            f'Instrument settings.{qbn}.acq_classifier_params'
                        for qbn in self.meas_obj_names}
         pp.add_node('extract_data_hdf', params_dict=params_dict, at_idx=0)
-<<<<<<< HEAD
-        self.exp_metadata.update({'processing_pipeline': pp})
-=======
         # self.exp_metadata.update({'processing_pipeline': pp})
->>>>>>> cf216836
         self.analysis = pp
 
         data_dict = {'plot_T1_lim': True, 'do_simple_fit': False}
