import traceback

import numpy as np
from pycqed.analysis_v3 import helper_functions

from pycqed.measurement.waveform_control.sequence import Sequence
from pycqed.utilities.general import temporary_value
from pycqed.utilities.timer import Timer, Checkpoint
from pycqed.measurement.waveform_control.circuit_builder import CircuitBuilder
from pycqed.measurement import sweep_functions as swf
import pycqed.measurement.awg_sweep_functions as awg_swf
from pycqed.measurement import multi_qubit_module as mqm
import pycqed.analysis_v2.base_analysis as ba
from copy import deepcopy
import logging
log = logging.getLogger(__name__)


class QuantumExperiment(CircuitBuilder):
    """
    Base class for Experiments with pycqed. A QuantumExperiment consists of
    3 main parts:
    - The __init__(), which takes care of initializing the parent class
     (CircuitBuilder) and setting all the attributes of the quantum experiment
    - the run_measurement(), which is the skeleton of any measurement in pycqed.
      This function should *not* be modified by child classes
    - the run_analysis(), which defaults to calling BaseDataAnalysis. This function
      may be overwritten by child classes to start measurement-specific analysis

    """
    _metadata_params = {'cal_points', 'preparation_params', 'sweep_points',
                        'channel_map', 'meas_objs'}

    def __init__(self, dev=None, qubits=None, operation_dict=None,
                 meas_objs=None, classified=False, MC=None,
                 label=None, exp_metadata=None, upload=True, measure=True,
                 analyze=True, temporary_values=(), drive="timedomain",
<<<<<<< HEAD
                 sequences=(), sequence_function=None,
                 sequence_kwargs=None, df_kwargs=None, df_name=None,
                 timer_kwargs=None,
                 mc_points=None, sweep_functions=(awg_swf.SegmentHardSweep,
                                                      awg_swf.SegmentSoftSweep),
=======
                 sequences=(), sequence_function=None, sequence_kwargs=None,
                 filter_segments_mask=None, df_kwargs=None, df_name=None,
                 timer_kwargs=None,
                 mc_points=None, sweep_functions=(awg_swf.SegmentHardSweep,
                                                  awg_swf.SegmentSoftSweep),
                 harmonize_element_lengths=False,
>>>>>>> 627e1749
                 compression_seg_lim=None, force_2D_sweep=True, callback=None,
                 callback_condition=lambda : True, **kw):
        """
        Initializes a QuantumExperiment.

        Args:
            dev (Device): Device object used for the experiment. Defaults to None.
            qubits (list): list of qubits used for the experiment (e.g. a subset of
                qubits on the device). Defaults to None. (see circuitBuilder for more
                details).
            operation_dict (dict): dictionary with operations. Defaults to None.
                (see circuitBuilder for more details).
            meas_objs (list): list of measure object (e.g., qubits) to be read
                out (i.e. for which the detector functions will be
                prepared). Defaults to self.qubits (attribute set by
                CircuitBuilder). Required for run_measurement() when qubits
                is None.
            classified (bool): whether
            MC (MeasurementControl): MeasurementControl object. Required for
                run_measurement() if qubits is None and device is None.
            label (str): Measurement label
            exp_metadata (dict): experimental metadata saved in hdf5 file
            upload (bool): whether or not to upload the sequences to the AWGs
            measure (bool): whether or not to measure
            analyze (bool): whether or not to analyze
            temporary_values (list): list of temporary values with the form:
                [(Qcode_param_1, value_1), (Qcode_param_2, value_2), ...]
            drive (str): qubit configuration.
            sequences (list): list of sequences for the experiment. Note that
                even in the case of a single sequence, a list is required.
                Required if sequence_function is None.
            sequence_function (callable): functions returning the sequences,
                see self._prepare_sequences() for more details. Required for
                run_measurement if sequences is None
            sequence_kwargs (dict): keyword arguments passed to the sequence_function.
                see self._prepare_sequences()
            filter_segments_mask (array of bool): An array with dimension
                n_0 x n_1, where n_i is the number of sweep points in
                dimension i, indicating which segments need to be measured.
            df_kwargs (dict): detector function keyword arguments.
            timer_kwargs (dict): keyword arguments for timer. See pycqed.utilities.timer.
                Timer.
            df_name (str): detector function name.
            mc_points (tuple): tuple of 2 lists with first and second dimension
                measurement control points (previously also called sweep_points,
                but name has changed to avoid confusion with SweepPoints):
                [first_dim_mc_points, second_dim_mc_points]. MC points
                correspond to measurement_control sweep points i.e. sweep points
                directly related to the instruments, e.g. segment readout index.
                Not required when using sweep_functions SegmentSoftSweep and
                SegmentHardSweep as these may be inferred from the sequences objects.
                In case other sweep functions are used (e.g. for sweeping instrument
                parameters), then the sweep points must be specified. Note that the list
                must always have two entries. E.g. for a 1D sweep of LO frequencies,
                mc_points should be of the form: (freqs, [])
            sweep_functions (tuple): tuple of sweepfunctions. Similarly to mc_points,
                sweep_functions has 2 entries, one for each dimension. Defaults to
                SegmentHardSweep for the first sweep dimensions and SegmentSoftSweep
                for the second dimension.
            harmonize_element_lengths (bool, default False): whether it
                should be ensured for all AWGs and all elements that the
                element length is the same in all sequences.
            compression_seg_lim (int): maximal number of segments that can be in a
                single sequence. If not None and the QuantumExperiment is a 2D sweep
                with more than 1 sequence, and the sweep_functions are
                (SegmentHardSweep, SegmentSoftsweep), then the quantumExperiment
                will try to compress the sequences, see Sequence.compress_2D_sweep.
            force_2D_sweep (bool): whether or not to force a two-dimensional sweep.
                In that case, even if there is only one sequence, a second
                sweep_function dimension is added. The idea is to use this more
                and more to generalize data format passed to the analysis.
            callback (func): optional function to call after run_analysis() in
                autorun(). All arguments passed to autorun will be passed down to
                the callback.
            callback_condition (func): function returning a bool to decide whether or
                not the callback function should be executed. Defaults to always True.
            **kw:
                further keyword arguments are passed to the CircuitBuilder __init__
        """
        self.timer = Timer('QuantumExperiment', **timer_kwargs if timer_kwargs is
                                                                  not None else {})
        if qubits is None and dev is None and operation_dict is None:
            raise NotImplementedError('Experiments without qubits are not '
                                      'implemented yet. Either dev or qubits'
                                      'or operation_dict has to be provided.')
            # planned future behavior (but has to be tested in all aspects):
            # if no qubits/devive/operation_dict are provided, use empty
            # list to skip iterations over qubit lists
            # qubits = []
        super().__init__(dev=dev, qubits=qubits, operation_dict=operation_dict,
                         **kw)

        self.exp_metadata = exp_metadata
        if self.exp_metadata is None:
            self.exp_metadata = {}

        self.create_meas_objs_list(**kw, meas_objs=meas_objs)
        self.MC = MC

        self.classified = classified
        self.label = label
        self.upload = upload
        self.measure = measure
        self.temporary_values = list(temporary_values)
        self.analyze = analyze
        self.drive = drive
        self.callback = callback
        self.callback_condition = callback_condition

        self.sequences = list(sequences)
        self.sequence_function = sequence_function
        self.sequence_kwargs = {} if sequence_kwargs is None else sequence_kwargs
        self.filter_segments_mask = filter_segments_mask
        self.sweep_points = self.sequence_kwargs.get("sweep_points", None)
        self.mc_points = mc_points if mc_points is not None else [[], []]
        self.sweep_functions = sweep_functions
        self.force_2D_sweep = force_2D_sweep
        self.compression_seg_lim = compression_seg_lim
        self.harmonize_element_lengths = harmonize_element_lengths
        self.channels_to_upload = []
        # The experiment_name might have been set by the user in kw or by a
        # child class as an attribute. Otherwise, the default None will
        # trigger guess_label to use the sequence name.
        self.experiment_name = kw.pop(
            'experiment_name', getattr(self, 'experiment_name', None))
        self.timestamp = None
        self.analysis = None

        # detector and sweep functions
        default_df_kwargs = {'det_get_values_kws':
                                 {'classified': self.classified,
                                  'correlated': False,
                                  'thresholded': True,
                                  'averaged': True}}
        self.df_kwargs = default_df_kwargs if df_kwargs is None else df_kwargs
        if df_name is not None:
            self.df_name = df_name
            if 'classif' in df_name:
                self.classified = True
        else:
            self.df_name = 'int_avg{}_det'.format('_classif' if self.classified else '')
        self.df = None

        # determine data type
        if "log" in self.df_name or not \
                self.df_kwargs.get('averaged', True):
            data_type = "singleshot"
        else:
            data_type = "averaged"

        self.exp_metadata.update(kw)
        self.exp_metadata.update({'classified_ro': self.classified,
                                  'cz_pulse_name': self.cz_pulse_name,
                                  'data_type': data_type})

    def create_meas_objs_list(self, meas_objs=None, **kwargs):
        """
        Creates a default list for self.meas_objs if meas_objs is not provided,
        and creates the list self.meas_obj_names.
        Args:
            meas_objs (list): a list of measurement objects (or None for
                default, which is self.qubits)
        """
        self.meas_objs = self.qubits if meas_objs is None else meas_objs
        self.meas_obj_names = [m.name for m in self.meas_objs]

    def _update_parameters(self, overwrite_dicts=True, **kwargs):
        """
        Update all attributes of the quantumExperiment class.
        Args:
            overwrite_dicts (bool): whether or not to overwrite
                attributes that are dictionaries. If False,
                then dictionaries are updated.
            **kwargs: any attribute of the QuantumExperiment class


        """
        for param_name, param_value in kwargs.items():
            if hasattr(self, param_name):
                if isinstance(param_value, dict) and not overwrite_dicts:
                    getattr(self, param_name).update(param_value)
                else:
                    setattr(self, param_name, param_value)

    @Timer()
<<<<<<< HEAD
    def run_measurement(self, **kw):
=======
    def run_measurement(self, save_timers=True, **kw):
>>>>>>> 627e1749
        """
        Runs a measurement. Any keyword argument passes to this function that
        is also an attribute of the QuantumExperiment class will be updated
        before starting the experiment

        Args:
            save_timers (bool): whether timers should be saved to the hdf
            file at the end of the measurement (default: True).
        Returns:

        """
        self._update_parameters(**kw)
        assert self.meas_objs is not None, 'Cannot run measurement without ' \
                                           'measure objects.'
        if len(self.mc_points) == 1:
            self.mc_points = [self.mc_points[0], []]

        exception = None
        with temporary_value(*self.temporary_values):
            # Perpare all involved qubits. If not available, prepare
            # all measure objects.
            mos = self.qubits if self.qubits is not None else self.meas_objs
            for m in mos:
                m.prepare(drive=self.drive)

            # create/retrieve sequence to run
            self._prepare_sequences(self.sequences, self.sequence_function,
                                    self.sequence_kwargs)

            # configure measurement control (mc_points, detector functions)
            mode = self._configure_mc()

            self.guess_label(**kw)

            self.update_metadata()

            # run measurement
            try:
                self.MC.run(name=self.label, exp_metadata=self.exp_metadata,
                            mode=mode)
            except (Exception, KeyboardInterrupt) as e:
                exception = e  # exception will be raised below
        self.extract_timestamp()
        if save_timers:
            self.save_timers()
        if exception is not None:
            raise exception

    def update_metadata(self):
        # make sure that all metadata params are up to date
        for name in self._metadata_params:
            if hasattr(self, name):
                value = getattr(self, name)
                try:
                    if name in ('cal_points', 'sweep_points') and \
                            value is not None:
                        old_val = np.get_printoptions()['threshold']
                        np.set_printoptions(threshold=np.inf)
                        self.exp_metadata.update({name: repr(value)})
                        np.set_printoptions(threshold=old_val)
                    elif name in ('meas_objs', "qubits") and value is not None:
                        self.exp_metadata.update(
                            {name: [qb.name for qb in value]})
                    else:
                        self.exp_metadata.update({name: value})
                except Exception as e:
                    log.error(
                        f"Could not add {name} with value {value} to the "
                        f"metadata")
                    raise e

    def extract_timestamp(self):
        try:
            self.timestamp = self.MC.data_object._datemark + '_' \
                             + self.MC.data_object._timemark
        except Exception:
            pass  # if extraction fails, keep the old value (None from init)

    def guess_label(self, **kwargs):
        """
        Creates a default label.

        Returns:

        """
        if self.label is None:
            if self.experiment_name is None:
                self.experiment_name = self.sequences[0].name
            self.label = self.experiment_name
            _, qb_names = self.get_qubits(self.qubits)
            if self.dev is not None:
                self.label += self.dev.get_msmt_suffix(self.meas_obj_names)
            else:
                # guess_label is called from run_measurement -> we have qubits
                self.label += mqm.get_multi_qubit_msmt_suffix(self.meas_objs)

    @Timer()
    def run_analysis(self, analysis_class=None, analysis_kwargs=None, **kw):
        """
        Launches the analysis.
        Args:
            analysis_class: Class to use for the analysis
            analysis_kwargs: keyword arguments passed to the analysis class

        Returns: analysis object

        """
        if analysis_class is None:
            analysis_class = ba.BaseDataAnalysis
        if analysis_kwargs is None:
            analysis_kwargs = {}
        self.analysis = analysis_class(**analysis_kwargs)
        return self.analysis

    def autorun(self, **kw):
        if self.measure:
<<<<<<< HEAD
            self.run_measurement(**kw)
        if self.analyze:
            self.run_analysis(**kw)
        if self.callback is not None and self.callback_condition():
            self.callback(**kw)
        if self.measure: # for now store timers only if creating new file
            self.save_timers()
=======
            try:
                # Do not save timers here since they will be saved below.
                self.run_measurement(save_timers=False, **kw)
            except (Exception, KeyboardInterrupt) as e:
                self.save_timers()
                raise e
            # analyze and call callback only when measuring
            if self.analyze:
                self.run_analysis(**kw)
            if self.callback is not None and self.callback_condition():
                self.callback(**kw)
            self.save_timers()  # for now store timers only if creating new file
>>>>>>> 627e1749
        return self

    def serialize(self, omitted_attrs=('MC', 'device', 'qubits')):
        """
        Map a Quantum experiment to a large dict for hdf5 storage/pickle object,
        etc.
        Returns:

        """
        raise NotImplementedError()

    @Timer()
    def _prepare_sequences(self, sequences=None, sequence_function=None,
                           sequence_kwargs=None):
        """
        Prepares/build sequences for a measurement.
        Args:
            sequences (list): list of sequences to run. Optional. If not given
                then a sequence_function from which the sequences can be created
                is required.
            sequence_function (callable): sequence function to generate sequences..
                Should return with one of the following formats:
                    - a list of sequences: valid if the first and second
                        sweepfunctions are  SegmentHardSweep and SegmentSoftsweep
                        respectively.
                    - a sequence: valid if the sweepfunction is SegmentHardsweep
                    - One of the following tuples:
                        (sequences, mc_points_tuple), where mc_points_tuple is a
                        tuple in which each entry corresponds to a dimension
                        of the sweep. This is the preferred option.
                        For backwards compatibility, the following two tuples are
                        also accepted:
                        (sequences, mc_points_first_dim, mc_points_2nd_dim)
                        (sequences, mc_points_first_dim)

            sequence_kwargs (dict): arguments to pass to the sequence function

        Returns:

        """

        if sequence_kwargs is None:
            sequence_kwargs = {}
        if sequence_function is not None:
            # build sequence from function
            seq_info = sequence_function(**sequence_kwargs)

            if isinstance(seq_info, list):
                self.sequences = seq_info
            elif isinstance(seq_info, Sequence):
                self.sequences = [seq_info]
            elif len(seq_info) == 3: # backwards compatible 2D sweep
                self.sequences, \
                    (self.mc_points[0], self.mc_points[1]) = seq_info
            elif len(seq_info) == 2:
                if np.ndim(seq_info[1]) == 1:
                    # backwards compatible 1D sweep
                    self.sequences, self.mc_points[0] = seq_info
                else:
                    self.sequences, self.mc_points = seq_info

            # ensure self.sequences is a list
            if np.ndim(self.sequences) == 0:
                self.sequences = [self.sequences]
        elif sequences is not None:
            extra_seqs = deepcopy(sequence_kwargs.get('extra_sequences', []))
            for seq in extra_seqs:
                seq.name = 'Extra' + seq.name
            self.sequences = sequences + extra_seqs
            if len(self.mc_points) > 1 and len(self.mc_points[1]):
                # mc_points are set and won't be generated automatically.
                # We have to add additional points for the extra sequences.
                self.mc_points[1] = np.concatenate([
                    self.mc_points[1],
                    np.arange(len(extra_seqs)) + self.mc_points[1][-1] + 1])

        # check sequence
        assert len(self.sequences) != 0, "No sequence found."

    @Timer()
    def _configure_mc(self, MC=None):
        """
        Configure the measurement control (self.MC) for the measurement.
        This includes setting the sweep points and the detector function.
        By default, SegmentHardSweep is the sweepfunction used for the first
        dimension and SegmentSoftSweep is the sweepfunction used for the second
        dimension. In case other sweepfunctions should be used, self.sweep_functions
        should be modified prior to the call of this function.

        Returns:
            mmnt_mode (str): "1D" or "2D"
        """
        # ensure measurement control is set
        self._set_MC(MC)

        # configure mc_points
        if len(self.mc_points[0]) == 0: # first dimension mc_points not yet set
            if self.sweep_functions[0] == awg_swf.SegmentHardSweep:
                # first dimension mc points can be retrieved as
                # ro_indices from sequence
                self.mc_points[0] = np.arange(self.sequences[0].n_acq_elements())
            else:
                raise ValueError("The first dimension of mc_points must be provided "
                                 "with sequence if the sweep function isn't "
                                 "'SegmentHardSweep'.")

        if len(self.sequences) > 1 and len(self.mc_points[1]) == 0:
            if self.sweep_functions[1] == awg_swf.SegmentSoftSweep:
                # 2nd dimension mc_points can be retrieved as sequence number
                self.mc_points[1] = np.arange(len(self.sequences))
            elif self.sweep_points is not None and len(self.sweep_points) > 1:
                # second dimension can be inferred from sweep points
                self.mc_points[1] = list(self.sweep_points[1].values())[0][0]
            else:
                raise ValueError("The second dimension of mc_points must be provided "
                                 "if the sweep function isn't 'SegmentSoftSweep' and"
                                 "no sweep_point object is given.")

        # force 2D sweep if needed (allow 1D sweep for backwards compatibility)
        if len(self.mc_points[1]) == 0 and self.force_2D_sweep:
            self.mc_points[1] = np.array([0]) # force 2d with singleton

        # set mc points
        if len(self.sequences) > 1:
            # compress 2D sweep
            if self.compression_seg_lim is not None:
                if self.sweep_functions == (awg_swf.SegmentHardSweep,
                                            awg_swf.SegmentSoftSweep):
                    self.sequences, self.mc_points[0], \
                    self.mc_points[1], cf = \
                        self.sequences[0].compress_2D_sweep(self.sequences,
                                                            self.compression_seg_lim,
                                                            True,
                                                            self.mc_points[0])
                    self.exp_metadata.update({'compression_factor': cf})
                else:
                    log.warning("Sequence compression currently does not support"
                                "sweep_functions different than (SegmentHardSweep,"
                                " SegmentSoftSweep). This could easily be implemented"
                                "by modifying Sequence.compress_2D_sweep to accept"
                                "mc_points and do the appropriate reshaping. Feel"
                                "free to make a pull request ;). Skipping compression"
                                "for now.")

        if self.harmonize_element_lengths:
            self.sequences[0].harmonize_element_lengths(self.sequences)

        try:
            sweep_param_name = list(self.sweep_points[0])[0]
            unit = list(self.sweep_points[0].values())[0][2]
        except TypeError:
            sweep_param_name, unit = "None", ""
        if self.sweep_functions[0] == awg_swf.SegmentHardSweep:
            sweep_func_1st_dim = self.sweep_functions[0](
                sequence=self.sequences[0], upload=self.upload,
                parameter_name=sweep_param_name, unit=unit)
        else:
            # In case of an unknown sweep function type, it is assumed
            # that self.sweep_functions[0] has already been initialized
            # with all required parameters and can be directly passed to
            # MC.
            sweep_func_1st_dim = self.sweep_functions[0]

        self.MC.set_sweep_function(sweep_func_1st_dim)
        self.MC.set_sweep_points(self.mc_points[0])

        # set second dimension sweep function
        if len(self.mc_points[1]) > 0: # second dimension exists
            try:
                sweep_param_name = list(self.sweep_points[1])[0]
                unit = list(self.sweep_points[1].values())[0][2]
            except TypeError:
                sweep_param_name, unit = "None", ""
            if len(self.channels_to_upload) == 0:
                self.channels_to_upload = "all"
            if self.sweep_functions[1] == awg_swf.SegmentSoftSweep:
                sweep_func_2nd_dim = self.sweep_functions[1](
                    sweep_func_1st_dim, self.sequences, sweep_param_name, unit,
                    self.channels_to_upload)
            else:
                # In case of an unknown sweep function type, it is assumed
                # that self.sweep_functions[1] has already been initialized
                # with all required parameters and can be directly passed to
                # MC.
                sweep_func_2nd_dim = self.sweep_functions[1]

            if self.filter_segments_mask is not None and \
                    self.compression_seg_lim is not None:
                log.warning("Combining compression_seg_lim and "
                            "filter_segments_mask is not supported. Ignoring "
                            "filter_segments_mask.")
            elif self.filter_segments_mask is not None:
                mask = np.array(self.filter_segments_mask)
                for seq in self.sequences:
                    for i, seg in enumerate(seq.segments.values()):
                        if i < mask.shape[0]:
                            seg.allow_filter = True
                lookup = {}
                for i, sp in enumerate(self.mc_points[1]):
                    if i >= mask.shape[1]:
                        # measure everything
                        lookup[sp] = (0, 32767)
                    elif True in mask[:, i]:
                        # measure from the first True up to the last True
                        lookup[sp] = (
                            list(mask[:, i]).index(True),
                            mask.shape[0] - list(mask[:, i])[::-1].index(
                                True) - 1)
                    else:
                        # measure nothing (by setting last < first)
                        lookup[sp] = (1, 0)
                sweep_func_2nd_dim = swf.FilteredSweep(
                        self.sequences[0], lookup, [sweep_func_2nd_dim])

            self.MC.set_sweep_function_2D(sweep_func_2nd_dim)
            self.MC.set_sweep_points_2D(self.mc_points[1])

        # check whether there is at least one measure object
        if len(self.meas_objs) == 0:
            raise ValueError('No measure objects provided. Cannot '
                             'configure detector functions')

        # Configure detector function
        # FIXME: this should be extended to meas_objs that are not qubits
        df = mqm.get_multiplexed_readout_detector_functions(
            self.meas_objs, **self.df_kwargs)[self.df_name]
        self.MC.set_detector_function(df)
        if self.dev is not None:
            meas_obj_value_names_map = self.dev.get_meas_obj_value_names_map(
                self.meas_objs, df)
        else:
            meas_obj_value_names_map = mqm.get_meas_obj_value_names_map(
                self.meas_objs, df)
        self.exp_metadata.update(
            {'meas_obj_value_names_map': meas_obj_value_names_map})
        if 'meas_obj_sweep_points_map' not in self.exp_metadata:
            self.exp_metadata['meas_obj_sweep_points_map'] = {}

        if len(self.mc_points[1]) > 0:
            mmnt_mode = "2D"
        else:
            mmnt_mode = "1D"
        return mmnt_mode

    def _set_MC(self, MC=None):
        """
        Sets the measurement control and raises an error if no MC
        could be retrieved from device/qubits objects
        Args:
            MC (MeasurementControl):

        Returns:

        """
        if MC is not None:
            self.MC = MC
        elif self.MC is None:
            try:
                self.MC = self.dev.instr_mc.get_instr()
            except AttributeError:
                try:
                    self.MC = self.meas_objs[0].instr_mc.get_instr()
                except (AttributeError, IndexError):
                    raise ValueError("The Measurement Control (MC) could not "
                                     "be retrieved because no Device/measure "
                                     "objects were found. Pass the MC to "
                                     "run_measurement() or set the MC attribute"
                                     " of the QuantumExperiment instance.")

    # def __setattr__(self, name, value):
    #     """
    #     Observes attributes which are set to this class. If they are in the
    #     _metadata_params then they are automatically added to the experimental
    #     metadata
    #     Args:
    #         name:
    #         value:
    #
    #     Returns:
    #
    #     """
    #     if name in self._metadata_params:
    #         try:
    #             if name in 'cal_points' and value is not None:
    #                 self.exp_metadata.update({name: repr(value)})
    #             elif name in ('meas_objs', "qubits") and value is not None:
    #                 self.exp_metadata.update({name: [qb.name for qb in value]})
    #             else:
    #                 self.exp_metadata.update({name: value})
    #         except Exception as e:
    #             log.error(f"Could not add {name} with value {value} to the "
    #                       f"metadata")
    #             raise e
    #
    #     self.__dict__[name] = value

    def save_timers(self, quantum_experiment=True, sequence=True, segments=True, filepath=None):
        if self.MC is None or self.MC.skip_measurement():
            return
        data_file = helper_functions.open_hdf_file(self.timestamp, filepath=filepath, mode="r+")
        try:
            timer_group = data_file.get(Timer.HDF_GRP_NAME)
            if timer_group is None:
                timer_group = data_file.create_group(Timer.HDF_GRP_NAME)
            if quantum_experiment:
                self.timer.save(timer_group)

            if sequence:
                seq_group = timer_group.create_group('Sequences')
                for s in self.sequences:
                    # save sequence timers
                    try:
                        timer_seq_name = s.timer.name
                        # check that name doesn't exist and it case it does, append an index
                        # Note: normally that should not happen (not desirable)
                        if timer_seq_name in seq_group.keys():
                            log.warning(f"Timer with name {timer_seq_name} already "
                                        f"exists in Sequences timers. "
                                        f"Only last instance will be kept")
                        s.timer.save(seq_group)

                        if segments:
                            seg_group = seq_group[timer_seq_name].create_group(timer_seq_name + ".segments")
                            for _, seg in s.segments.items():
                                try:
                                    timer_seg_name = seg.timer.name
                                    # check that name doesn't exist and it case it does, append an index
                                    # Note: normally that should not happen (not desirable)
                                    if timer_seg_name in seg_group.keys():
                                        log.warning(f"Timer with name {timer_seg_name} already "
                                                    f"exists in Segments timers. "
                                                    f"Only last instance will be kept")
                                    seg.timer.save(seg_group)
                                except AttributeError:
                                    pass

                    except AttributeError:
                        pass # in case some sequences don't have timers
        except Exception as e:
            data_file.close()
            raise e


    def __repr__(self):
        return f"QuantumExperiment(dev={self.dev}, qubits={self.qubits})"<|MERGE_RESOLUTION|>--- conflicted
+++ resolved
@@ -35,20 +35,12 @@
                  meas_objs=None, classified=False, MC=None,
                  label=None, exp_metadata=None, upload=True, measure=True,
                  analyze=True, temporary_values=(), drive="timedomain",
-<<<<<<< HEAD
-                 sequences=(), sequence_function=None,
-                 sequence_kwargs=None, df_kwargs=None, df_name=None,
-                 timer_kwargs=None,
-                 mc_points=None, sweep_functions=(awg_swf.SegmentHardSweep,
-                                                      awg_swf.SegmentSoftSweep),
-=======
                  sequences=(), sequence_function=None, sequence_kwargs=None,
                  filter_segments_mask=None, df_kwargs=None, df_name=None,
                  timer_kwargs=None,
                  mc_points=None, sweep_functions=(awg_swf.SegmentHardSweep,
                                                   awg_swf.SegmentSoftSweep),
                  harmonize_element_lengths=False,
->>>>>>> 627e1749
                  compression_seg_lim=None, force_2D_sweep=True, callback=None,
                  callback_condition=lambda : True, **kw):
         """
@@ -234,11 +226,7 @@
                     setattr(self, param_name, param_value)
 
     @Timer()
-<<<<<<< HEAD
-    def run_measurement(self, **kw):
-=======
     def run_measurement(self, save_timers=True, **kw):
->>>>>>> 627e1749
         """
         Runs a measurement. Any keyword argument passes to this function that
         is also an attribute of the QuantumExperiment class will be updated
@@ -355,15 +343,6 @@
 
     def autorun(self, **kw):
         if self.measure:
-<<<<<<< HEAD
-            self.run_measurement(**kw)
-        if self.analyze:
-            self.run_analysis(**kw)
-        if self.callback is not None and self.callback_condition():
-            self.callback(**kw)
-        if self.measure: # for now store timers only if creating new file
-            self.save_timers()
-=======
             try:
                 # Do not save timers here since they will be saved below.
                 self.run_measurement(save_timers=False, **kw)
@@ -376,7 +355,6 @@
             if self.callback is not None and self.callback_condition():
                 self.callback(**kw)
             self.save_timers()  # for now store timers only if creating new file
->>>>>>> 627e1749
         return self
 
     def serialize(self, omitted_attrs=('MC', 'device', 'qubits')):
