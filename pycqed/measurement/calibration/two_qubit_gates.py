import numpy as np
from copy import copy
from copy import deepcopy
from itertools import zip_longest
import traceback
from pycqed.utilities.general import temporary_value
from pycqed.measurement.quantum_experiment import QuantumExperiment
from pycqed.measurement.waveform_control.circuit_builder import CircuitBuilder
from pycqed.measurement.waveform_control.block import Block, ParametricValue
from pycqed.measurement.waveform_control.segment import UnresolvedPulse
from pycqed.measurement.sweep_points import SweepPoints
from pycqed.measurement.calibration.calibration_points import CalibrationPoints
import pycqed.measurement.awg_sweep_functions as awg_swf
import pycqed.analysis_v2.timedomain_analysis as tda
from pycqed.instrument_drivers.meta_instrument.qubit_objects.QuDev_transmon \
    import QuDev_transmon
from pycqed.measurement import multi_qubit_module as mqm
import logging
import qcodes
log = logging.getLogger(__name__)

# TODO: docstrings (list all kw at the highest level with reference to where
#  they are explained, explain all kw where they are processed)
# TODO: add some comments that explain the way the code works


class MultiTaskingExperiment(QuantumExperiment):
    """
    This class adds the concept of tasks to the QuantumExperiment class and
    allows to run multiple tasks in parallel. There are no checks whether a
    parallel execution of tasks makes sense on the used hardware
    (connectivity, crosstalk etc.), i.e., it is up to the experimentalist
    to ensure this by passing a reasonable task_list.

    The concept is that each experiment inherited from this class should
    define a method that creates a block based on the parameters specified
    in a task. The method parallel_sweep can then be used to assemble these
    blocks in parallel.

    :param task_list: list of dicts, where each dict contains the parameters of
        a task (= keyword arguments for the block creation function)
    :param dev: device object, see QuantumExperiment
    :param qubits: list of qubit objects, see QuantumExperiment
    :param operation_dict: operations dictionary, see QuantumExperiment
    :param kw: keyword arguments. Some are processed directly in the init or
        the parent init, some are processed in other functions, e.g.,
        create_cal_points. (FIXME further documentation would help). The
        contents of kw are also stored to metadata and thus be used to pass
        options to the analysis.
    """

    # The following dictionary can be overwritten by child classes to
    # specify keyword arguments from which sweep_points should be generated
    # automatically (see docstring of generate_kw_sweep_points).
    kw_for_sweep_points = {}
    # The following list can be overwritten by child classes to specify keyword
    # arguments that should be automatically copied into each task (list of
    # str, each being a key to be searched in kw).
    kw_for_task_keys = ()

    def __init__(self, task_list, dev=None, qubits=None,
                 operation_dict=None, **kw):

        self.task_list = task_list
        # Process kw_for_sweep_points for the global keyword arguments kw
        self.generate_kw_sweep_points(kw)

        # Try to get qubits or at least qb_names
        _, qb_names = self.extract_qubits(dev, qubits, operation_dict)
        # Filter to the ones that are needed
        qb_names = self.find_qubits_in_tasks(qb_names, task_list)
        # Initialize the QuantumExperiment
        super().__init__(dev=dev, qubits=qubits,
                         operation_dict=operation_dict,
                         filter_qb_names=qb_names, **kw)

        if 'sweep_points' in kw:
            # Note that sweep points generated due to kw_for_sweep_points are
            # already part of kw['sweep_points'] at this point.
            self.sweep_points = kw.pop('sweep_points')

        self.cal_points = None
        self.cal_states = None
        self.exception = None
        self.all_main_blocks = []
        self.data_to_fit = {}

        # The following is done because the respective call in the init of
        # QuantumExperiment does not capture all kw since many are explicit
        # arguments of the init there.
        kw.pop('exp_metadata', None)
        self.exp_metadata.update(kw)

        # Create calibration points based on settings in kw (see docsring of
        # create_cal_points)
        self.create_cal_points(**kw)

    def add_to_meas_obj_sweep_points_map(self, meas_objs, sweep_point):
        """
        Add an entry to the meas_obj_sweep_points_map, which will later be
        stored to the metadata. Makes sure to not add entries twice.
        :param meas_objs: (str or list of str) name(s) of the measure
            object(s) for which the sweep_point should be added
        :param sweep_point: (str) name of the sweep_point that should be added
        """
        if 'meas_obj_sweep_points_map' not in self.exp_metadata:
            self.exp_metadata['meas_obj_sweep_points_map'] = {}
        if not isinstance(meas_objs, list):
            meas_objs = [meas_objs]
        for mo in meas_objs:
            # get name from object if an object was given
            mo = mo if isinstance(mo, str) else mo.name
            if mo not in self.exp_metadata['meas_obj_sweep_points_map']:
                self.exp_metadata['meas_obj_sweep_points_map'][mo] = []
            if sweep_point not in self.exp_metadata[
                    'meas_obj_sweep_points_map'][mo]:
                # if the entry does not exist yet
                self.exp_metadata['meas_obj_sweep_points_map'][mo].append(
                    sweep_point)

    def get_meas_objs_from_task(self, task):
        """
        Returns a list of all measure objects (e.g., qubits) of a task.
        Should be overloaded in child classes if the default behavior
        of returning all qubits found in the task is not desired.
        :param task: a task dictionary
        :return: list of all qubit objects (if available) or names
        """
        return self.find_qubits_in_tasks(self.qb_names, [task])

    def run_measurement(self, **kw):
        """
        Run the actual measurement. Stores some additional settings and
            then calls the respective method in QuantumExperiment.
        :param kw: keyword arguments
        """
        # allow the user to overwrite the automatically generated list of
        # channels to upload
        self.channels_to_upload = kw.get('channels_to_upload',
                                         self.channels_to_upload)
        # update the nr_averages based on the settings in the user measure
        # objects
        self.df_kwargs.update(
            {'nr_averages': max(qb.acq_averages() for qb in self.meas_objs)})

        # Store metadata that is not part of QuantumExperiment.
        self.exp_metadata.update({
            'preparation_params': self.get_prep_params(),
            'rotate': len(self.cal_states) != 0 and not self.classified,
            'sweep_points': self.sweep_points,
            'ro_qubits': self.meas_obj_names,
            'data_to_fit': self.data_to_fit,
        })
<<<<<<< HEAD
        if kw.get('store_preprocessed_task_list', False) and hasattr(
                self, 'preprocessed_task_list'):
            self.exp_metadata.update({'task_list': self.preprocessed_task_list})
        elif self.task_list is not None:
            self.exp_metadata.update({'task_list': self.task_list})
=======
        if self.task_list is not None:
            tl = [copy(t) for t in self.task_list]
            for t in tl:
                for k, v in t.items():
                    if isinstance(v, qcodes.Parameter):
                        t[k] = repr(v)
            self.exp_metadata.update({'task_list': tl})
>>>>>>> c46c0faf

        super().run_measurement(**kw)

    def create_cal_points(self, n_cal_points_per_state=1, cal_states='auto',
                          transition_names='ge', **kw):
        """
        Creates a CalibrationPoints object based on the given parameters and
            saves it to self.cal_points.

        :param n_cal_points_per_state: number of segments for each
            calibration state
        :param cal_states: str or tuple of str; the calibration states
            to measure
        :param transition_names: str or list of str specifying the name(s) of
            the transition(s) involved in the measurement.
        :param kw: keyword arguments (to allow pass through kw even if it
            contains entries that are not needed)
        """
        # check for transition_name inside tasks
        task_transition_names = [task.get('transition_name', '') for task in
                                 self.task_list]
        if len(''.join(task_transition_names)):
            transition_names = task_transition_names

        self.cal_states = CalibrationPoints.guess_cal_states(
            cal_states, transition_names=transition_names)
        self.cal_points = CalibrationPoints.multi_qubit(
            self.meas_obj_names, self.cal_states,
            n_per_state=n_cal_points_per_state)
        self.exp_metadata.update({'cal_points': repr(self.cal_points)})

    def preprocess_task_list(self, **kw):
        """
        Calls preprocess task for all tasks in self.task_list. This adds
        prefixed sweep points to self.sweep_points and returns a
        preprocessed task list, for details see preprocess_task.

        :param kw: keyword arguments
        :return: the preprocessed task list
        """
        # keep a reference to the original sweep_points object
        given_sweep_points = self.sweep_points
        # Store a copy of the sweep_points (after ensuring that they are a
        # SweepPoints object). This copy will then be extended with prefixed
        # task-specific sweep_points.
        self.sweep_points = SweepPoints(given_sweep_points)
        # Internally, 1D and 2D sweeps are handled as 2D sweeps.
        while len(self.sweep_points) < 2:
            self.sweep_points.add_sweep_dimension()
        preprocessed_task_list = []
        for task in self.task_list:
            # preprocessed_task_list requires both the sweep point that
            # should be modified and the original version of the sweep
            # points (to see which sweep points are valid for all tasks)
            preprocessed_task_list.append(
                self.preprocess_task(task, self.sweep_points,
                                     given_sweep_points, **kw))
        return preprocessed_task_list

    def preprocess_task(self, task, global_sweep_points, sweep_points=None,
                        **kw):
        """
        Preprocesses a task, which includes the following actions. The
        original task is not modified, but instead a new, preprocessed task
        is returned.
        - Create or cleanup task prefix.
        - Copy kwargs listed in kw_for_task_keys to the task.
        - Generate task-specific sweep points based on generate_kw_sweep_points
          if the respective keys are found as parameters of the task.
        - Copies sweep points valid for all tasks to the task.
        - Adds prefixed versions of task-specific sweep points to the global
          sweep points
        - Generate a list of sweep points whose names have to be prefixed
          when used as ParametricValue during block creation.
        - Update meas_obj_sweep_points_map for qubits involved in the task

        :param task: (dict) the task
        :param global_sweep_points: (SweepPoints object) global sweep points
            containing the sweep points valid for all tasks plus prefixed
            versions of task-specific sweep points. The object is updated
            by this method.
        :param sweep_points: (SweepPoints object or list of dicts or None)
            sweep points valid for all tasks. Remains unchanged in this method.
        :param kw: keyword arguments
        :return: the preprocessed task
        """
        # copy the task in order to not modify the original task
        task = copy(task)  # no deepcopy: might contain qubit objects
        # Create a prefix if it does not exist. Otherwise clean it up (add "_")
        prefix = task.get('prefix', None)
        if prefix is None:  # try to guess one based on contained qubits
            prefix = '_'.join(self.find_qubits_in_tasks(self.qb_names, [task]))
        prefix += ('_' if prefix[-1] != '_' else '')
        task['prefix'] = prefix

        # Get measure objects needed involved in this task. Will be used
        # below to generate entries for the meas_obj_sweep_points_map.
        mo = self.get_meas_objs_from_task(task)

        # Copy kwargs listed in kw_for_task_keys to the task.
        for param in self.kw_for_task_keys:
            if param not in task and param in kw:
                task[param] = kw.get(param)

        # Start with sweep points valid for all tasks
        current_sweep_points = SweepPoints(sweep_points)

        # Generate kw sweep points for the task
        self.generate_kw_sweep_points(task)

        # Check and update transition name
        transition_name = task.pop('transition_name', None)
        if transition_name is not None:
            task['transition_name_input'] = transition_name
            if '_' not in transition_name:
                transition_name = f'_{transition_name}'
            if transition_name == '_ge':
                transition_name = ''
            task['transition_name'] = transition_name

        # Add all task sweep points to the current_sweep_points object.
        # If a task-specific sweep point has the same name as a sweep point
        # valid for all tasks, the task-specific one is used for this task.
        current_sweep_points.update(SweepPoints(task['sweep_points']))
        # Create a list of lists containing for each dimension the names of
        # the task-specific sweep points. These sweep points have to be
        # prefixed with the task prefix later on (in the global sweep
        # points, see below, and when used as ParametricValue during block
        # creation).
        params_to_prefix = [d.keys() for d in task['sweep_points']]
        task['params_to_prefix'] = params_to_prefix
        # Save the current_sweep_points object to the preprocessed task
        task['sweep_points'] = current_sweep_points

        # Internally, 1D and 2D sweeps are handled as 2D sweeps.
        while len(current_sweep_points) < 2:
            current_sweep_points.add_sweep_dimension()
        while len(params_to_prefix) < 2:
            params_to_prefix.append([])
        # for all sweep dimensions
        for gsp, csp, params in zip(global_sweep_points,
                                    current_sweep_points,
                                    params_to_prefix):
            # for all sweep points in this dimension (both task-specific and
            # valid for all tasks)
            for k in csp.keys():
                if k in params and '=' not in k:
                    # task-specific sweep point. Add prefixed version to
                    # global sweep points and to meas_obj_sweep_points_map
                    gsp[prefix + k] = csp[k]
                    self.add_to_meas_obj_sweep_points_map(mo, prefix + k)
                else:
                    # sweep point valid for all tasks.
                    if k not in gsp:
                        # Pulse modifier sweep point from a task. Copy it to
                        # global sweep points, assuming that the expert user
                        # has made sure that there are no conflicts of pulse
                        # modifier sweep points across tasks.
                        gsp[k] = csp[k]
                    # Add without prefix to meas_obj_sweep_points_map
                    self.add_to_meas_obj_sweep_points_map(mo, k)
        return task

    def parallel_sweep(self, preprocessed_task_list=(), block_func=None,
                       block_align=None, **kw):
        """
        Calls a block creation function for each task in a task list,
        puts these blocks in parallel and sweeps over the given sweep points.

        :param preprocessed_task_list: a list of dictionaries, each containing
            keyword arguments for block_func, plus a key 'prefix' with a unique
            prefix string, plus optionally a key 'params_to_prefix' created
            by preprocess_task indicating which sweep parameters have to be
            prefixed with the task prefix, plus optionally a key
            pulse_modifs with pulse modifiers for the created blocks.
        :param block_func: a handle to a function that creates a block. As
            an alternative, a task-specific block_func can be given as a
            parameter of the task. If the block creation function instead
            returns a list of blocks, the i-th blocks of all tasks are
            assembled in parallel to each other, and the resulting
            multitask blocks are then assembled sequentially in the order of
            the list index.
        :param block_align: (str or list) alignment of the parallel blocks, see
            CircuitBuilder.simultaneous_blocks, default: center. If the block
            creation function creates a list of N blocks, block_align can be
            a list of N strings (otherwise the same alignment is used for
            all parallel blocks).
        :param kw: keyword arguments are passed to sweep_n_dim
        :return: see sweep_n_dim
        """
        parallel_blocks = []
        for task in preprocessed_task_list:
            # copy the task in order to not modify the original task
            task = copy(task)  # no deepcopy: might contain qubit objects
            # pop prefix and params_to_prefix since they are not needed by
            # the block creation function
            prefix = task.pop('prefix')
            params_to_prefix = task.pop('params_to_prefix', None)
            pulse_modifs = task.pop('pulse_modifs', None)
            # the block_func passed as argument is used for all tasks that
            # do not define their own block_func
            if not 'block_func' in task:
                task['block_func'] = block_func
            # Call the block creation function. The items in the task dict
            # are used as kwargs for this function.
            new_block = task['block_func'](**task)
            # If a single block was returned, create a single-entry list to
            # have a unified treatment afterwards.
            if not isinstance(new_block, list):
                new_block = [new_block]
            for b in new_block:
                if pulse_modifs is not None:
                    b.pulses = b.pulses_sweepcopy([pulse_modifs], [None])
                # prefix the block names to avoid naming conflicts later on
                b.name = prefix + b.name
                # For the sweep points that need to be prefixed (see
                # preprocess_task), call the respective method of the block
                # object.
                if params_to_prefix is not None:
                    # params_to_prefix is a list of lists (per dimension) and
                    # needs to be flattened
                    b.prefix_parametric_values(
                        prefix, [k for l in params_to_prefix for k in l])
            # add the new blocks to the lists of blocks
            parallel_blocks.append(new_block)

        # We currently require that all block functions must return the
        # same number of blocks.
        if not isinstance(block_align, list):
            block_align = [block_align] * len(parallel_blocks[0])
        # assemble all i-th blocks in parallel
        self.all_main_blocks = [
            self.simultaneous_blocks(
                f'all{i}', [l[i] for l in parallel_blocks],
                block_align=block_align[i])
            for i in range(len(parallel_blocks[0]))]
        if len(parallel_blocks[0]) > 1:
            # assemble the multitask blocks sequentially
            self.all_main_blocks = self.sequential_blocks(
                'all', self.all_main_blocks)
        else:
            self.all_main_blocks = self.all_main_blocks[0]
        if len(self.sweep_points[0]) == 0:
            # Create a single segement if no hard sweep points are provided.
            self.sweep_points.add_sweep_parameter('dummy_hard_sweep', [0],
                                                  dimension=0)
        if len(self.sweep_points[1]) == 0:
            # Internally, 1D and 2D sweeps are handled as 2D sweeps.
            # With this dummy soft sweep, exactly one sequence will be created
            # and the data format will be the same as for a true soft sweep.
            self.sweep_points.add_sweep_parameter('dummy_soft_sweep', [0],
                                                  dimension=1)
        # ro_qubits in kw determines for which qubits sweep_n_dim will add
        # readout pulses. If it is not provided (which is usually the case
        # since create_meas_objs_list pops it from kw) all qubits in
        # meas_obj_names will be used, except those for which there are
        # already readout pulses in the parallel blocks.
        if 'ro_qubits' not in kw:
            op_codes = [p['op_code'] for p in self.all_main_blocks.pulses if
                        'op_code' in p]
            kw = copy(kw)
            kw['ro_qubits'] = [m for m in self.meas_obj_names if f'RO {m}'
                               not in op_codes]
        # call sweep_n_dim to perform the actual sweep
        return self.sweep_n_dim(self.sweep_points,
                                body_block=self.all_main_blocks,
                                cal_points=self.cal_points, **kw)

    @staticmethod
    def find_qubits_in_tasks(qubits, task_list, search_in_operations=True):
        """
        Searches for qubit objects and all mentions of qubit names in the
        provided tasks.
        :param qubits: (list of str or objects) list of qubits whose mentions
            should be searched
        :param task_list: (list of dicts) list of tasks in which qubit objects
            and mentions of qubit names should be searched.
        :param search_in_operations: (bool) whether qubits should also be
            searched inside op_codes, default: True
        :return: list of a qubit object for each found qubit (if objects are
            available, otherwise list of qubit names)
        """
        # This dict maps from qubit names to qubit object if qubit objects
        # are available. Otherwise it is a trivial map from qubit names to
        # qubit names.
        qbs_dict = {qb if isinstance(qb, str) else qb.name: qb for qb in
                    qubits}
        found_qubits = []

        # helper function that checks candiates and calls itself recursively
        # if a candidate is a list
        def append_qbs(found_qubits, candidate):
            if isinstance(candidate, QuDev_transmon):
                if candidate not in found_qubits:
                    found_qubits.append(candidate)
            elif isinstance(candidate, str):
                if candidate in qbs_dict.keys():
                    # it is a mention of a qubit
                    if qbs_dict[candidate] not in found_qubits:
                        found_qubits.append(qbs_dict[candidate])
                elif ' ' in candidate and search_in_operations:
                    # If it contains spaces, it could be an op_code. To
                    # search in operations, we just split the potential op_code
                    # at the spaces and search again in the resulting list
                    append_qbs(found_qubits, candidate.split(' '))
            elif isinstance(candidate, list):
                # search inside each list element
                for v in candidate:
                    append_qbs(found_qubits, v)
            elif isinstance(candidate, dict):
                for v in candidate.values():
                    append_qbs(found_qubits, v)
            else:
                return None

        # search in all tasks
        append_qbs(found_qubits, task_list)
        
        return found_qubits

    def create_meas_objs_list(self, task_list=None, **kw):
        """
        Creates a list of all measure objects used in the measurement. The
        following measure objects are added:
        - qubits listed in kw['ro_qubits']
        - qubits listed in the parameter ro_qubits of each task
        - if kw['ro_qubits'] is not provided and a task does not have a
          parameter ro_qubits: the result of get_meas_objs_from_task for
          this task
        Stores two lists:
        - self.meas_objs: list of measure objects (None if not available)
        - self.meas_obj_names: and list of measure object names

        :param task_list: (list of dicts) the task list
        :param kw: keyword arguments
        """
        if task_list is None:
            task_list = self.task_list
        if task_list is None:
            task_list = [{}]
        # We can pop ro_qubits: if parallel_sweep does not find ro_qubits in
        # kw, it uses self.meas_obj_names, which we generate here
        ro_qubits = kw.pop('ro_qubits', None)
        if ro_qubits is None:
            # Combine for all tasks, fall back to get_meas_objs_from_task if
            # ro_qubits does not exist in a task.
            ro_qubits = [qb for task in task_list for qb in task.pop(
                'ro_qubits', self.get_meas_objs_from_task(task))]
        else:
            # Add ro_qubits from all tasks without falling back to
            # get_meas_objs_from_task.
            ro_qubits += [qb for task in task_list for qb in
                          task.pop('ro_qubits', [])]
        # Unique and sort. To make this possible, convert to str.
        ro_qubits = [qb if isinstance(qb, str) else qb.name for qb in
                     ro_qubits]
        ro_qubits = list(np.unique(ro_qubits))
        ro_qubits.sort()
        # Get the objects again if available, and store the lists.
        self.meas_objs, self.meas_obj_names = self.get_qubits(
            'all' if len(ro_qubits) == 0 else ro_qubits)

    def generate_kw_sweep_points(self, task):
        """
        Generates sweep_points based on task parameters (or kwargs if kw is
        passed instead of a task) according to the specification in the
        property kw_for_sweep_points. The generated sweep points are added to
        sweep_points in the task (or in kw). If needed, sweep_points is
        converted to a SweepPoints object before.

        Format of kw_for_sweep_points: dict with
         - key: key to be searched in kw and in tasks
         - val: dict of kwargs for SweepPoints.add_sweep_parameter, with the
           additional possibility of specifying 'values_func', a lambda
           function that processes the values in kw before using them as
           sweep values
        or a list of such dicts to create multiple sweep points based on a
        single keyword argument.

        :param task: a task dictionary ot the kw dictionary
        """
        # make sure that sweep_points is a SweepPoints object
        task['sweep_points'] = SweepPoints(task.get('sweep_points', None))
        for k, sp_dict_list in self.kw_for_sweep_points.items():
            if isinstance(sp_dict_list, dict):
                sp_dict_list = [sp_dict_list]
            # This loop can create multiple sweep points based on a single
            # keyword argument.
            for v in sp_dict_list:
                # copy to allow popping the values_func, which should not be
                # passed to SweepPoints.add_sweep_parameter
                v = copy(v)
                values_func = v.pop('values_func', None)

                k_list = k.split(',')
                # if the respective task parameter (or keyword argument) exists
                if k_list[0] in task and task[k_list[0]] is not None:
                    if values_func is not None:
                        values = values_func(*[task[key] for key in k_list])
                    elif isinstance(task[k_list[0]], int):
                        # A single int N as sweep value will be interpreted as
                        # a sweep over N indices.
                        values = np.arange(task[k_list[0]])
                    else:
                        # Otherwise it is assumed that list-like sweep
                        # values are provided.
                        values = task[k_list[0]]
                    task['sweep_points'].add_sweep_parameter(
                        values=values, **v)


class CalibBuilder(MultiTaskingExperiment):
    """
    This class extends MultiTaskingExperiment with some methods that are
    useful for calibration measurements.

    :param task_list: see MultiTaskingExperiment
    :param kw: kwargs passed to MultiTaskingExperiment, plus in addition:
        update: (bool) whether instrument settings should be updated based on
            analysis results of the calibration measurement, default: False
    """
    def __init__(self, task_list, **kw):
        super().__init__(task_list=task_list, **kw)
        self.set_update_callback(**kw)

    def set_update_callback(self, update=False, **kw):
        """
        Configures QuantumExperiement to run the function run_update()
        (or a user-specified callback function) in autorun after measurement
        and analysis, conditioned on the flag self.update. The flag is
        intialized to True if update=True was passed, and False otherwise.

        """
        self.update = update
        self.callback = kw.get('callback', self.run_update)
        self.callback_condition = lambda : self.update

    def run_update(self, **kw):
        # must be overriden by child classes to update the
        # relevant calibration parameters
        pass

    def max_pulse_length(self, pulse, sweep_points=None,
                         given_pulse_length=None):
        """
        Determines the maximum time duration of a pulse during a sweep,
        where the pulse length could be modified by a sweep parameter.
        Currently, this is implemented only for up to 2-dimensional sweeps.

        :param pulse: a pulse dictionary (which could contain params that
            are ParametricValue objects)
        :param sweep_points: a SweepPoints object describing the sweep
        :param given_pulse_length: overwrites the pulse_length determined by
            the sweep points with the given value (i.e., no actual sweep is
            performed). This is useful to conveniently process a
            user-provided fixed value for the maximum pulse length.
        """
        pulse = copy(pulse)
        # the following parameters are required to create an UnresolvedPulse
        pulse['name'] = 'tmp'
        pulse['element_name'] = 'tmp'

        if given_pulse_length is not None:
            pulse['pulse_length'] = given_pulse_length
            # generate a pulse object to extend the given length with buffer
            # times etc
            p = UnresolvedPulse(pulse)
            return p.pulse_obj.length

        # Even if we only need a single pulse, creating a block allows
        # us to easily perform a sweep.
        b = Block('tmp', [pulse])
        # Clean up sweep points
        sweep_points = deepcopy(sweep_points)
        if sweep_points is None:
            sweep_points = SweepPoints([{}, {}])
        while len(sweep_points) < 2:
            sweep_points.add_sweep_dimension()
        for i in range(len(sweep_points)):
            if len(sweep_points[i]) == 0:
                # Make sure that there exists at least a single sweep point
                # that does not overwrite default values of the pulse params.
                sweep_points[i].update({'dummy': ([0], '', 'dummy')})

        # determine number of sweep values per dimension
        nr_sp_list = [len(list(d.values())[0][0]) for d in sweep_points]
        max_length = 0
        for i in range(nr_sp_list[1]):
            for j in range(nr_sp_list[0]):
                # Perform sweep
                pulses = b.build(
                    sweep_dicts_list=sweep_points, sweep_index_list=[j, i])
                # generate a pulse object to extend the pulse length with
                # buffer times etc. The pulse with index 1 is needed because
                # the virtual block start pulse has index 0.
                p = UnresolvedPulse(pulses[1])
                max_length = max(p.pulse_obj.length, max_length)
        return max_length

    def prepend_pulses_block(self, prepend_pulse_dicts):
        """
        Generates a list of prepended pulses to run a calibration under the
        influence of previous operations (e.g.,  charge in the fluxlines).

        :param prepend_pulse_dicts: list of pulse dictionaries,
            each containing the op_code of the desired pulse, plus optional
            pulse parameters to overwrite the default values of the chosen
            pulse.
        :return: block containing the prepended pulses
        """
        prepend_pulses = []
        if prepend_pulse_dicts is not None:
            for i, pp in enumerate(prepend_pulse_dicts):
                # op_code determines which pulse to use
                prepend_pulse = self.get_pulse(pp['op_code']) \
                    if 'op_code' in pp else {}
                # all other entries in the pulse dict are interpreted as
                # pulse parameters that overwrite the default values
                prepend_pulse.update(pp)
                prepend_pulses += [prepend_pulse]
        return Block('prepend', prepend_pulses)

    @staticmethod
    def add_default_ramsey_sweep_points(sweep_points, tile=2,
                                        repeat=0, **kw):
        """
        Adds phase sweep points for Ramsey-type experiments to the provided
        sweep_points. Assumes that each phase is required twice (to measure a
        comparison between two scenarios, e.g., with flux pulses on and off
        in a dynamic phase measurement).

        :param sweep_points: (SweepPoints object, list of dicts, or None) the
            existing sweep points
        :param tile: (int) TODO, default: 2
        :param repeat: (int) TODO, default: 0
        :param kw: keyword arguments
            nr_phases: how many phase sweep points should be added, default: 6.
                If there already exist sweep points in dimension 0, this
                parameter is ignored and the number of phases is adapted to
                the number of existing sweep points.
            endpoint_phases: (bool, default True) whether the endpoint (360 deg.)
                should be included in the linspace for the phase sweep points.
        :return: sweep_points with the added phase sweep points
        """
        if tile > 0 and repeat > 0:
            raise ValueError('"repeat" and "tile" cannot both be > 0.')
        # ensure that sweep_points is a SweepPoints object with at least two
        # dimensions
        sweep_points = SweepPoints(sweep_points, min_length=2)
        # If there already exist sweep points in dimension 0, this adapt the
        # number of phases to the number of existing sweep points.
        if len(sweep_points[0]) > 0:
            nr_phases = sweep_points.length(0) // 2
        else:
            nr_phases = kw.get('nr_phases', 6)
        # create the phase sweep points (with each phase twice)
        hard_sweep_dict = SweepPoints()
        if 'phase' not in sweep_points[0]:
            phases = np.linspace(0, 360, nr_phases,
                                 endpoint=kw.get('endpoint', True))
            if tile > 0:
                phases = np.tile(phases, tile)
            elif repeat > 0:
                phases = np.repeat(phases, repeat)
            hard_sweep_dict.add_sweep_parameter('phase', phases, 'deg')
        # add phase sweep points to the existing sweep points (overwriting
        # them if they exist already)
        sweep_points.update(hard_sweep_dict + [{}])
        return sweep_points


class CPhase(CalibBuilder):
    """
    Class to measure the phase acquired by a qubit (qbr) during a flux pulse
    conditioned on the state of another qubit (qbl). Also measures the
    leakage of qbl.
    In this measurement, the phase from two Ramsey type measurements
    on qbr is measured, once with the control qubit qbl in the excited state
    and once in the ground state. The conditional phase is calculated as the
    difference.

    Args:
        FIXME: add further args
        TODO
        :param cz_pulse_name: see CircuitBuilder
        :param n_cal_points_per_state: see CalibBuilder.get_cal_points()
    ...
    """
    kw_for_task_keys = ['ref_pi_half', 'num_cz_gates']

    def __init__(self, task_list, sweep_points=None, **kw):
        try:
            self.experiment_name = 'CPhase_measurement'
            for task in task_list:
                # convert qubit objects to qubit names
                for k in ['qbl', 'qbr']:
                    if not isinstance(task[k], str):
                        task[k] = task[k].name
                # generate an informative task prefix
                if not 'prefix' in task:
                    task['prefix'] = f"{task['qbl']}{task['qbr']}_"

            # By default, include f-level cal points (for measuring leakage).
            kw['cal_states'] = kw.get('cal_states', 'gef')

            super().__init__(task_list, sweep_points=sweep_points, **kw)

            # initialize properties specific to the CPhase measurement
            self.cphases = None
            self.population_losses = None
            self.leakage = None
            self.delta_leakage = None
            self.swap_errors = None
            self.cz_durations = {}
            self.cal_states_rotations = {}

            # Preprocess sweep points and tasks before creating the sequences
            self.add_default_sweep_points(**kw)
            self.preprocessed_task_list = self.preprocess_task_list(**kw)
            # the block alignments are for: prepended pulses, initial
            # rotations, flux pulse, final rotations
            self.sequences, self.mc_points = self.parallel_sweep(
                self.preprocessed_task_list, self.cphase_block,
                block_align=['center', 'end', 'center', 'start'], **kw)

            # save CPhase-specific metadata
            self.exp_metadata.update({
                'cz_durations': self.cz_durations,
                'cal_states_rotations': self.cal_states_rotations,
            })

            self.autorun(**kw)  # run measurement & analysis if requested in kw
        except Exception as x:
            self.exception = x
            traceback.print_exc()

    def add_default_sweep_points(self, **kw):
        """
        Adds default sweep points for the CPhase experiment. These are:
        - Ramsey phases (in dimension 0)
        - pi pulse off (for control qubit, in dimension 0)
        :param kw: kwargs passed to add_default_ramsey_sweep_points
        """
        self.sweep_points = self.add_default_ramsey_sweep_points(
            self.sweep_points, **kw)
        nr_phases = self.sweep_points.length(0) // 2
        hard_sweep_dict = SweepPoints(
            'pi_pulse_off', [0] * nr_phases + [1] * nr_phases)
        self.sweep_points.update(hard_sweep_dict + [{}])

    def cphase_block(self, sweep_points,
                     qbl, qbr, num_cz_gates=1, max_flux_length=None,
                     prepend_pulse_dicts=None, **kw):
        """
        This function creates the blocks for a single CPhase measurement task.
        :param sweep_points: sweep points
        :param qbl: control qubit (= qubit on which leakage is measured)
        :param qbr: Ramsey qubit (= qubit on which the cphase is measured)
        :param num_cz_gates: number of sequential CZ gates, default: 1
        :param max_flux_length: determines the time to wait before the final
            rotations to the, default: None, in which case it will be
            determined automatically
        :param prepend_pulse_dicts: (dict) prepended pulses, see
            prepend_pulses_block
        :param kw: further keyword arguments:
            cz_pulse_name: task-specific prefix of CZ gates (overwrites
                global choice passed to the class init)
            spectator_op_codes: op_code for adding initializations of
                spectator qubits. Will be assembled in parallel with the
                initial rotations.
            ref_pi_half: (bool) TODO, default: False
        """
        ref_pi_half = kw.get('ref_pi_half', False)

        hard_sweep_dict, soft_sweep_dict = sweep_points

        pb = self.prepend_pulses_block(prepend_pulse_dicts)

        pulse_modifs = {'all': {'element_name': 'cphase_initial_rots_el'}}
        ir = self.block_from_ops('initial_rots',
                                 [f'X180 {qbl}', f'X90 {qbr}'] +
                                 kw.get('spectator_op_codes', []),
                                 pulse_modifs=pulse_modifs)
        for p in ir.pulses[1:]:
            p['ref_point_new'] = 'end'
        ir.pulses[0]['pulse_off'] = ParametricValue(param='pi_pulse_off')

        fp = self.block_from_ops('flux', [f"{kw.get('cz_pulse_name', 'CZ')} "
                                          f"{qbl} {qbr}"] * num_cz_gates)
        # TODO here, we could do DD pulses (CH 2020-06-19)
        # FIXME: currently, this assumes that only flux pulse parameters are
        #  swept in the soft sweep. In fact, channels_to_upload should be
        #  determined based on the sweep_points
        for k in ['channel', 'channel2']:
            if k in fp.pulses[0]:
                if fp.pulses[0][k] not in self.channels_to_upload:
                    self.channels_to_upload.append(fp.pulses[0][k])

        for k in soft_sweep_dict:
            for p in fp.pulses:
                p[k] = ParametricValue(k)
        if max_flux_length is not None:
            log.debug(f'max_flux_length = {max_flux_length * 1e9:.2f} ns, '
                      f'set by user')
        max_flux_length = self.max_pulse_length(fp.pulses[0], sweep_points,
                                                max_flux_length)
        w = self.block_from_ops('wait', [])
        w.block_end.update({'pulse_delay': max_flux_length * num_cz_gates})
        fp_w = self.simultaneous_blocks('sim', [fp, w], block_align='center')

        pulse_modifs = {'all': {'element_name': 'cphase_final_rots_el'}}
        fr = self.block_from_ops('final_rots',
                                 [f"{'X90' if ref_pi_half else 'X180'} {qbl}",
                                  f'X90s {qbr}'],
                                 pulse_modifs=pulse_modifs)
        fr.set_end_after_all_pulses()
        if not ref_pi_half:
            fr.pulses[0]['pulse_off'] = ParametricValue(param='pi_pulse_off')
        for k in hard_sweep_dict.keys():
            if k != 'pi_pulse_on' and '=' not in k:
                if ref_pi_half:
                    fr.pulses[0][k] = ParametricValue(k)
                fr.pulses[1][k] = ParametricValue(k)

        self.cz_durations.update({
            fp.pulses[0]['op_code']: fr.pulses[0]['pulse_delay']})
        self.cal_states_rotations.update({qbl: {'g': 0, 'e': 1, 'f': 2},
                                          qbr: {'g': 0, 'e': 1}})
        self.data_to_fit.update({qbl: ['pg', 'pf'] if ref_pi_half else 'pf',
                                 qbr: 'pe'})

        return [pb, ir, fp_w, fr]

    def guess_label(self, **kw):
        """
        Default label with CPhase-specific information
        :param kw: keyword arguments
        """
        predictive_label = kw.pop('predictive_label', False)
        if self.label is None:
            if predictive_label:
                self.label = 'Predictive_' + self.experiment_name
            else:
                self.label = self.experiment_name
            if self.classified:
                self.label += '_classified'
            if 'active' in self.get_prep_params()['preparation_type']:
                self.label += '_reset'
            for t in self.task_list:
                self.label += f"_{t['qbl']}{t['qbr']}"
                num_cz_gates = t.get('num_cz_gates', 1)
                if num_cz_gates > 1:
                    self.label += f'_{num_cz_gates}_gates'

    def get_meas_objs_from_task(self, task):
        """
        Returns a list of all measure objects of a task. In case of CPhase
        this is qbl and qbr.
        :param task: a task dictionary
        :return: list of qubit objects (if available) or names
        """
        qbs = self.get_qubits([task['qbl'], task['qbr']])
        return qbs[0] if qbs[0] is not None else qbs[1]

    def run_analysis(self, **kw):
        """
        Runs analysis, and stores analysis results and analysis instance.
        :param kw: keyword arguments
             plot_all_traces: (bool) TODO, default: True
             plot_all_probs: (bool) TODO, default: True
             ref_pi_half: (bool) TODO, default: False
        :return: cphases, population_losses, leakage, and the analysis instance
        """
        plot_all_traces = kw.get('plot_all_traces', True)
        plot_all_probs = kw.get('plot_all_probs', True)
        ref_pi_half = kw.get('ref_pi_half', False)
        if self.classified:
            channel_map = {qb.name: [vn + ' ' +
                                     qb.instr_uhf() for vn in
                                     qb.int_avg_classif_det.value_names]
                           for qb in self.meas_objs}
        else:
            channel_map = {qb.name: [vn + ' ' +
                                     qb.instr_uhf() for vn in
                                     qb.int_avg_det.value_names]
                           for qb in self.meas_objs}
        self.analysis = tda.CPhaseLeakageAnalysis(
            qb_names=self.qb_names,
            options_dict={'TwoD': True, 'plot_all_traces': plot_all_traces,
                          'plot_all_probs': plot_all_probs,
                          'channel_map': channel_map,
                          'ref_pi_half': ref_pi_half})
        self.cphases = {}
        self.population_losses = {}
        self.leakage = {}
        self.delta_leakage = {}
        self.swap_errors = {}
        for task in self.task_list:
            self.cphases.update({task['prefix'][:-1]: self.analysis.proc_data_dict[
                'analysis_params_dict'][f"cphase_{task['qbr']}"]['val']})
            self.population_losses.update(
                {task['prefix'][:-1]: self.analysis.proc_data_dict[
                    'analysis_params_dict'][
                    f"population_loss_{task['qbr']}"]['val']})
            if ref_pi_half:
                self.swap_errors.update(
                    {task['prefix'][:-1]: self.analysis.proc_data_dict[
                        'analysis_params_dict'][
                        f"amps_{task['qbl']}"]['val']})
            self.leakage.update(
                {task['prefix'][:-1]: self.analysis.proc_data_dict[
                    'analysis_params_dict'][
                    f"leakage_{task['qbl']}"]['val']})
            self.delta_leakage.update(
                {task['prefix'][:-1]: self.analysis.proc_data_dict[
                    'analysis_params_dict'][
                    f"leakage_increase_{task['qbl']}"]['val']})

        return self.cphases, self.population_losses, self.leakage, \
               self.analysis, self.swap_errors


class DynamicPhase(CalibBuilder):
    kw_for_task_keys = ['num_cz_gates', 'init_for_swap']

    def __init__(self, task_list, sweep_points=None, **kw):
        """
        Dynamic Phase Measurement TODO

        TODO kw args:
        simultaneous: (bool) measure all phases simultaneously (not possible if
            phases of both gate qubits should be measured), default: False
        simultaneous_groups: (list of list of qubit objects or names)
            specifies that the phases of all qubits within each sublist can
            be measured simultaneously.
            If simultaneous=False and no simultaneous_groups are specified,
            only one qubit per task will be measured in parallel.
        """

        try:
            self.experiment_name = 'Dynamic_phase_measurement'
            self.simultaneous = kw.get('simultaneous', False)
            self.simultaneous_groups = kw.get('simultaneous_groups', None)
            if self.simultaneous_groups is not None:
                kw['simultaneous_groups'] = [
                    [qb if isinstance(qb, str) else qb.name for qb in group]
                    for group in self.simultaneous_groups]
            self.reset_phases_before_measurement = kw.get(
                'reset_phases_before_measurement', True)

            self.dynamic_phase_analysis = {}
            self.dyn_phases = {}
            for task in task_list:
                if task.get('qubits_to_measure', None) is None:
                    task['qubits_to_measure'] = task['op_code'].split(' ')[1:]
                else:
                    # copy to not modify the caller's list
                    task['qubits_to_measure'] = copy(task['qubits_to_measure'])

                for k, v in enumerate(task['qubits_to_measure']):
                    if not isinstance(v, str):
                        task['qubits_to_measure'][k] = v.name

                if 'prefix' not in task:
                    task['prefix'] = task['op_code'].replace(' ', '')

            qbm_all = [task['qubits_to_measure'] for task in task_list]
            if not self.simultaneous and max([len(qbs) for qbs in qbm_all]) > 1:
                # create a child for each measurement
                self.parent = None
                task_lists = []
                if self.simultaneous_groups is not None:
                    for group in self.simultaneous_groups:
                        new_task_list = []
                        for task in task_list:
                            group = [qb if isinstance(qb, str) else qb.name
                                     for qb in group]
                            new_task = copy(task)
                            new_task['qubits_to_measure'] = [
                                qb for qb in new_task['qubits_to_measure']
                                if qb in group]
                            new_task_list.append(new_task)
                        task_lists.append(new_task_list)
                    # the children measure simultaneously within each group
                    kw['simultaneous'] = True
                else:
                    # the number of required children is the length of the
                    # longest qubits_to_measure
                    for z in zip_longest(*qbm_all):
                        new_task_list = []
                        for task, new_qb in zip(task_list, z):
                            if new_qb is not None:
                                new_task = copy(task)
                                new_task['qubits_to_measure'] = [new_qb]
                                new_task_list.append(new_task)
                        task_lists.append(new_task_list)

                # We call the init of super() only for the spawned child
                # measurements. We need special treatment of some properties
                # in the following lines.
                self.MC = None
                # extract device object, which will be needed for update
                self.dev = kw.get('dev', None)
                # Configure the update callback for the parent. It will be
                # called after all children have analyzed.
                self.set_update_callback(**kw)
                # pop to ensure that children do not update
                kw.pop('update', None)
                # spawn the child measurements
                self.measurements = [DynamicPhase(tl, sweep_points,
                                                  parent=self, **kw)
                                     for tl in task_lists]
                # Use the choices for measure and analyze that were extracted
                # from kw by the children.
                self.measure = self.measurements[0].measure
                self.analyze = self.measurements[0].analyze
            else:
                # this happens if we are in child or if simultaneous=True or
                # if only one qubit per task is measured
                self.measurements = [self]
                self.parent = kw.pop('parent', None)
                super().__init__(task_list, sweep_points=sweep_points, **kw)

                if self.reset_phases_before_measurement:
                    for task in task_list:
                        self.operation_dict[self.get_cz_operation_name(
                            **task)]['basis_rotation'] = {}

                # Preprocess sweep points and tasks before creating the sequences
                self.add_default_sweep_points(**kw)
                self.preprocessed_task_list = self.preprocess_task_list(**kw)
                # the block alignments are for: prepended pulses, initial
                # rotations, flux pulse, final rotations
                self.sequences, self.mc_points = self.parallel_sweep(
                    self.preprocessed_task_list, self.dynamic_phase_block,
                    block_align=['center', 'end', 'center', 'start'], **kw)
            # run measurement & analysis & update if requested in kw
            # (unless the parent takes care of it)
            if self.parent is None:
                self.autorun(**kw)
        except Exception as x:
            self.exception = x
            traceback.print_exc()

    def __repr__(self):
        if self.measurements[0] != self:  # we have spawned child measurements
            return 'DynamicPhase: ' + repr(self.measurements)
        else:
            return super().__repr__()

    def add_default_sweep_points(self, **kw):
        """
        Adds default sweep points for the DynamicPhase experiment. These are:
        - Ramsey phases (in dimension 0)
        - flux pulse off (in dimension 0)
        :param kw: kwargs passed to add_default_ramsey_sweep_points
        """
        self.sweep_points = self.add_default_ramsey_sweep_points(
            self.sweep_points, **kw)
        nr_phases = self.sweep_points.length(0) // 2
        hard_sweep_dict = SweepPoints(
            'flux_pulse_off', [0] * nr_phases + [1] * nr_phases)
        self.sweep_points.update(hard_sweep_dict + [{}])

    def guess_label(self, **kw):
        """
        Default label with DynamicPhase-specific information
        :param kw: keyword arguments
        """
        if self.label is None:
            self.label = self.experiment_name
            for task in self.task_list:
                self.label += "_" + task['prefix'] + "_"
                for qb_name in task['qubits_to_measure']:
                    self.label += f"{qb_name}"

    def dynamic_phase_block(self, sweep_points, op_code, qubits_to_measure,
                            qubits_to_drive=None, prepend_pulse_dicts=None,
                            num_cz_gates=1, init_for_swap=False, **kw):
        """
        This function creates the blocks for a single DynamicPhase measurement
        task.
        :param sweep_points: sweep points
        :param op_code: (str) the op_code of the flux pulse
        :param qubits_to_measure: (list of str) the qubits on which the
            dynamic phase should be measured (Ramsey qubits)
        :param qubits_to_drive: (list of str) the qubits on which the
            initial rotation shall be applied (default=None, in which case
            qubits_to_measure will be used)
        :param prepend_pulse_dicts: (dict) prepended pulses, see
            prepend_pulses_block
        :param num_cz_gates: number of sequential CZ gates, default: 1
        :param init_for_swap: (bool) When the flux pulse is off, initialize the
            qubits that are not part of qubits_to_drive (experimental feature
            for swap gate characterization)
        :param kw: keyword arguments passed to get_cz_operation_name
            cz_pulse_name: task-specific prefix of CZ gates (overwrites
                global choice passed to the class init)
        """
        assert ((sum([qb in op_code.split(' ')[1:] for qb in qubits_to_measure])
                <= 1) or 'CZ' not in op_code), \
            f"Dynamic phases of control and target qubit cannot be " \
            f"measured simultaneously ({op_code})."

        if qubits_to_drive is None:
            qubits_to_drive = qubits_to_measure

        hard_sweep_dict, soft_sweep_dict = sweep_points

        pb = self.prepend_pulses_block(prepend_pulse_dicts)

        pulse_modifs = {
            'all': {'element_name': 'pi_half_start', 'ref_pulse': 'start'}}
        ir = self.block_from_ops('initial_rots',
                                 [f'X90 {qb}' for qb in qubits_to_drive],
                                 pulse_modifs=pulse_modifs)
        for p in ir.pulses[1:]:
            p['ref_point_new'] = 'end'
        if init_for_swap:
            qubits_to_drive2 = [qb for qb in qubits_to_measure if qb not in
                                qubits_to_drive]
            for p in ir.pulses:
                p['pulse_off'] = ParametricValue('flux_pulse_off')
            ir2 = self.block_from_ops('initial_rots2',
                                     [f'X90 {qb}' for qb in qubits_to_drive2],
                                     pulse_modifs=pulse_modifs)
            for p in ir2.pulses[1:]:
                p['ref_point_new'] = 'end'
            for p in ir2.pulses:
                p['pulse_off'] = ParametricValue('flux_pulse_off',
                                                 func=lambda x : not x)
            ir = self.simultaneous_blocks('initial_rots', [ir, ir2],
                                          block_align='end')

        # calling get_cz_operation_name() allows to have a custom cz_pulse_name
        # in kw
        if len(op_code.split(' ')) == 3:
            proc_op_code = self.get_cz_operation_name(op_code=op_code, **kw)
        else:  # not a 2-qubit gate
            proc_op_code = op_code
        fp = self.block_from_ops('flux', [proc_op_code] * num_cz_gates)
        for p in fp.pulses:
            p['pulse_off'] = ParametricValue('flux_pulse_off')
        # FIXME: currently, this assumes that only flux pulse parameters are
        #  swept in the soft sweep. In fact, channels_to_upload should be
        #  determined based on the sweep_points
        for k in ['channel', 'channel2']:
            if k in fp.pulses[0]:
                if fp.pulses[0][k] not in self.channels_to_upload:
                    self.channels_to_upload.append(fp.pulses[0][k])

        for k in soft_sweep_dict:
            if '=' not in k:  # pulse modifier in the sweep dict
                for p in fp.pulses:
                    p[k] = ParametricValue(k)

        pulse_modifs = {
            'all': {'element_name': 'pi_half_end', 'ref_pulse': 'start'}}
        fr = self.block_from_ops('final_rots',
                                 [f'X90 {qb}' for qb in qubits_to_measure],
                                 pulse_modifs=pulse_modifs)
        fr.set_end_after_all_pulses()
        for p in fr.pulses:
            for k in hard_sweep_dict.keys():
                if '=' not in k and k != 'flux_pulse_off':
                    p[k] = ParametricValue(k)

        self.data_to_fit.update({qb: 'pe' for qb in qubits_to_measure})
        return [pb, ir, fp, fr]

    def get_meas_objs_from_task(self, task):
        """
        Returns a list of all measure objects of a task. In case of
        DynamicPhase, this list is the parameter qubits_to_measure.
        :param task: a task dictionary
        :return: list of qubit objects (if available) or names
        """
        qbs = self.get_qubits(task['qubits_to_measure'])
        return qbs[0] if qbs[0] is not None else qbs[1]

    def run_measurement(self, **kw):
        """
        Overloads the method from QuantumExperiment to deal with child
        measurements.
        """
        if self.measurements[0] != self:  # we have spawned child measurements
            for m in self.measurements:
                m.run_measurement(**kw)
        else:
            super().run_measurement(**kw)

    def run_analysis(self, **kw):
        """
        Runs analysis, stores analysis instance in self.dynamic_phase_analysis
        and stores dynamic phase in self.dyn_phases
        :param kw: keyword arguments
             extract_only: (bool) if True, do not plot, default: False
        :return: the dynamic phases dict and the analysis instance
        """
        if self.measurements[0] != self:  # we have spawned child measurements
            for m in self.measurements:
                m.run_analysis(**kw)
            return  # the rest of the function is executed in the children

        qb_names = [l1 for l2 in [task['qubits_to_measure'] for task in
                                  self.task_list] for l1 in l2]
        self.dynamic_phase_analysis = tda.DynamicPhaseAnalysis(
            qb_names=qb_names, t_start=self.timestamp)

        for task in self.task_list:
            if len(task['op_code'].split(' ')) == 3:
                op = self.get_cz_operation_name(**task)
            else:  # not a 2-qubit gate
                op = task['op_code']
            self.dyn_phases[op] = {}
            for qb_name in task['qubits_to_measure']:
                self.dyn_phases[op][qb_name] = \
                    (self.dynamic_phase_analysis.proc_data_dict[
                        'analysis_params_dict'][f"dynamic_phase_{qb_name}"][
                        'val'] * 180 / np.pi)[0]
        if self.parent is not None:
            for k, v in self.dyn_phases.items():
                if k not in self.parent.dyn_phases:
                    self.parent.dyn_phases[k] = {}
                self.parent.dyn_phases[k].update(v)
        return self.dyn_phases, self.dynamic_phase_analysis

    def run_update(self, **kw):
        assert self.measurements[0].dev is not None, \
            "Update only works with device object provided."
        assert len(self.dyn_phases) > 0, \
            "Update is only allowed after running the analysis."
        assert len(self.measurements[0].mc_points[1]) == 1, \
            "Update is only allowed without a soft sweep."
        assert self.parent is None, \
            "Update has to be run for the parent object, not for the " \
            "individual child measurements."

        for op, dp in self.dyn_phases.items():
            op_split = op.split(' ')
            basis_rot_par = self.dev.get_pulse_par(
                *op_split, param='basis_rotation')

            if self.reset_phases_before_measurement:
                basis_rot_par(dp)
            else:
                not_updated = {k: v for k, v in basis_rot_par().items()
                               if k not in dp}
                basis_rot_par().update(dp)
                if len(not_updated) > 0:
                    log.warning(f'Not all basis_rotations stored in the '
                                f'pulse settings for {op} have been '
                                f'measured. Keeping the following old '
                                f'value(s): {not_updated}')

def measure_flux_pulse_timing_between_qubits(task_list, pulse_length,
                                             analyze=True, label=None, **kw):
    '''
    uses the Chevron measurement to sweep the delay between the two flux pulses
    in the FLIP gate, finds symmmetry point and
    :param task_list:
    :param pulse_length: single float
    :param analyze:
    :param label:
    :param kw:
    :return:
    '''
    if label is None:
        label = 'Flux_pulse_timing_between_qubits_{}_{}'.format(task_list[0][
                                                                    'qbc'].name,
                                                               task_list[0][
                                                                   'qbt'].name)
    pulse_lengths = np.array([pulse_length])
    sweep_points = SweepPoints('pulse_length', pulse_lengths, 's',
                                      dimension=1)
    Chevron(task_list, sweep_points=sweep_points, analyze=False, label=label, **kw)
    if analyze:
        tda.FluxPulseTimingBetweenQubitsAnalysis(qb_names=[task_list[0]['qbr']])


class Chevron(CalibBuilder):
    """
    TODO

    Args:
        FIXME: add further args
        TODO
        :param cz_pulse_name: see CircuitBuilder
        :param n_cal_points_per_state: see CalibBuilder.get_cal_points()
    ...
    """

    def __init__(self, task_list, sweep_points=None, **kw):
        try:
            self.experiment_name = 'Chevron'
            for task in task_list:
                # if qbr is not provided, read out qbt
                if task.get('qbr', None) is None:
                    task['qbr'] = task['qbt']
                # convert qubit objects to qubit names
                for k in ['qbc', 'qbt', 'qbr']:
                    if not isinstance(task[k], str):
                        task[k] = task[k].name
                if task['qbr'] not in [task['qbc'], task['qbt']]:
                    raise ValueError(
                        'Only target or control qubit can be read out!')
                # generate an informative task prefix
                if not 'prefix' in task:
                    task['prefix'] = f"{task['qbc']}{task['qbt']}_"

            super().__init__(task_list, sweep_points=sweep_points, **kw)

            # Preprocess sweep points and tasks before creating the sequences
            self.preprocessed_task_list = self.preprocess_task_list(**kw)
            # the block alignments are for: prepended pulses, initial
            # rotations, flux pulse
            self.sequences, self.mc_points = self.parallel_sweep(
                self.preprocessed_task_list, self.sweep_block,
                block_align = ['center', 'end', 'center'], **kw)

            self.autorun(**kw)  # run measurement & analysis if requested in kw
        except Exception as x:
            self.exception = x
            traceback.print_exc()

    def sweep_block(self, sweep_points, qbc, qbt, num_cz_gates=1,
                    init_state='11', max_flux_length=None,
                    prepend_pulse_dicts=None, **kw):
        """
        chevron block (sweep of flux pulse parameters)

        Timings of sequence
                                      <-- length -->
        qb_control:    |X180|  ---   |  fluxpulse   |
        qb_target:     |X180|  --------------------------------------  |RO|
        Note: in case of a FLIP gate, flux pulses are on both qubits.

        :param sweep_points: SweepPoints object
        :param qbc: control qubit (= 1st gate qubit)
        :param qbt: target qubit (= 2nd gate qubit)
        :param num_cz_gates: number of sequential CZ gates, default: 1
        :param init_state: initial states of qbc and qbt (default: '11')
            Init in f level is currently not supported!
        :param max_flux_length: determines the time to wait before the final
            rotations, default: None, in which case it will be determined
            automatically
        :param prepend_pulse_dicts: (dict) prepended pulses, see
            prepend_pulses_block
        :param kw: further keyword arguments:
            cz_pulse_name: task-specific prefix of CZ gates (overwrites
                global choice passed to the class init)
        """

        pb = self.prepend_pulses_block(prepend_pulse_dicts)
        pulse_modifs = {'all': {'element_name': 'initial_rots_el'}}
        ir = self.block_from_ops('initial_rots',
                                 [f'{self.STD_INIT[init_state[0]][0]} {qbc}',
                                  f'{self.STD_INIT[init_state[1]][0]} {qbt}'],
                                 pulse_modifs=pulse_modifs)
        ir.pulses[1]['ref_point_new'] = 'end'

        fp = self.block_from_ops('flux', [f"{kw.get('cz_pulse_name', 'CZ')} "
                                          f"{qbc} {qbt}"] * num_cz_gates)
        # FIXME: currently, this assumes that only flux pulse parameters are
        #  swept in the soft sweep. In fact, channels_to_upload should be
        #  determined based on the sweep_points
        for k in ['channel', 'channel2']:
            if k in fp.pulses[0]:
                if fp.pulses[0][k] not in self.channels_to_upload:
                    self.channels_to_upload.append(fp.pulses[0][k])

        for k in list(sweep_points[0].keys()) + list(sweep_points[1].keys()):
            for p in fp.pulses:
                p[k] = ParametricValue(k)

        if max_flux_length is not None:
            log.debug(f'max_flux_length = {max_flux_length * 1e9:.2f} ns, '
                      f'set by user')
        max_flux_length = self.max_pulse_length(fp.pulses[0], sweep_points,
                                                max_flux_length)
        w = self.block_from_ops('wait', [])
        w.block_end.update({'pulse_delay': max_flux_length * num_cz_gates})
        fp_w = self.simultaneous_blocks('sim', [fp, w], block_align='center')

        return [pb, ir, fp_w]

    def guess_label(self, **kw):
        """
        Default label with Chevron-specific information
        :param kw: keyword arguments
        """
        if self.label is None:
            self.label = self.experiment_name
            for t in self.task_list:
                self.label += f"_{t['qbc']}{t['qbt']}"

    def get_meas_objs_from_task(self, task):
        """
        Returns a list of all measure objects of a task. In case of
        Chevron, this list is the qubit qbr.
        :param task: a task dictionary
        :return: list of qubit objects (if available) or names
        """
        qbs = self.get_qubits([task['qbc'], task['qbt']])
        return qbs[0] if qbs[0] is not None else qbs[1]

    def run_analysis(self, analysis_kwargs=None, **kw):
        """
        Runs analysis and stores analysis instance in self.analysis.
        :param analysis_kwargs: (dict) keyword arguments for analysis
        :param kw: currently ignored
        :return: the analysis instance
        """
        if analysis_kwargs is None:
            analysis_kwargs = {}
        if 'options_dict' not in analysis_kwargs:
            analysis_kwargs['options_dict'] = {}
        if 'TwoD' not in analysis_kwargs['options_dict']:
            analysis_kwargs['options_dict']['TwoD'] = True
        self.analysis = tda.MultiQubit_TimeDomain_Analysis(
            qb_names=list(self.exp_metadata['meas_obj_sweep_points_map'].keys()),
            t_start=self.timestamp, **analysis_kwargs)
        return self.analysis<|MERGE_RESOLUTION|>--- conflicted
+++ resolved
@@ -151,21 +151,16 @@
             'ro_qubits': self.meas_obj_names,
             'data_to_fit': self.data_to_fit,
         })
-<<<<<<< HEAD
         if kw.get('store_preprocessed_task_list', False) and hasattr(
                 self, 'preprocessed_task_list'):
             self.exp_metadata.update({'task_list': self.preprocessed_task_list})
         elif self.task_list is not None:
-            self.exp_metadata.update({'task_list': self.task_list})
-=======
-        if self.task_list is not None:
             tl = [copy(t) for t in self.task_list]
             for t in tl:
                 for k, v in t.items():
                     if isinstance(v, qcodes.Parameter):
                         t[k] = repr(v)
             self.exp_metadata.update({'task_list': tl})
->>>>>>> c46c0faf
 
         super().run_measurement(**kw)
 
