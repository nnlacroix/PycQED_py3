from copy import deepcopy

import numpy as np
import itertools
import logging

from pycqed.measurement.pulse_sequences.multi_qubit_tek_seq_elts import \
    generate_mux_ro_pulse_list
from pycqed.measurement.pulse_sequences.single_qubit_tek_seq_elts import \
    add_preparation_pulses, sweep_pulse_params
from pycqed.measurement.waveform_control import segment

log = logging.getLogger(__name__)


class CalibrationPoints:
    def __init__(self, qb_names, states, **kwargs):
        self.qb_names = qb_names
        self.states = states
        default_map = dict(g=['I '], e=["X180 "], f=['X180 ', "X180_ef "],
                           h=['X180 ', "X180_ef ", "X180_fh "])
        self.pulse_label_map = kwargs.get("pulse_label_map", default_map)
        self.pulse_modifs = kwargs.get('pulse_modifs', None)

    def create_segments(self, operation_dict, pulse_modifs=None,
                        segment_prefix='calibration_',
                        **prep_params):
        segments = []
        if pulse_modifs is None:
            pulse_modifs = dict()
        if self.pulse_modifs is not None:
            pm = deepcopy(self.pulse_modifs)
            pm.update(pulse_modifs)
            pulse_modifs = pm

        for i, seg_states in enumerate(self.states):
            pulse_list = []
            for j, qbn in enumerate(self.qb_names):
                unique, counts = np.unique(self.get_states(qbn)[qbn],
                                           return_counts=True)
                cal_pt_idx = i % np.squeeze(counts[np.argwhere(unique ==
                                                               seg_states[j])])
                for k, pulse_name in enumerate(self.pulse_label_map[seg_states[j]]):
                    pulse = deepcopy(operation_dict[pulse_name + qbn])
                    pulse['name'] = f"{seg_states[j]}_{pulse_name + qbn}_" \
                                    f"{cal_pt_idx}"

                    if k == 0:
                        pulse['ref_pulse'] = 'segment_start'
                    if len(pulse_modifs) > 0:
                        pulse = sweep_pulse_params(
                            [pulse], pulse_modifs,
                            pulse_not_found_warning=False)[0][0]
                        # reset the name as sweep_pulse_params deletes it
                        pulse['name'] = f"{seg_states[j]}_{pulse_name + qbn}_" \
                                        f"{cal_pt_idx}"
                    pulse_list.append(pulse)
            state_prep_pulse_names = [p['name'] for p in pulse_list]
            pulse_list = add_preparation_pulses(pulse_list,
                                                operation_dict,
                                                [qbn for qbn in self.qb_names],
                                                **prep_params)

            ro_pulses = generate_mux_ro_pulse_list(self.qb_names,
                                                     operation_dict)
            # reference all readout pulses to all pulses of the pulse list, to ensure
            # readout happens after the last pulse (e.g. if doing "f" on some qubits
            # and "e" on others). In the future we could use the circuitBuilder
            # and Block here
            [rp.update({'ref_pulse': state_prep_pulse_names, "ref_point":'end'})
             for rp in ro_pulses]

            pulse_list += ro_pulses

            seg = segment.Segment(segment_prefix + f'{i}', pulse_list)
            segments.append(seg)

        return segments

    def get_states(self, qb_names=None):
        """
        Get calibrations states given a (subset) of qubits of self.qb_names.
        This function is a helper for the analysis which works with information
        per qubit.
        Args:
            qb_names: list of qubit names

        Returns: dict where keys are qubit names and values are the calibration
            states for this particular qubit
        """

        qb_names = self._check_qb_names(qb_names)

        return {qbn: [s[self.qb_names.index(qbn)] for s in self.states]
                for qbn in qb_names}

    def get_indices(self, qb_names=None, prep_params=None):
        """
        Get calibration indices
        Args:
            qb_names: qubit name or list of qubit names to retrieve
                the indices of. Defaults to all.
            prep_params: QuDev_transmon preparation_params attribute

        Returns: dict where keys are qb_names and values dict of {state: ind}

        """
        if prep_params is None:
            prep_params = {}
        prep_type = prep_params.get('preparation_type', 'wait')

        qb_names = self._check_qb_names(qb_names)
        indices = dict()
        states = self.get_states(qb_names)

        for qbn in qb_names:
            unique, idx, inv = np.unique(states[qbn], return_inverse=True,
                                        return_index=True)
            if prep_type == 'preselection':
                indices[qbn] = {s: [-2*len(states[qbn]) + 2*j + 1
                                    for j in range(len(inv)) if i == inv[j]]
                                for i, s in enumerate(unique)}
            elif 'active_reset' in prep_type:
                reset_reps = prep_params['reset_reps']
                indices[qbn] = {s: [-(reset_reps+1)*len(states[qbn]) +
                                    reset_reps*(j + 1)+j for j in
                                    range(len(inv)) if i == inv[j]]
                                for i, s in enumerate(unique)}
            else:
                indices[qbn] = {s: [-len(states[qbn]) + j
                                    for j in range(len(inv)) if i == inv[j]]
                                for i, s in enumerate(unique)}

        log.info(f"Calibration Points Indices: {indices}")
        return indices

    def _check_qb_names(self, qb_names):
        if qb_names is None:
            qb_names = self.qb_names
        elif np.ndim(qb_names) == 0:
            qb_names = [qb_names]
        for qbn in qb_names:
            assert qbn in self.qb_names, f"{qbn} not in Calibrated Qubits: " \
                f"{self.qb_names}"

        return qb_names

    def get_rotations(self, last_ge_pulses=False, qb_names=None,
                      enforce_two_cal_states=False, **kw):
        """
        Get rotation dictionaries for each qubit in qb_names,
        as used by the analysis for plotting.
        Args:
            qb_names (list or string): qubit names. Defaults to all.
            last_ge_pulses (list or bool): one for each qb in the same order as
                specified in qb_names
            kw: keyword arguments (to allow pass through kw even if it
                contains entries that are not needed)
        Returns:
             dict where keys are qb_names and values are dict specifying
             rotations.

        """
        qb_names = self._check_qb_names(qb_names)
        states = self.get_states(qb_names)
        if isinstance(last_ge_pulses, bool) and len(qb_names) > 1:
            last_ge_pulses = len(qb_names)*[last_ge_pulses]
        rotations = dict()

        if len(qb_names) == 0:
            return rotations
        if 'f' in [s for v in states.values() for s in v]:
            if len(qb_names) == 1:
                last_ge_pulses = [last_ge_pulses] if \
                    isinstance(last_ge_pulses, bool) else last_ge_pulses
            else:
                i, j = len(qb_names), \
                       1 if isinstance(last_ge_pulses, bool) else \
                           len(last_ge_pulses)
                assert i == j, f"Size of qb_names and last_ge_pulses don't " \
                    f"match: {i} vs {j}"

        for i, qbn in enumerate(qb_names):
            # get unique states in reversed alphabetical order: g, [e, f]
            order = {"g": 0, "e": 1, "f": 2, "h": 3}
            unique = list(np.unique(states[qbn]))
            unique.sort(key=lambda s: order[s])
            if len(unique) == 3 and enforce_two_cal_states:
                unique = np.delete(unique, 1 if last_ge_pulses[i] else 0)
            rotations[qbn] = {unique[i]: i for i in range(len(unique))}
        log.info(f"Calibration Points Rotation: {rotations}")
        return rotations

    @staticmethod
    def single_qubit(qubit_name, states, n_per_state=2):
        return CalibrationPoints.multi_qubit([qubit_name], states, n_per_state)

    @staticmethod
    def multi_qubit(qb_names, states, n_per_state=2, all_combinations=False):
        n_qubits = len(qb_names)
        if n_qubits == 0:
            return CalibrationPoints(qb_names, [])

        if all_combinations:
            labels_array = np.tile(
                list(itertools.product(states, repeat=n_qubits)), n_per_state)
            labels = [tuple(seg_label)
                      for seg_label in labels_array.reshape((-1, n_qubits))]
        else:
            labels =[tuple(np.repeat(tuple([state]), n_qubits))
                     for state in states for _ in range(n_per_state)]

        return CalibrationPoints(qb_names, labels)

    @staticmethod
    def from_string(cal_points_string):
        """
        Recreates a CalibrationPoints object from a string representation.
        Avoids having "eval" statements throughout the codebase.
        Args:
            cal_points_string: string representation of the CalibrationPoints

        Returns: CalibrationPoint object
        Examples:
            >>> cp = CalibrationPoints(['qb1'], ['g', 'e'])
            >>> cp_repr = repr(cp) # create string representation
            >>> # do other things including saving cp_str somewhere
            >>> cp = CalibrationPoints.from_string(cp_repr)
        """
        return eval(cal_points_string)

    def extend_sweep_points(self, sweep_points, qb_name):
        """
        Extends the sweep_points array for plotting calibration points after
        data for a particular qubit.
        Args:
            sweep_points (array): physical sweep_points
            qb_name (str): qubit name
        Returns:
            sweep_points + calib_fake_sweep points
        """
        n_cal_pts = len(self.get_states(qb_name)[qb_name])
        return self.extend_sweep_points_by_n_cal_pts(n_cal_pts, sweep_points)

    @staticmethod
    def extend_sweep_points_by_n_cal_pts(n_cal_pts, sweep_points):
        """
        Extends the sweep_points array by n_cal_pts for the calibration points.
        Args:
            n_cal_pts (int): number of calibration points
            sweep_points (array): physical sweep_points
        Returns:
            sweep_points + calib_fake_sweep points
        """
        if len(sweep_points) == 0:
            log.warning("No sweep points, returning a range.")
            return np.arange(n_cal_pts)
        try:
            step = np.abs(sweep_points[-1] - sweep_points[-2])
        except IndexError:
            # This fallback is used to have a step value in the same order
            # of magnitude as the value of the single sweep point
            step = np.abs(sweep_points[0])
        plot_sweep_points = \
            np.concatenate([sweep_points, [sweep_points[-1] + i * step
                                           for i in range(1, n_cal_pts + 1)]])
        return plot_sweep_points

    def __str__(self):
        return "Calibration:\n    Qubits: {}\n    States: {}" \
            .format(self.qb_names, self.states)

    def __repr__(self):
        return "CalibrationPoints(\n    qb_names={},\n    states={}," \
               "\n    pulse_label_map={})" \
            .format(self.qb_names, self.states, self.pulse_label_map)

    @staticmethod
<<<<<<< HEAD
    def guess_cal_states(cal_states, for_ef=False, transition_names='ge', **kw):
        """
        Generate calibration states to be passed to CalibrationPoints
        :param cal_states: str or list of str with state names. If 'auto', it
            will generate default states based on for_ef and transition_names.
        :param for_ef: bool specifying whether to add the 'f' state.
            This flag is here for legacy reasons (Steph, 07.10.2020).
        :param transition_names: str or list of str specifying the name(s) of
            the transition(s) involved in the measurement.
        :return: tuple of calibration states or cal_states from the user
        """
=======
    def combine_parallel(first, second):
        """Combines two CalibrationPoints objects into a new CalibrationPoints
        object that represents the two calibration point sets played in
        parallel."""

        assert first.pulse_label_map == second.pulse_label_map
        assert first.pulse_modifs == second.pulse_modifs
        qb_names = list(dict.fromkeys(first.qb_names + second.qb_names))
        first_states = first.states.copy()
        second_states = second.states.copy()
        nstates = max(len(first_states), len(second_states))
        while len(first_states) < nstates:
            first_states += [len(first.qb_names) * ['I ']]
        while len(second_states) < nstates:
            second_states += [len(second.qb_names) * ['I ']]
        states = []
        for first_state, second_state in zip(first_states, second_states):
            states.append([])
            for qb in qb_names:
                idx_first = first.qb_names.index(qb) \
                    if qb in first.qb_names else None
                idx_second = second.qb_names.index(qb) \
                    if qb in second.qb_names else None
                if idx_first is not None and idx_second is not None:
                    assert first_state[idx_first] == second_state[idx_second]
                    states[-1].append(first_state[idx_first])
                elif idx_first is not None:
                    states[-1].append(first_state[idx_first])
                else:
                    states[-1].append(second_state[idx_second])
        return CalibrationPoints(qb_names, states,
                                 pulse_label_map=first.pulse_label_map,
                                 pulse_modifs=first.pulse_modifs)

    @staticmethod
    def guess_cal_states(cal_states, for_ef=False):
>>>>>>> cf216836
        if cal_states == "auto":
            if isinstance(transition_names, str):
                transition_names = [transition_names]
            cal_states_temp = [s for s in ''.join(transition_names)]
            if for_ef:
                cal_states_temp += ['f']
            cal_states = []
            unique_cs = set()
            for cs in cal_states_temp:
                if cs not in unique_cs:
                    cal_states += [cs]
                unique_cs.add(cs)
            cal_states = tuple(cal_states)
        return cal_states

<|MERGE_RESOLUTION|>--- conflicted
+++ resolved
@@ -276,19 +276,6 @@
             .format(self.qb_names, self.states, self.pulse_label_map)
 
     @staticmethod
-<<<<<<< HEAD
-    def guess_cal_states(cal_states, for_ef=False, transition_names='ge', **kw):
-        """
-        Generate calibration states to be passed to CalibrationPoints
-        :param cal_states: str or list of str with state names. If 'auto', it
-            will generate default states based on for_ef and transition_names.
-        :param for_ef: bool specifying whether to add the 'f' state.
-            This flag is here for legacy reasons (Steph, 07.10.2020).
-        :param transition_names: str or list of str specifying the name(s) of
-            the transition(s) involved in the measurement.
-        :return: tuple of calibration states or cal_states from the user
-        """
-=======
     def combine_parallel(first, second):
         """Combines two CalibrationPoints objects into a new CalibrationPoints
         object that represents the two calibration point sets played in
@@ -324,8 +311,17 @@
                                  pulse_modifs=first.pulse_modifs)
 
     @staticmethod
-    def guess_cal_states(cal_states, for_ef=False):
->>>>>>> cf216836
+    def guess_cal_states(cal_states, for_ef=False, transition_names='ge', **kw):
+        """
+        Generate calibration states to be passed to CalibrationPoints
+        :param cal_states: str or list of str with state names. If 'auto', it
+            will generate default states based on for_ef and transition_names.
+        :param for_ef: bool specifying whether to add the 'f' state.
+            This flag is here for legacy reasons (Steph, 07.10.2020).
+        :param transition_names: str or list of str specifying the name(s) of
+            the transition(s) involved in the measurement.
+        :return: tuple of calibration states or cal_states from the user
+        """
         if cal_states == "auto":
             if isinstance(transition_names, str):
                 transition_names = [transition_names]
