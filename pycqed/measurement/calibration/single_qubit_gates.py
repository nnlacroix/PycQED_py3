import numpy as np
from copy import deepcopy
import traceback
from pycqed.measurement.calibration.two_qubit_gates import CalibBuilder
import pycqed.measurement.sweep_functions as swf
from pycqed.measurement.waveform_control.block import Block, ParametricValue
from pycqed.measurement.waveform_control import segment as seg_mod
from pycqed.measurement.sweep_points import SweepPoints
from pycqed.analysis import fitting_models as fit_mods
import pycqed.analysis_v2.timedomain_analysis as tda
from pycqed.utilities.general import temporary_value
import logging

log = logging.getLogger(__name__)


class T1FrequencySweep(CalibBuilder):
    def __init__(self, task_list=None, sweep_points=None, qubits=None, **kw):
        """
        Flux pulse amplitude measurement used to determine the qubits energy in
        dependence of flux pulse amplitude.

        Timings of sequence

       |          ---|X180|  ------------------------------|RO|
       |          --------| --------- fluxpulse ---------- |


        :param task_list: list of dicts; see CalibBuilder docstring
        :param sweep_points: SweepPoints class instance with first sweep
            dimension describing the flux pulse lengths and second dimension
            either the flux pulse amplitudes, qubit frequencies, or both.
            !!! If both amplitudes and frequencies are provided, they must be
            be specified in the order amplitudes, frequencies as shown:
            [{'pulse_length': (lengths, 's', 'Flux pulse length')},
             {'flux_pulse_amp': (amps, 'V', 'Flux pulse amplitude'),
              'qubit_freqs': (freqs, 'Hz', 'Qubit frequency')}]
            If this parameter is provided it will be used for all qubits.
        :param qubits: list of QuDev_transmon class instances
        :param kw: keyword arguments
            for_ef (bool, default: False): passed to get_cal_points; see
                docstring there.
            spectator_op_codes (list, default: []): see t1_flux_pulse_block
            all_fits (bool, default: True) passed to run_analysis; see
                docstring there

        Assumptions:
         - assumes there is one task for each qubit. If task_list is None, it
          will internally create it.
         - the entry "qb" in each task should contain one qubit name.

        """
        try:
            self.experiment_name = 'T1_frequency_sweep'
            if task_list is None:
                if sweep_points is None or qubits is None:
                    raise ValueError('Please provide either "sweep_points" '
                                     'and "qubits," or "task_list" containing '
                                     'this information.')
                task_list = [{'qb': qb.name} for qb in qubits]
            for task in task_list:
                if not isinstance(task['qb'], str):
                    task['qb'] = task['qb'].name

            super().__init__(task_list, qubits=qubits,
                             sweep_points=sweep_points, **kw)

            self.analysis = None
            self.data_to_fit = {qb: 'pe' for qb in self.meas_obj_names}
            self.sweep_points = SweepPoints(
                [{}, {}] if self.sweep_points is None else self.sweep_points)
            self.add_amplitude_sweep_points()

            self.preprocessed_task_list = self.preprocess_task_list(**kw)
            self.sequences, self.mc_points = \
                self.parallel_sweep(self.preprocessed_task_list,
                                    self.t1_flux_pulse_block, **kw)
            self.exp_metadata.update({
                'global_PCA': len(self.cal_points.states) == 0
            })

            if kw.get('compression_seg_lim', None) is None:
                # compress the 2nd sweep dimension completely onto the first
                kw['compression_seg_lim'] = \
                    np.product([len(s) for s in self.mc_points]) \
                    + len(self.cal_points.states)
            self.autorun(**kw)
        except Exception as x:
            self.exception = x
            traceback.print_exc()

    def add_amplitude_sweep_points(self, task_list=None):
        """
        If flux pulse amplitudes are not in the sweep_points in each task, but
        qubit frequencies are, then amplitudes will be calculated based on
        the frequencies and the fit_ge_freq_from_flux_pulse_amp qubit parameter.
        sweep_points entry in each task_list will be updated.
        :param task_list: list of dictionaries describing the the measurement
            for each qubit.
        :return: updated task list
        """
        if task_list is None:
            task_list = self.task_list
        # TODO: check combination of sweep points in task and in sweep_points
        for task in task_list:
            sweep_points = task.get('sweep_points', [{}, {}])
            sweep_points = SweepPoints(sweep_points)
            if len(sweep_points) == 1:
                sweep_points.add_sweep_dimension()
            if 'qubit_freqs' in sweep_points[1]:
                qubit_freqs = sweep_points[1]['qubit_freqs'][0]
            elif len(self.sweep_points) >= 2 and \
                    'qubit_freqs' in self.sweep_points[1]:
                qubit_freqs = self.sweep_points[1]['qubit_freqs'][0]
            else:
                qubit_freqs = None
            if qubit_freqs is not None:
                qubits, _ = self.get_qubits(task['qb'])
                if qubits is None:
                    raise KeyError('qubit_freqs specified in sweep_points, '
                                   'but no qubit objects available, so that '
                                   'the corresponding amplitudes cannot be '
                                   'computed.')
                this_qb = qubits[0]
                fit_paras = deepcopy(this_qb.fit_ge_freq_from_flux_pulse_amp())
                if len(fit_paras) == 0:
                    raise ValueError(
                        f'fit_ge_freq_from_flux_pulse_amp is empty'
                        f' for {this_qb.name}. Cannot calculate '
                        f'amplitudes from qubit frequencies.')
                amplitudes = np.array(fit_mods.Qubit_freq_to_dac(
                    qubit_freqs, **fit_paras))
                if np.any((amplitudes > abs(fit_paras['V_per_phi0']) / 2)):
                    amplitudes -= fit_paras['V_per_phi0']
                elif np.any((amplitudes < -abs(fit_paras['V_per_phi0']) / 2)):
                    amplitudes += fit_paras['V_per_phi0']
                if np.any(np.isnan(amplitudes)):
                    raise ValueError('Specified frequencies resulted in nan '
                                     'amplitude. Check frequency range!')
                amp_sweep_points = SweepPoints('amplitude', amplitudes,
                                               'V', 'Flux pulse amplitude')
                sweep_points.update([{}] + amp_sweep_points)
            task['sweep_points'] = sweep_points
        return task_list

    def t1_flux_pulse_block(self, qb, sweep_points,
                            prepend_pulse_dicts=None, **kw):
        """
        Function that constructs the experiment block for one qubit
        :param qb: name or list with the name of the qubit
            to measure. This function expect only one qubit to measure!
        :param sweep_points: SweepPoints class instance
        :param prepend_pulse_dicts: dictionary of pulses to prepend
        :param kw: keyword arguments
            spectator_op_codes: list of op_codes for spectator qubits
        :return: precompiled block
        """

        qubit_name = qb
        if isinstance(qubit_name, list):
            qubit_name = qubit_name[0]
        hard_sweep_dict, soft_sweep_dict = sweep_points
        pb = self.prepend_pulses_block(prepend_pulse_dicts)

        pulse_modifs = {'all': {'element_name': 'pi_pulse'}}
        pp = self.block_from_ops('pipulse',
                                 [f'X180 {qubit_name}'] +
                                 kw.get('spectator_op_codes', []),
                                 pulse_modifs=pulse_modifs)

        pulse_modifs = {
            'all': {'element_name': 'flux_pulse', 'pulse_delay': 0}}
        fp = self.block_from_ops('flux', [f'FP {qubit_name}'],
                                 pulse_modifs=pulse_modifs)
        for k in ['channel', 'channel2']:
            if k in fp.pulses[0]:
                if fp.pulses[0][k] not in self.channels_to_upload:
                    self.channels_to_upload.append(fp.pulses[0][k])
        for k in hard_sweep_dict:
            for p in fp.pulses:
                if k in p:
                    p[k] = ParametricValue(k)
        for k in soft_sweep_dict:
            for p in fp.pulses:
                if k in p:
                    p[k] = ParametricValue(k)

        return self.sequential_blocks(f't1 flux pulse {qubit_name}',
                                      [pb, pp, fp])

    def run_analysis(self, **kw):
        """
        Runs analysis and stores analysis instance in self.analysis.
        :param kw:
            all_fits (bool, default: True): whether to do all fits
        """

        self.all_fits = kw.get('all_fits', True)
        self.do_fitting = kw.get('do_fitting', True)
        self.analysis = tda.T1FrequencySweepAnalysis(
            qb_names=self.meas_obj_names,
            do_fitting=self.do_fitting,
            options_dict=dict(TwoD=True, all_fits=self.all_fits,
                              global_PCA=not len(self.cal_points.states)))


class ParallelLOSweepExperiment(CalibBuilder):
    def __init__(self, task_list, sweep_points=None, **kw):
        for task in task_list:
            if not isinstance(task['qb'], str):
                task['qb'] = task['qb'].name
            if not 'prefix' in task:
                task['prefix'] = f"{task['qb']}_"

        super().__init__(task_list, sweep_points=sweep_points, **kw)
        self.lo_offsets = {}
        self.lo_sweep_points = []
        self.analysis = {}

        self.preprocessed_task_list = self.preprocess_task_list(**kw)
        self.resolve_lo_sweep_points(**kw)
        self.sequences, self.mc_points = self.parallel_sweep(
            self.preprocessed_task_list, self.sweep_block, **kw)

    def resolve_lo_sweep_points(self, freq_sp_suffix='freq', **kw):
        all_freqs = self.sweep_points.get_sweep_params_property('values', 1,
                                                                'all')
        if np.ndim(all_freqs) == 1:
            all_freqs = [all_freqs]
        all_diffs = [np.diff(freqs) for freqs in all_freqs]
        assert all([np.mean(abs(diff - all_diffs[0]) / all_diffs[0]) < 1e-10
                    for diff in all_diffs]), \
            "The steps between frequency sweep points must be the same for " \
            "all qubits."
        self.lo_sweep_points = all_freqs[0] - all_freqs[0][0]

        if self.qubits is None:
            log.warning('No qubit objects provided. Creating the sequence '
                        'without checking for ge_mod_freq corrections.')
        else:
            temp_vals = []
            for task in self.task_list:
                qb = self.get_qubits(task['qb'])[0][0]
                sp = self.exp_metadata['meas_obj_sweep_points_map'][qb.name]
                freq_sp = [s for s in sp if s.endswith(freq_sp_suffix)][0]
                f_start = self.sweep_points.get_sweep_params_property(
                    'values', 1, freq_sp)[0]
                lo = qb.instr_ge_lo.get_instr()
                if lo not in self.lo_offsets:
                    self.lo_offsets[lo] = f_start - qb.ge_mod_freq()
                else:
                    temp_vals.append(
                        (qb.ge_mod_freq, f_start - self.lo_offsets[lo]))

            with temporary_value(*temp_vals):
                self.update_operation_dict()

    def run_measurement(self, **kw):
        name = 'Drive frequency shift'
        sweep_functions = [swf.Offset_Sweep(
            lo.frequency, offset, name=name, parameter_name=name, unit='Hz')
            for lo, offset in self.lo_offsets.items()]
        self.sweep_functions = [
            self.sweep_functions[0], swf.multi_sweep_function(
                sweep_functions, name=name, parameter_name=name)]
        self.mc_points[1] = self.lo_sweep_points
        super().run_measurement(**kw)

    def get_meas_objs_from_task(self, task):
        return [task['qb']]

    def sweep_block(self, **kw):
        raise NotImplementedError('Child class has to implement sweep_block.')


class FluxPulseScope(ParallelLOSweepExperiment):
    """
        flux pulse scope measurement used to determine the shape of flux pulses
        set up as a 2D measurement (delay and drive pulse frequecy are
        being swept)
        pulse sequence:
                      <- delay ->
           |    -------------    |X180|  ---------------------  |RO|
           |    ---   | ---- fluxpulse ----- |

            sweep_points:
            delay (numpy array): array of amplitudes of the flux pulse
            freq (numpy array): array of drive frequencies

        Returns: None

    """
    kw_for_task_keys = ['ro_pulse_delay']
    kw_for_sweep_points = {
        'freqs': dict(param_name='freq', unit='Hz',
                      label=r'drive frequency, $f_d$',
                      dimension=1),
        'delays': dict(param_name='delay', unit='s',
                       label=r'delay, $\tau$',
                       dimension=0),
    }

    def __init__(self, task_list, sweep_points=None, **kw):
        try:
            self.experiment_name = 'Flux_scope'
            super().__init__(task_list, sweep_points=sweep_points, **kw)
            self.autorun(**kw)
        except Exception as x:
            self.exception = x
            traceback.print_exc()

    def sweep_block(self, qb, sweep_points, flux_op_code=None,
                    ro_pulse_delay=None, **kw):
        """
        Performs X180 pulse on top of a fluxpulse
        Timings of sequence
        |          ----------           |X180|  ----------------------------  |RO|
        |        ---      | --------- fluxpulse ---------- |
                         <-  delay  ->

        :param qb: (str) the name of the qubit
        :param sweep_points: the sweep points containing a parameter delay
            in dimension 0
        :param flux_op_code: (optional str) the flux pulse op_code (default
            FP qb)
        :param ro_pulse_delay: Can be 'auto' to start the readout after
            the end of the flux pulse or a delay in seconds to start a fixed
            amount of time after the drive pulse. If not provided or set to
            None, a default fixed delay of 100e-9 is used.

        :param kw:
        """
        if flux_op_code is None:
            flux_op_code = f'FP {qb}'
        if ro_pulse_delay is None:
            ro_pulse_delay = 100e-9
        pulse_modifs = {'attr=name,op_code=X180': f'FPS_Pi',
                        'attr=element_name,op_code=X180': 'FPS_Pi_el'}
        b = self.block_from_ops(f'ge_flux {qb}',
                                [f'X180 {qb}', flux_op_code],
                                pulse_modifs=pulse_modifs)
        fp = b.pulses[1]
        fp['ref_point'] = 'middle'
        offs = fp.get('buffer_length_start', 0)
        fp['pulse_delay'] = ParametricValue(
            'delay', func=lambda x, o=offs: -(x + o))

        if ro_pulse_delay == 'auto':
            delay = \
                fp['pulse_length'] - np.min(
                    sweep_points.get_sweep_params_property(
                        'values', dimension=0, param_names='delay')) + \
                fp.get('buffer_length_end', 0) + fp.get('trans_length', 0)
            b.block_end.update({'ref_pulse': 'FPS_Pi', 'ref_point': 'middle',
                                'pulse_delay': delay})
        else:
            b.block_end.update({'ref_pulse': 'FPS_Pi', 'ref_point': 'end',
                                'pulse_delay': ro_pulse_delay})

        self.data_to_fit.update({qb: 'pe'})

        return b

    def run_analysis(self, **kw):
        """
        Runs analysis and stores analysis instances in self.analysis.
        :param kw:
        """
        self.analysis = tda.FluxPulseScopeAnalysis(
            qb_names=self.meas_obj_names,
            options_dict=dict(TwoD=True, global_PCA=True,))


class Cryoscope(CalibBuilder):
    """
    Delft Cryoscope measurement
    (https://aip.scitation.org/doi/pdf/10.1063/1.5133894)
    used to determine the shape of flux pulses set up as a 2D measurement
    (truncation length and phase of second pi-half pulse are being swept)
    Timings of sequence
    |  --- |Y90| ------------------------------------------- |Y90| -  |RO|
    |  ------- | ------ fluxpulse ------ | separation_buffer | -----
    <-  truncation_length  ->

    :param task_list: list of dicts, where each dict contains the parameters of
        a task (= keyword arguments for the block creation function)
    :param sweep_points: SweepPoints class instance. Can also be specified
        separately in each task.
<<<<<<< HEAD
    :param kw: keyword arguments: passed down to parent class(es)
        kw specific to this class :
        (all can also be specified separately in each task)
             - estimation_window: (float or None; default: None) delta_tau in
                the cryoscope paper. The extra bit of flux pulse length before
                truncation in the second Ramsey measurement. If None, only one
                set of Ramsey measurements are done.
             - separation_buffer: (float; default: 50e-9) extra delay between
                the (truncated) flux pulse and the last pi-half pulse.
             - awg_sample_length: (float or None; default: None) the length of
                one sample on the flux AWG used by the measurement objects in
                this experiment.
             - truncation_decay_sigma: (float; default: 0) sigma of the Gaussian
                decay after start of truncation. If 0, then truncation is sharp.
             - truncation_decay_nr_sigma: (float; default: 6) used to define the
                duration of the Gaussian decay after start of truncation;
                decay duration defined as
                truncation_decay_sigma * truncation_decay_nr_sigma.
                Only relevant if truncation_decay_sigma is specified.
             - nr_points_spline: (int; default: 5) the total number of waveform
                data points at the point where the Gaussian decay starts that
                will be replaced with a cubic spline (in order to smooth out
                the kink). Set to 0 to keep the shark change (kink from the
                concatenation).
=======
    :param estimation_window: (float or None) delta_tau in the cryoscope paper.
        The extra bit of flux pulse length before truncation in the second
        Ramsey measurement. If None, only one set of Ramsey measurements are
        done. Can also be specified separately in each task.
    :param separation_buffer: (float) extra delay between the (truncated)
        flux pulse and the last pi-half pulse. Can also be specified separately
        in each task.
    :param awg_sample_length: (float) the length of one sample on the flux
        AWG used by the measurement objects in this experiment. Can also be
        specified separately in each task.
    :param kw: keyword arguments: passed down to parent class(es)
>>>>>>> 314acc21

    The sweep_points for this measurements must contain
        - 0'th sweep dimension: the Ramsey phases, and, optionally, the
        extra_truncation_lengths, which are 0ns for the first Ramsey (first set
        of phases) and the estimation_window for the second Ramsey. This sweep
        dimension is added automatically in add_default_hard_sweep_points;
        user can specify nr_phases and the estimation_window.
        - 1'st sweep dimension: main truncation lengths that specify the length
        of the pulse(s) at each cryoscope point.


    How to use this class:
        - each task must contain the qubit that is measured under the key "qb"
        - specify sweep_points, estimation_window, separation_buffer,
         awg_sample_length either globally as input parameters to the class
         instantiation, or specify them in each task
        - several flux pulses to measure (n pulses between Ramsey pulses):
            - specify the flux_pulse_dicts in each task. This is a list of
            dicts, where each dict can contain the following:
             {'op_code': flux_op_code,
              'truncation_lengths': numpy array
              'spacing': float, # np.arange(0, tot_pulse_length, spacing)
              'nr_points': int, # np.linspace(0, tot_pulse_length, nr_points,
                                              endpoint=True)}
            If truncation_length is given, it will ignore spacing and nr_points.
            If spacing is given, it will ignore nr_points.
            !!! This entry has priority over Option1 below.
        - only one flux pulse to measure (one pulse between Ramsey pulses):
            Option1 :
                - specify the truncation lengths sweep points globally or in
                    each task.
                - optionally, specify flux_op_code in each task
            Option2:
                - specify the flux_pulse_dicts with one dict in the list
        - for any of the cases described above, the user can specify the
            reparking_flux_pulse entry in each task. This entry is a dict that
            specifies the pulse pars for a reparking flux pulse that will be
            applied on top of the flux pulse(s) that are measured by the
            cryoscope (between the 2 Ramsey pulses). The reparking_flux_pulse
            dict must contain at least the 'op_code' entry.
        - for any of the cases described above, the user can specify the
            prepend_pulse_dicts entry in each task.
            See CalibBuilder.prepend_pulses_block() for details.

<<<<<<< HEAD
    Example of a task with all possible entries recognized by this class.
=======
    Example of a task with all possible entry recognized by this class.
>>>>>>> 314acc21
    See above for details on how they are used and which ones have priority
        {'qb': qb,
        'flux_op_code': flux_op_code,
        'sweep_points': SweepPoints instance,
        'flux_pulse_dicts': [{'op_code': flux_op_code0,
                              'spacing': 2*hdawg_sample_length,
                              'nr_points': 10,
                              'truncation_lengths': array},
                             {'op_code': flux_op_code1,
                              'spacing': 2*hdawg_sample_length,
                              'nr_points': 10,
                              'truncation_lengths': array}],
        'awg_sample_length': hdawg_sample_length,
        'estimation_window': hdawg_sample_length,
        'separation_buffer': 50e-9,
<<<<<<< HEAD
        'truncation_decay_sigma': 3e-9,
        'truncation_decay_nr_sigma': 6,
        'nr_points_spline': 5,
=======
>>>>>>> 314acc21
        'reparking_flux_pulse': {'op_code': f'FP {qb.name}',
                                 'amplitude': -0.5}}
    """

<<<<<<< HEAD
    kw_for_task_keys_defaults_dict = {'awg_sample_length': None,
                                      'estimation_window': None,
                                      'separation_buffer': 50e-9,
                                      'truncation_decay_sigma': 3e-9,
                                      'truncation_decay_nr_sigma': 6,
                                      'nr_points_spline': 5}
    kw_for_task_keys = list(kw_for_task_keys_defaults_dict)

    def __init__(self, task_list, sweep_points=None, **kw):
=======
    def __init__(self, task_list, sweep_points=None, estimation_window=None,
                 separation_buffer=50e-9, awg_sample_length=None, **kw):
>>>>>>> 314acc21
        try:
            self.experiment_name = 'Cryoscope'
            for task in task_list:
                if not isinstance(task['qb'], str):
                    task['qb'] = task['qb'].name
                if 'prefix' not in task:
                    task['prefix'] = f"{task['qb']}_"
<<<<<<< HEAD
                for param, value in self.kw_for_task_keys_defaults_dict.items():
                    if param not in task:
                        task[param] = kw.get(param, value)

            # check estimation window
            none_est_windows = [task['estimation_window'] is None
                                for task in task_list]
=======
                if 'awg_sample_length' not in task:
                    task['awg_sample_length'] = awg_sample_length
                if 'estimation_window' not in task:
                    task['estimation_window'] = estimation_window
                if 'separation_buffer' not in task:
                    task['separation_buffer'] = separation_buffer
            # check estimation window
            none_est_windows = [task['estimation_window'] is None for task in
                                task_list]
>>>>>>> 314acc21
            if any(none_est_windows) and not all(none_est_windows):
                raise ValueError('Some tasks have estimation_window == None. '
                                 'You can have different values for '
                                 'estimation_window in different tasks, but '
                                 'none these can be None. To use the same '
                                 'estimation window for all tasks, you can set '
                                 'the class input parameter estimation_window.')

            super().__init__(task_list, sweep_points=sweep_points, **kw)
            self.add_default_soft_sweep_points(**kw)
            self.add_default_hard_sweep_points(**kw)
            self.preprocessed_task_list = self.preprocess_task_list(**kw)
            self.sequences, self.mc_points = self.sweep_n_dim(
                self.sweep_points, body_block=None,
                body_block_func=self.sweep_block, cal_points=self.cal_points,
                ro_qubits=self.meas_obj_names, **kw)
            self.update_sweep_points(**kw)
            self.autorun(**kw)
        except Exception as x:
            self.exception = x
            traceback.print_exc()

    def add_default_soft_sweep_points(self, **kw):
        """
        Adds soft sweep points (truncation_lengths) to each task in
<<<<<<< HEAD
        self.task_list if flux_pulse_dicts in task. They are added to the
        task_list because I don't want to deal with the setting correct prefixes
        if I were to add them to the preprocessed_task_list.
        The truncation_lengths array is a concatenation of the truncation
        lengths created between 0 and total length of each pulse in
        flux_pulse_dicts. It also adds continuous_truncation_lengths to each
        task which contains the continuous-time version of the
        truncation_lengths described above.
=======
        self.task_list if flux_pulse_dicts in task. The truncation_lengths
        array is a concatenation of the truncation lengths created between 0 and
        total length of each pulse in flux_pulse_dicts.
        I also adds continuous_truncation_lengths to each task which contains
        the continuous-time version of the truncation_lengths described above.
>>>>>>> 314acc21
        :param kw: keyword_arguments (to allow pass through kw even if it
            contains entries that are not needed)
        """
        for task in self.task_list:
            awg_sample_length = task['awg_sample_length']
            if 'flux_pulse_dicts' not in task:
                if 'sweep_points' not in task:
                    raise ValueError(f'Please provide either "sweep_points" '
                                     f'or "flux_pulse_dicts" in the task dict '
                                     f'for {task["qb"]}.')
                continue
            else:
                if awg_sample_length is None:
                    raise ValueError(f'Please provide the length of one sample '
                                     f'for the flux AWG of {task["qb"]}')

            flux_pulse_dicts = task['flux_pulse_dicts']
            trunc_lengths = len(flux_pulse_dicts) * ['']
            continuous_trunc_lengths = len(flux_pulse_dicts) * ['']
            for i, fpd in enumerate(flux_pulse_dicts):
                pd_temp = {'element_name': 'dummy'}
                pd_temp.update(self.get_pulse(fpd['op_code']))
                pulse_length = seg_mod.UnresolvedPulse(pd_temp).pulse_obj.length
                if 'truncation_lengths' in fpd:
                    tr_lens = fpd['truncation_lengths']
                elif 'spacing' in fpd:
                    tr_lens = np.arange(0, pulse_length, fpd['spacing'])
                    if not np.isclose(tr_lens[-1], pulse_length):
                        tr_lens = np.append(tr_lens, pulse_length)
                    tr_lens -= tr_lens % awg_sample_length
                    tr_lens += awg_sample_length/2
                elif 'nr_points' in fpd:
                    tr_lens = np.linspace(0, pulse_length, fpd['nr_points'],
                                          endpoint=True)
                    tr_lens -= tr_lens % awg_sample_length
                    tr_lens += awg_sample_length/2
                elif 'truncation_lengths' in fpd:
                    tr_lens = fpd['truncation_lengths']
                else:
                    raise ValueError(f'Please specify either "delta_tau" or '
                                     f'"nr_points" or "truncation_lengths" '
                                     f'for {task["qb"]}')

                trunc_lengths[i] = tr_lens
                task['flux_pulse_dicts'][i]['nr_points'] = len(tr_lens)
                if i:
                    continuous_trunc_lengths[i] = \
                        tr_lens + continuous_trunc_lengths[i-1][-1]
                else:
                    continuous_trunc_lengths[i] = tr_lens

            sp = task.get('sweep_points', SweepPoints())
            sp.update(SweepPoints('truncation_length',
                                  np.concatenate(trunc_lengths),
                                  's', 'Length', dimension=1))
            task['sweep_points'] = sp
            task['continuous_truncation_lengths'] = np.concatenate(
                continuous_trunc_lengths)

    def add_default_hard_sweep_points(self, **kw):
        """
        Adds hard sweep points to self.sweep_points: phases of second pi-half
        pulse and the estimation_window increment to the truncation_length,
        if provided.
        :param kw: keyword_arguments (to allow pass through kw even if it
            contains entries that are not needed)
        """
        none_est_windows = [task['estimation_window'] is None for task in
                            self.task_list]
        self.sweep_points = self.add_default_ramsey_sweep_points(
            self.sweep_points, tile=0 if any(none_est_windows) else 2,
            repeat=0, **kw)

<<<<<<< HEAD
        # Add this here to the task_list instead of later to the
        # preprocessed_task_list because I don't want to deal with the setting
        # correct prefixes.
=======
>>>>>>> 314acc21
        for task in self.task_list:
            estimation_window = task['estimation_window']
            if estimation_window is None:
                log.warning(f'estimation_window is missing for {task["qb"]}. '
                            f'The global parameter estimation_window is also '
                            f'missing.\nDoing only one Ramsey per truncation '
                            f'length.')
            else:
                nr_phases = self.sweep_points.length(0) // 2
                task_sp = task.pop('sweep_points', SweepPoints())
                task_sp.update(SweepPoints('extra_truncation_length',
                                           [0] * nr_phases +
                                           [estimation_window] * nr_phases,
                                           's', 'Pulse length', dimension=0))
                task['sweep_points'] = task_sp

    def sweep_block(self, sp1d_idx, sp2d_idx, **kw):
        """
        Performs a Ramsey phase measurement with a truncated flux pulse between
        the two pi-half pulses.
        Timings of sequence
        |  --- |Y90| ------------------------------------------- |Y90| -  |RO|
        |  ------- | ------ fluxpulse ------ | separation_buffer | -----
                    <-  truncation_length  ->

        :param sp1d_idx: (int) index of sweep point to use from the
            first sweep dimension
        :param sp2d_idx: (int) index of sweep point to use from the
            second sweep dimension
        :param kw: keyword arguments (to allow pass through kw even if it
            contains entries that are not needed)

        Assumptions:
            - uses the sweep_points entry in each task. If more than one pulse
            between the two Ramsey pulses, then assumes the sweep_points are a
            concatenation of the truncation_lengths array for each pulse,
            defined between 0 and total length of each pulse.
        """
        from pprint import pprint
        parallel_block_list = []
        for i, task in enumerate(self.preprocessed_task_list):
            sweep_points = task['sweep_points']
            qb = task['qb']

            # pi half pulses blocks
            pihalf_1_bk = self.block_from_ops(f'pihalf_1_{qb}', [f'Y90 {qb}'])
            pihalf_2_bk = self.block_from_ops(f'pihalf_2_{qb}', [f'Y90 {qb}'])
            # set hard sweep phase and delay of second pi-half pulse
            pihalf_2_bk.pulses[0]['phase'] = \
                sweep_points.get_sweep_params_property(
                    'values', 0, 'phase')[sp1d_idx]
            pihalf_2_bk.pulses[0]['pulse_delay'] = task['separation_buffer']

            # pulses to prepend
            prep_bk = self.prepend_pulses_block(task.get('prepend_pulse_dicts',
                                                         {}))

            # pulse(s) to measure with cryoscope
<<<<<<< HEAD
            trunc_dec_sigma = task.get('truncation_decay_sigma', 0)
            trunc_dec_nr_sigma = task.get('truncation_decay_nr_sigma', 6)
            trunc_dec_len = trunc_dec_sigma * trunc_dec_nr_sigma
            if 'flux_pulse_dicts' in task:
                ops = [fpd['op_code'] for fpd in task['flux_pulse_dicts']]
                main_fpbk = self.block_from_ops(f'fp_main_{qb}', ops)
                # find the pulse that is being truncated
=======
            if 'flux_pulse_dicts' in task:
                ops = [fpd['op_code'] for fpd in task['flux_pulse_dicts']]
                main_fpbk = self.block_from_ops(f'fp_main_{qb}', ops)
>>>>>>> 314acc21
                n_pts_per_pulse = [fpd['nr_points'] for fpd in
                                   task['flux_pulse_dicts']]
                mask = (np.cumsum(n_pts_per_pulse) <= sp2d_idx)
                meas_pulse_idx = np.count_nonzero(mask)
<<<<<<< HEAD
                # set truncation decay length and sigma
                if meas_pulse_idx == len(mask) - 1:
                    main_fpbk.pulses[meas_pulse_idx]['buffer_length_end'] += \
                        trunc_dec_len
                main_fpbk.pulses[meas_pulse_idx]['truncation_decay_sigma'] = \
                    trunc_dec_sigma
                main_fpbk.pulses[meas_pulse_idx]['truncation_decay_nr_sigma'] = \
                    trunc_dec_nr_sigma
                main_fpbk.pulses[meas_pulse_idx]['nr_points_spline'] = \
                    task['nr_points_spline']
=======
>>>>>>> 314acc21
                # set soft sweep truncation_length
                main_fpbk.pulses[meas_pulse_idx]['truncation_length'] = \
                    sweep_points.get_sweep_params_property(
                        'values', 1, 'truncation_length')[sp2d_idx]
                if task['estimation_window'] is not None:
                    # set hard sweep truncation_length
                    main_fpbk.pulses[meas_pulse_idx]['truncation_length'] += \
                        sweep_points.get_sweep_params_property(
                            'values', 0, 'extra_truncation_length')[sp1d_idx]
                # for the pulses that come after the pulse that is currently
                # truncated, set all their amplitude parameters to 0
                for pidx in range(meas_pulse_idx+1, len(n_pts_per_pulse)):
                    for k in main_fpbk.pulses[pidx]:
                        if 'amp' in k:
                            main_fpbk.pulses[pidx][k] = 0
            else:
                flux_op_code = task.get('flux_op_code', None)
                if flux_op_code is None:
                    flux_op_code = f'FP {qb}'
                ops = [flux_op_code]
                main_fpbk = self.block_from_ops(f'fp_main_{qb}', ops)
                meas_pulse_idx = 0
<<<<<<< HEAD
                # set truncation decay length and sigma
                main_fpbk.pulses[meas_pulse_idx]['buffer_length_end'] += \
                    trunc_dec_len
                main_fpbk.pulses[meas_pulse_idx]['truncation_decay_sigma'] = \
                    trunc_dec_sigma
                main_fpbk.pulses[meas_pulse_idx]['truncation_decay_nr_sigma'] = \
                    trunc_dec_nr_sigma
                main_fpbk.pulses[meas_pulse_idx]['nr_points_spline'] = \
                    task['nr_points_spline']
=======
>>>>>>> 314acc21
                # set soft sweep truncation_length
                for k in sweep_points[1]:
                    main_fpbk.pulses[meas_pulse_idx][k] = \
                        sweep_points.get_sweep_params_property('values', 1, k)[
                            sp2d_idx]
                # set hard sweep truncation_length
                main_fpbk.pulses[meas_pulse_idx]['truncation_length'] += \
                    sweep_points.get_sweep_params_property(
                        'values', 0, 'extra_truncation_length')[sp1d_idx]

            # reparking flux pulse
            if 'reparking_flux_pulse' in task:
<<<<<<< HEAD
                if trunc_dec_len > 0:
                    raise NotImplementedError(
                        'The reparking feature is not available with a slow '
                        'truncation decay. Plese either remove the reparking '
                        'pulse or set the truncation_decay_length to None.')
=======
>>>>>>> 314acc21
                reparking_fp_params = task['reparking_flux_pulse']
                if 'pulse_length' not in reparking_fp_params:
                    # set pulse length
                    reparking_fp_params['pulse_length'] = self.get_ops_duration(
                        pulses=main_fpbk.pulses)

                repark_fpbk = self.block_from_ops(
                    f'fp_repark_{qb}', reparking_fp_params['op_code'],
                    pulse_modifs={0: reparking_fp_params})

                # truncate the reparking flux pulse
                repark_fpbk.pulses[0]['truncation_length'] = \
                    main_fpbk.pulses[meas_pulse_idx]['truncation_length'] + \
                    repark_fpbk.pulses[0].get('buffer_length_start', 0)
                if meas_pulse_idx:
                    repark_fpbk.pulses[0]['truncation_length'] += \
                        self.get_ops_duration(pulses=main_fpbk.pulses[
                                                     :meas_pulse_idx])

                main_fpbk = self.simultaneous_blocks(
<<<<<<< HEAD
                    'flux_pulses_{qb}', [repark_fpbk, main_fpbk],
=======
                    'flux_pulses_{qb}', [main_fpbk, repark_fpbk],
>>>>>>> 314acc21
                    block_align='center')

            cryo_blk = self.sequential_blocks(f'cryoscope {qb}',
                [prep_bk, pihalf_1_bk, main_fpbk, pihalf_2_bk])

            parallel_block_list += [cryo_blk]
            self.data_to_fit.update({qb: 'pe'})

        return self.simultaneous_blocks(
            f'sim_rb_{sp2d_idx}_{sp1d_idx}', parallel_block_list,
            block_align='end')

    def update_sweep_points(self, **kw):
        """
        Updates the soft sweep points in self.sweep_points with the
        continuous_truncation_lengths from each task in preprocessed_task_list,
        if it exists.
        :param kw: keyword arguments (to allow pass through kw even if it
            contains entries that are not needed)
        """
        sp = SweepPoints()
        for task in self.preprocessed_task_list:
            if 'continuous_truncation_lengths' not in task:
                continue
            param_name = f'{task["prefix"]}truncation_length'
            unit = self.sweep_points.get_sweep_params_property(
                'unit', 1, param_names=param_name)
            label = self.sweep_points.get_sweep_params_property(
                'label', 1, param_names=param_name)
            sp.add_sweep_parameter(param_name,
                                   task['continuous_truncation_lengths'],
                                   unit, label, dimension=1)
        self.sweep_points.update(sp)

    def run_analysis(self, analysis_kwargs=None, **kw):
        """
        Runs analysis and stores analysis instances in self.analysis.
        :param analysis_kwargs: (dict) keyword arguments for analysis
        :param kw: keyword arguments (to allow pass through kw even if it
            contains entries that are not needed)
        """
        qb_names = [task['qb'] for task in self.task_list]
        if analysis_kwargs is None:
            analysis_kwargs = {}
        self.analysis = tda.CryoscopeAnalysis(
            qb_names=qb_names, **analysis_kwargs)


class FluxPulseAmplitudeSweep(ParallelLOSweepExperiment):
    """
        Flux pulse amplitude measurement used to determine the qubits energy in
        dependence of flux pulse amplitude.

        pulse sequence:
           |    -------------    |X180|  ---------------------  |RO|
           |    ---   | ---- fluxpulse ----- |


            sweep_points:
            amplitude (numpy array): array of amplitudes of the flux pulse
            freq (numpy array): array of drive frequencies

        Returns: None

    """
    kw_for_task_keys = ['delay']
    kw_for_sweep_points = {
        'freqs': dict(param_name='freq', unit='Hz',
                      label=r'drive frequency, $f_d$',
                      dimension=1),
        'amps': dict(param_name='amplitude', unit='V',
                       label=r'flux pulse amplitude',
                       dimension=0),
    }

    def __init__(self, task_list, sweep_points=None, **kw):
        try:
            self.experiment_name = 'Flux_amplitude'
            super().__init__(task_list, sweep_points=sweep_points, **kw)
            self.exp_metadata.update({"global_PCA": True})
            self.autorun(**kw)

        except Exception as x:
            self.exception = x
            traceback.print_exc()

    def sweep_block(self, qb, flux_op_code=None, delay=None, **kw):
        """
        Performs X180 pulse on top of a fluxpulse
        :param qb: (str) the name of the qubit
        :param flux_op_code: (optional str) the flux pulse op_code (default:
            FP qb)
        :param delay: (optional float): flux pulse delay (default: centered to
            center of drive pulse)
        :param kw:
        """
        if flux_op_code is None:
            flux_op_code = f'FP {qb}'
        pulse_modifs = {'attr=name,op_code=X180': f'FPS_Pi',
                        'attr=element_name,op_code=X180': 'FPS_Pi_el'}
        b = self.block_from_ops(f'ge_flux {qb}',
                                 [f'X180 {qb}', flux_op_code],
                                 pulse_modifs=pulse_modifs)
        fp = b.pulses[1]
        fp['ref_point'] = 'middle'
        if delay is None:
            delay = fp['pulse_length'] / 2
        fp['pulse_delay'] = -fp.get('buffer_length_start', 0) - delay
        fp['amplitude'] = ParametricValue('amplitude')

        b.set_end_after_all_pulses()

        self.data_to_fit.update({qb: 'pe'})

        return b

    def run_analysis(self, analysis_kwargs=None, **kw):
        """
        Runs analysis and stores analysis instances in self.analysis.
        :param analysis_kwargs: (dict) keyword arguments for analysis
        :param kw: currently ignored
        """
        if analysis_kwargs is None:
            analysis_kwargs = {}

        self.analysis = tda.FluxAmplitudeSweepAnalysis(
            qb_names=self.meas_obj_names, options_dict=dict(TwoD=True),
            t_start=self.timestamp, **analysis_kwargs)

    def run_update(self, **kw):
        for qb in self.meas_obj_names:
            qb.fit_ge_freq_from_flux_pulse_amp(
                self.analysis.fit_res[f'freq_fit_{qb.name}'].best_values)<|MERGE_RESOLUTION|>--- conflicted
+++ resolved
@@ -386,7 +386,6 @@
         a task (= keyword arguments for the block creation function)
     :param sweep_points: SweepPoints class instance. Can also be specified
         separately in each task.
-<<<<<<< HEAD
     :param kw: keyword arguments: passed down to parent class(es)
         kw specific to this class :
         (all can also be specified separately in each task)
@@ -411,19 +410,6 @@
                 will be replaced with a cubic spline (in order to smooth out
                 the kink). Set to 0 to keep the shark change (kink from the
                 concatenation).
-=======
-    :param estimation_window: (float or None) delta_tau in the cryoscope paper.
-        The extra bit of flux pulse length before truncation in the second
-        Ramsey measurement. If None, only one set of Ramsey measurements are
-        done. Can also be specified separately in each task.
-    :param separation_buffer: (float) extra delay between the (truncated)
-        flux pulse and the last pi-half pulse. Can also be specified separately
-        in each task.
-    :param awg_sample_length: (float) the length of one sample on the flux
-        AWG used by the measurement objects in this experiment. Can also be
-        specified separately in each task.
-    :param kw: keyword arguments: passed down to parent class(es)
->>>>>>> 314acc21
 
     The sweep_points for this measurements must contain
         - 0'th sweep dimension: the Ramsey phases, and, optionally, the
@@ -468,11 +454,7 @@
             prepend_pulse_dicts entry in each task.
             See CalibBuilder.prepend_pulses_block() for details.
 
-<<<<<<< HEAD
     Example of a task with all possible entries recognized by this class.
-=======
-    Example of a task with all possible entry recognized by this class.
->>>>>>> 314acc21
     See above for details on how they are used and which ones have priority
         {'qb': qb,
         'flux_op_code': flux_op_code,
@@ -488,17 +470,13 @@
         'awg_sample_length': hdawg_sample_length,
         'estimation_window': hdawg_sample_length,
         'separation_buffer': 50e-9,
-<<<<<<< HEAD
         'truncation_decay_sigma': 3e-9,
         'truncation_decay_nr_sigma': 6,
         'nr_points_spline': 5,
-=======
->>>>>>> 314acc21
         'reparking_flux_pulse': {'op_code': f'FP {qb.name}',
                                  'amplitude': -0.5}}
     """
 
-<<<<<<< HEAD
     kw_for_task_keys_defaults_dict = {'awg_sample_length': None,
                                       'estimation_window': None,
                                       'separation_buffer': 50e-9,
@@ -508,10 +486,6 @@
     kw_for_task_keys = list(kw_for_task_keys_defaults_dict)
 
     def __init__(self, task_list, sweep_points=None, **kw):
-=======
-    def __init__(self, task_list, sweep_points=None, estimation_window=None,
-                 separation_buffer=50e-9, awg_sample_length=None, **kw):
->>>>>>> 314acc21
         try:
             self.experiment_name = 'Cryoscope'
             for task in task_list:
@@ -519,7 +493,6 @@
                     task['qb'] = task['qb'].name
                 if 'prefix' not in task:
                     task['prefix'] = f"{task['qb']}_"
-<<<<<<< HEAD
                 for param, value in self.kw_for_task_keys_defaults_dict.items():
                     if param not in task:
                         task[param] = kw.get(param, value)
@@ -527,17 +500,6 @@
             # check estimation window
             none_est_windows = [task['estimation_window'] is None
                                 for task in task_list]
-=======
-                if 'awg_sample_length' not in task:
-                    task['awg_sample_length'] = awg_sample_length
-                if 'estimation_window' not in task:
-                    task['estimation_window'] = estimation_window
-                if 'separation_buffer' not in task:
-                    task['separation_buffer'] = separation_buffer
-            # check estimation window
-            none_est_windows = [task['estimation_window'] is None for task in
-                                task_list]
->>>>>>> 314acc21
             if any(none_est_windows) and not all(none_est_windows):
                 raise ValueError('Some tasks have estimation_window == None. '
                                  'You can have different values for '
@@ -563,7 +525,6 @@
     def add_default_soft_sweep_points(self, **kw):
         """
         Adds soft sweep points (truncation_lengths) to each task in
-<<<<<<< HEAD
         self.task_list if flux_pulse_dicts in task. They are added to the
         task_list because I don't want to deal with the setting correct prefixes
         if I were to add them to the preprocessed_task_list.
@@ -572,13 +533,6 @@
         flux_pulse_dicts. It also adds continuous_truncation_lengths to each
         task which contains the continuous-time version of the
         truncation_lengths described above.
-=======
-        self.task_list if flux_pulse_dicts in task. The truncation_lengths
-        array is a concatenation of the truncation lengths created between 0 and
-        total length of each pulse in flux_pulse_dicts.
-        I also adds continuous_truncation_lengths to each task which contains
-        the continuous-time version of the truncation_lengths described above.
->>>>>>> 314acc21
         :param kw: keyword_arguments (to allow pass through kw even if it
             contains entries that are not needed)
         """
@@ -652,12 +606,9 @@
             self.sweep_points, tile=0 if any(none_est_windows) else 2,
             repeat=0, **kw)
 
-<<<<<<< HEAD
         # Add this here to the task_list instead of later to the
         # preprocessed_task_list because I don't want to deal with the setting
         # correct prefixes.
-=======
->>>>>>> 314acc21
         for task in self.task_list:
             estimation_window = task['estimation_window']
             if estimation_window is None:
@@ -716,7 +667,6 @@
                                                          {}))
 
             # pulse(s) to measure with cryoscope
-<<<<<<< HEAD
             trunc_dec_sigma = task.get('truncation_decay_sigma', 0)
             trunc_dec_nr_sigma = task.get('truncation_decay_nr_sigma', 6)
             trunc_dec_len = trunc_dec_sigma * trunc_dec_nr_sigma
@@ -724,16 +674,10 @@
                 ops = [fpd['op_code'] for fpd in task['flux_pulse_dicts']]
                 main_fpbk = self.block_from_ops(f'fp_main_{qb}', ops)
                 # find the pulse that is being truncated
-=======
-            if 'flux_pulse_dicts' in task:
-                ops = [fpd['op_code'] for fpd in task['flux_pulse_dicts']]
-                main_fpbk = self.block_from_ops(f'fp_main_{qb}', ops)
->>>>>>> 314acc21
                 n_pts_per_pulse = [fpd['nr_points'] for fpd in
                                    task['flux_pulse_dicts']]
                 mask = (np.cumsum(n_pts_per_pulse) <= sp2d_idx)
                 meas_pulse_idx = np.count_nonzero(mask)
-<<<<<<< HEAD
                 # set truncation decay length and sigma
                 if meas_pulse_idx == len(mask) - 1:
                     main_fpbk.pulses[meas_pulse_idx]['buffer_length_end'] += \
@@ -744,8 +688,6 @@
                     trunc_dec_nr_sigma
                 main_fpbk.pulses[meas_pulse_idx]['nr_points_spline'] = \
                     task['nr_points_spline']
-=======
->>>>>>> 314acc21
                 # set soft sweep truncation_length
                 main_fpbk.pulses[meas_pulse_idx]['truncation_length'] = \
                     sweep_points.get_sweep_params_property(
@@ -768,7 +710,6 @@
                 ops = [flux_op_code]
                 main_fpbk = self.block_from_ops(f'fp_main_{qb}', ops)
                 meas_pulse_idx = 0
-<<<<<<< HEAD
                 # set truncation decay length and sigma
                 main_fpbk.pulses[meas_pulse_idx]['buffer_length_end'] += \
                     trunc_dec_len
@@ -778,8 +719,6 @@
                     trunc_dec_nr_sigma
                 main_fpbk.pulses[meas_pulse_idx]['nr_points_spline'] = \
                     task['nr_points_spline']
-=======
->>>>>>> 314acc21
                 # set soft sweep truncation_length
                 for k in sweep_points[1]:
                     main_fpbk.pulses[meas_pulse_idx][k] = \
@@ -792,14 +731,11 @@
 
             # reparking flux pulse
             if 'reparking_flux_pulse' in task:
-<<<<<<< HEAD
                 if trunc_dec_len > 0:
                     raise NotImplementedError(
                         'The reparking feature is not available with a slow '
                         'truncation decay. Plese either remove the reparking '
                         'pulse or set the truncation_decay_length to None.')
-=======
->>>>>>> 314acc21
                 reparking_fp_params = task['reparking_flux_pulse']
                 if 'pulse_length' not in reparking_fp_params:
                     # set pulse length
@@ -820,11 +756,7 @@
                                                      :meas_pulse_idx])
 
                 main_fpbk = self.simultaneous_blocks(
-<<<<<<< HEAD
                     'flux_pulses_{qb}', [repark_fpbk, main_fpbk],
-=======
-                    'flux_pulses_{qb}', [main_fpbk, repark_fpbk],
->>>>>>> 314acc21
                     block_align='center')
 
             cryo_blk = self.sequential_blocks(f'cryoscope {qb}',
