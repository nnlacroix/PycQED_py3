--- conflicted
+++ resolved
@@ -1117,7 +1117,6 @@
         for qb in self.meas_obj_names:
             qb.fit_ge_freq_from_flux_pulse_amp(
                 self.analysis.fit_res[f'freq_fit_{qb.name}'].best_values)
-<<<<<<< HEAD
         if self.update:
             for qb in self.meas_obj_names:
                 qb.fit_ge_freq_from_flux_pulse_amp(
@@ -1290,30 +1289,10 @@
             super().__init__(task_list, qubits=qubits,
                              sweep_points=sweep_points,
                              delays=delays, **kw)
-=======
-
-class RabiFrequencySweep(ParallelLOSweepExperiment):
-    kw_for_sweep_points = {
-        'freqs': dict(param_name='freq', unit='Hz',
-                      label=r'drive frequency, $f_d$',
-                      dimension=1),
-        'amps': dict(param_name='amplitude', unit='V',
-                       label=r'drive pulse amplitude',
-                       dimension=0),
-    }
-
-    def __init__(self, task_list, sweep_points=None, **kw):
-        try:
-            self.experiment_name = 'RabiFrequencySweep'
-            super().__init__(task_list, sweep_points=sweep_points, **kw)
-            self.autorun(**kw)
-
->>>>>>> c46c0faf
         except Exception as x:
             self.exception = x
             traceback.print_exc()
 
-<<<<<<< HEAD
     def update_preproc_tasks(self):
         for task in self.preprocessed_task_list:
             sweep_points = task['sweep_points']
@@ -1559,10 +1538,29 @@
                 qubit.set(f'{task["transition_name_input"]}_amp180',
                           self.analysis.proc_data_dict['analysis_params_dict'][
                               qubit.name]['corrected_amp'])
-=======
+
+class RabiFrequencySweep(ParallelLOSweepExperiment):
+    kw_for_sweep_points = {
+        'freqs': dict(param_name='freq', unit='Hz',
+                      label=r'drive frequency, $f_d$',
+                      dimension=1),
+        'amps': dict(param_name='amplitude', unit='V',
+                       label=r'drive pulse amplitude',
+                       dimension=0),
+    }
+
+    def __init__(self, task_list, sweep_points=None, **kw):
+        try:
+            self.experiment_name = 'RabiFrequencySweep'
+            super().__init__(task_list, sweep_points=sweep_points, **kw)
+            self.autorun(**kw)
+
+        except Exception as x:
+            self.exception = x
+            traceback.print_exc()
+
     def sweep_block(self, qb, **kw):
         b = self.block_from_ops(f'ge {qb}', [f'X180 {qb}'])
         b.pulses[0]['amplitude'] = ParametricValue('amplitude')
         self.data_to_fit.update({qb: 'pe'})
-        return b
->>>>>>> c46c0faf
+        return b