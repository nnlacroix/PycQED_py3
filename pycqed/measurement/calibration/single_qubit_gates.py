import numpy as np
from copy import copy
from copy import deepcopy
import traceback
from pycqed.measurement.calibration.two_qubit_gates import CalibBuilder
from pycqed.measurement.calibration.two_qubit_gates import MultiTaskingExperiment
import pycqed.measurement.sweep_functions as swf
from pycqed.measurement.waveform_control.block import Block, ParametricValue
from pycqed.measurement.waveform_control import segment as seg_mod
from pycqed.measurement.sweep_points import SweepPoints
from pycqed.analysis import fitting_models as fit_mods
import pycqed.analysis_v2.timedomain_analysis as tda
from pycqed.analysis import measurement_analysis as ma
from pycqed.utilities.general import temporary_value
import logging

log = logging.getLogger(__name__)


class T1FrequencySweep(CalibBuilder):
    def __init__(self, task_list=None, sweep_points=None, qubits=None, **kw):
        """
        Flux pulse amplitude measurement used to determine the qubits energy in
        dependence of flux pulse amplitude.

        Timings of sequence

       |          ---|X180|  ------------------------------|RO|
       |          --------| --------- fluxpulse ---------- |


        :param task_list: list of dicts; see CalibBuilder docstring
        :param sweep_points: SweepPoints class instance with first sweep
            dimension describing the flux pulse lengths and second dimension
            either the flux pulse amplitudes, qubit frequencies, or both.
            !!! If both amplitudes and frequencies are provided, they must be
            be specified in the order amplitudes, frequencies as shown:
            [{'pulse_length': (lengths, 's', 'Flux pulse length')},
             {'flux_pulse_amp': (amps, 'V', 'Flux pulse amplitude'),
              'qubit_freqs': (freqs, 'Hz', 'Qubit frequency')}]
            If this parameter is provided it will be used for all qubits.
        :param qubits: list of QuDev_transmon class instances
        :param kw: keyword arguments
            for_ef (bool, default: False): passed to get_cal_points; see
                docstring there.
            spectator_op_codes (list, default: []): see t1_flux_pulse_block
            all_fits (bool, default: True) passed to run_analysis; see
                docstring there

        Assumptions:
         - assumes there is one task for each qubit. If task_list is None, it
          will internally create it.
         - the entry "qb" in each task should contain one qubit name.

        """
        try:
            self.experiment_name = 'T1_frequency_sweep'
            if task_list is None:
                if sweep_points is None or qubits is None:
                    raise ValueError('Please provide either "sweep_points" '
                                     'and "qubits," or "task_list" containing '
                                     'this information.')
                task_list = [{'qb': qb.name} for qb in qubits]
            for task in task_list:
                if not isinstance(task['qb'], str):
                    task['qb'] = task['qb'].name

            super().__init__(task_list, qubits=qubits,
                             sweep_points=sweep_points, **kw)

            self.analysis = None
            self.data_to_fit = {qb: 'pe' for qb in self.meas_obj_names}
            self.sweep_points = SweepPoints(
                from_dict_list=[{}, {}] if self.sweep_points is None
                else self.sweep_points)
            self.add_amplitude_sweep_points()

            self.preprocessed_task_list = self.preprocess_task_list(**kw)
            self.sequences, self.mc_points = \
                self.parallel_sweep(self.preprocessed_task_list,
                                    self.t1_flux_pulse_block, **kw)
            self.exp_metadata.update({
                'global_PCA': len(self.cal_points.states) == 0
            })

            if kw.get('compression_seg_lim', None) is None:
                # compress the 2nd sweep dimension completely onto the first
                kw['compression_seg_lim'] = \
                    np.product([len(s) for s in self.mc_points]) \
                    + len(self.cal_points.states)
            self.autorun(**kw)
        except Exception as x:
            self.exception = x
            traceback.print_exc()

    def add_amplitude_sweep_points(self, task_list=None):
        """
        If flux pulse amplitudes are not in the sweep_points in each task, but
        qubit frequencies are, then amplitudes will be calculated based on
        the frequencies and the fit_ge_freq_from_flux_pulse_amp qubit parameter.
        sweep_points entry in each task_list will be updated.
        :param task_list: list of dictionaries describing the the measurement
            for each qubit.
        :return: updated task list
        """
        if task_list is None:
            task_list = self.task_list
        # TODO: check combination of sweep points in task and in sweep_points
        for task in task_list:
            sweep_points = task.get('sweep_points', [{}, {}])
            sweep_points = SweepPoints(from_dict_list=sweep_points)
            if len(sweep_points) == 1:
                sweep_points.add_sweep_dimension()
            if 'qubit_freqs' in sweep_points[1]:
                qubit_freqs = sweep_points[1]['qubit_freqs'][0]
            elif len(self.sweep_points) >= 2 and \
                    'qubit_freqs' in self.sweep_points[1]:
                qubit_freqs = self.sweep_points[1]['qubit_freqs'][0]
            else:
                qubit_freqs = None
            if qubit_freqs is not None:
                qubits, _ = self.get_qubits(task['qb'])
                if qubits is None:
                    raise KeyError('qubit_freqs specified in sweep_points, '
                                   'but no qubit objects available, so that '
                                   'the corresponding amplitudes cannot be '
                                   'computed.')
                this_qb = qubits[0]
                fit_paras = deepcopy(this_qb.fit_ge_freq_from_flux_pulse_amp())
                if len(fit_paras) == 0:
                    raise ValueError(
                        f'fit_ge_freq_from_flux_pulse_amp is empty'
                        f' for {this_qb.name}. Cannot calculate '
                        f'amplitudes from qubit frequencies.')
                amplitudes = np.array(fit_mods.Qubit_freq_to_dac(
                    qubit_freqs, **fit_paras))
                if np.any((amplitudes > abs(fit_paras['V_per_phi0']) / 2)):
                    amplitudes -= fit_paras['V_per_phi0']
                elif np.any((amplitudes < -abs(fit_paras['V_per_phi0']) / 2)):
                    amplitudes += fit_paras['V_per_phi0']
                if np.any(np.isnan(amplitudes)):
                    raise ValueError('Specified frequencies resulted in nan '
                                     'amplitude. Check frequency range!')
                amp_sweep_points = SweepPoints('amplitude', amplitudes,
                                               'V', 'Flux pulse amplitude')
                sweep_points.update([{}] + amp_sweep_points)
            task['sweep_points'] = sweep_points
        return task_list

    def t1_flux_pulse_block(self, qb, sweep_points,
                            prepend_pulse_dicts=None, **kw):
        """
        Function that constructs the experiment block for one qubit
        :param qb: name or list with the name of the qubit
            to measure. This function expect only one qubit to measure!
        :param sweep_points: SweepPoints class instance
        :param prepend_pulse_dicts: dictionary of pulses to prepend
        :param kw: keyword arguments
            spectator_op_codes: list of op_codes for spectator qubits
        :return: precompiled block
        """

        qubit_name = qb
        if isinstance(qubit_name, list):
            qubit_name = qubit_name[0]
        hard_sweep_dict, soft_sweep_dict = sweep_points
        pb = self.prepend_pulses_block(prepend_pulse_dicts)

        pulse_modifs = {'all': {'element_name': 'pi_pulse'}}
        pp = self.block_from_ops('pipulse',
                                 [f'X180 {qubit_name}'] +
                                 kw.get('spectator_op_codes', []),
                                 pulse_modifs=pulse_modifs)

        pulse_modifs = {
            'all': {'element_name': 'flux_pulse', 'pulse_delay': 0}}
        fp = self.block_from_ops('flux', [f'FP {qubit_name}'],
                                 pulse_modifs=pulse_modifs)
        for k in ['channel', 'channel2']:
            if k in fp.pulses[0]:
                if fp.pulses[0][k] not in self.channels_to_upload:
                    self.channels_to_upload.append(fp.pulses[0][k])
        for k in hard_sweep_dict:
            for p in fp.pulses:
                if k in p:
                    p[k] = ParametricValue(k)
        for k in soft_sweep_dict:
            for p in fp.pulses:
                if k in p:
                    p[k] = ParametricValue(k)

        return self.sequential_blocks(f't1 flux pulse {qubit_name}',
                                      [pb, pp, fp])

    def run_analysis(self, **kw):
        """
        Runs analysis and stores analysis instance in self.analysis.
        :param kw:
            all_fits (bool, default: True): whether to do all fits
        """

        self.all_fits = kw.get('all_fits', True)
        self.analysis = tda.T1FrequencySweepAnalysis(
            qb_names=self.meas_obj_names,
            options_dict=dict(TwoD=True, all_fits=self.all_fits,
                              global_PCA=not len(self.cal_points.states)))


class ParallelLOSweepExperiment(CalibBuilder):
    def __init__(self, task_list, sweep_points=None, **kw):
        for task in task_list:
            if not isinstance(task['qb'], str):
                task['qb'] = task['qb'].name
            if not 'prefix' in task:
                task['prefix'] = f"{task['qb']}_"

        super().__init__(task_list, sweep_points=sweep_points, **kw)
        self.lo_offsets = {}
        self.lo_sweep_points = []
        self.analysis = {}

        self.preprocessed_task_list = self.preprocess_task_list(**kw)
        self.resolve_lo_sweep_points(**kw)
        self.sequences, self.mc_points = self.parallel_sweep(
            self.preprocessed_task_list, self.sweep_block, **kw)

    def resolve_lo_sweep_points(self, freq_sp_suffix='freq', **kw):
        all_freqs = self.sweep_points.get_sweep_params_property('values', 1,
                                                                'all')
        if np.ndim(all_freqs) == 1:
            all_freqs = [all_freqs]
        all_diffs = [np.diff(freqs) for freqs in all_freqs]
        assert all([np.mean(abs(diff - all_diffs[0]) / all_diffs[0]) < 1e-10
                    for diff in all_diffs]), \
            "The steps between frequency sweep points must be the same for " \
            "all qubits."
        self.lo_sweep_points = all_freqs[0] - all_freqs[0][0]

        if self.qubits is None:
            log.warning('No qubit objects provided. Creating the sequence '
                        'without checking for ge_mod_freq corrections.')
        else:
            temp_vals = []
            for task in self.task_list:
                qb = self.get_qubits(task['qb'])[0][0]
                sp = self.exp_metadata['meas_obj_sweep_points_map'][qb.name]
                freq_sp = [s for s in sp if s.endswith(freq_sp_suffix)][0]
                f_start = self.sweep_points.get_sweep_params_property(
                    'values', 1, freq_sp)[0]
                lo = qb.instr_ge_lo.get_instr()
                if lo not in self.lo_offsets:
                    self.lo_offsets[lo] = f_start - qb.ge_mod_freq()
                else:
                    temp_vals.append(
                        (qb.ge_mod_freq, f_start - self.lo_offsets[lo]))

            with temporary_value(*temp_vals):
                self.update_operation_dict()

    def run_measurement(self, **kw):
        name = 'Drive frequency shift'
        sweep_functions = [swf.Offset_Sweep(
            lo.frequency, offset, name=name, parameter_name=name, unit='Hz')
            for lo, offset in self.lo_offsets.items()]
        self.sweep_functions = [
            self.sweep_functions[0], swf.multi_sweep_function(
                sweep_functions, name=name, parameter_name=name)]
        self.mc_points[1] = self.lo_sweep_points
        super().run_measurement(**kw)

    def get_meas_objs_from_task(self, task):
        return [task['qb']]

    def sweep_block(self, **kw):
        raise NotImplementedError('Child class has to implement sweep_block.')


class FluxPulseScope(ParallelLOSweepExperiment):
    """
        flux pulse scope measurement used to determine the shape of flux pulses
        set up as a 2D measurement (delay and drive pulse frequecy are
        being swept)
        pulse sequence:
                      <- delay ->
           |    -------------    |X180|  ---------------------  |RO|
           |    ---   | ---- fluxpulse ----- |

            sweep_points:
            delay (numpy array): array of amplitudes of the flux pulse
            freq (numpy array): array of drive frequencies

        Returns: None

    """
    kw_for_task_keys = ['ro_pulse_delay']
    kw_for_sweep_points = {
        'freqs': dict(param_name='freq', unit='Hz',
                      label=r'drive frequency, $f_d$',
                      dimension=1),
        'delays': dict(param_name='delay', unit='s',
                       label=r'delay, $\tau$',
                       dimension=0),
    }

    def __init__(self, task_list, sweep_points=None, **kw):
        try:
            self.experiment_name = 'Flux_scope'
            super().__init__(task_list, sweep_points=sweep_points, **kw)
            self.autorun(**kw)
        except Exception as x:
            self.exception = x
            traceback.print_exc()

    def sweep_block(self, qb, sweep_points, flux_op_code=None,
                    ro_pulse_delay=None, **kw):
        """
        Performs X180 pulse on top of a fluxpulse
        Timings of sequence
        |          ----------           |X180|  ----------------------------  |RO|
        |        ---      | --------- fluxpulse ---------- |
                         <-  delay  ->

        :param qb: (str) the name of the qubit
        :param sweep_points: the sweep points containing a parameter delay
            in dimension 0
        :param flux_op_code: (optional str) the flux pulse op_code (default
            FP qb)
        :param ro_pulse_delay: Can be 'auto' to start the readout after
            the end of the flux pulse or a delay in seconds to start a fixed
            amount of time after the drive pulse. If not provided or set to
            None, a default fixed delay of 100e-9 is used.

        :param kw:
        """
        if flux_op_code is None:
            flux_op_code = f'FP {qb}'
        if ro_pulse_delay is None:
            ro_pulse_delay = 100e-9
        pulse_modifs = {'attr=name,op_code=X180': f'FPS_Pi',
                        'attr=element_name,op_code=X180': 'FPS_Pi_el'}
        b = self.block_from_ops(f'ge_flux {qb}',
                                [f'X180 {qb}', flux_op_code],
                                pulse_modifs=pulse_modifs)
        fp = b.pulses[1]
        fp['ref_point'] = 'middle'
        offs = fp.get('buffer_length_start', 0)
        fp['pulse_delay'] = ParametricValue(
            'delay', func=lambda x, o=offs: -(x + o))

        if ro_pulse_delay == 'auto':
            delay = \
                fp['pulse_length'] - np.min(
                    sweep_points.get_sweep_params_property(
                        'values', dimension=0, param_names='delay')) + \
                fp.get('buffer_length_end', 0) + fp.get('trans_length', 0)
            b.block_end.update({'ref_pulse': 'FPS_Pi', 'ref_point': 'middle',
                                'pulse_delay': delay})
        else:
            b.block_end.update({'ref_pulse': 'FPS_Pi', 'ref_point': 'end',
                                'pulse_delay': ro_pulse_delay})

        self.data_to_fit.update({qb: 'pe'})

        return b

    def run_analysis(self, **kw):
        """
        Runs analysis and stores analysis instances in self.analysis.
        :param kw:
        """
        self.analysis = tda.FluxPulseScopeAnalysis(
            qb_names=self.meas_obj_names,
            options_dict=dict(TwoD=True, global_PCA=True,))


class Cryoscope(CalibBuilder):
    """
    Delft Cryoscope measurement
    (https://aip.scitation.org/doi/pdf/10.1063/1.5133894)
    used to determine the shape of flux pulses set up as a 2D measurement
    (truncation length and phase of second pi-half pulse are being swept)
    Timings of sequence
    |  --- |Y90| ------------------------------------------- |Y90| -  |RO|
    |  ------- | ------ fluxpulse ------ | separation_buffer | -----
    <-  truncation_length  ->

    :param task_list: list of dicts, where each dict contains the parameters of
        a task (= keyword arguments for the block creation function)
    :param sweep_points: SweepPoints class instance. Can also be specified
        separately in each task.
    :param estimation_window: (float or None) delta_tau in the cryoscope paper.
        The extra bit of flux pulse length before truncation in the second
        Ramsey measurement. If None, only one set of Ramsey measurements are
        done. Can also be specified separately in each task.
    :param separation_buffer: (float) extra delay between the (truncated)
        flux pulse and the last pi-half pulse. Can also be specified separately
        in each task.
    :param awg_sample_length: (float) the length of one sample on the flux
        AWG used by the measurement objects in this experiment. Can also be
        specified separately in each task.
    :param kw: keyword arguments: passed down to parent class(es)

    The sweep_points for this measurements must contain
        - 0'th sweep dimension: the Ramsey phases, and, optionally, the
        extra_truncation_lengths, which are 0ns for the first Ramsey (first set
        of phases) and the estimation_window for the second Ramsey. This sweep
        dimension is added automatically in add_default_hard_sweep_points;
        user can specify nr_phases and the estimation_window.
        - 1'st sweep dimension: main truncation lengths that specify the length
        of the pulse(s) at each cryoscope point.


    How to use this class:
        - each task must contain the qubit that is measured under the key "qb"
        - specify sweep_points, estimation_window, separation_buffer,
         awg_sample_length either globally as input parameters to the class
         instantiation, or specify them in each task
        - several flux pulses to measure (n pulses between Ramsey pulses):
            - specify the flux_pulse_dicts in each task. This is a list of
            dicts, where each dict can contain the following:
             {'op_code': flux_op_code,
              'truncation_lengths': numpy array
              'spacing': float, # np.arange(0, tot_pulse_length, spacing)
              'nr_points': int, # np.linspace(0, tot_pulse_length, nr_points,
                                              endpoint=True)}
            If truncation_length is given, it will ignore spacing and nr_points.
            If spacing is given, it will ignore nr_points.
            !!! This entry has priority over Option1 below.
        - only one flux pulse to measure (one pulse between Ramsey pulses):
            Option1 :
                - specify the truncation lengths sweep points globally or in
                    each task.
                - optionally, specify flux_op_code in each task
            Option2:
                - specify the flux_pulse_dicts with one dict in the list
        - for any of the cases described above, the user can specify the
            reparking_flux_pulse entry in each task. This entry is a dict that
            specifies the pulse pars for a reparking flux pulse that will be
            applied on top of the flux pulse(s) that are measured by the
            cryoscope (between the 2 Ramsey pulses). The reparking_flux_pulse
            dict must contain at least the 'op_code' entry.
        - for any of the cases described above, the user can specify the
            prepend_pulse_dicts entry in each task.
            See CalibBuilder.prepend_pulses_block() for details.

    Example of a task with all possible entry recognized by this class.
    See above for details on how they are used and which ones have priority
        {'qb': qb,
        'flux_op_code': flux_op_code,
        'sweep_points': SweepPoints instance,
        'flux_pulse_dicts': [{'op_code': flux_op_code0,
                              'spacing': 2*hdawg_sample_length,
                              'nr_points': 10,
                              'truncation_lengths': array},
                             {'op_code': flux_op_code1,
                              'spacing': 2*hdawg_sample_length,
                              'nr_points': 10,
                              'truncation_lengths': array}],
        'awg_sample_length': hdawg_sample_length,
        'estimation_window': hdawg_sample_length,
        'separation_buffer': 50e-9,
        'reparking_flux_pulse': {'op_code': f'FP {qb.name}',
                                 'amplitude': -0.5}}
    """

    def __init__(self, task_list, sweep_points=None, estimation_window=None,
                 separation_buffer=50e-9, awg_sample_length=None, **kw):
        try:
            self.experiment_name = 'Cryoscope'
            for task in task_list:
                if not isinstance(task['qb'], str):
                    task['qb'] = task['qb'].name
                if 'prefix' not in task:
                    task['prefix'] = f"{task['qb']}_"
                if 'awg_sample_length' not in task:
                    task['awg_sample_length'] = awg_sample_length
                if 'estimation_window' not in task:
                    task['estimation_window'] = estimation_window
                if 'separation_buffer' not in task:
                    task['separation_buffer'] = separation_buffer
            # check estimation window
            none_est_windows = [task['estimation_window'] is None for task in
                                task_list]
            if any(none_est_windows) and not all(none_est_windows):
                raise ValueError('Some tasks have estimation_window == None. '
                                 'You can have different values for '
                                 'estimation_window in different tasks, but '
                                 'none these can be None. To use the same '
                                 'estimation window for all tasks, you can set '
                                 'the class input parameter estimation_window.')

            super().__init__(task_list, sweep_points=sweep_points, **kw)
            self.add_default_soft_sweep_points(**kw)
            self.add_default_hard_sweep_points(**kw)
            self.preprocessed_task_list = self.preprocess_task_list(**kw)
            self.sequences, self.mc_points = self.sweep_n_dim(
                self.sweep_points, body_block=None,
                body_block_func=self.sweep_block, cal_points=self.cal_points,
                ro_qubits=self.meas_obj_names, **kw)
            self.update_sweep_points(**kw)
            self.autorun(**kw)
        except Exception as x:
            self.exception = x
            traceback.print_exc()

    def add_default_soft_sweep_points(self, **kw):
        """
        Adds soft sweep points (truncation_lengths) to each task in
        self.task_list if flux_pulse_dicts in task. The truncation_lengths
        array is a concatenation of the truncation lengths created between 0 and
        total length of each pulse in flux_pulse_dicts.
        I also adds continuous_truncation_lengths to each task which contains
        the continuous-time version of the truncation_lengths described above.
        :param kw: keyword_arguments (to allow pass through kw even if it
            contains entries that are not needed)
        """
        for task in self.task_list:
            awg_sample_length = task['awg_sample_length']
            if 'flux_pulse_dicts' not in task:
                if 'sweep_points' not in task:
                    raise ValueError(f'Please provide either "sweep_points" '
                                     f'or "flux_pulse_dicts" in the task dict '
                                     f'for {task["qb"]}.')
                continue
            else:
                if awg_sample_length is None:
                    raise ValueError(f'Please provide the length of one sample '
                                     f'for the flux AWG of {task["qb"]}')

            flux_pulse_dicts = task['flux_pulse_dicts']
            trunc_lengths = len(flux_pulse_dicts) * ['']
            continuous_trunc_lengths = len(flux_pulse_dicts) * ['']
            for i, fpd in enumerate(flux_pulse_dicts):
                pd_temp = {'element_name': 'dummy'}
                pd_temp.update(self.get_pulse(fpd['op_code']))
                pulse_length = seg_mod.UnresolvedPulse(pd_temp).pulse_obj.length
                if 'truncation_lengths' in fpd:
                    tr_lens = fpd['truncation_lengths']
                elif 'spacing' in fpd:
                    tr_lens = np.arange(0, pulse_length, fpd['spacing'])
                    if not np.isclose(tr_lens[-1], pulse_length):
                        tr_lens = np.append(tr_lens, pulse_length)
                    tr_lens -= tr_lens % awg_sample_length
                    tr_lens += awg_sample_length/2
                elif 'nr_points' in fpd:
                    tr_lens = np.linspace(0, pulse_length, fpd['nr_points'],
                                          endpoint=True)
                    tr_lens -= tr_lens % awg_sample_length
                    tr_lens += awg_sample_length/2
                elif 'truncation_lengths' in fpd:
                    tr_lens = fpd['truncation_lengths']
                else:
                    raise ValueError(f'Please specify either "delta_tau" or '
                                     f'"nr_points" or "truncation_lengths" '
                                     f'for {task["qb"]}')

                trunc_lengths[i] = tr_lens
                task['flux_pulse_dicts'][i]['nr_points'] = len(tr_lens)
                if i:
                    continuous_trunc_lengths[i] = \
                        tr_lens + continuous_trunc_lengths[i-1][-1]
                else:
                    continuous_trunc_lengths[i] = tr_lens

            sp = task.get('sweep_points', SweepPoints())
            sp.update(SweepPoints('truncation_length',
                                  np.concatenate(trunc_lengths),
                                  's', 'Length', dimension=1))
            task['sweep_points'] = sp
            task['continuous_truncation_lengths'] = np.concatenate(
                continuous_trunc_lengths)

    def add_default_hard_sweep_points(self, **kw):
        """
        Adds hard sweep points to self.sweep_points: phases of second pi-half
        pulse and the estimation_window increment to the truncation_length,
        if provided.
        :param kw: keyword_arguments (to allow pass through kw even if it
            contains entries that are not needed)
        """
        none_est_windows = [task['estimation_window'] is None for task in
                            self.task_list]
        self.sweep_points = self.add_default_ramsey_sweep_points(
            self.sweep_points, tile=0 if any(none_est_windows) else 2,
            repeat=0, **kw)

        for task in self.task_list:
            estimation_window = task['estimation_window']
            if estimation_window is None:
                log.warning(f'estimation_window is missing for {task["qb"]}. '
                            f'The global parameter estimation_window is also '
                            f'missing.\nDoing only one Ramsey per truncation '
                            f'length.')
            else:
                nr_phases = self.sweep_points.length(0) // 2
                task_sp = task.pop('sweep_points', SweepPoints())
                task_sp.update(SweepPoints('extra_truncation_length',
                                           [0] * nr_phases +
                                           [estimation_window] * nr_phases,
                                           's', 'Pulse length', dimension=0))
                task['sweep_points'] = task_sp

    def sweep_block(self, sp1d_idx, sp2d_idx, **kw):
        """
        Performs a Ramsey phase measurement with a truncated flux pulse between
        the two pi-half pulses.
        Timings of sequence
        |  --- |Y90| ------------------------------------------- |Y90| -  |RO|
        |  ------- | ------ fluxpulse ------ | separation_buffer | -----
                    <-  truncation_length  ->

        :param sp1d_idx: (int) index of sweep point to use from the
            first sweep dimension
        :param sp2d_idx: (int) index of sweep point to use from the
            second sweep dimension
        :param kw: keyword arguments (to allow pass through kw even if it
            contains entries that are not needed)

        Assumptions:
            - uses the sweep_points entry in each task. If more than one pulse
            between the two Ramsey pulses, then assumes the sweep_points are a
            concatenation of the truncation_lengths array for each pulse,
            defined between 0 and total length of each pulse.
        """
        parallel_block_list = []
        for i, task in enumerate(self.preprocessed_task_list):
            sweep_points = task['sweep_points']
            qb = task['qb']

            # pi half pulses blocks
            pihalf_1_bk = self.block_from_ops(f'pihalf_1_{qb}', [f'Y90 {qb}'])
            pihalf_2_bk = self.block_from_ops(f'pihalf_2_{qb}', [f'Y90 {qb}'])
            # set hard sweep phase and delay of second pi-half pulse
            pihalf_2_bk.pulses[0]['phase'] = \
                sweep_points.get_sweep_params_property(
                    'values', 0, 'phase')[sp1d_idx]
            pihalf_2_bk.pulses[0]['pulse_delay'] = task['separation_buffer']

            # pulses to prepend
            prep_bk = self.prepend_pulses_block(task.get('prepend_pulse_dicts',
                                                         {}))

            # pulse(s) to measure with cryoscope
            if 'flux_pulse_dicts' in task:
                ops = [fpd['op_code'] for fpd in task['flux_pulse_dicts']]
                main_fpbk = self.block_from_ops(f'fp_main_{qb}', ops)
                n_pts_per_pulse = [fpd['nr_points'] for fpd in
                                   task['flux_pulse_dicts']]
                mask = (np.cumsum(n_pts_per_pulse) <= sp2d_idx)
                meas_pulse_idx = np.count_nonzero(mask)
                # set soft sweep truncation_length
                main_fpbk.pulses[meas_pulse_idx]['truncation_length'] = \
                    sweep_points.get_sweep_params_property(
                        'values', 1, 'truncation_length')[sp2d_idx]
                if task['estimation_window'] is not None:
                    # set hard sweep truncation_length
                    main_fpbk.pulses[meas_pulse_idx]['truncation_length'] += \
                        sweep_points.get_sweep_params_property(
                            'values', 0, 'extra_truncation_length')[sp1d_idx]
                # for the pulses that come after the pulse that is currently
                # truncated, set all their amplitude parameters to 0
                for pidx in range(meas_pulse_idx+1, len(n_pts_per_pulse)):
                    for k in main_fpbk.pulses[pidx]:
                        if 'amp' in k:
                            main_fpbk.pulses[pidx][k] = 0
            else:
                flux_op_code = task.get('flux_op_code', None)
                if flux_op_code is None:
                    flux_op_code = f'FP {qb}'
                ops = [flux_op_code]
                main_fpbk = self.block_from_ops(f'fp_main_{qb}', ops)
                meas_pulse_idx = 0
                # set soft sweep truncation_length
                for k in sweep_points[1]:
                    main_fpbk.pulses[meas_pulse_idx][k] = \
                        sweep_points.get_sweep_params_property('values', 1, k)[
                            sp2d_idx]
                # set hard sweep truncation_length
                main_fpbk.pulses[meas_pulse_idx]['truncation_length'] += \
                    sweep_points.get_sweep_params_property(
                        'values', 0, 'extra_truncation_length')[sp1d_idx]

            # reparking flux pulse
            if 'reparking_flux_pulse' in task:
                reparking_fp_params = task['reparking_flux_pulse']
                if 'pulse_length' not in reparking_fp_params:
                    # set pulse length
                    reparking_fp_params['pulse_length'] = self.get_ops_duration(
                        pulses=main_fpbk.pulses)

                repark_fpbk = self.block_from_ops(
                    f'fp_repark_{qb}', reparking_fp_params['op_code'],
                    pulse_modifs={0: reparking_fp_params})

                # truncate the reparking flux pulse
                repark_fpbk.pulses[0]['truncation_length'] = \
                    main_fpbk.pulses[meas_pulse_idx]['truncation_length'] + \
                    repark_fpbk.pulses[0].get('buffer_length_start', 0)
                if meas_pulse_idx:
                    repark_fpbk.pulses[0]['truncation_length'] += \
                        self.get_ops_duration(pulses=main_fpbk.pulses[
                                                     :meas_pulse_idx])

                main_fpbk = self.simultaneous_blocks(
                    'flux_pulses_{qb}', [main_fpbk, repark_fpbk],
                    block_align='center')

            cryo_blk = self.sequential_blocks(f'cryoscope {qb}',
                [prep_bk, pihalf_1_bk, main_fpbk, pihalf_2_bk])

            parallel_block_list += [cryo_blk]
            self.data_to_fit.update({qb: 'pe'})

        return self.simultaneous_blocks(
            f'sim_rb_{sp2d_idx}_{sp1d_idx}', parallel_block_list,
            block_align='end')

    def update_sweep_points(self, **kw):
        """
        Updates the soft sweep points in self.sweep_points with the
        continuous_truncation_lengths from each task in preprocessed_task_list,
        if it exists.
        :param kw: keyword arguments (to allow pass through kw even if it
            contains entries that are not needed)
        """
        sp = SweepPoints()
        for task in self.preprocessed_task_list:
            if 'continuous_truncation_lengths' not in task:
                continue
            param_name = f'{task["prefix"]}truncation_length'
            unit = self.sweep_points.get_sweep_params_property(
                'unit', 1, param_names=param_name)
            label = self.sweep_points.get_sweep_params_property(
                'label', 1, param_names=param_name)
            sp.add_sweep_parameter(param_name,
                                   task['continuous_truncation_lengths'],
                                   unit, label, dimension=1)
        self.sweep_points.update(sp)

    def run_analysis(self, analysis_kwargs=None, **kw):
        """
        Runs analysis and stores analysis instances in self.analysis.
        :param analysis_kwargs: (dict) keyword arguments for analysis
        :param kw: keyword arguments (to allow pass through kw even if it
            contains entries that are not needed)
        """
        qb_names = [task['qb'] for task in self.task_list]
        self.analysis = tda.CryoscopeAnalysis(
            qb_names=qb_names, **analysis_kwargs)


class FluxPulseAmplitudeSweep(ParallelLOSweepExperiment):
    """
        Flux pulse amplitude measurement used to determine the qubits energy in
        dependence of flux pulse amplitude.

        pulse sequence:
           |    -------------    |X180|  ---------------------  |RO|
           |    ---   | ---- fluxpulse ----- |


            sweep_points:
            amplitude (numpy array): array of amplitudes of the flux pulse
            freq (numpy array): array of drive frequencies

        Returns: None

    """
    kw_for_task_keys = ['delay']
    kw_for_sweep_points = {
        'freqs': dict(param_name='freq', unit='Hz',
                      label=r'drive frequency, $f_d$',
                      dimension=1),
        'amps': dict(param_name='amplitude', unit='V',
                       label=r'flux pulse amplitude',
                       dimension=0),
    }

    def __init__(self, task_list, sweep_points=None, **kw):
        try:
            self.experiment_name = 'Flux_amplitude'
            super().__init__(task_list, sweep_points=sweep_points, **kw)
            self.exp_metadata.update({"global_PCA": True})
            self.autorun(**kw)

        except Exception as x:
            self.exception = x
            traceback.print_exc()

    def sweep_block(self, qb, flux_op_code=None, delay=None, **kw):
        """
        Performs X180 pulse on top of a fluxpulse
        :param qb: (str) the name of the qubit
        :param flux_op_code: (optional str) the flux pulse op_code (default:
            FP qb)
        :param delay: (optional float): flux pulse delay (default: centered to
            center of drive pulse)
        :param kw:
        """
        if flux_op_code is None:
            flux_op_code = f'FP {qb}'
        pulse_modifs = {'attr=name,op_code=X180': f'FPS_Pi',
                        'attr=element_name,op_code=X180': 'FPS_Pi_el'}
        b = self.block_from_ops(f'ge_flux {qb}',
                                 [f'X180 {qb}', flux_op_code],
                                 pulse_modifs=pulse_modifs)
        fp = b.pulses[1]
        fp['ref_point'] = 'middle'
        if delay is None:
            delay = fp['pulse_length'] / 2
        fp['pulse_delay'] = -fp.get('buffer_length_start', 0) - delay
        fp['amplitude'] = ParametricValue('amplitude')

        b.set_end_after_all_pulses()

        self.data_to_fit.update({qb: 'pe'})

        return b

    def run_analysis(self, analysis_kwargs=None, **kw):
        """
        Runs analysis and stores analysis instances in self.analysis.
        :param analysis_kwargs: (dict) keyword arguments for analysis
        :param kw: currently ignored
        """
        if analysis_kwargs is None:
            analysis_kwargs = {}

        self.analysis = tda.FluxAmplitudeSweepAnalysis(
            qb_names=self.meas_obj_names, options_dict=dict(TwoD=True),
            t_start=self.timestamp, **analysis_kwargs)

<<<<<<< HEAD
        if self.update:
            for qb in self.meas_obj_names:
                qb.fit_ge_freq_from_flux_pulse_amp(
                    self.analysis.fit_res[f'freq_fit_{qb.name}'].best_values)


class SingleQubitGateCalib(CalibBuilder):
    """
    Base class for single qubit gate tuneup measurement classes (Rabi, Ramsey,
    T1, QScale).
    """
    kw_for_task_keys = ['transition_name']

    def __init__(self, task_list=None, sweep_points=None, qubits=None,
                 TwoD_msmt=False, **kw):
        try:
            if 'transition_name' not in kw:
                kw['transition_name'] = 'ge'
            if task_list is None:
                if qubits is None:
                    raise ValueError('Please provide either "qubits" or '
                                     '"task_list"')
                task_list = [{'qb': qb.name} for qb in qubits]
            else:
                for task in task_list:
                    if 'qb' in task and not isinstance(task['qb'], str):
                        task['qb'] = task['qb'].name

            super().__init__(task_list, qubits=qubits,
                             sweep_points=sweep_points, **kw)
            if self.experiment_name is None:
                self.experiment_name = 'SingleQubiGateCalib'
            self.transition_order = ('', '_ef', '_fh')
            self.TwoD_msmt = TwoD_msmt

            self.preprocessed_task_list = self.preprocess_task_list(**kw)
            self.update_preproc_tasks()
            self.define_data_to_fit()
            transition_names = [task['transition_name_input'] for task in
                                self.preprocessed_task_list]
            states = ''.join(set([s for s in ''.join(transition_names)]))
            self.experiment_name += f'_{states}'

            if 'qscale' in self.experiment_name.lower():
                if len(self.sweep_points[1]) == 0:
                    # Internally, 1D and 2D sweeps are handled as 2D sweeps.
                    # With this dummy soft sweep, exactly one sequence will be
                    # created and the data format will be the same as for a
                    # true soft sweep.
                    self.sweep_points.add_sweep_parameter('dummy_sweep_param',
                                                          [0])
                self.sequences, self.mc_points = self.sweep_n_dim(
                    self.sweep_points, body_block=None,
                    body_block_func=self.sweep_block,
                    cal_points=self.cal_points,
                    ro_qubits=self.meas_obj_names, **kw)
            else:
                self.sequences, self.mc_points = self.parallel_sweep(
                    self.preprocessed_task_list, self.sweep_block,
                    block_align='end', **kw)
            if not TwoD_msmt:
                self.mc_points = [self.mc_points[0]]
            self.autorun(store_preprocessed_task_list=True, **kw)

        except Exception as x:
            self.exception = x
            traceback.print_exc()

    def define_data_to_fit(self):
        for task in self.preprocessed_task_list:
            qb_name = task['qb']
            transition_name = task['transition_name_input']
            self.data_to_fit[qb_name] = f'p{transition_name[-1]}'

    def update_preproc_tasks(self):
        pass

    def sweep_block(self, qb, sweep_points, transition_name, **kw):

        prepended_pulses = self.transition_order[
                           :self.transition_order.index(transition_name)]
        return self.block_from_ops(
            'prepend', [f'X180{trn} {qb}' for trn in prepended_pulses])

    def run_analysis(self, **kw):
        pass


class Rabi(SingleQubitGateCalib):

    kw_for_sweep_points = {
        'amps': dict(param_name='amplitude', unit='V',
                     label='Pulse Amplitude', dimension=0)
    }

    def __init__(self, task_list=None, sweep_points=None, qubits=None,
                 amps=None, **kw):
        try:
            self.kw_for_task_keys += ['n']
            if 'n' not in kw:
                kw['n'] = 1
            self.experiment_name = 'Rabi'
            super().__init__(task_list, qubits=qubits,
                             sweep_points=sweep_points,
                             amps=amps, **kw)
            if any([task.get('n', 1) > 1 for task in
                    self.preprocessed_task_list]):
                self.experiment_name = 'n' + self.experiment_name

        except Exception as x:
            self.exception = x
            traceback.print_exc()

    def sweep_block(self, qb, sweep_points, transition_name, **kw):

        prepend_block = super().sweep_block(qb, sweep_points, transition_name,
                                            **kw)
        n = kw.get('n', 1)
        rabi_block = self.block_from_ops(f'rabi_pulses_{qb}',
                                         n*[f'X180{transition_name} {qb}'])
        # create ParametricValues
        for sweep_dict in sweep_points:
            for param_name in sweep_dict:
                for pulse_dict in rabi_block.pulses:
                    if param_name in pulse_dict:
                        pulse_dict[param_name] = ParametricValue(param_name)

        return self.sequential_blocks(f'rabi_{qb}', [prepend_block, rabi_block])

    def run_analysis(self, analysis_kwargs=None, **kw):
        """
        Runs analysis and stores analysis instances in self.analysis.
        :param analysis_kwargs: (dict) keyword arguments for analysis
        :param kw: currently ignored
        """
        if analysis_kwargs is None:
            analysis_kwargs = {}

        self.analysis = tda.RabiAnalysis(
            qb_names=self.meas_obj_names, t_start=self.timestamp,
            **analysis_kwargs)

        if self.update:
            for task in self.preprocessed_task_list:
                qubit = [qb for qb in self.meas_objs if qb.name == task['qb']]
                amp180 = self.analysis.proc_data_dict['analysis_params_dict'][
                    qubit.name]['piPulse']
                qubit.set(f'{task["transition_name_input"]}_amp180', amp180)
                qubit.set(f'{task["transition_name_input"]}_amp90_scale', 0.5)


class Ramsey(SingleQubitGateCalib):

    kw_for_sweep_points = {
        'delays': dict(param_name='pulse_delay', unit='s',
                       label=r'Second $\pi$-half pulse delay', dimension=0),
        'phases': dict(param_name='phase', unit='deg',
                       label=r'Second $\pi$-half pulse phase', dimension=0)
    }

    def __init__(self, task_list=None, sweep_points=None, qubits=None,
                 delays=None, echo=False, **kw):
        try:
            self.kw_for_task_keys += ['artificial_detuning']
            if 'artificial_detuning' not in kw:
                kw['artificial_detuning'] = 0
            self.echo = echo
            self.experiment_name = 'Echo' if self.echo else 'Ramsey'
            super().__init__(task_list, qubits=qubits,
                             sweep_points=sweep_points,
                             delays=delays, **kw)
        except Exception as x:
            self.exception = x
            traceback.print_exc()

    def update_preproc_tasks(self):
        for task in self.preprocessed_task_list:
            sweep_points = task['sweep_points']
            task['first_delay_point'] = sweep_points.get_sweep_params_property(
                'values', 0, 'pulse_delay')[0]

    def sweep_block(self, qb, sweep_points, transition_name, **kw):

        prepend_block = super().sweep_block(qb, sweep_points, transition_name,
                                            **kw)
        pulse_modifs = {1: {'ref_point': 'start'}}
        ramsey_block = self.block_from_ops(f'ramsey_pulses_{qb}',
                                           [f'X90{transition_name} {qb}',
                                            f'X90{transition_name} {qb}'],
                                           pulse_modifs=pulse_modifs)

        first_delay_point = kw['first_delay_point']
        art_det = kw['artificial_detuning']
        # create ParametricValues
        for param_name in sweep_points.get_sweep_dimension(0):
            ramsey_block.pulses[-1][param_name] = ParametricValue(param_name)
            if param_name == 'pulse_delay':
                ramsey_block.pulses[-1]['phase'] = ParametricValue(
                    'pulse_delay', func=lambda x, o=first_delay_point:
                    ((x-o)*art_det*360) % 360)

        if self.echo:
            echo_block = self.block_from_ops(f'echo_pulse_{qb}',
                                             [f'X180{transition_name} {qb}'])
            ramsey_block = self.simultaneous_blocks(f'main_{qb}',
                                                    [ramsey_block, echo_block],
                                                    block_align='center')

        return self.sequential_blocks(f'ramsey_{qb}',
                                      [prepend_block, ramsey_block])

    def run_analysis(self, analysis_kwargs=None, **kw):
        """
        Runs analysis and stores analysis instances in self.analysis.
        :param analysis_kwargs: (dict) keyword arguments for analysis
        :param kw: currently ignored
        """
        if analysis_kwargs is None:
            analysis_kwargs = {}

        options_dict = analysis_kwargs.pop('options_dict', {})
        options_dict.update(dict(
            fit_gaussian_decay=kw.pop('fit_gaussian_decay', True)))
        self.analysis = tda.EchoAnalysis if self.echo else tda.RamseyAnalysis
        self.analysis = self.analysis(
            qb_names=self.meas_obj_names, t_start=self.timestamp,
            options_dict=options_dict, **analysis_kwargs)

        if self.update:
            for task in self.preprocessed_task_list:
                qubit = [qb for qb in self.meas_objs if qb.name == task['qb']]
                if self.echo:
                    T2_echo = self.analysis.proc_data_dict[
                        'analysis_params_dict'][qubit.name]['T2_echo']
                    qubit.set(f'T2{task["transition_name"]}', T2_echo)
                else:
                    qb_freq = self.analysis.proc_data_dict[
                        'analysis_params_dict'][qubit.name][
                        'exp_decay_' + qubit.name]['new_qb_freq']
                    T2_star = self.analysis.proc_data_dict[
                        'analysis_params_dict'][qubit.name][
                        'exp_decay_' + qubit.name]['T2_star']
                    qubit.set(f'{task["transition_name_input"]}_freq', qb_freq)
                    qubit.set(f'T2_star{task["transition_name"]}', T2_star)


class T1(SingleQubitGateCalib):

    kw_for_sweep_points = {
        'delays': dict(param_name='pulse_delay', unit='s',
                       label=r'Readout pulse delay', dimension=0),
    }

    def __init__(self, task_list=None, sweep_points=None, qubits=None,
                 delays=None, **kw):
        try:
            self.experiment_name = 'T1'
            super().__init__(task_list, qubits=qubits,
                             sweep_points=sweep_points,
                             delays=delays, **kw)
        except Exception as x:
            self.exception = x
            traceback.print_exc()

    def sweep_block(self, qb, sweep_points, transition_name, **kw):

        prepend_block = super().sweep_block(qb, sweep_points, transition_name,
                                            **kw)
        t1_block = self.block_from_ops(f'pi_pulse_{qb}',
                                       [f'X180{transition_name} {qb}'])
        # create ParametricValue
        t1_block.block_end.update({'ref_point': 'middle',
                                   'pulse_delay': ParametricValue('pulse_delay')
                                   })
        return self.sequential_blocks(f'rabi_{qb}', [prepend_block, t1_block])

    def run_analysis(self, analysis_kwargs=None, **kw):
        """
        Runs analysis and stores analysis instances in self.analysis.
        :param analysis_kwargs: (dict) keyword arguments for analysis
        :param kw: currently ignored
        """
        if analysis_kwargs is None:
            analysis_kwargs = {}

        self.analysis = tda.T1Analysis(
            qb_names=self.meas_obj_names, t_start=self.timestamp,
            **analysis_kwargs)

        if self.update:
            for task in self.preprocessed_task_list:
                qubit = [qb for qb in self.meas_objs if qb.name == task['qb']]
                T1 = self.analysis.proc_data_dict['analysis_params_dict'][
                    qubit.name]['T1']
                qubit.set(f'T1{task["transition_name"]}', T1)


class QScale(SingleQubitGateCalib):

    kw_for_sweep_points = {
        'qscales': dict(param_name='motzoi', unit='V',
                        label='Pulse Amplitude', dimension=0,
                        values_func=lambda q: np.repeat(q, 3))
    }

    def __init__(self, task_list=None, sweep_points=None, qubits=None,
                 qscales=None, **kw):
        try:
            self.experiment_name = 'Qscale'
            self.qscale_base_ops = [['X90', 'X180'], ['X90', 'Y180'],
                                    ['X90', 'mY180']]
            super().__init__(task_list, qubits=qubits,
                             sweep_points=sweep_points,
                             qscales=qscales, **kw)
        except Exception as x:
            self.exception = x
            traceback.print_exc()

    def sweep_block(self, sp1d_idx, sp2d_idx, **kw):
        parallel_block_list = []
        for i, task in enumerate(self.preprocessed_task_list):
            transition_name = task['transition_name']
            sweep_points = task['sweep_points']
            qb = task['qb']

            prepend_block = super().sweep_block(qb, sweep_points,
                                                transition_name)
            qscale_pulses_block = self.block_from_ops(
                f'qscale_pulses_{qb}', [f'{p}{transition_name} {qb}' for p in
                                        self.qscale_base_ops[sp1d_idx % 3]])
            for p in qscale_pulses_block.pulses:
                p['motzoi'] = sweep_points.get_sweep_params_property(
                    'values', 0, 'motzoi')[sp1d_idx]
            parallel_block_list += [self.sequential_blocks(
                f'qscale_{qb}', [prepend_block, qscale_pulses_block])]

        return self.simultaneous_blocks(f'qscale_{sp2d_idx}_{sp1d_idx}',
                                        parallel_block_list, block_align='end')

    def run_analysis(self, analysis_kwargs=None, **kw):
        """
        Runs analysis and stores analysis instances in self.analysis.
        :param analysis_kwargs: (dict) keyword arguments for analysis
        :param kw: currently ignored
        """
        if analysis_kwargs is None:
            analysis_kwargs = {}

        self.analysis = tda.QScaleAnalysis(
            qb_names=self.meas_obj_names, t_start=self.timestamp,
            **analysis_kwargs)

        if self.update:
            for task in self.preprocessed_task_list:
                qubit = [qb for qb in self.meas_objs if qb.name == task['qb']]
                qscale = self.analysis.proc_data_dict['analysis_params_dict'][
                    qubit.name]['qscale']
                qubit.set(f'{task["transition_name_input"]}_motzoi', qscale)
=======
    def run_update(self, **kw):
        for qb in self.meas_obj_names:
            qb.fit_ge_freq_from_flux_pulse_amp(
                self.analysis.fit_res[f'freq_fit_{qb.name}'].best_values)
>>>>>>> c3014904
<|MERGE_RESOLUTION|>--- conflicted
+++ resolved
@@ -830,7 +830,10 @@
             qb_names=self.meas_obj_names, options_dict=dict(TwoD=True),
             t_start=self.timestamp, **analysis_kwargs)
 
-<<<<<<< HEAD
+    def run_update(self, **kw):
+        for qb in self.meas_obj_names:
+            qb.fit_ge_freq_from_flux_pulse_amp(
+                self.analysis.fit_res[f'freq_fit_{qb.name}'].best_values)
         if self.update:
             for qb in self.meas_obj_names:
                 qb.fit_ge_freq_from_flux_pulse_amp(
@@ -1188,10 +1191,4 @@
                 qubit = [qb for qb in self.meas_objs if qb.name == task['qb']]
                 qscale = self.analysis.proc_data_dict['analysis_params_dict'][
                     qubit.name]['qscale']
-                qubit.set(f'{task["transition_name_input"]}_motzoi', qscale)
-=======
-    def run_update(self, **kw):
-        for qb in self.meas_obj_names:
-            qb.fit_ge_freq_from_flux_pulse_amp(
-                self.analysis.fit_res[f'freq_fit_{qb.name}'].best_values)
->>>>>>> c3014904
+                qubit.set(f'{task["transition_name_input"]}_motzoi', qscale)