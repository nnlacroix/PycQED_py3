import numpy as np
from copy import copy
from copy import deepcopy
import traceback

from pycqed.measurement.calibration.calibration_points import CalibrationPoints
from pycqed.measurement.calibration.two_qubit_gates import CalibBuilder
import pycqed.measurement.sweep_functions as swf
from pycqed.measurement.waveform_control.block import Block, ParametricValue
from pycqed.measurement.waveform_control import segment as seg_mod
from pycqed.measurement.sweep_points import SweepPoints
from pycqed.analysis import fitting_models as fit_mods
import pycqed.analysis_v2.timedomain_analysis as tda
from pycqed.analysis import measurement_analysis as ma
from pycqed.utilities.general import temporary_value
from pycqed.measurement import multi_qubit_module as mqm
import logging

log = logging.getLogger(__name__)


class T1FrequencySweep(CalibBuilder):
    def __init__(self, task_list=None, sweep_points=None, qubits=None, **kw):
        """
        Flux pulse amplitude measurement used to determine the qubits energy in
        dependence of flux pulse amplitude.

        Timings of sequence

       |          ---|X180|  ------------------------------|RO|
       |          --------| --------- fluxpulse ---------- |


        :param task_list: list of dicts; see CalibBuilder docstring
        :param sweep_points: SweepPoints class instance with first sweep
            dimension describing the flux pulse lengths and second dimension
            either the flux pulse amplitudes, qubit frequencies, or both.
            !!! If both amplitudes and frequencies are provided, they must be
            be specified in the order amplitudes, frequencies as shown:
            [{'pulse_length': (lengths, 's', 'Flux pulse length')},
             {'flux_pulse_amp': (amps, 'V', 'Flux pulse amplitude'),
              'qubit_freqs': (freqs, 'Hz', 'Qubit frequency')}]
            If this parameter is provided it will be used for all qubits.
        :param qubits: list of QuDev_transmon class instances
        :param kw: keyword arguments
            for_ef (bool, default: False): passed to get_cal_points; see
                docstring there.
            spectator_op_codes (list, default: []): see t1_flux_pulse_block
            all_fits (bool, default: True) passed to run_analysis; see
                docstring there

        Assumptions:
         - assumes there is one task for each qubit. If task_list is None, it
          will internally create it.
         - the entry "qb" in each task should contain one qubit name.

        """
        try:
            self.experiment_name = 'T1_frequency_sweep'
            if task_list is None:
                if sweep_points is None or qubits is None:
                    raise ValueError('Please provide either "sweep_points" '
                                     'and "qubits," or "task_list" containing '
                                     'this information.')
                task_list = [{'qb': qb.name} for qb in qubits]
            for task in task_list:
                if not isinstance(task['qb'], str):
                    task['qb'] = task['qb'].name

            super().__init__(task_list, qubits=qubits,
                             sweep_points=sweep_points, **kw)

            self.analysis = None
            self.data_to_fit = {qb: 'pe' for qb in self.meas_obj_names}
            self.sweep_points = SweepPoints(
                from_dict_list=[{}, {}] if self.sweep_points is None
                else self.sweep_points)
            self.add_amplitude_sweep_points()

            self.preprocessed_task_list = self.preprocess_task_list(**kw)
            self.sequences, self.mc_points = \
                self.parallel_sweep(self.preprocessed_task_list,
                                    self.t1_flux_pulse_block, **kw)
            self.exp_metadata.update({
                'global_PCA': len(self.cal_points.states) == 0
            })

            if kw.get('compression_seg_lim', None) is None:
                # compress the 2nd sweep dimension completely onto the first
                kw['compression_seg_lim'] = \
                    np.product([len(s) for s in self.mc_points]) \
                    + len(self.cal_points.states)
            self.autorun(**kw)
        except Exception as x:
            self.exception = x
            traceback.print_exc()

    def add_amplitude_sweep_points(self, task_list=None):
        """
        If flux pulse amplitudes are not in the sweep_points in each task, but
        qubit frequencies are, then amplitudes will be calculated based on
        the frequencies and the fit_ge_freq_from_flux_pulse_amp qubit parameter.
        sweep_points entry in each task_list will be updated.
        :param task_list: list of dictionaries describing the the measurement
            for each qubit.
        :return: updated task list
        """
        if task_list is None:
            task_list = self.task_list
        # TODO: check combination of sweep points in task and in sweep_points
        for task in task_list:
            sweep_points = task.get('sweep_points', [{}, {}])
            sweep_points = SweepPoints(from_dict_list=sweep_points)
            if len(sweep_points) == 1:
                sweep_points.add_sweep_dimension()
            if 'qubit_freqs' in sweep_points[1]:
                qubit_freqs = sweep_points[1]['qubit_freqs'][0]
            elif len(self.sweep_points) >= 2 and \
                    'qubit_freqs' in self.sweep_points[1]:
                qubit_freqs = self.sweep_points[1]['qubit_freqs'][0]
            else:
                qubit_freqs = None
            if qubit_freqs is not None:
                qubits, _ = self.get_qubits(task['qb'])
                if qubits is None:
                    raise KeyError('qubit_freqs specified in sweep_points, '
                                   'but no qubit objects available, so that '
                                   'the corresponding amplitudes cannot be '
                                   'computed.')
                this_qb = qubits[0]
                fit_paras = deepcopy(this_qb.fit_ge_freq_from_flux_pulse_amp())
                if len(fit_paras) == 0:
                    raise ValueError(
                        f'fit_ge_freq_from_flux_pulse_amp is empty'
                        f' for {this_qb.name}. Cannot calculate '
                        f'amplitudes from qubit frequencies.')
                amplitudes = np.array(fit_mods.Qubit_freq_to_dac(
                    qubit_freqs, **fit_paras))
                if np.any((amplitudes > abs(fit_paras['V_per_phi0']) / 2)):
                    amplitudes -= fit_paras['V_per_phi0']
                elif np.any((amplitudes < -abs(fit_paras['V_per_phi0']) / 2)):
                    amplitudes += fit_paras['V_per_phi0']
                if np.any(np.isnan(amplitudes)):
                    raise ValueError('Specified frequencies resulted in nan '
                                     'amplitude. Check frequency range!')
                amp_sweep_points = SweepPoints('amplitude', amplitudes,
                                               'V', 'Flux pulse amplitude')
                sweep_points.update([{}] + amp_sweep_points)
            task['sweep_points'] = sweep_points
        return task_list

    def t1_flux_pulse_block(self, qb, sweep_points,
                            prepend_pulse_dicts=None, **kw):
        """
        Function that constructs the experiment block for one qubit
        :param qb: name or list with the name of the qubit
            to measure. This function expect only one qubit to measure!
        :param sweep_points: SweepPoints class instance
        :param prepend_pulse_dicts: dictionary of pulses to prepend
        :param kw: keyword arguments
            spectator_op_codes: list of op_codes for spectator qubits
        :return: precompiled block
        """

        qubit_name = qb
        if isinstance(qubit_name, list):
            qubit_name = qubit_name[0]
        hard_sweep_dict, soft_sweep_dict = sweep_points
        pb = self.prepend_pulses_block(prepend_pulse_dicts)

        pulse_modifs = {'all': {'element_name': 'pi_pulse'}}
        pp = self.block_from_ops('pipulse',
                                 [f'X180 {qubit_name}'] +
                                 kw.get('spectator_op_codes', []),
                                 pulse_modifs=pulse_modifs)

        pulse_modifs = {
            'all': {'element_name': 'flux_pulse', 'pulse_delay': 0}}
        fp = self.block_from_ops('flux', [f'FP {qubit_name}'],
                                 pulse_modifs=pulse_modifs)
        for k in ['channel', 'channel2']:
            if k in fp.pulses[0]:
                if fp.pulses[0][k] not in self.channels_to_upload:
                    self.channels_to_upload.append(fp.pulses[0][k])
        for k in hard_sweep_dict:
            for p in fp.pulses:
                if k in p:
                    p[k] = ParametricValue(k)
        for k in soft_sweep_dict:
            for p in fp.pulses:
                if k in p:
                    p[k] = ParametricValue(k)

        return self.sequential_blocks(f't1 flux pulse {qubit_name}',
                                      [pb, pp, fp])

    def run_analysis(self, **kw):
        """
        Runs analysis and stores analysis instance in self.analysis.
        :param kw:
            all_fits (bool, default: True): whether to do all fits
        """

        self.all_fits = kw.get('all_fits', True)
        self.do_fitting = kw.get('do_fitting', True)
        self.analysis = tda.T1FrequencySweepAnalysis(
            qb_names=self.meas_obj_names,
            do_fitting=self.do_fitting,
            options_dict=dict(TwoD=True, all_fits=self.all_fits,
                              global_PCA=not len(self.cal_points.states)))


class ParallelLOSweepExperiment(CalibBuilder):
    def __init__(self, task_list, sweep_points=None, **kw):
        for task in task_list:
            if not isinstance(task['qb'], str):
                task['qb'] = task['qb'].name
            if not 'prefix' in task:
                task['prefix'] = f"{task['qb']}_"

        super().__init__(task_list, sweep_points=sweep_points, **kw)
        self.lo_offsets = {}
        self.lo_sweep_points = []
        self.analysis = {}

        self.preprocessed_task_list = self.preprocess_task_list(**kw)
        self.resolve_lo_sweep_points(**kw)
        self.sequences, self.mc_points = self.parallel_sweep(
            self.preprocessed_task_list, self.sweep_block, **kw)

    def resolve_lo_sweep_points(self, freq_sp_suffix='freq', **kw):
        all_freqs = self.sweep_points.get_sweep_params_property('values', 1,
                                                                'all')
        if np.ndim(all_freqs) == 1:
            all_freqs = [all_freqs]
        all_diffs = [np.diff(freqs) for freqs in all_freqs]
        assert all([np.mean(abs(diff - all_diffs[0]) / all_diffs[0]) < 1e-10
                    for diff in all_diffs]), \
            "The steps between frequency sweep points must be the same for " \
            "all qubits."
        self.lo_sweep_points = all_freqs[0] - all_freqs[0][0]

        if self.qubits is None:
            log.warning('No qubit objects provided. Creating the sequence '
                        'without checking for ge_mod_freq corrections.')
        else:
            temp_vals = []
            for task in self.task_list:
                qb = self.get_qubits(task['qb'])[0][0]
                sp = self.exp_metadata['meas_obj_sweep_points_map'][qb.name]
                freq_sp = [s for s in sp if s.endswith(freq_sp_suffix)][0]
                f_start = self.sweep_points.get_sweep_params_property(
                    'values', 1, freq_sp)[0]
                lo = qb.instr_ge_lo.get_instr()
                if lo not in self.lo_offsets:
                    self.lo_offsets[lo] = f_start - qb.ge_mod_freq()
                else:
                    temp_vals.append(
                        (qb.ge_mod_freq, f_start - self.lo_offsets[lo]))

            with temporary_value(*temp_vals):
                self.update_operation_dict()

    def run_measurement(self, **kw):
        name = 'Drive frequency shift'
        sweep_functions = [swf.Offset_Sweep(
            lo.frequency, offset, name=name, parameter_name=name, unit='Hz')
            for lo, offset in self.lo_offsets.items()]
        self.sweep_functions = [
            self.sweep_functions[0], swf.multi_sweep_function(
                sweep_functions, name=name, parameter_name=name)]
        self.mc_points[1] = self.lo_sweep_points
        super().run_measurement(**kw)

    def get_meas_objs_from_task(self, task):
        return [task['qb']]

    def sweep_block(self, **kw):
        raise NotImplementedError('Child class has to implement sweep_block.')


class FluxPulseScope(ParallelLOSweepExperiment):
    """
        flux pulse scope measurement used to determine the shape of flux pulses
        set up as a 2D measurement (delay and drive pulse frequecy are
        being swept)
        pulse sequence:
                      <- delay ->
           |    -------------    |X180|  ---------------------  |RO|
           |    ---   | ---- fluxpulse ----- |

            sweep_points:
            delay (numpy array): array of amplitudes of the flux pulse
            freq (numpy array): array of drive frequencies

        Returns: None

    """
    kw_for_task_keys = ['ro_pulse_delay']
    kw_for_sweep_points = {
        'freqs': dict(param_name='freq', unit='Hz',
                      label=r'drive frequency, $f_d$',
                      dimension=1),
        'delays': dict(param_name='delay', unit='s',
                       label=r'delay, $\tau$',
                       dimension=0),
    }

    def __init__(self, task_list, sweep_points=None, **kw):
        try:
            self.experiment_name = 'Flux_scope'
            super().__init__(task_list, sweep_points=sweep_points, **kw)
            self.autorun(**kw)
        except Exception as x:
            self.exception = x
            traceback.print_exc()

    def sweep_block(self, qb, sweep_points, flux_op_code=None,
                    ro_pulse_delay=None, **kw):
        """
        Performs X180 pulse on top of a fluxpulse
        Timings of sequence
        |          ----------           |X180|  ----------------------------  |RO|
        |        ---      | --------- fluxpulse ---------- |
                         <-  delay  ->

        :param qb: (str) the name of the qubit
        :param sweep_points: the sweep points containing a parameter delay
            in dimension 0
        :param flux_op_code: (optional str) the flux pulse op_code (default
            FP qb)
        :param ro_pulse_delay: Can be 'auto' to start the readout after
            the end of the flux pulse or a delay in seconds to start a fixed
            amount of time after the drive pulse. If not provided or set to
            None, a default fixed delay of 100e-9 is used.

        :param kw:
        """
        if flux_op_code is None:
            flux_op_code = f'FP {qb}'
        if ro_pulse_delay is None:
            ro_pulse_delay = 100e-9
        pulse_modifs = {'attr=name,op_code=X180': f'FPS_Pi',
                        'attr=element_name,op_code=X180': 'FPS_Pi_el'}
        b = self.block_from_ops(f'ge_flux {qb}',
                                [f'X180 {qb}', flux_op_code],
                                pulse_modifs=pulse_modifs)
        fp = b.pulses[1]
        fp['ref_point'] = 'middle'
        offs = fp.get('buffer_length_start', 0)
        fp['pulse_delay'] = ParametricValue(
            'delay', func=lambda x, o=offs: -(x + o))

        if ro_pulse_delay == 'auto':
            delay = \
                fp['pulse_length'] - np.min(
                    sweep_points.get_sweep_params_property(
                        'values', dimension=0, param_names='delay')) + \
                fp.get('buffer_length_end', 0) + fp.get('trans_length', 0)
            b.block_end.update({'ref_pulse': 'FPS_Pi', 'ref_point': 'middle',
                                'pulse_delay': delay})
        else:
            b.block_end.update({'ref_pulse': 'FPS_Pi', 'ref_point': 'end',
                                'pulse_delay': ro_pulse_delay})

        self.data_to_fit.update({qb: 'pe'})

        return b

    def run_analysis(self, **kw):
        """
        Runs analysis and stores analysis instances in self.analysis.
        :param kw:
        """
        self.analysis = tda.FluxPulseScopeAnalysis(
            qb_names=self.meas_obj_names,
            options_dict=dict(TwoD=True, global_PCA=True,))


class Cryoscope(CalibBuilder):
    """
    Delft Cryoscope measurement
    (https://aip.scitation.org/doi/pdf/10.1063/1.5133894)
    used to determine the shape of flux pulses set up as a 2D measurement
    (truncation length and phase of second pi-half pulse are being swept)
    Timings of sequence
    |  --- |Y90| ------------------------------------------- |Y90| -  |RO|
    |  ------- | ------ fluxpulse ------ | separation_buffer | -----
    <-  truncation_length  ->

    :param task_list: list of dicts, where each dict contains the parameters of
        a task (= keyword arguments for the block creation function)
    :param sweep_points: SweepPoints class instance. Can also be specified
        separately in each task.
    :param estimation_window: (float or None) delta_tau in the cryoscope paper.
        The extra bit of flux pulse length before truncation in the second
        Ramsey measurement. If None, only one set of Ramsey measurements are
        done. Can also be specified separately in each task.
    :param separation_buffer: (float) extra delay between the (truncated)
        flux pulse and the last pi-half pulse. Can also be specified separately
        in each task.
    :param awg_sample_length: (float) the length of one sample on the flux
        AWG used by the measurement objects in this experiment. Can also be
        specified separately in each task.
    :param kw: keyword arguments: passed down to parent class(es)

    The sweep_points for this measurements must contain
        - 0'th sweep dimension: the Ramsey phases, and, optionally, the
        extra_truncation_lengths, which are 0ns for the first Ramsey (first set
        of phases) and the estimation_window for the second Ramsey. This sweep
        dimension is added automatically in add_default_hard_sweep_points;
        user can specify nr_phases and the estimation_window.
        - 1'st sweep dimension: main truncation lengths that specify the length
        of the pulse(s) at each cryoscope point.


    How to use this class:
        - each task must contain the qubit that is measured under the key "qb"
        - specify sweep_points, estimation_window, separation_buffer,
         awg_sample_length either globally as input parameters to the class
         instantiation, or specify them in each task
        - several flux pulses to measure (n pulses between Ramsey pulses):
            - specify the flux_pulse_dicts in each task. This is a list of
            dicts, where each dict can contain the following:
             {'op_code': flux_op_code,
              'truncation_lengths': numpy array
              'spacing': float, # np.arange(0, tot_pulse_length, spacing)
              'nr_points': int, # np.linspace(0, tot_pulse_length, nr_points,
                                              endpoint=True)}
            If truncation_length is given, it will ignore spacing and nr_points.
            If spacing is given, it will ignore nr_points.
            !!! This entry has priority over Option1 below.
        - only one flux pulse to measure (one pulse between Ramsey pulses):
            Option1 :
                - specify the truncation lengths sweep points globally or in
                    each task.
                - optionally, specify flux_op_code in each task
            Option2:
                - specify the flux_pulse_dicts with one dict in the list
        - for any of the cases described above, the user can specify the
            reparking_flux_pulse entry in each task. This entry is a dict that
            specifies the pulse pars for a reparking flux pulse that will be
            applied on top of the flux pulse(s) that are measured by the
            cryoscope (between the 2 Ramsey pulses). The reparking_flux_pulse
            dict must contain at least the 'op_code' entry.
        - for any of the cases described above, the user can specify the
            prepend_pulse_dicts entry in each task.
            See CalibBuilder.prepend_pulses_block() for details.

    Example of a task with all possible entry recognized by this class.
    See above for details on how they are used and which ones have priority
        {'qb': qb,
        'flux_op_code': flux_op_code,
        'sweep_points': SweepPoints instance,
        'flux_pulse_dicts': [{'op_code': flux_op_code0,
                              'spacing': 2*hdawg_sample_length,
                              'nr_points': 10,
                              'truncation_lengths': array},
                             {'op_code': flux_op_code1,
                              'spacing': 2*hdawg_sample_length,
                              'nr_points': 10,
                              'truncation_lengths': array}],
        'awg_sample_length': hdawg_sample_length,
        'estimation_window': hdawg_sample_length,
        'separation_buffer': 50e-9,
        'reparking_flux_pulse': {'op_code': f'FP {qb.name}',
                                 'amplitude': -0.5}}
    """

    def __init__(self, task_list, sweep_points=None, estimation_window=None,
                 separation_buffer=50e-9, awg_sample_length=None, **kw):
        try:
            self.experiment_name = 'Cryoscope'
            for task in task_list:
                if not isinstance(task['qb'], str):
                    task['qb'] = task['qb'].name
                if 'prefix' not in task:
                    task['prefix'] = f"{task['qb']}_"
                if 'awg_sample_length' not in task:
                    task['awg_sample_length'] = awg_sample_length
                if 'estimation_window' not in task:
                    task['estimation_window'] = estimation_window
                if 'separation_buffer' not in task:
                    task['separation_buffer'] = separation_buffer
            # check estimation window
            none_est_windows = [task['estimation_window'] is None for task in
                                task_list]
            if any(none_est_windows) and not all(none_est_windows):
                raise ValueError('Some tasks have estimation_window == None. '
                                 'You can have different values for '
                                 'estimation_window in different tasks, but '
                                 'none these can be None. To use the same '
                                 'estimation window for all tasks, you can set '
                                 'the class input parameter estimation_window.')

            super().__init__(task_list, sweep_points=sweep_points, **kw)
            self.add_default_soft_sweep_points(**kw)
            self.add_default_hard_sweep_points(**kw)
            self.preprocessed_task_list = self.preprocess_task_list(**kw)
            self.sequences, self.mc_points = self.sweep_n_dim(
                self.sweep_points, body_block=None,
                body_block_func=self.sweep_block, cal_points=self.cal_points,
                ro_qubits=self.meas_obj_names, **kw)
            self.update_sweep_points(**kw)
            self.autorun(**kw)
        except Exception as x:
            self.exception = x
            traceback.print_exc()

    def add_default_soft_sweep_points(self, **kw):
        """
        Adds soft sweep points (truncation_lengths) to each task in
        self.task_list if flux_pulse_dicts in task. The truncation_lengths
        array is a concatenation of the truncation lengths created between 0 and
        total length of each pulse in flux_pulse_dicts.
        I also adds continuous_truncation_lengths to each task which contains
        the continuous-time version of the truncation_lengths described above.
        :param kw: keyword_arguments (to allow pass through kw even if it
            contains entries that are not needed)
        """
        for task in self.task_list:
            awg_sample_length = task['awg_sample_length']
            if 'flux_pulse_dicts' not in task:
                if 'sweep_points' not in task:
                    raise ValueError(f'Please provide either "sweep_points" '
                                     f'or "flux_pulse_dicts" in the task dict '
                                     f'for {task["qb"]}.')
                continue
            else:
                if awg_sample_length is None:
                    raise ValueError(f'Please provide the length of one sample '
                                     f'for the flux AWG of {task["qb"]}')

            flux_pulse_dicts = task['flux_pulse_dicts']
            trunc_lengths = len(flux_pulse_dicts) * ['']
            continuous_trunc_lengths = len(flux_pulse_dicts) * ['']
            for i, fpd in enumerate(flux_pulse_dicts):
                pd_temp = {'element_name': 'dummy'}
                pd_temp.update(self.get_pulse(fpd['op_code']))
                pulse_length = seg_mod.UnresolvedPulse(pd_temp).pulse_obj.length
                if 'truncation_lengths' in fpd:
                    tr_lens = fpd['truncation_lengths']
                elif 'spacing' in fpd:
                    tr_lens = np.arange(0, pulse_length, fpd['spacing'])
                    if not np.isclose(tr_lens[-1], pulse_length):
                        tr_lens = np.append(tr_lens, pulse_length)
                    tr_lens -= tr_lens % awg_sample_length
                    tr_lens += awg_sample_length/2
                elif 'nr_points' in fpd:
                    tr_lens = np.linspace(0, pulse_length, fpd['nr_points'],
                                          endpoint=True)
                    tr_lens -= tr_lens % awg_sample_length
                    tr_lens += awg_sample_length/2
                elif 'truncation_lengths' in fpd:
                    tr_lens = fpd['truncation_lengths']
                else:
                    raise ValueError(f'Please specify either "delta_tau" or '
                                     f'"nr_points" or "truncation_lengths" '
                                     f'for {task["qb"]}')

                trunc_lengths[i] = tr_lens
                task['flux_pulse_dicts'][i]['nr_points'] = len(tr_lens)
                if i:
                    continuous_trunc_lengths[i] = \
                        tr_lens + continuous_trunc_lengths[i-1][-1]
                else:
                    continuous_trunc_lengths[i] = tr_lens

            sp = task.get('sweep_points', SweepPoints())
            sp.update(SweepPoints('truncation_length',
                                  np.concatenate(trunc_lengths),
                                  's', 'Length', dimension=1))
            task['sweep_points'] = sp
            task['continuous_truncation_lengths'] = np.concatenate(
                continuous_trunc_lengths)

    def add_default_hard_sweep_points(self, **kw):
        """
        Adds hard sweep points to self.sweep_points: phases of second pi-half
        pulse and the estimation_window increment to the truncation_length,
        if provided.
        :param kw: keyword_arguments (to allow pass through kw even if it
            contains entries that are not needed)
        """
        none_est_windows = [task['estimation_window'] is None for task in
                            self.task_list]
        self.sweep_points = self.add_default_ramsey_sweep_points(
            self.sweep_points, tile=0 if any(none_est_windows) else 2,
            repeat=0, **kw)

        for task in self.task_list:
            estimation_window = task['estimation_window']
            if estimation_window is None:
                log.warning(f'estimation_window is missing for {task["qb"]}. '
                            f'The global parameter estimation_window is also '
                            f'missing.\nDoing only one Ramsey per truncation '
                            f'length.')
            else:
                nr_phases = self.sweep_points.length(0) // 2
                task_sp = task.pop('sweep_points', SweepPoints())
                task_sp.update(SweepPoints('extra_truncation_length',
                                           [0] * nr_phases +
                                           [estimation_window] * nr_phases,
                                           's', 'Pulse length', dimension=0))
                task['sweep_points'] = task_sp

    def sweep_block(self, sp1d_idx, sp2d_idx, **kw):
        """
        Performs a Ramsey phase measurement with a truncated flux pulse between
        the two pi-half pulses.
        Timings of sequence
        |  --- |Y90| ------------------------------------------- |Y90| -  |RO|
        |  ------- | ------ fluxpulse ------ | separation_buffer | -----
                    <-  truncation_length  ->

        :param sp1d_idx: (int) index of sweep point to use from the
            first sweep dimension
        :param sp2d_idx: (int) index of sweep point to use from the
            second sweep dimension
        :param kw: keyword arguments (to allow pass through kw even if it
            contains entries that are not needed)

        Assumptions:
            - uses the sweep_points entry in each task. If more than one pulse
            between the two Ramsey pulses, then assumes the sweep_points are a
            concatenation of the truncation_lengths array for each pulse,
            defined between 0 and total length of each pulse.
        """
        from pprint import pprint
        parallel_block_list = []
        for i, task in enumerate(self.preprocessed_task_list):
            sweep_points = task['sweep_points']
            qb = task['qb']

            # pi half pulses blocks
            pihalf_1_bk = self.block_from_ops(f'pihalf_1_{qb}', [f'Y90 {qb}'])
            pihalf_2_bk = self.block_from_ops(f'pihalf_2_{qb}', [f'Y90 {qb}'])
            # set hard sweep phase and delay of second pi-half pulse
            pihalf_2_bk.pulses[0]['phase'] = \
                sweep_points.get_sweep_params_property(
                    'values', 0, 'phase')[sp1d_idx]
            pihalf_2_bk.pulses[0]['pulse_delay'] = task['separation_buffer']

            # pulses to prepend
            prep_bk = self.prepend_pulses_block(task.get('prepend_pulse_dicts',
                                                         {}))

            # pulse(s) to measure with cryoscope
            if 'flux_pulse_dicts' in task:
                ops = [fpd['op_code'] for fpd in task['flux_pulse_dicts']]
                main_fpbk = self.block_from_ops(f'fp_main_{qb}', ops)
                n_pts_per_pulse = [fpd['nr_points'] for fpd in
                                   task['flux_pulse_dicts']]
                mask = (np.cumsum(n_pts_per_pulse) <= sp2d_idx)
                meas_pulse_idx = np.count_nonzero(mask)
                # set soft sweep truncation_length
                main_fpbk.pulses[meas_pulse_idx]['truncation_length'] = \
                    sweep_points.get_sweep_params_property(
                        'values', 1, 'truncation_length')[sp2d_idx]
                if task['estimation_window'] is not None:
                    # set hard sweep truncation_length
                    main_fpbk.pulses[meas_pulse_idx]['truncation_length'] += \
                        sweep_points.get_sweep_params_property(
                            'values', 0, 'extra_truncation_length')[sp1d_idx]
                # for the pulses that come after the pulse that is currently
                # truncated, set all their amplitude parameters to 0
                for pidx in range(meas_pulse_idx+1, len(n_pts_per_pulse)):
                    for k in main_fpbk.pulses[pidx]:
                        if 'amp' in k:
                            main_fpbk.pulses[pidx][k] = 0
            else:
                flux_op_code = task.get('flux_op_code', None)
                if flux_op_code is None:
                    flux_op_code = f'FP {qb}'
                ops = [flux_op_code]
                main_fpbk = self.block_from_ops(f'fp_main_{qb}', ops)
                meas_pulse_idx = 0
                # set soft sweep truncation_length
                for k in sweep_points[1]:
                    main_fpbk.pulses[meas_pulse_idx][k] = \
                        sweep_points.get_sweep_params_property('values', 1, k)[
                            sp2d_idx]
                # set hard sweep truncation_length
                main_fpbk.pulses[meas_pulse_idx]['truncation_length'] += \
                    sweep_points.get_sweep_params_property(
                        'values', 0, 'extra_truncation_length')[sp1d_idx]

            # reparking flux pulse
            if 'reparking_flux_pulse' in task:
                reparking_fp_params = task['reparking_flux_pulse']
                if 'pulse_length' not in reparking_fp_params:
                    # set pulse length
                    reparking_fp_params['pulse_length'] = self.get_ops_duration(
                        pulses=main_fpbk.pulses)

                repark_fpbk = self.block_from_ops(
                    f'fp_repark_{qb}', reparking_fp_params['op_code'],
                    pulse_modifs={0: reparking_fp_params})

                # truncate the reparking flux pulse
                repark_fpbk.pulses[0]['truncation_length'] = \
                    main_fpbk.pulses[meas_pulse_idx]['truncation_length'] + \
                    repark_fpbk.pulses[0].get('buffer_length_start', 0)
                if meas_pulse_idx:
                    repark_fpbk.pulses[0]['truncation_length'] += \
                        self.get_ops_duration(pulses=main_fpbk.pulses[
                                                     :meas_pulse_idx])

                main_fpbk = self.simultaneous_blocks(
                    'flux_pulses_{qb}', [main_fpbk, repark_fpbk],
                    block_align='center')

            cryo_blk = self.sequential_blocks(f'cryoscope {qb}',
                [prep_bk, pihalf_1_bk, main_fpbk, pihalf_2_bk])

            parallel_block_list += [cryo_blk]
            self.data_to_fit.update({qb: 'pe'})

        return self.simultaneous_blocks(
            f'sim_rb_{sp2d_idx}_{sp1d_idx}', parallel_block_list,
            block_align='end')

    def update_sweep_points(self, **kw):
        """
        Updates the soft sweep points in self.sweep_points with the
        continuous_truncation_lengths from each task in preprocessed_task_list,
        if it exists.
        :param kw: keyword arguments (to allow pass through kw even if it
            contains entries that are not needed)
        """
        sp = SweepPoints()
        for task in self.preprocessed_task_list:
            if 'continuous_truncation_lengths' not in task:
                continue
            param_name = f'{task["prefix"]}truncation_length'
            unit = self.sweep_points.get_sweep_params_property(
                'unit', 1, param_names=param_name)
            label = self.sweep_points.get_sweep_params_property(
                'label', 1, param_names=param_name)
            sp.add_sweep_parameter(param_name,
                                   task['continuous_truncation_lengths'],
                                   unit, label, dimension=1)
        self.sweep_points.update(sp)

    def run_analysis(self, analysis_kwargs=None, **kw):
        """
        Runs analysis and stores analysis instances in self.analysis.
        :param analysis_kwargs: (dict) keyword arguments for analysis
        :param kw: keyword arguments (to allow pass through kw even if it
            contains entries that are not needed)
        """
        qb_names = [task['qb'] for task in self.task_list]
        if analysis_kwargs is None:
            analysis_kwargs = {}
        self.analysis = tda.CryoscopeAnalysis(
            qb_names=qb_names, **analysis_kwargs)


class FluxPulseAmplitudeSweep(ParallelLOSweepExperiment):
    """
        Flux pulse amplitude measurement used to determine the qubits energy in
        dependence of flux pulse amplitude.

        pulse sequence:
           |    -------------    |X180|  ---------------------  |RO|
           |    ---   | ---- fluxpulse ----- |


            sweep_points:
            amplitude (numpy array): array of amplitudes of the flux pulse
            freq (numpy array): array of drive frequencies

        Returns: None

    """
    kw_for_task_keys = ['delay']
    kw_for_sweep_points = {
        'freqs': dict(param_name='freq', unit='Hz',
                      label=r'drive frequency, $f_d$',
                      dimension=1),
        'amps': dict(param_name='amplitude', unit='V',
                       label=r'flux pulse amplitude',
                       dimension=0),
    }

    def __init__(self, task_list, sweep_points=None, **kw):
        try:
            self.experiment_name = 'Flux_amplitude'
            super().__init__(task_list, sweep_points=sweep_points, **kw)
            self.exp_metadata.update({"global_PCA": True})
            self.autorun(**kw)

        except Exception as x:
            self.exception = x
            traceback.print_exc()

    def sweep_block(self, qb, flux_op_code=None, delay=None, **kw):
        """
        Performs X180 pulse on top of a fluxpulse
        :param qb: (str) the name of the qubit
        :param flux_op_code: (optional str) the flux pulse op_code (default:
            FP qb)
        :param delay: (optional float): flux pulse delay (default: centered to
            center of drive pulse)
        :param kw:
        """
        if flux_op_code is None:
            flux_op_code = f'FP {qb}'
        pulse_modifs = {'attr=name,op_code=X180': f'FPS_Pi',
                        'attr=element_name,op_code=X180': 'FPS_Pi_el'}
        b = self.block_from_ops(f'ge_flux {qb}',
                                 [f'X180 {qb}', flux_op_code],
                                 pulse_modifs=pulse_modifs)
        fp = b.pulses[1]
        fp['ref_point'] = 'middle'
        if delay is None:
            delay = fp['pulse_length'] / 2
        fp['pulse_delay'] = -fp.get('buffer_length_start', 0) - delay
        fp['amplitude'] = ParametricValue('amplitude')

        b.set_end_after_all_pulses()

        self.data_to_fit.update({qb: 'pe'})

        return b

    def run_analysis(self, analysis_kwargs=None, **kw):
        """
        Runs analysis and stores analysis instances in self.analysis.
        :param analysis_kwargs: (dict) keyword arguments for analysis
        :param kw: currently ignored
        """
        if analysis_kwargs is None:
            analysis_kwargs = {}

        self.analysis = tda.FluxAmplitudeSweepAnalysis(
            qb_names=self.meas_obj_names, options_dict=dict(TwoD=True),
            t_start=self.timestamp, **analysis_kwargs)

    def run_update(self, **kw):
        for qb in self.meas_obj_names:
            qb.fit_ge_freq_from_flux_pulse_amp(
<<<<<<< HEAD
                self.analysis.fit_res[f'freq_fit_{qb.name}'].best_values)


class ActiveReset(CalibBuilder):
    def __init__(self, task_list=None, recalibrate_ro=False,
                 prep_states=('g', 'e'), n_shots=10000,
                 reset_reps=10, set_thresholds=True,
                 **kw):
        """
        Characterize active reset with the following sequence:

        |prep-pulses|--|prep_state_i|--(|RO|--|reset_pulse|) x reset_reps --|RO|

        -Prep-pulses are preselection/active_reset pulses, with parameters defined
        in qb.preparation_params().
        - Prep_state_i is "g", "e", "f" as provided by prep_states.
        - the following readout and reset pulses use the "ro_separation" and
        "post_ro_wait" of the qb.preparation_params() but the number of pulses is set
        by reset_reps, such that we can both apply active reset and characterize the
        reset with different number of pulses.
        Args:
            task_list (list): list of task for the reset. Needs the keys
            recalibrate_ro (bool): whether or not to recalibrate the readout
                before characterizing the active reset.
            prep_states (iterable): list of states on which the reset will be
                characterized
            reset_reps (int): number of readouts used to characterize the reset.
                Note that this parameter does NOT correspond to 'reset_reps' in
                qb.preparation_params() (the latter is used for reset pe
            set_thresholds (bool): whether or not to set the thresholds from
                qb.acq_classifier_params() to the corresponding UHF channel
            n_shots (int): number of single shot measurements
            **kw:
        """

        self.experiment_name = kw.get('experiment_name',
                                      f"active_reset_{prep_states}")

        # build default task in which all qubits are measured
        if task_list is None:
            assert kw.get('qubits', None) is not None, \
                    "qubits must be passed to create default task_list " \
                    "if task_list=None."
            task_list = [{"qubit": [qb.name]} for qb in kw.get('qubits')]

        # configure detector function parameters
        if kw.get("classified", False):
            kw['df_kwargs'] = kw.get('df_kwargs', {})
            if 'det_get_values_kws' not in kw['df_kwargs']:
                kw['df_kwargs'] = {'det_get_values_kws':
                                    {'classified': True,
                                     'correlated': False,
                                     'thresholded': False,
                                     'averaged': False}}
            else:
                # ensure still single shot
                kw['df_kwargs']['det_get_values_kws'].update({'averaged':False})
        else:
            kw['df_name'] = kw.get('df_name', "int_log_det")



        self.set_thresholds = set_thresholds
        self.recalibrate_ro = recalibrate_ro
        # force resetting of thresholds if recalibrating readout
        if self.recalibrate_ro:
            self.set_thresholds = True
        self.prep_states = prep_states
        self.reset_reps = reset_reps
        self.n_shots = n_shots

        # init parent
        super().__init__(task_list=task_list, **kw)

        if self.dev is None and self.recalibrate_ro:
            raise NotImplementedError(
                "Device must be past when 'recalibrate_ro' is True"
                " because the mqm.measure_ssro() requires the device "
                "as argument. TODO: transcribe measure_ssro to QExperiment"
                " framework to avoid this constraint.")

        # all tasks must have same init sweep point because this will
        # fix the number of readouts
        # for now sweep points are global. But we could make the second
        # dimension task-dependent when introducing the sweep over
        # thresholds
        default_sp = SweepPoints("initialize", self.prep_states)
        default_sp.add_sweep_dimension()
        # second dimension to have once only readout and once with feedback
        default_sp.add_sweep_parameter("pulse_off", [1, 0])
        self.sweep_points = kw.get('sweep_points',
                                   default_sp)

        # get preparation parameters for all qubits. Note: in the future we could
        # possibly modify prep_params to be different for each uhf, as long as
        # the number of readout is the same for all UHFs in the experiment
        self.prep_params = deepcopy(self.get_prep_params())
        # set explicitly some preparation params so that they can be retrieved
        # in the analysis
        for param in ('ro_separation', 'post_ro_wait'):
            if not param in self.prep_params:
                self.prep_params[param] = self.STD_PREP_PARAMS[param]
        # set temporary values
        qb_in_exp = self.find_qubits_in_tasks(self.qubits, self.task_list)
        self.temporary_values.extend([(qb.acq_shots, self.n_shots)
                                      for qb in qb_in_exp])

        # by default empty cal points
        # FIXME: Ideally these 2 lines should be handled properly by lower level class,
        #  that does not assume calibration points, instead of overwriting
        self.cal_points = kw.get('cal_points',
                                 CalibrationPoints([qb.name for qb in qb_in_exp],
                                                   ()))
        self.cal_states = kw.get('cal_states', ())

    def prepare_measurement(self, **kw):

        if self.recalibrate_ro:
            self.analysis = mqm.measure_ssro(self.dev, self.qubits, self.prep_states,
                                             update=True)
            # reanalyze to get thresholds
            options_dict = dict(classif_method="threshold")
            a = tda.MultiQutrit_Singleshot_Readout_Analysis(qb_names=self.qb_names,
                                                            options_dict=options_dict)
            for qb in self.qubits:
                classifier_params = a.proc_data_dict[
                    'analysis_params']['classifier_params'][qb.name]
                qb.acq_classifier_params().update(classifier_params)
                qb.preparation_params()['threshold_mapping'] = \
                    classifier_params['mapping']
        if self.set_thresholds:
            self._set_thresholds(self.qubits)
        self.exp_metadata.update({"thresholds":
                                      self._get_thresholds(self.qubits)})
        self.preprocessed_task_list = self.preprocess_task_list(**kw)
        self.sequences, self.mc_points = \
            self.parallel_sweep(self.preprocessed_task_list,
                                self.reset_block, block_align="start", **kw)

        # should transform raw voltage to probas in analysis if no cal points
        # and not classified readout already
        predict_proba = len(self.cal_states) == 0 and not self.classified
        self.exp_metadata.update({"n_shots": self.n_shots,
                                  "predict_proba": predict_proba,
                                  "reset_reps": self.reset_reps})

    def reset_block(self, qubit, **kw):
        _ , qubit = self.get_qubits(qubit) # ensure qubit in list format

        prep_params = deepcopy(self.prep_params)

        self.prep_params['ro_separation'] = ro_sep = prep_params.get("ro_separation",
                                 self.STD_PREP_PARAMS['ro_separation'])
        # remove the reset repetition for preparation and use the number
        # of reset reps for characterization (provided in the experiment)
        prep_params.pop('reset_reps', None)
        prep_params.pop('preparation_type', None)

        reset_type = f"active_reset_{'e' if len(self.prep_states) < 3 else 'ef'}"
        reset_block = self.prepare(block_name="reset_ro_and_feedback_pulses",
                                   qb_names=qubit,
                                   preparation_type=reset_type,
                                   reset_reps=self.reset_reps, **prep_params)
        # delay the reset block by appropriate time as self.prepare otherwise adds reset
        # pulses before segment start
        # reset_block.block_start.update({"pulse_delay": ro_sep * self.reset_reps})
        pulse_modifs={"attr=pulse_off, op_code=X180": ParametricValue("pulse_off"),
                      "attr=pulse_off, op_code=X180_ef": ParametricValue("pulse_off")}
        reset_block = Block("Reset_block",
                            reset_block.build(block_delay=ro_sep * self.reset_reps),
                            pulse_modifs=pulse_modifs)

        ro = self.mux_readout(qubit)
        return [reset_block, ro]

    def run_analysis(self, analysis_class=None, **kwargs):

        self.analysis = tda.MultiQutritActiveResetAnalysis(**kwargs)

    @staticmethod
    def _set_thresholds(qubits, clf_params=None):
        """
        Sets the thresholds in clf_params to the corresponding UHF channel(s)
        for each qubit in qubits.
        Args:
            qubits (list, QuDevTransmon): (list of) qubit(s)
            clf_params (dict): dictionary containing the thresholds that must
                be set on the corresponding UHF channel(s).
                If several qubits are passed, then it assumes clf_params if of the form:
                {qbi: clf_params_qbi, ...}, where clf_params_qbi contains at least
                the "threshold" key.
                If a single qubit qbi is passed (not in a list), then expects only
                clf_params_qbi.
                If None, then defaults to qb.acq_classifier_params().

        Returns:

        """

        # check if single qubit provided
        if np.ndim(qubits) == 0:
            clf_params = {qubits.name: deepcopy(clf_params)}
            qubits = [qubits]

        if clf_params is None:
            clf_params = {qb.name: qb.acq_classifier_params() for qb in qubits}

        for qb in qubits:
            # perpare correspondance between integration unit (key)
            # and uhf channel
            channels = {0: qb.acq_I_channel(), 1: qb.acq_Q_channel()}
            # set thresholds
            for unit, thresh in clf_params[qb.name]['thresholds'].items():
                qb.instr_uhf.get_instr().set(
                    f'qas_0_thresholds_{channels[unit]}_level', thresh)

    @staticmethod
    def _get_thresholds(qubits, from_clf_params=False, all_qb_channels=False):
        """
        Gets the UHF channel thresholds for each qubit in qubits.
        Args:
            qubits (list, QuDevTransmon): (list of) qubit(s)
            from_clf_params (bool): whether thresholds should be retrieved
                from the classifier parameters (when True) or from the UHF
                channel directly (when False).
            all_qb_channels (bool): whether all thresholds should be retrieved
                or only the ones in use for the current weight type of the qubit.
        Returns:

        """

        # check if single qubit provided
        if np.ndim(qubits) == 0:
            qubits = [qubits]

        thresholds = {}
        for qb in qubits:
            # perpare correspondance between integration unit (key)
            # and uhf channel; check if only one channel is asked for
            # (not asked for all qb channels and weight type uses only 1)
            if not all_qb_channels and qb.acq_weights_type() \
                    in ('square_root', 'optimal'):
                chs = {0: qb.acq_I_channel()}
            else:
                # other weight types have 2 channels
                chs = {0: qb.acq_I_channel(), 1: qb.acq_Q_channel()}

            #get clf thresholds
            if from_clf_params:
                thresh_qb = deepcopy(
                    qb.acq_classifier_params().get("thresholds", {}))
                thresholds[qb.name] = {u: thr for u, thr in thresh_qb.items()
                                       if u in chs}
            # get UHF thresholds
            else:
                thresholds[qb.name] = \
                    {u: qb.instr_uhf.get_instr()
                          .get(f'qas_0_thresholds_{ch}_level')
                     for u, ch in chs.items()}

        return thresholds
=======
                self.analysis.fit_res[f'freq_fit_{qb.name}'].best_values)
>>>>>>> 46cfd8af
<|MERGE_RESOLUTION|>--- conflicted
+++ resolved
@@ -840,7 +840,6 @@
     def run_update(self, **kw):
         for qb in self.meas_obj_names:
             qb.fit_ge_freq_from_flux_pulse_amp(
-<<<<<<< HEAD
                 self.analysis.fit_res[f'freq_fit_{qb.name}'].best_values)
 
 
@@ -1101,7 +1100,4 @@
                           .get(f'qas_0_thresholds_{ch}_level')
                      for u, ch in chs.items()}
 
-        return thresholds
-=======
-                self.analysis.fit_res[f'freq_fit_{qb.name}'].best_values)
->>>>>>> 46cfd8af
+        return thresholds