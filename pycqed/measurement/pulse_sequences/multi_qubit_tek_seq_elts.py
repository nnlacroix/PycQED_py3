import logging
log = logging.getLogger(__name__)
import itertools
import numpy as np
from copy import deepcopy
import pycqed.measurement.waveform_control.sequence as sequence
from pycqed.utilities.general import add_suffix_to_dict_keys
import pycqed.measurement.randomized_benchmarking.randomized_benchmarking as rb
import pycqed.measurement.randomized_benchmarking.two_qubit_clifford_group as tqc
from pycqed.measurement.pulse_sequences.single_qubit_tek_seq_elts import \
    get_pulse_dict_from_pars, add_preparation_pulses, pulse_list_list_seq, \
    prepend_pulses, add_suffix, sweep_pulse_params
from pycqed.measurement.gate_set_tomography.gate_set_tomography import \
    create_experiment_list_pyGSTi_qudev as get_exp_list
from pycqed.measurement.waveform_control import pulsar as ps
import pycqed.measurement.waveform_control.segment as segment
from pycqed.analysis_v2 import tomography_qudev as tomo
from pycqed.measurement.waveform_control.block import Block

station = None
kernel_dir = 'kernels/'
# You need to explicitly set this before running any functions from this module
# I guess there are cleaner solutions :)
cached_kernels = {}


def n_qubit_off_on(pulse_pars_list, RO_pars_list, return_seq=False,
                   parallel_pulses=False, preselection=False, upload=True,
                   RO_spacing=2000e-9):
    n = len(pulse_pars_list)
    seq_name = '{}_qubit_OffOn_sequence'.format(n)
    seq = sequence.Sequence(seq_name)
    seg_list = []

    RO_pars_list_presel = deepcopy(RO_pars_list)
    
    for i, RO_pars in enumerate(RO_pars_list):
        RO_pars['name'] = 'RO_{}'.format(i)
        RO_pars['element_name'] = 'RO'
        if i != 0:
            RO_pars['ref_point'] = 'start'
    for i, RO_pars_presel in enumerate(RO_pars_list_presel):
        RO_pars_presel['ref_pulse'] = RO_pars_list[-1]['name']
        RO_pars_presel['ref_point'] = 'start'
        RO_pars_presel['element_name'] = 'RO_presel'
        RO_pars_presel['pulse_delay'] = -RO_spacing

    # Create a dict with the parameters for all the pulses
    pulse_dict = dict()
    for i, pulse_pars in enumerate(pulse_pars_list):
        pars = pulse_pars.copy()
        if i == 0 and parallel_pulses:
            pars['ref_pulse'] = 'segment_start'
        if i != 0 and parallel_pulses:
            pars['ref_point'] = 'start'
        pulses = add_suffix_to_dict_keys(
            get_pulse_dict_from_pars(pars), ' {}'.format(i))
        pulse_dict.update(pulses)

    # Create a list of required pulses
    pulse_combinations = []

    for pulse_list in itertools.product(*(n*[['I', 'X180']])):
        pulse_comb = (n)*['']
        for i, pulse in enumerate(pulse_list):
            pulse_comb[i] = pulse + ' {}'.format(i)
        pulse_combinations.append(pulse_comb)
    for i, pulse_comb in enumerate(pulse_combinations):
        pulses = []
        for j, p in enumerate(pulse_comb):
            pulses += [pulse_dict[p]]
        pulses += RO_pars_list
        if preselection:
            pulses = pulses + RO_pars_list_presel

        seg = segment.Segment('segment_{}'.format(i), pulses)
        seg_list.append(seg)
        seq.add(seg)

    repeat_dict = {}
    repeat_pattern = ((1.0 + int(preselection))*len(pulse_combinations),1)
    for i, RO_pars in enumerate(RO_pars_list):
        repeat_dict = seq.repeat(RO_pars, None, repeat_pattern)

    if upload:
        ps.Pulsar.get_instance().program_awgs(seq)
    if return_seq:
        return seq, seg_list
    else:
        return seq_name


def two_qubit_randomized_benchmarking_seqs(
        qb1n, qb2n, operation_dict, cliffords, nr_seeds=None,
        max_clifford_idx=11520, cz_pulse_name=None, cal_points=None,
        net_clifford=0, clifford_decomposition_name='HZ',
        cl_sequence=None, sampling_seeds=None,
        interleaved_gate=None, upload=True, prep_params=dict()):

    """
    Args
        qb1n (str): name of qb1
        qb2n (str): name of qb2
        operation_dict (dict): dict with all operations from both qubits and
            with the multiplexed RO pulse pars
        cliffords (array): array of ints specifying the number of random
            Cliffords to generate in each sequence
        nr_seeds (array): array of the form np.arange(nr_seeds_value)
        max_clifford_idx (int): specifies up to which index of the elements in
            the two-qubit Clifford group to include in the random generation.
            See measurement/randomized_benchmarking/two_qubit_clifford_group.py.
        CZ_pulse_name (str): pycqed name of the CZ pulse
        cal_points (CalibrationPoints): instance of CalibrationPoints
        net_clifford (int): 0 or 1; whether the recovery Clifford returns
            qubits to ground statea (0) or puts them in the excited states (1)
        clifford_decomp_name (str): the decomposition of Clifford gates
            into primitives; can be "XY", "HZ", or "5Primitives"
        cl_sequence (list): the Clifford sequence to use for all seeds. Can
            also be lists of lists in which case the user must ensure that
            len(nr seeds) % len(cl_sequence) == 0.
        sampling_seeds (array of ints): ints that will be used as seeds for
            the random generation of Cliffords. Should have the same length
            as nr_seeds.
        interleaved_gate (str): pycqed name for a gate
        upload (bool): whether to upload sequence to AWGs
        prep_params (dict): qubit preparation_params dict
    """

    # This is used for checking that the recovery is correct
    import qutip as qtp
    standard_pulses = {
        'I': qtp.qeye(2),
        'Z0': qtp.qeye(2),
        'X180': qtp.sigmax(),
        'mX180': qtp.sigmax(),
        'Y180': qtp.sigmay(),
        'mY180': qtp.sigmay(),
        'X90': qtp.rotation(qtp.sigmax(), np.pi / 2),
        'mX90': qtp.rotation(qtp.sigmax(), -np.pi / 2),
        'Y90': qtp.rotation(qtp.sigmay(), np.pi / 2),
        'mY90': qtp.rotation(qtp.sigmay(), -np.pi / 2),
        'Z90': qtp.rotation(qtp.sigmaz(), np.pi / 2),
        'mZ90': qtp.rotation(qtp.sigmaz(), -np.pi / 2),
        'Z180': qtp.sigmaz(),
        'mZ180': qtp.sigmaz(),
        'CZ': qtp.cphase(np.pi)
    }

    seq_name = '2Qb_RB_sequence'

    if sampling_seeds is None:
        if nr_seeds is None:
            raise ValueError('Please provide either "sampling_seeds" or '
                             '"nr_seeds."')
        sampling_seeds = [None] * len(nr_seeds)
    else:
        nr_seeds = np.arange(len(sampling_seeds))

    # Set Clifford decomposition
    tqc.gate_decomposition = rb.get_clifford_decomposition(
        clifford_decomposition_name)
    if cl_sequence is not None:
        if isinstance(cl_sequence[0], list):
            # if cl_sequence is a list of lists such that
            # len(nr_seeds) != len(cl_sequence) but
            # len(nr_seeds) % len(cl_sequence) == 0,
            # then create as many copies of the lists in cl_sequence until
            # len(cl_sequence) == len(nr_seeds).
            assert len(nr_seeds) % len(cl_sequence) == 0
            k = len(nr_seeds) // len(cl_sequence)
            cl_seq_temp = k * cl_sequence

    sequences = []
    for nCl in cliffords:
        pulse_list_list_all = []
        for s in nr_seeds:
            if cl_sequence is None:
                cl_seq = rb.randomized_benchmarking_sequence_new(
                    nCl,
                    number_of_qubits=2,
                    max_clifford_idx=max_clifford_idx,
                    interleaving_cl=interleaved_gate,
                    desired_net_cl=net_clifford,
                    seed=sampling_seeds[s])
            elif isinstance(cl_sequence[0], list):
                cl_seq = cl_seq_temp[s]
            else:
                cl_seq = cl_sequence

            pulse_list = []
            pulsed_qubits = {qb1n, qb2n}
            pulse_tuples_list_all = []
            for idx in cl_seq:
                pulse_tuples_list = tqc.TwoQubitClifford(idx).gate_decomposition
                pulse_tuples_list_all += pulse_tuples_list

                for j, pulse_tuple in enumerate(pulse_tuples_list):
                    if isinstance(pulse_tuple[1], list):
                        pulse_list += [operation_dict[cz_pulse_name]]
                        pulsed_qubits = {qb1n, qb2n}
                    else:
                        qb_name = qb1n if '0' in pulse_tuple[1] else qb2n
                        pulse_name = pulse_tuple[0]
                        if 'Z' not in pulse_name:
                            if qb_name not in pulsed_qubits:
                                pulse_name += 's'
                            else:
                                pulsed_qubits = set()
                            pulsed_qubits |= {qb_name}
                        pulse_list += [
                            operation_dict[pulse_name + ' ' + qb_name]]

            # check recovery
            gproduct = qtp.tensor(qtp.identity(2), qtp.identity(2))
            for i, cl_tup in enumerate(pulse_tuples_list_all):
                if cl_tup[0] == 'CZ':
                    gproduct = standard_pulses[cl_tup[0]] * gproduct
                else:
                    eye_2qb = [qtp.identity(2), qtp.identity(2)]
                    eye_2qb[int(cl_tup[1][-1])] = standard_pulses[cl_tup[0]]
                    gproduct = qtp.tensor(eye_2qb) * gproduct
            x = gproduct.full() / gproduct.full()[0][0]
            assert (np.all((np.allclose(np.real(x), np.eye(4)),
                            np.allclose(np.imag(x), np.zeros(4)))))

            pulse_list += generate_mux_ro_pulse_list(
                [qb1n, qb2n], operation_dict)
            pulse_list_w_prep = add_preparation_pulses(
                pulse_list, operation_dict, [qb1n, qb2n], **prep_params)
            pulse_list_list_all.append(pulse_list_w_prep)
        seq = pulse_list_list_seq(pulse_list_list_all, seq_name+f'_{nCl}',
                                  upload=False)
        if cal_points is not None:
            seq.extend(cal_points.create_segments(operation_dict,
                                                  **prep_params))
        sequences.append(seq)

    # reuse sequencer memory by repeating readout pattern
    for s in sequences:
        s.repeat_ro(f"RO {qb1n}", operation_dict)
        s.repeat_ro(f"RO {qb2n}", operation_dict)

    if upload:
        ps.Pulsar.get_instance().program_awgs(sequences[0])

    return sequences, np.arange(sequences[0].n_acq_elements()), \
           np.arange(len(cliffords))


def n_qubit_simultaneous_randomized_benchmarking_seq(qubit_names_list,
                                                     operation_dict,
                                                     nr_cliffords_value, #scalar
                                                     nr_seeds,           #array
                                                     net_clifford=0,
                                                     gate_decomposition='HZ',
                                                     interleaved_gate=None,
                                                     cal_points=False,
                                                     upload=True,
                                                     upload_all=True,
                                                     seq_name=None,
                                                     verbose=False,
                                                     return_seq=False):

    """
    Args:
        qubit_list (list): list of qubit names to perform RB on
        operation_dict (dict): operation dictionary for all qubits
        nr_cliffords_value (int): number of Cliffords in the sequence
        nr_seeds (numpy.ndarray): numpy.arange(nr_seeds_int) where nr_seeds_int
            is the number of times to repeat each Clifford sequence of
            length nr_cliffords_value
        net_clifford (int): 0 or 1; refers to the final state after the recovery
            Clifford has been applied. 0->gnd state, 1->exc state.
        gate_decomposition (str): 'HZ' or 'XY'
        interleaved_gate (str): used for regular single qubit Clifford IRB
            string referring to one of the gates in the single qubit
            Clifford group
        cal_points (bool): whether to use cal points
        upload (bool): upload sequence to AWG or not
        upload_all (bool): whether to upload to all AWGs
        seq_name (str): name of this sequences
        verbose (bool): print runtime info
        return_seq (bool): if True, returns seq, element list;
            if False, returns only seq_name
    """

    raise NotImplementedError(
        'n_qubit_simultaneous_randomized_benchmarking_seq has not been '
        'converted to the latest waveform generation code and can not be used.')

    # get number of qubits
    n = len(qubit_names_list)

    for qb_nr, qb_name in enumerate(qubit_names_list):
        operation_dict['Z0 ' + qb_name] = \
            deepcopy(operation_dict['Z180 ' + qb_name])
        operation_dict['Z0 ' + qb_name]['basis_rotation'][qb_name] = 0

    if seq_name is None:
        seq_name = 'SRB_sequence'
    seq = sequence.Sequence(seq_name)
    el_list = []

    if upload_all:
        upload_AWGs = 'all'
    else:
        upload_AWGs = ['AWG1']
        for qbn in qubit_names_list:
            X90_pulse = deepcopy(operation_dict['X90 ' + qbn])
            upload_AWGs += [station.pulsar.get(X90_pulse['I_channel'] + '_AWG'),
                            station.pulsar.get(X90_pulse['Q_channel'] + '_AWG')]
        upload_AWGs = list(set(upload_AWGs))

    for elt_idx, i in enumerate(nr_seeds):

        if cal_points and (elt_idx == (len(nr_seeds)-2)):
            pulse_keys = n*['I']

            pulse_keys_w_suffix = []
            for k, pk in enumerate(pulse_keys):
                pk_name = pk if k == 0 else pk+'s'
                pulse_keys_w_suffix.append(pk_name+' '+qubit_names_list[k % n])

            pulse_list = []
            for pkws in pulse_keys_w_suffix:
                pulse_list.append(operation_dict[pkws])

        elif cal_points and (elt_idx == (len(nr_seeds)-1)):
            pulse_keys = n*['X180']

            pulse_keys_w_suffix = []
            for k, pk in enumerate(pulse_keys):
                pk_name = pk if k == 0 else pk+'s'
                pulse_keys_w_suffix.append(pk_name+' '+qubit_names_list[k % n])

            pulse_list = []
            for pkws in pulse_keys_w_suffix:
                pulse_list.append(operation_dict[pkws])

        else:
            # if clifford_sequence_list is None:
            clifford_sequence_list = []
            for index in range(n):
                clifford_sequence_list.append(
                    rb.randomized_benchmarking_sequence(
                    nr_cliffords_value, desired_net_cl=net_clifford,
                    interleaved_gate=interleaved_gate))

            pulse_keys = rb.decompose_clifford_seq_n_qubits(
                clifford_sequence_list,
                gate_decomp=gate_decomposition)

            # interleave pulses for each qubit to obtain [pulse0_qb0,
            # pulse0_qb1,..pulse0_qbN,..,pulseN_qb0, pulseN_qb1,..,pulseN_qbN]
            pulse_keys_w_suffix = []
            for k, lst in enumerate(pulse_keys):
                pulse_keys_w_suffix.append([x+' '+qubit_names_list[k % n]
                                            for x in lst])

            pulse_keys_by_qubit = []
            for k in range(n):
                pulse_keys_by_qubit.append([x for l in pulse_keys_w_suffix[k::n]
                                            for x in l])
            # # make all qb sequences the same length
            # max_len = 0
            # for pl in pulse_keys_by_qubit:
            #     if len(pl) > max_len:
            #         max_len = len(pl)
            # for ii, pl in enumerate(pulse_keys_by_qubit):
            #     if len(pl) < max_len:
            #         pl += (max_len-len(pl))*['I ' + qubit_names_list[ii]]

            pulse_list = []
            max_len = max([len(pl) for pl in pulse_keys_by_qubit])
            for j in range(max_len):
                for k in range(n):
                    if j < len(pulse_keys_by_qubit[k]):
                        pulse_list.append(deepcopy(operation_dict[
                                                   pulse_keys_by_qubit[k][j]]))

            # Make the correct pulses simultaneous
            for p in pulse_list:
                p['refpoint'] = 'end'
            a = [iii for iii in pulse_list if
                 iii['pulse_type'] == 'SSB_DRAG_pulse']
            a[0]['refpoint'] = 'end'
            refpoint = [a[0]['target_qubit']]

            for p in a[1:]:
                if p['target_qubit'] not in refpoint:
                    p['refpoint'] = 'start'
                    refpoint.append(p['target_qubit'])
                else:
                    p['refpoint'] = 'end'
                    refpoint = [p['target_qubit']]

        # add RO pulse pars at the end
        pulse_list += [operation_dict['RO mux']]
        el = multi_pulse_elt(elt_idx, station, pulse_list)
        el_list.append(el)
        seq.append_element(el, trigger_wait=True)

    if upload:
        station.pulsar.program_awgs(seq, *el_list,
                                    AWGs=upload_AWGs,
                                    channels='all',
                                    verbose=verbose)
    if return_seq:
        return seq, el_list
    else:
        return seq_name


def n_qubit_reset(qb_names, operation_dict, prep_params=dict(), upload=True,
                  states=('g','e',)):
    """
    :param qb_names: list of qb_names to perform simultaneous reset upon
    :param states (tuple): ('g','e',) for active reset e, ('g','f',) for active
    reset f and ('g', 'e', 'f') for both.
    :param prep_params (dict): preparation parameters. Note: should be
        multi_qb_preparation_params, ie. threshold mapping should be of the
        form:  {qbi: thresh_map_qbi for qbi in qb_names}

    :return:
    """

    seq_name = '{}_reset_x{}_sequence'.format(qb_names,
                                              prep_params.get('reset_reps',
                                                              '_default_n_reps'))


    pulses = generate_mux_ro_pulse_list(qb_names, operation_dict)
    reset_and_last_ro_pulses = \
        add_preparation_pulses(pulses, operation_dict, qb_names, **prep_params)
    swept_pulses = []

    state_ops = dict(g=['I '], e=['X180 '], f=['X180 ', 'X180_ef '])
    for s in states:
        pulses = deepcopy(reset_and_last_ro_pulses)
        state_pulses = []
        segment_pulses = []
        # generate one sub list for each qubit, with qb pulse naming
        for qbn in qb_names:
            qb_state_pulses  = [deepcopy(operation_dict[op + qbn]) for op in
                            state_ops[s]]
            for op, p in zip(state_ops[s], qb_state_pulses):
                p['name'] = op + qbn
            state_pulses += [qb_state_pulses]
        # reference end of state pulse to start of first reset pulse,
        # to effectively prepend the state pulse

        for qb_state_pulses in state_pulses:
            segment_pulses += prepend_pulses(pulses, qb_state_pulses)[
                              :len(qb_state_pulses)]
        swept_pulses.append(segment_pulses + pulses)

    seq = pulse_list_list_seq(swept_pulses, seq_name, upload=False)

    # reuse sequencer memory by repeating readout pattern
    # 1. get all readout pulse names (if they are on different uhf,
    # they will be applied to different channels)
    ro_pulse_names = [f"RO {qbn}" for qbn in qb_names]
    # 2. repeat readout for each ro_pulse.
    [seq.repeat_ro(pn, operation_dict) for pn in ro_pulse_names]

    log.debug(seq)

    if upload:
        ps.Pulsar.get_instance().program_awgs(seq)

    return seq, np.arange(seq.n_acq_elements())


def parity_correction_seq(
        qb1n, qb2n, qb3n, operation_dict, CZ_pulses, feedback_delay=900e-9,
        prep_sequence=None, reset=True, nr_parity_measurements=1,
        tomography_basis=tomo.DEFAULT_BASIS_ROTS,
        parity_op='ZZ', upload=True, verbose=False, return_seq=False, 
        preselection=False, ro_spacing=1e-6, dd_scheme=None, nr_dd_pulses=4,
        skip_n_initial_parity_checks=0, skip_elem='RO'):
    """

    |              elem 1               |  elem 2  |  (elem 3, 2)  | elem 4

    |q0> |======|---------*--------------------------(           )-|======|
         | prep |         |                         (   repeat    )| tomo |
    |q1> | q0,  |--mY90s--*--*--Y90--meas=Y180------(   parity    )| q0,  |
         | q2   |            |             ||       ( measurement )| q2   |
    |q2> |======|------------*------------Y180-------(           )-|======|
 
    required elements:
        elem_1:
            contains everything up to the first readout including preparation
            and first parity measurement
        elem_2 (x2):
            contains conditional Y180 on q1 and q2
        elem_3:
            additional parity measurements
        elem_4 (x6**2):
            tomography rotations for q0 and q2

    Args:
        parity_op: 'ZZ', 'XX', 'XX,ZZ' or 'ZZ,XX' specifies the type of parity 
                   measurement
    """
    raise NotImplementedError(
        'parity_correction_seq has not been '
        'converted to the latest waveform generation code and can not be used.')

    if parity_op not in ['ZZ', 'XX', 'XX,ZZ', 'ZZ,XX']:
        raise ValueError("Invalid parity operator '{}'".format(parity_op))

    operation_dict['RO mux_presel'] = operation_dict['RO mux'].copy()
    operation_dict['RO mux_presel']['pulse_delay'] = \
        -ro_spacing - feedback_delay - operation_dict['RO mux']['length']
    operation_dict['RO mux_presel']['refpoint'] = 'end'
    operation_dict['RO mux_presel'].pop('basis_rotation', {})

    operation_dict['RO presel_dummy'] = {
        'pulse_type': 'SquarePulse',
        'channel': operation_dict['RO mux']['acq_marker_channel'],
        'amplitude': 0.0,
        'length': ro_spacing + feedback_delay,
        'pulse_delay': 0}
    operation_dict['I rr_decay'] = {
        'pulse_type': 'SquarePulse',
        'channel': operation_dict['RO mux']['acq_marker_channel'],
        'amplitude': 0.0,
        'length': 400e-9,
        'pulse_delay': 0}
    operation_dict['RO skip'] = {
        'pulse_type': 'SquarePulse',
        'channel': operation_dict['RO mux']['acq_marker_channel'],
        'amplitude': 0.0,
        'length': operation_dict['RO mux']['length'],
        'pulse_delay': 0
    }
    operation_dict['CZ1 skip'] = operation_dict[CZ_pulses[0]].copy()
    operation_dict['CZ1 skip']['amplitude'] = 0
    operation_dict['CZ2 skip'] = operation_dict[CZ_pulses[1]].copy()
    operation_dict['CZ2 skip']['amplitude'] = 0

    if dd_scheme is None:
        dd_pulses = [{
        'pulse_type': 'SquarePulse',
        'channel': operation_dict['RO mux']['acq_marker_channel'],
        'amplitude': 0.0,
        'length': feedback_delay,
        'pulse_delay': 0}]
    else:
        dd_pulses = get_dd_pulse_list(
            operation_dict,
            # [qb2n],
            [qb1n, qb3n],
            feedback_delay,
            nr_pulses=nr_dd_pulses,
            dd_scheme=dd_scheme,
            init_buffer=0)

    if prep_sequence is None:
        if parity_op[0] == 'X':
            prep_sequence = []
        else:
            prep_sequence = ['Y90 ' + qb1n, 'Y90s ' + qb3n]
    elif prep_sequence == 'mixed':
        prep_sequence = ['Y90 ' + qb1n, 'Y90s ' + qb3n, 'RO mux', 'I rr_decay']
    
    xx_sequence_first =  ['Y90 ' + qb1n, 'mY90s ' + qb2n, 'Y90s ' + qb3n,
                          CZ_pulses[0],
                          CZ_pulses[1],
                          # 'mY90 ' + qb1n,
                          'Y90 ' + qb2n,
                          'RO ' + qb2n]
    xx_sequence_after_z =  deepcopy(xx_sequence_first)
    xx_sequence_after_x =  ['mY90 ' + qb2n,
                            CZ_pulses[0],
                            CZ_pulses[1],
                            # 'mY90 ' + qb1n,
                            'Y90 ' + qb2n,
                            'RO ' + qb2n]
    zz_sequence_first =  ['mY90 ' + qb2n,
                          CZ_pulses[0],
                          CZ_pulses[1],
                          'Y90 ' + qb2n,
                          'RO ' + qb2n]
    zz_sequence_after_z =  deepcopy(zz_sequence_first)
    zz_sequence_after_x =  ['mY90 ' + qb2n, 'mY90s ' + qb3n, 'mY90s ' + qb1n,
                            CZ_pulses[0],
                            CZ_pulses[1],
                            'Y90 ' + qb2n,
                            'RO ' + qb2n]
    pretomo_after_z = []
    pretomo_after_x = ['mY90 ' + qb3n, 'mY90s ' + qb1n,]


    # create the elements
    el_list = []

    # first element
    if parity_op in ['XX', 'XX,ZZ']:        
        op_sequence = prep_sequence + xx_sequence_first
    else:
        op_sequence = prep_sequence + zz_sequence_first

    def skip_parity_check(op_sequence, skip_elem, CZ_pulses, qb2n):
        if skip_elem == 'RO':
            op_sequence = ['RO skip' if op == ('RO ' + qb2n) else op
                           for op in op_sequence]
        if skip_elem == 'CZ D1' or skip_elem == 'CZ both':
            op_sequence = ['CZ1 skip' if op == CZ_pulses[0] else op
                           for op in op_sequence]
        if skip_elem == 'CZ D2' or skip_elem == 'CZ both':
            op_sequence = ['CZ2 skip' if op == CZ_pulses[1] else op
                           for op in op_sequence]
        return op_sequence
    if skip_n_initial_parity_checks > 0:
        op_sequence = skip_parity_check(op_sequence, skip_elem, CZ_pulses, qb2n)
    pulse_list = [operation_dict[pulse] for pulse in op_sequence]
    pulse_list += dd_pulses
    if preselection:
        pulse_list.append(operation_dict['RO mux_presel'])
        # RO presel dummy is referenced to end of RO mux presel => it happens
        # before the preparation pulses!
        pulse_list.append(operation_dict['RO presel_dummy'])
    el_main = multi_pulse_elt(0, station, pulse_list, trigger=True, 
                              name='m')
    el_list.append(el_main)

    # feedback elements
    fb_sequence_0 = ['I ' + qb3n, 'Is ' + qb2n]
    fb_sequence_1 = ['X180 ' + qb3n] if reset else ['I ' + qb3n]
    fb_sequence_1 += ['X180s ' + qb2n]# if reset else ['Is ' + qb2n]
    pulse_list = [operation_dict[pulse] for pulse in fb_sequence_0]
    el_list.append(multi_pulse_elt(0, station, pulse_list, name='f0',
                                   trigger=False, previous_element=el_main))
    pulse_list = [operation_dict[pulse] for pulse in fb_sequence_1]
    el_fb = multi_pulse_elt(1, station, pulse_list, name='f1',
                            trigger=False, previous_element=el_main)
    el_list.append(el_fb)

    # repeated parity measurement element(s). Phase errors need to be corrected 
    # for by careful selection of qubit drive IF-s.
    if parity_op == 'ZZ':
        pulse_list = [operation_dict[pulse] for pulse in zz_sequence_after_z]
        pulse_list += dd_pulses
        el_repeat = multi_pulse_elt(0, station, pulse_list, trigger=False, 
                                    name='rz', previous_element=el_fb)
        el_list.append(el_repeat)
    elif parity_op == 'XX':
        pulse_list = [operation_dict[pulse] for pulse in xx_sequence_after_x]
        pulse_list += dd_pulses
        el_repeat = multi_pulse_elt(0, station, pulse_list, trigger=False, 
                                    name='rx', previous_element=el_fb)
        el_list.append(el_repeat)
    elif parity_op == 'ZZ,XX':
        pulse_list = [operation_dict[pulse] for pulse in xx_sequence_after_z]
        pulse_list += dd_pulses
        el_repeat_x = multi_pulse_elt(0, station, pulse_list, trigger=False, 
                                     name='rx', previous_element=el_fb)
        el_list.append(el_repeat_x)

        pulse_list = [operation_dict[pulse] for pulse in zz_sequence_after_x]
        pulse_list += dd_pulses
        el_repeat_z = multi_pulse_elt(1, station, pulse_list, trigger=False, 
                                     name='rz', previous_element=el_fb)
        el_list.append(el_repeat_z)
    elif parity_op == 'XX,ZZ':
        pulse_list = [operation_dict[pulse] for pulse in zz_sequence_after_x]
        pulse_list += dd_pulses
        el_repeat_z = multi_pulse_elt(0, station, pulse_list, trigger=False, 
                                      name='rz', previous_element=el_fb)
        el_list.append(el_repeat_z)

        pulse_list = [operation_dict[pulse] for pulse in xx_sequence_after_z]
        pulse_list += dd_pulses
        el_repeat_x = multi_pulse_elt(1, station, pulse_list, trigger=False, 
                                      name='rx', previous_element=el_fb)
        el_list.append(el_repeat_x)
    
    # repeated parity measurement element(s) with skipped parity check.
    if skip_n_initial_parity_checks > 1:
        if parity_op == 'ZZ':
            op_sequence = skip_parity_check(zz_sequence_after_z,
                                            skip_elem, CZ_pulses, qb2n)
            pulse_list = [operation_dict[pulse] for pulse in op_sequence]
            pulse_list += dd_pulses
            el_repeat_skip = multi_pulse_elt(0, station, pulse_list,
                                             trigger=False, name='rzs',
                                             previous_element=el_fb)
            el_list.append(el_repeat_skip)
        elif parity_op == 'XX':
            op_sequence = skip_parity_check(xx_sequence_after_x,
                                            skip_elem, CZ_pulses, qb2n)
            pulse_list = [operation_dict[pulse] for pulse in op_sequence]
            pulse_list += dd_pulses
            el_repeat_skip = multi_pulse_elt(0, station, pulse_list,
                                             trigger=False, name='rxs',
                                             previous_element=el_fb)
            el_list.append(el_repeat_skip)
        elif parity_op == 'ZZ,XX':
            op_sequence = skip_parity_check(xx_sequence_after_z,
                                            skip_elem, CZ_pulses, qb2n)
            pulse_list = [operation_dict[pulse] for pulse in op_sequence]
            pulse_list += dd_pulses
            el_repeat_x_skip = multi_pulse_elt(0, station, pulse_list,
                                               trigger=False, name='rxs',
                                               previous_element=el_fb)
            el_list.append(el_repeat_x_skip)

            op_sequence = skip_parity_check(zz_sequence_after_x,
                                            skip_elem, CZ_pulses, qb2n)
            pulse_list = [operation_dict[pulse] for pulse in op_sequence]
            pulse_list += dd_pulses
            el_repeat_z_skip = multi_pulse_elt(0, station, pulse_list,
                                               trigger=False, name='rzs',
                                               previous_element=el_fb)
            el_list.append(el_repeat_z_skip)
        elif parity_op == 'XX,ZZ':
            op_sequence = skip_parity_check(zz_sequence_after_x,
                                            skip_elem, CZ_pulses, qb2n)
            pulse_list = [operation_dict[pulse] for pulse in op_sequence]
            pulse_list += dd_pulses
            el_repeat_z_skip = multi_pulse_elt(0, station, pulse_list,
                                               trigger=False, name='rzs',
                                               previous_element=el_fb)
            el_list.append(el_repeat_z_skip)

            op_sequence = skip_parity_check(xx_sequence_after_z,
                                            skip_elem, CZ_pulses, qb2n)
            pulse_list = [operation_dict[pulse] for pulse in op_sequence]
            pulse_list += dd_pulses
            el_repeat_x_skip = multi_pulse_elt(0, station, pulse_list,
                                               trigger=False, name='rxs',
                                               previous_element=el_fb)
            el_list.append(el_repeat_x_skip)

    # check that the qubits do not acquire any phase over one round of parity 
    # correction
    for qbn in [qb1n, qb2n, qb3n]:
        ifreq = operation_dict['X180 ' + qbn]['mod_frequency']
        if parity_op in ['XX', 'ZZ']:
            elements_length = el_fb.ideal_length() + el_repeat.ideal_length()
            dynamic_phase = el_repeat.drive_phase_offsets.get(qbn, 0)
        else:
            elements_length = el_fb.ideal_length() + el_repeat_x.ideal_length()
            dynamic_phase = el_repeat_x.drive_phase_offsets.get(qbn, 0)
            log.info('Length difference of XX and ZZ cycles: {} s'.format(
                el_repeat_x.ideal_length() - el_repeat_z.ideal_length()
            ))
        dynamic_phase -= el_main.drive_phase_offsets.get(qbn, 0)
        phase_from_if = 360*ifreq*elements_length
        total_phase = phase_from_if + dynamic_phase
        total_mod_phase = (total_phase + 180) % 360 - 180
        log.info(qbn + ' aquires a phase of {} ≡ {} (mod 360)'.format(
            total_phase, total_mod_phase) + ' degrees each correction ' + 
            'cycle. You should reduce the intermediate frequency by {} Hz.'\
            .format(total_mod_phase/elements_length/360))

    # tomography elements
    if parity_op in ['XX', ['XX,ZZ', 'ZZ,XX'][nr_parity_measurements % 2]]:
        pretomo = pretomo_after_x
    else:
        pretomo = pretomo_after_z
    tomography_sequences = get_tomography_pulses(qb1n, qb3n,
                                                 basis_pulses=tomography_basis)
    for i, tomography_sequence in enumerate(tomography_sequences):
        pulse_list = [operation_dict[pulse] for pulse in 
                          pretomo + tomography_sequence + ['RO mux']]
        el_list.append(multi_pulse_elt(i, station, pulse_list, trigger=False,
                                       name='t{}'.format(i),
                                       previous_element=el_fb))

    # create the sequence
    seq_name = 'Two qubit entanglement by parity measurement'
    seq = sequence.Sequence(seq_name)
    seq.codewords[0] = 'f0'
    seq.codewords[1] = 'f1'
    for i in range(len(tomography_basis)**2):
        seq.append('m_{}'.format(i), 'm', trigger_wait=True)
        seq.append('f_{}_0'.format(i), 'codeword', trigger_wait=False)
        for j in range(1, nr_parity_measurements):
            if parity_op in ['XX', ['XX,ZZ', 'ZZ,XX'][j % 2]]:
                el_name = 'rx'
            else:
                el_name = 'rz'
            if j < skip_n_initial_parity_checks:
                el_name += 's'
            seq.append('r_{}_{}'.format(i, j), el_name,
                            trigger_wait=False)
            seq.append('f_{}_{}'.format(i, j), 'codeword',
                       trigger_wait=False)
        seq.append('t_{}'.format(i), 't{}'.format(i),
                   trigger_wait=False)

    if upload:
        station.pulsar.program_awgs(seq, *el_list, verbose=verbose)

    if return_seq:
        return seq, el_list
    else:
        return seq_name


def parity_correction_no_reset_seq(
        q0n, q1n, q2n, operation_dict, CZ_pulses, feedback_delay=900e-9,
        prep_sequence=None, ro_spacing=1e-6, dd_scheme=None, nr_dd_pulses=0,
        tomography_basis=tomo.DEFAULT_BASIS_ROTS,
        upload=True, verbose=False, return_seq=False, preselection=False):
    """

    |              elem 1               |  elem 2  | elem 3

    |q0> |======|---------*------------------------|======|
         | prep |         |                        | tomo |
    |q1> | q0,  |--mY90s--*--*--Y90--meas===-------| q0,  |
         | q2   |            |             ||      | q2   |
    |q2> |======|------------*------------X180-----|======|

    required elements:
        prep_sequence:
            contains everything up to the first readout
        Echo decoupling elements
            contains nr_echo_pulses X180 equally-spaced pulses on q0n, q2n
            FOR THIS TO WORK, ALL QUBITS MUST HAVE THE SAME PI-PULSE LENGTH
        feedback x 2 (for the two readout results):
            contains conditional Y80 on q1 and q2
        tomography x 6**2:
            measure all observables of the two qubits X/Y/Z
    """
    raise NotImplementedError(
        'parity_correction_no_reset_seq has not been '
        'converted to the latest waveform generation code and can not be used.')

    operation_dict['RO mux_presel'] = operation_dict['RO mux'].copy()
    operation_dict['RO mux_presel']['pulse_delay'] = \
        -ro_spacing - feedback_delay - operation_dict['RO mux']['length']
    operation_dict['RO mux_presel']['refpoint'] = 'end'

    operation_dict['RO presel_dummy'] = {
        'pulse_type': 'SquarePulse',
        'channel': operation_dict['RO mux']['acq_marker_channel'],
        'amplitude': 0.0,
        'length': ro_spacing+feedback_delay,
        'pulse_delay': 0}

    if dd_scheme is None:
        dd_pulses = [{
            'pulse_type': 'SquarePulse',
            'channel': operation_dict['RO mux']['acq_marker_channel'],
            'amplitude': 0.0,
            'length': feedback_delay,
            'pulse_delay': 0}]
    else:
        dd_pulses = get_dd_pulse_list(
            operation_dict,
            # [qb2n],
            [q0n, q2n],
            feedback_delay,
            nr_pulses=nr_dd_pulses,
            dd_scheme=dd_scheme,
            init_buffer=0)

    if prep_sequence is None:
        prep_sequence = ['Y90 ' + q0n, 'Y90s ' + q2n,
                         'mY90 ' + q1n,
                         CZ_pulses[0], CZ_pulses[1],
                         'Y90 ' + q1n,
                         'RO ' + q1n]

    pulse_list = [operation_dict[pulse] for pulse in prep_sequence] + dd_pulses

    if preselection:
        pulse_list.append(operation_dict['RO mux_presel'])
        # RO presel dummy is referenced to end of RO mux presel => it happens
        # before the preparation pulses!
        pulse_list.append(operation_dict['RO presel_dummy'])

    idle_length = operation_dict['X180 ' + q1n]['sigma']
    idle_length *= operation_dict['X180 ' + q1n]['nr_sigma']
    idle_length += 2*8/2.4e9
    idle_pulse = {
        'pulse_type': 'SquarePulse',
        'channel': operation_dict['RO mux']['acq_marker_channel'],
        'amplitude': 0.0,
        'length': idle_length,
        'pulse_delay': 0}
    pulse_list.append(idle_pulse)

    # tomography elements
    tomography_sequences = get_tomography_pulses(q0n, q2n,
                                                 basis_pulses=tomography_basis)
    # create the elements
    el_list = []
    for i, tomography_sequence in enumerate(tomography_sequences):
        tomography_sequence.append('RO mux')
        pulse_list_tomo = deepcopy(pulse_list) + \
                          [operation_dict[pulse] for pulse in
                           tomography_sequence]
        el_list.append(multi_pulse_elt(i, station, pulse_list_tomo,
                                       trigger=True,
                                       name='tomography_{}'.format(i)))

    # create the sequence
    seq_name = 'Two qubit entanglement by parity measurement'
    seq = sequence.Sequence(seq_name)
    # for i in range(len(tomography_basis)**2):
    for i, tomography_sequence in enumerate(tomography_sequences):
        seq.append('tomography_{}'.format(i), 'tomography_{}'.format(i),
                   trigger_wait=True)

    if upload:
        station.pulsar.program_awgs(seq, *el_list, verbose=verbose)

    if return_seq:
        return seq, el_list
    else:
        return seq_name


def parity_single_round_seq(ancilla_qubit_name, data_qubit_names, CZ_map,
                            preps, cal_points, prep_params, operation_dict,
                            upload=True):
    seq_name = 'Parity_1_round_sequence'
    qb_names = [ancilla_qubit_name] + data_qubit_names

    main_ops = ['Y90 ' + ancilla_qubit_name]
    for i, dqn in enumerate(data_qubit_names):
        op = 'CZ ' + ancilla_qubit_name + ' ' + dqn
        main_ops += CZ_map.get(op, [op])
        if i == len(data_qubit_names)/2 - 1:
            main_ops += ['Y180 ' + ancilla_qubit_name]
            # for dqnecho in enumerate(data_qubit_names):
            #             #     main_ops += ['Y180s ' + dqnecho]
    # if len(data_qubit_names)%2 == 0:
    main_ops += ['Y90 ' + ancilla_qubit_name]
    # else:
    # main_ops += ['mY90 ' + ancilla_qubit_name]

    all_opss = []
    for prep in preps:
        prep_ops = [{'g': 'I ', 'e': 'X180 ', '+': 'Y90 ', '-': 'mY90 '}[s] \
             + dqn for s, dqn in zip(prep, data_qubit_names)]
        end_ops = [{'g': 'I ', 'e': 'I ', '+': 'Y90 ', '-': 'Y90 '}[s] \
             + dqn for s, dqn in zip(prep, data_qubit_names)]
        all_opss.append(prep_ops + main_ops + end_ops)
    all_pulsess = []
    for all_ops, prep in zip(all_opss, preps):
        all_pulses = []
        for i, op in enumerate(all_ops):
            all_pulses.append(deepcopy(operation_dict[op]))
            # if i == 0:
            #     all_pulses[-1]['ref_pulse'] = 'segment_start'
            # elif 0 < i <= len(data_qubit_names):
            #     all_pulses[-1]['ref_point'] = 'start'
            if 'CZ' not in op:
                all_pulses[-1]['element_name'] = f'drive_{prep}'
            else:
                all_pulses[-1]['element_name'] = f'flux_{prep}'
        all_pulses += generate_mux_ro_pulse_list(qb_names, operation_dict)
        all_pulsess.append(all_pulses)

    # all_pulsess_with_prep = \
    #     [add_preparation_pulses(seg, operation_dict, qb_names, **prep_params)
    #      for seg in all_pulsess]
    all_pulsess_with_prep = all_pulsess

    seq = pulse_list_list_seq(all_pulsess_with_prep, seq_name, upload=False)

    # add calibration segments
    if cal_points is not None:
        seq.extend(cal_points.create_segments(operation_dict, **prep_params))

    [seq.repeat_ro(f"RO {qbn}", operation_dict) for qbn in qb_names]

    if upload:
       ps.Pulsar.get_instance().program_awgs(seq)

    return seq, np.arange(seq.n_acq_elements())


def parity_single_round__phases_seq(ancilla_qubit_name, data_qubit_names, CZ_map,
                                    phases, prep_anc,
                                    cal_points, prep_params,
                                    operation_dict,
                                    upload=True):
    seq_name = 'Parity_1_round_sequence'
    qb_names = [ancilla_qubit_name] + data_qubit_names

    if prep_anc=='e':
        main_ops = ['Y180 ' + ancilla_qubit_name]
    else:
        main_ops = ['I ' + ancilla_qubit_name]
    for i, dqn in enumerate(data_qubit_names):
        op = 'CZ ' + ancilla_qubit_name + ' ' + dqn
        main_ops += CZ_map.get(op, [op])
        if i == len(data_qubit_names)/2 - 1:
            main_ops += ['Y180 ' + ancilla_qubit_name]

    prep_ops = ['Y90' + (' ' if i==0 else 's ') + dqn for i,dqn in
                enumerate(data_qubit_names)]
    end_ops = ['mY90' + (' ' if i==0 else 's ') + dqn for i,dqn in
                enumerate(data_qubit_names)]

    all_pulsess = []
    for n, phase in enumerate(phases):
        all_pulses = []
        for i, op in enumerate(prep_ops+main_ops):
            all_pulses.append(deepcopy(operation_dict[op]))
            if 'CZ' not in op:
                all_pulses[-1]['element_name'] = f'drive_{n}'
            else:
                all_pulses[-1]['element_name'] = f'flux_{n}'
        for i, op in enumerate(end_ops):
            all_pulses.append(deepcopy(operation_dict[op]))
            all_pulses[-1]['element_name'] = f'drive_{n}'
            all_pulses[-1]['phase'] = phase/np.pi*180

        all_pulses += generate_mux_ro_pulse_list(qb_names, operation_dict)
        all_pulsess.append(all_pulses)

    all_pulsess_with_prep = \
        [add_preparation_pulses(seg, operation_dict, qb_names, **prep_params)
         for seg in all_pulsess]

    seq = pulse_list_list_seq(all_pulsess_with_prep, seq_name, upload=False)

    # add calibration segments
    if cal_points is not None:
        seq.extend(cal_points.create_segments(operation_dict, **prep_params))

    if upload:
       ps.Pulsar.get_instance().program_awgs(seq)

    return seq, np.arange(seq.n_acq_elements())


def n_qubit_tomo_seq(
        qubit_names, operation_dict, prep_sequence=None,
        prep_name=None,
        rots_basis=tomo.DEFAULT_BASIS_ROTS,
        upload=True, return_seq=False,
        preselection=False, ro_spacing=1e-6):
    """

    """

    # create the sequence
    if prep_name is None:
        seq_name = 'N-qubit tomography'
    else:
        seq_name = prep_name + ' tomography'
    seq = sequence.Sequence(seq_name)
    seg_list = []

    if prep_sequence is None:
        prep_sequence = ['Y90 ' + qubit_names[0]]

    # tomography elements
    tomography_sequences = get_tomography_pulses(*qubit_names,
                                                 basis_pulses=rots_basis)
    for i, tomography_sequence in enumerate(tomography_sequences):
        pulse_list = [operation_dict[pulse] for pulse in prep_sequence]
        # tomography_sequence.append('RO mux')
        # if preselection:
        #     tomography_sequence.append('RO mux_presel')
        #     tomography_sequence.append('RO presel_dummy')
        pulse_list.extend([operation_dict[pulse] for pulse in
                           tomography_sequence])
        ro_pulses = generate_mux_ro_pulse_list(qubit_names, operation_dict)
        pulse_list.extend(ro_pulses)

        if preselection:
            ro_pulses_presel = generate_mux_ro_pulse_list(
                qubit_names, operation_dict, 'RO_presel', 'start', -ro_spacing)
            pulse_list.extend(ro_pulses_presel)
        seg = segment.Segment('tomography_{}'.format(i), pulse_list)
        seg_list.append(seg)
        seq.add(seg)
    if upload:
        ps.Pulsar.get_instance().program_awgs(seq)
    if return_seq:
        return seq, seg_list
    else:
        return seq_name


def get_tomography_pulses(*qubit_names, basis_pulses=('I', 'X180', 'Y90',
                                                      'mY90', 'X90', 'mX90')):
    tomo_sequences = [[]]
    for i, qb in enumerate(qubit_names):
        if i == 0:
            qb = ' ' + qb
        else:
            qb = 's ' + qb
        tomo_sequences_new = []
        for sequence in tomo_sequences:
            for pulse in basis_pulses:
                tomo_sequences_new.append(sequence + [pulse+qb])
        tomo_sequences = tomo_sequences_new
    return tomo_sequences


def get_decoupling_pulses(*qubit_names, nr_pulses=4):
    if nr_pulses % 2 != 0:
        logging.warning('Odd number of dynamical decoupling pulses')
    echo_sequences = []
    for pulse in nr_pulses*['X180']:
        for i, qb in enumerate(qubit_names):
            if i == 0:
                qb = ' ' + qb
            else:
                qb = 's ' + qb
            echo_sequences.append(pulse+qb)
    return echo_sequences


def n_qubit_ref_seq(qubit_names, operation_dict, ref_desc, upload=True,
                    return_seq=False, preselection=False, ro_spacing=1e-6):
    """
        Calibration points for arbitrary combinations

        Arguments:
            qubits: List of calibrated qubits for obtaining the pulse
                dictionaries.
            ref_desc: Description of the calibration sequence. Dictionary
                name of the state as key, and list of pulses names as values.
    """


    # create the elements
    seq_name = 'Calibration'
    seq = sequence.Sequence(seq_name)
    seg_list = []

    # calibration elements
    # calibration_sequences = []
    # for pulses in ref_desc:
    #     calibration_sequences.append(
    #         [pulse+' '+qb for qb, pulse in zip(qubit_names, pulses)])

    calibration_sequences = []
    for pulses in ref_desc:
        calibration_sequence_new = []
        for i, pulse in enumerate(pulses):
            if i == 0:
                qb = ' ' + qubit_names[i]
            else:
                qb = 's ' + qubit_names[i]
            calibration_sequence_new.append(pulse+qb)
        calibration_sequences.append(calibration_sequence_new)

    for i, calibration_sequence in enumerate(calibration_sequences):
        pulse_list = []
        pulse_list.extend(
            [operation_dict[pulse] for pulse in calibration_sequence])
        ro_pulses = generate_mux_ro_pulse_list(qubit_names, operation_dict)
        pulse_list.extend(ro_pulses)

        if preselection:
            ro_pulses_presel = generate_mux_ro_pulse_list(
                qubit_names, operation_dict, 'RO_presel', 'start', -ro_spacing)
            pulse_list.extend(ro_pulses_presel)
        seg = segment.Segment('calibration_{}'.format(i), pulse_list)
        seg_list.append(seg)
        seq.add(seg)
    if upload:
        ps.Pulsar.get_instance().program_awgs(seq)

    if return_seq:
        return seq, seg_list
    else:
        return seq_name


def n_qubit_ref_all_seq(qubit_names, operation_dict, upload=True,
                        return_seq=False, preselection=False, ro_spacing=1e-6):
    """
        Calibration points for all combinations
    """

    return n_qubit_ref_seq(qubit_names, operation_dict,
                           ref_desc=itertools.product(["I", "X180"],
                                                      repeat=len(qubit_names)),
                           upload=upload, return_seq=return_seq,
                           preselection=preselection, ro_spacing=ro_spacing)


def Ramsey_add_pulse_seq(times, measured_qubit_name,
                         pulsed_qubit_name, operation_dict,
                         artificial_detuning=None,
                         cal_points=True,
                         verbose=False,
                         upload=True, return_seq=False):
    raise NotImplementedError(
        'Ramsey_add_pulse_seq has not been '
        'converted to the latest waveform generation code and can not be used.')

    if np.any(times > 1e-3):
        logging.warning('The values in the times array might be too large.'
                        'The units should be seconds.')

    seq_name = 'Ramsey_with_additional_pulse_sequence'
    seq = sequence.Sequence(seq_name)
    el_list = []


    pulse_pars_x1 = deepcopy(operation_dict['X90 ' + measured_qubit_name])
    pulse_pars_x1['refpoint'] = 'end'
    pulse_pars_x2 = deepcopy(pulse_pars_x1)
    pulse_pars_x2['refpoint'] = 'start'
    RO_pars = operation_dict['RO ' + measured_qubit_name]
    add_pulse_pars = deepcopy(operation_dict['X180 ' + pulsed_qubit_name])

    for i, tau in enumerate(times):
        if cal_points and (i == (len(times)-4) or i == (len(times)-3)):
            el = multi_pulse_elt(i, station, [
                operation_dict['I ' + measured_qubit_name], RO_pars])
        elif cal_points and (i == (len(times)-2) or i == (len(times)-1)):
            el = multi_pulse_elt(i, station, [
                operation_dict['X180 ' + measured_qubit_name], RO_pars])
        else:
            pulse_pars_x2['pulse_delay'] = tau
            if artificial_detuning is not None:
                Dphase = ((tau-times[0]) * artificial_detuning * 360) % 360
                pulse_pars_x2['phase'] = Dphase

            if i % 2 == 0:
                el = multi_pulse_elt(
                    i, station, [operation_dict['X90 ' + measured_qubit_name],
                                 pulse_pars_x2, RO_pars])
            else:
                el = multi_pulse_elt(i, station,
                                     [add_pulse_pars, pulse_pars_x1,
                                     # [pulse_pars_x1, add_pulse_pars,
                                      pulse_pars_x2, RO_pars])
        el_list.append(el)
        seq.append_element(el, trigger_wait=True)
    if upload:
        station.pulsar.program_awgs(seq, *el_list, verbose=verbose)

    if return_seq:
        return seq, el_list
    else:
        return seq_name


def ramsey_add_pulse_seq_active_reset(
        times, measured_qubit_name, pulsed_qubit_name,
        operation_dict, cal_points, n=1, artificial_detunings = 0,
        upload=True, for_ef=False, last_ge_pulse=False, prep_params=dict()):
    '''
     Azz sequence:  Ramsey on measured_qubit
                    pi-pulse on pulsed_qubit
     Input pars:
         times:           array of delays (s)
         n:               number of pulses (1 is conventional Ramsey)
     '''
    seq_name = 'Ramsey_with_additional_pulse_sequence'

    # Operations
    if for_ef:
        ramsey_ops_measured = ["X180"] + ["X90_ef"] * 2 * n
        ramsey_ops_pulsed = ["X180"]
        if last_ge_pulse:
            ramsey_ops_measured += ["X180"]
    else:
        ramsey_ops_measured = ["X90"] * 2 * n
        ramsey_ops_pulsed = ["X180"]

    ramsey_ops_measured += ["RO"]
    ramsey_ops_measured = add_suffix(ramsey_ops_measured, " " + measured_qubit_name)
    ramsey_ops_pulsed = add_suffix(ramsey_ops_pulsed, " " + pulsed_qubit_name)
    ramsey_ops_init = ramsey_ops_pulsed + ramsey_ops_measured
    ramsey_ops_det = ramsey_ops_measured

    # pulses
    ramsey_pulses_init = [deepcopy(operation_dict[op]) for op in ramsey_ops_init]
    ramsey_pulses_det = [deepcopy(operation_dict[op]) for op in ramsey_ops_det]

    # name and reference swept pulse
    for i in range(n):
        idx = -2 #(2 if for_ef else 1) + i * 2 + 1
        ramsey_pulses_init[idx]["name"] = f"Ramsey_x2_{i}"
        ramsey_pulses_init[idx]['ref_point'] = 'start'
        ramsey_pulses_det[idx]["name"] = f"Ramsey_x2_{i}"
        ramsey_pulses_det[idx]['ref_point'] = 'start'

    # compute dphase
    a_d = artificial_detunings if np.ndim(artificial_detunings) == 1 \
        else [artificial_detunings]
    dphase = [((t - times[0]) * a_d[i % len(a_d)] * 360) % 360
                 for i, t in enumerate(times)]

    # sweep pulses
    params = {f'Ramsey_x2_{i}.pulse_delay': times for i in range(n)}
    params.update({f'Ramsey_x2_{i}.phase': dphase for i in range(n)})
    swept_pulses_init = sweep_pulse_params(ramsey_pulses_init, params)
    swept_pulses_det = sweep_pulse_params(ramsey_pulses_det, params)
    swept_pulses = np.ravel((swept_pulses_init,swept_pulses_det), order='F')

    # add preparation pulses
    swept_pulses_with_prep = \
        [add_preparation_pulses(p, operation_dict,
                                [pulsed_qubit_name, measured_qubit_name],
                                **prep_params)
         for p in swept_pulses]
    seq = pulse_list_list_seq(swept_pulses_with_prep, seq_name, upload=False)

    # add calibration segments
    seq.extend(cal_points.create_segments(operation_dict, **prep_params))

    # reuse sequencer memory by repeating readout pattern
    seq.repeat_ro(f"RO {measured_qubit_name}", operation_dict)

    log.debug(seq)
    if upload:
        ps.Pulsar.get_instance().program_awgs(seq)

    return seq, np.arange(seq.n_acq_elements())

def Ramsey_add_pulse_sweep_phase_seq(
        phases, measured_qubit_name,
        pulsed_qubit_name, operation_dict,
        verbose=False,
        upload=True, return_seq=False,
        cal_points=True):
    raise NotImplementedError(
        'Ramsey_add_pulse_sweep_phase_seq has not been '
        'converted to the latest waveform generation code and can not be used.')

    seq_name = 'Ramsey_with_additional_pulse_sweep_phase_sequence'
    seq = sequence.Sequence(seq_name)
    el_list = []

    X90_2 = deepcopy(operation_dict['X90 ' + measured_qubit_name])
    for i, theta in enumerate(phases):
        X90_2['phase'] = theta*180/np.pi
        if cal_points and (theta == phases[-4] or theta == phases[-3]):
            el = multi_pulse_elt(i, station,
                                 [operation_dict['I ' + measured_qubit_name],
                                  operation_dict['RO ' + measured_qubit_name]])
        elif cal_points and (theta == phases[-2] or theta == phases[-1]):
            el = multi_pulse_elt(i, station,
                                 [operation_dict['X180 ' + measured_qubit_name],
                                  operation_dict['RO ' + measured_qubit_name]])
        else:
            if i % 2 == 0:
                el = multi_pulse_elt(
                    i, station, [operation_dict['X90 ' + measured_qubit_name],
                                 X90_2,
                                 operation_dict['RO ' + measured_qubit_name]])
            else:
                # X90_2['phase'] += 12
                # VZ = deepcopy(operation_dict['Z180 '+measured_qubit_name])
                # VZ['basis_rotation'][measured_qubit_name] = -12
                el = multi_pulse_elt(
                    i, station, [operation_dict['X90 ' + measured_qubit_name],
                                 operation_dict['X180s ' + pulsed_qubit_name],
                                 # VZ,
                                 X90_2,
                                 operation_dict['RO ' + measured_qubit_name]])
        el_list.append(el)
        seq.append_element(el, trigger_wait=True)
    if upload:
        station.pulsar.program_awgs(seq, *el_list, verbose=verbose)

    if return_seq:
        return seq, el_list
    else:
        return seq_name

#### Multi-qubit time-domain
def general_multi_qubit_seq(
        sweep_params,
        sweep_points,
        qb_names,
        operation_dict,   # of all qubits
        qb_names_DD=None,
        cal_points=True,
        no_cal_points=4,
        nr_echo_pulses=0,
        idx_DD_start=-1,
        UDD_scheme=True,
        upload=True,
        return_seq=False,
        verbose=False):
    """
    sweep_params = {
	        Pulse_type: (pulse_pars)
        }
    Ex:
        # Rabi
        sweep_params = (
	        ('X180', {'pulse_pars': {'amplitude': (lambda sp: sp),
	                 'repeat': 3}}), # for n-rabi; leave out if normal rabi
	    )

	    # Ramsey
        sweep_params = (
            ('X90', {}),
            ('X90', {'pulse_pars': {'refpoint': 'start',
                                    'pulse_delay': (lambda sp: sp),
                                    'phase': (lambda sp:
                        (            (sp-sweep_points[0]) *
                                    art_det * 360) % 360)}}),
        )

        # T1
	    sweep_params = (
	        ('X180', {}),
	        ('RO_mux', {'pulse_pars': {'pulse_delay': (lambda sp: sp)}})
        )

        # Echo
        sweep_params = (
            ('X90', {}),
            ('X180', {'pulse_pars': {'refpoint': 'start',
                                     'pulse_delay': (lambda sp: sp/2)}}),
            ('X90', {'pulse_pars': {
                'refpoint': 'start',
                'pulse_delay': (lambda sp: sp/2),
                'phase': (lambda sp:
                          ((sp-sweep_points[0]) * artificial_detuning *
                           360) % 360)}})

        )

        # QScale
        sweep_params = (
            ('X90', {'pulse_pars': {'motzoi': (lambda sp: sp)},
                     'condition': (lambda i: i%3==0)}),
            ('X180', {'pulse_pars': {'motzoi': (lambda sp: sp)},
                     'condition': (lambda i: i%3==0)}),
            ('X90', {'pulse_pars': {'motzoi': (lambda sp: sp)},
                     'condition': (lambda i: i%3==1)}),
            ('Y180', {'pulse_pars': {'motzoi': (lambda sp: sp)},
                     'condition': (lambda i: i%3==1)}),
            ('X90', {'pulse_pars': {'motzoi': (lambda sp: sp)},
                     'condition': (lambda i: i%3==2)}),
            ('mY180', {'pulse_pars': {'motzoi': (lambda sp: sp)},
                     'condition': (lambda i: i%3==2)}),
            ('RO', {})
        )
    """
    raise NotImplementedError(
        'general_multi_qubit_seq has not been '
        'converted to the latest waveform generation code and can not be used.')


    seq_name = 'TD_sequence'
    seq = sequence.Sequence(seq_name)
    el_list = []

    len_sweep_pts = len(sweep_points)

    if (not isinstance(sweep_points, list) and
            not isinstance(sweep_points, np.ndarray)):
        if isinstance(sweep_points, dict):
            len_sweep_pts = len(sweep_points[list(sweep_points)[0]])
            assert (np.all([len_sweep_pts ==
                            len(sp) for sp in sweep_points.values()]))
        else:
            raise ValueError('Unrecognized type for "sweep_points".')

    for i in np.arange(len_sweep_pts):
        pulse_list = []
        if cal_points and no_cal_points == 4 and \
                (i == (len_sweep_pts-4) or i == (len_sweep_pts-3)):
            for qb_name in qb_names:
                qbn = ' ' + qb_name
                if qb_name != qb_names[0]:
                    qbn = 's ' + qb_name
                pulse_list += [operation_dict['I' + qbn]]
        elif cal_points and no_cal_points == 4 and \
                (i == (len_sweep_pts-2) or i == (len_sweep_pts-1)):
            for qb_name in qb_names:
                qbn = ' ' + qb_name
                if qb_name != qb_names[0]:
                    qbn = 's ' + qb_name
                pulse_list += [operation_dict['X180' + qbn]]
        elif cal_points and no_cal_points == 2 and \
                (i == (len_sweep_pts-2) or i == (len_sweep_pts-1)):
            for qb_name in qb_names:
                qbn = ' ' + qb_name
                if qb_name != qb_names[0]:
                    qbn = 's ' + qb_name
                pulse_list += [operation_dict['I' + qbn]]
        else:
            for sweep_tuple in sweep_params:
                pulse_key = [x for x in sweep_tuple if isinstance(x, str)][0]
                params_dict = [x for x in sweep_tuple if isinstance(x, dict)][0]

                proceed = True

                if 'condition' in params_dict:
                    if not params_dict['condition'](i):
                        proceed = False

                if proceed:
                    if 'mux' in pulse_key:
                        pulse_pars_dict = deepcopy(operation_dict[pulse_key])
                        if 'pulse_pars' in params_dict:
                            for pulse_par_name, pulse_par in \
                                    params_dict['pulse_pars'].items():
                                if hasattr(pulse_par, '__call__'):
                                    if isinstance(sweep_points, dict):
                                        if 'RO mux' in sweep_points.keys():
                                            pulse_pars_dict[pulse_par_name] = \
                                                pulse_par(sweep_points[
                                                              'RO mux'][i])
                                    else:
                                        pulse_pars_dict[pulse_par_name] = \
                                            pulse_par(sweep_points[i])
                                else:
                                    pulse_pars_dict[pulse_par_name] = \
                                        pulse_par
                        pulse_list += [pulse_pars_dict]
                    else:
                        for qb_name in qb_names:
                            pulse_pars_dict = deepcopy(
                                operation_dict[pulse_key + ' ' + qb_name])
                            if 'pulse_pars' in params_dict:
                                for pulse_par_name, pulse_par in \
                                        params_dict['pulse_pars'].items():
                                    if hasattr(pulse_par, '__call__'):
                                        if isinstance(sweep_points, dict):
                                            pulse_pars_dict[pulse_par_name] = \
                                                pulse_par(sweep_points[
                                                              qb_name][i])
                                        else:
                                            if pulse_par_name == \
                                                    'basis_rotation':
                                                pulse_pars_dict[
                                                    pulse_par_name] = {}
                                                pulse_pars_dict[pulse_par_name][
                                                    [qbn for qbn in qb_names if
                                                    qbn != qb_name][0]] = \
                                                    - pulse_par(sweep_points[i])

                                            else:
                                                pulse_pars_dict[
                                                    pulse_par_name] = \
                                                    pulse_par(sweep_points[i])
                                    else:
                                        pulse_pars_dict[pulse_par_name] = \
                                            pulse_par
                            if qb_name != qb_names[0]:
                                pulse_pars_dict['refpoint'] = 'simultaneous'

                            pulse_list += [pulse_pars_dict]

                if 'repeat' in params_dict:
                    n = params_dict['repeat']
                    pulse_list = n*pulse_list

            if nr_echo_pulses != 0:
                if qb_names_DD is None:
                    qb_names_DD = qb_names
                pulse_list = get_DD_pulse_list(operation_dict, qb_names,
                                               DD_time=sweep_points[i],
                                               qb_names_DD=qb_names_DD,
                                               pulse_dict_list=pulse_list,
                                               nr_echo_pulses=nr_echo_pulses,
                                               idx_DD_start=idx_DD_start,
                                               UDD_scheme=UDD_scheme)

        if not np.any([p['operation_type'] == 'RO' for p in pulse_list]):
            pulse_list += [operation_dict['RO mux']]
        el = multi_pulse_elt(i, station, pulse_list)

        el_list.append(el)
        seq.append_element(el, trigger_wait=True)

    if upload:
        station.pulsar.program_awgs(seq, *el_list, verbose=verbose)

    if return_seq:
        return seq, el_list
    else:
        return seq


def get_dd_pulse_list(operation_dict, qb_names, dd_time, nr_pulses=4, 
                      dd_scheme='cpmg', init_buffer=0, refpoint='end'):
    drag_pulse_length = (operation_dict['X180 ' + qb_names[-1]]['nr_sigma'] * \
                         operation_dict['X180 ' + qb_names[-1]]['sigma'])
    pulse_list = []
    def cpmg_delay(i, nr_pulses=nr_pulses):
        if i == 0 or i == nr_pulses:
            return 1/nr_pulses/2
        else:
            return 1/nr_pulses

    def udd_delay(i, nr_pulses=nr_pulses):
        delay = np.sin(0.5*np.pi*(i + 1)/(nr_pulses + 1))**2
        delay -= np.sin(0.5*np.pi*i/(nr_pulses + 1))**2
        return delay

    if dd_scheme == 'cpmg':
        delay_func = cpmg_delay
    elif dd_scheme == 'udd':
        delay_func = udd_delay
    else:
        raise ValueError('Unknown decoupling scheme "{}"'.format(dd_scheme))

    for i in range(nr_pulses+1):
        delay_pulse = {
            'pulse_type': 'SquarePulse',
            'channel': operation_dict['X180 ' + qb_names[0]]['I_channel'],
            'amplitude': 0.0,
            'length': dd_time*delay_func(i),
            'pulse_delay': 0}
        if i == 0:
            delay_pulse['pulse_delay'] = init_buffer
            delay_pulse['refpoint'] = refpoint
        if i == 0 or i == nr_pulses:
            delay_pulse['length'] -= drag_pulse_length/2
        else:
            delay_pulse['length'] -= drag_pulse_length
        if delay_pulse['length'] > 0:
            pulse_list.append(delay_pulse)
        else:
            raise Exception("Dynamical decoupling pulses don't fit in the "
                            "specified dynamical decoupling duration "
                            "{:.2f} ns".format(dd_time*1e9))
        if i != nr_pulses:
            for j, qbn in enumerate(qb_names):
                pulse_name = 'X180 ' if j == 0 else 'X180s '
                pulse_pulse = deepcopy(operation_dict[pulse_name + qbn])
                pulse_list.append(pulse_pulse)
    return pulse_list


def get_DD_pulse_list(operation_dict, qb_names, DD_time,
                      qb_names_DD=None,
                      pulse_dict_list=None, idx_DD_start=-1,
                      nr_echo_pulses=4, UDD_scheme=True):

    n = len(qb_names)
    if qb_names_DD is None:
        qb_names_DD = qb_names
    if pulse_dict_list is None:
        pulse_dict_list = []
    elif len(pulse_dict_list) < 2*n:
        raise ValueError('The pulse_dict_list must have at least two entries.')

    idx_DD_start *= n
    pulse_dict_list_end = pulse_dict_list[idx_DD_start::]
    pulse_dict_list = pulse_dict_list[0:idx_DD_start]

    X180_pulse_dict = operation_dict['X180 ' + qb_names_DD[0]]
    DRAG_length = X180_pulse_dict['nr_sigma']*X180_pulse_dict['sigma']
    X90_separation = DD_time - DRAG_length

    if UDD_scheme:
        pulse_positions_func = \
            lambda idx, N: np.sin(np.pi*idx/(2*N+2))**2
        pulse_delays_func = (lambda idx, N: X90_separation*(
                pulse_positions_func(idx, N) -
                pulse_positions_func(idx-1, N)) -
                ((0.5 if idx == 1 else 1)*DRAG_length))

        if nr_echo_pulses*DRAG_length > X90_separation:
            pass
        else:
            for p_nr in range(nr_echo_pulses):
                for qb_name in qb_names_DD:
                    if qb_name == qb_names_DD[0]:
                        DD_pulse_dict = deepcopy(operation_dict[
                                                     'X180 ' + qb_name])
                        DD_pulse_dict['refpoint'] = 'end'
                        DD_pulse_dict['pulse_delay'] = pulse_delays_func(
                            p_nr+1, nr_echo_pulses)
                    else:
                        DD_pulse_dict = deepcopy(operation_dict[
                                                     'X180s ' + qb_name])
                    pulse_dict_list.append(DD_pulse_dict)

            for j in range(n):
                if j == 0:
                    pulse_dict_list_end[j]['refpoint'] = 'end'
                    pulse_dict_list_end[j]['pulse_delay'] = pulse_delays_func(
                        1, nr_echo_pulses)
                else:
                    pulse_dict_list_end[j]['pulse_delay'] = 0
    else:
        echo_pulse_delay = (X90_separation -
                            nr_echo_pulses*DRAG_length) / \
                           nr_echo_pulses
        if echo_pulse_delay < 0:
            pass
        else:
            start_end_delay = echo_pulse_delay/2
            for p_nr in range(nr_echo_pulses):
                for qb_name in qb_names_DD:
                    if qb_name == qb_names_DD[0]:
                        DD_pulse_dict = deepcopy(operation_dict[
                                                     'X180 ' + qb_name])
                        DD_pulse_dict['refpoint'] = 'end'
                        DD_pulse_dict['pulse_delay'] = \
                            (start_end_delay if p_nr == 0 else echo_pulse_delay)
                    else:
                        DD_pulse_dict = deepcopy(operation_dict[
                                                     'X180s ' + qb_name])
                    pulse_dict_list.append(DD_pulse_dict)
            for j in range(n):
                if j == 0:
                    pulse_dict_list_end[j]['refpoint'] = 'end'
                    pulse_dict_list_end[j]['pulse_delay'] = start_end_delay
                else:
                    pulse_dict_list_end[j]['pulse_delay'] = 0

    pulse_dict_list += pulse_dict_list_end

    return pulse_dict_list


def pygsti_seq(qb_names, pygsti_listOfExperiments, operation_dict,
               preselection=True, ro_spacing=1e-6,
               seq_name=None, upload=True, upload_all=True,
               return_seq=False, verbose=False):
    raise NotImplementedError(
        'pygsti_seq has not been '
        'converted to the latest waveform generation code and can not be used.')

    if seq_name is None:
        seq_name = 'GST_sequence'
    seq = sequence.Sequence(seq_name)
    el_list = []

    tup_lst = [g.tup for g in pygsti_listOfExperiments]
    str_lst = []
    for t1 in tup_lst:
        s = ''
        for t in t1:
            s += str(t)
        str_lst += [s]
    experiment_lists = get_exp_list(filename='',
                                    pygstiGateList=str_lst,
                                    qb_names=qb_names)
    if preselection:
        RO_str = 'RO' if len(qb_names) == 1 else 'RO mux'
        operation_dict[RO_str+'_presel'] = \
            operation_dict[experiment_lists[0][-1]].copy()
        operation_dict[RO_str+'_presel']['pulse_delay'] = -ro_spacing
        operation_dict[RO_str+'_presel']['refpoint'] = 'start'
        operation_dict[RO_str+'presel_dummy'] = {
            'pulse_type': 'SquarePulse',
            'channel': operation_dict[
                experiment_lists[0][-1]]['acq_marker_channel'],
            'amplitude': 0.0,
            'length': ro_spacing,
            'pulse_delay': 0}

    if upload_all:
        upload_AWGs = 'all'
    else:
        upload_AWGs = ['AWG1']
        for qbn in qb_names:
            X90_pulse = deepcopy(operation_dict['X90 ' + qbn])
            upload_AWGs += [station.pulsar.get(X90_pulse['I_channel'] + '_AWG'),
                           station.pulsar.get(X90_pulse['Q_channel'] + '_AWG')]
        if len(qb_names) > 1:
            CZ_pulse_name = 'CZ {} {}'.format(qb_names[1], qb_names[0])
            if len([i for i in experiment_lists if CZ_pulse_name in i]) > 0:
                CZ_pulse = operation_dict[CZ_pulse_name]
                upload_AWGs += [station.pulsar.get(CZ_pulse['channel'] + '_AWG')]
                for ch in CZ_pulse['aux_channels_dict']:
                    upload_AWGs += [station.pulsar.get(ch + '_AWG')]
        upload_AWGs = list(set(upload_AWGs))
    for i, exp_lst in enumerate(experiment_lists):
        pulse_lst = [operation_dict[p] for p in exp_lst]
        if preselection:
            pulse_lst.append(operation_dict[RO_str+'_presel'])
            pulse_lst.append(operation_dict[RO_str+'presel_dummy'])
        el = multi_pulse_elt(i, station, pulse_lst)
        el_list.append(el)
        seq.append_element(el, trigger_wait=True)

    if upload:
        station.pulsar.program_awgs(seq, *el_list,
                                    AWGs=upload_AWGs,
                                    channels='all',
                                    verbose=verbose)

    if return_seq:
        return seq, el_list
    else:
        return seq_name


def generate_mux_ro_pulse_list(qubit_names, operation_dict, element_name='RO',
                               ref_point='end', pulse_delay=0.0):
    ro_pulses = []
    for j, qb_name in enumerate(qubit_names):
        ro_pulse = deepcopy(operation_dict['RO ' + qb_name])
        ro_pulse['pulse_name'] = '{}_{}'.format(element_name, j)
        ro_pulse['element_name'] = element_name
        if j == 0:
            ro_pulse['pulse_delay'] = pulse_delay
            ro_pulse['ref_point'] = ref_point
        else:
            ro_pulse['ref_point'] = 'start'
        ro_pulses.append(ro_pulse)
    return ro_pulses


def interleaved_pulse_list_equatorial_seg(
        qubit_names, operation_dict, interleaved_pulse_list, phase, 
        pihalf_spacing=None, prep_params=None, segment_name='equatorial_segment'):
    prep_params = {} if prep_params is None else prep_params
    pulse_list = []
    for notfirst, qbn in enumerate(qubit_names):
        pulse_list.append(deepcopy(operation_dict['X90 ' + qbn])) 
        pulse_list[-1]['ref_point'] = 'start'
        if not notfirst:
            pulse_list[-1]['name'] = 'refpulse'
    pulse_list += interleaved_pulse_list
    for notfirst, qbn in enumerate(qubit_names):
        pulse_list.append(deepcopy(operation_dict['X90 ' + qbn])) 
        pulse_list[-1]['phase'] = phase
        if notfirst:
            pulse_list[-1]['ref_point'] = 'start'
        elif pihalf_spacing is not None:
            pulse_list[-1]['ref_pulse'] = 'refpulse'
            pulse_list[-1]['ref_point'] = 'start'
            pulse_list[-1]['pulse_delay'] = pihalf_spacing
    pulse_list += generate_mux_ro_pulse_list(qubit_names, operation_dict)
    pulse_list = add_preparation_pulses(pulse_list, operation_dict, qubit_names, **prep_params)
    return segment.Segment(segment_name, pulse_list)


def interleaved_pulse_list_list_equatorial_seq(
        qubit_names, operation_dict, interleaved_pulse_list_list, phases, 
        pihalf_spacing=None, prep_params=None, cal_points=None,
        sequence_name='equatorial_sequence', upload=True):
    prep_params = {} if prep_params is None else prep_params
    seq = sequence.Sequence(sequence_name)
    for i, interleaved_pulse_list in enumerate(interleaved_pulse_list_list):
        for j, phase in enumerate(phases):
            seg = interleaved_pulse_list_equatorial_seg(
                qubit_names, operation_dict, interleaved_pulse_list, phase,
                pihalf_spacing=pihalf_spacing, prep_params=prep_params, segment_name=f'segment_{i}_{j}')
            seq.add(seg)
    if cal_points is not None:
        seq.extend(cal_points.create_segments(operation_dict, **prep_params))
    if upload:
        ps.Pulsar.get_instance().program_awgs(seq)
    return seq, np.arange(seq.n_acq_elements())


def measurement_induced_dephasing_seq(
        measured_qubit_names, dephased_qubit_names, operation_dict, 
        ro_amp_scales, phases, pihalf_spacing=None, prep_params=None,
        cal_points=None, upload=True, sequence_name='measurement_induced_dephasing_seq'):
    interleaved_pulse_list_list = []
    for i, ro_amp_scale in enumerate(ro_amp_scales):
        interleaved_pulse_list = generate_mux_ro_pulse_list(
            measured_qubit_names, operation_dict, 
            element_name=f'interleaved_readout_{i}')
        for pulse in interleaved_pulse_list:
            pulse['amplitude'] *= ro_amp_scale
            pulse['operation_type'] = None
        interleaved_pulse_list_list.append(interleaved_pulse_list)
    return interleaved_pulse_list_list_equatorial_seq(
        dephased_qubit_names, operation_dict, interleaved_pulse_list_list, 
        phases, pihalf_spacing=pihalf_spacing, prep_params=prep_params,
        cal_points=cal_points, sequence_name=sequence_name, upload=upload)


def drive_cancellation_seq(
        drive_op_code, ramsey_qubit_names, operation_dict,
        sweep_points, n_pulses=1, pihalf_spacing=None, prep_params=None,
        cal_points=None, upload=True, sequence_name='drive_cancellation_seq'):
    """
    Sweep pulse cancellation parameters and measure Ramsey on qubits the
    cancellation is for.

    Args:
        drive_op_code: Operation code for the pulse to be cancelled, including
            the qubit name.
        ramsey_qubit_names: A list of qubit names corresponding to the
            undesired targets of the pulse that is being cancelled.
        sweep_points: A SweepPoints object that describes the pulse
            parameters to sweep. The sweep point keys should be of the form
            `qb.param`, where `qb` is the name of the qubit the cancellation
            is for and `param` is a parameter in the pulses
            cancellation_params dict. For example to sweep the amplitude of
            the cancellation pulse on qb1, you could configure the sweep
            points as `SweepPoints('qb1.amplitude', np.linspace(0, 1, 21))`.
            The Ramsey phases must be given in the second sweep dimension with
            sweep name 'phases'.
        n_pulses: Number of pulse repetitions done between the Ramsey
            pulses. Useful for amplification of small errors. Defaults to 1.
    Rest of the arguments are passed down to
        interleaved_pulse_list_list_equatorial_seq
    """

    len_sweep = len(list(sweep_points[0].values())[0][0])
    # create len_sweep instances of n pulses, where the n references correspond
    # to the same dictionary instance
    interleaved_pulse_list_list = \
        [n_pulses*[deepcopy(operation_dict[drive_op_code])]
         for _ in range(len_sweep)]
    for key, (values, unit, label) in sweep_points[0].items():
        assert len(values) == len_sweep
        tqb, param = key.split('.')
        iq = operation_dict[f'X180 {tqb}']['I_channel'], \
             operation_dict[f'X180 {tqb}']['Q_channel']
        for pulse_list, value in zip(interleaved_pulse_list_list, values):
            # since all n pulses in pulse_list are the same dict. we only need
            # to modify the first element.
            pulse_list[0]['cancellation_params'][iq][param] = value
    # make last segment a calibration segment
    interleaved_pulse_list_list[-1][0]['amplitude'] = 0

    return interleaved_pulse_list_list_equatorial_seq(
        ramsey_qubit_names, operation_dict, interleaved_pulse_list_list,
        sweep_points[1]['phase'][0], pihalf_spacing=pihalf_spacing,
        prep_params=prep_params, cal_points=cal_points,
        sequence_name=sequence_name, upload=upload)


def fluxline_crosstalk_seq(target_qubit_name, crosstalk_qubits_names,
                           crosstalk_qubits_amplitudes, sweep_points,
                           operation_dict, crosstalk_fluxpulse_length,
                           target_fluxpulse_length, prep_params,
                           cal_points, upload=True,
                           sequence_name='fluxline_crosstalk_seq'):
    """
    Applies a flux pulse on the target qubit with various amplitudes.
    Measure the phase shift due to these pulses on the crosstalk qubits which
    are measured in a Ramsey setting and fluxed to a more sensitive frequency.

    Args:
        target_qubit_name: the qubit to which a fluxpulse with varying amplitude
            is applied
        crosstalk_qubits_names: a list of qubits to do a Ramsey on.
        crosstalk_qubits_amplitudes: A dictionary from crosstalk qubit names
            to flux pulse amplitudes that are applied to them to increase their
            flux sensitivity. Missing amplitudes are set to 0.
        sweep_points: A SweepPoints object, where the first sweep dimension is
            over Ramsey phases and must be called 'phase' and the second sweep
            dimenstion is over the target qubit pulse amplitudes and must be
            called 'target_amp'.
        operation_dict: A dictionary of pulse dictionaries corresponding to the
            various operations that can be done.
        target_fluxpulse_length: length of the flux pulse on the target qubit.
        crosstalk_fluxpulse_length: length of the flux pulses on the crosstalk
            qubits
        prep_params: Perparation parameters dictionary specifying the type
            of state preparation.
        cal_points: CalibrationPoints object determining the used calibration
            points
        upload: Whether the experimental sequence should be uploaded.
            Defaults to True.
        sequence_name: Overwrite the sequence name. Defaults to
            'fluxline_crosstalk_seq'.
    """

    interleaved_pulse_list_list = []
    buffer_start = 0
    buffer_end = 0
    pi_len = 0
    for qbn in crosstalk_qubits_names:
        buffer_start = max(buffer_start,
                           operation_dict[f'FP {qbn}']['buffer_length_start'])
        buffer_end = max(buffer_end,
                           operation_dict[f'FP {qbn}']['buffer_length_end'])
        pi_len = max(pi_len, operation_dict[f'X180 {qbn}']['nr_sigma'] *
                             operation_dict[f'X180 {qbn}']['sigma'])

    for amp in sweep_points[1]['target_amp'][0]:
        interleaved_pulse_list = []
        for i, qbn in enumerate(crosstalk_qubits_names):
            pulse = deepcopy(operation_dict[f'FP {qbn}'])
            if i > 0:
                pulse['ref_point'] = 'middle'
                pulse['ref_point_new'] = 'middle'
            pulse['amplitude'] = crosstalk_qubits_amplitudes.get(qbn, 0)
            pulse['pulse_length'] = crosstalk_fluxpulse_length
            pulse['buffer_length_start'] = buffer_start
            pulse['buffer_length_end'] = buffer_end
            interleaved_pulse_list += [pulse]
        pulse = deepcopy(operation_dict[f'FP {target_qubit_name}'])
        pulse['amplitude'] = amp
        pulse['pulse_length'] = target_fluxpulse_length
        pulse['ref_point'] = 'middle'
        pulse['ref_point_new'] = 'middle'
        interleaved_pulse_list += [pulse]
        interleaved_pulse_list_list += [interleaved_pulse_list]

    pihalf_spacing = buffer_start + crosstalk_fluxpulse_length + buffer_end + \
        pi_len
    return interleaved_pulse_list_list_equatorial_seq(
        crosstalk_qubits_names, operation_dict, interleaved_pulse_list_list,
        sweep_points[0]['phase'][0], pihalf_spacing=pihalf_spacing,
        prep_params=prep_params, cal_points=cal_points,
        sequence_name=sequence_name, upload=upload)

def multi_parity_multi_round_seq(ancilla_qubit_names,
                                 data_qubit_names,
                                 parity_map,
                                 CZ_map,
                                 prep,
                                 operation_dict,
                                 mode='tomo',
                                 parity_seperation=800e-9,
                                 rots_basis=('I', 'Y90', 'X90'),
                                 parity_loops=1,
                                 cal_points=None,
                                 prep_params=None,
                                 upload=True,
                                 max_acq_length=1e-6,
                                 ):
    seq_name = 'Multi_Parity_{}_round_sequence'.format(parity_loops)
    qb_names = ancilla_qubit_names + data_qubit_names

    # Dummy pulses are used to make sure that all UHFs are triggered even if
    # only part of the qubits are read out.
    # First get all RO pulses, then throw away all except one per channel pair.
    dummy_pulses = [deepcopy(operation_dict['RO ' + qbn]) for qbn in qb_names]
    dummy_pulses = {(p['I_channel'], p['Q_channel']): p for p in dummy_pulses}
    for p in dummy_pulses.values():
        p.update({'amplitude': 0.00001,
                 'pulse_length': 50e-09,
                 'pulse_delay': 0,
                 'mod_frequency': 900.0e6,
                 'op_code': ''})
    
    echo_pulses = [('Y180' + 's ' + dqb)
                   for n, dqb in enumerate(data_qubit_names)]


    parity_ops_list = []
    echoed_round = {}
    for i in range(len(parity_map)):
        echoed_round[parity_map[i]['round']] = False

    for i in range(len(parity_map)):
        parity_ops = []
        anc_name = parity_map[i]['ancilla']

        basis_op = 'I'

        if parity_map[i]['type'] == 'Z':
            basis_op = 'I'
        elif parity_map[i]['type'] == 'X':
            basis_op = 'Y90'
        elif parity_map[i]['type'] == 'Y':
            basis_op = 'X90'

        for n, dqb in enumerate(parity_map[i]['data']):
            if dqb in data_qubit_names:
                op = basis_op + ('' if n==0 else 's') + ' ' + dqb
                parity_ops.append(op)
        parity_ops.append('Y90 ' + anc_name)

        for n, dqb in enumerate(parity_map[i]['data']):
            op = 'CZ ' + anc_name + ' ' + dqb
            op = CZ_map.get(op, [op])
            ops = parity_ops+op
            if n==1 and parity_map[i]['type'] == 'X':
                ops.append('Y180 ' + anc_name)
                ops.append('Z180 ' + parity_map[i]['data'][-1])
                ops.append('Z180 ' + parity_map[i]['data'][-2])
                print('ECHO')
            elif n==0 and parity_map[i]['type'] == 'Z':
                ops.append('Y180 ' + anc_name)
                ops.append('Z180 ' + parity_map[i]['data'][-1])
                print('ECHO')
            parity_ops = ops

        parity_ops.append('I ' + anc_name)
        parity_ops.append('Y90s ' + anc_name)
        print('ECHO')

        for n, dqb in enumerate(parity_map[i]['data']):
            if dqb in data_qubit_names:
                op = ('m' if basis_op is not 'I' else '') + basis_op + ('' if n==0
                                                                        else
                's') + ' ' + dqb
                # op =  basis_op + ('' if n==0 else 's') + ' ' + dqb
                parity_ops.append(op)
        parity_ops.append('I ' + parity_map[i]['data'][-1])
        parity_ops.append('RO ' + anc_name)
        parity_ops_list.append(parity_ops)



    prep_ops = [{'g': 'I ', 'e': 'X180 ', '+': 'Y90 ', '-': 'mY90 '}[s] \
             + dqn for s, dqn in zip(prep, data_qubit_names)]
    prep_mode = False

    end_sequence = []
    if mode=='tomo':
        end_sequences = get_tomography_pulses(*data_qubit_names,
                                              basis_pulses=rots_basis)
    elif mode=='onoff':
        end_sequences = [[rot + ('s ' if i==0 else ' ') + dqb
                          for i, dqb in enumerate(data_qubit_names)]
                         for rot in rots_basis]
    elif mode=='preps':
        prep_ops = [[{'g': 'I ', 'e': 'X180 ', '+': 'Y90 ', '-': 'mY90 '}[s] \
                    + dqn for s, dqn in zip(preps, data_qubit_names)]
                    for preps in rots_basis]
        end_sequences = [['I ' + data_qubit_names[0]] for preps in rots_basis]
        prep_mode = True
    else:
        end_sequences = ['I ' + data_qubit_names[0]]

    first_readout = dict()
    rounds = 0
    for k in range(len(parity_map)):
        first_readout[parity_map[k]['round']] = True
        if parity_map[k]['round'] > rounds:
            rounds = parity_map[k]['round']

    all_pulsess = []
    for t, end_sequence in enumerate(end_sequences):
        all_pulses = []

        if prep_mode:
            prep_pulses = [deepcopy(operation_dict[op]) for op in
                                    prep_ops[t]]
        else:
            prep_pulses = [deepcopy(operation_dict[op]) for op in
                                    prep_ops]

        for pulse in prep_pulses:
            # pulse['element_name'] = f'prep_tomo_{t}'
            pulse['element_name'] = f'drive_tomo_{t}'
            pulse['ref_pulse'] = 'segment_start'
            pulse['pulse_delay'] = -pulse['sigma']*pulse['nr_sigma']
        all_pulses += prep_pulses

        for m in range(parity_loops):
            for round in first_readout.keys():
                first_readout[round] = True

            for k in range(len(parity_map)):
                round = parity_map[k]['round']
                anc_name = parity_map[k]['ancilla']

                for i, op in enumerate(parity_ops_list[k]):
                    all_pulses.append(deepcopy(operation_dict[op]))
                    if op == 'I '+anc_name:
                        all_pulses[-1]['basis_rotation'] = parity_map[k][
                            'phases']
                    if i == 0:
                        all_pulses[-1]['ref_pulse'] = 'segment_start'
                        all_pulses[-1]['pulse_delay'] = np.sum(
                            parity_seperation[:round])+m*np.sum(parity_seperation)
                    if 'CZ' not in op and 'RO' not in op:
                        all_pulses[-1]['element_name'] = f'drive_tomo_{t}'
                        # all_pulses[-1]['element_name'] = f'drive_{round}_loop' + \
                        #                                  f'_{m}_tomo_{t}'
                    elif 'CZ' in op:
                        all_pulses[-1]['element_name'] = f'flux_tomo_{t}'
                    if 'RO' in op:
                        all_pulses[-1]['element_name'] = f'ro_{round}_loop' + \
                                                         f'_{m}_tomo_{t}'
                        if first_readout[round] is True:
                            all_pulses[-1]['name'] = f'first_ro_{round}_loop' + \
                                f'_{m}_tomo_{t}'
                        else:
                            all_pulses[-1]['ref_pulse'] = f'first_ro_{round}' + \
                                f'_loop_{m}_tomo_{t}'
                            all_pulses[-1]['ref_point'] = 'start'

                        first_readout[round] = False

                # Add dummy pulses for all UHFs
                for p in dummy_pulses.values():
                    all_pulses.append(deepcopy(p))
                    all_pulses[-1]['element_name'] = f'ro_{round}_loop' + \
                                                     f'_{m}_tomo_{t}'
                    all_pulses[-1]['ref_pulse'] = f'first_ro_{round}' + \
                                                  f'_loop_{m}_tomo_{t}'
                    all_pulses[-1]['ref_point'] = 'start'

            # if  (m!=parity_loops-1)  or ( (parity_loops%2==0)
            #                               and  m==parity_loops-1):
            if m != parity_loops - 1:
                # print('Logical Echo')
                for i, op in enumerate(echo_pulses):
                    all_pulses.append(deepcopy(operation_dict[op]))
                    all_pulses[-1]['element_name'] = f'drive_tomo_{t}'
                    # all_pulses[-1]['pulse_delay'] = -50e-9

        end_pulses = [deepcopy(operation_dict[op]) for op in end_sequence]

        for pulse in end_pulses:
            pulse['element_name'] = f'drive_tomo_{t}'
            pulse['ref_pulse'] = f'first_ro_{rounds}' + \
                                 f'_loop_{parity_loops-1}_tomo_{t}'
            pulse['pulse_delay'] = max_acq_length + 5e-9 # account for UHF deadtime
            pulse['ref_point'] = 'start'
        all_pulses += end_pulses
        all_pulses += generate_mux_ro_pulse_list(qb_names, operation_dict)
        all_pulsess.append(all_pulses)


    if prep_params is not None:
        all_pulsess_with_prep = \
            [add_preparation_pulses(seg, operation_dict, qb_names, **prep_params)
             for seg in all_pulsess]
    else:
        all_pulsess_with_prep = all_pulsess

    seq = pulse_list_list_seq(all_pulsess_with_prep, seq_name, upload=False)

    # add calibration segments
    if cal_points is not None:
        seq.extend(cal_points.create_segments(operation_dict, **prep_params))

    # This will currently only work with pre-selection
    ROs = (rounds+1)
    repeat_patern = (len(end_sequences), 1, (parity_loops, ROs), 1)
    for qbn in qb_names:
        pulse = 'RO ' + qbn
        repeat_dict = seq.repeat(pulse, operation_dict, repeat_patern)

    log.debug(repeat_dict)

    if upload:
        ps.Pulsar.get_instance().program_awgs(seq)

    log.debug('sweep_points: ', seq.n_acq_elements())
    return seq, np.arange(seq.n_acq_elements())


def ro_dynamic_phase_seq(hard_sweep_dict, qbp_name, qbr_names,
                         operation_dict, pulse_separation, init_state,
                         cal_points=None, prep_params=dict(), upload=True):

    """
    RO cross-dephasing measurement sequence. Measures the dynamic phase induced
    on qbr by a measurement tone on the pulsed qubit (qbp).
    Args:
        qbp_name: pulsed qubit name; RO pulse is applied on this qubit
        qbr_names: ramsey (measured) qubits
        phases: array of phases for the second piHalf pulse on qbr
        operation_dict: contains operation dicts from both qubits;
            !!! Must contain 'RO mux' which is the mux RO pulse only for
            the measured_qubits (qbr_names) !!!
        pulse_separation: separation between the two pi-half pulses, shouls be
            equal to integration length
        cal_points: use cal points
    """

    seq_name = 'ro_dynamic_phase_sequence'
    dummy_ro_1 = {'pulse_type': 'GaussFilteredCosIQPulse',
                  'I_channel': 'UHF1_ch1',
                  'Q_channel': 'UHF1_ch2',
                  'amplitude': 0.00001,
                  'pulse_length': 50e-09,
                  'pulse_delay': 0,
                  'mod_frequency': 900.0e6,
                  'phase': 0,
                  'phi_skew': 0,
                  'alpha': 1,
                  'gaussian_filter_sigma': 1e-09,
                  'nr_sigma': 2,
                  'phase_lock': True,
                  'basis_rotation': {},
                  'operation_type': 'RO'}
    dummy_ro_2 = {'pulse_type': 'GaussFilteredCosIQPulse',
                  'I_channel': 'UHF2_ch1',
                  'Q_channel': 'UHF2_ch2',
                  'amplitude': 0.00001,
                  'pulse_length': 50e-09,
                  'pulse_delay': 0,
                  'mod_frequency': 900.0e6,
                  'phase': 0,
                  'phi_skew': 0,
                  'alpha': 1,
                  'gaussian_filter_sigma': 1e-09,
                  'nr_sigma': 2,
                  'phase_lock': True,
                  'basis_rotation': {},
                  'operation_type': 'RO'}

    # put together n-qubit calibration point pulse lists
    # put together n-qubit ramsey pulse lists
    pulse_list = []
    for j, qbr_name in enumerate(qbr_names):
        pulse_list.append(deepcopy(operation_dict['X90 ' + qbr_name]))
        pulse_list[-1]['name'] = f'x1_{qbr_name}'
        pulse_list[-1]['ref_pulse'] = 'segment_start'
        pulse_list[-1]['refpoint'] = 'start'

    ro_probe = deepcopy(operation_dict['RO ' + qbp_name])
    pulse_list.append(ro_probe)
    pulse_list[-1]['name'] = f'ro_probe'
    pulse_list[-1]['element_name'] = f'ro_probe'
    pulse_list.append(dummy_ro_1)
    pulse_list[-1]['refpoint'] = 'start'
    pulse_list[-1]['element_name'] = f'ro_probe'
    pulse_list.append(dummy_ro_2)
    pulse_list[-1]['refpoint'] = 'start'
    pulse_list[-1]['element_name'] = f'ro_probe'

    for j, qbr_name in enumerate(qbr_names):
        pulse_list.append(deepcopy(operation_dict['X90 ' + qbr_name]))
        pulse_list[-1]['name'] = f'x2_{qbr_name}'
        pulse_list[-1]['ref_pulse'] = 'segment_start'
        pulse_list[-1]['refpoint'] = 'start'
        pulse_list[-1]['pulse_delay'] = pulse_separation

    ro_list = generate_mux_ro_pulse_list(qbr_names+[qbp_name], operation_dict)
    pulse_list += ro_list

    if init_state == 'e':
        pulse_list.append(deepcopy(operation_dict['X180 ' + qbp_name]))
        pulse_list[-1]['ref_pulse'] = 'segment_start'
        pulse_list[-1]['refpoint'] = 'start'
        pulse_list[-1]['pulse_delay'] = -100e-9

    params = {f'x2_{qbr_name}.{k}': v['values']
                   for k, v in hard_sweep_dict.items() for qbr_name in qbr_names}
    hsl = len(list(hard_sweep_dict.values())[0]['values'])
    params.update({f'ro_probe.amplitude': np.concatenate(
        [ro_probe['amplitude'] * np.ones(hsl // 2), np.zeros(hsl // 2)])})

    swept_pulses = sweep_pulse_params(pulse_list, params)

    swept_pulses_with_prep = \
        [add_preparation_pulses(p, operation_dict, [qbp_name], **prep_params)
         for p in swept_pulses]
    seq = pulse_list_list_seq(swept_pulses_with_prep, seq_name, upload=False)

    if cal_points is not None:
        # add calibration segments
        seq.extend(cal_points.create_segments(operation_dict, **prep_params))

    log.debug(seq)
    if upload:
        ps.Pulsar.get_instance().program_awgs(seq)

    return seq, np.arange(seq.n_acq_elements())


## Multi-qubit time-domain sequences ##

def n_qubit_rabi_seq(qubit_names, operation_dict, sweep_points, cal_points,
                     upload=True, n=1, for_ef=False,
<<<<<<< HEAD
                     last_ge_pulse=False, prep_params=None):
    """
=======
                     last_ge_pulse=False, prep_params=dict(), **kw):
    '''
>>>>>>> c46c0faf
    Rabi sequence for n qubits.
    Args:
        qubit_names:     list of qubit names
        operation_dict:  operation_dict for all qubit in qubit_names
        sweep_points:    instance of SweepPoints class
        cal_points:      instance of CalibrationPoints class
        upload:          whether to upload sequence to instrument or not
        n:               number of pulses (1 is conventional Rabi)
        for_ef:          whether to do rabi between ef transition
        last_ge_pulse:   whether to use a ge pulse at the end of each segment
            for a rabi between ef transition
        prep_params:     qubit preparation params
    Returns:
        sequence (Sequence): sequence object
        segment_indices (list): array of range of n_segments including
            calibration_segments. To be used as sweep_points for the MC.
    """
    if prep_params is None:
        prep_params = dict()

    seq_name = 'n_qubit_Rabi_sequence'

    pulse_list = []
    # add Rabi amplitudes segments
    for qbn in qubit_names:
        rabi_ops = ["X180_ef " + qbn if for_ef else "X180 " + qbn] * n
        if for_ef:
            rabi_ops = ["X180 " + qbn] + rabi_ops  # prepend ge pulse
            if last_ge_pulse:
                rabi_ops += ["X180 " + qbn]  # append ge pulse

        rabi_pulses = [deepcopy(operation_dict[op]) for op in rabi_ops]
        rabi_pulses[0]['ref_pulse'] = 'start'
        for i in np.arange(1 if for_ef else 0, n + 1 if for_ef else n):
            rabi_pulses[i]["name"] = f"Rabi_{i-1 if for_ef else i}_{qbn}"

        pulse_list += rabi_pulses
    block = Block('main', pulse_list)
    block.set_end_after_all_pulses()
    pulse_list = block.build()
    pulse_list += generate_mux_ro_pulse_list(qubit_names, operation_dict)

    params_to_sweep = {
        f'main-|-Rabi_{i}_{qbn}.amplitude': list(sweep_points[0].values())[
            j][0]
        for i in range(n) for j, qbn in enumerate(qubit_names)}
    if kw.get('pulse_modifs', None) is not None:
        params_to_sweep.update(kw.get('pulse_modifs'))
    swept_pulses = sweep_pulse_params(pulse_list, params_to_sweep)
    swept_pulses_with_prep = \
        [add_preparation_pulses(p, operation_dict, qubit_names, **prep_params)
         for p in swept_pulses]
    seq = pulse_list_list_seq(swept_pulses_with_prep, seq_name, upload=False)

    # add calibration segments
    seq.extend(cal_points.create_segments(operation_dict, **prep_params))

    # reuse sequencer memory by repeating readout pattern
    [seq.repeat_ro(f"RO {qbn}", operation_dict) for qbn in qubit_names]

    log.debug(seq)
    if upload:
        ps.Pulsar.get_instance().program_awgs(seq)

    return seq, np.arange(seq.n_acq_elements())


def n_qubit_ramsey_seq(qubit_names, operation_dict, sweep_points, cal_points,
                       artificial_detuning=0, upload=True, for_ef=False,
                       last_ge_pulse=False, prep_params=None):
    """
    Ramsey sequence for n qubits.
    Args:
        qubit_names:     list of qubit names
        operation_dict:  operation_dict for all qubit in qubit_names
        sweep_points:    instance of SweepPoints class
        cal_points:      instance of CalibrationPoints class
        artificial_detunings:   Detuning of second pi-half pulse.
        upload:          whether to upload sequence to instrument or not
        n:               number of pulses (1 is conventional Rabi)
        for_ef:          whether to do rabi between ef transition
        last_ge_pulse:   whether to use a ge pulse at the end of each segment
            for a rabi between ef transition
        prep_params:     qubit preparation params
    Returns:
        sequence (Sequence): sequence object
        segment_indices (list): array of range of n_segments including
            calibration_segments. To be used as sweep_points for the MC.
    """
    if prep_params is None:
        prep_params = dict()

    seq_name = 'n_qubit_Ramsey_sequence'

    pulse_list = []
    # add Ramsey segments
    for qbn in qubit_names:
        ramsey_ops = ["X90_ef " + qbn if for_ef else "X90 " + qbn] * 2
        if for_ef:
            ramsey_ops = ["X180 " + qbn] + ramsey_ops  # prepend ge pulse
            if last_ge_pulse:
                ramsey_ops += ["X180 " + qbn]  # append ge pulse

        ramsey_pulses = [deepcopy(operation_dict[op]) for op in ramsey_ops]
        ramsey_pulses[0]['ref_pulse'] = 'start'
        ramsey_pulses[2 if for_ef else 1]["name"] = f"Ramsey_{qbn}"
        ramsey_pulses[2 if for_ef else 1]["ref_point"] = 'start'

        pulse_list += ramsey_pulses
    block = Block('main', pulse_list)
    block.set_end_after_all_pulses()
    pulse_list = block.build()
    pulse_list += generate_mux_ro_pulse_list(qubit_names, operation_dict)

    params_to_sweep = {}
    for j, qbn in enumerate(qubit_names):
        times = np.asarray(list(sweep_points[0].values())[j][0])
        params_to_sweep.update({f'main-|-Ramsey_{qbn}.pulse_delay': times})
        params_to_sweep.update({
            f'main-|-Ramsey_{qbn}.phase':
                ((times-times[0])*artificial_detuning*360) % 360})
    swept_pulses = sweep_pulse_params(pulse_list, params_to_sweep)
    swept_pulses_with_prep = \
        [add_preparation_pulses(p, operation_dict, qubit_names, **prep_params)
         for p in swept_pulses]
    seq = pulse_list_list_seq(swept_pulses_with_prep, seq_name, upload=False)

    # add calibration segments
    seq.extend(cal_points.create_segments(operation_dict, **prep_params))

    # reuse sequencer memory by repeating readout pattern
    [seq.repeat_ro(f"RO {qbn}", operation_dict) for qbn in qubit_names]

    log.debug(seq)
    if upload:
        ps.Pulsar.get_instance().program_awgs(seq)

    return seq, np.arange(seq.n_acq_elements())


def n_qubit_qscale_seq(qubit_names, operation_dict, sweep_points, cal_points,
                       upload=True, for_ef=False,
                       last_ge_pulse=False, prep_params=None):
    """
    DRAG pulse calibration sequence for n qubits.
    Args:
        qubit_names:     list of qubit names
        operation_dict:  operation_dict for all qubit in qubit_names
        sweep_points:    instance of SweepPoints class
        cal_points:      instance of CalibrationPoints class
        upload:          whether to upload sequence to instrument or not
        n:               number of pulses (1 is conventional Rabi)
        for_ef:          whether to do rabi between ef transition
        last_ge_pulse:   whether to use a ge pulse at the end of each segment
            for a rabi between ef transition
        prep_params:     qubit preparation params
    Returns:
        sequence (Sequence): sequence object
        segment_indices (list): array of range of n_segments including
            calibration_segments. To be used as sweep_points for the MC.
    """
    if prep_params is None:
        prep_params = dict()

    seq_name = 'n_qubit_qscale_sequence'

    # Operations
    qscale_base_ops = [['X90', 'X180'], ['X90', 'Y180'], ['X90', 'mY180']]

    # add DRAG calibration segments
    final_pulses = []
    for base_ops in qscale_base_ops:
        pulse_list = []
        for qbn in qubit_names:
            qscale_ops = add_suffix(base_ops, "_ef" if for_ef else "")
            if for_ef:
                qscale_ops = ['X180'] + qscale_ops
                if last_ge_pulse:
                    qscale_ops += ["X180"]
            qscale_ops = add_suffix(qscale_ops, " " + qbn)

            qscale_pulses = [deepcopy(operation_dict[op]) for op in qscale_ops]
            qscale_pulses[0]['ref_pulse'] = 'start'
            # name and reference swept pulse
            for i in range(len(base_ops)):
                idx = (1 if for_ef else 0) + i
                qscale_pulses[idx]["name"] = f"Qscale_{i}_{qbn}"
            pulse_list += qscale_pulses
        block = Block('main', pulse_list)
        block.set_end_after_all_pulses()
        pulse_list = block.build()
        pulse_list += generate_mux_ro_pulse_list(qubit_names, operation_dict)

        params_to_sweep = {
            f'main-|-Qscale_*_{qbn}.motzoi': list(sweep_points[0].values())[
                j][0] for j, qbn in enumerate(qubit_names)}
        swept_pulses = sweep_pulse_params(pulse_list, params_to_sweep)
        swept_pulses_with_prep = \
            [add_preparation_pulses(p, operation_dict, qubit_names,
                                    **prep_params)
             for p in swept_pulses]
        final_pulses.append(swept_pulses_with_prep)

    # intertwine pulses in same order as base_ops
    # 1. get one list of list from the 3 lists of list
    f_p = np.array(final_pulses)
    reordered_pulses = [[X90X180, X90Y180, X90mY180]
                        for X90X180, X90Y180, X90mY180
                        in zip(f_p[0],  f_p[1], f_p[2])]
    # 2. reshape to list of list
    len_swp_pts = len(list(sweep_points[0].values())[0][0])
    final_pulses = np.squeeze(np.reshape(reordered_pulses,
                                         (3*len_swp_pts, -1))).tolist()

    seq = pulse_list_list_seq(final_pulses, seq_name, upload=False)

    # add calibration segments
    seq.extend(cal_points.create_segments(operation_dict, **prep_params))

    # reuse sequencer memory by repeating readout pattern
    [seq.repeat_ro(f"RO {qbn}", operation_dict) for qbn in qubit_names]

    log.debug(seq)
    if upload:
        ps.Pulsar.get_instance().program_awgs(seq)

    return seq, np.arange(seq.n_acq_elements())


def n_qubit_t1_seq(qubit_names, operation_dict, sweep_points, cal_points,
                   upload=True, for_ef=False, last_ge_pulse=False,
                   prep_params=None):
    """
    T1 sequence for n qubits.
    Args:
        qubit_names:     list of qubit names
        operation_dict:  operation_dict for all qubit in qubit_names
        sweep_points:    instance of SweepPoints class
        cal_points:      instance of CalibrationPoints class
        upload:          whether to upload sequence to instrument or not
        for_ef:          whether to do rabi between ef transition
        last_ge_pulse:   whether to use a ge pulse at the end of each segment
            for a rabi between ef transition
        prep_params:     qubit preparation params
    Returns:
        sequence (Sequence): sequence object
        segment_indices (list): array of range of n_segments including
            calibration_segments. To be used as sweep_points for the MC.
    """
    if prep_params is None:
        prep_params = dict()

    seq_name = 'n_qubit_T1_sequence'

    pulse_list = []
    # add delays segments
    for j, qbn in enumerate(qubit_names):
        t1_ops = ["X180_ef " + qbn if for_ef else "X180 " + qbn]
        if for_ef:
            t1_ops = ["X180 " + qbn] + t1_ops  # prepend ge pulse
            if last_ge_pulse:
                t1_ops += ["X180 " + qbn]  # append ge pulse

        t1_pulses = [deepcopy(operation_dict[op]) for op in t1_ops]
        t1_pulses[0]['ref_pulse'] = 'start'
        if for_ef and last_ge_pulse:
            t1_pulses[-1]['name'] = f"delayed_pulse_{qbn}"

        pulse_list += t1_pulses
    block = Block('main', pulse_list)
    block.set_end_after_all_pulses()
    pulse_list = block.build()
    pulse_list += generate_mux_ro_pulse_list(qubit_names, operation_dict)

    params_to_sweep = {}
    for j, qbn in enumerate(qubit_names):
        delay_times = list(sweep_points[0].values())[j][0]
        if for_ef and last_ge_pulse:
            delays = np.array(delay_times)
            params_to_sweep.update({f'main-|-delayed_pulse_{qbn}.pulse_delay':
                                        delays})
        else:
            delays = np.array(delay_times) + pulse_list[-1]["pulse_delay"]
            params_to_sweep.update({f'main-|-end.pulse_delay': delays})

    swept_pulses = sweep_pulse_params(pulse_list, params_to_sweep)
    swept_pulses_with_prep = \
        [add_preparation_pulses(p, operation_dict, qubit_names, **prep_params)
         for p in swept_pulses]
    seq = pulse_list_list_seq(swept_pulses_with_prep, seq_name, upload=False)

    # add calibration segments
    seq.extend(cal_points.create_segments(operation_dict, **prep_params))

    # reuse sequencer memory by repeating readout pattern
    [seq.repeat_ro(f"RO {qbn}", operation_dict) for qbn in qubit_names]

    log.debug(seq)
    if upload:
        ps.Pulsar.get_instance().program_awgs(seq)

    return seq, np.arange(seq.n_acq_elements())


def n_qubit_echo_seq(qubit_names, operation_dict, sweep_points, cal_points,
                     artificial_detuning=0, upload=True, for_ef=False,
                     last_ge_pulse=False, prep_params=None):
    """
    Echo sequence for n qubits.
    Args:
        qubit_names:     list of qubit names
        operation_dict:  operation_dict for all qubit in qubit_names
        sweep_points:    instance of SweepPoints class
        cal_points:      instance of CalibrationPoints class
        artificial_detunings:   Detuning of second pi-half pulse.
        upload:          whether to upload sequence to instrument or not
        n:               number of pulses (1 is conventional Rabi)
        for_ef:          whether to do rabi between ef transition
        last_ge_pulse:   whether to use a ge pulse at the end of each segment
            for a rabi between ef transition
        prep_params:     qubit preparation params
    Returns:
        sequence (Sequence): sequence object
        segment_indices (list): array of range of n_segments including
            calibration_segments. To be used as sweep_points for the MC.
    """
    if prep_params is None:
        prep_params = dict()

    seq_name = 'n_qubit_Ramsey_sequence'

    pulse_list = []
    # add Echo segments
    for qbn in qubit_names:
        echo_ops = ["X90_ef " + qbn if for_ef else "X90 " + qbn]
        echo_ops = echo_ops + \
                     ["X180_ef " + qbn if for_ef else "X180 " + qbn] + \
                     echo_ops
        if for_ef:
            echo_ops = ["X180 " + qbn] + echo_ops  # prepend ge pulse
            if last_ge_pulse:
                echo_ops += ["X180 " + qbn]  # append ge pulse

        echo_ops = [deepcopy(operation_dict[op]) for op in echo_ops]
        echo_ops[0]['ref_pulse'] = 'start'
        echo_ops[2 if for_ef else 1]["name"] = f"Echo_pi_{qbn}"
        echo_ops[2 if for_ef else 1]["ref_point"] = 'start'
        echo_ops[3 if for_ef else 2]["name"] = f"Echo_pihalf_{qbn}"
        echo_ops[3 if for_ef else 2]["ref_point"] = 'start'

        pulse_list += echo_ops
    block = Block('main', pulse_list)
    block.set_end_after_all_pulses()
    pulse_list = block.build()
    pulse_list += generate_mux_ro_pulse_list(qubit_names, operation_dict)

    params_to_sweep = {}
    for j, qbn in enumerate(qubit_names):
        times = np.asarray(list(sweep_points[0].values())[j][0])
        params_to_sweep.update({f'main-|-Echo_pi_{qbn}.pulse_delay': times/2})
        params_to_sweep.update({f'main-|-Echo_pihalf_{qbn}.pulse_delay':
                                    times/2})
        params_to_sweep.update({
            f'main-|-Echo_pihalf_{qbn}.phase':
                ((times-times[0])*artificial_detuning*360) % 360})
    swept_pulses = sweep_pulse_params(pulse_list, params_to_sweep)
    swept_pulses_with_prep = \
        [add_preparation_pulses(p, operation_dict, qubit_names, **prep_params)
         for p in swept_pulses]
    seq = pulse_list_list_seq(swept_pulses_with_prep, seq_name, upload=False)

    # add calibration segments
    seq.extend(cal_points.create_segments(operation_dict, **prep_params))

    # reuse sequencer memory by repeating readout pattern
    [seq.repeat_ro(f"RO {qbn}", operation_dict) for qbn in qubit_names]

    log.debug(seq)
    if upload:
        ps.Pulsar.get_instance().program_awgs(seq)

    return seq, np.arange(seq.n_acq_elements())<|MERGE_RESOLUTION|>--- conflicted
+++ resolved
@@ -2345,13 +2345,8 @@
 
 def n_qubit_rabi_seq(qubit_names, operation_dict, sweep_points, cal_points,
                      upload=True, n=1, for_ef=False,
-<<<<<<< HEAD
-                     last_ge_pulse=False, prep_params=None):
-    """
-=======
-                     last_ge_pulse=False, prep_params=dict(), **kw):
-    '''
->>>>>>> c46c0faf
+                     last_ge_pulse=False, prep_params=None, **kw):
+    """
     Rabi sequence for n qubits.
     Args:
         qubit_names:     list of qubit names
