import logging
import itertools
import numpy as np
from copy import deepcopy
import pycqed.measurement.waveform_control.sequence as sequence
from pycqed.utilities.general import add_suffix_to_dict_keys
<<<<<<< HEAD
from pycqed.measurement.pulse_sequences.standard_elements import \
    multi_pulse_elt, distort_and_compensate
import pycqed.measurement.randomized_benchmarking.randomized_benchmarking as rb
import pycqed.measurement.waveform_control.fluxpulse_predistortion as \
    fluxpulse_predistortion
from pycqed.measurement.pulse_sequences.single_qubit_tek_seq_elts import \
    get_pulse_dict_from_pars
import pycqed.instrument_drivers.meta_instrument.device_object as device
=======
from pycqed.measurement.pulse_sequences.standard_elements import multi_pulse_elt
from pycqed.measurement.pulse_sequences.standard_elements import \
    distort_and_compensate
from pycqed.measurement.randomized_benchmarking import \
    randomized_benchmarking as rb
import pycqed.measurement.waveform_control.fluxpulse_predistortion as \
    fluxpulse_predistortion

from pycqed.measurement.pulse_sequences.single_qubit_tek_seq_elts import \
    get_pulse_dict_from_pars

from importlib import reload
reload(pulse)
from ..waveform_control import pulse_library
reload(pulse_library)
>>>>>>> eeb16464

station = None
kernel_dir = 'kernels/'
# You need to explicitly set this before running any functions from this module
# I guess there are cleaner solutions :)
cached_kernels = {}


def avoided_crossing_spec_seq(operation_dict, q0, q1, RO_target,
                              verbose=False,
                              upload=True):

    seq_name = 'avoidec_crossing_spec'
    seq = sequence.Sequence(seq_name)
    station.pulsar.update_channel_settings()
    el_list = []
    sequencer_config = operation_dict['sequencer_config']

    # N.B. Identities not needed in all cases
    pulse_combinations = ['X180 '+q0, 'SpecPulse '+q1, 'RO '+RO_target]
    pulses = []
    for p in pulse_combinations:
        pulses += [operation_dict[p]]
    el = multi_pulse_elt(0, station, pulses, sequencer_config)
    el_list.append(el)
    seq.append_element(el, trigger_wait=True)
    if upload:
        station.pulsar.program_awgs(seq, *el_list, verbose=verbose)
    return seq, el_list


def two_qubit_off_on(q0_pulse_pars, q1_pulse_pars, RO_pars,
                     return_seq=False, verbose=False):

    seq_name = '2_qubit_OffOn_sequence'
    seq = sequence.Sequence(seq_name)
    station.pulsar.update_channel_settings()
    el_list = []
    # Create a dict with the parameters for all the pulses
    q0_pulses = add_suffix_to_dict_keys(
        get_pulse_dict_from_pars(q0_pulse_pars), ' q0')
    q1_pulses = add_suffix_to_dict_keys(
        get_pulse_dict_from_pars(q1_pulse_pars), ' q1')
    RO_dict = {'RO': RO_pars}

    pulse_dict = {}
    pulse_dict.update(q0_pulses)
    pulse_dict.update(q1_pulses)
    pulse_dict.update(RO_dict)

    # N.B. Identities not needed in all cases
    pulse_combinations = [['I q0', 'I q1', 'RO'],
                          ['X180 q0', 'I q1', 'RO'],
                          ['I q0', 'X180 q1', 'RO'],
                          ['X180 q0', 'X180 q1', 'RO']]

    for i, pulse_comb in enumerate(pulse_combinations):
        pulses = []
        for p in pulse_comb:
            pulses += [pulse_dict[p]]

        el = multi_pulse_elt(i, station, pulses)
        el_list.append(el)
        seq.append_element(el, trigger_wait=True)
    station.pulsar.program_awgs(seq, *el_list, verbose=verbose)
    if return_seq:
        return seq, el_list
    else:
        return seq_name


def three_qubit_off_on(q0_pulse_pars, q1_pulse_pars, q2_pulse_pars, RO_pars,
                       return_seq=False, verbose=False):

    seq_name = '3_qubit_OffOn_sequence'
    seq = sequence.Sequence(seq_name)
    station.pulsar.update_channel_settings()
    el_list = []
    # Create a dict with the parameters for all the pulses
    q0_pulses = add_suffix_to_dict_keys(
        get_pulse_dict_from_pars(q0_pulse_pars), ' q0')
    q1_pulses = add_suffix_to_dict_keys(
        get_pulse_dict_from_pars(q1_pulse_pars), ' q1')
    q2_pulses = add_suffix_to_dict_keys(
        get_pulse_dict_from_pars(q2_pulse_pars), ' q2')
    RO_dict = {'RO': RO_pars}

    pulse_dict = {}
    pulse_dict.update(q0_pulses)
    pulse_dict.update(q1_pulses)
    pulse_dict.update(q2_pulses)
    pulse_dict.update(RO_dict)

    # N.B. Identities not needed in all cases
    pulse_combinations = [['I q0', 'I q1', 'I q2', 'RO'],
                          ['X180 q0', 'I q1', 'I q2', 'RO'],
                          ['I q0', 'X180 q1', 'I q2', 'RO'],
                          ['X180 q0', 'X180 q1', 'I q2', 'RO'],
                          ['I q0', 'I q1', 'X180 q2', 'RO'],
                          ['X180 q0', 'I q1', 'X180 q2', 'RO'],
                          ['I q0', 'X180 q1', 'X180 q2', 'RO'],
                          ['X180 q0', 'X180 q1', 'X180 q2', 'RO']]

    for i, pulse_comb in enumerate(pulse_combinations):
        pulses = []
        for p in pulse_comb:
            pulses += [pulse_dict[p]]

        el = multi_pulse_elt(i, station, pulses)
        el_list.append(el)
        seq.append_element(el, trigger_wait=True)
    station.pulsar.program_awgs(seq, *el_list, verbose=verbose)
    if return_seq:
        return seq, el_list
    else:
        return seq_name


def four_qubit_off_on(q0_pulse_pars,
                      q1_pulse_pars,
                      q2_pulse_pars,
                      q3_pulse_pars,
                      RO_pars,
                      return_seq=False, verbose=False):

    seq_name = '4_qubit_OffOn_sequence'
    seq = sequence.Sequence(seq_name)
    station.pulsar.update_channel_settings()
    el_list = []
    # Create a dict with the parameters for all the pulses
    q0_pulses = add_suffix_to_dict_keys(
        get_pulse_dict_from_pars(q0_pulse_pars), ' q0')
    q1_pulses = add_suffix_to_dict_keys(
        get_pulse_dict_from_pars(q1_pulse_pars), ' q1')
    q2_pulses = add_suffix_to_dict_keys(
        get_pulse_dict_from_pars(q2_pulse_pars), ' q2')
    q3_pulses = add_suffix_to_dict_keys(
        get_pulse_dict_from_pars(q3_pulse_pars), ' q3')
    RO_dict = {'RO': RO_pars}

    pulse_dict = {}
    pulse_dict.update(q0_pulses)
    pulse_dict.update(q1_pulses)
    pulse_dict.update(q2_pulses)
    pulse_dict.update(q3_pulses)
    pulse_dict.update(RO_dict)

    # N.B. Identities not needed in all cases
    pulse_combinations = [['I q0', 'I q1', 'I q2', 'I q3', 'RO'],
                          ['X180 q0', 'I q1', 'I q2', 'I q3', 'RO'],
                          ['I q0', 'X180 q1', 'I q2', 'I q3', 'RO'],
                          ['X180 q0', 'X180 q1', 'I q2', 'I q3', 'RO'],
                          ['I q0', 'I q1', 'X180 q2', 'I q3', 'RO'],
                          ['X180 q0', 'I q1', 'X180 q2', 'I q3', 'RO'],
                          ['I q0', 'X180 q1', 'X180 q2',  'I q3', 'RO'],
                          ['X180 q0', 'X180 q1', 'X180 q2',  'I q3', 'RO'],
                          ['I q0', 'I q1', 'I q2', 'X180 q3', 'RO'],
                          ['X180 q0', 'I q1', 'I q2', 'X180 q3', 'RO'],
                          ['I q0', 'X180 q1', 'I q2', 'X180 q3', 'RO'],
                          ['X180 q0', 'X180 q1', 'I q2', 'X180 q3', 'RO'],
                          ['I q0', 'I q1', 'X180 q2', 'X180 q3', 'RO'],
                          ['X180 q0', 'I q1', 'X180 q2', 'X180 q3', 'RO'],
                          ['I q0', 'X180 q1', 'X180 q2',  'X180 q3', 'RO'],
                          ['X180 q0', 'X180 q1', 'X180 q2',  'X180 q3', 'RO']]

    for i, pulse_comb in enumerate(pulse_combinations):
        pulses = []
        for p in pulse_comb:
            pulses += [pulse_dict[p]]

        el = multi_pulse_elt(i, station, pulses)
        el_list.append(el)
        seq.append_element(el, trigger_wait=True)
    station.pulsar.program_awgs(seq, *el_list, verbose=verbose)
    if return_seq:
        return seq, el_list
    else:
        return seq_name


def five_qubit_off_on(q0_pulse_pars,
                      q1_pulse_pars,
                      q2_pulse_pars,
                      q3_pulse_pars,
                      q4_pulse_pars,
                      RO_pars,
                      return_seq=False, verbose=False):

    seq_name = '5_qubit_OffOn_sequence'
    seq = sequence.Sequence(seq_name)
    station.pulsar.update_channel_settings()
    el_list = []
    # Create a dict with the parameters for all the pulses
    q0_pulses = add_suffix_to_dict_keys(
        get_pulse_dict_from_pars(q0_pulse_pars), ' q0')
    q1_pulses = add_suffix_to_dict_keys(
        get_pulse_dict_from_pars(q1_pulse_pars), ' q1')
    q2_pulses = add_suffix_to_dict_keys(
        get_pulse_dict_from_pars(q2_pulse_pars), ' q2')
    q3_pulses = add_suffix_to_dict_keys(
        get_pulse_dict_from_pars(q3_pulse_pars), ' q3')
    q4_pulses = add_suffix_to_dict_keys(
        get_pulse_dict_from_pars(q4_pulse_pars), ' q4')
    RO_dict = {'RO': RO_pars}

    pulse_dict = {}
    pulse_dict.update(q0_pulses)
    pulse_dict.update(q1_pulses)
    pulse_dict.update(q2_pulses)
    pulse_dict.update(q3_pulses)
    pulse_dict.update(q4_pulses)
    pulse_dict.update(RO_dict)

    # N.B. Identities not needed in all cases
    pulse_combinations = [['I q0', 'I q1', 'I q2', 'I q3', 'I q4', 'RO'],
                          ['X180 q0', 'I q1', 'I q2', 'I q3', 'I q4', 'RO'],
                          ['I q0', 'X180 q1', 'I q2', 'I q3', 'I q4', 'RO'],
                          ['X180 q0', 'X180 q1', 'I q2', 'I q3', 'I q4', 'RO'],
                          ['I q0', 'I q1', 'X180 q2', 'I q3', 'I q4', 'RO'],
                          ['X180 q0', 'I q1', 'X180 q2', 'I q3', 'I q4', 'RO'],
                          ['I q0', 'X180 q1', 'X180 q2',
                              'I q3', 'I q4', 'RO'],
                          ['X180 q0', 'X180 q1', 'X180 q2',
                              'I q3', 'I q4', 'RO'],
                          ['I q0', 'I q1', 'I q2', 'X180 q3', 'I q4', 'RO'],
                          ['X180 q0', 'I q1', 'I q2', 'X180 q3', 'I q4', 'RO'],
                          ['I q0', 'X180 q1', 'I q2', 'X180 q3', 'I q4', 'RO'],
                          ['X180 q0', 'X180 q1', 'I q2',
                              'X180 q3', 'I q4', 'RO'],
                          ['I q0', 'I q1', 'X180 q2', 'X180 q3', 'I q4', 'RO'],
                          ['X180 q0', 'I q1', 'X180 q2',
                              'X180 q3', 'I q4', 'RO'],
                          ['I q0', 'X180 q1', 'X180 q2',
                              'X180 q3', 'I q4', 'RO'],
                          ['X180 q0', 'X180 q1', 'X180 q2',
                              'X180 q3', 'I q4', 'RO'],
                          ['I q0', 'I q1', 'I q2', 'I q3', 'X180 q4', 'RO'],
                          ['X180 q0', 'I q1', 'I q2', 'I q3', 'X180 q4', 'RO'],
                          ['I q0', 'X180 q1', 'I q2', 'I q3', 'X180 q4', 'RO'],
                          ['X180 q0', 'X180 q1', 'I q2',
                              'I q3', 'X180 q4', 'RO'],
                          ['I q0', 'I q1', 'X180 q2', 'I q3', 'X180 q4', 'RO'],
                          ['X180 q0', 'I q1', 'X180 q2',
                              'I q3', 'X180 q4', 'RO'],
                          ['I q0', 'X180 q1', 'X180 q2',
                              'I q3', 'X180 q4', 'RO'],
                          ['X180 q0', 'X180 q1', 'X180 q2',
                              'I q3', 'X180 q4', 'RO'],
                          ['I q0', 'I q1', 'I q2', 'X180 q3', 'X180 q4', 'RO'],
                          ['X180 q0', 'I q1', 'I q2',
                              'X180 q3', 'X180 q4', 'RO'],
                          ['I q0', 'X180 q1', 'I q2',
                              'X180 q3', 'X180 q4', 'RO'],
                          ['X180 q0', 'X180 q1', 'I q2',
                              'X180 q3', 'X180 q4', 'RO'],
                          ['I q0', 'I q1', 'X180 q2',
                              'X180 q3', 'X180 q4', 'RO'],
                          ['X180 q0', 'I q1', 'X180 q2',
                              'X180 q3', 'X180 q4', 'RO'],
                          ['I q0', 'X180 q1', 'X180 q2',
                              'X180 q3', 'X180 q4', 'RO'],
                          ['X180 q0', 'X180 q1', 'X180 q2',  'X180 q3', 'X180 q4', 'RO']]

    for i, pulse_comb in enumerate(pulse_combinations):
        pulses = []
        for p in pulse_comb:
            pulses += [pulse_dict[p]]

        el = multi_pulse_elt(i, station, pulses)
        el_list.append(el)
        seq.append_element(el, trigger_wait=True)
    station.pulsar.program_awgs(seq, *el_list, verbose=verbose)
    if return_seq:
        return seq, el_list
    else:
        return seq_name


def two_qubit_AllXY(operation_dict, q0='q0', q1='q1', RO_target='all',
                    sequence_type='simultaneous',
                    replace_q1_pulses_X180=False,
                    double_points=True,
                    verbose=False, upload=True,
                    return_seq=False):
    """
    Performs an AllXY sequence on two qubits.
    Has the option of replacing pulses on q1 with pi pulses

    Args:
        operation_dict (dict) : dictionary containing all pulse parameters
        q0, q1         (str) : target qubits for the sequence
        RO_target      (str) : target for the RO, can be a qubit name or 'all'
        sequence_type  (str) : sequential | interleaved | simultaneous | sandwiched
                              q0|q0|q1|q1   q0|q1|q0|q1   q01|q01      q1|q0|q0|q1
            describes the order of the AllXY pulses
        replace_q1_pulses_X180 (bool) : if True replaces all pulses on q1 with
            X180 pulses.

        double_points (bool) : if True measures each point in the AllXY twice
        verbose       (bool) : verbose sequence generation
        upload        (bool) :
    """
    seq_name = 'two_qubit_AllXY_{}_{}'.format(q0, q1)
    seq = sequence.Sequence(seq_name)
    station.pulsar.update_channel_settings()
    el_list = []
    sequencer_config = operation_dict['sequencer_config']

    AllXY_pulse_combinations = [['I ', 'I '], ['X180 ', 'X180 '], ['Y180 ', 'Y180 '],
                                ['X180 ', 'Y180 '], ['Y180 ', 'X180 '],
                                ['X90 ', 'I '], ['Y90 ', 'I '], [
                                    'X90 ', 'Y90 '],
                                ['Y90 ', 'X90 '], ['X90 ', 'Y180 '], [
                                    'Y90 ', 'X180 '],
                                ['X180 ', 'Y90 '], ['Y180 ', 'X90 '], [
                                    'X90 ', 'X180 '],
                                ['X180 ', 'X90 '], ['Y90 ', 'Y180 '], [
                                    'Y180 ', 'Y90 '],
                                ['X180 ', 'I '], ['Y180 ', 'I '], [
                                    'X90 ', 'X90 '],
                                ['Y90 ', 'Y90 ']]
    if double_points:
        AllXY_pulse_combinations = [val for val in AllXY_pulse_combinations
                                    for _ in (0, 1)]

    if sequence_type == 'simultaneous':
        operation_dict = deepcopy(operation_dict)  # prevents overwriting of dict
        for key in operation_dict.keys():
            if q1 in key:
                operation_dict[key]['refpoint'] = 'start'
                operation_dict[key]['pulse_delay'] = 0

    pulse_list = []
    if not replace_q1_pulses_X180:
        for pulse_comb in AllXY_pulse_combinations:
            if sequence_type == 'interleaved' or sequence_type == 'simultaneous':
                pulse_list += [[pulse_comb[0] + q0] + [pulse_comb[0] + q1] +
                               [pulse_comb[1] + q0] + [pulse_comb[1] + q1] +
                               ['RO ' + RO_target]]
            elif sequence_type == 'sequential':
                pulse_list += [[pulse_comb[0] + q0] + [pulse_comb[1] + q0] +
                               [pulse_comb[0] + q1] + [pulse_comb[1] + q1] +
                               ['RO ' + RO_target]]
            elif sequence_type == 'sandwiched':
                pulse_list += [[pulse_comb[0] + q1] + [pulse_comb[0] + q0] +
                               [pulse_comb[1] + q0] + [pulse_comb[1] + q1] +
                               ['RO ' + RO_target]]
            else:
                raise ValueError("sequence_type {} must be in".format(sequence_type) +
                                 " ['interleaved', simultaneous', 'sequential', 'sandwiched']")
    else:
        for pulse_comb in AllXY_pulse_combinations:
            if sequence_type == 'interleaved' or sequence_type == 'simultaneous':
                pulse_list += [[pulse_comb[0] + q0] + ['X180 ' + q1] +
                               [pulse_comb[1] + q0] + ['X180 ' + q1] +
                               ['RO ' + RO_target]]
            elif sequence_type == 'sequential':
                pulse_list += [[pulse_comb[0] + q0] + [pulse_comb[1] + q0] +
                               ['X180 ' + q1] + ['X180 ' + q1] +
                               ['RO ' + RO_target]]
            elif sequence_type == 'sandwiched':
                pulse_list += [['X180 ' + q1] + [pulse_comb[0] + q0] +
                               [pulse_comb[1] + q0] + ['X180 ' + q1] +
                               ['RO ' + RO_target]]
            else:
                raise ValueError("sequence_type {} must be in".format(sequence_type) +
                                 " ['interleaved', simultaneous', 'sequential', 'sandwiched']")

    for i, pulse_comb in enumerate(pulse_list):
        pulses = []
        for p in pulse_comb:
            pulses += [operation_dict[p]]

        el = multi_pulse_elt(i, station, pulses, sequencer_config)
        el_list.append(el)
        seq.append_element(el, trigger_wait=True)
    if upload:
        station.pulsar.program_awgs(seq, *el_list, verbose=verbose)
    if return_seq:
        return seq, el_list
    else:
        return seq_name


def two_qubit_tomo_cardinal(cardinal,
                            q0_pulse_pars,
                            q1_pulse_pars,
                            RO_pars,
                            timings_dict,
                            verbose=False,
                            upload=True,
                            return_seq=False):

    seq_name = '2_qubit_Card_%d_seq' % cardinal
    seq = sequence.Sequence(seq_name)
    station.pulsar.update_channel_settings()
    el_list = []
    # Create a dict with the parameters for all the pulses
    q0_pulses = add_suffix_to_dict_keys(
        get_pulse_dict_from_pars(q0_pulse_pars), ' q0')
    q1_pulses = add_suffix_to_dict_keys(
        get_pulse_dict_from_pars(q1_pulse_pars), ' q1')
    RO_dict = {'RO': RO_pars}

    pulse_dict = {}
    pulse_dict.update(q0_pulses)
    pulse_dict.update(q1_pulses)
    pulse_dict.update(RO_dict)

    # Timings
    # FIXME: This dictionary should not be required? -MAR
    # NOTE: required in the CPhase tomo as input but not used
    QQ_buffer = timings_dict['QQ_buffer']
    wait_time = timings_dict['wait_time']
    msmt_buffer = timings_dict['msmt_buffer']

    tomo_list_q0 = ['I q0', 'X180 q0', 'Y90 q0',
                    'mY90 q0', 'X90 q0', 'mX90 q0']
    tomo_list_q1 = ['I q1', 'X180 q1', 'Y90 q1',
                    'mY90 q1', 'X90 q1', 'mX90 q1']

    # inner loop on q0
    prep_idx_q0 = int(cardinal % 6)
    prep_idx_q1 = int(((cardinal - prep_idx_q0)/6) % 6)

    prep_pulse_q0 = pulse_dict[tomo_list_q0[prep_idx_q0]]
    prep_pulse_q1 = pulse_dict[tomo_list_q1[prep_idx_q1]]

    prep_pulse_q1['pulse_delay'] = QQ_buffer + (prep_pulse_q0['sigma'] *
                                                prep_pulse_q0['nr_sigma'])

    RO_pars['pulse_delay'] += msmt_buffer - (prep_pulse_q1['sigma'] *
                                             prep_pulse_q1['nr_sigma'])

    # Calibration points
    cal_points = [['I q0', 'I q1', 'RO'],
                  ['I q0', 'I q1', 'RO'],
                  ['I q0', 'I q1', 'RO'],
                  ['I q0', 'I q1', 'RO'],
                  ['I q0', 'I q1', 'RO'],
                  ['I q0', 'I q1', 'RO'],
                  ['I q0', 'I q1', 'RO'],
                  ['X180 q0', 'I q1', 'RO'],
                  ['X180 q0', 'I q1', 'RO'],
                  ['X180 q0', 'I q1', 'RO'],
                  ['X180 q0', 'I q1', 'RO'],
                  ['X180 q0', 'I q1', 'RO'],
                  ['X180 q0', 'I q1', 'RO'],
                  ['X180 q0', 'I q1', 'RO'],
                  ['I q0', 'X180 q1', 'RO'],
                  ['I q0', 'X180 q1', 'RO'],
                  ['I q0', 'X180 q1', 'RO'],
                  ['I q0', 'X180 q1', 'RO'],
                  ['I q0', 'X180 q1', 'RO'],
                  ['I q0', 'X180 q1', 'RO'],
                  ['I q0', 'X180 q1', 'RO'],
                  ['X180 q0', 'X180 q1', 'RO'],
                  ['X180 q0', 'X180 q1', 'RO'],
                  ['X180 q0', 'X180 q1', 'RO'],
                  ['X180 q0', 'X180 q1', 'RO'],
                  ['X180 q0', 'X180 q1', 'RO'],
                  ['X180 q0', 'X180 q1', 'RO'],
                  ['X180 q0', 'X180 q1', 'RO']]

    for i in range(36):
        tomo_idx_q0 = int(i % 6)
        tomo_idx_q1 = int(((i - tomo_idx_q0)/6) % 6)

        # print(i,tomo_idx_q0,tomo_idx_q1)

        tomo_pulse_q0 = pulse_dict[tomo_list_q0[tomo_idx_q0]]
        tomo_pulse_q1 = pulse_dict[tomo_list_q1[tomo_idx_q1]]

        tomo_pulse_q0['pulse_delay'] = wait_time + (prep_pulse_q1['sigma'] *
                                                    prep_pulse_q1['nr_sigma'])

        tomo_pulse_q1['pulse_delay'] = QQ_buffer + (tomo_pulse_q0['sigma'] *
                                                    tomo_pulse_q0['nr_sigma'])
        pulse_list = [prep_pulse_q0,
                      prep_pulse_q1,
                      tomo_pulse_q0,
                      tomo_pulse_q1,
                      RO_pars]
        el = multi_pulse_elt(i, station, pulse_list)
        el_list.append(el)
        seq.append_element(el, trigger_wait=True)

    for i, pulse_comb in enumerate(cal_points):
        pulses = []
        for p in pulse_comb:
            pulses += [pulse_dict[p]]

        el = multi_pulse_elt(35+i, station, pulses)
        el_list.append(el)
        seq.append_element(el, trigger_wait=True)

    station.pulsar.program_awgs(seq, *el_list, verbose=verbose)
    if return_seq:
        return seq, el_list
    else:
        return seq_name


def two_qubit_tomo_bell(bell_state,
                        operation_dict,
                        qS,
                        qCZ,
                        RO_target,
                        distortion_dict,
                        CZ_disabled=False,
                        cal_points_with_flux_pulses=True,
                        verbose=False,
                        upload=True):
    '''

        qS is swap qubit
        qCZ is cphase qubit
    '''
    sequencer_config = operation_dict['sequencer_config']

    seq_name = '2_qubit_Bell_Tomo_%d_seq' % bell_state
    seq = sequence.Sequence(seq_name)
    station.pulsar.update_channel_settings()
    el_list = []
    tomo_list_qS = []
    tomo_list_qCZ = []
    # Tomo pulses span a basis covering all the cardinal points
    tomo_pulses = ['I ', 'X180 ', 'Y90 ', 'mY90 ', 'X90 ', 'mX90 ']
    for tp in tomo_pulses:
        tomo_list_qS += [tp+qS]
        tomo_list_qCZ += [tp+qCZ]

    ###########################
    # Defining sub sequences #
    ###########################
    # This forms the base sequence, note that gate1, gate2 and after_pulse will
    # be replaced to prepare the desired state and tomo1 and tomo2 will be
    # replaced with tomography pulses
    base_sequence = (
        ['gate1 ' + qS, 'gate2 ' + qCZ,
         'SWAP '+qS, 'CZ ' + qCZ, 'rSWAP ' + qS,
         'SWAP_corr ' + qS, 'CZ_corr ' + qCZ,
         'after_pulse ' + qCZ, 'tomo1 '+qCZ, 'tomo2 '+qS, 'RO '+RO_target])

    # Calibration points
    # every calibration point is repeated 7 times to have 64 elts in totalb
    cal_points = [['I '+qCZ, 'I '+qS, 'RO '+RO_target]]*7 +\
                  [['I '+qCZ, 'X180 '+qS, 'RO '+RO_target]]*7 +\
                  [['X180 '+qCZ, 'I '+qS, 'RO '+RO_target]]*7 +\
                  [['X180 '+qCZ, 'X180 '+qS, 'RO '+RO_target]]*7

    if CZ_disabled:
        operation_dict['CZ '+qCZ]['amplitude'] = 0
        operation_dict['CZ '+qCZ]['phase_corr_pulse_amp'] = 0

    ################################################
    # Creating additional pulses for this sequence #
    ################################################
    # the recovery SWAP is identical to the regular SWAP operation, unless
    # an rSWAP is explicitly contained in the operation dict
    if ('rSWAP ' + qS) not in operation_dict.keys():
        operation_dict['rSWAP ' + qS] = deepcopy(operation_dict['SWAP ' + qS])
    operation_dict['CZ_corr ' + qCZ]['refpoint'] = 'simultaneous'

    ################
    # Bell states  #
    ################
    if bell_state == 0:  # |Phi_m>=|00>-|11>
        gate1 = 'Y90 ' + qS
        gate2 = 'Y90 ' + qCZ
        after_pulse = 'mY90 ' + qCZ
    elif bell_state == 1:  # |Phi_p>=|00>+|11>
        gate1 = 'mY90 ' + qS
        gate2 = 'Y90 ' + qCZ
        after_pulse = 'mY90 ' + qCZ
    elif bell_state == 2:  # |Psi_m>=|01> - |10>
        gate1 = 'Y90 ' + qS
        gate2 = 'mY90 ' + qCZ
        after_pulse = 'mY90 ' + qCZ
    elif bell_state == 3:  # |Psi_p>=|01> + |10>
        gate1 = 'mY90 ' + qS
        gate2 = 'mY90 ' + qCZ
        after_pulse = 'mY90 ' + qCZ

    # Below are states with the initial pulse on the CP-qubit disabled
    # these are not Bell states but are used for debugging
    elif bell_state == 0+10:  # |00>+|11>
        gate1 = 'Y90 ' + qS
        gate2 = 'I ' + qCZ
        after_pulse = 'mY90 ' + qCZ
    elif bell_state == 1+10:
        gate1 = 'mY90 ' + qS
        gate2 = 'I ' + qCZ
        after_pulse = 'mY90 ' + qCZ
    elif bell_state == 2+10:  # |01> - |10>
        gate1 = 'Y90 ' + qS
        gate2 = 'I ' + qCZ
        after_pulse = 'mY90 ' + qCZ
    elif bell_state == 3+10:
        gate1 = 'mY90 ' + qS
        gate2 = 'I ' + qCZ
        after_pulse = 'mY90 ' + qCZ

    # Below are states with the initial pulse on the SWAP-qubit disabled
    # these are not Bell states but are used for debugging
    elif bell_state == 0 + 20:  # |00>+|11>
        gate1 = 'I ' + qS
        gate2 = 'Y90 ' + qCZ
        after_pulse = 'mY90 ' + qCZ
    elif bell_state == 1 + 20:  # |01> - |10>
        gate1 = 'I ' + qS
        gate2 = 'Y90 ' + qCZ
        after_pulse = 'mY90 ' + qCZ
    elif bell_state == 2 + 20:
        gate1 = 'I ' + qS
        gate2 = 'mY90 ' + qCZ
        after_pulse = 'mY90 ' + qCZ
    elif bell_state == 3 + 20:
        gate1 = 'mY90 ' + qS
        gate2 = 'mY90 ' + qCZ
        after_pulse = 'mY90 ' + qCZ

    print('Compensation qCP {:.3f}'.format(
        operation_dict['CZ_corr ' + qCZ]['amplitude']))
    print('Compensation qS {:.3f}'.format(
        operation_dict['SWAP_corr ' + qS]['amplitude']))

    ########################################################
    #  Here the actual pulses of all elements get defined  #
    ########################################################
    # We start by replacing the state prepartion pulses
    base_sequence[0] = gate1
    base_sequence[1] = gate2
    base_sequence[7] = after_pulse

    seq_pulse_list = []

    for i in range(36):
        tomo_idx_qS = int(i % 6)
        tomo_idx_qCZ = int(((i - tomo_idx_qS)/6) % 6)
        base_sequence[8] = tomo_list_qCZ[tomo_idx_qCZ]
        base_sequence[9] = tomo_list_qS[tomo_idx_qS]
        seq_pulse_list += [deepcopy(base_sequence)]
    print(len(cal_points))
    for cal_pulses in cal_points:
        if cal_points_with_flux_pulses:
            base_sequence[0] = 'I ' + qS
            base_sequence[1] = 'I ' + qCZ
            base_sequence[7] = 'I ' + qCZ
            base_sequence[-3:] = cal_pulses
            seq_pulse_list += [deepcopy(base_sequence)]
        else:
            seq_pulse_list += [cal_pulses]

    for i, pulse_list in enumerate(seq_pulse_list):
        pulses = []
        for p in pulse_list:
            pulses += [operation_dict[p]]
        el = multi_pulse_elt(i, station, pulses, sequencer_config)
        if distortion_dict is not None:
            print('\rDistorting element {}/{} '.format(i+1,
                                                       len(seq_pulse_list)),
                  end='')
            el = distort_and_compensate(
                el, distortion_dict)
        el_list.append(el)
        seq.append_element(el, trigger_wait=True)

    station.pulsar.program_awgs(seq, *el_list, verbose=verbose)

    return seq, el_list


def cphase_fringes(phases, q0_pulse_pars, q1_pulse_pars, RO_pars,
                   swap_pars_q0, cphase_pars_q1, timings_dict,
                   distortion_dict, verbose=False, upload=True, return_seq=False):
    '''
    '''
    preloaded_kernels_vec = preload_kernels_func(distortion_dict)
    original_delay = deepcopy(RO_pars)[0]['pulse_delay']
    seq_name = 'CPhase'
    seq = sequence.Sequence(seq_name)
    station.pulsar.update_channel_settings()
    el_list = []
    # print(q0_pulse_pars)
    q0_pulses = add_suffix_to_dict_keys(
        get_pulse_dict_from_pars(q0_pulse_pars[0]), ' q0')
    q1_pulses = add_suffix_to_dict_keys(
        get_pulse_dict_from_pars(q1_pulse_pars[0]), ' q1')

    pulse_dict = {}
    pulse_dict.update(q0_pulses)
    pulse_dict.update(q1_pulses)
    pulse_dict.update({'RO': RO_pars[0]})
    # print({'RO': RO_pars})

    # Timings
    buffer_mw_flux = timings_dict[0]['buffer_mw_flux']
    buffer_flux_mw = timings_dict[0]['buffer_flux_mw']
    msmt_buffer = timings_dict[0]['msmt_buffer']
    dead_time = timings_dict[0]['dead_time']
    # print(buffer_mw_flux,buffer_flux_mw,msmt_buffer,dead_time)

    # defining main pulses
    exc_pulse = deepcopy(pulse_dict['X180 q0'])
    exc_pulse['pulse_delay'] += 0.01e-6
    swap_pulse_1 = deepcopy(swap_pars_q0[0])
    # print(swap_pulse_1)
    swap_pulse_1['pulse_delay'] = buffer_mw_flux + \
        exc_pulse['sigma']*exc_pulse['nr_sigma']

    ramsey_1 = deepcopy(pulse_dict['Y90 q1'])
    ramsey_1['pulse_delay'] = buffer_flux_mw + swap_pulse_1['length']
    cphase_pulse = cphase_pars_q1[0]
    cphase_amp = cphase_pulse['amplitude']
    cphase_pulse['pulse_delay'] = buffer_mw_flux + \
        ramsey_1['sigma']*ramsey_1['nr_sigma']
    ramsey_2 = deepcopy(pulse_dict['X90 q1'])
    ramsey_2['pulse_delay'] = buffer_flux_mw + cphase_pulse['length']

    swap_pulse_2 = deepcopy(swap_pars_q0[0])
    swap_pulse_2['pulse_delay'] = buffer_mw_flux + \
        ramsey_2['sigma']*ramsey_2['nr_sigma']
    RO_pars[0]['pulse_delay'] = msmt_buffer + swap_pulse_2['length']

    # defining compensation pulses
    swap_comp_1 = deepcopy(swap_pulse_1)
    swap_pulse_1['pulse_delay'] = RO_pars[0]['length'] + dead_time
    cphase_comp = deepcopy(cphase_pulse)
    swap_comp_2 = deepcopy(swap_pulse_2)

    dead_time_pulse = {'pulse_type': 'SquarePulse',
                       'pulse_delay': RO_pars[0]['pulse_delay'],
                       'channel': swap_pars_q0[0]['channel'],
                       'amplitude': 0,
                       'length': dead_time}

    for i, ph2 in enumerate(phases[0]):
        # print(ph2)
        ramsey_2['phase'] = ph2

        cphase_pulse['amplitude'] = cphase_amp
        pulse_list = [exc_pulse,
                      swap_pulse_1,
                      ramsey_1,
                      cphase_pulse,
                      ramsey_2,
                      swap_pulse_2,
                      RO_pars[0],
                      swap_comp_1,
                      cphase_comp,
                      swap_comp_2,
                      dead_time_pulse]
        el = multi_pulse_elt(2*i, station, pulse_list)
        el_list.append(el)

        cphase_pulse['amplitude'] = 0.
        pulse_list = [exc_pulse,
                      swap_pulse_1,
                      ramsey_1,
                      cphase_pulse,
                      ramsey_2,
                      swap_pulse_2,
                      RO_pars[0],
                      swap_comp_1,
                      cphase_comp,
                      swap_comp_2,
                      dead_time_pulse]
        el = multi_pulse_elt(2*i+1, station, pulse_list)
        el_list.append(el)

    # Compensations
    for i, el in enumerate(el_list):
        if distortion_dict is not None:
            el = distort_and_compensate(
                el, distortion_dict, preloaded_kernels_vec)
            el_list[i] = el
        seq.append_element(el, trigger_wait=True)
    cal_points = 4
    RO_pars[0]['pulse_delay'] = original_delay

    # Calibration points
    cal_points = [['I q0', 'I q1', 'RO'],
                  ['I q0', 'I q1', 'RO'],
                  ['X180 q0', 'I q1', 'RO'],
                  ['X180 q0', 'I q1', 'RO'],
                  ['I q0', 'X180 q1', 'RO'],
                  ['I q0', 'X180 q1', 'RO'],
                  ['X180 q0', 'X180 q1', 'RO'],
                  ['X180 q0', 'X180 q1', 'RO']]

    for i, pulse_comb in enumerate(cal_points):
        pulses = []
        for p in pulse_comb:
            pulses += [pulse_dict[p]]
        pulses[0]['pulse_delay'] += 0.01e-6

        el = multi_pulse_elt(2*len(phases)+i, station, pulses)
        el_list.append(el)
        seq.append_element(el, trigger_wait=True)

    # upload
    if upload:
        station.pulsar.program_awgs(seq, *el_list, verbose=verbose)
    if return_seq:
        return seq, el_list
    else:
        return seq


def preload_kernels_func(distortion_dict):
    output_dict = {ch: [] for ch in distortion_dict['ch_list']}
    for ch in distortion_dict['ch_list']:
        for kernel in distortion_dict[ch]:
            if kernel is not '':
                if kernel in cached_kernels.keys():
                    print('Cached {}'.format(kernel_dir+kernel))
                    output_dict[ch].append(cached_kernels[kernel])
                else:
                    print('Loading {}'.format(kernel_dir+kernel))
                    # print(os.path.isfile('kernels/'+kernel))
                    kernel_vec = np.loadtxt(kernel_dir+kernel)
                    output_dict[ch].append(kernel_vec)
                    cached_kernels.update({kernel: kernel_vec})
    return output_dict

def two_qubit_tomo_cphase_cardinal(cardinal_state,
                        operation_dict,
                        qS,
                        qCZ,
                        RO_target,
                        distortion_dict,
                        CZ_disabled=False,
                        cal_points_with_flux_pulses=True,
                        verbose=False,
                        upload=True):
    '''
        qS is swap qubit
        qCZ is cphase qubit
    '''
    sequencer_config = operation_dict['sequencer_config']

    seq_name = '2_qubit_CPhase_Cardinal_Tomo_%d_seq' % cardinal_state
    seq = sequence.Sequence(seq_name)
    station.pulsar.update_channel_settings()
    el_list = []
    tomo_list_qS = []
    tomo_list_qCZ = []
    # Tomo pulses span a basis covering all the cardinal points
    tomo_pulses = ['I ', 'X180 ', 'Y90 ', 'mY90 ', 'X90 ', 'mX90 ']
    for tp in tomo_pulses:
        tomo_list_qS += [tp+qS]
        tomo_list_qCZ += [tp+qCZ]

    ###########################
    # Defining sub sequences #
    ###########################
    # This forms the base sequence, note that gate1, gate2 and after_pulse will
    # be replaced to prepare the desired state and tomo1 and tomo2 will be
    # replaced with tomography pulses
    base_sequence = (
        ['gate1 ' + qS, 'gate2 ' + qCZ,
         'SWAP '+qS, 'CZ ' + qCZ, 'rSWAP ' + qS,
         'SWAP_corr ' + qS, 'CZ_corr ' + qCZ,
         'after_pulse ' + qCZ, 'tomo1 '+qCZ, 'tomo2 '+qS, 'RO '+RO_target])

    # Calibration points
    # every calibration point is repeated 7 times to have 64 elts in total
    cal_points = [['I '+qCZ, 'I '+qS, 'RO '+RO_target]]*7 +\
                  [['I '+qCZ, 'X180 '+qS, 'RO '+RO_target]]*7 +\
                  [['X180 '+qCZ, 'I '+qS, 'RO '+RO_target]]*7 +\
                  [['X180 '+qCZ, 'X180 '+qS, 'RO '+RO_target]]*7

    if CZ_disabled:
        operation_dict['CZ '+qCZ]['amplitude'] = 0
        operation_dict['CZ '+qCZ]['phase_corr_pulse_amp'] = 0

    ################################################
    # Creating additional pulses for this sequence #
    ################################################
    # the recovery SWAP is identical to the regular SWAP operation, unless
    # an rSWAP is explicitly contained in the operation dict
    if ('rSWAP ' + qS) not in operation_dict.keys():
        operation_dict['rSWAP ' + qS] = deepcopy(operation_dict['SWAP ' + qS])
    operation_dict['CZ_corr ' + qCZ]['refpoint'] = 'simultaneous'

    ################
    # cardinal states  #
    ################
    # here select the qubit gates (depending on cardinal_state)
    prep_idx_qS = int(cardinal_state % 6)
    prep_idx_qCZ = int(((cardinal_state - prep_idx_qS)/6) % 6)

    print('Compensation qCP {:.3f}'.format(
        operation_dict['CZ_corr ' + qCZ]['amplitude']))
    print('Compensation qS {:.3f}'.format(
        operation_dict['SWAP_corr ' + qS]['amplitude']))

    ########################################################
    #  Here the actual pulses of all elements get defined  #
    ########################################################
    # We start by replacing the state prepartion pulses
    base_sequence[0] = tomo_list_qS[prep_idx_qS]
    base_sequence[1] = tomo_list_qCZ[prep_idx_qCZ]
    base_sequence[7] = 'I ' + qCZ

    seq_pulse_list = []

    for i in range(36):
        tomo_idx_qS = int(i % 6)
        tomo_idx_qCZ = int(((i - tomo_idx_qS)/6) % 6)
        base_sequence[8] = tomo_list_qCZ[tomo_idx_qCZ]
        base_sequence[9] = tomo_list_qS[tomo_idx_qS]
        seq_pulse_list += [deepcopy(base_sequence)]
    print(len(cal_points))
    for cal_pulses in cal_points:
        if cal_points_with_flux_pulses:
            base_sequence[0] = 'I ' + qS
            base_sequence[1] = 'I ' + qCZ
            base_sequence[7] = 'I ' + qCZ
            base_sequence[-3:] = cal_pulses
            seq_pulse_list += [deepcopy(base_sequence)]
        else:
            seq_pulse_list += [cal_pulses]

    for i, pulse_list in enumerate(seq_pulse_list):
        pulses = []
        for p in pulse_list:
            pulses += [operation_dict[p]]
        el = multi_pulse_elt(i, station, pulses, sequencer_config)
        if distortion_dict is not None:
            print('\rDistorting element {}/{} '.format(i+1,
                                                       len(seq_pulse_list)),
                  end='')
            el = distort_and_compensate(
                el, distortion_dict)
        el_list.append(el)
        seq.append_element(el, trigger_wait=True)

    station.pulsar.program_awgs(seq, *el_list, verbose=verbose)

    return seq, el_list


def n_qubit_off_on(pulse_pars_list, RO_pars, return_seq=False, verbose=False,
                   parallel_pulses=False, preselection=False, upload=True,
                   RO_spacing=200e-9):
    n = len(pulse_pars_list)
    seq_name = '{}_qubit_OffOn_sequence'.format(n)
    seq = sequence.Sequence(seq_name)
    el_list = []

    # Create a dict with the parameters for all the pulses
    pulse_dict = {'RO': RO_pars}
    for i, pulse_pars in enumerate(pulse_pars_list):
        pars = pulse_pars.copy()
        if i != 0 and parallel_pulses:
            pars['refpoint'] = 'simultaneous'
        pulses = add_suffix_to_dict_keys(
            get_pulse_dict_from_pars(pars), ' {}'.format(i))
        pulse_dict.update(pulses)
    spacerpulse = {'pulse_type': 'SquarePulse',
                   'channel': RO_pars['acq_marker_channel'],
                   'amplitude': 0.0,
                   'length': RO_spacing,
                   'pulse_delay': 0}
    pulse_dict.update({'spacer': spacerpulse})

    # Create a list of required pulses
    pulse_combinations = []
    for pulse_list in itertools.product(*(n*[['I', 'X180']])):
        pulse_comb = (n+1)*['']
        for i, pulse in enumerate(pulse_list):
            pulse_comb[i] = pulse + ' {}'.format(i)
        pulse_comb[-1] = 'RO'
        if preselection:
            pulse_comb = ['RO', 'spacer'] + pulse_comb
        pulse_combinations.append(pulse_comb)

    for i, pulse_comb in enumerate(pulse_combinations):
        pulses = []
        for j, p in enumerate(pulse_comb):
            pulses += [pulse_dict[p]]
        el = multi_pulse_elt(i, station, pulses)
        el_list.append(el)
        seq.append_element(el, trigger_wait=True)
    if upload:
        station.pulsar.program_awgs(seq, *el_list, verbose=verbose)
    if return_seq:
        return seq, el_list
    else:
        return seq_name


def n_qubit_simultaneous_randomized_benchmarking_seq(qubit_list, RO_pars,
                                                     nr_cliffords_value, #scalar
                                                     nr_seeds,           #array
                                                     idx_for_RB=0,
                                                     return_seq=False,
                                                     CxC_RB=True,
                                                     net_clifford=0,
                                                     gate_decomposition='HZ',
                                                     interleaved_gate=None,
                                                     post_msmt_delay=3e-6,
                                                     seq_name=None,
                                                     verbose=False,
<<<<<<< HEAD
                                                     interleave_CZ=False,
=======
>>>>>>> eeb16464
                                                     CZ_info_list=None,
                                                     upload=True):

    # Here RO_pars must contain the RO pulse for multiplexed RO on the
    # relevant qubits.
    # idx_for_RB refers to the index of the pulse_pars in pulse_pars_list
    # which will undergo the RB protocol in the case CxC_RB==False (i.e. the
    # position of the Z operator when we measure ZIII..I, IZII..I, IIZI..I etc.

    # TODO: add support for more than one CZ in the CZ_info_list -> make
    # TODO: qbc, qbt into list, now they are variables.

    # get number of qubits
    n = len(qubit_list)

    # Create a dict with the parameters for all the pulses
    if CZ_info_list is not None:
        CZ_info_list = [(qubit_list.index(qb_pairs[0]),
                         qubit_list.index(qb_pairs[1])) for
                        qb_pairs in CZ_info_list]
        print('(qbc_idx, qbt_idx) = ', CZ_info_list)

    pulse_dict = {'RO': RO_pars}

    for qb_nr, qb in enumerate(qubit_list):
        op_dict = qb.get_operation_dict()

        op_dict['Z0 ' + qb.name] = deepcopy(op_dict['Z180 ' + qb.name])
        op_dict['Z0 ' + qb.name]['basis_rotation'][qb.name] = 0

        spacerpulse = {'pulse_type': 'SquarePulse',
                       'channel': RO_pars['acq_marker_channel'],
                       'amplitude': 0.0,
                       'length': 30e-9,
                       'pulse_delay': 0,
                       'target_qubit': qb.name}
<<<<<<< HEAD
        op_dict.update({'spacer '+qb.name: spacerpulse})
=======
        op_dict.update({'spacer': spacerpulse})
>>>>>>> eeb16464

        if CZ_info_list is not None:
            for CZ_idxs in CZ_info_list:
                qbc = qubit_list[CZ_idxs[0]]
                qbt = qubit_list[CZ_idxs[1]]
                # raise warning if the CZ pulse delay is not 0
                for i in op_dict:
                    if 'CZ' in i and op_dict[i]['pulse_delay']!=0:
                        raise ValueError('CZ {} {} pulse_delay is not 0!'.
<<<<<<< HEAD
                                         format(qbt.name, qbc.name))
                # if qb.name == qubit_list[CZ_idxs[1]].name:

                op_dict['ICZ ' + qb.name] = \
                    deepcopy(op_dict['I ' + qb.name])
                op_dict['ICZs ' + qb.name] = \
                    deepcopy(op_dict['Is ' + qb.name])

                op_dict['ICZ ' + qb.name]['nr_sigma'] = 1
                op_dict['ICZs ' + qb.name]['nr_sigma'] = 1

                op_dict['ICZ ' + qb.name]['sigma'] = \
                    qbc.get_operation_dict()[
                        'CZ ' + qbt.name + ' ' + qbc.name]['length']
                op_dict['ICZs ' + qb.name]['sigma'] = \
                    qbc.get_operation_dict()[
                        'CZ ' + qbt.name + ' ' + qbc.name]['length']

        if qb_nr != 0:
            for pulse_names in op_dict:
                op_dict[pulse_names]['refpoint'] = 'start'
=======
                            format(qbt.name, qbc.name))
                if qb.name == qubit_list[CZ_idxs[1]].name:

                    op_dict['ICZ ' + qb.name] = \
                        deepcopy(op_dict['I ' + qb.name])
                    op_dict['ICZs ' + qb.name] = \
                        deepcopy(op_dict['Is ' + qb.name])

                    op_dict['ICZ ' + qb.name]['nr_sigma'] = 1
                    op_dict['ICZs ' + qb.name]['nr_sigma'] = 1

                    op_dict['ICZ ' + qb.name]['sigma'] = \
                        qbc.get_operation_dict()[
                            'CZ ' + qbt.name + ' ' + qbc.name]['length']
                    op_dict['ICZs ' + qb.name]['sigma'] = \
                        qbc.get_operation_dict()[
                            'CZ ' + qbt.name + ' ' + qbc.name]['length']

        if qb_nr != 0:
            for pulse_names in op_dict:
                    op_dict[pulse_names]['refpoint'] = 'start'
>>>>>>> eeb16464
        pulse_dict.update(op_dict)

    if CxC_RB:
        if seq_name is None:
            seq_name = 'CxC_RB_sequence'
        seq = sequence.Sequence(seq_name)
        el_list = []

        for i in nr_seeds:
            clifford_sequence_list = []
            for index in range(n):
                clifford_sequence_list.append(rb.randomized_benchmarking_sequence(
                    nr_cliffords_value, desired_net_cl=net_clifford,
                    interleaved_gate=interleaved_gate))

            pulse_keys = rb.decompose_clifford_seq_n_qubits(
                clifford_sequence_list,
                gate_decomp=gate_decomposition)

            # interleave pulses for each qubit to obtain [pulse0_qb0,
            # pulse0_qb1,...pulse0_qbN,...,pulseN_qb0, pulseN_qb1,...,pulseN_qbN]
            pulse_keys_w_suffix = []
            for k, lst in enumerate(pulse_keys):
                pulse_keys_w_suffix.append([x+' '+qubit_list[k % n].name
                                            for x in lst])

            if CZ_info_list is not None:
<<<<<<< HEAD
                # interleaved CZ_qbc and ICZ_qbt; this also changes
                # pulse_keys_by_qubit
                for pulse_keys_lst in pulse_keys_w_suffix[0:-2]:
                    if pulse_keys_lst[0][-3::] == qbc.name:
                        if interleave_CZ:
                            pulse_keys_lst.extend([
                                'spacer '+qbc.name,
                                'CZ ' + qbt.name + ' ' + qbc.name,
                                'spacer '+qbc.name])
                        else:
                            pulse_keys_lst.extend([
                                'spacer '+qbc.name,
                                'ICZ ' + qbc.name,
                                'spacer '+qbc.name])
                    if pulse_keys_lst[0][-3::] == qbt.name:
=======
            # interleaved CZ_qbc and ICZ_qbt; this also changes
            # pulse_keys_by_qubit
                for pulse_keys_lst in pulse_keys_w_suffix:
                    if pulse_keys_lst[0][-3::]==qbc.name:
                        pulse_keys_lst.extend(['spacer '+qbc.name,
                                               'CZ ' + qbt.name + ' ' + qbc.name,
                                               'spacer '+qbc.name])
                    if pulse_keys_lst[0][-3::]==qbt.name:
>>>>>>> eeb16464
                        pulse_keys_lst.extend(['spacer '+qbt.name,
                                               'ICZ ' + qbt.name,
                                               'spacer '+qbt.name])

            pulse_keys_by_qubit = []
            for k in range(n):
                pulse_keys_by_qubit.append([x for l in pulse_keys_w_suffix[k::n]
                                            for x in l])

            pulse_list = []
            for j in range(len(pulse_keys_by_qubit[0])):
                for k in range(n):
                    pulse_list.append(pulse_dict[pulse_keys_by_qubit[k][j]])

            # if qb0 has a Z_pulse, remove the 'refpoint' key in the pulse pars
            # dict of the next qubit which has an SSB pulse
            Zp0_idxs = [] # indices of the Z pulses on qb0
            for w, px in enumerate(pulse_list):
                if (px['target_qubit'] == qubit_list[0].name and
                            px['pulse_type'] == 'Z_pulse'):
                    Zp0_idxs.append(w)
            if len(Zp0_idxs)>0:
                for y in Zp0_idxs:
                    #look at the pulses applied on qb1...qbn
                    qubit_length_pulse_list = pulse_list[y+1:y+n]
                    # for each pulse in pulse_list where qb0 has a Z pulse,
                    # look at the n-1 entries (qubits) and save the indices
                    # of all SSB pulse parameters
                    SSB_after_Z_on_qb0 = [y+1+qubit_length_pulse_list.index(j)
                                          for j in qubit_length_pulse_list
                                          if j['pulse_type']!='Z_pulse']
                    if len(SSB_after_Z_on_qb0)>0:
                        # if SSB pulses were found, delete the 'refpoint' entry
                        # in the first qb after qb0 that has an SSB pulse
                        first_SSB = next(y+1+qubit_length_pulse_list.index(j)
                                         for j in qubit_length_pulse_list
                                         if j['pulse_type']!='Z_pulse')
                        temp_SSB_pulse = deepcopy(pulse_list[first_SSB])
                        temp_SSB_pulse.pop('refpoint')
                        pulse_list[first_SSB] = temp_SSB_pulse

            # add RO pulse pars at the end
            pulse_list += [RO_pars]

            # find index of first pulse in pulse_list that is not a Z pulse
            # copy this pulse and set extra wait
            try:
                first_x_pulse = next(j for j in pulse_list
                                     if 'Z' not in j['pulse_type'])
                first_x_pulse_idx = pulse_list.index(first_x_pulse)
            except:
                first_x_pulse_idx = 0
            pulse_list[first_x_pulse_idx] = deepcopy(pulse_list[first_x_pulse_idx])
            pulse_list[first_x_pulse_idx]['pulse_delay'] += post_msmt_delay

            if verbose:
                print('pulse_keys_by_qubit ', pulse_keys_by_qubit)
                # print('\nfinal pulse_list ', pulse_list)
                print('\nlen_pulse_list/nr_qubits ',(len(pulse_list)-1)/n)
                print('\nnr_finite_duration_pulses/nr_qubits ',
                      len([x for x in pulse_list[:-1]
                           if 'Z' not in x['pulse_type']])/n)
                print('\nnr_Z_pulses/nr_qubits ', len([x for x in pulse_list
                                                       if 'Z' in x['pulse_type']])/n)
                print('\n i ', i)

<<<<<<< HEAD
                # from pprint import pprint
                # for i,p in enumerate(pulse_list):
                #     print()
                #     print(i%n)
                #     pprint(p)
=======
                from pprint import pprint
                for i,p in enumerate(pulse_list):
                    print()
                    print(i%n)
                    pprint(p)
>>>>>>> eeb16464

            el = multi_pulse_elt(i, station, pulse_list)
            el_list.append(el)
            seq.append_element(el, trigger_wait=True)

    else:

        if idx_for_RB > n-1:
            raise ValueError('idx_for_RB cannot exceed (nr_of_qubits-1).')

        if seq_name is None:
            seq_name = 'CxI_IxC_RB_sequence'
        seq = sequence.Sequence(seq_name)
        el_list = []

        for i in nr_seeds:
            cl_seq = rb.randomized_benchmarking_sequence(
                nr_cliffords_value, desired_net_cl=net_clifford,
                interleaved_gate=interleaved_gate)
            pulse_keys = rb.decompose_clifford_seq(
                cl_seq,
                gate_decomp=gate_decomposition)

            C_pulse_list_keys = [x+' '+qubit_list[idx_for_RB].name
                                 for x in pulse_keys]
            pulse_list_keys = len(C_pulse_list_keys)*n*['']
            pulse_list_keys[idx_for_RB::n] = C_pulse_list_keys

            # populate remaining positions in pulse_list with I pulses if
            # the pulse from RB is a finite-duration pulse, or with Z0 if the
            # pulse from RB is a Z puls
            for index in range(0,int(len(pulse_list_keys)),n):
                for j, key in enumerate(pulse_list_keys[index:index+n]):
                    if key=='':
                        if 'Z' in pulse_list_keys[index:index+n][idx_for_RB]:
                            pulse_list_keys[index+j] = 'Z0 '+ qubit_list[j].name
                        else:
                            pulse_list_keys[index+j] = 'I '+ qubit_list[j].name

            # create pulse list to upload
            pulse_list = [pulse_dict[x] for x in pulse_list_keys]

            # if qb0 has a Z_pulse, remove the 'refpoint' key of the next
            # pulse dict which is not a Z_pulse
            Zp0_idxs = [] # indices of the Z pulses on qb0
            for w, px in enumerate(pulse_list):
                if (px['target_qubit'] == qubit_list[0].name
<<<<<<< HEAD
                        and px['pulse_type'] == 'Z_pulse'):
=======
                    and px['pulse_type'] == 'Z_pulse'):
>>>>>>> eeb16464
                    Zp0_idxs.append(w)
            if len(Zp0_idxs)>0:
                for y in Zp0_idxs:
                    #look at the pulses applied on qb1...qbn
                    qubit_length_pulse_list = pulse_list[y+1:y+n]
                    # for each pulse in pulse_list where qb0 has a Z pulse,
                    # look at the n-1 entries (qubits) and save the indices
                    # of all SSB pulse parameters
                    SSB_after_Z_on_qb0 = [y+1+qubit_length_pulse_list.index(j)
                                          for j in qubit_length_pulse_list
                                          if j['pulse_type']!='Z_pulse']
                    if len(SSB_after_Z_on_qb0)>0:
                        # if SSB pulses were found, delete the 'refpoint' entry
                        # in the first qb after qb0 that has an SSB pulse
                        first_SSB = next(y+1+qubit_length_pulse_list.index(j)
                                         for j in qubit_length_pulse_list
                                         if j['pulse_type']!='Z_pulse')
                        temp_SSB_pulse = deepcopy(pulse_list[first_SSB])
                        temp_SSB_pulse.pop('refpoint')
                        pulse_list[first_SSB] = temp_SSB_pulse

            # add RO pars
            pulse_list += [RO_pars]

            # find first_x_pulse = first pulse in pulse_list that is not a Z pulse
            # Copy this pulse and the next first_x_pulse_idx*n-first_x_pulse_idx,
            # and set extra wait
            try:
                first_x_pulse = next(j for j in pulse_list
                                     if 'Z' not in j['pulse_type'])
                first_x_pulse_idx = pulse_list.index(first_x_pulse)
            except:
                first_x_pulse_idx = 0
            pulse_list[first_x_pulse_idx] = deepcopy(pulse_list[first_x_pulse_idx])
            pulse_list[first_x_pulse_idx]['pulse_delay'] += post_msmt_delay

            if verbose:
                print('pulse_list_keys ', pulse_list_keys)
                # print('\nfinal pulse_list ', pulse_list)
                print('\nlen_pulse_list/nr_qubits ',(len(pulse_list)-1)/n)
                print('\nnr_finite_duration_pulses/nr_qubits ',
                      len([x for x in pulse_list[:-1]
                           if 'Z' not in x['pulse_type']])/n)
                print('\nnr_Z_pulses/nr_qubits ', len([x for x in pulse_list
                                                       if 'Z' in x['pulse_type']])/n)
                print('\n i ', i)
            el = multi_pulse_elt(i, station, pulse_list)
            el_list.append(el)
            seq.append_element(el, trigger_wait=True)

    if upload:
        station.pulsar.program_awgs(seq, *el_list, verbose=verbose)
    if return_seq:
        return seq, el_list
    else:
        return seq_name



def two_qubit_tomo_bell_qudev(bell_state,
                              qb_c,
                              qb_t,
                              RO_pars,
                              num_flux_pulses=0,
                              CZ_disabled=False,
                              verbose=False,
                              separation=100e-9,
                              upload=True
                              ):
    '''
                 |  spacing  |
    |qCZ> --gate1------*------after_pulse-----| tomo |
                       |
    |qS > --gate2------*----------------------| tomo |

        qb_c (qCZ) is the control qubit (pulsed)
        qb_t (qS) is the target qubit
    '''


    if station is None:
        logging.warning('No station specified.')


    qCZ = qb_c.name
    qS = qb_t.name

    sequencer_config = station.sequencer_config
    operation_dict = qb_c.get_operation_dict()
    operation_dict.update(qb_t.get_operation_dict())


    seq_name = '2_qubit_Bell_Tomo_%d_seq' % bell_state
    seq = sequence.Sequence(seq_name)
    el_list = []
    tomo_list_qS = []
    tomo_list_qCZ = []
    # Tomo pulses span a basis covering all the cardinal points
    # tomo_pulses = ['I ', 'X180 ', 'X90 ', 'Y90 ', 'mX90 ', 'mY90 ']
    tomo_pulses = ['I', 'X180', 'Y90', 'mY90', 'X90', 'mX90']
    for tp in tomo_pulses:
        tomo_list_qCZ += [tp + ' ' + qCZ]
        tomo_list_qS += [tp + 's ' + qS]

    ###########################
    # Defining sub sequences #
    ###########################
    # This forms the base sequence, note that gate1, gate2 and after_pulse will
    # be replaced to prepare the desired state and tomo1 and tomo2 will be
    # replaced with tomography pulses
    if not CZ_disabled:
        base_sequence = ['gate2 ' + qCZ, 'gate1 ' + qS,
                         'CZ ' + qS + ' ' + qCZ, 'I_CZs ' + qS,
                         'after_pulse', 'Is ' + qS,
                         'tomo1 '+ qCZ, 'tomo2 '+ qS]
        # base_sequence = num_flux_pulses*['flux ' + qCZ]
        # base_sequence.extend(
        #     ['gate1 ' + qS, 'gate2 ' + qCZ, 'CZ_corr ' + qS, 'CZ_corr ' + qCZ,
        #      'CZ ' + qCZ, 'after_pulse',
        #      'tomo1 '+qCZ, 'tomo2 '+qS])#, 'RO '+RO_target])

        # Calibration points
        # every calibration point is repeated 7 times to have 64 elts in totalb

        # create I_CZ as a a copy of the I pulse but with the same length as
        # the CZ pulse
        for qb_name in [qCZ, qS]:
            operation_dict['I_CZ ' + qb_name] = \
                deepcopy(operation_dict['I ' + qb_name])
            operation_dict['I_CZs ' + qb_name] = \
                deepcopy(operation_dict['Is ' + qb_name])

            operation_dict['I_CZ ' + qb_name]['sigma'] = \
                operation_dict['CZ ' + qS + ' ' + qCZ]['length']
            operation_dict['I_CZ ' + qb_name]['nr_sigma'] = 1
            operation_dict['I_CZs ' + qb_name]['sigma'] = \
                operation_dict['CZ ' + qS + ' ' + qCZ]['length']
            operation_dict['I_CZs ' + qb_name]['nr_sigma'] = 1
        cal_points = \
            [['I '+qCZ, 'Is '+qS,  'I_CZ ' + qCZ, 'I_CZs '+qS, 'I '+qCZ, 'Is '+qS,
              'I '+qCZ, 'Is '+qS]]*7 + \
            [['I '+qCZ, 'Is '+qS,  'I_CZ ' + qCZ, 'I_CZs '+qS, 'I '+qCZ, 'Is '+qS,
              'I '+qCZ, 'X180 '+qS]]*7 + \
            [['I '+qCZ, 'Is '+qS,  'I_CZ ' + qCZ, 'I_CZs '+qS, 'I '+qCZ, 'Is '+qS,
              'X180 '+qCZ, 'I '+qS]]*7 + \
            [['I '+qCZ, 'Is '+qS,  'I_CZ ' + qCZ, 'I_CZs '+qS, 'I '+qCZ, 'Is '+qS,
              'X180 '+qCZ, 'X180 '+qS]]*7
    else:
        base_sequence = ['gate2 ' + qCZ, 'gate1 ' + qS,
                         'after_pulse', 'Is ' + qS,
                         'tomo1 '+qCZ, 'tomo2 '+qS]
        # Calibration points
        # every calibration point is repeated 7 times to have 64 elts in totalb
        cal_points = \
            [['I '+qCZ, 'Is '+qS, 'I '+qCZ, 'Is '+qS, 'I '+qCZ, 'Is '+qS]]*7 + \
            [['I '+qCZ, 'Is '+qS, 'I '+qCZ, 'Is '+qS, 'I '+qCZ, 'X180s '+qS]]*7 + \
            [['I '+qCZ, 'Is '+qS, 'I '+qCZ, 'Is '+qS, 'X180 '+qCZ, 'Is '+qS]]*7 + \
            [['I '+qCZ, 'Is '+qS, 'I '+qCZ, 'Is '+qS, 'X180 '+qCZ, 'X180s '+qS]]*7


    ################
    # Bell states  #
    ################
    if bell_state == 0:  # |Phi_m>=|00>-|11>
        gate2 = 'Y90 ' + qCZ
        gate1 = 'Y90s ' + qS
        after_pulse = 'mY90afs ' + qCZ
    elif bell_state == 1:  # |Phi_p>=|00>+|11>
        gate2 = 'Y90 ' + qCZ
        gate1 = 'mY90s ' + qS
        after_pulse = 'mY90afs ' + qCZ
    elif bell_state == 2:  # |Psi_m>=|01> - |10>
        gate2 = 'mY90 ' + qCZ
        gate1 = 'Y90s ' + qS
        after_pulse = 'mY90afs ' + qCZ
    elif bell_state == 3:  # |Psi_p>=|01> + |10>
        gate2 = 'Y90 ' + qCZ
        gate1 = 'Y90s ' + qS
        after_pulse = 'Y90afs ' + qCZ

    ########################################################
    #  Here the actual pulses of all elements get defined  #
    ########################################################
    # We start by replacing the state prepartion pulses
    base_sequence[base_sequence.index('gate1 ' + qS)] = gate1
    base_sequence[base_sequence.index('gate2 ' + qCZ)] = gate2
    base_sequence[base_sequence.index('after_pulse')] = after_pulse

    seq_pulse_list = []

    for i in range(36):
        tomo_idx_qS = int(i % 6)
        tomo_idx_qCZ = int(((i - tomo_idx_qS)/6) % 6)
        base_sequence[-2] = tomo_list_qCZ[tomo_idx_qCZ]
        base_sequence[-1] = tomo_list_qS[tomo_idx_qS]
        seq_pulse_list += [deepcopy(base_sequence)]

    # print(len(cal_points))
    for cal_pulses in cal_points:
        seq_pulse_list += [cal_pulses]

    # set correct timing before making the pulse list
    flux_pulse = operation_dict['CZ ' + qS + ' ' + qCZ]
    flux_pulse['refpoint'] = 'end'
    print('\n',separation)
    print(flux_pulse['pulse_delay'])

    operation_dict['mY90afs ' + qCZ] = operation_dict['mY90s ' + qCZ]
    operation_dict['mY90afs ' + qCZ]['pulse_delay'] = \
        separation - flux_pulse['pulse_delay']
    operation_dict['mY90afs ' + qCZ]['refpoint'] = 'start'
    if bell_state==3:
        operation_dict['Y90afs ' + qCZ] = operation_dict['Y90s ' + qCZ]
        operation_dict['Y90afs ' + qCZ]['pulse_delay'] = \
            separation - flux_pulse['pulse_delay']
        operation_dict['Y90afs ' + qCZ]['refpoint'] = 'start'



    for i, pulse_list in enumerate(seq_pulse_list):
        # print('pulse_list ', pulse_list)
        pulses = []
        for p in pulse_list:
            pulses += [operation_dict[p]]
            # if 'CZ' in p:
            #     from pprint import pprint
            #     pprint(operation_dict[p])
        # print('pulses ', len(pulses))
        pulses += [RO_pars]
        from pprint import pprint
        pprint(pulses)
        print('\n')
        el = multi_pulse_elt(i, station, pulses, sequencer_config)
        el_list.append(el)
        seq.append_element(el, trigger_wait=True)

    if upload:
        station.pulsar.program_awgs(seq, *el_list, verbose=verbose)

    # return seq, seq_pulse_list
    return seq, el_list


def three_qubit_GHZ_state(qubits,
                          idxs_ctrl_qubits,
                          RO_pars,
                          basis_pulses=None,
                          distortion_dict=None,
                          verbose=False,
                          upload=True):
    '''
    |q0> --Y90----*------------------------|======|
                  |
    |q1> --Y90s---*----mY90---*------------| tomo |
                              |
    |q2> --Y90s---------------*---mY90-----|======|

    idxs_ctrl_qubits: list indicating which of the 3 qubits is the control in
    the 2 CZ gates present. For example idxs_ctrl_qubits = [0,2] indicates
    that qb0 is the control qubits in the CZ between qb0-qb1, and that qb2 is
    the control qubit in the CZ between qb1-qb2
    '''

    if station is None:
        logging.warning('No station specified.')

    qb0 = qubits[0]
    qb1 = qubits[1]
    qb2 = qubits[2]
    qb_ctrl0 = qubits[idxs_ctrl_qubits[0]]
    qb_ctrl1 = qubits[idxs_ctrl_qubits[1]]

    sequencer_config = station.sequencer_config
    operation_dict = qb0.get_operation_dict()
    operation_dict.update(qb1.get_operation_dict())
    operation_dict.update(qb2.get_operation_dict())

    seq_name = 'three_qubit_GHZ_state_seq'
    seq = sequence.Sequence(seq_name)
    el_list = []

    base_pulse_list = ['Y90 ' + qb0.name, 'Y90s ' + qb1.name,
                       'Y90s ' + qb2.name, 'CZ ' + qb_ctrl0.name,
                       'mY90 ' + qb1.name, 'CZ ' + qb_ctrl1.name,
                       'mY90 ' + qb2.name]

    tomo_pulses = get_tomography_pulses(*[qb0.name, qb1.name, qb2.name],
                                        basis_pulses=basis_pulses)

    pulse_list = len(tomo_pulses)*['']
    for i, t in enumerate(tomo_pulses):
        pulse_list[i] = base_pulse_list + t

    # TODO: add cal points!
    # use get_tomography_pulses with basis_pulses = (I, X180) to get
    # all combinations of cal points
    cal_pulses = get_tomography_pulses(*[qb0.name, qb1.name, qb2.name],
                                       basis_pulses=('I', 'X180'))
    # duplicate each cal point measurement
    cal_pulses= [list(i) for i in np.repeat(np.asarray(cal_pulses), 2, axis=0)]
    for cal_p in cal_pulses:
        pulse_list += [cal_p]

    for i, pulse_list in enumerate(pulse_list):
        pulses = []
        for p in pulse_list:
            pulses += [operation_dict[p]]

        pulses += [RO_pars]

        el = multi_pulse_elt(i, station, pulses, sequencer_config)

        if distortion_dict is not None:
            el = fluxpulse_predistortion.distort_qudev(el, distortion_dict)

        el_list.append(el)
        seq.append_element(el, trigger_wait=True)

    if upload:
        station.pulsar.program_awgs(seq, *el_list, verbose=verbose)

    return seq, el_list

def n_qubit_reset(pulse_pars_list, RO_pars, feedback_delay, nr_resets=1,
                  return_seq=False, verbose=False, codeword_indices=None,
                  upload=True):
    n = len(pulse_pars_list)
    seq_name = '{}_qubit_{}_reset_sequence'.format(n, nr_resets)
    seq = sequence.Sequence(seq_name)
    el_list = []

    # Create a dict with the parameters for all the pulses
    pars = RO_pars.copy()
    pars['pulse_delay'] = max(pars['pulse_delay'], -pars['acq_marker_delay'])
    pulse_dict = {'RO': pars}
    for i, pulse_pars in enumerate(pulse_pars_list):
        pars = pulse_pars.copy()
        pulses = add_suffix_to_dict_keys(
            get_pulse_dict_from_pars(pars), ' {}'.format(i))
        pulse_dict.update(pulses)
    spacerpulse = {'pulse_type': 'SquarePulse',
                   'channel': RO_pars['acq_marker_channel'],
                   'amplitude': 0.0,
                   'length': feedback_delay,
                   'pulse_delay': 0}
    pulse_dict.update({'spacer': spacerpulse})

    # create the state-preparation elements and the state reset elements
    for state in range(2 ** n):
        pulses = []
        for qb in range(n):
            if state & (1 << qb):
                pulses += [pulse_dict['X180 {}'.format(qb)].copy()]
            else:
                pulses += [pulse_dict['I {}'.format(qb)].copy()]
            if qb != 0:
                pulses[-1]['refpoint'] = 'simultaneous'
        statename = str(state).zfill(len(str(2**n - 1)))
        el = multi_pulse_elt(state, station, pulses, name='prepare' + statename)
        el_list.append(el)
        el = multi_pulse_elt(state, station, pulses + [pulse_dict['RO'],
                                                       pulse_dict['spacer']],
                             name='reset' + statename, trigger=False)
        el_list.append(el)

    # create the readout element
    pulses = [pulse_dict['RO'], pulse_dict['spacer']]
    el = multi_pulse_elt(state, station, pulses, name='readout', trigger=False)
    el_list.append(el)

    # Create the sequence
    for state in range(2 ** n):
        statename = str(state).zfill(len(str(2 ** n - 1)))
        seq.insert('prepare'+statename, 'prepare'+statename, trigger_wait=True)
        seq.insert('readout' + statename, 'readout',
                   trigger_wait=False, flags={'readout'})
        for i in range(nr_resets):
            seq.insert('codeword' + statename + '_' + str(i), 'codeword',
                       trigger_wait=False)

    # Create the codeword table
    if codeword_indices is None:
        codeword_indices = np.arange(n)
    for state in range(2 ** n):
        statename = str(state).zfill(len(str(2 ** n - 1)))
        codeword = 0
        for qb in range(n):
            if state & (1 << qb):
                codeword |= (1 << codeword_indices[qb])
        seq.codewords[codeword] = 'reset' + statename

    if upload:
        station.pulsar.program_awgs(seq, *el_list, verbose=verbose)

    if return_seq:
        return seq, el_list
    else:
        return seq_name


def two_qubit_parity_measurement(
        q0, q1, q2, feedback_delay=900e-9, prep_sequence=None,
        tomography_basis=('I', 'X180', 'Y90', 'mY90', 'X90', 'mX90'),
        upload=True, verbose=False, return_seq=False):
    """

    |              elem 1               |  elem 2  | elem 3
    
    |q0> |======|---------*------------------------|======|
         | prep |         |                        | tomo |
    |q1> | q0,  |--mY90s--*--*--Y90--meas=====Y180-| q0,  |
         | q2   |            |             ||      | q2   |
    |q2> |======|------------*------------Y180-----|======|
    
    required elements:
        prep_sequence:
            contains everything up to the first readout
        feedback x 2 (for the two readout results):
            contains conditional Y80 on q1 and q2
        tomography x 6**2:
            measure all observables of the two qubits X/Y/Z
    """

    q0n = q0.name
    q1n = q1.name
    q2n = q2.name

    operation_dict = {
        'RO mux': device.get_multiplexed_readout_pulse_dictionary([q0, q1, q2])
    }

    operation_dict.update({
        'I_fb': {'pulse_type': 'SquarePulse',
                 'channel': operation_dict['RO']['acq_marker_channel'],
                 'amplitude': 0.0,
                 'length': feedback_delay,
                 'pulse_delay': 0}
    })
    operation_dict.update(q0.get_operation_dict())
    operation_dict.update(q1.get_operation_dict())
    operation_dict.update(q2.get_operation_dict())

    if prep_sequence is None:
        prep_sequence = ['Y90 ' + q0n, 'Y90s' + q2n]

    # create the elements
    el_list = []

    # main (first) element
    sequence = deepcopy(prep_sequence)
    sequence.append('mY90s ' + q1n)
    sequence.append('CZ ' + q0n + ' ' + q1n)
    sequence.append('CZ ' + q2n + ' ' + q1n)
    sequence.append('Y90 ' + q1n)
    sequence.append('RO ' + q1n)
    sequence.append('I_fb')
    pulse_list = [operation_dict[pulse] for pulse in sequence]
    el_main = multi_pulse_elt(0, station, pulse_list, trigger=True, name='main')
    el_list.append(el_main)

    # feedback elements
    fb_sequence_0 = ['I ' + q2n, 'Is ' + q1n]
    fb_sequence_1 = ['Y180 ' + q2n, 'Y180s ' + q1n]
    pulse_list = [operation_dict[pulse] for pulse in fb_sequence_0]
    el_list.append(multi_pulse_elt(0, station, pulse_list, name='feedback_0',
                                   trigger=False, previous_element=el_main))
    pulse_list = [operation_dict[pulse] for pulse in fb_sequence_1]
    el_fb = multi_pulse_elt(1, station, pulse_list, name='feedback_1',
                            trigger=False, previous_element=el_main)
    el_list.append(el_fb)

    # tomography elements
    tomography_sequences = get_tomography_pulses(q0n, q2n,
                                                 basis_pulses=tomography_basis)
    for i, tomography_sequence in enumerate(tomography_sequences):
        tomography_sequence.append('RO mux')
        pulse_list = [operation_dict[pulse] for pulse in tomography_sequence]
        el_list.append(multi_pulse_elt(i, station, pulse_list, trigger=False,
                                       name='tomography_{}'.format(i),
                                       previous_element=el_fb))

    # create the sequence
    seq_name = 'Two qubit entanglement by parity measurement'
    seq = sequence.Sequence(seq_name)
    seq.codewords[0] = 'feedback_0'
    seq.codewords[1] = 'feedback_1'
    for i in range(len(tomography_basis)**2):
        seq.append('main_{}'.format(i), 'main', trigger_wait=True)
        seq.append('feedback_{}'.format(i), 'codeword', trigger_wait=False)
        seq.append('tomography_{}'.format(i), 'tomography_{}'.format(i),
                   trigger_wait=False)

    if upload:
        station.pulsar.program_awgs(seq, *el_list, verbose=verbose)

    if return_seq:
        return seq, el_list
    else:
        return seq_name


def get_tomography_pulses(*qubit_names, basis_pulses=('I', 'X180', 'Y90',
                                                      'mY90', 'X90', 'mX90')):
    tomo_sequences = [[]]
    for i, qb in enumerate(qubit_names):
        if i == 0:
            qb = ' ' + qb
        else:
            qb = 's ' + qb
        tomo_sequences_new = []
        for sequence in tomo_sequences:
            for pulse in basis_pulses:
                tomo_sequences_new.append(sequence + [pulse+qb])
        tomo_sequences = tomo_sequences_new
    return tomo_sequences





<|MERGE_RESOLUTION|>--- conflicted
+++ resolved
@@ -4,7 +4,6 @@
 from copy import deepcopy
 import pycqed.measurement.waveform_control.sequence as sequence
 from pycqed.utilities.general import add_suffix_to_dict_keys
-<<<<<<< HEAD
 from pycqed.measurement.pulse_sequences.standard_elements import \
     multi_pulse_elt, distort_and_compensate
 import pycqed.measurement.randomized_benchmarking.randomized_benchmarking as rb
@@ -13,23 +12,6 @@
 from pycqed.measurement.pulse_sequences.single_qubit_tek_seq_elts import \
     get_pulse_dict_from_pars
 import pycqed.instrument_drivers.meta_instrument.device_object as device
-=======
-from pycqed.measurement.pulse_sequences.standard_elements import multi_pulse_elt
-from pycqed.measurement.pulse_sequences.standard_elements import \
-    distort_and_compensate
-from pycqed.measurement.randomized_benchmarking import \
-    randomized_benchmarking as rb
-import pycqed.measurement.waveform_control.fluxpulse_predistortion as \
-    fluxpulse_predistortion
-
-from pycqed.measurement.pulse_sequences.single_qubit_tek_seq_elts import \
-    get_pulse_dict_from_pars
-
-from importlib import reload
-reload(pulse)
-from ..waveform_control import pulse_library
-reload(pulse_library)
->>>>>>> eeb16464
 
 station = None
 kernel_dir = 'kernels/'
@@ -1036,10 +1018,7 @@
                                                      post_msmt_delay=3e-6,
                                                      seq_name=None,
                                                      verbose=False,
-<<<<<<< HEAD
                                                      interleave_CZ=False,
-=======
->>>>>>> eeb16464
                                                      CZ_info_list=None,
                                                      upload=True):
 
@@ -1076,11 +1055,7 @@
                        'length': 30e-9,
                        'pulse_delay': 0,
                        'target_qubit': qb.name}
-<<<<<<< HEAD
         op_dict.update({'spacer '+qb.name: spacerpulse})
-=======
-        op_dict.update({'spacer': spacerpulse})
->>>>>>> eeb16464
 
         if CZ_info_list is not None:
             for CZ_idxs in CZ_info_list:
@@ -1090,7 +1065,6 @@
                 for i in op_dict:
                     if 'CZ' in i and op_dict[i]['pulse_delay']!=0:
                         raise ValueError('CZ {} {} pulse_delay is not 0!'.
-<<<<<<< HEAD
                                          format(qbt.name, qbc.name))
                 # if qb.name == qubit_list[CZ_idxs[1]].name:
 
@@ -1112,29 +1086,6 @@
         if qb_nr != 0:
             for pulse_names in op_dict:
                 op_dict[pulse_names]['refpoint'] = 'start'
-=======
-                            format(qbt.name, qbc.name))
-                if qb.name == qubit_list[CZ_idxs[1]].name:
-
-                    op_dict['ICZ ' + qb.name] = \
-                        deepcopy(op_dict['I ' + qb.name])
-                    op_dict['ICZs ' + qb.name] = \
-                        deepcopy(op_dict['Is ' + qb.name])
-
-                    op_dict['ICZ ' + qb.name]['nr_sigma'] = 1
-                    op_dict['ICZs ' + qb.name]['nr_sigma'] = 1
-
-                    op_dict['ICZ ' + qb.name]['sigma'] = \
-                        qbc.get_operation_dict()[
-                            'CZ ' + qbt.name + ' ' + qbc.name]['length']
-                    op_dict['ICZs ' + qb.name]['sigma'] = \
-                        qbc.get_operation_dict()[
-                            'CZ ' + qbt.name + ' ' + qbc.name]['length']
-
-        if qb_nr != 0:
-            for pulse_names in op_dict:
-                    op_dict[pulse_names]['refpoint'] = 'start'
->>>>>>> eeb16464
         pulse_dict.update(op_dict)
 
     if CxC_RB:
@@ -1162,7 +1113,6 @@
                                             for x in lst])
 
             if CZ_info_list is not None:
-<<<<<<< HEAD
                 # interleaved CZ_qbc and ICZ_qbt; this also changes
                 # pulse_keys_by_qubit
                 for pulse_keys_lst in pulse_keys_w_suffix[0:-2]:
@@ -1178,16 +1128,6 @@
                                 'ICZ ' + qbc.name,
                                 'spacer '+qbc.name])
                     if pulse_keys_lst[0][-3::] == qbt.name:
-=======
-            # interleaved CZ_qbc and ICZ_qbt; this also changes
-            # pulse_keys_by_qubit
-                for pulse_keys_lst in pulse_keys_w_suffix:
-                    if pulse_keys_lst[0][-3::]==qbc.name:
-                        pulse_keys_lst.extend(['spacer '+qbc.name,
-                                               'CZ ' + qbt.name + ' ' + qbc.name,
-                                               'spacer '+qbc.name])
-                    if pulse_keys_lst[0][-3::]==qbt.name:
->>>>>>> eeb16464
                         pulse_keys_lst.extend(['spacer '+qbt.name,
                                                'ICZ ' + qbt.name,
                                                'spacer '+qbt.name])
@@ -1254,19 +1194,11 @@
                                                        if 'Z' in x['pulse_type']])/n)
                 print('\n i ', i)
 
-<<<<<<< HEAD
                 # from pprint import pprint
                 # for i,p in enumerate(pulse_list):
                 #     print()
                 #     print(i%n)
                 #     pprint(p)
-=======
-                from pprint import pprint
-                for i,p in enumerate(pulse_list):
-                    print()
-                    print(i%n)
-                    pprint(p)
->>>>>>> eeb16464
 
             el = multi_pulse_elt(i, station, pulse_list)
             el_list.append(el)
@@ -1314,11 +1246,7 @@
             Zp0_idxs = [] # indices of the Z pulses on qb0
             for w, px in enumerate(pulse_list):
                 if (px['target_qubit'] == qubit_list[0].name
-<<<<<<< HEAD
                         and px['pulse_type'] == 'Z_pulse'):
-=======
-                    and px['pulse_type'] == 'Z_pulse'):
->>>>>>> eeb16464
                     Zp0_idxs.append(w)
             if len(Zp0_idxs)>0:
                 for y in Zp0_idxs:
