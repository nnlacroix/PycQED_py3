--- conflicted
+++ resolved
@@ -2026,11 +2026,7 @@
                  'pulse_delay': 0,
                  'mod_frequency': 900.0e6,
                  'op_code': ''})
-<<<<<<< HEAD
-    print(dummy_pulses)
-=======
     
->>>>>>> 6d9a0b65
     echo_pulses = [('Y180' + 's ' + dqb)
                    for n, dqb in enumerate(data_qubit_names)]
 
