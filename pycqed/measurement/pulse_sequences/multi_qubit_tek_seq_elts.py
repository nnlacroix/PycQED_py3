import logging
log = logging.getLogger(__name__)
import itertools
import numpy as np
from copy import deepcopy
import pycqed.measurement.waveform_control.sequence as sequence
from pycqed.utilities.general import add_suffix_to_dict_keys
import pycqed.measurement.randomized_benchmarking.randomized_benchmarking as rb
import pycqed.measurement.randomized_benchmarking.two_qubit_clifford_group as tqc
from pycqed.measurement.pulse_sequences.single_qubit_tek_seq_elts import \
    get_pulse_dict_from_pars, add_preparation_pulses, pulse_list_list_seq, \
    prepend_pulses, add_suffix, sweep_pulse_params
from pycqed.measurement.gate_set_tomography.gate_set_tomography import \
    create_experiment_list_pyGSTi_qudev as get_exp_list
from pycqed.measurement.waveform_control import pulsar as ps
import pycqed.measurement.waveform_control.segment as segment
from pycqed.analysis_v2 import tomography_qudev as tomo

station = None
kernel_dir = 'kernels/'
# You need to explicitly set this before running any functions from this module
# I guess there are cleaner solutions :)
cached_kernels = {}


def n_qubit_off_on(pulse_pars_list, RO_pars_list, return_seq=False,
                   parallel_pulses=False, preselection=False, upload=True,
                   RO_spacing=2000e-9):
    n = len(pulse_pars_list)
    seq_name = '{}_qubit_OffOn_sequence'.format(n)
    seq = sequence.Sequence(seq_name)
    seg_list = []

    RO_pars_list_presel = deepcopy(RO_pars_list)
    
    for i, RO_pars in enumerate(RO_pars_list):
        RO_pars['name'] = 'RO_{}'.format(i)
        RO_pars['element_name'] = 'RO'
        if i != 0:
            RO_pars['ref_point'] = 'start'
    for i, RO_pars_presel in enumerate(RO_pars_list_presel):
        RO_pars_presel['ref_pulse'] = RO_pars_list[-1]['name']
        RO_pars_presel['ref_point'] = 'start'
        RO_pars_presel['element_name'] = 'RO_presel'
        RO_pars_presel['pulse_delay'] = -RO_spacing

    # Create a dict with the parameters for all the pulses
    pulse_dict = dict()
    for i, pulse_pars in enumerate(pulse_pars_list):
        pars = pulse_pars.copy()
        if i == 0 and parallel_pulses:
            pars['ref_pulse'] = 'segment_start'
        if i != 0 and parallel_pulses:
            pars['ref_point'] = 'start'
        pulses = add_suffix_to_dict_keys(
            get_pulse_dict_from_pars(pars), ' {}'.format(i))
        pulse_dict.update(pulses)

    # Create a list of required pulses
    pulse_combinations = []

    for pulse_list in itertools.product(*(n*[['I', 'X180']])):
        pulse_comb = (n)*['']
        for i, pulse in enumerate(pulse_list):
            pulse_comb[i] = pulse + ' {}'.format(i)
        pulse_combinations.append(pulse_comb)
    for i, pulse_comb in enumerate(pulse_combinations):
        pulses = []
        for j, p in enumerate(pulse_comb):
            pulses += [pulse_dict[p]]
        pulses += RO_pars_list
        if preselection:
            pulses = pulses + RO_pars_list_presel

        seg = segment.Segment('segment_{}'.format(i), pulses)
        seg_list.append(seg)
        seq.add(seg)

    repeat_dict = {}
    repeat_pattern = ((1.0 + int(preselection))*len(pulse_combinations),1)
    for i, RO_pars in enumerate(RO_pars_list):
        repeat_dict = seq.repeat(RO_pars, None, repeat_pattern)

    if upload:
        ps.Pulsar.get_instance().program_awgs(seq)
    if return_seq:
        return seq, seg_list
    else:
        return seq_name


def two_qubit_randomized_benchmarking_seqs(
        qb1n, qb2n, operation_dict, cliffords, nr_seeds=None,
        max_clifford_idx=11520, cz_pulse_name=None, cal_points=None,
        net_clifford=0, clifford_decomposition_name='HZ',
        cl_sequence=None, sampling_seeds=None,
        interleaved_gate=None, upload=True, prep_params=dict()):

    """
    Args
        qb1n (str): name of qb1
        qb2n (str): name of qb2
        operation_dict (dict): dict with all operations from both qubits and
            with the multiplexed RO pulse pars
        cliffords (array): array of ints specifying the number of random
            Cliffords to generate in each sequence
        nr_seeds (array): array of the form np.arange(nr_seeds_value)
        max_clifford_idx (int): specifies up to which index of the elements in
            the two-qubit Clifford group to include in the random generation.
            See measurement/randomized_benchmarking/two_qubit_clifford_group.py.
        CZ_pulse_name (str): pycqed name of the CZ pulse
        cal_points (CalibrationPoints): instance of CalibrationPoints
        net_clifford (int): 0 or 1; whether the recovery Clifford returns
            qubits to ground statea (0) or puts them in the excited states (1)
        clifford_decomp_name (str): the decomposition of Clifford gates
            into primitives; can be "XY", "HZ", or "5Primitives"
        cl_sequence (list): the Clifford sequence to use for all seeds. Can
            also be lists of lists in which case the user must ensure that
            len(nr seeds) % len(cl_sequence) == 0.
        sampling_seeds (array of ints): ints that will be used as seeds for
            the random generation of Cliffords. Should have the same length
            as nr_seeds.
        interleaved_gate (str): pycqed name for a gate
        upload (bool): whether to upload sequence to AWGs
        prep_params (dict): qubit preparation_params dict
    """
<<<<<<< HEAD
=======

    # This is used for checking that the recovery is correct
>>>>>>> 7ab7f928
    import qutip as qtp
    standard_pulses = {
        'I': qtp.qeye(2),
        'Z0': qtp.qeye(2),
        'X180': qtp.sigmax(),
        'mX180': qtp.sigmax(),
        'Y180': qtp.sigmay(),
        'mY180': qtp.sigmay(),
        'X90': qtp.rotation(qtp.sigmax(), np.pi / 2),
        'mX90': qtp.rotation(qtp.sigmax(), -np.pi / 2),
        'Y90': qtp.rotation(qtp.sigmay(), np.pi / 2),
        'mY90': qtp.rotation(qtp.sigmay(), -np.pi / 2),
        'Z90': qtp.rotation(qtp.sigmaz(), np.pi / 2),
        'mZ90': qtp.rotation(qtp.sigmaz(), -np.pi / 2),
        'Z180': qtp.sigmaz(),
        'mZ180': qtp.sigmaz(),
        'CZ': qtp.cphase(np.pi)
    }

    seq_name = '2Qb_RB_sequence'

    if sampling_seeds is None:
<<<<<<< HEAD
        sampling_seeds = [None] * len(nr_seeds)
    print(cl_sequence)
=======
        if nr_seeds is None:
            raise ValueError('Please provide either "sampling_seeds" or '
                             '"nr_seeds."')
        sampling_seeds = [None] * len(nr_seeds)
    else:
        nr_seeds = np.arange(len(sampling_seeds))
>>>>>>> 7ab7f928

    # Set Clifford decomposition
    tqc.gate_decomposition = rb.get_clifford_decomposition(
        clifford_decomposition_name)
    if cl_sequence is not None:
        if isinstance(cl_sequence[0], list):
<<<<<<< HEAD
=======
            # if cl_sequence is a list of lists such that
            # len(nr_seeds) != len(cl_sequence) but
            # len(nr_seeds) % len(cl_sequence) == 0,
            # then create as many copies of the lists in cl_sequence until
            # len(cl_sequence) == len(nr_seeds).
>>>>>>> 7ab7f928
            assert len(nr_seeds) % len(cl_sequence) == 0
            k = len(nr_seeds) // len(cl_sequence)
            cl_seq_temp = k * cl_sequence

    sequences = []
    for nCl in cliffords:
        pulse_list_list_all = []
        for s in nr_seeds:
            if cl_sequence is None:
                cl_seq = rb.randomized_benchmarking_sequence_new(
                    nCl,
                    number_of_qubits=2,
                    max_clifford_idx=max_clifford_idx,
                    interleaving_cl=interleaved_gate,
                    desired_net_cl=net_clifford,
                    seed=sampling_seeds[s])
<<<<<<< HEAD

=======
>>>>>>> 7ab7f928
            elif isinstance(cl_sequence[0], list):
                cl_seq = cl_seq_temp[s]
            else:
                cl_seq = cl_sequence

            pulse_list = []
            pulsed_qubits = {qb1n, qb2n}
            pulse_tuples_list_all = []
            for idx in cl_seq:
                pulse_tuples_list = tqc.TwoQubitClifford(idx).gate_decomposition
                pulse_tuples_list_all += pulse_tuples_list

                for j, pulse_tuple in enumerate(pulse_tuples_list):
                    if isinstance(pulse_tuple[1], list):
                        pulse_list += [operation_dict[cz_pulse_name]]
                        pulsed_qubits = {qb1n, qb2n}
                    else:
                        qb_name = qb1n if '0' in pulse_tuple[1] else qb2n
                        pulse_name = pulse_tuple[0]
                        if 'Z' not in pulse_name:
                            if qb_name not in pulsed_qubits:
                                pulse_name += 's'
                            else:
                                pulsed_qubits = set()
                            pulsed_qubits |= {qb_name}
                        pulse_list += [
                            operation_dict[pulse_name + ' ' + qb_name]]

            # check recovery
            gproduct = qtp.tensor(qtp.identity(2), qtp.identity(2))
            for i, cl_tup in enumerate(pulse_tuples_list_all):
                if cl_tup[0] == 'CZ':
                    gproduct = standard_pulses[cl_tup[0]] * gproduct
                else:
                    eye_2qb = [qtp.identity(2), qtp.identity(2)]
                    eye_2qb[int(cl_tup[1][-1])] = standard_pulses[cl_tup[0]]
                    gproduct = qtp.tensor(eye_2qb) * gproduct
            x = gproduct.full() / gproduct.full()[0][0]
            assert (np.all((np.allclose(np.real(x), np.eye(4)),
                            np.allclose(np.imag(x), np.zeros(4)))))

            pulse_list += generate_mux_ro_pulse_list(
                [qb1n, qb2n], operation_dict)
            pulse_list_w_prep = add_preparation_pulses(
                pulse_list, operation_dict, [qb1n, qb2n], **prep_params)
            pulse_list_list_all.append(pulse_list_w_prep)
        seq = pulse_list_list_seq(pulse_list_list_all, seq_name+f'_{nCl}',
                                  upload=False)
        if cal_points is not None:
            seq.extend(cal_points.create_segments(operation_dict,
                                                  **prep_params))
        sequences.append(seq)

    # reuse sequencer memory by repeating readout pattern
    for s in sequences:
        s.repeat_ro(f"RO {qb1n}", operation_dict)
        s.repeat_ro(f"RO {qb2n}", operation_dict)

    if upload:
        ps.Pulsar.get_instance().program_awgs(sequences[0])

    return sequences, np.arange(sequences[0].n_acq_elements()), \
           np.arange(len(cliffords))


def n_qubit_simultaneous_randomized_benchmarking_seq(qubit_names_list,
                                                     operation_dict,
                                                     nr_cliffords_value, #scalar
                                                     nr_seeds,           #array
                                                     net_clifford=0,
                                                     gate_decomposition='HZ',
                                                     interleaved_gate=None,
                                                     cal_points=False,
                                                     upload=True,
                                                     upload_all=True,
                                                     seq_name=None,
                                                     verbose=False,
                                                     return_seq=False):

    """
    Args:
        qubit_list (list): list of qubit names to perform RB on
        operation_dict (dict): operation dictionary for all qubits
        nr_cliffords_value (int): number of Cliffords in the sequence
        nr_seeds (numpy.ndarray): numpy.arange(nr_seeds_int) where nr_seeds_int
            is the number of times to repeat each Clifford sequence of
            length nr_cliffords_value
        net_clifford (int): 0 or 1; refers to the final state after the recovery
            Clifford has been applied. 0->gnd state, 1->exc state.
        gate_decomposition (str): 'HZ' or 'XY'
        interleaved_gate (str): used for regular single qubit Clifford IRB
            string referring to one of the gates in the single qubit
            Clifford group
        cal_points (bool): whether to use cal points
        upload (bool): upload sequence to AWG or not
        upload_all (bool): whether to upload to all AWGs
        seq_name (str): name of this sequences
        verbose (bool): print runtime info
        return_seq (bool): if True, returns seq, element list;
            if False, returns only seq_name
    """

    raise NotImplementedError(
        'n_qubit_simultaneous_randomized_benchmarking_seq has not been '
        'converted to the latest waveform generation code and can not be used.')

    # get number of qubits
    n = len(qubit_names_list)

    for qb_nr, qb_name in enumerate(qubit_names_list):
        operation_dict['Z0 ' + qb_name] = \
            deepcopy(operation_dict['Z180 ' + qb_name])
        operation_dict['Z0 ' + qb_name]['basis_rotation'][qb_name] = 0

    if seq_name is None:
        seq_name = 'SRB_sequence'
    seq = sequence.Sequence(seq_name)
    el_list = []

    if upload_all:
        upload_AWGs = 'all'
    else:
        upload_AWGs = ['AWG1']
        for qbn in qubit_names_list:
            X90_pulse = deepcopy(operation_dict['X90 ' + qbn])
            upload_AWGs += [station.pulsar.get(X90_pulse['I_channel'] + '_AWG'),
                            station.pulsar.get(X90_pulse['Q_channel'] + '_AWG')]
        upload_AWGs = list(set(upload_AWGs))

    for elt_idx, i in enumerate(nr_seeds):

        if cal_points and (elt_idx == (len(nr_seeds)-2)):
            pulse_keys = n*['I']

            pulse_keys_w_suffix = []
            for k, pk in enumerate(pulse_keys):
                pk_name = pk if k == 0 else pk+'s'
                pulse_keys_w_suffix.append(pk_name+' '+qubit_names_list[k % n])

            pulse_list = []
            for pkws in pulse_keys_w_suffix:
                pulse_list.append(operation_dict[pkws])

        elif cal_points and (elt_idx == (len(nr_seeds)-1)):
            pulse_keys = n*['X180']

            pulse_keys_w_suffix = []
            for k, pk in enumerate(pulse_keys):
                pk_name = pk if k == 0 else pk+'s'
                pulse_keys_w_suffix.append(pk_name+' '+qubit_names_list[k % n])

            pulse_list = []
            for pkws in pulse_keys_w_suffix:
                pulse_list.append(operation_dict[pkws])

        else:
            # if clifford_sequence_list is None:
            clifford_sequence_list = []
            for index in range(n):
                clifford_sequence_list.append(
                    rb.randomized_benchmarking_sequence(
                    nr_cliffords_value, desired_net_cl=net_clifford,
                    interleaved_gate=interleaved_gate))

            pulse_keys = rb.decompose_clifford_seq_n_qubits(
                clifford_sequence_list,
                gate_decomp=gate_decomposition)

            # interleave pulses for each qubit to obtain [pulse0_qb0,
            # pulse0_qb1,..pulse0_qbN,..,pulseN_qb0, pulseN_qb1,..,pulseN_qbN]
            pulse_keys_w_suffix = []
            for k, lst in enumerate(pulse_keys):
                pulse_keys_w_suffix.append([x+' '+qubit_names_list[k % n]
                                            for x in lst])

            pulse_keys_by_qubit = []
            for k in range(n):
                pulse_keys_by_qubit.append([x for l in pulse_keys_w_suffix[k::n]
                                            for x in l])
            # # make all qb sequences the same length
            # max_len = 0
            # for pl in pulse_keys_by_qubit:
            #     if len(pl) > max_len:
            #         max_len = len(pl)
            # for ii, pl in enumerate(pulse_keys_by_qubit):
            #     if len(pl) < max_len:
            #         pl += (max_len-len(pl))*['I ' + qubit_names_list[ii]]

            pulse_list = []
            max_len = max([len(pl) for pl in pulse_keys_by_qubit])
            for j in range(max_len):
                for k in range(n):
                    if j < len(pulse_keys_by_qubit[k]):
                        pulse_list.append(deepcopy(operation_dict[
                                                   pulse_keys_by_qubit[k][j]]))

            # Make the correct pulses simultaneous
            for p in pulse_list:
                p['refpoint'] = 'end'
            a = [iii for iii in pulse_list if
                 iii['pulse_type'] == 'SSB_DRAG_pulse']
            a[0]['refpoint'] = 'end'
            refpoint = [a[0]['target_qubit']]

            for p in a[1:]:
                if p['target_qubit'] not in refpoint:
                    p['refpoint'] = 'start'
                    refpoint.append(p['target_qubit'])
                else:
                    p['refpoint'] = 'end'
                    refpoint = [p['target_qubit']]

        # add RO pulse pars at the end
        pulse_list += [operation_dict['RO mux']]
        el = multi_pulse_elt(elt_idx, station, pulse_list)
        el_list.append(el)
        seq.append_element(el, trigger_wait=True)

    if upload:
        station.pulsar.program_awgs(seq, *el_list,
                                    AWGs=upload_AWGs,
                                    channels='all',
                                    verbose=verbose)
    if return_seq:
        return seq, el_list
    else:
        return seq_name


def n_qubit_reset(qb_names, operation_dict, prep_params=dict(), upload=True,
                  states=('g','e',)):
    """
    :param qb_names: list of qb_names to perform simultaneous reset upon
    :param states (tuple): ('g','e',) for active reset e, ('g','f',) for active
    reset f and ('g', 'e', 'f') for both.
    :param prep_params (dict): preparation parameters. Note: should be
        multi_qb_preparation_params, ie. threshold mapping should be of the
        form:  {qbi: thresh_map_qbi for qbi in qb_names}

    :return:
    """

    seq_name = '{}_reset_x{}_sequence'.format(qb_names,
                                              prep_params.get('reset_reps',
                                                              '_default_n_reps'))


    pulses = generate_mux_ro_pulse_list(qb_names, operation_dict)
    reset_and_last_ro_pulses = \
        add_preparation_pulses(pulses, operation_dict, qb_names, **prep_params)
    swept_pulses = []

    state_ops = dict(g=['I '], e=['X180 '], f=['X180 ', 'X180_ef '])
    for s in states:
        pulses = deepcopy(reset_and_last_ro_pulses)
        state_pulses = []
        segment_pulses = []
        # generate one sub list for each qubit, with qb pulse naming
        for qbn in qb_names:
            qb_state_pulses  = [deepcopy(operation_dict[op + qbn]) for op in
                            state_ops[s]]
            for op, p in zip(state_ops[s], qb_state_pulses):
                p['name'] = op + qbn
            state_pulses += [qb_state_pulses]
        # reference end of state pulse to start of first reset pulse,
        # to effectively prepend the state pulse

        for qb_state_pulses in state_pulses:
            segment_pulses += prepend_pulses(pulses, qb_state_pulses)[
                              :len(qb_state_pulses)]
        swept_pulses.append(segment_pulses + pulses)

    seq = pulse_list_list_seq(swept_pulses, seq_name, upload=False)

    # reuse sequencer memory by repeating readout pattern
    # 1. get all readout pulse names (if they are on different uhf,
    # they will be applied to different channels)
    ro_pulse_names = [f"RO {qbn}" for qbn in qb_names]
    # 2. repeat readout for each ro_pulse.
    [seq.repeat_ro(pn, operation_dict) for pn in ro_pulse_names]

    log.debug(seq)

    if upload:
        ps.Pulsar.get_instance().program_awgs(seq)

    return seq, np.arange(seq.n_acq_elements())


def parity_correction_seq(
        qb1n, qb2n, qb3n, operation_dict, CZ_pulses, feedback_delay=900e-9,
        prep_sequence=None, reset=True, nr_parity_measurements=1,
        tomography_basis=tomo.DEFAULT_BASIS_ROTS,
        parity_op='ZZ', upload=True, verbose=False, return_seq=False, 
        preselection=False, ro_spacing=1e-6, dd_scheme=None, nr_dd_pulses=4,
        skip_n_initial_parity_checks=0, skip_elem='RO'):
    """

    |              elem 1               |  elem 2  |  (elem 3, 2)  | elem 4

    |q0> |======|---------*--------------------------(           )-|======|
         | prep |         |                         (   repeat    )| tomo |
    |q1> | q0,  |--mY90s--*--*--Y90--meas=Y180------(   parity    )| q0,  |
         | q2   |            |             ||       ( measurement )| q2   |
    |q2> |======|------------*------------Y180-------(           )-|======|
 
    required elements:
        elem_1:
            contains everything up to the first readout including preparation
            and first parity measurement
        elem_2 (x2):
            contains conditional Y180 on q1 and q2
        elem_3:
            additional parity measurements
        elem_4 (x6**2):
            tomography rotations for q0 and q2

    Args:
        parity_op: 'ZZ', 'XX', 'XX,ZZ' or 'ZZ,XX' specifies the type of parity 
                   measurement
    """
    raise NotImplementedError(
        'parity_correction_seq has not been '
        'converted to the latest waveform generation code and can not be used.')

    if parity_op not in ['ZZ', 'XX', 'XX,ZZ', 'ZZ,XX']:
        raise ValueError("Invalid parity operator '{}'".format(parity_op))

    operation_dict['RO mux_presel'] = operation_dict['RO mux'].copy()
    operation_dict['RO mux_presel']['pulse_delay'] = \
        -ro_spacing - feedback_delay - operation_dict['RO mux']['length']
    operation_dict['RO mux_presel']['refpoint'] = 'end'
    operation_dict['RO mux_presel'].pop('basis_rotation', {})

    operation_dict['RO presel_dummy'] = {
        'pulse_type': 'SquarePulse',
        'channel': operation_dict['RO mux']['acq_marker_channel'],
        'amplitude': 0.0,
        'length': ro_spacing + feedback_delay,
        'pulse_delay': 0}
    operation_dict['I rr_decay'] = {
        'pulse_type': 'SquarePulse',
        'channel': operation_dict['RO mux']['acq_marker_channel'],
        'amplitude': 0.0,
        'length': 400e-9,
        'pulse_delay': 0}
    operation_dict['RO skip'] = {
        'pulse_type': 'SquarePulse',
        'channel': operation_dict['RO mux']['acq_marker_channel'],
        'amplitude': 0.0,
        'length': operation_dict['RO mux']['length'],
        'pulse_delay': 0
    }
    operation_dict['CZ1 skip'] = operation_dict[CZ_pulses[0]].copy()
    operation_dict['CZ1 skip']['amplitude'] = 0
    operation_dict['CZ2 skip'] = operation_dict[CZ_pulses[1]].copy()
    operation_dict['CZ2 skip']['amplitude'] = 0

    if dd_scheme is None:
        dd_pulses = [{
        'pulse_type': 'SquarePulse',
        'channel': operation_dict['RO mux']['acq_marker_channel'],
        'amplitude': 0.0,
        'length': feedback_delay,
        'pulse_delay': 0}]
    else:
        dd_pulses = get_dd_pulse_list(
            operation_dict,
            # [qb2n],
            [qb1n, qb3n],
            feedback_delay,
            nr_pulses=nr_dd_pulses,
            dd_scheme=dd_scheme,
            init_buffer=0)

    if prep_sequence is None:
        if parity_op[0] == 'X':
            prep_sequence = []
        else:
            prep_sequence = ['Y90 ' + qb1n, 'Y90s ' + qb3n]
    elif prep_sequence == 'mixed':
        prep_sequence = ['Y90 ' + qb1n, 'Y90s ' + qb3n, 'RO mux', 'I rr_decay']
    
    xx_sequence_first =  ['Y90 ' + qb1n, 'mY90s ' + qb2n, 'Y90s ' + qb3n,
                          CZ_pulses[0],
                          CZ_pulses[1],
                          # 'mY90 ' + qb1n,
                          'Y90 ' + qb2n,
                          'RO ' + qb2n]
    xx_sequence_after_z =  deepcopy(xx_sequence_first)
    xx_sequence_after_x =  ['mY90 ' + qb2n,
                            CZ_pulses[0],
                            CZ_pulses[1],
                            # 'mY90 ' + qb1n,
                            'Y90 ' + qb2n,
                            'RO ' + qb2n]
    zz_sequence_first =  ['mY90 ' + qb2n,
                          CZ_pulses[0],
                          CZ_pulses[1],
                          'Y90 ' + qb2n,
                          'RO ' + qb2n]
    zz_sequence_after_z =  deepcopy(zz_sequence_first)
    zz_sequence_after_x =  ['mY90 ' + qb2n, 'mY90s ' + qb3n, 'mY90s ' + qb1n,
                            CZ_pulses[0],
                            CZ_pulses[1],
                            'Y90 ' + qb2n,
                            'RO ' + qb2n]
    pretomo_after_z = []
    pretomo_after_x = ['mY90 ' + qb3n, 'mY90s ' + qb1n,]


    # create the elements
    el_list = []

    # first element
    if parity_op in ['XX', 'XX,ZZ']:        
        op_sequence = prep_sequence + xx_sequence_first
    else:
        op_sequence = prep_sequence + zz_sequence_first

    def skip_parity_check(op_sequence, skip_elem, CZ_pulses, qb2n):
        if skip_elem == 'RO':
            op_sequence = ['RO skip' if op == ('RO ' + qb2n) else op
                           for op in op_sequence]
        if skip_elem == 'CZ D1' or skip_elem == 'CZ both':
            op_sequence = ['CZ1 skip' if op == CZ_pulses[0] else op
                           for op in op_sequence]
        if skip_elem == 'CZ D2' or skip_elem == 'CZ both':
            op_sequence = ['CZ2 skip' if op == CZ_pulses[1] else op
                           for op in op_sequence]
        return op_sequence
    if skip_n_initial_parity_checks > 0:
        op_sequence = skip_parity_check(op_sequence, skip_elem, CZ_pulses, qb2n)
    pulse_list = [operation_dict[pulse] for pulse in op_sequence]
    pulse_list += dd_pulses
    if preselection:
        pulse_list.append(operation_dict['RO mux_presel'])
        # RO presel dummy is referenced to end of RO mux presel => it happens
        # before the preparation pulses!
        pulse_list.append(operation_dict['RO presel_dummy'])
    el_main = multi_pulse_elt(0, station, pulse_list, trigger=True, 
                              name='m')
    el_list.append(el_main)

    # feedback elements
    fb_sequence_0 = ['I ' + qb3n, 'Is ' + qb2n]
    fb_sequence_1 = ['X180 ' + qb3n] if reset else ['I ' + qb3n]
    fb_sequence_1 += ['X180s ' + qb2n]# if reset else ['Is ' + qb2n]
    pulse_list = [operation_dict[pulse] for pulse in fb_sequence_0]
    el_list.append(multi_pulse_elt(0, station, pulse_list, name='f0',
                                   trigger=False, previous_element=el_main))
    pulse_list = [operation_dict[pulse] for pulse in fb_sequence_1]
    el_fb = multi_pulse_elt(1, station, pulse_list, name='f1',
                            trigger=False, previous_element=el_main)
    el_list.append(el_fb)

    # repeated parity measurement element(s). Phase errors need to be corrected 
    # for by careful selection of qubit drive IF-s.
    if parity_op == 'ZZ':
        pulse_list = [operation_dict[pulse] for pulse in zz_sequence_after_z]
        pulse_list += dd_pulses
        el_repeat = multi_pulse_elt(0, station, pulse_list, trigger=False, 
                                    name='rz', previous_element=el_fb)
        el_list.append(el_repeat)
    elif parity_op == 'XX':
        pulse_list = [operation_dict[pulse] for pulse in xx_sequence_after_x]
        pulse_list += dd_pulses
        el_repeat = multi_pulse_elt(0, station, pulse_list, trigger=False, 
                                    name='rx', previous_element=el_fb)
        el_list.append(el_repeat)
    elif parity_op == 'ZZ,XX':
        pulse_list = [operation_dict[pulse] for pulse in xx_sequence_after_z]
        pulse_list += dd_pulses
        el_repeat_x = multi_pulse_elt(0, station, pulse_list, trigger=False, 
                                     name='rx', previous_element=el_fb)
        el_list.append(el_repeat_x)

        pulse_list = [operation_dict[pulse] for pulse in zz_sequence_after_x]
        pulse_list += dd_pulses
        el_repeat_z = multi_pulse_elt(1, station, pulse_list, trigger=False, 
                                     name='rz', previous_element=el_fb)
        el_list.append(el_repeat_z)
    elif parity_op == 'XX,ZZ':
        pulse_list = [operation_dict[pulse] for pulse in zz_sequence_after_x]
        pulse_list += dd_pulses
        el_repeat_z = multi_pulse_elt(0, station, pulse_list, trigger=False, 
                                      name='rz', previous_element=el_fb)
        el_list.append(el_repeat_z)

        pulse_list = [operation_dict[pulse] for pulse in xx_sequence_after_z]
        pulse_list += dd_pulses
        el_repeat_x = multi_pulse_elt(1, station, pulse_list, trigger=False, 
                                      name='rx', previous_element=el_fb)
        el_list.append(el_repeat_x)
    
    # repeated parity measurement element(s) with skipped parity check.
    if skip_n_initial_parity_checks > 1:
        if parity_op == 'ZZ':
            op_sequence = skip_parity_check(zz_sequence_after_z,
                                            skip_elem, CZ_pulses, qb2n)
            pulse_list = [operation_dict[pulse] for pulse in op_sequence]
            pulse_list += dd_pulses
            el_repeat_skip = multi_pulse_elt(0, station, pulse_list,
                                             trigger=False, name='rzs',
                                             previous_element=el_fb)
            el_list.append(el_repeat_skip)
        elif parity_op == 'XX':
            op_sequence = skip_parity_check(xx_sequence_after_x,
                                            skip_elem, CZ_pulses, qb2n)
            pulse_list = [operation_dict[pulse] for pulse in op_sequence]
            pulse_list += dd_pulses
            el_repeat_skip = multi_pulse_elt(0, station, pulse_list,
                                             trigger=False, name='rxs',
                                             previous_element=el_fb)
            el_list.append(el_repeat_skip)
        elif parity_op == 'ZZ,XX':
            op_sequence = skip_parity_check(xx_sequence_after_z,
                                            skip_elem, CZ_pulses, qb2n)
            pulse_list = [operation_dict[pulse] for pulse in op_sequence]
            pulse_list += dd_pulses
            el_repeat_x_skip = multi_pulse_elt(0, station, pulse_list,
                                               trigger=False, name='rxs',
                                               previous_element=el_fb)
            el_list.append(el_repeat_x_skip)

            op_sequence = skip_parity_check(zz_sequence_after_x,
                                            skip_elem, CZ_pulses, qb2n)
            pulse_list = [operation_dict[pulse] for pulse in op_sequence]
            pulse_list += dd_pulses
            el_repeat_z_skip = multi_pulse_elt(0, station, pulse_list,
                                               trigger=False, name='rzs',
                                               previous_element=el_fb)
            el_list.append(el_repeat_z_skip)
        elif parity_op == 'XX,ZZ':
            op_sequence = skip_parity_check(zz_sequence_after_x,
                                            skip_elem, CZ_pulses, qb2n)
            pulse_list = [operation_dict[pulse] for pulse in op_sequence]
            pulse_list += dd_pulses
            el_repeat_z_skip = multi_pulse_elt(0, station, pulse_list,
                                               trigger=False, name='rzs',
                                               previous_element=el_fb)
            el_list.append(el_repeat_z_skip)

            op_sequence = skip_parity_check(xx_sequence_after_z,
                                            skip_elem, CZ_pulses, qb2n)
            pulse_list = [operation_dict[pulse] for pulse in op_sequence]
            pulse_list += dd_pulses
            el_repeat_x_skip = multi_pulse_elt(0, station, pulse_list,
                                               trigger=False, name='rxs',
                                               previous_element=el_fb)
            el_list.append(el_repeat_x_skip)

    # check that the qubits do not acquire any phase over one round of parity 
    # correction
    for qbn in [qb1n, qb2n, qb3n]:
        ifreq = operation_dict['X180 ' + qbn]['mod_frequency']
        if parity_op in ['XX', 'ZZ']:
            elements_length = el_fb.ideal_length() + el_repeat.ideal_length()
            dynamic_phase = el_repeat.drive_phase_offsets.get(qbn, 0)
        else:
            elements_length = el_fb.ideal_length() + el_repeat_x.ideal_length()
            dynamic_phase = el_repeat_x.drive_phase_offsets.get(qbn, 0)
            log.info('Length difference of XX and ZZ cycles: {} s'.format(
                el_repeat_x.ideal_length() - el_repeat_z.ideal_length()
            ))
        dynamic_phase -= el_main.drive_phase_offsets.get(qbn, 0)
        phase_from_if = 360*ifreq*elements_length
        total_phase = phase_from_if + dynamic_phase
        total_mod_phase = (total_phase + 180) % 360 - 180
        log.info(qbn + ' aquires a phase of {} ≡ {} (mod 360)'.format(
            total_phase, total_mod_phase) + ' degrees each correction ' + 
            'cycle. You should reduce the intermediate frequency by {} Hz.'\
            .format(total_mod_phase/elements_length/360))

    # tomography elements
    if parity_op in ['XX', ['XX,ZZ', 'ZZ,XX'][nr_parity_measurements % 2]]:
        pretomo = pretomo_after_x
    else:
        pretomo = pretomo_after_z
    tomography_sequences = get_tomography_pulses(qb1n, qb3n,
                                                 basis_pulses=tomography_basis)
    for i, tomography_sequence in enumerate(tomography_sequences):
        pulse_list = [operation_dict[pulse] for pulse in 
                          pretomo + tomography_sequence + ['RO mux']]
        el_list.append(multi_pulse_elt(i, station, pulse_list, trigger=False,
                                       name='t{}'.format(i),
                                       previous_element=el_fb))

    # create the sequence
    seq_name = 'Two qubit entanglement by parity measurement'
    seq = sequence.Sequence(seq_name)
    seq.codewords[0] = 'f0'
    seq.codewords[1] = 'f1'
    for i in range(len(tomography_basis)**2):
        seq.append('m_{}'.format(i), 'm', trigger_wait=True)
        seq.append('f_{}_0'.format(i), 'codeword', trigger_wait=False)
        for j in range(1, nr_parity_measurements):
            if parity_op in ['XX', ['XX,ZZ', 'ZZ,XX'][j % 2]]:
                el_name = 'rx'
            else:
                el_name = 'rz'
            if j < skip_n_initial_parity_checks:
                el_name += 's'
            seq.append('r_{}_{}'.format(i, j), el_name,
                            trigger_wait=False)
            seq.append('f_{}_{}'.format(i, j), 'codeword',
                       trigger_wait=False)
        seq.append('t_{}'.format(i), 't{}'.format(i),
                   trigger_wait=False)

    if upload:
        station.pulsar.program_awgs(seq, *el_list, verbose=verbose)

    if return_seq:
        return seq, el_list
    else:
        return seq_name


def parity_correction_no_reset_seq(
        q0n, q1n, q2n, operation_dict, CZ_pulses, feedback_delay=900e-9,
        prep_sequence=None, ro_spacing=1e-6, dd_scheme=None, nr_dd_pulses=0,
        tomography_basis=tomo.DEFAULT_BASIS_ROTS,
        upload=True, verbose=False, return_seq=False, preselection=False):
    """

    |              elem 1               |  elem 2  | elem 3

    |q0> |======|---------*------------------------|======|
         | prep |         |                        | tomo |
    |q1> | q0,  |--mY90s--*--*--Y90--meas===-------| q0,  |
         | q2   |            |             ||      | q2   |
    |q2> |======|------------*------------X180-----|======|

    required elements:
        prep_sequence:
            contains everything up to the first readout
        Echo decoupling elements
            contains nr_echo_pulses X180 equally-spaced pulses on q0n, q2n
            FOR THIS TO WORK, ALL QUBITS MUST HAVE THE SAME PI-PULSE LENGTH
        feedback x 2 (for the two readout results):
            contains conditional Y80 on q1 and q2
        tomography x 6**2:
            measure all observables of the two qubits X/Y/Z
    """
    raise NotImplementedError(
        'parity_correction_no_reset_seq has not been '
        'converted to the latest waveform generation code and can not be used.')

    operation_dict['RO mux_presel'] = operation_dict['RO mux'].copy()
    operation_dict['RO mux_presel']['pulse_delay'] = \
        -ro_spacing - feedback_delay - operation_dict['RO mux']['length']
    operation_dict['RO mux_presel']['refpoint'] = 'end'

    operation_dict['RO presel_dummy'] = {
        'pulse_type': 'SquarePulse',
        'channel': operation_dict['RO mux']['acq_marker_channel'],
        'amplitude': 0.0,
        'length': ro_spacing+feedback_delay,
        'pulse_delay': 0}

    if dd_scheme is None:
        dd_pulses = [{
            'pulse_type': 'SquarePulse',
            'channel': operation_dict['RO mux']['acq_marker_channel'],
            'amplitude': 0.0,
            'length': feedback_delay,
            'pulse_delay': 0}]
    else:
        dd_pulses = get_dd_pulse_list(
            operation_dict,
            # [qb2n],
            [q0n, q2n],
            feedback_delay,
            nr_pulses=nr_dd_pulses,
            dd_scheme=dd_scheme,
            init_buffer=0)

    if prep_sequence is None:
        prep_sequence = ['Y90 ' + q0n, 'Y90s ' + q2n,
                         'mY90 ' + q1n,
                         CZ_pulses[0], CZ_pulses[1],
                         'Y90 ' + q1n,
                         'RO ' + q1n]

    pulse_list = [operation_dict[pulse] for pulse in prep_sequence] + dd_pulses

    if preselection:
        pulse_list.append(operation_dict['RO mux_presel'])
        # RO presel dummy is referenced to end of RO mux presel => it happens
        # before the preparation pulses!
        pulse_list.append(operation_dict['RO presel_dummy'])

    idle_length = operation_dict['X180 ' + q1n]['sigma']
    idle_length *= operation_dict['X180 ' + q1n]['nr_sigma']
    idle_length += 2*8/2.4e9
    idle_pulse = {
        'pulse_type': 'SquarePulse',
        'channel': operation_dict['RO mux']['acq_marker_channel'],
        'amplitude': 0.0,
        'length': idle_length,
        'pulse_delay': 0}
    pulse_list.append(idle_pulse)

    # tomography elements
    tomography_sequences = get_tomography_pulses(q0n, q2n,
                                                 basis_pulses=tomography_basis)
    # create the elements
    el_list = []
    for i, tomography_sequence in enumerate(tomography_sequences):
        tomography_sequence.append('RO mux')
        pulse_list_tomo = deepcopy(pulse_list) + \
                          [operation_dict[pulse] for pulse in
                           tomography_sequence]
        el_list.append(multi_pulse_elt(i, station, pulse_list_tomo,
                                       trigger=True,
                                       name='tomography_{}'.format(i)))

    # create the sequence
    seq_name = 'Two qubit entanglement by parity measurement'
    seq = sequence.Sequence(seq_name)
    # for i in range(len(tomography_basis)**2):
    for i, tomography_sequence in enumerate(tomography_sequences):
        seq.append('tomography_{}'.format(i), 'tomography_{}'.format(i),
                   trigger_wait=True)

    if upload:
        station.pulsar.program_awgs(seq, *el_list, verbose=verbose)

    if return_seq:
        return seq, el_list
    else:
        return seq_name


def parity_single_round_seq(ancilla_qubit_name, data_qubit_names, CZ_map,
                            preps, cal_points, prep_params, operation_dict,
                            upload=True):
    seq_name = 'Parity_1_round_sequence'
    qb_names = [ancilla_qubit_name] + data_qubit_names

    main_ops = ['Y90 ' + ancilla_qubit_name]
    for i, dqn in enumerate(data_qubit_names):
        op = 'CZ ' + ancilla_qubit_name + ' ' + dqn
        main_ops += CZ_map.get(op, [op])
        if i == len(data_qubit_names)/2 - 1:
            main_ops += ['Y180 ' + ancilla_qubit_name]
            # for dqnecho in enumerate(data_qubit_names):
            #             #     main_ops += ['Y180s ' + dqnecho]
    # if len(data_qubit_names)%2 == 0:
    main_ops += ['Y90 ' + ancilla_qubit_name]
    # else:
    # main_ops += ['mY90 ' + ancilla_qubit_name]

    all_opss = []
    for prep in preps:
        prep_ops = [{'g': 'I ', 'e': 'X180 ', '+': 'Y90 ', '-': 'mY90 '}[s] \
             + dqn for s, dqn in zip(prep, data_qubit_names)]
        end_ops = [{'g': 'I ', 'e': 'I ', '+': 'Y90 ', '-': 'Y90 '}[s] \
             + dqn for s, dqn in zip(prep, data_qubit_names)]
        all_opss.append(prep_ops + main_ops + end_ops)
    all_pulsess = []
    for all_ops, prep in zip(all_opss, preps):
        all_pulses = []
        for i, op in enumerate(all_ops):
            all_pulses.append(deepcopy(operation_dict[op]))
            # if i == 0:
            #     all_pulses[-1]['ref_pulse'] = 'segment_start'
            # elif 0 < i <= len(data_qubit_names):
            #     all_pulses[-1]['ref_point'] = 'start'
            if 'CZ' not in op:
                all_pulses[-1]['element_name'] = f'drive_{prep}'
            else:
                all_pulses[-1]['element_name'] = f'flux_{prep}'
        all_pulses += generate_mux_ro_pulse_list(qb_names, operation_dict)
        all_pulsess.append(all_pulses)

    # all_pulsess_with_prep = \
    #     [add_preparation_pulses(seg, operation_dict, qb_names, **prep_params)
    #      for seg in all_pulsess]
    all_pulsess_with_prep = all_pulsess

    seq = pulse_list_list_seq(all_pulsess_with_prep, seq_name, upload=False)

    # add calibration segments
    if cal_points is not None:
        seq.extend(cal_points.create_segments(operation_dict, **prep_params))

    [seq.repeat_ro(f"RO {qbn}", operation_dict) for qbn in qb_names]

    if upload:
       ps.Pulsar.get_instance().program_awgs(seq)

    return seq, np.arange(seq.n_acq_elements())


def parity_single_round__phases_seq(ancilla_qubit_name, data_qubit_names, CZ_map,
                                    phases, prep_anc,
                                    cal_points, prep_params,
                                    operation_dict,
                                    upload=True):
    seq_name = 'Parity_1_round_sequence'
    qb_names = [ancilla_qubit_name] + data_qubit_names

    if prep_anc=='e':
        main_ops = ['Y180 ' + ancilla_qubit_name]
    else:
        main_ops = ['I ' + ancilla_qubit_name]
    for i, dqn in enumerate(data_qubit_names):
        op = 'CZ ' + ancilla_qubit_name + ' ' + dqn
        main_ops += CZ_map.get(op, [op])
        if i == len(data_qubit_names)/2 - 1:
            main_ops += ['Y180 ' + ancilla_qubit_name]

    prep_ops = ['Y90' + (' ' if i==0 else 's ') + dqn for i,dqn in
                enumerate(data_qubit_names)]
    end_ops = ['mY90' + (' ' if i==0 else 's ') + dqn for i,dqn in
                enumerate(data_qubit_names)]

    all_pulsess = []
    for n, phase in enumerate(phases):
        all_pulses = []
        for i, op in enumerate(prep_ops+main_ops):
            all_pulses.append(deepcopy(operation_dict[op]))
            if 'CZ' not in op:
                all_pulses[-1]['element_name'] = f'drive_{n}'
            else:
                all_pulses[-1]['element_name'] = f'flux_{n}'
        for i, op in enumerate(end_ops):
            all_pulses.append(deepcopy(operation_dict[op]))
            all_pulses[-1]['element_name'] = f'drive_{n}'
            all_pulses[-1]['phase'] = phase/np.pi*180

        all_pulses += generate_mux_ro_pulse_list(qb_names, operation_dict)
        all_pulsess.append(all_pulses)

    all_pulsess_with_prep = \
        [add_preparation_pulses(seg, operation_dict, qb_names, **prep_params)
         for seg in all_pulsess]

    seq = pulse_list_list_seq(all_pulsess_with_prep, seq_name, upload=False)

    # add calibration segments
    if cal_points is not None:
        seq.extend(cal_points.create_segments(operation_dict, **prep_params))

    if upload:
       ps.Pulsar.get_instance().program_awgs(seq)

    return seq, np.arange(seq.n_acq_elements())


def n_qubit_tomo_seq(
        qubit_names, operation_dict, prep_sequence=None,
        prep_name=None,
        rots_basis=tomo.DEFAULT_BASIS_ROTS,
        upload=True, return_seq=False,
        preselection=False, ro_spacing=1e-6):
    """

    """

    # create the sequence
    if prep_name is None:
        seq_name = 'N-qubit tomography'
    else:
        seq_name = prep_name + ' tomography'
    seq = sequence.Sequence(seq_name)
    seg_list = []

    if prep_sequence is None:
        prep_sequence = ['Y90 ' + qubit_names[0]]

    # tomography elements
    tomography_sequences = get_tomography_pulses(*qubit_names,
                                                 basis_pulses=rots_basis)
    for i, tomography_sequence in enumerate(tomography_sequences):
        pulse_list = [operation_dict[pulse] for pulse in prep_sequence]
        # tomography_sequence.append('RO mux')
        # if preselection:
        #     tomography_sequence.append('RO mux_presel')
        #     tomography_sequence.append('RO presel_dummy')
        pulse_list.extend([operation_dict[pulse] for pulse in
                           tomography_sequence])
        ro_pulses = generate_mux_ro_pulse_list(qubit_names, operation_dict)
        pulse_list.extend(ro_pulses)

        if preselection:
            ro_pulses_presel = generate_mux_ro_pulse_list(
                qubit_names, operation_dict, 'RO_presel', 'start', -ro_spacing)
            pulse_list.extend(ro_pulses_presel)
        seg = segment.Segment('tomography_{}'.format(i), pulse_list)
        seg_list.append(seg)
        seq.add(seg)
    if upload:
        ps.Pulsar.get_instance().program_awgs(seq)
    if return_seq:
        return seq, seg_list
    else:
        return seq_name


def get_tomography_pulses(*qubit_names, basis_pulses=('I', 'X180', 'Y90',
                                                      'mY90', 'X90', 'mX90')):
    tomo_sequences = [[]]
    for i, qb in enumerate(qubit_names):
        if i == 0:
            qb = ' ' + qb
        else:
            qb = 's ' + qb
        tomo_sequences_new = []
        for sequence in tomo_sequences:
            for pulse in basis_pulses:
                tomo_sequences_new.append(sequence + [pulse+qb])
        tomo_sequences = tomo_sequences_new
    return tomo_sequences


def get_decoupling_pulses(*qubit_names, nr_pulses=4):
    if nr_pulses % 2 != 0:
        logging.warning('Odd number of dynamical decoupling pulses')
    echo_sequences = []
    for pulse in nr_pulses*['X180']:
        for i, qb in enumerate(qubit_names):
            if i == 0:
                qb = ' ' + qb
            else:
                qb = 's ' + qb
            echo_sequences.append(pulse+qb)
    return echo_sequences


def n_qubit_ref_seq(qubit_names, operation_dict, ref_desc, upload=True,
                    return_seq=False, preselection=False, ro_spacing=1e-6):
    """
        Calibration points for arbitrary combinations

        Arguments:
            qubits: List of calibrated qubits for obtaining the pulse
                dictionaries.
            ref_desc: Description of the calibration sequence. Dictionary
                name of the state as key, and list of pulses names as values.
    """


    # create the elements
    seq_name = 'Calibration'
    seq = sequence.Sequence(seq_name)
    seg_list = []

    # calibration elements
    # calibration_sequences = []
    # for pulses in ref_desc:
    #     calibration_sequences.append(
    #         [pulse+' '+qb for qb, pulse in zip(qubit_names, pulses)])

    calibration_sequences = []
    for pulses in ref_desc:
        calibration_sequence_new = []
        for i, pulse in enumerate(pulses):
            if i == 0:
                qb = ' ' + qubit_names[i]
            else:
                qb = 's ' + qubit_names[i]
            calibration_sequence_new.append(pulse+qb)
        calibration_sequences.append(calibration_sequence_new)

    for i, calibration_sequence in enumerate(calibration_sequences):
        pulse_list = []
        pulse_list.extend(
            [operation_dict[pulse] for pulse in calibration_sequence])
        ro_pulses = generate_mux_ro_pulse_list(qubit_names, operation_dict)
        pulse_list.extend(ro_pulses)

        if preselection:
            ro_pulses_presel = generate_mux_ro_pulse_list(
                qubit_names, operation_dict, 'RO_presel', 'start', -ro_spacing)
            pulse_list.extend(ro_pulses_presel)
        seg = segment.Segment('calibration_{}'.format(i), pulse_list)
        seg_list.append(seg)
        seq.add(seg)
    if upload:
        ps.Pulsar.get_instance().program_awgs(seq)

    if return_seq:
        return seq, seg_list
    else:
        return seq_name


def n_qubit_ref_all_seq(qubit_names, operation_dict, upload=True,
                        return_seq=False, preselection=False, ro_spacing=1e-6):
    """
        Calibration points for all combinations
    """

    return n_qubit_ref_seq(qubit_names, operation_dict,
                           ref_desc=itertools.product(["I", "X180"],
                                                      repeat=len(qubit_names)),
                           upload=upload, return_seq=return_seq,
                           preselection=preselection, ro_spacing=ro_spacing)


def Ramsey_add_pulse_seq(times, measured_qubit_name,
                         pulsed_qubit_name, operation_dict,
                         artificial_detuning=None,
                         cal_points=True,
                         verbose=False,
                         upload=True, return_seq=False):
    raise NotImplementedError(
        'Ramsey_add_pulse_seq has not been '
        'converted to the latest waveform generation code and can not be used.')

    if np.any(times > 1e-3):
        logging.warning('The values in the times array might be too large.'
                        'The units should be seconds.')

    seq_name = 'Ramsey_with_additional_pulse_sequence'
    seq = sequence.Sequence(seq_name)
    el_list = []


    pulse_pars_x1 = deepcopy(operation_dict['X90 ' + measured_qubit_name])
    pulse_pars_x1['refpoint'] = 'end'
    pulse_pars_x2 = deepcopy(pulse_pars_x1)
    pulse_pars_x2['refpoint'] = 'start'
    RO_pars = operation_dict['RO ' + measured_qubit_name]
    add_pulse_pars = deepcopy(operation_dict['X180 ' + pulsed_qubit_name])

    for i, tau in enumerate(times):
        if cal_points and (i == (len(times)-4) or i == (len(times)-3)):
            el = multi_pulse_elt(i, station, [
                operation_dict['I ' + measured_qubit_name], RO_pars])
        elif cal_points and (i == (len(times)-2) or i == (len(times)-1)):
            el = multi_pulse_elt(i, station, [
                operation_dict['X180 ' + measured_qubit_name], RO_pars])
        else:
            pulse_pars_x2['pulse_delay'] = tau
            if artificial_detuning is not None:
                Dphase = ((tau-times[0]) * artificial_detuning * 360) % 360
                pulse_pars_x2['phase'] = Dphase

            if i % 2 == 0:
                el = multi_pulse_elt(
                    i, station, [operation_dict['X90 ' + measured_qubit_name],
                                 pulse_pars_x2, RO_pars])
            else:
                el = multi_pulse_elt(i, station,
                                     [add_pulse_pars, pulse_pars_x1,
                                     # [pulse_pars_x1, add_pulse_pars,
                                      pulse_pars_x2, RO_pars])
        el_list.append(el)
        seq.append_element(el, trigger_wait=True)
    if upload:
        station.pulsar.program_awgs(seq, *el_list, verbose=verbose)

    if return_seq:
        return seq, el_list
    else:
        return seq_name


def ramsey_add_pulse_seq_active_reset(
        times, measured_qubit_name, pulsed_qubit_name,
        operation_dict, cal_points, n=1, artificial_detunings = 0,
        upload=True, for_ef=False, last_ge_pulse=False, prep_params=dict()):
    '''
     Azz sequence:  Ramsey on measured_qubit
                    pi-pulse on pulsed_qubit
     Input pars:
         times:           array of delays (s)
         n:               number of pulses (1 is conventional Ramsey)
     '''
    seq_name = 'Ramsey_with_additional_pulse_sequence'

    # Operations
    if for_ef:
        ramsey_ops_measured = ["X180"] + ["X90_ef"] * 2 * n
        ramsey_ops_pulsed = ["X180"]
        if last_ge_pulse:
            ramsey_ops_measured += ["X180"]
    else:
        ramsey_ops_measured = ["X90"] * 2 * n
        ramsey_ops_pulsed = ["X180"]

    ramsey_ops_measured += ["RO"]
    ramsey_ops_measured = add_suffix(ramsey_ops_measured, " " + measured_qubit_name)
    ramsey_ops_pulsed = add_suffix(ramsey_ops_pulsed, " " + pulsed_qubit_name)
    ramsey_ops_init = ramsey_ops_pulsed + ramsey_ops_measured
    ramsey_ops_det = ramsey_ops_measured

    # pulses
    ramsey_pulses_init = [deepcopy(operation_dict[op]) for op in ramsey_ops_init]
    ramsey_pulses_det = [deepcopy(operation_dict[op]) for op in ramsey_ops_det]

    # name and reference swept pulse
    for i in range(n):
        idx = -2 #(2 if for_ef else 1) + i * 2 + 1
        ramsey_pulses_init[idx]["name"] = f"Ramsey_x2_{i}"
        ramsey_pulses_init[idx]['ref_point'] = 'start'
        ramsey_pulses_det[idx]["name"] = f"Ramsey_x2_{i}"
        ramsey_pulses_det[idx]['ref_point'] = 'start'

    # compute dphase
    a_d = artificial_detunings if np.ndim(artificial_detunings) == 1 \
        else [artificial_detunings]
    dphase = [((t - times[0]) * a_d[i % len(a_d)] * 360) % 360
                 for i, t in enumerate(times)]

    # sweep pulses
    params = {f'Ramsey_x2_{i}.pulse_delay': times for i in range(n)}
    params.update({f'Ramsey_x2_{i}.phase': dphase for i in range(n)})
    swept_pulses_init = sweep_pulse_params(ramsey_pulses_init, params)
    swept_pulses_det = sweep_pulse_params(ramsey_pulses_det, params)
    swept_pulses = np.ravel((swept_pulses_init,swept_pulses_det), order='F')

    # add preparation pulses
    swept_pulses_with_prep = \
        [add_preparation_pulses(p, operation_dict,
                                [pulsed_qubit_name, measured_qubit_name],
                                **prep_params)
         for p in swept_pulses]
    seq = pulse_list_list_seq(swept_pulses_with_prep, seq_name, upload=False)

    # add calibration segments
    seq.extend(cal_points.create_segments(operation_dict, **prep_params))

    # reuse sequencer memory by repeating readout pattern
    seq.repeat_ro(f"RO {measured_qubit_name}", operation_dict)

    log.debug(seq)
    if upload:
        ps.Pulsar.get_instance().program_awgs(seq)

    return seq, np.arange(seq.n_acq_elements())

def Ramsey_add_pulse_sweep_phase_seq(
        phases, measured_qubit_name,
        pulsed_qubit_name, operation_dict,
        verbose=False,
        upload=True, return_seq=False,
        cal_points=True):
    raise NotImplementedError(
        'Ramsey_add_pulse_sweep_phase_seq has not been '
        'converted to the latest waveform generation code and can not be used.')

    seq_name = 'Ramsey_with_additional_pulse_sweep_phase_sequence'
    seq = sequence.Sequence(seq_name)
    el_list = []

    X90_2 = deepcopy(operation_dict['X90 ' + measured_qubit_name])
    for i, theta in enumerate(phases):
        X90_2['phase'] = theta*180/np.pi
        if cal_points and (theta == phases[-4] or theta == phases[-3]):
            el = multi_pulse_elt(i, station,
                                 [operation_dict['I ' + measured_qubit_name],
                                  operation_dict['RO ' + measured_qubit_name]])
        elif cal_points and (theta == phases[-2] or theta == phases[-1]):
            el = multi_pulse_elt(i, station,
                                 [operation_dict['X180 ' + measured_qubit_name],
                                  operation_dict['RO ' + measured_qubit_name]])
        else:
            if i % 2 == 0:
                el = multi_pulse_elt(
                    i, station, [operation_dict['X90 ' + measured_qubit_name],
                                 X90_2,
                                 operation_dict['RO ' + measured_qubit_name]])
            else:
                # X90_2['phase'] += 12
                # VZ = deepcopy(operation_dict['Z180 '+measured_qubit_name])
                # VZ['basis_rotation'][measured_qubit_name] = -12
                el = multi_pulse_elt(
                    i, station, [operation_dict['X90 ' + measured_qubit_name],
                                 operation_dict['X180s ' + pulsed_qubit_name],
                                 # VZ,
                                 X90_2,
                                 operation_dict['RO ' + measured_qubit_name]])
        el_list.append(el)
        seq.append_element(el, trigger_wait=True)
    if upload:
        station.pulsar.program_awgs(seq, *el_list, verbose=verbose)

    if return_seq:
        return seq, el_list
    else:
        return seq_name

#### Multi-qubit time-domain
def general_multi_qubit_seq(
        sweep_params,
        sweep_points,
        qb_names,
        operation_dict,   # of all qubits
        qb_names_DD=None,
        cal_points=True,
        no_cal_points=4,
        nr_echo_pulses=0,
        idx_DD_start=-1,
        UDD_scheme=True,
        upload=True,
        return_seq=False,
        verbose=False):
    """
    sweep_params = {
	        Pulse_type: (pulse_pars)
        }
    Ex:
        # Rabi
        sweep_params = (
	        ('X180', {'pulse_pars': {'amplitude': (lambda sp: sp),
	                 'repeat': 3}}), # for n-rabi; leave out if normal rabi
	    )

	    # Ramsey
        sweep_params = (
            ('X90', {}),
            ('X90', {'pulse_pars': {'refpoint': 'start',
                                    'pulse_delay': (lambda sp: sp),
                                    'phase': (lambda sp:
                        (            (sp-sweep_points[0]) *
                                    art_det * 360) % 360)}}),
        )

        # T1
	    sweep_params = (
	        ('X180', {}),
	        ('RO_mux', {'pulse_pars': {'pulse_delay': (lambda sp: sp)}})
        )

        # Echo
        sweep_params = (
            ('X90', {}),
            ('X180', {'pulse_pars': {'refpoint': 'start',
                                     'pulse_delay': (lambda sp: sp/2)}}),
            ('X90', {'pulse_pars': {
                'refpoint': 'start',
                'pulse_delay': (lambda sp: sp/2),
                'phase': (lambda sp:
                          ((sp-sweep_points[0]) * artificial_detuning *
                           360) % 360)}})

        )

        # QScale
        sweep_params = (
            ('X90', {'pulse_pars': {'motzoi': (lambda sp: sp)},
                     'condition': (lambda i: i%3==0)}),
            ('X180', {'pulse_pars': {'motzoi': (lambda sp: sp)},
                     'condition': (lambda i: i%3==0)}),
            ('X90', {'pulse_pars': {'motzoi': (lambda sp: sp)},
                     'condition': (lambda i: i%3==1)}),
            ('Y180', {'pulse_pars': {'motzoi': (lambda sp: sp)},
                     'condition': (lambda i: i%3==1)}),
            ('X90', {'pulse_pars': {'motzoi': (lambda sp: sp)},
                     'condition': (lambda i: i%3==2)}),
            ('mY180', {'pulse_pars': {'motzoi': (lambda sp: sp)},
                     'condition': (lambda i: i%3==2)}),
            ('RO', {})
        )
    """
    raise NotImplementedError(
        'general_multi_qubit_seq has not been '
        'converted to the latest waveform generation code and can not be used.')


    seq_name = 'TD_sequence'
    seq = sequence.Sequence(seq_name)
    el_list = []

    len_sweep_pts = len(sweep_points)

    if (not isinstance(sweep_points, list) and
            not isinstance(sweep_points, np.ndarray)):
        if isinstance(sweep_points, dict):
            len_sweep_pts = len(sweep_points[list(sweep_points)[0]])
            assert (np.all([len_sweep_pts ==
                            len(sp) for sp in sweep_points.values()]))
        else:
            raise ValueError('Unrecognized type for "sweep_points".')

    for i in np.arange(len_sweep_pts):
        pulse_list = []
        if cal_points and no_cal_points == 4 and \
                (i == (len_sweep_pts-4) or i == (len_sweep_pts-3)):
            for qb_name in qb_names:
                qbn = ' ' + qb_name
                if qb_name != qb_names[0]:
                    qbn = 's ' + qb_name
                pulse_list += [operation_dict['I' + qbn]]
        elif cal_points and no_cal_points == 4 and \
                (i == (len_sweep_pts-2) or i == (len_sweep_pts-1)):
            for qb_name in qb_names:
                qbn = ' ' + qb_name
                if qb_name != qb_names[0]:
                    qbn = 's ' + qb_name
                pulse_list += [operation_dict['X180' + qbn]]
        elif cal_points and no_cal_points == 2 and \
                (i == (len_sweep_pts-2) or i == (len_sweep_pts-1)):
            for qb_name in qb_names:
                qbn = ' ' + qb_name
                if qb_name != qb_names[0]:
                    qbn = 's ' + qb_name
                pulse_list += [operation_dict['I' + qbn]]
        else:
            for sweep_tuple in sweep_params:
                pulse_key = [x for x in sweep_tuple if isinstance(x, str)][0]
                params_dict = [x for x in sweep_tuple if isinstance(x, dict)][0]

                proceed = True

                if 'condition' in params_dict:
                    if not params_dict['condition'](i):
                        proceed = False

                if proceed:
                    if 'mux' in pulse_key:
                        pulse_pars_dict = deepcopy(operation_dict[pulse_key])
                        if 'pulse_pars' in params_dict:
                            for pulse_par_name, pulse_par in \
                                    params_dict['pulse_pars'].items():
                                if hasattr(pulse_par, '__call__'):
                                    if isinstance(sweep_points, dict):
                                        if 'RO mux' in sweep_points.keys():
                                            pulse_pars_dict[pulse_par_name] = \
                                                pulse_par(sweep_points[
                                                              'RO mux'][i])
                                    else:
                                        pulse_pars_dict[pulse_par_name] = \
                                            pulse_par(sweep_points[i])
                                else:
                                    pulse_pars_dict[pulse_par_name] = \
                                        pulse_par
                        pulse_list += [pulse_pars_dict]
                    else:
                        for qb_name in qb_names:
                            pulse_pars_dict = deepcopy(
                                operation_dict[pulse_key + ' ' + qb_name])
                            if 'pulse_pars' in params_dict:
                                for pulse_par_name, pulse_par in \
                                        params_dict['pulse_pars'].items():
                                    if hasattr(pulse_par, '__call__'):
                                        if isinstance(sweep_points, dict):
                                            pulse_pars_dict[pulse_par_name] = \
                                                pulse_par(sweep_points[
                                                              qb_name][i])
                                        else:
                                            if pulse_par_name == \
                                                    'basis_rotation':
                                                pulse_pars_dict[
                                                    pulse_par_name] = {}
                                                pulse_pars_dict[pulse_par_name][
                                                    [qbn for qbn in qb_names if
                                                    qbn != qb_name][0]] = \
                                                    - pulse_par(sweep_points[i])

                                            else:
                                                pulse_pars_dict[
                                                    pulse_par_name] = \
                                                    pulse_par(sweep_points[i])
                                    else:
                                        pulse_pars_dict[pulse_par_name] = \
                                            pulse_par
                            if qb_name != qb_names[0]:
                                pulse_pars_dict['refpoint'] = 'simultaneous'

                            pulse_list += [pulse_pars_dict]

                if 'repeat' in params_dict:
                    n = params_dict['repeat']
                    pulse_list = n*pulse_list

            if nr_echo_pulses != 0:
                if qb_names_DD is None:
                    qb_names_DD = qb_names
                pulse_list = get_DD_pulse_list(operation_dict, qb_names,
                                               DD_time=sweep_points[i],
                                               qb_names_DD=qb_names_DD,
                                               pulse_dict_list=pulse_list,
                                               nr_echo_pulses=nr_echo_pulses,
                                               idx_DD_start=idx_DD_start,
                                               UDD_scheme=UDD_scheme)

        if not np.any([p['operation_type'] == 'RO' for p in pulse_list]):
            pulse_list += [operation_dict['RO mux']]
        el = multi_pulse_elt(i, station, pulse_list)

        el_list.append(el)
        seq.append_element(el, trigger_wait=True)

    if upload:
        station.pulsar.program_awgs(seq, *el_list, verbose=verbose)

    if return_seq:
        return seq, el_list
    else:
        return seq


def get_dd_pulse_list(operation_dict, qb_names, dd_time, nr_pulses=4, 
                      dd_scheme='cpmg', init_buffer=0, refpoint='end'):
    drag_pulse_length = (operation_dict['X180 ' + qb_names[-1]]['nr_sigma'] * \
                         operation_dict['X180 ' + qb_names[-1]]['sigma'])
    pulse_list = []
    def cpmg_delay(i, nr_pulses=nr_pulses):
        if i == 0 or i == nr_pulses:
            return 1/nr_pulses/2
        else:
            return 1/nr_pulses

    def udd_delay(i, nr_pulses=nr_pulses):
        delay = np.sin(0.5*np.pi*(i + 1)/(nr_pulses + 1))**2
        delay -= np.sin(0.5*np.pi*i/(nr_pulses + 1))**2
        return delay

    if dd_scheme == 'cpmg':
        delay_func = cpmg_delay
    elif dd_scheme == 'udd':
        delay_func = udd_delay
    else:
        raise ValueError('Unknown decoupling scheme "{}"'.format(dd_scheme))

    for i in range(nr_pulses+1):
        delay_pulse = {
            'pulse_type': 'SquarePulse',
            'channel': operation_dict['X180 ' + qb_names[0]]['I_channel'],
            'amplitude': 0.0,
            'length': dd_time*delay_func(i),
            'pulse_delay': 0}
        if i == 0:
            delay_pulse['pulse_delay'] = init_buffer
            delay_pulse['refpoint'] = refpoint
        if i == 0 or i == nr_pulses:
            delay_pulse['length'] -= drag_pulse_length/2
        else:
            delay_pulse['length'] -= drag_pulse_length
        if delay_pulse['length'] > 0:
            pulse_list.append(delay_pulse)
        else:
            raise Exception("Dynamical decoupling pulses don't fit in the "
                            "specified dynamical decoupling duration "
                            "{:.2f} ns".format(dd_time*1e9))
        if i != nr_pulses:
            for j, qbn in enumerate(qb_names):
                pulse_name = 'X180 ' if j == 0 else 'X180s '
                pulse_pulse = deepcopy(operation_dict[pulse_name + qbn])
                pulse_list.append(pulse_pulse)
    return pulse_list


def get_DD_pulse_list(operation_dict, qb_names, DD_time,
                      qb_names_DD=None,
                      pulse_dict_list=None, idx_DD_start=-1,
                      nr_echo_pulses=4, UDD_scheme=True):

    n = len(qb_names)
    if qb_names_DD is None:
        qb_names_DD = qb_names
    if pulse_dict_list is None:
        pulse_dict_list = []
    elif len(pulse_dict_list) < 2*n:
        raise ValueError('The pulse_dict_list must have at least two entries.')

    idx_DD_start *= n
    pulse_dict_list_end = pulse_dict_list[idx_DD_start::]
    pulse_dict_list = pulse_dict_list[0:idx_DD_start]

    X180_pulse_dict = operation_dict['X180 ' + qb_names_DD[0]]
    DRAG_length = X180_pulse_dict['nr_sigma']*X180_pulse_dict['sigma']
    X90_separation = DD_time - DRAG_length

    if UDD_scheme:
        pulse_positions_func = \
            lambda idx, N: np.sin(np.pi*idx/(2*N+2))**2
        pulse_delays_func = (lambda idx, N: X90_separation*(
                pulse_positions_func(idx, N) -
                pulse_positions_func(idx-1, N)) -
                ((0.5 if idx == 1 else 1)*DRAG_length))

        if nr_echo_pulses*DRAG_length > X90_separation:
            pass
        else:
            for p_nr in range(nr_echo_pulses):
                for qb_name in qb_names_DD:
                    if qb_name == qb_names_DD[0]:
                        DD_pulse_dict = deepcopy(operation_dict[
                                                     'X180 ' + qb_name])
                        DD_pulse_dict['refpoint'] = 'end'
                        DD_pulse_dict['pulse_delay'] = pulse_delays_func(
                            p_nr+1, nr_echo_pulses)
                    else:
                        DD_pulse_dict = deepcopy(operation_dict[
                                                     'X180s ' + qb_name])
                    pulse_dict_list.append(DD_pulse_dict)

            for j in range(n):
                if j == 0:
                    pulse_dict_list_end[j]['refpoint'] = 'end'
                    pulse_dict_list_end[j]['pulse_delay'] = pulse_delays_func(
                        1, nr_echo_pulses)
                else:
                    pulse_dict_list_end[j]['pulse_delay'] = 0
    else:
        echo_pulse_delay = (X90_separation -
                            nr_echo_pulses*DRAG_length) / \
                           nr_echo_pulses
        if echo_pulse_delay < 0:
            pass
        else:
            start_end_delay = echo_pulse_delay/2
            for p_nr in range(nr_echo_pulses):
                for qb_name in qb_names_DD:
                    if qb_name == qb_names_DD[0]:
                        DD_pulse_dict = deepcopy(operation_dict[
                                                     'X180 ' + qb_name])
                        DD_pulse_dict['refpoint'] = 'end'
                        DD_pulse_dict['pulse_delay'] = \
                            (start_end_delay if p_nr == 0 else echo_pulse_delay)
                    else:
                        DD_pulse_dict = deepcopy(operation_dict[
                                                     'X180s ' + qb_name])
                    pulse_dict_list.append(DD_pulse_dict)
            for j in range(n):
                if j == 0:
                    pulse_dict_list_end[j]['refpoint'] = 'end'
                    pulse_dict_list_end[j]['pulse_delay'] = start_end_delay
                else:
                    pulse_dict_list_end[j]['pulse_delay'] = 0

    pulse_dict_list += pulse_dict_list_end

    return pulse_dict_list


def pygsti_seq(qb_names, pygsti_listOfExperiments, operation_dict,
               preselection=True, ro_spacing=1e-6,
               seq_name=None, upload=True, upload_all=True,
               return_seq=False, verbose=False):
    raise NotImplementedError(
        'pygsti_seq has not been '
        'converted to the latest waveform generation code and can not be used.')

    if seq_name is None:
        seq_name = 'GST_sequence'
    seq = sequence.Sequence(seq_name)
    el_list = []

    tup_lst = [g.tup for g in pygsti_listOfExperiments]
    str_lst = []
    for t1 in tup_lst:
        s = ''
        for t in t1:
            s += str(t)
        str_lst += [s]
    experiment_lists = get_exp_list(filename='',
                                    pygstiGateList=str_lst,
                                    qb_names=qb_names)
    if preselection:
        RO_str = 'RO' if len(qb_names) == 1 else 'RO mux'
        operation_dict[RO_str+'_presel'] = \
            operation_dict[experiment_lists[0][-1]].copy()
        operation_dict[RO_str+'_presel']['pulse_delay'] = -ro_spacing
        operation_dict[RO_str+'_presel']['refpoint'] = 'start'
        operation_dict[RO_str+'presel_dummy'] = {
            'pulse_type': 'SquarePulse',
            'channel': operation_dict[
                experiment_lists[0][-1]]['acq_marker_channel'],
            'amplitude': 0.0,
            'length': ro_spacing,
            'pulse_delay': 0}

    if upload_all:
        upload_AWGs = 'all'
    else:
        upload_AWGs = ['AWG1']
        for qbn in qb_names:
            X90_pulse = deepcopy(operation_dict['X90 ' + qbn])
            upload_AWGs += [station.pulsar.get(X90_pulse['I_channel'] + '_AWG'),
                           station.pulsar.get(X90_pulse['Q_channel'] + '_AWG')]
        if len(qb_names) > 1:
            CZ_pulse_name = 'CZ {} {}'.format(qb_names[1], qb_names[0])
            if len([i for i in experiment_lists if CZ_pulse_name in i]) > 0:
                CZ_pulse = operation_dict[CZ_pulse_name]
                upload_AWGs += [station.pulsar.get(CZ_pulse['channel'] + '_AWG')]
                for ch in CZ_pulse['aux_channels_dict']:
                    upload_AWGs += [station.pulsar.get(ch + '_AWG')]
        upload_AWGs = list(set(upload_AWGs))
    for i, exp_lst in enumerate(experiment_lists):
        pulse_lst = [operation_dict[p] for p in exp_lst]
        if preselection:
            pulse_lst.append(operation_dict[RO_str+'_presel'])
            pulse_lst.append(operation_dict[RO_str+'presel_dummy'])
        el = multi_pulse_elt(i, station, pulse_lst)
        el_list.append(el)
        seq.append_element(el, trigger_wait=True)

    if upload:
        station.pulsar.program_awgs(seq, *el_list,
                                    AWGs=upload_AWGs,
                                    channels='all',
                                    verbose=verbose)

    if return_seq:
        return seq, el_list
    else:
        return seq_name


def generate_mux_ro_pulse_list(qubit_names, operation_dict, element_name='RO',
                               ref_point='end', pulse_delay=0.0):
    ro_pulses = []
    for j, qb_name in enumerate(qubit_names):
        ro_pulse = deepcopy(operation_dict['RO ' + qb_name])
        ro_pulse['pulse_name'] = '{}_{}'.format(element_name, j)
        ro_pulse['element_name'] = element_name
        if j == 0:
            ro_pulse['pulse_delay'] = pulse_delay
            ro_pulse['ref_point'] = ref_point
        else:
            ro_pulse['ref_point'] = 'start'
        ro_pulses.append(ro_pulse)
    return ro_pulses


def interleaved_pulse_list_equatorial_seg(
        qubit_names, operation_dict, interleaved_pulse_list, phase, 
        pihalf_spacing=None, prep_params=None, segment_name='equatorial_segment'):
    prep_params = {} if prep_params is None else prep_params
    pulse_list = []
    for notfirst, qbn in enumerate(qubit_names):
        pulse_list.append(deepcopy(operation_dict['X90 ' + qbn])) 
        pulse_list[-1]['ref_point'] = 'start'
        if not notfirst:
            pulse_list[-1]['name'] = 'refpulse'
    pulse_list += interleaved_pulse_list
    for notfirst, qbn in enumerate(qubit_names):
        pulse_list.append(deepcopy(operation_dict['X90 ' + qbn])) 
        pulse_list[-1]['phase'] = phase
        if notfirst:
            pulse_list[-1]['ref_point'] = 'start'
        elif pihalf_spacing is not None:
            pulse_list[-1]['ref_pulse'] = 'refpulse'
            pulse_list[-1]['ref_point'] = 'start'
            pulse_list[-1]['pulse_delay'] = pihalf_spacing
    pulse_list += generate_mux_ro_pulse_list(qubit_names, operation_dict)
    pulse_list = add_preparation_pulses(pulse_list, operation_dict, qubit_names, **prep_params)
    return segment.Segment(segment_name, pulse_list)


def interleaved_pulse_list_list_equatorial_seq(
        qubit_names, operation_dict, interleaved_pulse_list_list, phases, 
        pihalf_spacing=None, prep_params=None, cal_points=None,
        sequence_name='equatorial_sequence', upload=True):
    prep_params = {} if prep_params is None else prep_params
    seq = sequence.Sequence(sequence_name)
    for i, interleaved_pulse_list in enumerate(interleaved_pulse_list_list):
        for j, phase in enumerate(phases):
            seg = interleaved_pulse_list_equatorial_seg(
                qubit_names, operation_dict, interleaved_pulse_list, phase,
                pihalf_spacing=pihalf_spacing, prep_params=prep_params, segment_name=f'segment_{i}_{j}')
            seq.add(seg)
    if cal_points is not None:
        seq.extend(cal_points.create_segments(operation_dict, **prep_params))
    if upload:
        ps.Pulsar.get_instance().program_awgs(seq)
    return seq, np.arange(seq.n_acq_elements())


def measurement_induced_dephasing_seq(
        measured_qubit_names, dephased_qubit_names, operation_dict, 
        ro_amp_scales, phases, pihalf_spacing=None, prep_params=None,
        cal_points=None, upload=True, sequence_name='measurement_induced_dephasing_seq'):
    interleaved_pulse_list_list = []
    for i, ro_amp_scale in enumerate(ro_amp_scales):
        interleaved_pulse_list = generate_mux_ro_pulse_list(
            measured_qubit_names, operation_dict, 
            element_name=f'interleaved_readout_{i}')
        for pulse in interleaved_pulse_list:
            pulse['amplitude'] *= ro_amp_scale
            pulse['operation_type'] = None
        interleaved_pulse_list_list.append(interleaved_pulse_list)
    return interleaved_pulse_list_list_equatorial_seq(
        dephased_qubit_names, operation_dict, interleaved_pulse_list_list, 
        phases, pihalf_spacing=pihalf_spacing, prep_params=prep_params,
        cal_points=cal_points, sequence_name=sequence_name, upload=upload)


def drive_cancellation_seq(
        drive_op_code, ramsey_qubit_names, operation_dict,
        sweep_points, n_pulses=1, pihalf_spacing=None, prep_params=None,
        cal_points=None, upload=True, sequence_name='drive_cancellation_seq'):
    """
    Sweep pulse cancellation parameters and measure Ramsey on qubits the
    cancellation is for.

    Args:
        drive_op_code: Operation code for the pulse to be cancelled, including
            the qubit name.
        ramsey_qubit_names: A list of qubit names corresponding to the
            undesired targets of the pulse that is being cancelled.
        sweep_points: A SweepPoints object that describes the pulse
            parameters to sweep. The sweep point keys should be of the form
            `qb.param`, where `qb` is the name of the qubit the cancellation
            is for and `param` is a parameter in the pulses
            cancellation_params dict. For example to sweep the amplitude of
            the cancellation pulse on qb1, you could configure the sweep
            points as `SweepPoints('qb1.amplitude', np.linspace(0, 1, 21))`.
            The Ramsey phases must be given in the second sweep dimension with
            sweep name 'phases'.
        n_pulses: Number of pulse repetitions done between the Ramsey
            pulses. Useful for amplification of small errors. Defaults to 1.
    Rest of the arguments are passed down to
        interleaved_pulse_list_list_equatorial_seq
    """

    len_sweep = len(list(sweep_points[0].values())[0][0])
    # create len_sweep instances of n pulses, where the n references correspond
    # to the same dictionary instance
    interleaved_pulse_list_list = \
        [n_pulses*[deepcopy(operation_dict[drive_op_code])]
         for _ in range(len_sweep)]
    for key, (values, unit, label) in sweep_points[0].items():
        assert len(values) == len_sweep
        tqb, param = key.split('.')
        iq = operation_dict[f'X180 {tqb}']['I_channel'], \
             operation_dict[f'X180 {tqb}']['Q_channel']
        for pulse_list, value in zip(interleaved_pulse_list_list, values):
            # since all n pulses in pulse_list are the same dict. we only need
            # to modify the first element.
            pulse_list[0]['cancellation_params'][iq][param] = value
    # make last segment a calibration segment
    interleaved_pulse_list_list[-1][0]['amplitude'] = 0

    return interleaved_pulse_list_list_equatorial_seq(
        ramsey_qubit_names, operation_dict, interleaved_pulse_list_list,
        sweep_points[1]['phase'][0], pihalf_spacing=pihalf_spacing,
        prep_params=prep_params, cal_points=cal_points,
        sequence_name=sequence_name, upload=upload)


def fluxline_crosstalk_seq(target_qubit_name, crosstalk_qubits_names,
                           crosstalk_qubits_amplitudes, sweep_points,
                           operation_dict, crosstalk_fluxpulse_length,
                           target_fluxpulse_length, prep_params,
                           cal_points, upload=True,
                           sequence_name='fluxline_crosstalk_seq'):
    """
    Applies a flux pulse on the target qubit with various amplitudes.
    Measure the phase shift due to these pulses on the crosstalk qubits which
    are measured in a Ramsey setting and fluxed to a more sensitive frequency.

    Args:
        target_qubit_name: the qubit to which a fluxpulse with varying amplitude
            is applied
        crosstalk_qubits_names: a list of qubits to do a Ramsey on.
        crosstalk_qubits_amplitudes: A dictionary from crosstalk qubit names
            to flux pulse amplitudes that are applied to them to increase their
            flux sensitivity. Missing amplitudes are set to 0.
        sweep_points: A SweepPoints object, where the first sweep dimension is
            over Ramsey phases and must be called 'phase' and the second sweep
            dimenstion is over the target qubit pulse amplitudes and must be
            called 'target_amp'.
        operation_dict: A dictionary of pulse dictionaries corresponding to the
            various operations that can be done.
        target_fluxpulse_length: length of the flux pulse on the target qubit.
        crosstalk_fluxpulse_length: length of the flux pulses on the crosstalk
            qubits
        prep_params: Perparation parameters dictionary specifying the type
            of state preparation.
        cal_points: CalibrationPoints object determining the used calibration
            points
        upload: Whether the experimental sequence should be uploaded.
            Defaults to True.
        sequence_name: Overwrite the sequence name. Defaults to
            'fluxline_crosstalk_seq'.
    """

    interleaved_pulse_list_list = []
    buffer_start = 0
    buffer_end = 0
    pi_len = 0
    for qbn in crosstalk_qubits_names:
        buffer_start = max(buffer_start,
                           operation_dict[f'FP {qbn}']['buffer_length_start'])
        buffer_end = max(buffer_end,
                           operation_dict[f'FP {qbn}']['buffer_length_end'])
        pi_len = max(pi_len, operation_dict[f'X180 {qbn}']['nr_sigma'] *
                             operation_dict[f'X180 {qbn}']['sigma'])

    for amp in sweep_points[1]['target_amp'][0]:
        interleaved_pulse_list = []
        for i, qbn in enumerate(crosstalk_qubits_names):
            pulse = deepcopy(operation_dict[f'FP {qbn}'])
            if i > 0:
                pulse['ref_point'] = 'middle'
                pulse['ref_point_new'] = 'middle'
            pulse['amplitude'] = crosstalk_qubits_amplitudes.get(qbn, 0)
            pulse['pulse_length'] = crosstalk_fluxpulse_length
            pulse['buffer_length_start'] = buffer_start
            pulse['buffer_length_end'] = buffer_end
            interleaved_pulse_list += [pulse]
        pulse = deepcopy(operation_dict[f'FP {target_qubit_name}'])
        pulse['amplitude'] = amp
        pulse['pulse_length'] = target_fluxpulse_length
        pulse['ref_point'] = 'middle'
        pulse['ref_point_new'] = 'middle'
        interleaved_pulse_list += [pulse]
        interleaved_pulse_list_list += [interleaved_pulse_list]

    pihalf_spacing = buffer_start + crosstalk_fluxpulse_length + buffer_end + \
        pi_len
    return interleaved_pulse_list_list_equatorial_seq(
        crosstalk_qubits_names, operation_dict, interleaved_pulse_list_list,
        sweep_points[0]['phase'][0], pihalf_spacing=pihalf_spacing,
        prep_params=prep_params, cal_points=cal_points,
        sequence_name=sequence_name, upload=upload)

def multi_parity_multi_round_seq(ancilla_qubit_names,
                                 data_qubit_names,
                                 parity_map,
                                 CZ_map,
                                 prep,
                                 operation_dict,
                                 mode='tomo',
                                 parity_seperation=800e-9,
                                 rots_basis=('I', 'Y90', 'X90'),
                                 parity_loops=1,
                                 cal_points=None,
                                 prep_params=None,
                                 upload=True,
                                 max_acq_length=1e-6,
                                 ):
    seq_name = 'Multi_Parity_{}_round_sequence'.format(parity_loops)
    qb_names = ancilla_qubit_names + data_qubit_names

    # Dummy pulses are used to make sure that all UHFs are triggered even if
    # only part of the qubits are read out.
    # First get all RO pulses, then throw away all except one per channel pair.
    dummy_pulses = [deepcopy(operation_dict['RO ' + qbn]) for qbn in qb_names]
    dummy_pulses = {(p['I_channel'], p['Q_channel']): p for p in dummy_pulses}
    for p in dummy_pulses.values():
        p.update({'amplitude': 0.00001,
                 'pulse_length': 50e-09,
                 'pulse_delay': 0,
                 'mod_frequency': 900.0e6,
                 'op_code': ''})
<<<<<<< HEAD
    print(dummy_pulses)
=======
    
>>>>>>> 7ab7f928
    echo_pulses = [('Y180' + 's ' + dqb)
                   for n, dqb in enumerate(data_qubit_names)]


    parity_ops_list = []
    echoed_round = {}
    for i in range(len(parity_map)):
        echoed_round[parity_map[i]['round']] = False

    for i in range(len(parity_map)):
        parity_ops = []
        anc_name = parity_map[i]['ancilla']

        basis_op = 'I'

        if parity_map[i]['type'] == 'Z':
            basis_op = 'I'
        elif parity_map[i]['type'] == 'X':
            basis_op = 'Y90'
        elif parity_map[i]['type'] == 'Y':
            basis_op = 'X90'

        for n, dqb in enumerate(parity_map[i]['data']):
            if dqb in data_qubit_names:
                op = basis_op + ('' if n==0 else 's') + ' ' + dqb
                parity_ops.append(op)
        parity_ops.append('Y90 ' + anc_name)

        for n, dqb in enumerate(parity_map[i]['data']):
            op = 'CZ ' + anc_name + ' ' + dqb
            op = CZ_map.get(op, [op])
            ops = parity_ops+op
            if n==1 and parity_map[i]['type'] == 'X':
                ops.append('Y180 ' + anc_name)
                ops.append('Z180 ' + parity_map[i]['data'][-1])
                ops.append('Z180 ' + parity_map[i]['data'][-2])
                print('ECHO')
            elif n==0 and parity_map[i]['type'] == 'Z':
                ops.append('Y180 ' + anc_name)
                ops.append('Z180 ' + parity_map[i]['data'][-1])
                print('ECHO')
            parity_ops = ops

        parity_ops.append('I ' + anc_name)
        parity_ops.append('Y90s ' + anc_name)
        print('ECHO')

        for n, dqb in enumerate(parity_map[i]['data']):
            if dqb in data_qubit_names:
                op = ('m' if basis_op is not 'I' else '') + basis_op + ('' if n==0
                                                                        else
                's') + ' ' + dqb
                # op =  basis_op + ('' if n==0 else 's') + ' ' + dqb
                parity_ops.append(op)
        parity_ops.append('I ' + parity_map[i]['data'][-1])
        parity_ops.append('RO ' + anc_name)
        parity_ops_list.append(parity_ops)



    prep_ops = [{'g': 'I ', 'e': 'X180 ', '+': 'Y90 ', '-': 'mY90 '}[s] \
             + dqn for s, dqn in zip(prep, data_qubit_names)]
    prep_mode = False

    end_sequence = []
    if mode=='tomo':
        end_sequences = get_tomography_pulses(*data_qubit_names,
                                              basis_pulses=rots_basis)
    elif mode=='onoff':
        end_sequences = [[rot + ('s ' if i==0 else ' ') + dqb
                          for i, dqb in enumerate(data_qubit_names)]
                         for rot in rots_basis]
    elif mode=='preps':
        prep_ops = [[{'g': 'I ', 'e': 'X180 ', '+': 'Y90 ', '-': 'mY90 '}[s] \
                    + dqn for s, dqn in zip(preps, data_qubit_names)]
                    for preps in rots_basis]
        end_sequences = [['I ' + data_qubit_names[0]] for preps in rots_basis]
        prep_mode = True
    else:
        end_sequences = ['I ' + data_qubit_names[0]]

    first_readout = dict()
    rounds = 0
    for k in range(len(parity_map)):
        first_readout[parity_map[k]['round']] = True
        if parity_map[k]['round'] > rounds:
            rounds = parity_map[k]['round']

    all_pulsess = []
    for t, end_sequence in enumerate(end_sequences):
        all_pulses = []

        if prep_mode:
            prep_pulses = [deepcopy(operation_dict[op]) for op in
                                    prep_ops[t]]
        else:
            prep_pulses = [deepcopy(operation_dict[op]) for op in
                                    prep_ops]

        for pulse in prep_pulses:
            # pulse['element_name'] = f'prep_tomo_{t}'
            pulse['element_name'] = f'drive_tomo_{t}'
            pulse['ref_pulse'] = 'segment_start'
            pulse['pulse_delay'] = -pulse['sigma']*pulse['nr_sigma']
        all_pulses += prep_pulses

        for m in range(parity_loops):
            for round in first_readout.keys():
                first_readout[round] = True

            for k in range(len(parity_map)):
                round = parity_map[k]['round']
                anc_name = parity_map[k]['ancilla']

                for i, op in enumerate(parity_ops_list[k]):
                    all_pulses.append(deepcopy(operation_dict[op]))
                    if op == 'I '+anc_name:
                        all_pulses[-1]['basis_rotation'] = parity_map[k][
                            'phases']
                    if i == 0:
                        all_pulses[-1]['ref_pulse'] = 'segment_start'
                        all_pulses[-1]['pulse_delay'] = np.sum(
                            parity_seperation[:round])+m*np.sum(parity_seperation)
                    if 'CZ' not in op and 'RO' not in op:
                        all_pulses[-1]['element_name'] = f'drive_tomo_{t}'
                        # all_pulses[-1]['element_name'] = f'drive_{round}_loop' + \
                        #                                  f'_{m}_tomo_{t}'
                    elif 'CZ' in op:
                        all_pulses[-1]['element_name'] = f'flux_tomo_{t}'
                    if 'RO' in op:
                        all_pulses[-1]['element_name'] = f'ro_{round}_loop' + \
                                                         f'_{m}_tomo_{t}'
                        if first_readout[round] is True:
                            all_pulses[-1]['name'] = f'first_ro_{round}_loop' + \
                                f'_{m}_tomo_{t}'
                        else:
                            all_pulses[-1]['ref_pulse'] = f'first_ro_{round}' + \
                                f'_loop_{m}_tomo_{t}'
                            all_pulses[-1]['ref_point'] = 'start'

                        first_readout[round] = False

                # Add dummy pulses for all UHFs
                for p in dummy_pulses.values():
                    all_pulses.append(deepcopy(p))
                    all_pulses[-1]['element_name'] = f'ro_{round}_loop' + \
                                                     f'_{m}_tomo_{t}'
                    all_pulses[-1]['ref_pulse'] = f'first_ro_{round}' + \
                                                  f'_loop_{m}_tomo_{t}'
                    all_pulses[-1]['ref_point'] = 'start'

            # if  (m!=parity_loops-1)  or ( (parity_loops%2==0)
            #                               and  m==parity_loops-1):
            if m != parity_loops - 1:
                # print('Logical Echo')
                for i, op in enumerate(echo_pulses):
                    all_pulses.append(deepcopy(operation_dict[op]))
                    all_pulses[-1]['element_name'] = f'drive_tomo_{t}'
                    # all_pulses[-1]['pulse_delay'] = -50e-9

        end_pulses = [deepcopy(operation_dict[op]) for op in end_sequence]

        for pulse in end_pulses:
            pulse['element_name'] = f'drive_tomo_{t}'
            pulse['ref_pulse'] = f'first_ro_{rounds}' + \
                                 f'_loop_{parity_loops-1}_tomo_{t}'
            pulse['pulse_delay'] = max_acq_length + 5e-9 # account for UHF deadtime
            pulse['ref_point'] = 'start'
        all_pulses += end_pulses
        all_pulses += generate_mux_ro_pulse_list(qb_names, operation_dict)
        all_pulsess.append(all_pulses)


    if prep_params is not None:
        all_pulsess_with_prep = \
            [add_preparation_pulses(seg, operation_dict, qb_names, **prep_params)
             for seg in all_pulsess]
    else:
        all_pulsess_with_prep = all_pulsess

    seq = pulse_list_list_seq(all_pulsess_with_prep, seq_name, upload=False)

    # add calibration segments
    if cal_points is not None:
        seq.extend(cal_points.create_segments(operation_dict, **prep_params))

    # This will currently only work with pre-selection
    ROs = (rounds+1)
    repeat_patern = (len(end_sequences), 1, (parity_loops, ROs), 1)
    for qbn in qb_names:
        pulse = 'RO ' + qbn
        repeat_dict = seq.repeat(pulse, operation_dict, repeat_patern)

    log.debug(repeat_dict)

    if upload:
        ps.Pulsar.get_instance().program_awgs(seq)

    log.debug('sweep_points: ', seq.n_acq_elements())
    return seq, np.arange(seq.n_acq_elements())


def ro_dynamic_phase_seq(hard_sweep_dict, qbp_name, qbr_names,
                         operation_dict, pulse_separation, init_state,
                         cal_points=None, prep_params=dict(), upload=True):

    """
    RO cross-dephasing measurement sequence. Measures the dynamic phase induced
    on qbr by a measurement tone on the pulsed qubit (qbp).
    Args:
        qbp_name: pulsed qubit name; RO pulse is applied on this qubit
        qbr_names: ramsey (measured) qubits
        phases: array of phases for the second piHalf pulse on qbr
        operation_dict: contains operation dicts from both qubits;
            !!! Must contain 'RO mux' which is the mux RO pulse only for
            the measured_qubits (qbr_names) !!!
        pulse_separation: separation between the two pi-half pulses, shouls be
            equal to integration length
        cal_points: use cal points
    """

    seq_name = 'ro_dynamic_phase_sequence'
    dummy_ro_1 = {'pulse_type': 'GaussFilteredCosIQPulse',
                  'I_channel': 'UHF1_ch1',
                  'Q_channel': 'UHF1_ch2',
                  'amplitude': 0.00001,
                  'pulse_length': 50e-09,
                  'pulse_delay': 0,
                  'mod_frequency': 900.0e6,
                  'phase': 0,
                  'phi_skew': 0,
                  'alpha': 1,
                  'gaussian_filter_sigma': 1e-09,
                  'nr_sigma': 2,
                  'phase_lock': True,
                  'basis_rotation': {},
                  'operation_type': 'RO'}
    dummy_ro_2 = {'pulse_type': 'GaussFilteredCosIQPulse',
                  'I_channel': 'UHF2_ch1',
                  'Q_channel': 'UHF2_ch2',
                  'amplitude': 0.00001,
                  'pulse_length': 50e-09,
                  'pulse_delay': 0,
                  'mod_frequency': 900.0e6,
                  'phase': 0,
                  'phi_skew': 0,
                  'alpha': 1,
                  'gaussian_filter_sigma': 1e-09,
                  'nr_sigma': 2,
                  'phase_lock': True,
                  'basis_rotation': {},
                  'operation_type': 'RO'}

    # put together n-qubit calibration point pulse lists
    # put together n-qubit ramsey pulse lists
    pulse_list = []
    for j, qbr_name in enumerate(qbr_names):
        pulse_list.append(deepcopy(operation_dict['X90 ' + qbr_name]))
        pulse_list[-1]['name'] = f'x1_{qbr_name}'
        pulse_list[-1]['ref_pulse'] = 'segment_start'
        pulse_list[-1]['refpoint'] = 'start'

    ro_probe = deepcopy(operation_dict['RO ' + qbp_name])
    pulse_list.append(ro_probe)
    pulse_list[-1]['name'] = f'ro_probe'
    pulse_list[-1]['element_name'] = f'ro_probe'
    pulse_list.append(dummy_ro_1)
    pulse_list[-1]['refpoint'] = 'start'
    pulse_list[-1]['element_name'] = f'ro_probe'
    pulse_list.append(dummy_ro_2)
    pulse_list[-1]['refpoint'] = 'start'
    pulse_list[-1]['element_name'] = f'ro_probe'

    for j, qbr_name in enumerate(qbr_names):
        pulse_list.append(deepcopy(operation_dict['X90 ' + qbr_name]))
        pulse_list[-1]['name'] = f'x2_{qbr_name}'
        pulse_list[-1]['ref_pulse'] = 'segment_start'
        pulse_list[-1]['refpoint'] = 'start'
        pulse_list[-1]['pulse_delay'] = pulse_separation

    ro_list = generate_mux_ro_pulse_list(qbr_names+[qbp_name], operation_dict)
    pulse_list += ro_list

    if init_state == 'e':
        pulse_list.append(deepcopy(operation_dict['X180 ' + qbp_name]))
        pulse_list[-1]['ref_pulse'] = 'segment_start'
        pulse_list[-1]['refpoint'] = 'start'
        pulse_list[-1]['pulse_delay'] = -100e-9

    params = {f'x2_{qbr_name}.{k}': v['values']
                   for k, v in hard_sweep_dict.items() for qbr_name in qbr_names}
    hsl = len(list(hard_sweep_dict.values())[0]['values'])
    params.update({f'ro_probe.amplitude': np.concatenate(
        [ro_probe['amplitude'] * np.ones(hsl // 2), np.zeros(hsl // 2)])})

    swept_pulses = sweep_pulse_params(pulse_list, params)

    swept_pulses_with_prep = \
        [add_preparation_pulses(p, operation_dict, [qbp_name], **prep_params)
         for p in swept_pulses]
    seq = pulse_list_list_seq(swept_pulses_with_prep, seq_name, upload=False)

    if cal_points is not None:
        # add calibration segments
        seq.extend(cal_points.create_segments(operation_dict, **prep_params))

    log.debug(seq)
    if upload:
        ps.Pulsar.get_instance().program_awgs(seq)

    return seq, np.arange(seq.n_acq_elements())


## Multi-qubit time-domain sequences ##

def n_qubit_rabi_seq(qubit_names, operation_dict, sweep_points, cal_points,
                     upload=True, n=1, for_ef=False,
                     last_ge_pulse=False, prep_params=dict()):
    '''
    Rabi sequence for n qubits.
    Args:
        qubit_names:     list of qubit names
        operation_dict:  operation_dict for all qubit in qubit_names
        sweep_points:    instance of SweepPoints class
        cal_points:      instance of CalibrationPoints class
        upload:          whether to upload sequence to instrument or not
        n:               number of pulses (1 is conventional Rabi)
        for_ef:          whether to do rabi between ef transition
        last_ge_pulse:   whether to use a ge pulse at the end of each segment
            for a rabi between ef transition
        prep_params:     qubit preparation params
    Returns:
        sequence (Sequence): sequence object
        segment_indices (list): array of range of n_segments including
            calibration_segments. To be used as sweep_points for the MC.
    '''

    seq_name = 'n_qubit_Rabi_sequence'

    pulse_list = []
    # add Rabi amplitudes segments
    for qbn in qubit_names:
        rabi_ops = ["X180_ef " + qbn if for_ef else "X180 " + qbn] * n
        if for_ef:
            rabi_ops = ["X180 " + qbn] + rabi_ops  # prepend ge pulse
            if last_ge_pulse:
                rabi_ops += ["X180 " + qbn]  # append ge pulse

        rabi_pulses = [deepcopy(operation_dict[op]) for op in rabi_ops]
        rabi_pulses[0]['ref_pulse'] = 'segment_start'
        for i in np.arange(1 if for_ef else 0, n + 1 if for_ef else n):
            rabi_pulses[i]["name"] = f"Rabi_{i-1 if for_ef else i}_{qbn}"

        pulse_list += rabi_pulses
    pulse_list += generate_mux_ro_pulse_list(qubit_names, operation_dict)

    params_to_sweep = {
        f'Rabi_{i}_{qbn}.amplitude': list(sweep_points[0].values())[j][0]
        for i in range(n) for j, qbn in enumerate(qubit_names)}
    swept_pulses = sweep_pulse_params(pulse_list, params_to_sweep)
    swept_pulses_with_prep = \
        [add_preparation_pulses(p, operation_dict, qubit_names, **prep_params)
         for p in swept_pulses]
    seq = pulse_list_list_seq(swept_pulses_with_prep, seq_name, upload=False)

    # add calibration segments
    seq.extend(cal_points.create_segments(operation_dict, **prep_params))

    # reuse sequencer memory by repeating readout pattern
    [seq.repeat_ro(f"RO {qbn}", operation_dict) for qbn in qubit_names]

    log.debug(seq)
    if upload:
        ps.Pulsar.get_instance().program_awgs(seq)

    return seq, np.arange(seq.n_acq_elements())


def n_qubit_ramsey_seq(qubit_names, operation_dict, sweep_points, cal_points,
                       artificial_detuning=0, upload=True, for_ef=False,
                       last_ge_pulse=False, prep_params=dict()):
    '''
    Ramsey sequence for n qubits.
    Args:
        qubit_names:     list of qubit names
        operation_dict:  operation_dict for all qubit in qubit_names
        sweep_points:    instance of SweepPoints class
        cal_points:      instance of CalibrationPoints class
        artificial_detunings:   Detuning of second pi-half pulse.
        upload:          whether to upload sequence to instrument or not
        n:               number of pulses (1 is conventional Rabi)
        for_ef:          whether to do rabi between ef transition
        last_ge_pulse:   whether to use a ge pulse at the end of each segment
            for a rabi between ef transition
        prep_params:     qubit preparation params
    Returns:
        sequence (Sequence): sequence object
        segment_indices (list): array of range of n_segments including
            calibration_segments. To be used as sweep_points for the MC.
    '''

    seq_name = 'n_qubit_Ramsey_sequence'

    pulse_list = []
    # add Ramsey segments
    for qbn in qubit_names:
        ramsey_ops = ["X90_ef " + qbn if for_ef else "X90 " + qbn] * 2
        if for_ef:
            ramsey_ops = ["X180 " + qbn] + ramsey_ops  # prepend ge pulse
            if last_ge_pulse:
                ramsey_ops += ["X180 " + qbn]  # append ge pulse

        ramsey_pulses = [deepcopy(operation_dict[op]) for op in ramsey_ops]
        ramsey_pulses[0]['ref_pulse'] = 'segment_start'
        ramsey_pulses[2 if for_ef else 1]["name"] = f"Ramsey_{qbn}"
        ramsey_pulses[2 if for_ef else 1]["ref_point"] = 'start'

        pulse_list += ramsey_pulses
    pulse_list += generate_mux_ro_pulse_list(qubit_names, operation_dict)

    params_to_sweep = {}
    for j, qbn in enumerate(qubit_names):
        times = list(sweep_points[0].values())[j][0]
        params_to_sweep.update({f'Ramsey_{qbn}.pulse_delay': times})
        params_to_sweep.update({
            f'Ramsey_{qbn}.phase':
                ((times-times[0])*artificial_detuning*360) % 360})
    swept_pulses = sweep_pulse_params(pulse_list, params_to_sweep)
    swept_pulses_with_prep = \
        [add_preparation_pulses(p, operation_dict, qubit_names, **prep_params)
         for p in swept_pulses]
    seq = pulse_list_list_seq(swept_pulses_with_prep, seq_name, upload=False)

    # add calibration segments
    seq.extend(cal_points.create_segments(operation_dict, **prep_params))

    # reuse sequencer memory by repeating readout pattern
    [seq.repeat_ro(f"RO {qbn}", operation_dict) for qbn in qubit_names]

    log.debug(seq)
    if upload:
        ps.Pulsar.get_instance().program_awgs(seq)

    return seq, np.arange(seq.n_acq_elements())


def n_qubit_qscale_seq(qubit_names, operation_dict, sweep_points, cal_points,
                       upload=True, for_ef=False,
                       last_ge_pulse=False, prep_params=dict()):
    '''
    DRAG pulse calibration sequence for n qubits.
    Args:
        qubit_names:     list of qubit names
        operation_dict:  operation_dict for all qubit in qubit_names
        sweep_points:    instance of SweepPoints class
        cal_points:      instance of CalibrationPoints class
        upload:          whether to upload sequence to instrument or not
        n:               number of pulses (1 is conventional Rabi)
        for_ef:          whether to do rabi between ef transition
        last_ge_pulse:   whether to use a ge pulse at the end of each segment
            for a rabi between ef transition
        prep_params:     qubit preparation params
    Returns:
        sequence (Sequence): sequence object
        segment_indices (list): array of range of n_segments including
            calibration_segments. To be used as sweep_points for the MC.
    '''

    seq_name = 'n_qubit_qscale_sequence'

    # Operations
    qscale_base_ops = [['X90', 'X180'], ['X90', 'Y180'], ['X90', 'mY180']]

    # add DRAG calibration segments
    final_pulses = []
    for base_ops in qscale_base_ops:
        pulse_list = []
        for qbn in qubit_names:
            qscale_ops = add_suffix(base_ops, "_ef" if for_ef else "")
            if for_ef:
                qscale_ops = ['X180'] + qscale_ops
                if last_ge_pulse:
                    qscale_ops += ["X180"]
            qscale_ops = add_suffix(qscale_ops, " " + qbn)

            qscale_pulses = [deepcopy(operation_dict[op]) for op in qscale_ops]
            qscale_pulses[0]['ref_pulse'] = 'segment_start'
            # name and reference swept pulse
            for i in range(len(base_ops)):
                idx = (1 if for_ef else 0) + i
                qscale_pulses[idx]["name"] = f"Qscale_{i}_{qbn}"
            pulse_list += qscale_pulses
        pulse_list += generate_mux_ro_pulse_list(qubit_names, operation_dict)

        params_to_sweep = {
            f'Qscale_*_{qbn}.motzoi': list(sweep_points[0].values())[j][0]
            for j, qbn in enumerate(qubit_names)}
        swept_pulses = sweep_pulse_params(pulse_list, params_to_sweep)
        swept_pulses_with_prep = \
            [add_preparation_pulses(p, operation_dict, qubit_names,
                                    **prep_params)
             for p in swept_pulses]
        final_pulses.append(swept_pulses_with_prep)

    # intertwine pulses in same order as base_ops
    # 1. get one list of list from the 3 lists of list
    f_p = np.array(final_pulses)
    reordered_pulses = [[X90X180, X90Y180, X90mY180]
                        for X90X180, X90Y180, X90mY180
                        in zip(f_p[0],  f_p[1], f_p[2])]
    # 2. reshape to list of list
    len_swp_pts = len(list(sweep_points[0].values())[0][0])
    final_pulses = np.squeeze(np.reshape(reordered_pulses,
                                         (3*len_swp_pts, -1))).tolist()

    seq = pulse_list_list_seq(final_pulses, seq_name, upload=False)

    # add calibration segments
    seq.extend(cal_points.create_segments(operation_dict, **prep_params))

    # reuse sequencer memory by repeating readout pattern
    [seq.repeat_ro(f"RO {qbn}", operation_dict) for qbn in qubit_names]

    log.debug(seq)
    if upload:
        ps.Pulsar.get_instance().program_awgs(seq)

    return seq, np.arange(seq.n_acq_elements())


def n_qubit_t1_seq(qubit_names, operation_dict, sweep_points, cal_points,
                   upload=True, for_ef=False, last_ge_pulse=False,
                   prep_params=dict()):
    '''
    T1 sequence for n qubits.
    Args:
        qubit_names:     list of qubit names
        operation_dict:  operation_dict for all qubit in qubit_names
        sweep_points:    instance of SweepPoints class
        cal_points:      instance of CalibrationPoints class
        upload:          whether to upload sequence to instrument or not
        for_ef:          whether to do rabi between ef transition
        last_ge_pulse:   whether to use a ge pulse at the end of each segment
            for a rabi between ef transition
        prep_params:     qubit preparation params
    Returns:
        sequence (Sequence): sequence object
        segment_indices (list): array of range of n_segments including
            calibration_segments. To be used as sweep_points for the MC.
    '''

    seq_name = 'n_qubit_T1_sequence'

    pulse_list = []
    # add delays segments
    for j, qbn in enumerate(qubit_names):
        t1_ops = ["X180_ef " + qbn if for_ef else "X180 " + qbn]
        if for_ef:
            t1_ops = ["X180 " + qbn] + t1_ops  # prepend ge pulse
            if last_ge_pulse:
                t1_ops += ["X180 " + qbn]  # append ge pulse

        t1_pulses = [deepcopy(operation_dict[op]) for op in t1_ops]
        t1_pulses[0]['ref_pulse'] = 'segment_start'
        if for_ef and last_ge_pulse:
            t1_pulses[-1]['name'] = f"delayed_pulse_{qbn}"

        pulse_list += t1_pulses
    pulse_list += generate_mux_ro_pulse_list(qubit_names, operation_dict)
    if not (for_ef and last_ge_pulse):
        pulse_list[-len(qubit_names)]["name"] = f"delayed_pulse"

    params_to_sweep = {}
    for j, qbn in enumerate(qubit_names):
        delay_times = list(sweep_points[0].values())[j][0]
        if for_ef and last_ge_pulse:
            delays = np.array(delay_times)
            params_to_sweep.update({f'delayed_pulse_{qbn}.pulse_delay': delays})
        else:
            delays = np.array(delay_times) + pulse_list[-1]["pulse_delay"]
            params_to_sweep.update({f'delayed_pulse.pulse_delay': delays})

    swept_pulses = sweep_pulse_params(pulse_list, params_to_sweep)
    swept_pulses_with_prep = \
        [add_preparation_pulses(p, operation_dict, qubit_names, **prep_params)
         for p in swept_pulses]
    seq = pulse_list_list_seq(swept_pulses_with_prep, seq_name, upload=False)

    # add calibration segments
    seq.extend(cal_points.create_segments(operation_dict, **prep_params))

    # reuse sequencer memory by repeating readout pattern
    [seq.repeat_ro(f"RO {qbn}", operation_dict) for qbn in qubit_names]

    log.debug(seq)
    if upload:
        ps.Pulsar.get_instance().program_awgs(seq)

    return seq, np.arange(seq.n_acq_elements())


def n_qubit_echo_seq(qubit_names, operation_dict, sweep_points, cal_points,
                     artificial_detuning=0, upload=True, for_ef=False,
                     last_ge_pulse=False, prep_params=dict()):
    '''
    Echo sequence for n qubits.
    Args:
        qubit_names:     list of qubit names
        operation_dict:  operation_dict for all qubit in qubit_names
        sweep_points:    instance of SweepPoints class
        cal_points:      instance of CalibrationPoints class
        artificial_detunings:   Detuning of second pi-half pulse.
        upload:          whether to upload sequence to instrument or not
        n:               number of pulses (1 is conventional Rabi)
        for_ef:          whether to do rabi between ef transition
        last_ge_pulse:   whether to use a ge pulse at the end of each segment
            for a rabi between ef transition
        prep_params:     qubit preparation params
    Returns:
        sequence (Sequence): sequence object
        segment_indices (list): array of range of n_segments including
            calibration_segments. To be used as sweep_points for the MC.
    '''

    seq_name = 'n_qubit_Ramsey_sequence'

    pulse_list = []
    # add Echo segments
    for qbn in qubit_names:
        echo_ops = ["X90_ef " + qbn if for_ef else "X90 " + qbn]
        echo_ops = echo_ops + \
                     ["X180_ef " + qbn if for_ef else "X180 " + qbn] + \
                     echo_ops
        if for_ef:
            echo_ops = ["X180 " + qbn] + echo_ops  # prepend ge pulse
            if last_ge_pulse:
                echo_ops += ["X180 " + qbn]  # append ge pulse

        echo_ops = [deepcopy(operation_dict[op]) for op in echo_ops]
        echo_ops[0]['ref_pulse'] = 'segment_start'
        echo_ops[2 if for_ef else 1]["name"] = f"Echo_pi_{qbn}"
        echo_ops[2 if for_ef else 1]["ref_point"] = 'start'
        echo_ops[3 if for_ef else 2]["name"] = f"Echo_pihalf_{qbn}"
        echo_ops[3 if for_ef else 2]["ref_point"] = 'start'

        pulse_list += echo_ops
    pulse_list += generate_mux_ro_pulse_list(qubit_names, operation_dict)

    params_to_sweep = {}
    for j, qbn in enumerate(qubit_names):
        times = list(sweep_points[0].values())[j][0]
        params_to_sweep.update({f'Echo_pi_{qbn}.pulse_delay': times/2})
        params_to_sweep.update({f'Echo_pihalf_{qbn}.pulse_delay': times/2})
        params_to_sweep.update({
            f'Echo_pihalf_{qbn}.phase':
                ((times-times[0])*artificial_detuning*360) % 360})
    swept_pulses = sweep_pulse_params(pulse_list, params_to_sweep)
    swept_pulses_with_prep = \
        [add_preparation_pulses(p, operation_dict, qubit_names, **prep_params)
         for p in swept_pulses]
    seq = pulse_list_list_seq(swept_pulses_with_prep, seq_name, upload=False)

    # add calibration segments
    seq.extend(cal_points.create_segments(operation_dict, **prep_params))

    # reuse sequencer memory by repeating readout pattern
    [seq.repeat_ro(f"RO {qbn}", operation_dict) for qbn in qubit_names]

    log.debug(seq)
    if upload:
        ps.Pulsar.get_instance().program_awgs(seq)

    return seq, np.arange(seq.n_acq_elements())<|MERGE_RESOLUTION|>--- conflicted
+++ resolved
@@ -124,11 +124,8 @@
         upload (bool): whether to upload sequence to AWGs
         prep_params (dict): qubit preparation_params dict
     """
-<<<<<<< HEAD
-=======
 
     # This is used for checking that the recovery is correct
->>>>>>> 7ab7f928
     import qutip as qtp
     standard_pulses = {
         'I': qtp.qeye(2),
@@ -151,31 +148,23 @@
     seq_name = '2Qb_RB_sequence'
 
     if sampling_seeds is None:
-<<<<<<< HEAD
-        sampling_seeds = [None] * len(nr_seeds)
-    print(cl_sequence)
-=======
         if nr_seeds is None:
             raise ValueError('Please provide either "sampling_seeds" or '
                              '"nr_seeds."')
         sampling_seeds = [None] * len(nr_seeds)
     else:
         nr_seeds = np.arange(len(sampling_seeds))
->>>>>>> 7ab7f928
 
     # Set Clifford decomposition
     tqc.gate_decomposition = rb.get_clifford_decomposition(
         clifford_decomposition_name)
     if cl_sequence is not None:
         if isinstance(cl_sequence[0], list):
-<<<<<<< HEAD
-=======
             # if cl_sequence is a list of lists such that
             # len(nr_seeds) != len(cl_sequence) but
             # len(nr_seeds) % len(cl_sequence) == 0,
             # then create as many copies of the lists in cl_sequence until
             # len(cl_sequence) == len(nr_seeds).
->>>>>>> 7ab7f928
             assert len(nr_seeds) % len(cl_sequence) == 0
             k = len(nr_seeds) // len(cl_sequence)
             cl_seq_temp = k * cl_sequence
@@ -192,10 +181,6 @@
                     interleaving_cl=interleaved_gate,
                     desired_net_cl=net_clifford,
                     seed=sampling_seeds[s])
-<<<<<<< HEAD
-
-=======
->>>>>>> 7ab7f928
             elif isinstance(cl_sequence[0], list):
                 cl_seq = cl_seq_temp[s]
             else:
@@ -2041,11 +2026,7 @@
                  'pulse_delay': 0,
                  'mod_frequency': 900.0e6,
                  'op_code': ''})
-<<<<<<< HEAD
-    print(dummy_pulses)
-=======
     
->>>>>>> 7ab7f928
     echo_pulses = [('Y180' + 's ' + dqb)
                    for n, dqb in enumerate(data_qubit_names)]
 
