import logging
from pprint import pprint

import numpy as np
from copy import deepcopy
from pycqed.measurement.waveform_control.element import \
    calculate_time_correction
from pycqed.measurement.waveform_control import pulse
from pycqed.measurement.waveform_control import pulsar as ps
from pycqed.measurement.waveform_control import sequence as sequence
from pycqed.measurement.waveform_control import segment as segment
from pycqed.measurement.randomized_benchmarking import \
    randomized_benchmarking as rb

from importlib import reload
reload(pulse)
from ..waveform_control import pulse_library
reload(pulse_library)
import logging
log = logging.getLogger(__name__)

def pulse_list_list_seq(pulse_list_list, name='pulse_list_list_sequence', 
                        upload=True):
    seq = sequence.Sequence(name)
    for i, pulse_list in enumerate(pulse_list_list):
        seq.add(segment.Segment('segment_{}'.format(i), pulse_list))
    if upload:
        ps.Pulsar.get_instance().program_awgs(seq)
    return seq

def rabi_seq_active_reset(amps, qb_name, operation_dict, cal_points,
                          upload=True, n=1, for_ef=False,
                          last_ge_pulse=False, prep_params=dict()):
    '''
    Rabi sequence for a single qubit using the tektronix.
    Args:
        amps:            array of pulse amplitudes (V)
        pulse_pars:      dict containing the pulse parameters
        RO_pars:         dict containing the RO parameters
        active_reset:    boolean flag specifying if active reset is used
        n:               number of pulses (1 is conventional Rabi)
        post_msmt_delay: extra wait time for resetless compatibility
        cal_points:      whether to use calibration points or not
        upload:          whether to upload sequence to instrument or not
    Returns:
        sequence (Sequence): sequence object
        segment_indices (list): array of range of n_segments including
            calibration_segments. To be used as sweep_points for the MC.
    '''

    seq_name = 'Rabi_sequence'

    # add Rabi amplitudes segments
    rabi_ops = ["X180_ef " + qb_name if for_ef else "X180 " + qb_name] * n

    if for_ef:
        rabi_ops = ["X180 " + qb_name] + rabi_ops # prepend ge pulse
        if last_ge_pulse:
            rabi_ops += ["X180 " + qb_name] # append ge pulse
    rabi_ops += ["RO " + qb_name]
    rabi_pulses = [deepcopy(operation_dict[op]) for op in rabi_ops]

    for i in np.arange(1 if for_ef else 0, n + 1 if for_ef else n):
        rabi_pulses[i]["name"] = "Rabi_" + str(i-1 if for_ef else i)

    swept_pulses = sweep_pulse_params(rabi_pulses,
                                      {f'Rabi_{i}.amplitude':
                                           amps for i in range(n)})
    swept_pulses_with_prep = \
        [add_preparation_pulses(p, operation_dict, [qb_name], **prep_params)
         for p in swept_pulses]
    seq = pulse_list_list_seq(swept_pulses_with_prep, seq_name, upload=False)

    # add calibration segments
    seq.extend(cal_points.create_segments(operation_dict, **prep_params))

    if upload:
       ps.Pulsar.get_instance().program_awgs(seq)

    return seq, np.arange(len(seq.get_n_readouts()))


def add_preparation_pulses(pulse_list, operation_dict, qb_names,
                           preparation_type='wait', post_ro_wait=1e-6,
                           reset_reps=3, final_reset_pulse=True,
                           threshold_mapping={0: 'g', 1: 'e'}):
    """
    Prepends to pulse_list the preparation pulses corresponding to preparation

    preparation:
        for active reset on |e>: ('active_reset_e', nr_resets)
        for active reset on |e> and |f>: ('active_reset_ef', nr_resets)
        for preselection: ('preselection', nr_readouts)
    """

    # Calculate the length of a ge pulse, assumed the same for all qubits
    ge_pulse = operation_dict['X180 ' + qb_names[0]]
    ge_length = ge_pulse['nr_sigma']*ge_pulse['sigma']
    state_ops = dict(g=["I "], e=["X180 "], f=["X180 ", "X180_ef "])
    if preparation_type == 'wait':
        return pulse_list

    elif 'active_reset' in preparation_type:
        reset_ro_pulses = []
        for i, qbn in enumerate(qb_names):
            reset_ro_pulses.append(deepcopy(operation_dict['RO ' + qbn]))
            reset_ro_pulses[-1]['ref_point'] = 'start' if i != 0 else 'end'

        if preparation_type == 'active_reset_e':
            ops_and_codewords = [(state_ops[threshold_mapping[0]], 0),
                                 (state_ops[threshold_mapping[1]], 1)]
            ef_length = 0
        elif preparation_type == 'active_reset_ef':
            assert len(threshold_mapping) == 4, \
                "Active reset for the f-level requires a mapping of length 4" \
                f" but only {len(threshold_mapping)} were given: " \
                f"{threshold_mapping}"
            ops_and_codewords = [(state_ops[threshold_mapping[0]], 0),
                                 (state_ops[threshold_mapping[1]], 1),
                                 (state_ops[threshold_mapping[2]], 2),
                                 (state_ops[threshold_mapping[3]], 3)]
            ef_pulse = operation_dict['X180_ef ' + qb_names[0]]
            ef_length = ef_pulse['nr_sigma'] * ef_pulse['sigma']
        else:
            raise ValueError(f'Invalid preparation type {preparation_type}')

        reset_pulses = []
        for i, qbn in enumerate(qb_names):
            for ops, codeword in ops_and_codewords:
                for j, op in enumerate(ops):
                    reset_pulses.append(deepcopy(operation_dict[op + qbn]))
                    reset_pulses[-1]['codeword'] = codeword
                    if j == 0:
                        reset_pulses[-1]['ref_point'] = 'start'
                        reset_pulses[-1]['pulse_delay'] = post_ro_wait

        prep_pulse_list = []
        for rep in range(reset_reps):
            ro_list = deepcopy(reset_ro_pulses)
            for pulse in ro_list:
                pulse['element_name'] = 'reset_ro_element_{}'.format(rep)
            if rep == 0:
                ro_list[0]['ref_pulse'] = 'segment_start'
                ro_list[0]['pulse_delay'] = -reset_reps * (
                        post_ro_wait + ge_length + ef_length)
            ro_list[0]['name'] = 'refpulse_reset_element_{}'.format(rep)
            rp_list = deepcopy(reset_pulses)
            for j, pulse in enumerate(rp_list):
                pulse['element_name'] = 'reset_pulse_element_{}'.format(rep)
                pulse['ref_pulse'] = 'refpulse_reset_element_{}'.format(rep)
            prep_pulse_list += ro_list
            prep_pulse_list += rp_list

        if final_reset_pulse:
            rp_list = deepcopy(reset_pulses)
            for pulse in rp_list:
                pulse['element_name'] = f'reset_pulse_element_{reset_reps}'
            pulse_list += rp_list

        return prep_pulse_list + pulse_list

    elif preparation_type == 'preselection':
        preparation_pulses = []
        for i, qbn in enumerate(qb_names):
            preparation_pulses.append(deepcopy(operation_dict['RO ' + qbn]))
            preparation_pulses[-1]['ref_point'] = 'start'
            preparation_pulses[-1]['element_name'] = 'preselection_element'
        preparation_pulses[0]['ref_pulse'] = 'segment_start'
        preparation_pulses[0]['pulse_delay'] = -post_ro_wait

        return preparation_pulses + pulse_list


def sweep_pulse_params(pulses, params):
    """
    Sweeps a list of pulses over specified parameters.
    Args:
        pulses (list): All pulses. Pulses which have to be swept over need to
            have a 'name' key.
        params (dict):  keys in format <pulse_name>.<pulse_param_name>,
            values are the sweep values. <pulse_name> can be formatted as
            exact name or '<pulse_starts_with>*<pulse_endswith>'. In that case
            all pulses with name starting with <pulse_starts_with> and ending
            with <pulse_endswith> will be modified. eg. "Rabi_*" will modify
            Rabi_1, Rabi_2 in [Rabi_1, Rabi_2, Other_Pulse]

    Returns: a list of pulses_lists where each element is to be used
        for a single segment

    """

    def check_pulse_name(pulse, target_name):
        """
        Checks if an asterisk is found in the name, in that case only the first
        part of the name is compared
        """
        target_name_splitted = target_name.split("*")
        if len(target_name_splitted) == 1:
            return pulse.get('name', "") == target_name
        elif len(target_name_splitted) == 2:
            return pulse.get('name', "").startswith(target_name_splitted[0]) \
                   and pulse.get('name', "").endswith(target_name_splitted[1])
        else:
            raise Exception(f"Only one asterisk in pulse_name is allowed,"
                            f" more than one in {target_name}")

    swept_pulses = []
    if len(params.keys()) == 0:
        log.warning("No params to sweep. Returning unchanged pulses.")
        return pulses

    n_sweep_points = len(list(params.values())[0])

    assert np.all([len(v) == n_sweep_points for v in params.values()]), \
        "Parameter sweep values are not all of the same length: {}" \
            .format({n: len(v) for n, v in params.items()})

    for i in range(n_sweep_points):
        pulses_cp = deepcopy(pulses)
        for name, sweep_values in params.items():
            pulse_name, param_name = name.split('.')
            pulse_indices = [i for i, p in enumerate(pulses)
                             if check_pulse_name(p, pulse_name)]
            if len(pulse_indices) == 0:
                log.warning(f"No pulse with name {pulse_name} found in list:"
                            f"{[p.get('name', 'No Name') for p in pulses]}")
            for p_idx in pulse_indices:
                pulses_cp[p_idx][param_name] = sweep_values[i]
                pulses_cp[p_idx].pop('name', 0)
        swept_pulses.append(pulses_cp)

    return swept_pulses

def rabi_seq(amps, pulse_pars, RO_pars, n=1, no_cal_points=2,
             cal_points=True, upload=True, return_seq=False):
    '''
    Rabi sequence for a single qubit using the tektronix.
    Input pars:
        amps:            array of pulse amplitudes (V)
        pulse_pars:      dict containing the pulse parameters
        RO_pars:         dict containing the RO parameters
        n:               number of pulses (1 is conventional Rabi)
        post_msmt_delay: extra wait time for resetless compatibility
        cal_points:      whether to use calibration points or not
        upload:          whether to upload sequence to instrument or not
    '''
    seq_name = 'Rabi_sequence'
    seq = sequence.Sequence(seq_name)
    pulses_unmodified = get_pulse_dict_from_pars(pulse_pars)
    pulses = deepcopy(pulses_unmodified)
    seg_list = []
    for i, amp in enumerate(amps):  # seq has to have at least 2 elts
        if cal_points and no_cal_points == 4 and \
                (i == (len(amps)-4) or i == (len(amps)-3)):
            seg = segment.Segment('segment_{}'.format(i),
                                  [pulses_unmodified['I'], RO_pars])
        elif cal_points and no_cal_points == 4 and \
                (i == (len(amps)-2) or i == (len(amps)-1)):
            seg = segment.Segment('segment_{}'.format(i),
                                  [pulses_unmodified['X180'], RO_pars])
        elif cal_points and no_cal_points == 2 and \
                (i == (len(amps)-2) or i == (len(amps)-1)):
            seg = segment.Segment('segment_{}'.format(i),
                                  [pulses_unmodified['I'], RO_pars])
        else:
            pulses['X180']['amplitude'] = amp
            pulse_list = n*[pulses['X180']]+[RO_pars]
            seg = segment.Segment('segment_{}'.format(i), pulse_list)
        seg_list += [seg]
        seq.add(seg)

    if upload:
        ps.Pulsar.get_instance().program_awgs(seq)

    if return_seq:
        return seq, seg_list
    else:
        return seq

def Flipping_seq(pulse_pars, RO_pars, n=1, post_msmt_delay=10e-9,
                 verbose=False, upload=True, return_seq=False):
    '''
    Flipping sequence for a single qubit using the tektronix.
    Input pars:
        pulse_pars:      dict containing the pulse parameters
        RO_pars:         dict containing the RO parameters
        n:               iterations (up to 2n+1 pulses)
        post_msmt_delay: extra wait time for resetless compatibility
    '''
    seq_name = 'Flipping_sequence'
    seq = sequence.Sequence(seq_name)
    seg_list = []
    pulses = get_pulse_dict_from_pars(pulse_pars)
    RO_pulse_delay = RO_pars['pulse_delay']
    for i in range(n+4):  # seq has to have at least 2 elts

        if (i == (n+1) or i == (n)):
             seg = segment.Segment('segment_{}'.format(i), [pulses['I'], RO_pars])
        elif(i == (n+3) or i == (n+2)):
            RO_pars['pulse_delay'] = RO_pulse_delay
            seg = segment.Segment('segment_{}'.format(i), [pulses['X180'], RO_pars])
        else:
            pulse_list = [pulses['X90']]+(2*i+1)*[pulses['X180']]+[RO_pars]
            # # copy first element and set extra wait
            # pulse_list[0] = deepcopy(pulse_list[0])
            # pulse_list[0]['pulse_delay'] += post_msmt_delay
            seg = segment.Segment('segment_{}'.format(i), pulse_list)
        seg_list.append(seg)
        seq.add(seg)
    if upload:
        ps.Pulsar.get_instance().program_awgs(seq)
    if return_seq:
        return seq, seg_list
    else:
        return seq


def rabi_amp90_seq(scales, pulse_pars, RO_pars, n=1, post_msmt_delay=3e-6,
                   verbose=False, upload=True, return_seq=False):
    '''
    Rabi sequence to determine amp90 scaling factor for a single qubit using the tektronix.
    Input pars:
        scales:            array of amp90 scaling parameters
        pulse_pars:      dict containing the pulse parameters
        RO_pars:         dict containing the RO parameters
        n:               number of pulses (1 is 2 pi half pulses)
        post_msmt_delay: extra wait time for resetless compatibility
    '''
    seq_name = 'Rabi_amp90_sequence'
    seq = sequence.Sequence(seq_name)
    seg_list = []
    pulses = get_pulse_dict_from_pars(pulse_pars)
    for i, scale in enumerate(scales):  # seq has to have at least 2 elts
        pulses['X90']['amplitude'] = pulses['X180']['amplitude'] * scale
        pulse_list = 2*n*[pulses['X90']]+[RO_pars]

        # copy first element and set extra wait
        pulse_list[0] = deepcopy(pulse_list[0])
        pulse_list[0]['pulse_delay'] += post_msmt_delay
        seg = segment.Segment('segment_{}'.format(i), pulse_list)
        seg_list.append(seg)
        seq.add(seg)
    if upload:
        ps.Pulsar.get_instance().program_awgs(seq)
    if return_seq:
        return seq, seg_list
    else:
        return seq_name


def T1_seq(times,
           pulse_pars, RO_pars,
           cal_points=True, upload=True, return_seq=False):
    '''
    Rabi sequence for a single qubit using the tektronix.
    SSB_Drag pulse is used for driving, simple modulation used for RO
    Input pars:
        times:       array of times to wait after the initial pi-pulse
        pulse_pars:  dict containing the pulse parameters
        RO_pars:     dict containing the RO parameters
    '''
    if np.any(times>1e-3):
        logging.warning('The values in the times array might be too large.'
                        'The units should be seconds.')
    seq_name = 'T1_sequence'
    seq = sequence.Sequence(seq_name)
    seg_list = []
    RO_pulse_delay = RO_pars['pulse_delay']
    RO_pars = deepcopy(RO_pars)  # Prevents overwriting of the dict
    pulses = get_pulse_dict_from_pars(pulse_pars)

    for i, tau in enumerate(times):  # seq has to have at least 2 elts
        RO_pars['pulse_delay'] = RO_pulse_delay + tau
        if cal_points and (i == (len(times)-4) or i == (len(times)-3)):
            RO_pars['pulse_delay'] = RO_pulse_delay
            seg = segment.Segment('segment_{}'.format(i),
                                  [pulses['I'], RO_pars])
        elif cal_points and (i == (len(times)-2) or i == (len(times)-1)):
            RO_pars['pulse_delay'] = RO_pulse_delay
            seg = segment.Segment('segment_{}'.format(i),
                                  [pulses['X180'], RO_pars])
        else:
            seg = segment.Segment('segment_{}'.format(i),
                                  [pulses['X180'], RO_pars])
        seg_list.append(seg)
        seq.add(seg)

    if upload:
        ps.Pulsar.get_instance().program_awgs(seq)

    if return_seq:
        return seq, seg_list
    else:
        return seq_name


def ramsey_seq_Echo(times, pulse_pars, RO_pars, nr_echo_pulses=4,
               artificial_detuning=None,
               cal_points=True, cpmg_scheme=True,
               verbose=False,
               upload=True, return_seq=False):
    '''
    Ramsey sequence for a single qubit using the tektronix.
    SSB_Drag pulse is used for driving, simple modualtion used for RO
    Input pars:
        times:               array of times between (start of) pulses (s)
        pulse_pars:          dict containing the pulse parameters
        RO_pars:             dict containing the RO parameters
        artificial_detuning: artificial_detuning (Hz) implemented using phase
        cal_points:          whether to use calibration points or not
    '''
    if np.any(times > 1e-3):
        logging.warning('The values in the times array might be too large.'
                        'The units should be seconds.')

    seq_name = 'Ramsey_sequence'
    seq = sequence.Sequence(seq_name)
    seg_list = []
    # First extract values from input, later overwrite when generating
    # waveforms
    pulses = get_pulse_dict_from_pars(pulse_pars)

    pulse_pars_x2 = deepcopy(pulses['X90'])
    pulse_pars_x2['ref_point'] = 'start'

    X180_pulse = deepcopy(pulses['X180'])
    Echo_pulses = nr_echo_pulses*[X180_pulse]
    DRAG_length = pulse_pars['nr_sigma']*pulse_pars['sigma']

    for i, tau in enumerate(times):
        if artificial_detuning is not None:
            Dphase = ((tau-times[0]) * artificial_detuning * 360) % 360
            pulse_pars_x2['phase'] = Dphase

        if cal_points and (i == (len(times)-4) or i == (len(times)-3)):
             seg = segment.Segment('segment_{}'.format(i), [pulses['I'], RO_pars])
        elif cal_points and (i == (len(times)-2) or i == (len(times)-1)):
             seg = segment.Segment('segment_{}'.format(i), [pulses['X180'], RO_pars])
        else:
            X90_separation = tau - DRAG_length
            if cpmg_scheme:
                if i == 0:
                    print('cpmg')
                echo_pulse_delay = (X90_separation -
                                    nr_echo_pulses*DRAG_length) / \
                                    nr_echo_pulses
                if echo_pulse_delay < 0:
                    pulse_pars_x2['pulse_delay'] = tau
                    pulse_dict_list = [pulses['X90'], pulse_pars_x2, RO_pars]
                else:
                    pulse_dict_list = [pulses['X90']]
                    start_end_delay = echo_pulse_delay/2
                    for p_nr, pulse_dict in enumerate(Echo_pulses):
                        pd = deepcopy(pulse_dict)
                        pd['ref_point'] = 'end'
                        pd['pulse_delay'] = \
                            (start_end_delay if p_nr == 0 else echo_pulse_delay)
                        pulse_dict_list.append(pd)

                    pulse_pars_x2['ref_point'] = 'end'
                    pulse_pars_x2['pulse_delay'] = start_end_delay
                    pulse_dict_list += [pulse_pars_x2, RO_pars]
            else:
                if i == 0:
                    print('UDD')
                pulse_positions_func = \
                    lambda idx, N: np.sin(np.pi*idx/(2*N+2))**2
                pulse_delays_func = (lambda idx, N: X90_separation*(
                    pulse_positions_func(idx, N) -
                    pulse_positions_func(idx-1, N)) -
                                ((0.5 if idx == 1 else 1)*DRAG_length))

                if nr_echo_pulses*DRAG_length > X90_separation:
                    pulse_pars_x2['pulse_delay'] = tau
                    pulse_dict_list = [pulses['X90'], pulse_pars_x2, RO_pars]
                else:
                    pulse_dict_list = [pulses['X90']]
                    for p_nr, pulse_dict in enumerate(Echo_pulses):
                        pd = deepcopy(pulse_dict)
                        pd['ref_point'] = 'end'
                        pd['pulse_delay'] = pulse_delays_func(
                            p_nr+1, nr_echo_pulses)
                        pulse_dict_list.append(pd)

                    pulse_pars_x2['ref_point'] = 'end'
                    pulse_pars_x2['pulse_delay'] = pulse_delays_func(
                        1, nr_echo_pulses)
                    pulse_dict_list += [pulse_pars_x2, RO_pars]

            seg = segment.Segment('segment_{}'.format(i), pulse_dict_list)

        seg_list.append(seg)
        seq.add(seg)
    if upload:
        ps.Pulsar.get_instance().program_awgs(seq)

    if return_seq:
        return seq, seg_list
    else:
        return seq_name


def ramsey_seq_cont_drive(times, pulse_pars, RO_pars,
                          artificial_detuning=None,
                          cal_points=True,
                          verbose=False,
                          upload=True, return_seq=False, **kw):
    '''
    Ramsey sequence for a single qubit using the tektronix.
    SSB_Drag pulse is used for driving, simple modualtion used for RO
    Input pars:
        times:               array of times between (start of) pulses (s)
        pulse_pars:          dict containing the pulse parameters
        RO_pars:             dict containing the RO parameters
        artificial_detuning: artificial_detuning (Hz) implemented using phase
        cal_points:          whether to use calibration points or not
    '''
    if np.any(times > 1e-3):
        logging.warning('The values in the times array might be too large.'
                        'The units should be seconds.')

    seq_name = 'Ramsey_sequence'
    seq = sequence.Sequence(seq_name)
    seg_list = []
    # First extract values from input, later overwrite when generating
    # waveforms
    pulses = get_pulse_dict_from_pars(pulse_pars)

    pulse_pars_x2 = deepcopy(pulses['X90'])

    DRAG_length = pulse_pars['nr_sigma']*pulse_pars['sigma']
    cont_drive_ampl = 0.1 * pulse_pars['amplitude']
    X180_pulse = deepcopy(pulses['X180'])
    cos_pulse = {'pulse_type': 'CosPulse_gauss_rise',
                 'channel': X180_pulse['I_channel'],
                 'frequency': X180_pulse['mod_frequency'],
                 'length': 0,
                 'phase': X180_pulse['phi_skew'],
                 'amplitude': cont_drive_ampl * X180_pulse['alpha'],
                 'pulse_delay': 0,
                 'ref_point': 'end'}
    sin_pulse = {'pulse_type': 'CosPulse_gauss_rise',
                 'channel': X180_pulse['Q_channel'],
                 'frequency': X180_pulse['mod_frequency'],
                 'length': 0,
                 'phase': 90,
                 'amplitude': cont_drive_ampl * X180_pulse['alpha'],
                 'pulse_delay': 0,
                 'ref_point': 'simultaneous'}

    for i, tau in enumerate(times):

        if artificial_detuning is not None:
            Dphase = ((tau-times[0]) * artificial_detuning * 360) % 360
            pulse_pars_x2['phase'] = Dphase

        if cal_points and (i == (len(times)-4) or i == (len(times)-3)):
             seg = segment.Segment('segment_{}'.format(i), [pulses['I'], RO_pars])
        elif cal_points and (i == (len(times)-2) or i == (len(times)-1)):
             seg = segment.Segment('segment_{}'.format(i), [pulses['X180'], RO_pars])
        else:
            X90_separation = tau - DRAG_length
            if X90_separation > 0:
                pulse_pars_x2['ref_point'] = 'end'
                cos_pls1 = deepcopy(cos_pulse)
                sin_pls1 = deepcopy(sin_pulse)
                cos_pls1['length'] = X90_separation/2
                sin_pls1['length'] = X90_separation/2
                cos_pls2 = deepcopy(cos_pls1)
                sin_pls2 = deepcopy(sin_pls1)
                cos_pls2['amplitude'] = -cos_pls1['amplitude']
                cos_pls2['pulse_type'] = 'CosPulse_gauss_fall'
                sin_pls2['amplitude'] = -sin_pls1['amplitude']
                sin_pls2['pulse_type'] = 'CosPulse_gauss_fall'

                pulse_dict_list = [pulses['X90'], cos_pls1, sin_pls1,
                                   cos_pls2, sin_pls2, pulse_pars_x2, RO_pars]
            else:
                pulse_pars_x2['ref_point'] = 'start'
                pulse_pars_x2['pulse_delay'] = tau
                pulse_dict_list = [pulses['X90'], pulse_pars_x2, RO_pars]

            seg = segment.Segment('segment_{}'.format(i), pulse_dict_list)

        seg_list.append(seg)
        seq.add(seg)
    if upload:
        ps.Pulsar.get_instance().program_awgs(seq)

    if return_seq:
        return seq, seg_list
    else:
        return seq_name


def ramsey_seq(times, pulse_pars, RO_pars,
               artificial_detuning=None,
               cal_points=True,
               upload=True, return_seq=False):
    '''
    Ramsey sequence for a single qubit using the tektronix.
    SSB_Drag pulse is used for driving, simple modualtion used for RO
    Input pars:
        times:               array of times between (start of) pulses (s)
        pulse_pars:          dict containing the pulse parameters
        RO_pars:             dict containing the RO parameters
        artificial_detuning: artificial_detuning (Hz) implemented using phase
        cal_points:          whether to use calibration points or not
    '''
    if np.any(times > 1e-3):
        logging.warning('The values in the times array might be too large.'
                        'The units should be seconds.')

    seq_name = 'Ramsey_sequence'
    seq = sequence.Sequence(seq_name)
    seg_list = []
    # First extract values from input, later overwrite when generating
    # waveforms
    pulses = get_pulse_dict_from_pars(pulse_pars)
    pulse_pars_x2 = deepcopy(pulses['X90'])
    pulse_pars_x2['ref_point'] = 'start'
    for i, tau in enumerate(times):
        pulse_pars_x2['pulse_delay'] = tau
        if artificial_detuning is not None:
            Dphase = ((tau-times[0]) * artificial_detuning * 360) % 360
            pulse_pars_x2['phase'] = Dphase

        if cal_points and (i == (len(times)-4) or i == (len(times)-3)):
             seg = segment.Segment('segment_{}'.format(i),
                                   [pulses['I'], RO_pars])
        elif cal_points and (i == (len(times)-2) or i == (len(times)-1)):
             seg = segment.Segment('segment_{}'.format(i),
                                   [pulses['X180'], RO_pars])
        else:
             seg = segment.Segment('segment_{}'.format(i),
                                   [pulses['X90'], pulse_pars_x2, RO_pars])

        seg_list.append(seg)
        seq.add(seg)
    if upload:
        ps.Pulsar.get_instance().program_awgs(seq)

    if return_seq:
        return seq, seg_list
    else:
        return seq_name



def ramsey_seq_VZ(times, pulse_pars, RO_pars,
                   artificial_detuning=None,
                   cal_points=True,
                   verbose=False,
                   upload=True, return_seq=False):
    '''
    Ramsey sequence for a single qubit using the tektronix.
    SSB_Drag pulse is used for driving, simple modualtion used for RO
    Input pars:
        times:               array of times between (start of) pulses (s)
        pulse_pars:          dict containing the pulse parameters
        RO_pars:             dict containing the RO parameters
        artificial_detuning: artificial_detuning (Hz) implemented using phase
        cal_points:          whether to use calibration points or not
    '''
    if np.any(times>1e-3):
        logging.warning('The values in the times array might be too large.'
                        'The units should be seconds.')

    seq_name = 'Ramsey_sequence'
    seq = sequence.Sequence(seq_name)
    seg_list = []
    # First extract values from input, later overwrite when generating
    # waveforms
    pulses = get_pulse_dict_from_pars(pulse_pars)

    pulse_pars_x2 = deepcopy(pulses['X90'])
    pulse_pars_x2['ref_point'] = 'start'
    for i, tau in enumerate(times):
        pulse_pars_x2['pulse_delay'] = tau

        if artificial_detuning is not None:
            Dphase = ((tau-times[0]) * artificial_detuning * 360) % 360
        else:
            Dphase = ((tau-times[0]) * 1e6 * 360) % 360
        Z_gate = Z(Dphase, pulse_pars)

        if cal_points and (i == (len(times)-4) or i == (len(times)-3)):
             seg = segment.Segment('segment_{}'.format(i), [pulses['I'], RO_pars])
        elif cal_points and (i == (len(times)-2) or i == (len(times)-1)):
             seg = segment.Segment('segment_{}'.format(i), [pulses['X180'], RO_pars])
        else:
            pulse_list = [pulses['X90'], Z_gate, pulse_pars_x2, RO_pars]
            seg = segment.Segment('segment_{}'.format(i), pulse_list)

            #a = [j['phase'] for j in pulse_list]

        seg_list.append(seg)
        seq.add(seg)
    if upload:
        ps.Pulsar.get_instance().program_awgs(seq)

    if return_seq:
        return seq, seg_list
    else:
        return seq_name

def ramsey_seq_multiple_detunings(times, pulse_pars, RO_pars,
               artificial_detunings=None,
               cal_points=True,
               verbose=False,
               upload=True, return_seq=False):
    '''
    Ramsey sequence for a single qubit using the tektronix.
    SSB_Drag pulse is used for driving, simple modualtion used for RO
    !!! Each value in the times array must be repeated len(artificial_detunings)
    times!!!
    Input pars:
        times:               array of times between (start of) pulses (s)
        pulse_pars:          dict containing the pulse parameters
        RO_pars:             dict containing the RO parameters
        artificial_detunings: list of artificial_detunings (Hz) implemented
                              using phase
        cal_points:          whether to use calibration points or not
    '''
    seq_name = 'Ramsey_sequence_multiple_detunings'
    seq = sequence.Sequence(seq_name)
    ps.Pulsar.get_instance().update_channel_settings()
    seg_list = []
    # First extract values from input, later overwrite when generating
    # waveforms
    pulses = get_pulse_dict_from_pars(pulse_pars)

    pulse_pars_x2 = deepcopy(pulses['X90'])
    pulse_pars_x2['ref_point'] = 'start'
    for i, tau in enumerate(times):
        pulse_pars_x2['pulse_delay'] = tau
        art_det = artificial_detunings[i % len(artificial_detunings)]

        if art_det is not None:
            Dphase = ((tau-times[0]) * art_det * 360) % 360
            pulse_pars_x2['phase'] = Dphase

        if cal_points and (i == (len(times)-4) or i == (len(times)-3)):
             seg = segment.Segment('segment_{}'.format(i), [pulses['I'], RO_pars])
        elif cal_points and (i == (len(times)-2) or i == (len(times)-1)):
             seg = segment.Segment('segment_{}'.format(i), [pulses['X180'], RO_pars])
        else:
             seg = segment.Segment('segment_{}'.format(i),
                                 [pulses['X90'], pulse_pars_x2, RO_pars])
        seg_list.append(seg)
        seq.add(seg)

    if upload:
        ps.Pulsar.get_instance().program_awgs(seq)

    if return_seq:
        return seq, seg_list
    else:
        return seq_name


def ramsey_active_reset(times, qb_name, operation_dict, cal_points, n=1,
                  artificial_detunings=0, upload=True,
                  for_ef=False, last_ge_pulse=False, prep_params=dict()):
    '''
    Ramsey sequence for the second excited state
    Input pars:
        times:           array of delays (s)
        n:               number of pulses (1 is conventional Ramsey)
    '''
    seq_name = 'Ramsey_sequence'

    # Operations
    if for_ef:
        ramsey_ops = ["X180"] + ["X90_ef"] * 2 * n
        if last_ge_pulse:
            ramsey_ops += ["X180"]
    else:
        ramsey_ops = ["X90"] * 2 * n

    ramsey_ops += ["RO"]
    ramsey_ops = add_suffix(ramsey_ops, " " + qb_name)

    # pulses
    ramsey_pulses = [deepcopy(operation_dict[op]) for op in ramsey_ops]

    # name and reference swept pulse
    for i in range(n):
        idx = (2 if for_ef else 1) + i * 2
        ramsey_pulses[idx]["name"] = f"Ramsey_x2_{i}"
        ramsey_pulses[idx]['ref_point'] = 'start'

    # compute dphase
    a_d = artificial_detunings if np.ndim(artificial_detunings) == 1 \
        else [artificial_detunings]
    dphase = [((t - times[0]) * a_d[i % len(a_d)] * 360) % 360
                 for i, t in enumerate(times)]
    # sweep pulses
    params = {f'Ramsey_x2_{i}.pulse_delay': times for i in range(n)}
    params.update({f'Ramsey_x2_{i}.phase': dphase for i in range(n)})
    swept_pulses = sweep_pulse_params(ramsey_pulses, params)

    #add preparation pulses
    swept_pulses_with_prep = \
        [add_preparation_pulses(p, operation_dict, [qb_name], **prep_params)
         for p in swept_pulses]
    seq = pulse_list_list_seq(swept_pulses_with_prep, seq_name, upload=False)

    # add calibration segments
    seq.extend(cal_points.create_segments(operation_dict, **prep_params))

    log.debug(seq)
    if upload:
        ps.Pulsar.get_instance().program_awgs(seq)

    return seq, np.arange(len(seq.get_n_readouts()))

def echo_seq(times, pulse_pars, RO_pars,
             artificial_detuning=None,
             cal_points=True, upload=True, return_seq=False):
    '''
    Echo sequence for a single qubit using the tektronix.
    Input pars:
        times:          array of times between (start of) pulses (s)
        artificial_detuning: artificial_detuning (Hz) implemented using phase
        pulse_pars:     dict containing the pulse parameters
        RO_pars:        dict containing the RO parameters
        cal_points:     whether to use calibration points or not
    '''
    seq_name = 'Echo_sequence'
    seq = sequence.Sequence(seq_name)
    seg_list = []

    pulses = get_pulse_dict_from_pars(pulse_pars)
    center_X180 = deepcopy(pulses['X180'])
    final_X90 = deepcopy(pulses['X90'])
    center_X180['ref_point'] = 'start'
    final_X90['ref_point'] = 'start'

    for i, tau in enumerate(times):
        center_X180['pulse_delay'] = tau/2
        final_X90['pulse_delay'] = tau/2
        if artificial_detuning is not None:
            final_X90['phase'] = (tau-times[0]) * artificial_detuning * 360
        if cal_points and (i == (len(times)-4) or i == (len(times)-3)):
             seg = segment.Segment('segment_{}'.format(i),
                                   [pulses['I'], RO_pars])
        elif cal_points and (i == (len(times)-2) or i == (len(times)-1)):
             seg = segment.Segment('segment_{}'.format(i),
                                   [pulses['X180'], RO_pars])
        else:
             seg = segment.Segment('segment_{}'.format(i),
                                 [pulses['X90'], center_X180,
                                  final_X90, RO_pars])
        seg_list.append(seg)
        seq.add(seg)
    if upload:
        ps.Pulsar.get_instance().program_awgs(seq)
    if return_seq:
        return seq, seg_list
    else:
        return seq_name


def AllXY_seq(pulse_pars, RO_pars, double_points=False,
              verbose=False, upload=True, return_seq=False):
    '''
    AllXY sequence for a single qubit using the tektronix.
    SSB_Drag pulse is used for driving, simple modualtion used for RO
    Input pars:
        pulse_pars:          dict containing the pulse parameters
        RO_pars:             dict containing the RO parameters

    '''
    seq_name = 'AllXY_seq'
    seq = sequence.Sequence(seq_name)
    seg_list = []
    # Create a dict with the parameters for all the pulses
    pulses = get_pulse_dict_from_pars(pulse_pars)

    pulse_combinations = [['I', 'I'], ['X180', 'X180'], ['Y180', 'Y180'],
                          ['X180', 'Y180'], ['Y180', 'X180'],
                          ['X90', 'I'], ['Y90', 'I'], ['X90', 'Y90'],
                          ['Y90', 'X90'], ['X90', 'Y180'], ['Y90', 'X180'],
                          ['X180', 'Y90'], ['Y180', 'X90'], ['X90', 'X180'],
                          ['X180', 'X90'], ['Y90', 'Y180'], ['Y180', 'Y90'],
                          ['X180', 'I'], ['Y180', 'I'], ['X90', 'X90'],
                          ['Y90', 'Y90']]
    if double_points:
        pulse_combinations = [val for val in pulse_combinations
                              for _ in (0, 1)]

    for i, pulse_comb in enumerate(pulse_combinations):
        pulse_list = [pulses[pulse_comb[0]],
                      pulses[pulse_comb[1]],
                      RO_pars]
        seg = segment.Segment('segment_{}'.format(i), pulse_list)
        seg_list.append(seg)
        seq.add(seg)

    if upload:
        ps.Pulsar.get_instance().program_awgs(seq)
    if return_seq:
        return seq, seg_list
    else:
        return seq_name


def single_state_active_reset(operation_dict, qb_name,
                              state='e', upload=True, prep_params={}):
    '''
    OffOn sequence for a single qubit using the tektronix.
    SSB_Drag pulse is used for driving, simple modualtion used for RO
    Input pars:
        pulse_pars:          dict containing the pulse parameters
        RO_pars:             dict containing the RO parameters
        pulse_pars_2nd:      dict containing the pulse parameters of ef transition.
                             Required if state is 'f'.
        Initialize:          adds an exta measurement before state preparation
                             to allow initialization by post-selection
        Post-measurement delay:  should be sufficiently long to avoid
                             photon-induced gate errors when post-selecting.
        state:               specifies for which state a pulse should be
                             generated (g,e,f)
        preselection:        adds an extra readout pulse before other pulses.
    '''
    seq_name = 'single_state_sequence'
    seq = sequence.Sequence(seq_name)

    # Create dicts with the parameters for all the pulses
    state_ops = dict(g=["I", "RO"], e=["X180", "RO"], f=["X180", "X180_ef", "RO"])
    pulses = [deepcopy(operation_dict[op])
              for op in add_suffix(state_ops[state], " " + qb_name)]

    #add preparation pulses
    pulses_with_prep = \
        add_preparation_pulses(pulses, operation_dict, [qb_name], **prep_params)

    seg = segment.Segment('segment_{}_level'.format(state), pulses_with_prep)
    seq.add(seg)

    if upload:
        ps.Pulsar.get_instance().program_awgs(seq)

    return seq, np.arange(len(seq.get_n_readouts()))

def single_level_seq(pulse_pars, RO_pars, pulse_pars_2nd=None, verbose=False,
                     level='e', RO_spacing=300e-9,
                     upload=True, return_seq=False, preselection=False):
    '''
    OffOn sequence for a single qubit using the tektronix.
    SSB_Drag pulse is used for driving, simple modualtion used for RO
    Input pars:
        pulse_pars:          dict containing the pulse parameters
        RO_pars:             dict containing the RO parameters
        pulse_pars_2nd:      dict containing the pulse parameters of ef transition.
                             Required if level is 'f'.
        Initialize:          adds an exta measurement before state preparation
                             to allow initialization by post-selection
        Post-measurement delay:  should be sufficiently long to avoid
                             photon-induced gate errors when post-selecting.
        level:               specifies for which level a pulse should be generated (g,e,f)
        preselection:        adds an extra readout pulse before other pulses.
    '''
    seq_name = 'single_level_sequence'
    seq = sequence.Sequence(seq_name)
    seg_list = []
    # Create dicts with the parameters for all the pulses
    pulse_1st = get_pulse_dict_from_pars(pulse_pars)
    if level == 'g':
        pulse_combination = [pulse_1st['I']]
    elif level == 'e':
        pulse_combination = [pulse_1st['X180']]
    elif level == 'f':
        assert pulse_pars_2nd is not None, \
            "pulse_pars_2nd is a required parameter for f-level pulse."
        pulse_2nd = get_pulse_dict_from_pars(pulse_pars_2nd)
        pulse_combination = [pulse_1st['X180'], pulse_2nd['X180']]
    else:
        raise ValueError("Unrecognized Level: {}. Should be g, e or f.\n"
                         "Note: Naming levels 'on' and 'off' is now deprecated "
                         "to ensure clear denomination for 3 level readout. "
                         "Please adapt your code:\n 'off' --> 'g'\n'on' --> 'e'"
                         "\n'f' for f-level .")

    
    if preselection:
        pulse_list = [RO_pars]
        pulse = deepcopy(pulse_combination[0])
        pulse['pulse_delay'] = 500e-9
        pulse_list += [pulse]
        if len(pulse_combination) > 1:
            pulse_list += pulse_combination[1:]
        pulse_list += [RO_pars]    
    else:
        pulse_list = pulse_combination+[RO_pars]
    seg = segment.Segment('segment_{}_level'.format(level), pulse_list)
    seg_list.append(seg)
    seq.add(seg)
    
    if upload:
        ps.Pulsar.get_instance().program_awgs(seq)

    if return_seq:
        return seq, seg_list
    else:
        return seq_name

def Butterfly_seq(pulse_pars, RO_pars, initialize=False,
                  post_msmt_delay=2000e-9, upload=True, verbose=False):
    '''
    Butterfly sequence to measure single shot readout fidelity to the
    pre-and post-measurement state. This is the way to veify the QND-ness off
    the measurement.
    - Initialize adds an exta measurement before state preparation to allow
    initialization by post-selection
    - Post-measurement delay can be varied to correct data for Tone effects.
    Post-measurement delay should be sufficiently long to avoid photon-induced
    gate errors when post-selecting.
    '''
    seq_name = 'Butterfly_seq'
    seq = sequence.Sequence(seq_name)
    seg_list = []
    # Create a dict with the parameters for all the pulses
    pulses = get_pulse_dict_from_pars(pulse_pars)

    pulses['RO'] = RO_pars
    pulse_lists = ['', '']
    pulses['I_wait'] = deepcopy(pulses['I'])
    pulses['I_wait']['pulse_delay'] = post_msmt_delay
    if initialize:
        pulse_lists[0] = [['I', 'RO'], ['I', 'RO'], ['I', 'RO']]
        pulse_lists[1] = [['I', 'RO'], ['X180', 'RO'], ['I', 'RO']]
    else:
        pulse_lists[0] = [['I', 'RO'], ['I', 'RO']]
        pulse_lists[1] = [['X180', 'RO'], ['I', 'RO']]
    for i, pulse_keys_sub_list in enumerate(pulse_lists):
        pulse_list = []
        # sub list exist to make sure the RO-s are in phase
        for pulse_keys in pulse_keys_sub_list:
            pulse_sub_list = [pulses[key] for key in pulse_keys]
            sub_seq_duration = sum([p['pulse_delay'] for p in pulse_sub_list])
            if RO_pars['mod_frequency'] == None:
                extra_delay = 0
            else:
                extra_delay = calculate_time_correction(
                    sub_seq_duration+post_msmt_delay, 1/RO_pars['mod_frequency'])
            initial_pulse_delay = post_msmt_delay + extra_delay
            start_pulse = deepcopy(pulse_sub_list[0])
            start_pulse['pulse_delay'] += initial_pulse_delay
            pulse_sub_list[0] = start_pulse
            pulse_list += pulse_sub_list

        seg = segment.Segment('segment_{}'.format(i), pulse_list)
        seg_list.append(seg)
        seq.add(seg)

    if upload:
        ps.Pulsar.get_instance().program_awgs(seq)
    return seq_name


def Randomized_Benchmarking_seq(pulse_pars, RO_pars,
                                nr_cliffords,
                                nr_seeds,
                                net_clifford=0,
                                post_msmt_delay=3e-6,
                                cal_points=True,
                                resetless=False,
                                double_curves=False,
                                seq_name=None,
                                verbose=False, upload=True):
    '''
    Input pars:
        pulse_pars:    dict containing pulse pars
        RO_pars:       dict containing RO pars
        nr_cliffords:  list nr_cliffords for which to generate RB seqs
        nr_seeds:      int  nr_seeds for which to generate RB seqs
        net_clifford:  int index of net clifford the sequence should perform
                       0 corresponds to Identity and 3 corresponds to X180
        post_msmt_delay:
        cal_points:    bool whether to replace the last two elements with
                       calibration points, set to False if you want
                       to measure a single element (for e.g. optimization)
        resetless:     bool if False will append extra Id element if seq
                       is longer than 50us to ensure proper initialization
        double_curves: Alternates between net clifford 0 and 3
        upload:        Upload to the AWG

    returns:
        seq, elements_list


    Conventional use:
        nr_cliffords = [n1, n2, n3 ....]
        cal_points = True
    Optimization use (resetless or not):
        nr_cliffords = [n] is a list with a single entry
        cal_points = False
        net_clifford = 3 (optional) make sure it does a net pi-pulse
        post_msmt_delay is set (optional)
        resetless (optional)
    '''
    if seq_name is None:
        seq_name = 'RandomizedBenchmarking_sequence'
    seq = sequence.Sequence(seq_name)
    seg_list = []
    pulses = get_pulse_dict_from_pars(pulse_pars)
    net_cliffords = [0, 3]  # Exists purely for the double curves mode
    i = 0
    for seed in range(nr_seeds):
        for j, n_cl in enumerate(nr_cliffords):
            if double_curves:
                net_clifford = net_cliffords[i % 2]
            i += 1  # only used for ensuring unique elt names

            if cal_points and (j == (len(nr_cliffords)-4) or
                               j == (len(nr_cliffords)-3)):
                 seg = segment.Segment('segment_{}'.format(i),
                                     [pulses['I'], RO_pars])
            elif cal_points and (j == (len(nr_cliffords)-2) or
                                 j == (len(nr_cliffords)-1)):
                 seg = segment.Segment('segment_{}'.format(i),
                                     [pulses['X180'], RO_pars])
            else:
                cl_seq = rb.randomized_benchmarking_sequence(
                    n_cl, desired_net_cl=net_clifford)
                pulse_keys = rb.decompose_clifford_seq(cl_seq)
                pulse_list = [pulses[x] for x in pulse_keys]
                pulse_list += [RO_pars]
                # copy first element and set extra wait
                pulse_list[0] = deepcopy(pulse_list[0])
                pulse_list[0]['pulse_delay'] += post_msmt_delay
                seg = segment.Segment('segment_{}'.format(i), pulse_list)
            seg_list.append(seg)
            seq.add(seg)

            # If the element is too long, add in an extra wait elt
            # to skip a trigger
            if resetless and n_cl*pulse_pars['pulse_delay']*1.875 > 50e-6:
                seg = segment.Segment('segment_{}'.format(i), [pulses['I']])
                seg_list.append(seg)
                seq.add(seg)
    if upload:
        ps.Pulsar.get_instance().program_awgs(seq)
        return seq, seg_list
    else:
        return seq, seg_list

def Randomized_Benchmarking_seq_one_length(pulse_pars, RO_pars,
                                            nr_cliffords_value, #scalar
                                            nr_seeds,           #array
                                            net_clifford=0,
                                            gate_decomposition='HZ',
                                            interleaved_gate=None,
                                            cal_points=False,
                                            resetless=False,
                                            seq_name=None,
                                            verbose=False,
                                            upload=True, upload_all=True):

    if seq_name is None:
        seq_name = 'RandomizedBenchmarking_sequence_one_length'
    seq = sequence.Sequence(seq_name)
    seg_list = []
    pulses = get_pulse_dict_from_pars(pulse_pars)

    if upload_all:
        upload_AWGs = 'all'
    else:
        upload_AWGs = ['AWG1']
        upload_AWGs += [ps.Pulsar.get_instance().get(pulse_pars['I_channel'] + '_AWG'),
                        ps.Pulsar.get_instance().get(pulse_pars['Q_channel'] + '_AWG')]
        upload_AWGs = list(set(upload_AWGs))
    print(upload_AWGs)

    # pulse_keys_list = []
    for i in nr_seeds:
        if cal_points and (i == (len(nr_seeds)-4) or
                                   i == (len(nr_seeds)-3)):
             seg = segment.Segment('segment_{}'.format(i),
                                 [pulses['I'], RO_pars])
        elif cal_points and (i == (len(nr_seeds)-2) or
                                     i == (len(nr_seeds)-1)):
             seg = segment.Segment('segment_{}'.format(i),
                                 [pulses['X180'], RO_pars])
        else:
            cl_seq = rb.randomized_benchmarking_sequence(
                nr_cliffords_value, desired_net_cl=net_clifford,
                interleaved_gate=interleaved_gate)
            if i == 0:
                if interleaved_gate == 'X90':
                    print(np.any(np.array([cl_seq[1::2]]) != 16))
                elif interleaved_gate == 'Y90':
                    print(np.any(np.array([cl_seq[1::2]]) != 21))
            pulse_keys = rb.decompose_clifford_seq(
                cl_seq,
                gate_decomp=gate_decomposition)
            pulse_list = [pulses[x] for x in pulse_keys]
            pulse_list += [RO_pars]
            seg = segment.Segment('segment_{}'.format(i), pulse_list)
        seg_list.append(seg)
        seq.add(seg)

        # If the element is too long, add in an extra wait elt
        # to skip a trigger
        if resetless and nr_cliffords_value*pulse_pars[
            'pulse_delay']*1.875 > 50e-6:
            seg = segment.Segment('segment_{}'.format(i), [pulses['I']])
            seg_list.append(seg)
            seq.add(seg)
    if upload:
        ps.Pulsar.get_instance().program_awgs(seq)
        return seq, seg_list
    else:
        return seq, seg_list


def Freq_XY(freqs, pulse_pars, RO_pars,
            cal_points=True, verbose=False, return_seq=False):
    '''
    Sequence used for calibrating the frequency.
    Consists of Xy and Yx

    Beware that the elements alternate, if you want to measure both Xy and Yx
    at each motzoi you need repeating motzoi parameters. This was chosen
    to be more easily compatible with standard detector functions and sweep pts

    Input pars:
        freqs:               array of frequency parameters
        pulse_pars:          dict containing the pulse parameters
        RO_pars:             dict containing the RO parameters
        cal_points:          if True, replaces the last 2*4 segments with
                             calibration points
    '''
    seq_name = 'MotzoiXY'
    seq = sequence.Sequence(seq_name)
    seg_list = []
    pulse_combinations = [['X180', 'Y90'], ['Y180', 'X90']]
    pulses = get_pulse_dict_from_pars(pulse_pars)
    for i, ff in enumerate(freqs):
        pulse_keys = pulse_combinations[i % 2]
        for p_name in ['X180', 'Y180', 'X90', 'Y90']:
            pulses[p_name]['mod_frequency'] = ff
        if cal_points and (i == (len(freqs)-4) or
                           i == (len(freqs)-3)):
             seg = segment.Segment('segment_{}'.format(i), [pulses['I'], RO_pars])
        elif cal_points and (i == (len(freqs)-2) or
                             i == (len(freqs)-1)):
            # pick motzoi for calpoint in the middle of the range
            pulses['X180']['mod_frequency'] = np.mean(freqs)
            seg = segment.Segment('segment_{}'.format(i), [pulses['X180'], RO_pars])
        else:
            pulse_list = [pulses[x] for x in pulse_keys]
            pulse_list += [RO_pars]
            seg = segment.Segment('segment_{}'.format(i), pulse_list)
        seg_list.append(seg)
        seq.add(seg)

    ps.Pulsar.get_instance().program_awgs(seq)
    if return_seq:
        return seq, seg_list
    else:
        return seq_name


def Motzoi_XY(motzois, pulse_pars, RO_pars,
              cal_points=True, verbose=False, upload=True, return_seq=False):
    '''
    Sequence used for calibrating the motzoi parameter.
    Consists of Xy and Yx

    Beware that the elements alternate, if you want to measure both Xy and Yx
    at each motzoi you need repeating motzoi parameters. This was chosen
    to be more easily compatible with standard detector functions and sweep pts

    Input pars:
        motzois:             array of motzoi parameters
        pulse_pars:          dict containing the pulse parameters
        RO_pars:             dict containing the RO parameters
        cal_points:          if True, replaces the last 2*4 segments with
                             calibration points
    '''
    seq_name = 'MotzoiXY'
    seq = sequence.Sequence(seq_name)
    seg_list = []
    pulse_combinations = [['X180', 'Y90'], ['Y180', 'X90']]
    pulses = get_pulse_dict_from_pars(pulse_pars)
    for i, motzoi in enumerate(motzois):
        pulse_keys = pulse_combinations[i % 2]
        for p_name in ['X180', 'Y180', 'X90', 'Y90']:
            pulses[p_name]['motzoi'] = motzoi
        if cal_points and (i == (len(motzois)-4) or
                           i == (len(motzois)-3)):
             seg = segment.Segment('segment_{}'.format(i), [pulses['I'], RO_pars])
        elif cal_points and (i == (len(motzois)-2) or
                             i == (len(motzois)-1)):
            # pick motzoi for calpoint in the middle of the range
            pulses['X180']['motzoi'] = np.mean(motzois)
            seg = segment.Segment('segment_{}'.format(i), [pulses['X180'], RO_pars])
        else:
            pulse_list = [pulses[x] for x in pulse_keys]
            pulse_list += [RO_pars]
            seg = segment.Segment('segment_{}'.format(i), pulse_list)
        seg_list.append(seg)
        seq.add(seg)

    if upload:
        ps.Pulsar.get_instance().program_awgs(seq)
    if return_seq:
        return seq, seg_list
    else:
        return seq_name

def qscale_active_reset(qscales, qb_name, operation_dict, cal_points,
                        upload=True, prep_params={}, for_ef=False,
                        last_ge_pulse=False):
    '''
    Sequence used for calibrating the QScale factor used in the DRAG pulses.
    Applies X(pi/2)X(pi), X(pi/2)Y(pi), X(pi/2)Y(-pi) for each value of
    QScale factor.

    Beware that the elements alternate, in order to perform these 3
    measurements per QScale factor, the qscales sweep values must be
    repeated 3 times. This was chosen to be more easily compatible with
    standard detector functions and sweep pts.

    Input pars:
        qscales:             array of qscale factors
        pulse_pars:          dict containing the DRAG pulse parameters
        RO_pars:             dict containing the RO parameters
        cal_points:          if True, replaces the last 3*4 segments with
                             calibration points
    '''
    seq_name = f'QScale{"_ef" if for_ef else ""}_sequence'

    # Operations
    qscale_base_ops = [['X90', 'X180'], ['X90', 'Y180'], ['X90', 'mY180']]
    final_pulses = []

    for i, qscale_ops in enumerate(qscale_base_ops):
        qscale_ops = add_suffix(qscale_ops, "_ef" if for_ef else "")
        if for_ef:
            qscale_ops = ['X180'] + qscale_ops
            if last_ge_pulse:
                qscale_ops += ["X180"]
        qscale_ops += ['RO']
        qscale_ops = add_suffix(qscale_ops, " " + qb_name)
        # pulses
        qscale_pulses = [deepcopy(operation_dict[op]) for op in qscale_ops]

        # name and reference swept pulse
        for i in range(2):
            idx = (1 if for_ef else 0) + i
            qscale_pulses[idx]["name"] = f"Qscale_{i}"

        # sweep pulses
        params = {"Qscale_*.motzoi": qscales[i::3]}
        swept_pulses = sweep_pulse_params(qscale_pulses, params)

        # add preparation pulses
        swept_pulses_with_prep = \
            [add_preparation_pulses(p, operation_dict, [qb_name], **prep_params)
             for p in swept_pulses]
        final_pulses.append(swept_pulses_with_prep)

    # intertwine pulses in same order as base_ops
    # 1. get one list of list from the 3 lists of list
    f_p = np.array(final_pulses)
    reordered_pulses = [[X90X180, X90Y180, X90mY180]
                        for X90X180, X90Y180, X90mY180
                        in zip(f_p[0],  f_p[1], f_p[2])]

    # 2. reshape to list of list
    final_pulses = np.squeeze(np.reshape(reordered_pulses,
                              (len(qscales), -1))).tolist()

    seq = pulse_list_list_seq(final_pulses, seq_name, upload=False)

    # add calibration segments
    seq.extend(cal_points.create_segments(operation_dict, **prep_params))

    if upload:
        ps.Pulsar.get_instance().program_awgs(seq)
<<<<<<< HEAD
    log.debug(seq)
    return seq, np.arange(len(seq.segments))
=======

    return seq, np.arange(len(seq.get_n_readouts()))
>>>>>>> cc7604ef


def qscale(qscales, pulse_pars, RO_pars,
           cal_points=True, upload=True, return_seq=False):
    '''
    Sequence used for calibrating the QScale factor used in the DRAG pulses.
    Applies X(pi/2)X(pi), X(pi/2)Y(pi), X(pi/2)Y(-pi) for each value of
    QScale factor.

    Beware that the elements alternate, in order to perform these 3
    measurements per QScale factor, the qscales sweep values must be
    repeated 3 times. This was chosen to be more easily compatible with
    standard detector functions and sweep pts.

    Input pars:
        qscales:             array of qscale factors
        pulse_pars:          dict containing the DRAG pulse parameters
        RO_pars:             dict containing the RO parameters
        cal_points:          if True, replaces the last 3*4 segments with
                             calibration points
    '''
    seq_name = 'QScale'
    seq = sequence.Sequence(seq_name)
    seg_list = []
    pulse_combinations = [['X90', 'X180'], ['X90', 'Y180'], ['X90', 'mY180']]
    pulses = get_pulse_dict_from_pars(pulse_pars)
    for i, motzoi in enumerate(qscales):
        pulse_keys = pulse_combinations[i % 3]
        for p_name in ['X180', 'Y180', 'X90', 'mY180']:
            pulses[p_name]['motzoi'] = motzoi
        if cal_points and (i == (len(qscales)-4) or i == (len(qscales)-3)):
            seg = segment.Segment('segment_{}'.format(i),
                                  [pulses['I'], RO_pars])
        elif cal_points and (i == (len(qscales)-2) or i == (len(qscales)-1)):
            # pick motzoi for calpoint in the middle of the range
            pulses['X180']['motzoi'] = np.mean(qscales)
            seg = segment.Segment('segment_{}'.format(i),
                                  [pulses['X180'], RO_pars])
        else:
            pulse_list = [pulses[x] for x in pulse_keys]
            pulse_list += [RO_pars]
            seg = segment.Segment('segment_{}'.format(i), pulse_list)
        seg_list.append(seg)
        seq.add(seg)

    if upload:
        ps.Pulsar.get_instance().program_awgs(seq)
    if return_seq:
        return seq, seg_list
    else:
        return seq_name

# Sequences involving the second excited state


# Testing sequences


def Rising_seq(amps, pulse_pars, RO_pars, n=1, post_msmt_delay=3e-6,
               verbose=False, upload=True, return_seq=False):
    '''
    Rabi sequence for a single qubit using the tektronix.
    Input pars:
        amps:            array of pulse amplitudes (V)
        pulse_pars:      dict containing the pulse parameters
        RO_pars:         dict containing the RO parameters
        n:               number of pulses (1 is conventional Rabi)
        post_msmt_delay: extra wait time for resetless compatibility
    '''
    seq_name = 'Rising_sequence'
    seq = sequence.Sequence(seq_name)
    seg_list = []
    pulse_pars = {'pulse_type': 'RisingPulse'}
    pulse_list = [pulse_pars]
    seg = segment.Segment('segment_0', pulse_list)
    seg_list.append(seg)
    seq.add(seg)
    if upload:
        ps.Pulsar.get_instance().program_awgs(seq)
    if return_seq:
        return seq, seg_list
    else:
        return seq


def custom_seq(seq_func, sweep_points, pulse_pars, RO_pars,
               upload=True, return_seq=False, cal_points=True):

    seq_name = 'Custom_sequence'
    seq = sequence.Sequence(seq_name)
    seg_list = []
    pulses = get_pulse_dict_from_pars(pulse_pars)

    for i, sp in enumerate(sweep_points):
        pulse_keys_list = seq_func(i, sp)
        pulse_list = [pulses[key] for key in pulse_keys_list]
        pulse_list += [RO_pars]

        if cal_points and (i == (len(sweep_points)-4) or
                                   i == (len(sweep_points)-3)):
             seg = segment.Segment('segment_{}'.format(i), [pulses['I'], RO_pars])
        elif cal_points and (i == (len(sweep_points)-2) or
                                     i == (len(sweep_points)-1)):
             seg = segment.Segment('segment_{}'.format(i), [pulses['X180'], RO_pars])
        else:
             seg = segment.Segment('segment_{}'.format(i), pulse_list)
        seg_list.append(seg)
        seq.add(seg)
    if upload:
        ps.Pulsar.get_instance().program_awgs(seq)

    if return_seq:
        return seq, seg_list
    else:
        return seq


# Helper functions

def get_pulse_dict_from_pars(pulse_pars):
    '''
    Returns a dictionary containing pulse_pars for all the primitive pulses
    based on a single set of pulse_pars.
    Using this function deepcopies the pulse parameters preventing accidently
    editing the input dictionary.

    input args:
        pulse_pars: dictionary containing pulse_parameters
    return:
        pulses: dictionary of pulse_pars dictionaries
    '''

    pulses = {'I': deepcopy(pulse_pars),
              'X180': deepcopy(pulse_pars),
              'mX180': deepcopy(pulse_pars),
              'X90': deepcopy(pulse_pars),
              'mX90': deepcopy(pulse_pars),
              'Y180': deepcopy(pulse_pars),
              'mY180': deepcopy(pulse_pars),
              'Y90': deepcopy(pulse_pars),
              'mY90': deepcopy(pulse_pars)}

    pi_amp = pulse_pars['amplitude']
    pi2_amp = pulse_pars['amplitude'] * pulse_pars['amp90_scale']

    pulses['I']['amplitude'] = 0
    pulses['mX180']['amplitude'] = -pi_amp
    pulses['X90']['amplitude'] = pi2_amp
    pulses['mX90']['amplitude'] = -pi2_amp
    pulses['Y180']['phase'] += 90
    pulses['mY180']['phase'] += 90
    pulses['mY180']['amplitude'] = -pi_amp

    pulses['Y90']['amplitude'] = pi2_amp
    pulses['Y90']['phase'] += 90
    pulses['mY90']['amplitude'] = -pi2_amp
    pulses['mY90']['phase'] += 90

    pulses_sim = {key + 's': deepcopy(val) for key, val in pulses.items()}
    for val in pulses_sim.values():
        val['ref_point'] = 'start'

    pulses.update(pulses_sim)

    # Software Z-gate: apply phase offset to all subsequent X and Y pulses
    target_qubit = pulse_pars.get('target_qubit', None)
    if target_qubit is not None:
        Z180 = {'pulse_type': 'Z_pulse',
                'basis_rotation': {target_qubit: 0},
                'target_qubit': target_qubit,
                'operation_type': 'Virtual',
                'pulse_delay': 0}
        pulses.update({'Z180': Z180,
                       'mZ180': deepcopy(Z180),
                       'Z90': deepcopy(Z180),
                       'mZ90': deepcopy(Z180)})
        pulses['Z180']['basis_rotation'][target_qubit] += 180
        pulses['mZ180']['basis_rotation'][target_qubit] += -180
        pulses['Z90']['basis_rotation'][target_qubit] += 90
        pulses['mZ90']['basis_rotation'][target_qubit] += -90

    return pulses

def Z(theta=0, pulse_pars=None):

    """
    Software Z-gate of arbitrary rotation.

    :param theta:           rotation angle
    :param pulse_pars:      pulse parameters (dict)

    :return: Pulse dict of the Z-gate
    """
    if pulse_pars is None:
        raise ValueError('Pulse_pars is None.')
    else:
        pulses = get_pulse_dict_from_pars(pulse_pars)

    Z_gate = deepcopy(pulses['Z180'])
    Z_gate['phase'] = theta

    return Z_gate


def over_under_rotation_seq(qb_name, nr_pi_pulses_array, operation_dict,
                            pi_pulse_amp=None, cal_points=True, upload=True):
    seq_name = 'Over-under rotation sequence'
    seq = sequence.Sequence(seq_name)
    seg_list = []
    X90 = deepcopy(operation_dict['X90 ' + qb_name])
    X180 = deepcopy(operation_dict['X180 ' + qb_name])
    if pi_pulse_amp is not None:
        X90['amplitude'] = pi_pulse_amp/2
        X180['amplitude'] = pi_pulse_amp

    for i, N in enumerate(nr_pi_pulses_array):
        if cal_points and (i == (len(nr_pi_pulses_array)-4) or
                                   i == (len(nr_pi_pulses_array)-3)):
             seg = segment.Segment('segment_{}'.format(i),
                                 [operation_dict['I ' + qb_name],
                                  operation_dict['RO ' + qb_name]])
        elif cal_points and (i == (len(nr_pi_pulses_array)-2) or
                                     i == (len(nr_pi_pulses_array)-1)):
             seg = segment.Segment('segment_{}'.format(i),
                                 [operation_dict['X180 ' + qb_name],
                                  operation_dict['RO ' + qb_name]])
        else:
            pulse_list = [X90]
            pulse_list += N*[X180]
            pulse_list += [operation_dict['RO ' + qb_name]]
            seg = segment.Segment('segment_{}'.format(i), pulse_list)

        seg_list.append(seg)
        seq.add(seg)
    if upload:
        ps.Pulsar.get_instance().program_awgs(seq)
    return

def add_suffix(operation_list, suffix):
    return [op + suffix for op in operation_list]<|MERGE_RESOLUTION|>--- conflicted
+++ resolved
@@ -77,7 +77,7 @@
     if upload:
        ps.Pulsar.get_instance().program_awgs(seq)
 
-    return seq, np.arange(len(seq.get_n_readouts()))
+    return seq, np.arange(len(seq.n_acq_elements()))
 
 
 def add_preparation_pulses(pulse_list, operation_dict, qb_names,
@@ -813,7 +813,7 @@
     if upload:
         ps.Pulsar.get_instance().program_awgs(seq)
 
-    return seq, np.arange(len(seq.get_n_readouts()))
+    return seq, np.arange(len(seq.n_acq_elements()))
 
 def echo_seq(times, pulse_pars, RO_pars,
              artificial_detuning=None,
@@ -942,7 +942,7 @@
     if upload:
         ps.Pulsar.get_instance().program_awgs(seq)
 
-    return seq, np.arange(len(seq.get_n_readouts()))
+    return seq, np.arange(len(seq.n_acq_elements()))
 
 def single_level_seq(pulse_pars, RO_pars, pulse_pars_2nd=None, verbose=False,
                      level='e', RO_spacing=300e-9,
@@ -1382,13 +1382,8 @@
 
     if upload:
         ps.Pulsar.get_instance().program_awgs(seq)
-<<<<<<< HEAD
     log.debug(seq)
-    return seq, np.arange(len(seq.segments))
-=======
-
-    return seq, np.arange(len(seq.get_n_readouts()))
->>>>>>> cc7604ef
+    return seq, np.arange(len(seq.n_acq_elements()))
 
 
 def qscale(qscales, pulse_pars, RO_pars,
