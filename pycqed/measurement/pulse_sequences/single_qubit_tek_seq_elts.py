import logging
from pprint import pprint

import numpy as np
from copy import deepcopy
from pycqed.measurement.waveform_control import pulsar as ps
from pycqed.measurement.waveform_control import sequence as sequence
from pycqed.measurement.waveform_control import segment as segment
from pycqed.measurement.randomized_benchmarking import \
    randomized_benchmarking as rb

import logging
log = logging.getLogger(__name__)


def one_qubit_reset(qb_name, operation_dict, prep_params=dict(), upload=True,
                    states=('g','e',)):
    """
    :param qb_name:
    :param states (tuple): ('g','e',) for active reset e, ('g','f',) for active
    reset f and ('g', 'e', 'f') for both.

    :return:
    """

    seq_name = '{}_reset_x{}_sequence'.format(qb_name,
                                              prep_params.get('reset_reps',
                                                              '_default_n_reps'))


    pulses = [deepcopy(operation_dict['RO ' + qb_name])]
    reset_and_last_ro_pulses = \
        add_preparation_pulses(pulses, operation_dict, [qb_name], **prep_params)
    swept_pulses = []

    state_ops = dict(g=['I '], e=['X180 '], f=['X180 ', 'X180_ef '])
    for s in states:
        pulses = deepcopy(reset_and_last_ro_pulses)
        state_pulses = [deepcopy(operation_dict[op + qb_name]) for op in
                       state_ops[s]]
        # reference end of state pulse to start of first reset pulse,
        # to effectively prepend the state pulse
        segment_pulses = prepend_pulses(pulses, state_pulses)
        swept_pulses.append(segment_pulses)

    seq = pulse_list_list_seq(swept_pulses, seq_name, upload=False)

    # reuse sequencer memory by repeating readout pattern
    seq.repeat_ro(f"RO {qb_name}", operation_dict)

    log.debug(seq)

    if upload:
        ps.Pulsar.get_instance().program_awgs(seq)

    return seq, np.arange(seq.n_acq_elements())


def rabi_seq_active_reset(amps, qb_name, operation_dict, cal_points,
                          upload=True, n=1, for_ef=False,
                          last_ge_pulse=False, prep_params=dict()):
    '''
    Rabi sequence for a single qubit using the tektronix.
    Args:
        amps:            array of pulse amplitudes (V)
        pulse_pars:      dict containing the pulse parameters
        RO_pars:         dict containing the RO parameters
        active_reset:    boolean flag specifying if active reset is used
        n:               number of pulses (1 is conventional Rabi)
        post_msmt_delay: extra wait time for resetless compatibility
        cal_points:      whether to use calibration points or not
        upload:          whether to upload sequence to instrument or not
    Returns:
        sequence (Sequence): sequence object
        segment_indices (list): array of range of n_segments including
            calibration_segments. To be used as sweep_points for the MC.
    '''

    seq_name = 'Rabi_sequence'

    # add Rabi amplitudes segments
    rabi_ops = ["X180_ef " + qb_name if for_ef else "X180 " + qb_name] * n

    if for_ef:
        rabi_ops = ["X180 " + qb_name] + rabi_ops # prepend ge pulse
        if last_ge_pulse:
            rabi_ops += ["X180 " + qb_name] # append ge pulse
    rabi_ops += ["RO " + qb_name]
    rabi_pulses = [deepcopy(operation_dict[op]) for op in rabi_ops]

    for i in np.arange(1 if for_ef else 0, n + 1 if for_ef else n):
        rabi_pulses[i]["name"] = "Rabi_" + str(i-1 if for_ef else i)

    swept_pulses = sweep_pulse_params(rabi_pulses,
                                      {f'Rabi_{i}.amplitude':
                                           amps for i in range(n)})
    swept_pulses_with_prep = \
        [add_preparation_pulses(p, operation_dict, [qb_name], **prep_params)
         for p in swept_pulses]
    seq = pulse_list_list_seq(swept_pulses_with_prep, seq_name, upload=False)

    # add calibration segments
    seq.extend(cal_points.create_segments(operation_dict, **prep_params))

    # reuse sequencer memory by repeating readout pattern
    seq.repeat_ro(f"RO {qb_name}", operation_dict)

    log.debug(seq)
    if upload:
       ps.Pulsar.get_instance().program_awgs(seq)

    return seq, np.arange(seq.n_acq_elements())



def t1_active_reset(times, qb_name, operation_dict, cal_points,
                    upload=True, for_ef=False, last_ge_pulse=False,
                    prep_params=dict()):
    '''
    T1 sequence for a single qubit using the tektronix.
    SSB_Drag pulse is used for driving, simple modulation used for RO
    Input pars:
        times:       array of times to wait after the initial pi-pulse
        pulse_pars:  dict containing the pulse parameters
        RO_pars:     dict containing the RO parameters
    '''

    if np.any(times>1e-3):
        logging.warning('The values in the times array might be too large.'
                        'The units should be seconds.')
    seq_name = 'T1_sequence'

    #Operations
    if for_ef:
        ops = ["X180", "X180_ef"]
        if last_ge_pulse:
            ops += ["X180"]
    else:
        ops = ["X180"]
    ops += ["RO"]
    ops = add_suffix(ops, " " + qb_name)
    pulses = [deepcopy(operation_dict[op]) for op in ops]

    # name delayed pulse: last ge pulse if for_ef and last_ge_pulse
    # otherwise readout pulse
    if for_ef and last_ge_pulse:
        delayed_pulse = -2 # last_ge_pulse
        delays = np.array(times)
    else:
        delayed_pulse = -1 # readout pulse
        delays = np.array(times) + pulses[-1]["pulse_delay"]

    pulses[delayed_pulse]['name'] = "Delayed_pulse"

    # vary delay of readout pulse or last ge pulse
    swept_pulses = sweep_pulse_params(pulses, {'Delayed_pulse.pulse_delay': delays})

    # add preparation pulses
    swept_pulses_with_prep = \
        [add_preparation_pulses(p, operation_dict, [qb_name], **prep_params)
         for p in swept_pulses]
    seq = pulse_list_list_seq(swept_pulses_with_prep, seq_name, upload=False)

    # add calibration segments
    seq.extend(cal_points.create_segments(operation_dict, **prep_params))

    # reuse sequencer memory by repeating readout pattern
    seq.repeat_ro(f"RO {qb_name}", operation_dict)

    if upload:
        ps.Pulsar.get_instance().program_awgs(seq)

    return seq, np.arange(seq.n_acq_elements())

def ramsey_seq_Echo(times, pulse_pars, RO_pars, nr_echo_pulses=4,
               artificial_detuning=None,
               cal_points=True, cpmg_scheme=True,
               upload=True, return_seq=False):
    '''
    Ramsey sequence for a single qubit using the tektronix.
    SSB_Drag pulse is used for driving, simple modualtion used for RO
    Input pars:
        times:               array of times between (start of) pulses (s)
        pulse_pars:          dict containing the pulse parameters
        RO_pars:             dict containing the RO parameters
        artificial_detuning: artificial_detuning (Hz) implemented using phase
        cal_points:          whether to use calibration points or not
    '''
    if np.any(times > 1e-3):
        logging.warning('The values in the times array might be too large.'
                        'The units should be seconds.')

    seq_name = 'Ramsey_sequence'
    seq = sequence.Sequence(seq_name)
    seg_list = []
    # First extract values from input, later overwrite when generating
    # waveforms
    pulses = get_pulse_dict_from_pars(pulse_pars)

    pulse_pars_x2 = deepcopy(pulses['X90'])
    pulse_pars_x2['ref_point'] = 'start'

    X180_pulse = deepcopy(pulses['X180'])
    Echo_pulses = nr_echo_pulses*[X180_pulse]
    DRAG_length = pulse_pars['nr_sigma']*pulse_pars['sigma']

    for i, tau in enumerate(times):
        if artificial_detuning is not None:
            Dphase = ((tau-times[0]) * artificial_detuning * 360) % 360
            pulse_pars_x2['phase'] = Dphase

        if cal_points and (i == (len(times)-4) or i == (len(times)-3)):
             seg = segment.Segment('segment_{}'.format(i), [pulses['I'], RO_pars])
        elif cal_points and (i == (len(times)-2) or i == (len(times)-1)):
             seg = segment.Segment('segment_{}'.format(i), [pulses['X180'], RO_pars])
        else:
            X90_separation = tau - DRAG_length
            if cpmg_scheme:
                if i == 0:
                    print('cpmg')
                echo_pulse_delay = (X90_separation -
                                    nr_echo_pulses*DRAG_length) / \
                                    nr_echo_pulses
                if echo_pulse_delay < 0:
                    pulse_pars_x2['pulse_delay'] = tau
                    pulse_dict_list = [pulses['X90'], pulse_pars_x2, RO_pars]
                else:
                    pulse_dict_list = [pulses['X90']]
                    start_end_delay = echo_pulse_delay/2
                    for p_nr, pulse_dict in enumerate(Echo_pulses):
                        pd = deepcopy(pulse_dict)
                        pd['ref_point'] = 'end'
                        pd['pulse_delay'] = \
                            (start_end_delay if p_nr == 0 else echo_pulse_delay)
                        pulse_dict_list.append(pd)

                    pulse_pars_x2['ref_point'] = 'end'
                    pulse_pars_x2['pulse_delay'] = start_end_delay
                    pulse_dict_list += [pulse_pars_x2, RO_pars]
            else:
                if i == 0:
                    print('UDD')
                pulse_positions_func = \
                    lambda idx, N: np.sin(np.pi*idx/(2*N+2))**2
                pulse_delays_func = (lambda idx, N: X90_separation*(
                    pulse_positions_func(idx, N) -
                    pulse_positions_func(idx-1, N)) -
                                ((0.5 if idx == 1 else 1)*DRAG_length))

                if nr_echo_pulses*DRAG_length > X90_separation:
                    pulse_pars_x2['pulse_delay'] = tau
                    pulse_dict_list = [pulses['X90'], pulse_pars_x2, RO_pars]
                else:
                    pulse_dict_list = [pulses['X90']]
                    for p_nr, pulse_dict in enumerate(Echo_pulses):
                        pd = deepcopy(pulse_dict)
                        pd['ref_point'] = 'end'
                        pd['pulse_delay'] = pulse_delays_func(
                            p_nr+1, nr_echo_pulses)
                        pulse_dict_list.append(pd)

                    pulse_pars_x2['ref_point'] = 'end'
                    pulse_pars_x2['pulse_delay'] = pulse_delays_func(
                        1, nr_echo_pulses)
                    pulse_dict_list += [pulse_pars_x2, RO_pars]

            seg = segment.Segment('segment_{}'.format(i), pulse_dict_list)

        seg_list.append(seg)
        seq.add(seg)
    if upload:
        ps.Pulsar.get_instance().program_awgs(seq)

    if return_seq:
        return seq, seg_list
    else:
        return seq_name


def ramsey_seq_cont_drive(times, pulse_pars, RO_pars,
                          artificial_detuning=None, cal_points=True,
                          upload=True, return_seq=False, **kw):
    '''
    Ramsey sequence for a single qubit using the tektronix.
    SSB_Drag pulse is used for driving, simple modualtion used for RO
    Input pars:
        times:               array of times between (start of) pulses (s)
        pulse_pars:          dict containing the pulse parameters
        RO_pars:             dict containing the RO parameters
        artificial_detuning: artificial_detuning (Hz) implemented using phase
        cal_points:          whether to use calibration points or not
    '''
    if np.any(times > 1e-3):
        logging.warning('The values in the times array might be too large.'
                        'The units should be seconds.')

    seq_name = 'Ramsey_sequence'
    seq = sequence.Sequence(seq_name)
    seg_list = []
    # First extract values from input, later overwrite when generating
    # waveforms
    pulses = get_pulse_dict_from_pars(pulse_pars)

    pulse_pars_x2 = deepcopy(pulses['X90'])

    DRAG_length = pulse_pars['nr_sigma']*pulse_pars['sigma']
    cont_drive_ampl = 0.1 * pulse_pars['amplitude']
    X180_pulse = deepcopy(pulses['X180'])
    cos_pulse = {'pulse_type': 'CosPulse_gauss_rise',
                 'channel': X180_pulse['I_channel'],
                 'frequency': X180_pulse['mod_frequency'],
                 'length': 0,
                 'phase': X180_pulse['phi_skew'],
                 'amplitude': cont_drive_ampl * X180_pulse['alpha'],
                 'pulse_delay': 0,
                 'ref_point': 'end'}
    sin_pulse = {'pulse_type': 'CosPulse_gauss_rise',
                 'channel': X180_pulse['Q_channel'],
                 'frequency': X180_pulse['mod_frequency'],
                 'length': 0,
                 'phase': 90,
                 'amplitude': cont_drive_ampl * X180_pulse['alpha'],
                 'pulse_delay': 0,
                 'ref_point': 'simultaneous'}

    for i, tau in enumerate(times):

        if artificial_detuning is not None:
            Dphase = ((tau-times[0]) * artificial_detuning * 360) % 360
            pulse_pars_x2['phase'] = Dphase

        if cal_points and (i == (len(times)-4) or i == (len(times)-3)):
             seg = segment.Segment('segment_{}'.format(i), [pulses['I'], RO_pars])
        elif cal_points and (i == (len(times)-2) or i == (len(times)-1)):
             seg = segment.Segment('segment_{}'.format(i), [pulses['X180'], RO_pars])
        else:
            X90_separation = tau - DRAG_length
            if X90_separation > 0:
                pulse_pars_x2['ref_point'] = 'end'
                cos_pls1 = deepcopy(cos_pulse)
                sin_pls1 = deepcopy(sin_pulse)
                cos_pls1['length'] = X90_separation/2
                sin_pls1['length'] = X90_separation/2
                cos_pls2 = deepcopy(cos_pls1)
                sin_pls2 = deepcopy(sin_pls1)
                cos_pls2['amplitude'] = -cos_pls1['amplitude']
                cos_pls2['pulse_type'] = 'CosPulse_gauss_fall'
                sin_pls2['amplitude'] = -sin_pls1['amplitude']
                sin_pls2['pulse_type'] = 'CosPulse_gauss_fall'

                pulse_dict_list = [pulses['X90'], cos_pls1, sin_pls1,
                                   cos_pls2, sin_pls2, pulse_pars_x2, RO_pars]
            else:
                pulse_pars_x2['ref_point'] = 'start'
                pulse_pars_x2['pulse_delay'] = tau
                pulse_dict_list = [pulses['X90'], pulse_pars_x2, RO_pars]

            seg = segment.Segment('segment_{}'.format(i), pulse_dict_list)

        seg_list.append(seg)
        seq.add(seg)
    if upload:
        ps.Pulsar.get_instance().program_awgs(seq)

    if return_seq:
        return seq, seg_list
    else:
        return seq_name


def ramsey_seq(times, pulse_pars, RO_pars,
               artificial_detuning=None,
               cal_points=True, upload=True, return_seq=False):
    '''
    Ramsey sequence for a single qubit using the tektronix.
    SSB_Drag pulse is used for driving, simple modualtion used for RO
    Input pars:
        times:               array of times between (start of) pulses (s)
        pulse_pars:          dict containing the pulse parameters
        RO_pars:             dict containing the RO parameters
        artificial_detuning: artificial_detuning (Hz) implemented using phase
        cal_points:          whether to use calibration points or not
    '''
    if np.any(times > 1e-3):
        logging.warning('The values in the times array might be too large.'
                        'The units should be seconds.')

    seq_name = 'Ramsey_sequence'
    seq = sequence.Sequence(seq_name)
    seg_list = []
    # First extract values from input, later overwrite when generating
    # waveforms
    pulses = get_pulse_dict_from_pars(pulse_pars)
    pulse_pars_x2 = deepcopy(pulses['X90'])
    pulse_pars_x2['ref_point'] = 'start'
    for i, tau in enumerate(times):
        pulse_pars_x2['pulse_delay'] = tau
        if artificial_detuning is not None:
            Dphase = ((tau-times[0]) * artificial_detuning * 360) % 360
            pulse_pars_x2['phase'] = Dphase

        if cal_points and (i == (len(times)-4) or i == (len(times)-3)):
             seg = segment.Segment('segment_{}'.format(i),
                                   [pulses['I'], RO_pars])
        elif cal_points and (i == (len(times)-2) or i == (len(times)-1)):
             seg = segment.Segment('segment_{}'.format(i),
                                   [pulses['X180'], RO_pars])
        else:
             seg = segment.Segment('segment_{}'.format(i),
                                   [pulses['X90'], pulse_pars_x2, RO_pars])

        seg_list.append(seg)
        seq.add(seg)
    if upload:
        ps.Pulsar.get_instance().program_awgs(seq)

    if return_seq:
        return seq, seg_list
    else:
        return seq_name


def ramsey_seq_VZ(times, pulse_pars, RO_pars,
                   artificial_detuning=None,
                   cal_points=True, upload=True, return_seq=False):
    '''
    Ramsey sequence for a single qubit using the tektronix.
    SSB_Drag pulse is used for driving, simple modualtion used for RO
    Input pars:
        times:               array of times between (start of) pulses (s)
        pulse_pars:          dict containing the pulse parameters
        RO_pars:             dict containing the RO parameters
        artificial_detuning: artificial_detuning (Hz) implemented using phase
        cal_points:          whether to use calibration points or not
    '''
    if np.any(times>1e-3):
        logging.warning('The values in the times array might be too large.'
                        'The units should be seconds.')

    seq_name = 'Ramsey_sequence'
    seq = sequence.Sequence(seq_name)
    seg_list = []
    # First extract values from input, later overwrite when generating
    # waveforms
    pulses = get_pulse_dict_from_pars(pulse_pars)

    pulse_pars_x2 = deepcopy(pulses['X90'])
    pulse_pars_x2['ref_point'] = 'start'
    for i, tau in enumerate(times):
        pulse_pars_x2['pulse_delay'] = tau

        if artificial_detuning is not None:
            Dphase = ((tau-times[0]) * artificial_detuning * 360) % 360
        else:
            Dphase = ((tau-times[0]) * 1e6 * 360) % 360
        Z_gate = Z(Dphase, pulse_pars)

        if cal_points and (i == (len(times)-4) or i == (len(times)-3)):
             seg = segment.Segment('segment_{}'.format(i), [pulses['I'], RO_pars])
        elif cal_points and (i == (len(times)-2) or i == (len(times)-1)):
             seg = segment.Segment('segment_{}'.format(i), [pulses['X180'], RO_pars])
        else:
            pulse_list = [pulses['X90'], Z_gate, pulse_pars_x2, RO_pars]
            seg = segment.Segment('segment_{}'.format(i), pulse_list)
        seg_list.append(seg)
        seq.add(seg)
    if upload:
        ps.Pulsar.get_instance().program_awgs(seq)

    if return_seq:
        return seq, seg_list
    else:
        return seq_name


def ramsey_seq_multiple_detunings(times, pulse_pars, RO_pars,
               artificial_detunings=None, cal_points=True,
               upload=True, return_seq=False):
    '''
    Ramsey sequence for a single qubit using the tektronix.
    SSB_Drag pulse is used for driving, simple modualtion used for RO
    !!! Each value in the times array must be repeated len(artificial_detunings)
    times!!!
    Input pars:
        times:               array of times between (start of) pulses (s)
        pulse_pars:          dict containing the pulse parameters
        RO_pars:             dict containing the RO parameters
        artificial_detunings: list of artificial_detunings (Hz) implemented
                              using phase
        cal_points:          whether to use calibration points or not
    '''
    seq_name = 'Ramsey_sequence_multiple_detunings'
    seq = sequence.Sequence(seq_name)
    ps.Pulsar.get_instance().update_channel_settings()
    seg_list = []
    # First extract values from input, later overwrite when generating
    # waveforms
    pulses = get_pulse_dict_from_pars(pulse_pars)

    pulse_pars_x2 = deepcopy(pulses['X90'])
    pulse_pars_x2['ref_point'] = 'start'
    for i, tau in enumerate(times):
        pulse_pars_x2['pulse_delay'] = tau
        art_det = artificial_detunings[i % len(artificial_detunings)]

        if art_det is not None:
            Dphase = ((tau-times[0]) * art_det * 360) % 360
            pulse_pars_x2['phase'] = Dphase

        if cal_points and (i == (len(times)-4) or i == (len(times)-3)):
             seg = segment.Segment('segment_{}'.format(i), [pulses['I'], RO_pars])
        elif cal_points and (i == (len(times)-2) or i == (len(times)-1)):
             seg = segment.Segment('segment_{}'.format(i), [pulses['X180'], RO_pars])
        else:
             seg = segment.Segment('segment_{}'.format(i),
                                 [pulses['X90'], pulse_pars_x2, RO_pars])
        seg_list.append(seg)
        seq.add(seg)

    if upload:
        ps.Pulsar.get_instance().program_awgs(seq)

    if return_seq:
        return seq, seg_list
    else:
        return seq_name


def ramsey_active_reset(times, qb_name, operation_dict, cal_points, n=1,
                  artificial_detunings=0, upload=True,
                  for_ef=False, last_ge_pulse=False, prep_params=dict()):
    '''
    Ramsey sequence for the second excited state
    Input pars:
        times:           array of delays (s)
        n:               number of pulses (1 is conventional Ramsey)
    '''
    seq_name = 'Ramsey_sequence'

    # Operations
    if for_ef:
        ramsey_ops = ["X180"] + ["X90_ef"] * 2 * n
        if last_ge_pulse:
            ramsey_ops += ["X180"]
    else:
        ramsey_ops = ["X90"] * 2 * n

    ramsey_ops += ["RO"]
    ramsey_ops = add_suffix(ramsey_ops, " " + qb_name)

    # pulses
    ramsey_pulses = [deepcopy(operation_dict[op]) for op in ramsey_ops]

    # name and reference swept pulse
    for i in range(n):
        idx = (2 if for_ef else 1) + i * 2
        ramsey_pulses[idx]["name"] = f"Ramsey_x2_{i}"
        ramsey_pulses[idx]['ref_point'] = 'start'

    # compute dphase
    a_d = artificial_detunings if np.ndim(artificial_detunings) == 1 \
        else [artificial_detunings]
    dphase = [((t - times[0]) * a_d[i % len(a_d)] * 360) % 360
                 for i, t in enumerate(times)]
    # sweep pulses
    params = {f'Ramsey_x2_{i}.pulse_delay': times for i in range(n)}
    params.update({f'Ramsey_x2_{i}.phase': dphase for i in range(n)})
    swept_pulses = sweep_pulse_params(ramsey_pulses, params)

    #add preparation pulses
    swept_pulses_with_prep = \
        [add_preparation_pulses(p, operation_dict, [qb_name], **prep_params)
         for p in swept_pulses]
    seq = pulse_list_list_seq(swept_pulses_with_prep, seq_name, upload=False)

    # add calibration segments
    seq.extend(cal_points.create_segments(operation_dict, **prep_params))

    # reuse sequencer memory by repeating readout pattern
    seq.repeat_ro(f"RO {qb_name}", operation_dict)

    log.debug(seq)
    if upload:
        ps.Pulsar.get_instance().program_awgs(seq)

    return seq, np.arange(seq.n_acq_elements())


def echo_seq(times, pulse_pars, RO_pars,
             artificial_detuning=None,
             cal_points=True, upload=True, return_seq=False):
    '''
    Echo sequence for a single qubit using the tektronix.
    Input pars:
        times:          array of times between (start of) pulses (s)
        artificial_detuning: artificial_detuning (Hz) implemented using phase
        pulse_pars:     dict containing the pulse parameters
        RO_pars:        dict containing the RO parameters
        cal_points:     whether to use calibration points or not
    '''
    seq_name = 'Echo_sequence'
    seq = sequence.Sequence(seq_name)
    seg_list = []

    pulses = get_pulse_dict_from_pars(pulse_pars)
    center_X180 = deepcopy(pulses['X180'])
    final_X90 = deepcopy(pulses['X90'])
    center_X180['ref_point'] = 'start'
    final_X90['ref_point'] = 'start'

    for i, tau in enumerate(times):
        center_X180['pulse_delay'] = tau/2
        final_X90['pulse_delay'] = tau/2
        if artificial_detuning is not None:
            final_X90['phase'] = (tau-times[0]) * artificial_detuning * 360
        if cal_points and (i == (len(times)-4) or i == (len(times)-3)):
             seg = segment.Segment('segment_{}'.format(i),
                                   [pulses['I'], RO_pars])
        elif cal_points and (i == (len(times)-2) or i == (len(times)-1)):
             seg = segment.Segment('segment_{}'.format(i),
                                   [pulses['X180'], RO_pars])
        else:
             seg = segment.Segment('segment_{}'.format(i),
                                 [pulses['X90'], center_X180,
                                  final_X90, RO_pars])
        seg_list.append(seg)
        seq.add(seg)
    if upload:
        ps.Pulsar.get_instance().program_awgs(seq)
    if return_seq:
        return seq, seg_list
    else:
        return seq_name


def single_state_active_reset(operation_dict, qb_name,
                              state='e', upload=True, prep_params={}):
    '''
    OffOn sequence for a single qubit using the tektronix.
    SSB_Drag pulse is used for driving, simple modualtion used for RO
    Input pars:
        pulse_pars:          dict containing the pulse parameters
        RO_pars:             dict containing the RO parameters
        pulse_pars_2nd:      dict containing the pulse parameters of ef transition.
                             Required if state is 'f'.
        Initialize:          adds an exta measurement before state preparation
                             to allow initialization by post-selection
        Post-measurement delay:  should be sufficiently long to avoid
                             photon-induced gate errors when post-selecting.
        state:               specifies for which state a pulse should be
                             generated (g,e,f)
        preselection:        adds an extra readout pulse before other pulses.
    '''
    seq_name = 'single_state_sequence'
    seq = sequence.Sequence(seq_name)

    # Create dicts with the parameters for all the pulses
    state_ops = dict(g=["I", "RO"], e=["X180", "RO"], f=["X180", "X180_ef", "RO"])
    pulses = [deepcopy(operation_dict[op])
              for op in add_suffix(state_ops[state], " " + qb_name)]

    #add preparation pulses
    pulses_with_prep = \
        add_preparation_pulses(pulses, operation_dict, [qb_name], **prep_params)

    seg = segment.Segment('segment_{}_level'.format(state), pulses_with_prep)
    seq.add(seg)

    # reuse sequencer memory by repeating readout pattern
    seq.repeat_ro(f"RO {qb_name}", operation_dict)

    if upload:
        ps.Pulsar.get_instance().program_awgs(seq)

    return seq, np.arange(seq.n_acq_elements())


def randomized_renchmarking_seqs(
        qb_name, operation_dict, cliffords, nr_seeds, net_clifford=0,
        gate_decomposition='HZ', interleaved_gate=None, upload=True,
        cal_points=None, prep_params=dict()):

    seq_name = '1Qb_RB_sequence'

    sequences = []
    for nCl in cliffords:
        pulse_list_list_all = []
        for _ in nr_seeds:
            cl_seq = rb.randomized_benchmarking_sequence(
                nCl, desired_net_cl=net_clifford,
                interleaved_gate=interleaved_gate)
            pulse_keys = rb.decompose_clifford_seq(
                cl_seq, gate_decomp=gate_decomposition)
            pulse_keys = ['I'] + pulse_keys #to avoid having only virtual gates in segment
            pulse_list = [operation_dict[x + ' ' + qb_name] for x in pulse_keys]
            pulse_list += [operation_dict['RO ' + qb_name]]
            pulse_list_w_prep = add_preparation_pulses(
                pulse_list, operation_dict, [qb_name], **prep_params)
            pulse_list_list_all.append(pulse_list_w_prep)
        seq = pulse_list_list_seq(pulse_list_list_all, seq_name+f'_{nCl}',
                                  upload=False)
        if cal_points is not None:
            seq.extend(cal_points.create_segments(operation_dict,
                                                  **prep_params))
        sequences.append(seq)

    # reuse sequencer memory by repeating readout pattern
    [s.repeat_ro(f"RO {qb_name}", operation_dict) for s in sequences]

    if upload:
        ps.Pulsar.get_instance().program_awgs(sequences[0])

    return sequences, np.arange(sequences[0].n_acq_elements()), \
           np.arange(len(cliffords))


def qscale_active_reset(qscales, qb_name, operation_dict, cal_points,
                        upload=True, prep_params={}, for_ef=False,
                        last_ge_pulse=False):
    '''
    Sequence used for calibrating the QScale factor used in the DRAG pulses.
    Applies X(pi/2)X(pi), X(pi/2)Y(pi), X(pi/2)Y(-pi) for each value of
    QScale factor.

    Beware that the elements alternate, in order to perform these 3
    measurements per QScale factor, the qscales sweep values must be
    repeated 3 times. This was chosen to be more easily compatible with
    standard detector functions and sweep pts.

    Input pars:
        qscales:             array of qscale factors
        pulse_pars:          dict containing the DRAG pulse parameters
        RO_pars:             dict containing the RO parameters
        cal_points:          if True, replaces the last 3*4 segments with
                             calibration points
    '''
    seq_name = f'QScale{"_ef" if for_ef else ""}_sequence'

    # Operations
    qscale_base_ops = [['X90', 'X180'], ['X90', 'Y180'], ['X90', 'mY180']]
    final_pulses = []

    for i, qscale_ops in enumerate(qscale_base_ops):
        qscale_ops = add_suffix(qscale_ops, "_ef" if for_ef else "")
        if for_ef:
            qscale_ops = ['X180'] + qscale_ops
            if last_ge_pulse:
                qscale_ops += ["X180"]
        qscale_ops += ['RO']
        qscale_ops = add_suffix(qscale_ops, " " + qb_name)
        # pulses
        qscale_pulses = [deepcopy(operation_dict[op]) for op in qscale_ops]

        # name and reference swept pulse
        for i in range(2):
            idx = (1 if for_ef else 0) + i
            qscale_pulses[idx]["name"] = f"Qscale_{i}"

        # sweep pulses
        params = {"Qscale_*.motzoi": qscales[i::3]}
        swept_pulses = sweep_pulse_params(qscale_pulses, params)

        # add preparation pulses
        swept_pulses_with_prep = \
            [add_preparation_pulses(p, operation_dict, [qb_name], **prep_params)
             for p in swept_pulses]
        final_pulses.append(swept_pulses_with_prep)

    # intertwine pulses in same order as base_ops
    # 1. get one list of list from the 3 lists of list
    f_p = np.array(final_pulses)
    reordered_pulses = [[X90X180, X90Y180, X90mY180]
                        for X90X180, X90Y180, X90mY180
                        in zip(f_p[0],  f_p[1], f_p[2])]

    # 2. reshape to list of list
    final_pulses = np.squeeze(np.reshape(reordered_pulses,
                              (len(qscales), -1))).tolist()

    seq = pulse_list_list_seq(final_pulses, seq_name, upload=False)

    # add calibration segments
    seq.extend(cal_points.create_segments(operation_dict, **prep_params))

    # reuse sequencer memory by repeating readout pattern
    seq.repeat_ro(f"RO {qb_name}", operation_dict)

    if upload:
        ps.Pulsar.get_instance().program_awgs(seq)

    log.debug(seq)
    return seq, np.arange(seq.n_acq_elements())


def over_under_rotation_seq(qb_name, nr_pi_pulses_array, operation_dict,
                            pi_pulse_amp=None, cal_points=True, upload=True):
    seq_name = 'Over-under rotation sequence'
    seq = sequence.Sequence(seq_name)
    seg_list = []
    X90 = deepcopy(operation_dict['X90 ' + qb_name])
    X180 = deepcopy(operation_dict['X180 ' + qb_name])
    if pi_pulse_amp is not None:
        X90['amplitude'] = pi_pulse_amp/2
        X180['amplitude'] = pi_pulse_amp

    for i, N in enumerate(nr_pi_pulses_array):
        if cal_points and (i == (len(nr_pi_pulses_array)-4) or
                           i == (len(nr_pi_pulses_array)-3)):
            seg = segment.Segment('segment_{}'.format(i),
                                  [operation_dict['I ' + qb_name],
                                   operation_dict['RO ' + qb_name]])
        elif cal_points and (i == (len(nr_pi_pulses_array)-2) or
                             i == (len(nr_pi_pulses_array)-1)):
            seg = segment.Segment('segment_{}'.format(i),
                                  [operation_dict['X180 ' + qb_name],
                                   operation_dict['RO ' + qb_name]])
        else:
            pulse_list = [X90]
            pulse_list += N*[X180]
            pulse_list += [operation_dict['RO ' + qb_name]]
            seg = segment.Segment('segment_{}'.format(i), pulse_list)

        seg_list.append(seg)
        seq.add(seg)
    if upload:
        ps.Pulsar.get_instance().program_awgs(seq)
    return


# Helper functions

def pulse_list_list_seq(pulse_list_list, name='pulse_list_list_sequence',
                        upload=True):
    seq = sequence.Sequence(name)
    for i, pulse_list in enumerate(pulse_list_list):
        seq.add(segment.Segment('segment_{}'.format(i), pulse_list))
    if upload:
        ps.Pulsar.get_instance().program_awgs(seq)
    return seq

def prepend_pulses(pulse_list, pulses_to_prepend):
    """
    Prepends a list of pulse to a list of pulses with correct referencing.
    :param pulse_list: initial pulse list
    :param pulses_to_prepend: pulse to prepend
    :return:
        list of pulses where prepended pulses are at the beginning of the
        returned list
    """
    all_pulses = deepcopy(pulse_list)
    for i, p in enumerate(reversed(pulses_to_prepend)):
        try:
            p['ref_pulse'] = all_pulses[0]['name']
        except KeyError:
            all_pulses[0]['name'] = 'fist_non_prepended_pulse'
            p['ref_pulse'] = all_pulses[0]['name']
        p['name'] = p.get('name',
                          f'prepended_pulse_{len(pulses_to_prepend) - i - 1}')
        p['ref_point'] = 'start'
        p['ref_point_new'] = 'end'
        all_pulses = [p] + all_pulses
    return all_pulses


def add_preparation_pulses(pulse_list, operation_dict, qb_names,
                           preparation_type='wait', post_ro_wait=1e-6,
                           ro_separation=1.5e-6,
                           reset_reps=3, final_reset_pulse=True,
                           threshold_mapping=None):
    """
    Prepends to pulse_list the preparation pulses corresponding to preparation

    preparation:
        for active reset on |e>: ('active_reset_e', nr_resets)
        for active reset on |e> and |f>: ('active_reset_ef', nr_resets)
        for preselection: ('preselection', nr_readouts)
    """

    if threshold_mapping is None:
        threshold_mapping = {qbn: {0: 'g', 1: 'e'} for qbn in qb_names}

    # Calculate the length of a ge pulse, assumed the same for all qubits
    state_ops = dict(g=["I "], e=["X180 "], f=["X180_ef ", "X180 "])

    if 'ref_pulse' not in pulse_list[0]:
        first_pulse = deepcopy(pulse_list[0])
        first_pulse['ref_pulse'] = 'segment_start'
        pulse_list[0] = first_pulse

    if preparation_type == 'wait':
        return pulse_list
    elif 'active_reset' in preparation_type:
        reset_ro_pulses = []
        ops_and_codewords = {}
        for i, qbn in enumerate(qb_names):
            reset_ro_pulses.append(deepcopy(operation_dict['RO ' + qbn]))
            reset_ro_pulses[-1]['ref_point'] = 'start' if i != 0 else 'end'

            if preparation_type == 'active_reset_e':
                ops_and_codewords[qbn] = [
                    (state_ops[threshold_mapping[qbn][0]], 0),
                    (state_ops[threshold_mapping[qbn][1]], 1)]
            elif preparation_type == 'active_reset_ef':
                assert len(threshold_mapping[qbn]) == 4, \
                    "Active reset for the f-level requires a mapping of length 4" \
                    f" but only {len(threshold_mapping)} were given: " \
                    f"{threshold_mapping}"
                ops_and_codewords[qbn] = [
                    (state_ops[threshold_mapping[qbn][0]], 0),
                    (state_ops[threshold_mapping[qbn][1]], 1),
                    (state_ops[threshold_mapping[qbn][2]], 2),
                    (state_ops[threshold_mapping[qbn][3]], 3)]
            else:
                raise ValueError(f'Invalid preparation type {preparation_type}')

        reset_pulses = []
        for i, qbn in enumerate(qb_names):
            for ops, codeword in ops_and_codewords[qbn]:
                for j, op in enumerate(ops):
                    reset_pulses.append(deepcopy(operation_dict[op + qbn]))
                    reset_pulses[-1]['codeword'] = codeword
                    if j == 0:
                        reset_pulses[-1]['ref_point'] = 'start'
                        reset_pulses[-1]['pulse_delay'] = post_ro_wait
                    else:
                        reset_pulses[-1]['ref_point'] = 'start'
                        pulse_length = 0
                        for jj in range(1, j+1):
                            if 'pulse_length' in reset_pulses[-1-jj]:
                                pulse_length += reset_pulses[-1-jj]['pulse_length']
                            else:
                                pulse_length += reset_pulses[-1-jj]['sigma'] * \
                                                reset_pulses[-1-jj]['nr_sigma']
                        reset_pulses[-1]['pulse_delay'] = post_ro_wait+pulse_length

        prep_pulse_list = []
        for rep in range(reset_reps):
            ro_list = deepcopy(reset_ro_pulses)
            ro_list[0]['name'] = 'refpulse_reset_element_{}'.format(rep)

            for pulse in ro_list:
                pulse['element_name'] = 'reset_ro_element_{}'.format(rep)
            if rep == 0:
                ro_list[0]['ref_pulse'] = 'segment_start'
                ro_list[0]['pulse_delay'] = -reset_reps * ro_separation
            else:
                ro_list[0]['ref_pulse'] = 'refpulse_reset_element_{}'.format(
                    rep-1)
                ro_list[0]['pulse_delay'] = ro_separation
                ro_list[0]['ref_point'] = 'start'

            rp_list = deepcopy(reset_pulses)
            for j, pulse in enumerate(rp_list):
                pulse['element_name'] = 'reset_pulse_element_{}'.format(rep)
                pulse['ref_pulse'] = 'refpulse_reset_element_{}'.format(rep)
            prep_pulse_list += ro_list
            prep_pulse_list += rp_list

        if final_reset_pulse:
            rp_list = deepcopy(reset_pulses)
            for pulse in rp_list:
                pulse['element_name'] = f'reset_pulse_element_{reset_reps}'
            pulse_list += rp_list

        return prep_pulse_list + pulse_list

    elif preparation_type == 'preselection':
        preparation_pulses = []
        for i, qbn in enumerate(qb_names):
            preparation_pulses.append(deepcopy(operation_dict['RO ' + qbn]))
            preparation_pulses[-1]['ref_point'] = 'start'
            preparation_pulses[-1]['element_name'] = 'preselection_element'
        preparation_pulses[0]['ref_pulse'] = 'segment_start'
        preparation_pulses[0]['pulse_delay'] = -ro_separation

        return preparation_pulses + pulse_list


def sweep_pulse_params(pulses, params):
    """
    Sweeps a list of pulses over specified parameters.
    Args:
        pulses (list): All pulses. Pulses which have to be swept over need to
            have a 'name' key.
        params (dict):  keys in format <pulse_name>.<pulse_param_name>,
            values are the sweep values. <pulse_name> can be formatted as
            exact name or '<pulse_starts_with>*<pulse_endswith>'. In that case
            all pulses with name starting with <pulse_starts_with> and ending
            with <pulse_endswith> will be modified. eg. "Rabi_*" will modify
            Rabi_1, Rabi_2 in [Rabi_1, Rabi_2, Other_Pulse]

    Returns: a list of pulses_lists where each element is to be used
        for a single segment

    """

    def check_pulse_name(pulse, target_name):
        """
        Checks if an asterisk is found in the name, in that case only the first
        part of the name is compared
        """
        target_name_splitted = target_name.split("*")
        if len(target_name_splitted) == 1:
            return pulse.get('name', "") == target_name
        elif len(target_name_splitted) == 2:
            return pulse.get('name', "").startswith(target_name_splitted[0]) \
                   and pulse.get('name', "").endswith(target_name_splitted[1])
        else:
            raise Exception(f"Only one asterisk in pulse_name is allowed,"
                            f" more than one in {target_name}")

    swept_pulses = []
    if len(params.keys()) == 0:
        log.warning("No params to sweep. Returning unchanged pulses.")
        return pulses

    n_sweep_points = len(list(params.values())[0])

    assert np.all([len(v) == n_sweep_points for v in params.values()]), \
        "Parameter sweep values are not all of the same length: {}" \
            .format({n: len(v) for n, v in params.items()})

    for i in range(n_sweep_points):
        pulses_cp = deepcopy(pulses)
        for name, sweep_values in params.items():
            pulse_name, param_name = name.split('.')
            pulse_indices = [i for i, p in enumerate(pulses)
                             if check_pulse_name(p, pulse_name)]
            if len(pulse_indices) == 0:
                log.warning(f"No pulse with name {pulse_name} found in list:"
                            f"{[p.get('name', 'No Name') for p in pulses]}")
            for p_idx in pulse_indices:
                pulses_cp[p_idx][param_name] = sweep_values[i]
                # pulses_cp[p_idx].pop('name', 0)
        swept_pulses.append(pulses_cp)

    return swept_pulses


def get_pulse_dict_from_pars(pulse_pars):
    '''
    Returns a dictionary containing pulse_pars for all the primitive pulses
    based on a single set of pulse_pars.
    Using this function deepcopies the pulse parameters preventing accidently
    editing the input dictionary.

    input args:
        pulse_pars: dictionary containing pulse_parameters
    return:
        pulses: dictionary of pulse_pars dictionaries
    '''

    pulses = {'I': deepcopy(pulse_pars),
              'X180': deepcopy(pulse_pars),
              'mX180': deepcopy(pulse_pars),
              'X90': deepcopy(pulse_pars),
              'mX90': deepcopy(pulse_pars),
              'Y180': deepcopy(pulse_pars),
              'mY180': deepcopy(pulse_pars),
              'Y90': deepcopy(pulse_pars),
              'mY90': deepcopy(pulse_pars)}

    pi_amp = pulse_pars['amplitude']
    pi2_amp = pulse_pars['amplitude'] * pulse_pars['amp90_scale']

    pulses['I']['amplitude'] = 0
    pulses['mX180']['amplitude'] = -pi_amp
    pulses['X90']['amplitude'] = pi2_amp
    pulses['mX90']['amplitude'] = -pi2_amp
    pulses['Y180']['phase'] += 90
    pulses['mY180']['phase'] += 90
    pulses['mY180']['amplitude'] = -pi_amp

    pulses['Y90']['amplitude'] = pi2_amp
    pulses['Y90']['phase'] += 90
    pulses['mY90']['amplitude'] = -pi2_amp
    pulses['mY90']['phase'] += 90

    pulses_sim = {key + 's': deepcopy(val) for key, val in pulses.items()}
    for val in pulses_sim.values():
        val['ref_point'] = 'start'

    pulses.update(pulses_sim)

    # Software Z-gate: apply phase offset to all subsequent X and Y pulses
    target_qubit = pulse_pars.get('basis', None)
    if target_qubit is not None:
        Z0 = {'pulse_type': 'VirtualPulse',
              'basis_rotation': {target_qubit: 0},
<<<<<<< HEAD
              'operation_type': 'Virtual',
              'pulse_length': 0,
              'pulse_delay': 0}
        pulses.update({'Z0': deepcopy(Z0),
=======
              'operation_type': 'Virtual'}
        pulses.update({'Z0': Z0,
>>>>>>> a8f1d79d
                       'Z180': deepcopy(Z0),
                       'mZ180': deepcopy(Z0),
                       'Z90': deepcopy(Z0),
                       'mZ90': deepcopy(Z0)})
        pulses['Z180']['basis_rotation'][target_qubit] += 180
        pulses['mZ180']['basis_rotation'][target_qubit] += -180
        pulses['Z90']['basis_rotation'][target_qubit] += 90
        pulses['mZ90']['basis_rotation'][target_qubit] += -90

    return pulses


def Z(theta=0, pulse_pars=None):

    """
    Software Z-gate of arbitrary rotation.

    :param theta:           rotation angle
    :param pulse_pars:      pulse parameters (dict)

    :return: Pulse dict of the Z-gate
    """
    if pulse_pars is None:
        raise ValueError('Pulse_pars is None.')
    else:
        pulses = get_pulse_dict_from_pars(pulse_pars)

    Z_gate = deepcopy(pulses['Z180'])
    Z_gate['phase'] = theta

    return Z_gate


def add_suffix(operation_list, suffix):
    return [op + suffix for op in operation_list]<|MERGE_RESOLUTION|>--- conflicted
+++ resolved
@@ -1087,15 +1087,8 @@
     if target_qubit is not None:
         Z0 = {'pulse_type': 'VirtualPulse',
               'basis_rotation': {target_qubit: 0},
-<<<<<<< HEAD
-              'operation_type': 'Virtual',
-              'pulse_length': 0,
-              'pulse_delay': 0}
-        pulses.update({'Z0': deepcopy(Z0),
-=======
               'operation_type': 'Virtual'}
         pulses.update({'Z0': Z0,
->>>>>>> a8f1d79d
                        'Z180': deepcopy(Z0),
                        'mZ180': deepcopy(Z0),
                        'Z90': deepcopy(Z0),
