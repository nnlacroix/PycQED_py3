import numpy as np
from copy import deepcopy
from pycqed.measurement.waveform_control.block import Block
from pycqed.measurement.waveform_control import segment
from pycqed.measurement.waveform_control import sequence
from pycqed.measurement.waveform_control import pulsar as ps
from pycqed.measurement.pulse_sequences.single_qubit_tek_seq_elts import \
    sweep_pulse_params, add_preparation_pulses, pulse_list_list_seq
from pycqed.measurement.pulse_sequences.multi_qubit_tek_seq_elts import \
    generate_mux_ro_pulse_list

import logging
log = logging.getLogger(__name__)


def get_pulse_dict_from_pars(pulse_pars):
    '''
    Returns a dictionary containing pulse_pars for all the primitive pulses
    based on a single set of pulse_pars.
    Using this function deepcopies the pulse parameters preventing accidently
    editing the input dictionary.

    input args:
        pulse_pars: dictionary containing pulse_parameters
    return:
        pulses: dictionary of pulse_pars dictionaries
    '''
    pi_amp = pulse_pars['amplitude']
    pi2_amp = pulse_pars['amplitude']*pulse_pars['amp90_scale']

    pulses = {'I': deepcopy(pulse_pars),
              'X180': deepcopy(pulse_pars),
              'mX180': deepcopy(pulse_pars),
              'X90': deepcopy(pulse_pars),
              'mX90': deepcopy(pulse_pars),
              'Y180': deepcopy(pulse_pars),
              'mY180': deepcopy(pulse_pars),
              'Y90': deepcopy(pulse_pars),
              'mY90': deepcopy(pulse_pars)}

    pulses['I']['amplitude'] = 0
    pulses['mX180']['amplitude'] = -pi_amp
    pulses['X90']['amplitude'] = pi2_amp
    pulses['mX90']['amplitude'] = -pi2_amp
    pulses['Y180']['phase'] = 90
    pulses['mY180']['phase'] = 90
    pulses['mY180']['amplitude'] = -pi_amp

    pulses['Y90']['amplitude'] = pi2_amp
    pulses['Y90']['phase'] = 90
    pulses['mY90']['amplitude'] = -pi2_amp
    pulses['mY90']['phase'] = 90

    return pulses


def Ramsey_with_flux_pulse_meas_seq(thetas, qb, X90_separation, verbose=False,
                                    upload=True, return_seq=False,
                                    cal_points=False):
    '''
    Performs a Ramsey with interleaved Flux pulse

    Timings of sequence
           <----- |fluxpulse|
        |X90|  -------------------     |X90|  ---  |RO|
                                     sweep phase

    timing of the flux pulse relative to the center of the first X90 pulse

    Args:
        thetas: numpy array of phase shifts for the second pi/2 pulse
        qb: qubit object (must have the methods get_operation_dict(),
        get_drive_pars() etc.
        X90_separation: float (separation of the two pi/2 pulses for Ramsey
        verbose: bool
        upload: bool
        return_seq: bool

    Returns:
        if return_seq:
          seq: qcodes sequence
          el_list: list of pulse elements
        else:
            seq_name: string
    '''
    raise NotImplementedError(
        'Ramsey_with_flux_pulse_meas_seq has not been '
        'converted to the latest waveform generation code and can not be used.')

    qb_name = qb.name
    operation_dict = qb.get_operation_dict()
    pulse_pars = qb.get_drive_pars()
    RO_pars = qb.get_RO_pars()
    seq_name = 'Measurement_Ramsey_sequence_with_Flux_pulse'
    seq = sequence.Sequence(seq_name)
    el_list = []

    pulses = get_pulse_dict_from_pars(pulse_pars)
    flux_pulse = operation_dict["flux "+qb_name]
    # Used for checking dynamic phase compensation
    # if flux_pulse['amplitude'] != 0:
    #     flux_pulse['basis_rotation'] = {qb_name: -80.41028958782647}

    flux_pulse['ref_point'] = 'end'
    X90_2 = deepcopy(pulses['X90'])
    X90_2['pulse_delay'] = X90_separation - flux_pulse['pulse_delay'] \
                            - X90_2['nr_sigma']*X90_2['sigma']
    X90_2['ref_point'] = 'start'

    for i, theta in enumerate(thetas):
        X90_2['phase'] = theta*180/np.pi
        if cal_points and (i == (len(thetas)-4) or i == (len(thetas)-3)):
            el = multi_pulse_elt(i, station, [RO_pars])
        elif cal_points and (i == (len(thetas)-2) or i == (len(thetas)-1)):
            flux_pulse['amplitude'] = 0
            el = multi_pulse_elt(i, station,
                                 [pulses['X90'], flux_pulse, X90_2, RO_pars])
        else:
            el = multi_pulse_elt(i, station,
                                 [pulses['X90'], flux_pulse, X90_2, RO_pars])
        el_list.append(el)
        seq.append_element(el, trigger_wait=True)
    if upload:
        station.pulsar.program_awgs(seq, *el_list, verbose=verbose)

    if return_seq:
        return seq, el_list
    else:
        return seq_name


def dynamic_phase_seq(qb_names, hard_sweep_dict_ramsey, operation_dict,
                      cz_pulse_name,
                      hard_sweep_dict_flux=None,
                      cal_points=None, prepend_n_cz=0,
                      upload=False, prep_params=dict(), prepend_pulse_dicts=None):
    '''
    Performs a Ramsey with interleaved Flux pulse
    Sequence
                   |fluxpulse|
        |X90|  -------------------     |X90|  ---  |RO|
                                     sweep phase
    Optional: prepend n Flux pulses before starting ramsey
    '''

    seq_name = 'Dynamic_phase_seq'

    ge_half_start = [deepcopy(operation_dict['X90 ' + qb_name]) for qb_name in
                     qb_names]
    for i, p in enumerate(ge_half_start):
        p['name'] = f'pi_half_start_{qb_names[i]}'
        p['ref_pulse'] = 'start'
        p['element_name'] = 'pi_half_start'

    flux_pulse = deepcopy(operation_dict[cz_pulse_name])
    flux_pulse['element_name'] = 'flux_el'

    ge_half_end = [deepcopy(operation_dict['X90 ' + qb_name]) for qb_name in
                   qb_names]
    for i, p in enumerate(ge_half_end):
        p['name'] = f'pi_half_end_{qb_names[i]}'
        p['element_name'] = 'pi_half_end'
        p['ref_pulse'] = 'flux'

    if 'amplitude' in flux_pulse:
        param_to_set = 'amplitude'
    elif 'dv_dphi' in flux_pulse:
        param_to_set = 'dv_dphi'
    else:
        raise ValueError('Unknown flux pulse amplitude control parameter. '
                         'Cannot do measurement without flux pulse.')

    if hard_sweep_dict_flux is None or len(hard_sweep_dict_flux) == 0:
        hard_sweep_dict_flux = {param_to_set: [flux_pulse[param_to_set]]}
    ro_pulses = generate_mux_ro_pulse_list(qb_names, operation_dict)

    if prepend_pulse_dicts is None:
        prepend_pulse_dicts = {}
    pulse_list = []
    for i, pp in enumerate(prepend_pulse_dicts):
        prepend_pulse = deepcopy(operation_dict[pp['pulse_name']])
        prepend_pulse['name'] = f'prepend_{i}'
        prepend_pulse['element_name'] = pp.get('element_name', 'flux_el')
        pulse_list += [prepend_pulse]

    for i in range(prepend_n_cz):
        prepend_pulse = deepcopy(flux_pulse)
        prepend_pulse['name'] = f'prepend_cz_{i}'
        pulse_list += [prepend_pulse]

    pulse_list += Block("ge_half_start pulses", ge_half_start,)\
        .build(block_start=dict(element_name='flux_el'),
               block_end=dict(element_name='flux_el'))

    flux_pulse['name'] = 'flux'
    pulse_list += [flux_pulse] + ge_half_end + ro_pulses
    hsl = len(list(hard_sweep_dict_ramsey.values())[0]['values'])

    # create sequence
    seq = sequence.Sequence(seq_name)

    for ind in range(len(list(hard_sweep_dict_flux.values())[0])):
        # set parameters of the flux pulse for each parameter set given in the
        # hard sweep dict flux. if the parameter is param_to_set then it should
        # be 'on' only for half of the sweep points
        params = {f'flux.{k}': np.concatenate(
            [v[ind]*np.ones(hsl//2), np.zeros(hsl//2)]) if
            k==param_to_set else [v[ind]]*hsl for k,v in
                  hard_sweep_dict_flux.items()}

        if 'aux_channels_dict' in flux_pulse:
            params.update({'flux.aux_channels_dict': np.concatenate([
                [flux_pulse['aux_channels_dict']] * (hsl // 2),
                 [{}] * (hsl // 2)])})
        for qb_name in qb_names:
            params.update({f'pi_half_end_{qb_name}.{k}': v['values']
                           for k, v in hard_sweep_dict_ramsey.items()})
        swept_pulses = sweep_pulse_params(pulse_list, params)
        # for k, p in enumerate(swept_pulses):
            # for prepended_cz_idx in range(prepend_n_cz):
                # fp = p[prepended_cz_idx]
                # fp['element_name'] = 'flux_el_{}'.format(k)
            # fp = p[prepend_n_cz + 1]
            # fp['element_name'] = 'flux_el_{}'.format(k)
        swept_pulses_with_prep = \
            [add_preparation_pulses(p, operation_dict, qb_names, **prep_params)
             for p in swept_pulses]

        seq.extend([segment.Segment(f"dyn_phase_{ind}_{j}", pulses) for j, pulses
                    in enumerate(swept_pulses_with_prep)])

        if cal_points is not None:
            # add calibration segments
            seq.extend(cal_points.create_segments(
                operation_dict, segment_prefix=f'calibration_{ind}_', **prep_params))

    # repeat readout pulse to save memory.
    [seq.repeat_ro('RO ' + qb_name, operation_dict) for qb_name in qb_names]

    log.debug(seq)
    if upload:
        ps.Pulsar.get_instance().program_awgs(seq)

    return seq, np.arange(seq.n_acq_elements())


def Ramsey_time_with_flux_seq(qb_name, hard_sweep_dict, operation_dict,
                            cz_pulse_name,
                            artificial_detunings=0,
                            cal_points=None,
                            upload=False, prep_params=dict()):
    '''
    Performs a Ramsey with interleaved Flux pulse
    Sequence
      | ----------  fluxpulse  ---------------  |
        |X90|  -------------------     |X90|  ---  |RO|
                                     sweep time
    '''

    seq_name = 'Ramsey_flux_seq'

    times = hard_sweep_dict['Delay']['values']

    flux_pulse = deepcopy(operation_dict[cz_pulse_name])
    flux_pulse['name'] = 'flux'
    flux_pulse['element_name'] = 'flux_el'
    flux_pulse['pulse_length'] = 4*np.max(times)
    flux_pulse['pulse_delay'] = -0.5*np.max(times)
    flux_pulse['ref_point'] = 'start'
    flux_pulse['ref_pulse'] = 'Ramsey_x1'

    print(flux_pulse)

    ramsey_ops = ["X90"] * 2
    ramsey_ops += ["RO"]
    ramsey_ops = add_suffix(ramsey_ops, " " + qb_name)


    # pulses
    ramsey_pulses = [deepcopy(operation_dict[op]) for op in ramsey_ops]

    ramsey_pulses += [flux_pulse]

    # name and reference swept pulse
    ramsey_pulses[0]["name"] = f"Ramsey_x1"
    ramsey_pulses[1]["name"] = f"Ramsey_x2"
    ramsey_pulses[1]['ref_point'] = 'start'


    # compute dphase
    a_d = artificial_detunings if np.ndim(artificial_detunings) == 1 \
        else [artificial_detunings]
    dphase = [((t - times[0]) * a_d[i % len(a_d)] * 360) % 360
              for i, t in enumerate(times)]
    # sweep pulses
    params = {f'Ramsey_x2.pulse_delay': times}
    params.update({f'Ramsey_x2.phase': dphase})
    swept_pulses = sweep_pulse_params(ramsey_pulses, params)

    swept_pulses_with_prep = \
        [add_preparation_pulses(p, operation_dict, [qb_name], **prep_params)
         for p in swept_pulses]
    seq = pulse_list_list_seq(swept_pulses_with_prep, seq_name, upload=False)

    if cal_points is not None:
        # add calibration segments
        seq.extend(cal_points.create_segments(operation_dict, **prep_params))

    log.debug(seq)
    if upload:
        ps.Pulsar.get_instance().program_awgs(seq)

    return seq, np.arange(seq.n_acq_elements())


def chevron_seqs(qbc_name, qbt_name, qbr_name, hard_sweep_dict, soft_sweep_dict,
                 operation_dict, cz_pulse_name, prep_params=dict(),
                 cal_points=None, upload=True):

    '''
    chevron sequence (sweep of the flux pulse length)

    Timings of sequence
                                  <-- length -->
    qb_control:    |X180|  ---   |  fluxpulse   |

    qb_target:     |X180|  --------------------------------------  |RO|

   '''

    seq_name = 'Chevron_sequence'

    ge_pulse_qbc = deepcopy(operation_dict['X180 ' + qbc_name])
    ge_pulse_qbc['name'] = 'chevron_pi_qbc'
    ge_pulse_qbt = deepcopy(operation_dict['X180s ' + qbt_name])
    ge_pulse_qbt['name'] = 'chevron_pi_qbt'
    for ge_pulse in [ge_pulse_qbc, ge_pulse_qbt]:
        ge_pulse['element_name'] = 'chevron_pi_el'

    flux_pulse = deepcopy(operation_dict[cz_pulse_name])
    flux_pulse['name'] = 'chevron_flux'
    flux_pulse['element_name'] = 'chevron_flux_el'

    ro_pulses = generate_mux_ro_pulse_list([qbr_name],
                                           operation_dict)
    if 'pulse_length' in hard_sweep_dict:
        max_flux_length = max(hard_sweep_dict['pulse_length']['values'])
        ro_pulses[0]['ref_pulse'] = 'chevron_pi_qbc'
        ro_pulses[0]['pulse_delay'] = \
            max_flux_length + flux_pulse.get('buffer_length_start', 0) + \
            flux_pulse.get('buffer_length_end', 0)

    ssl = len(list(soft_sweep_dict.values())[0]['values'])
    sequences = []
    for i in range(ssl):
        flux_p = deepcopy(flux_pulse)
        flux_p.update({k: v['values'][i] for k, v in soft_sweep_dict.items()})
        pulses = [ge_pulse_qbc, ge_pulse_qbt, flux_p] + ro_pulses
        swept_pulses = sweep_pulse_params(
            pulses, {f'chevron_flux.{k}': v['values']
                        for k, v in hard_sweep_dict.items()})
        swept_pulses_with_prep = \
            [add_preparation_pulses(p, operation_dict, [qbc_name, qbt_name],
                                    **prep_params)
             for p in swept_pulses]
        seq = pulse_list_list_seq(swept_pulses_with_prep,
                                  seq_name+f'_{i}', upload=False)
        if cal_points is not None:
            seq.extend(cal_points.create_segments(operation_dict,
                                                  **prep_params))
        sequences.append(seq)

    # reuse sequencer memory by repeating readout pattern
    # 1. get all readout pulse names (if they are on different uhf,
    # they will be applied to different channels)
    ro_pulse_names = [f"RO {qbn}" for qbn in [qbr_name]]
    # 2. repeat readout for each ro_pulse.
    for seq in sequences:
        [seq.repeat_ro(pn, operation_dict) for pn in ro_pulse_names]
    if upload:
        ps.Pulsar.get_instance().program_awgs(sequences[0])

    return sequences, np.arange(sequences[0].n_acq_elements()), np.arange(ssl)


def fluxpulse_scope_sequence(
        delays, freqs, qb_name, operation_dict, cz_pulse_name,
        ro_pulse_delay=100e-9, cal_points=None, prep_params=None, upload=True):
    '''
    Performs X180 pulse on top of a fluxpulse

    Timings of sequence

       |          ----------           |X180|  ----------------------------  |RO|
       |        ---      | --------- fluxpulse ---------- |
                         <-  delay  ->
    '''
    if prep_params is None:
        prep_params = {}

    seq_name = 'Fluxpulse_scope_sequence'
    ge_pulse = deepcopy(operation_dict['X180 ' + qb_name])
    ge_pulse['name'] = 'FPS_Pi'
    ge_pulse['element_name'] = 'FPS_Pi_el'

    flux_pulse = deepcopy(operation_dict[cz_pulse_name])
    flux_pulse['name'] = 'FPS_Flux'
    flux_pulse['ref_pulse'] = 'FPS_Pi'
    flux_pulse['ref_point'] = 'middle'
    flux_pulse['pulse_delay'] = -flux_pulse.get('buffer_length_start', 0)

    ro_pulse = deepcopy(operation_dict['RO ' + qb_name])
    ro_pulse['name'] = 'FPS_Ro'
    ro_pulse['ref_pulse'] = 'FPS_Pi'
    ro_pulse['ref_point'] = 'end'
<<<<<<< HEAD
    ro_pulse['pulse_delay'] = 100e-9
    # ro_pulse['pulse_delay'] = flux_pulse['pulse_length'] - np.min(delays) + \
    #                           flux_pulse.get('buffer_length_end', 0)
=======
    ro_pulse['pulse_delay'] = ro_pulse_delay
>>>>>>> 127447d3

    pulses = [ge_pulse, flux_pulse, ro_pulse]
    swept_pulses = sweep_pulse_params(pulses,
                                      {'FPS_Flux.pulse_delay': -delays})

    swept_pulses_with_prep = \
        [add_preparation_pulses(p, operation_dict, [qb_name], **prep_params)
         for p in swept_pulses]

    seq = pulse_list_list_seq(swept_pulses_with_prep, seq_name, upload=False)

    if cal_points is not None:
        # add calibration segments
        seq.extend(cal_points.create_segments(operation_dict, **prep_params))

    log.debug(seq)
    if upload:
        ps.Pulsar.get_instance().program_awgs(seq)

    return seq, np.arange(seq.n_acq_elements()), freqs


def cz_bleed_through_phase_seq(phases, qb_name, CZ_pulse_name, CZ_separation,
                               operation_dict, oneCZ_msmt=False, nr_cz_gates=1,
                               verbose=False, upload=True, return_seq=False,
                               upload_all=True, cal_points=True):
    '''
    Performs a Ramsey-like with interleaved Flux pulse

    Timings of sequence
                           CZ_separation
    |CZ|-|CZ|- ... -|CZ| <---------------> |X90|-|CZ|-|X90|-|RO|

    Args:
        end_times: numpy array of delays after second CZ pulse
        qb: qubit object (must have the methods get_operation_dict(),
            get_drive_pars() etc.
        CZ_pulse_name: str of the form
            'CZ ' + qb_target.name + ' ' + qb_control.name
        X90_separation: float (separation of the two pi/2 pulses for Ramsey
        verbose: bool
        upload: bool
        return_seq: bool

    Returns:
        if return_seq:
          seq: qcodes sequence
          el_list: list of pulse elements
        else:
            seq_name: string
    '''
    raise NotImplementedError(
        'cz_bleed_through_phase_seq has not been '
        'converted to the latest waveform generation code and can not be used.')

    # if maximum_CZ_separation is None:
    #     maximum_CZ_separation = CZ_separation

    seq_name = 'CZ Bleed Through phase sweep'
    seq = sequence.Sequence(seq_name)
    el_list = []

    X90_1 = deepcopy(operation_dict['X90 ' + qb_name])
    X90_2 = deepcopy(operation_dict['X90 ' + qb_name])
    RO_pars = deepcopy(operation_dict['RO ' + qb_name])
    CZ_pulse1 = deepcopy(operation_dict[CZ_pulse_name])
    CZ_pulse_len = CZ_pulse1['pulse_length']
    drag_pulse_len = deepcopy(X90_1['sigma']*X90_1['nr_sigma'])
    spacerpulse = {'pulse_type': 'SquarePulse',
                   'channel': X90_1['I_channel'],
                   'amplitude': 0.0,
                   'length': CZ_separation - drag_pulse_len,
                   'ref_point': 'end',
                   'pulse_delay': 0}
    if oneCZ_msmt:
        spacerpulse_X90 = {'pulse_type': 'SquarePulse',
                           'channel': X90_1['I_channel'],
                           'amplitude': 0.0,
                           'length': CZ_pulse1['buffer_length_start'] +
                                     CZ_pulse1['buffer_length_end'] +
                                     CZ_pulse_len,
                           'ref_point': 'end',
                           'pulse_delay': 0}
        main_pulse_list = [CZ_pulse1, spacerpulse,
                           X90_1, spacerpulse_X90]
    else:
        CZ_pulse2 = deepcopy(operation_dict[CZ_pulse_name])
        main_pulse_list = int(nr_cz_gates)*[CZ_pulse1]
        main_pulse_list += [spacerpulse, X90_1, CZ_pulse2]
    el_main = multi_pulse_elt(0, station,  main_pulse_list,
                              trigger=True, name='el_main')
    el_list.append(el_main)

    if upload_all:
        upload_AWGs = 'all'
        upload_channels = 'all'
        # else:
        # upload_AWGs = [station.pulsar.get(CZ_pulse1['channel'] + '_AWG')] + \
        #               [station.pulsar.get(ch + '_AWG') for ch in
        #                CZ_pulse1['aux_channels_dict']]
        # upload_channels = [CZ_pulse1['channel']] + \
        #                   list(CZ_pulse1['aux_channels_dict'])

    for i, theta in enumerate(phases):
        if cal_points and (theta == phases[-4] or theta == phases[-3]):
            el = multi_pulse_elt(i, station,
                                 [operation_dict['I ' + qb_name], RO_pars],
                                 name='el_{}'.format(i+1), trigger=True)
            el_list.append(el)
            seq.append('e_{}'.format(3*i), 'el_{}'.format(i+1),
                       trigger_wait=True)
        elif cal_points and (theta == phases[-2] or theta == phases[-1]):
            el = multi_pulse_elt(i, station,
                                 [operation_dict['X180 ' + qb_name], RO_pars],
                                 name='el_{}'.format(i+1), trigger=True)
            el_list.append(el)
            seq.append('e_{}'.format(3*i), 'el_{}'.format(i+1),
                       trigger_wait=True)
        else:
            X90_2['phase'] = theta*180/np.pi
            el = multi_pulse_elt(i+1, station, [X90_2, RO_pars], trigger=False,
                                 name='el_{}'.format(i+1),
                                 previous_element=el_main)
            el_list.append(el)

            seq.append('m_{}'.format(i), 'el_main',  trigger_wait=True)
            seq.append('e_{}'.format(3*i), 'el_{}'.format(i+1),
                       trigger_wait=False)

    if upload:
        station.pulsar.program_awgs(seq, *el_list,
                                    AWGs=upload_AWGs,
                                    channels=upload_channels,
                                    verbose=verbose)
    if return_seq:
        return seq, el_list
    else:
        return seq_name


def cphase_seqs(qbc_name, qbt_name, hard_sweep_dict, soft_sweep_dict,
                operation_dict, cz_pulse_name, num_cz_gates=1,
                max_flux_length=None, cal_points=None, upload=True,
                prep_params=dict(), prepend_pulse_dicts=None):

    assert num_cz_gates % 2 != 0

    seq_name = 'Cphase_sequence'

    if prepend_pulse_dicts is None:
        prepend_pulse_dicts = {}
    prepend_pulses = []
    for i, pp in enumerate(prepend_pulse_dicts):
        prepend_pulse = deepcopy(operation_dict[pp['pulse_name']])
        prepend_pulse['name'] = f'prepend_{i}'
        prepend_pulse['element_name'] = pp.get('element_name', 'cphase_flux_el')
        prepend_pulses += [prepend_pulse]

    initial_rotations = [deepcopy(operation_dict['X180 ' + qbc_name]),
                         deepcopy(operation_dict['X90s ' + qbt_name])]
    initial_rotations[0]['name'] = 'cphase_init_pi_qbc'
    initial_rotations[1]['name'] = 'cphase_init_pihalf_qbt'
    for rot_pulses in initial_rotations:
        rot_pulses['element_name'] = 'cphase_initial_rots_el'

    flux_pulse = deepcopy(operation_dict[cz_pulse_name])
    flux_pulse['name'] = 'cphase_flux'
    flux_pulse['element_name'] = 'cphase_flux_el'

    final_rotations = [deepcopy(operation_dict['X180 ' + qbc_name]),
                       deepcopy(operation_dict['X90s ' + qbt_name])]
    final_rotations[0]['name'] = 'cphase_final_pi_qbc'
    final_rotations[1]['name'] = 'cphase_final_pihalf_qbt'
    # final_rotations = [deepcopy(operation_dict['X90 ' + qbt_name])]
    # final_rotations[0]['name'] = 'cphase_final_pihalf_qbt'

    for rot_pulses in final_rotations:
        rot_pulses['element_name'] = 'cphase_final_rots_el'

    # set pulse delay of final_rotations[0] to max_flux_length
    if max_flux_length is None:
        if 'pulse_length' in soft_sweep_dict:
            max_flux_length = max(soft_sweep_dict['pulse_length']['values'])
            print(f'max_pulse_length = {max_flux_length*1e9:.2f} ns, '
                  f'from sweep points.')
        else:
            max_flux_length = flux_pulse['pulse_length']
            print(f'max_pulse_length = {max_flux_length*1e9:.2f} ns, '
                  f'from pulse dict.')
    # add buffers to this delay
    delay = (max_flux_length + flux_pulse.get('buffer_length_start', 0) +
        flux_pulse.get('buffer_length_end', 0))*num_cz_gates
    # # ensure the delay is commensurate with 16/2.4e9
    # comm_const = (16/2.4e9)
    # if delay % comm_const > 1e-15:
    #     delay = comm_const * (delay // comm_const + 1)
    #     print(f'delay adjusted to {delay*1e9:.2f} ns '
    #           f'to fulfill commensurability conditions with 16/2.4e9.')
    final_rotations[0]['ref_pulse'] = 'cphase_init_pi_qbc'
    final_rotations[0]['pulse_delay'] = delay

    ro_pulses = generate_mux_ro_pulse_list([qbc_name, qbt_name],
                                            operation_dict)

    hsl = len(list(hard_sweep_dict.values())[0]['values'])
    params = {'cphase_init_pi_qbc.amplitude': np.concatenate(
        [initial_rotations[0]['amplitude']*np.ones(hsl//2), np.zeros(hsl//2)]),
              'cphase_final_pi_qbc.amplitude': np.concatenate(
        [final_rotations[0]['amplitude']*np.ones(hsl//2), np.zeros(hsl//2)])}
    params.update({f'cphase_final_pihalf_qbt.{k}': v['values']
                   for k, v in hard_sweep_dict.items()})

    ssl = len(list(soft_sweep_dict.values())[0]['values'])
    sequences = []
    for i in range(ssl):
        fp_list = []
        flux_p = deepcopy(flux_pulse)
        flux_p.update({k: v['values'][i] for k, v in soft_sweep_dict.items()})
        for j in range(num_cz_gates):
            fp = deepcopy(flux_p)
            fp['name'] = f'cphase_flux_{j}'
            fp_list += [fp]
        if flux_p['force_adapt_pulse_length'] == 'force_adapt_pulse_length':
            log.warning("force_adapt_pulse_length is True, adapting "
                     "time between Ramsey pulses")
            final_rotations[0]['ref_pulse'] =  fp_list[-1]['name']
            final_rotations[0]['ref_point'] = 'end'
            final_rotations[0]['pulse_delay'] = 0
        pulses = prepend_pulses + initial_rotations + fp_list + \
                 deepcopy(final_rotations) + ro_pulses
        swept_pulses = sweep_pulse_params(pulses, params)
        swept_pulses_with_prep = \
            [add_preparation_pulses(p, operation_dict, [qbc_name, qbt_name],
                                    **prep_params)
             for p in swept_pulses]
        seq = pulse_list_list_seq(swept_pulses_with_prep,
                                  seq_name+f'_{i}', upload=False)
        if cal_points is not None:
            seq.extend(cal_points.create_segments(operation_dict,
                                                  **prep_params))
        sequences.append(seq)

    # reuse sequencer memory by repeating readout pattern
    for s in sequences:
        s.repeat_ro(f"RO {qbc_name}", operation_dict)
        s.repeat_ro(f"RO {qbt_name}", operation_dict)

    if upload:
        ps.Pulsar.get_instance().program_awgs(sequences[0])

    return sequences, np.arange(sequences[0].n_acq_elements()), np.arange(ssl)


def add_suffix(operation_list, suffix):
    return [op + suffix for op in operation_list]<|MERGE_RESOLUTION|>--- conflicted
+++ resolved
@@ -413,13 +413,7 @@
     ro_pulse['name'] = 'FPS_Ro'
     ro_pulse['ref_pulse'] = 'FPS_Pi'
     ro_pulse['ref_point'] = 'end'
-<<<<<<< HEAD
-    ro_pulse['pulse_delay'] = 100e-9
-    # ro_pulse['pulse_delay'] = flux_pulse['pulse_length'] - np.min(delays) + \
-    #                           flux_pulse.get('buffer_length_end', 0)
-=======
     ro_pulse['pulse_delay'] = ro_pulse_delay
->>>>>>> 127447d3
 
     pulses = [ge_pulse, flux_pulse, ro_pulse]
     swept_pulses = sweep_pulse_params(pulses,
