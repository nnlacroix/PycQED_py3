import logging
import os
import numpy as np
from copy import deepcopy
try:
    from math import gcd
except:  # Moved to math in python 3.5, this is to be 3.4 compatible
    from fractions import gcd
import qcodes as qc
from pycqed.measurement.waveform_control import element
from pycqed.measurement.waveform_control import pulse
from pycqed.measurement.waveform_control import sequence
from pycqed.utilities.general import add_suffix_to_dict_keys
from pycqed.measurement.waveform_control import pulsar
from pycqed.measurement.waveform_control.element import calculate_time_correction
from pycqed.measurement.pulse_sequences.standard_elements import multi_pulse_elt
from pycqed.measurement.pulse_sequences.standard_elements import distort_and_compensate
import pycqed.measurement.waveform_control.fluxpulse_predistortion as fluxpulse_predistortion


from importlib import reload
reload(pulse)
from pycqed.measurement.waveform_control import pulse_library
reload(pulse_library)

station = qc.station


def single_pulse_seq(pulse_pars=None,
                     comp_pulse=True,
                     verbose=False,
                     distortion_dict=None,
                     return_seq=False):
    '''

    '''
    if pulse_pars is None:
        pulse_pars = {'pulse_type': 'SquarePulse',
                      'pulse_delay': .1e-6,
                      'channel': 'ch3',
                      'amplitude': 0.5,
                      'length': .1e-6,
                      'dead_time_length': 10e-6}
    minus_pulse_pars = {'pulse_type': 'SquarePulse',
                        'pulse_delay': 3e-6 + pulse_pars['length'] + pulse_pars['pulse_delay'],
                        'channel': pulse_pars['channel'],
                        'amplitude': -pulse_pars['amplitude'],
                        'length': pulse_pars['length'],
                        'dead_time_length': 10e-6}

    dead_time_pulse = {'pulse_type': 'SquarePulse',
                       'pulse_delay': (minus_pulse_pars['length']),
                       'channel': pulse_pars['channel'],
                       'amplitude': 0,
                       'length': pulse_pars['dead_time_length']}

    trig_marker = {'pulse_type': 'SquarePulse',
                   'pulse_delay': 0.,
                   'channel': 'ch1_marker1',
                   'amplitude': 1.,
                   'length': .1e-6}
    # 'length': 5e-6}
    seq_name = 'Square_seq'
    seq = sequence.Sequence(seq_name)
    station.pulsar.update_channel_settings()
    el_list = []
    for i, iter in enumerate([0, 1]):  # seq has to have at least 2 elts

        if comp_pulse:
            pulse_list = [
                pulse_pars, trig_marker, minus_pulse_pars, dead_time_pulse]
        else:
            pulse_list = [pulse_pars, trig_marker, dead_time_pulse]
        # pulse_list = [pulse_pars, dead_time_pulse]

        el = multi_pulse_elt(i, station, pulse_list)
        el_list.append(el)

    else:
        preloaded_kernels = []
    for i, el in enumerate(el_list):
        if distortion_dict is not None:
            el = distort_and_compensate(
                el, distortion_dict)
            el_list[i] = el
        seq.append_element(el, trigger_wait=True)
    station.pulsar.program_awgs(seq, *el_list, verbose=verbose)
    if return_seq:
        return seq, el_list
    else:
        return seq


def Ram_Z_seq(operation_dict, q0, distortion_dict,
              times,
              recovery_phase=0,
              RO_delay=3e-6,
              artificial_detuning=None,
              operation_name='Z',
              cal_points=True,
              verbose=False, upload=True):
    '''
    Performs a Ram-Z sequence similar to a conventional echo sequence.

    Timings of sequence
              <---  tau   --->
        |mX90| |   Z          |  |recPi2|---|RO|
    '''
    seq_name = 'Ram-Z-seq_{}'.format(q0)
    seq = sequence.Sequence(seq_name)
    station.pulsar.update_channel_settings()
    el_list = []
    sequencer_config = operation_dict['sequencer_config']
    # Allows using some other flux pulse to perform the RamZ with
    if (('Z '+q0) not in operation_dict) or (operation_name != 'Z'):
        operation_dict['Z ' + q0] = deepcopy(
            operation_dict[operation_name + ' ' + q0])

    recPi2 = deepcopy(operation_dict['X90 '+q0])

    operation_dict['recPi2 ' + q0] = recPi2

    for i, tau in enumerate(times):  # seq has to have at least 2 elts
        if artificial_detuning is not None:
            D_phase = ((tau-times[0]) * artificial_detuning * 360) % 360
            operation_dict['recPi2 ' + q0]['phase'] = D_phase
        operation_dict['Z ' + q0]['length'] = tau
        pulse_list = ['mX90 '+q0, 'Z '+q0, 'recPi2 ' + q0, 'RO ' + q0]

        # calibration points overwrite the pulse_combinations list
        if cal_points and ((i == (len(times)-4) or i == (len(times)-3))):
            pulse_list = ['I '+q0, 'RO ' + q0]

        elif cal_points and ((i == (len(times)-2) or i == (len(times)-1))):
            pulse_list = ['X180 '+q0, 'RO ' + q0]
        pulses = []
        for p in pulse_list:
            pulses += [operation_dict[p]]
        el = multi_pulse_elt(i, station, pulses, sequencer_config)
        el_list.append(el)
        seq.append_element(el, trigger_wait=True)
        if distortion_dict is not None:
            print('\r Distorting element {}/{} '.format(i+1, len(times)),
                  end='')
            el = distort_and_compensate(
                el, distortion_dict)

    if upload:
        station.pulsar.program_awgs(seq, *el_list, verbose=verbose)

    return seq, el_list


def Echo_Z_seq(operation_dict, q0, distortion_dict,
               times,
               recovery_phases=[0],
               RO_delay=3e-6,
               operation_name='Z ',
               Z_signs=[+1, +1],
               echo_MW_pulse=True,
               artificial_detuning=None,
               cal_points=True,
               verbose=False, upload=True):
    '''
    Performs a Ram-Z sequence similar to a conventional echo sequence.

    Timings of sequence
              <---  tau   --->
        |mX90| |   Z          |  |recPi2|---|RO|
    '''
    seq_name = 'Echo_Z_seq_{}'.format(q0)
    seq = sequence.Sequence(seq_name)
    station.pulsar.update_channel_settings()
    el_list = []
    sequencer_config = operation_dict['sequencer_config']
    ########################################################
    ########################################################
    pulse_list = ['mX90 '+q0,
                  'Z0 '+q0, 'mid_pulse '+q0, 'Z1 '+q0,
                  'recPi2 ' + q0, 'RO ' + q0]
    ########################################################
    ########################################################
    operation_dict['Z0 ' + q0] = deepcopy(
        operation_dict[operation_name + ' ' + q0])
    operation_dict['Z1 ' + q0] = deepcopy(
        operation_dict[operation_name + ' ' + q0])

    operation_dict['Z0 ' + q0]['amplitude'] *= Z_signs[0]
    operation_dict['Z1 ' + q0]['amplitude'] *= Z_signs[1]
    if echo_MW_pulse:
        pulse_list[2] = 'X180 '+q0
    else:
        pulse_list[2] = 'I '+q0

    recPi2 = deepcopy(operation_dict['X90 '+q0])

    operation_dict['recPi2 ' + q0] = recPi2

    # allows sweeping any variable
    if len(recovery_phases) == 1:  # assumes it is a list
        recovery_phases *= len(times)
    if len(times) == 1:  # assumes it is a list
        times *= len(recovery_phases)

    for i, tau in enumerate(times):  # seq has to have at least 2 elts
        operation_dict['Z0 ' + q0]['length'] = tau/2
        operation_dict['Z1 ' + q0]['length'] = tau/2
        D_phase = recovery_phases[i]
        if artificial_detuning is not None:
            D_phase += ((tau-times[0]) * artificial_detuning * 360) % 360
        operation_dict['recPi2 ' + q0]['phase'] = D_phase % 360

        # calibration points overwrite the pulse_combinations list
        if cal_points and ((i == (len(times)-4) or i == (len(times)-3))):
            pulse_list = ['I '+q0, 'RO ' + q0]

        elif cal_points and ((i == (len(times)-2) or i == (len(times)-1))):
            pulse_list = ['X180 '+q0, 'RO ' + q0]
        pulses = []
        for p in pulse_list:
            pulses += [operation_dict[p]]
        el = multi_pulse_elt(i, station, pulses, sequencer_config)
        el_list.append(el)
        seq.append_element(el, trigger_wait=True)
        if distortion_dict is not None:
            print('\r Distorting element {}/{} '.format(i+1, len(times)),
                  end='')
            el = distort_and_compensate(
                el, distortion_dict)

    if upload:
        station.pulsar.program_awgs(seq, *el_list, verbose=verbose)

    return seq, el_list


def Ram_Z_delay_seq(operation_dict, q0, distortion_dict,
                    inter_pulse_delay=300e-9, recovery_phase=0,
                    RO_delay=3e-6,
                    operation_name='Z',
                    times=np.arange(-100e-9, 400e-9, 25e-9),
                    cal_points=True,
                    verbose=False, upload=True,
                    return_seq=False):
    '''
    Performs a Ram-Z sequence useful for calibrating timings of flux pulses

    Timings of sequence
              <-tau_inter_pulse->
        |mX90|  ---   |Z|  ---   |recPi2|---|RO|
              <- t -> <-- dt1 -->

    '''
    seq_name = 'Ram-Z-seq_{}'.format(q0)
    seq = sequence.Sequence(seq_name)
    station.pulsar.update_channel_settings()
    el_list = []
    sequencer_config = operation_dict['sequencer_config']
    # Allows using some other flux pulse to perform the RamZ with
    if (('Z '+q0) not in operation_dict) or (operation_name != 'Z'):
        operation_dict['Z ' + q0] = deepcopy(
            operation_dict[operation_name + ' ' + q0])

    # Setting the RO very high to ensure no overlap when moving the flux pulse
    operation_dict['RO ' + q0]['pulse_delay'] = RO_delay
    for i, tau in enumerate(times):  # seq has to have at least 2 elts
        # Calibration points
        if (i == (len(times)-4) or i == (len(times)-3)):
            pulse_list = ['I '+q0, 'RO ' + q0]
        elif (i == (len(times)-2) or i == (len(times)-1)):
            pulse_list = ['X180 '+q0, 'RO ' + q0]
        else:
            operation_dict['Z '+q0]['pulse_delay'] = tau
            t1 = inter_pulse_delay - tau  # refpoint is start of flux pulse

            recPi2 = deepcopy(operation_dict['X90 '+q0])
            recPi2['refpoint'] = 'start'
            recPi2['phase'] = recovery_phase
            recPi2['pulse_delay'] = t1
            operation_dict['recPi2 ' + q0] = recPi2

            pulse_list = ['mX90 '+q0, 'Z '+q0, 'recPi2 ' + q0, 'RO ' + q0]

        pulses = []
        for p in pulse_list:
            pulses += [operation_dict[p]]
        el = multi_pulse_elt(i, station, pulses, sequencer_config)
        el_list.append(el)
        seq.append_element(el, trigger_wait=True)
        if distortion_dict is not None:
            print('\r Distorting element {}/{}'.format(i+1, len(times)),
                  end='')
            el = distort_and_compensate(
                el, distortion_dict)

    if upload:
        station.pulsar.program_awgs(seq, *el_list, verbose=verbose)
    if return_seq:
        return seq, el_list
    else:
        return seq_name


def chevron_seq(operation_dict, q0,
                pulse_lengths=np.arange(0, 120e-9, 2e-9),
                verbose=False,
                distortion_dict=None,
                upload=True,
                cal_points=True):
    '''
    Chevron sequence where length of the "SWAP" operation is varied
        X180 - SWAP(l) - RO


    verbose=False:        (bool) used for verbosity printing in the pulsar
    distortion_dict=None: (dict) flux_pulse predistortion kernels
    upload=True:          (bool) uploads to AWG, set False for testing purposes
    cal_points=True:      (bool) wether to use calibration points
    '''

    seq_name = 'Chevron_seq'
    seq = sequence.Sequence(seq_name)
    station.pulsar.update_channel_settings()
    el_list = []
    sequencer_config = operation_dict['sequencer_config']

    SWAP_amp = operation_dict['SWAP '+q0]['amplitude']
    # seq has to have at least 2 elts
    for i, pulse_length in enumerate(pulse_lengths):
        # this converts negative pulse lenghts to negative pulse amplitudes
        if pulse_length < 0:
            operation_dict['SWAP '+q0]['amplitude'] = -SWAP_amp
        else:
            operation_dict['SWAP '+q0]['amplitude'] = SWAP_amp

        if cal_points and (i == (len(pulse_lengths)-4) or
                           i == (len(pulse_lengths)-3)):
            pulse_combinations = ['RO '+q0]
        elif cal_points and (i == (len(pulse_lengths)-2) or
                             i == (len(pulse_lengths)-1)):
            pulse_combinations = ['X180 ' + q0, 'RO ' + q0]
        else:
            operation_dict[
                'SWAP '+q0]['square_pulse_length'] = abs(pulse_length)
            pulse_combinations = ['X180 '+q0, 'SWAP ' + q0, 'RO '+q0]

        pulses = []
        for p in pulse_combinations:
            pulses += [operation_dict[p]]

        el = multi_pulse_elt(i, station, pulses, sequencer_config)
        if distortion_dict is not None:
            print('\r Distorting element {}/{}'.format(i+1, len(pulse_lengths)),
                  end='')
            if i == len(pulse_lengths):
                print()
            el = distort_and_compensate(
                el, distortion_dict)
        el_list.append(el)
        seq.append_element(el, trigger_wait=True)
    if upload:
        station.pulsar.program_awgs(seq, *el_list, verbose=verbose)

    return seq, el_list


def SwapN(operation_dict, q0,
          nr_pulses_list=[0, 2, 4, 6, 8, 10, 12, 14, 16, 18, 20],
          alpha=1.,
          verbose=False,
          distortion_dict=None,
          upload=True,
          cal_points=True,
          inter_swap_wait=10e-9):
    '''
    Sequence of N swap operations
        (N_max-N)* FluxID - X180 - N*SWAP - X180 RO

    pulse_dict:           (dict) dictionary containing the pulse parameters
    q0                    (str)  name of the target qubit
    nr_pulses_list        (list) nr of swaps gates for each element
    verbose=False:        (bool) used for verbosity printing in the pulsar
    distortion_dict=None: (dict) flux_pulse predistortion kernels
    upload=True:          (bool) uploads to AWG, set False for testing purposes
    cal_points=True:      (bool) wether to use calibration points
    '''
    seq_name = 'SWAPN_seq'
    seq = sequence.Sequence(seq_name)
    station.pulsar.update_channel_settings()
    el_list = []

    sequencer_config = operation_dict['sequencer_config']

    # Create the correction pulses
    operation_dict['FluxId '+q0] = deepcopy(operation_dict['SWAP ' + q0])
    # Flux identity
    operation_dict['FluxId '+q0]['amplitude'] = 0
    n_max = nr_pulses_list[-1]
    for j in range(n_max):
        SWAP_pulse_j = deepcopy(operation_dict['SWAP '+q0])
        SWAP_pulse_j['amplitude'] = SWAP_pulse_j['amplitude']*(alpha**j)
        # SWAP_pulse_train.append(SWAP_pulse_j)
        operation_dict['SWAP_{} {}'.format(j, q0)] = SWAP_pulse_j

    for i, n in enumerate(nr_pulses_list):
        # SWAP_pulse_train = []
        pulse_combinations = (['X180 ' + q0] +
                              ['FluxId '+q0]*(n_max-n))
        for j in range(n):
            pulse_combinations += ['SWAP_{} {}'.format(j, q0)]
        pulse_combinations += ['RO '+q0]

        # calibration points overwrite the pulse_combinations list
        # All pulses are replaced with identities.
        if cal_points and (i == (len(nr_pulses_list)-4) or
                           i == (len(nr_pulses_list)-3)):
            pulse_combinations = (['RO '+q0])
        elif cal_points and (i == (len(nr_pulses_list)-2) or
                             i == (len(nr_pulses_list)-1)):
            pulse_combinations = (['X180 ' + q0] + ['RO '+q0])

        pulses = []
        for p in pulse_combinations:
            pulses += [operation_dict[p]]

        el = multi_pulse_elt(i, station, pulses, sequencer_config)
        if distortion_dict is not None:
            print('\rDistorting element {}/{} '.format(i+1,
                                                       len(nr_pulses_list)),
                  end='')
            if i == len(nr_pulses_list):
                print()
            el = distort_and_compensate(
                el, distortion_dict)
        el_list.append(el)
        seq.append_element(el, trigger_wait=True)

    if upload:
        station.pulsar.program_awgs(seq, *el_list, verbose=verbose)

    return seq, el_list


def swap_swap_wait(mw_pulse_pars, RO_pars,
                   flux_pulse_pars,
                   phases=np.linspace(0, 720, 41),
                   inter_swap_wait=100e-9,
                   verbose=False,
                   distortion_dict=None,
                   upload=True,
                   cal_points=True):
    '''
    Sequence of 2 swap operations with varying recovery pulse
        mY90 - swap - idle- swap - rphi90 - RO

    mw_pulse_pars:        (dict) qubit control pulse pars
    RO_pars:              (dict) qubit RO pars
    flux_pulse_pars:      (dict) flux puplse pars
    inter_swap_wait       (float) wait time in seconds between the two swaps
    phases                (list) phases used for the recovery pulse
    verbose=False:        (bool) used for verbosity printing in the pulsar
    distortion_dict=None: (dict) flux_pulse predistortion kernels
    upload=True:          (bool) uploads to AWG, set False for testing purposes
    cal_points=True:      (bool) wether to use calibration points
    '''

    # To be merged with swap-CP-swap
    logging.warning('Do not use, I have marked this for deletion -MAR')

    preloaded_kernels_vec = preload_kernels_func(distortion_dict)
    # renamed as the dict contains the pulse directly
    minus_flux_pulse_pars = deepcopy(flux_pulse_pars)
    minus_flux_pulse_pars['amplitude'] = -flux_pulse_pars['amplitude']

    # Pulse is used to set the starting refpoint for the compensation pulses
    dead_time_pulse_pars = {'pulse_type': 'SquarePulse',
                            'pulse_delay': flux_pulse_pars['dead_time'],
                            'channel': flux_pulse_pars['channel'],
                            'amplitude': 0,
                            'length': 0.}

    seq_name = 'swap_swap_wait_seq'
    seq = sequence.Sequence(seq_name)
    station.pulsar.update_channel_settings()
    el_list = []
    pulses = get_pulse_dict_from_pars(mw_pulse_pars)

    # seq has to have at least 2 elts
    for i, phase in enumerate(phases):
        if cal_points and (i == (len(phases)-4) or i == (len(phases)-3)):
            el = multi_pulse_elt(i, station, [pulses['I'], RO_pars])
        elif cal_points and (i == (len(phases)-2) or i == (len(phases)-1)):
            el = multi_pulse_elt(i, station, [pulses['X180'], RO_pars])
        else:
            # correcting timings
            recovery_pi2 = deepcopy(pulses['X90'])
            recovery_pi2['phase'] = phase
            second_flux_pulse = deepcopy(flux_pulse_pars)
            second_flux_pulse['pulse_delay'] = inter_swap_wait

            pulse_list = [pulses['mY90']] + [flux_pulse_pars] + [second_flux_pulse] \
                + [recovery_pi2]+[RO_pars] + \
                [dead_time_pulse_pars] + [minus_flux_pulse_pars]*2

            el = multi_pulse_elt(i, station, pulse_list)
            if distortion_dict is not None:
                el = distort_and_compensate(
                    el, distortion_dict)
        el_list.append(el)
        seq.append_element(el, trigger_wait=True)

    if upload:
        station.pulsar.program_awgs(seq, *el_list, verbose=verbose)

    return seq, el_list


def chevron_with_excited_bus_2Qubits(mw_pulse_pars_qCP, mw_pulse_pars_qS,
                                     flux_pulse_pars_qCP, flux_pulse_pars_qS,
                                     RO_pars,
                                     distortion_dict,
                                     chevron_pulse_lengths=np.arange(
                                         0, 120e-9, 2e-9),
                                     excitations=1,
                                     verbose=False,
                                     upload=True,
                                     cal_points=True):
    '''
    Sequence that swaps an excitation from qS into the bus and does chevron
    type measurement between qCPhase qubit and the bus. In the end, X180 gate
    to qCP is applied to invert population 0 and 1 to maximize 1-2 discrimination.

        X180 qS - swap qS,B - X180 qCP - chevron pulse qCP,B -
        - X180 qCP - RO

    qS is the "swap qubit"
    qCP is the "CPhase qubit"

    mw_pulse_pars qCP:    (dict) qubit control pulse pars
    mw_pulse_pars qS:     (dict) qubit control pulse pars
    flux_pulse_pars qCP:  (dict) flux puplse pars
    flux_pulse_pars qS:   (dict) flux puplse pars
    RO_pars:              (dict) qubit RO pars, ideally a multiplexed readout
    distortion_dict=None: (dict) flux_pulse predistortion kernels
    excitations:          (enum) [0, 1, 'both'] whether to put an excitation in
                          the swap qubit, both does the sequence both ways.
    chevron_pulse_lengths (list) amplitudes for the chevron pulse
    verbose=False:        (bool) used for verbosity printing in the pulsar
    upload=True:          (bool) uploads to AWG, set False for testing purposes
    cal_points=True:      (bool) wether to use calibration points

    TODO:
        - move getting the pulse dict to a single function
    '''

    # ############ This getting pulse dict should be a single function
    mw_pulses_qCP = add_suffix_to_dict_keys(
        get_pulse_dict_from_pars(mw_pulse_pars_qCP), ' qCP')
    mw_pulses_qS = add_suffix_to_dict_keys(
        get_pulse_dict_from_pars(mw_pulse_pars_qS), ' qS')
    # This should come out of this dict in a smarter way
    swap_qCP = {'swap qCP': flux_pulse_pars_qCP}
    swap_qS = {'swap qS': flux_pulse_pars_qS}
    RO_dict = {'RO': RO_pars}
    pulse_dict = {}
    pulse_dict.update(mw_pulses_qCP)
    pulse_dict.update(mw_pulses_qS)
    pulse_dict.update(swap_qCP)
    pulse_dict.update(swap_qS)
    pulse_dict.update(RO_dict)
    # End of the getting pulse dict

    # Getting the minus flux pulses should also be in the get pulse dict
    minus_flux_pulse_pars = deepcopy(flux_pulse_pars_qCP)
    pulse_dict['mswap qCP'] = deepcopy(pulse_dict['swap qCP'])
    pulse_dict['mswap qS'] = deepcopy(pulse_dict['swap qS'])
    pulse_dict['mswap qCP']['amplitude'] = -pulse_dict['swap qCP']['amplitude']
    pulse_dict['mswap qS']['amplitude'] = -pulse_dict['swap qS']['amplitude']

    pulse_dict.update({'mFlux_pulse': minus_flux_pulse_pars})
    pulse_dict.update({'dead_time_pulse':
                       {'pulse_type': 'SquarePulse',
                        'pulse_delay': flux_pulse_pars_qCP['dead_time'],
                        'channel': flux_pulse_pars_qCP['channel'],
                        'amplitude': 0,
                        'length': 0.}})

    # Pulse is used to set the starting refpoint for the compensation pulses

    seq_name = 'chevron_with_excited_bus_2Qubits'
    seq = sequence.Sequence(seq_name)
    station.pulsar.update_channel_settings()
    el_list = []

    # seq has to have at least 2 elts
    for i, chevron_pulse_length in enumerate(chevron_pulse_lengths):
        pulse_dict['swap qCP']['square_pulse_length'] = chevron_pulse_length
        pulse_dict['mswap qCP']['square_pulse_length'] = chevron_pulse_length
        if excitations == 'both':
            if (i < (len(chevron_pulse_lengths)-4*cal_points)/2):
                excitation = False
            else:
                excitation = True
        elif excitations == 0:
            excitation = False
        elif excitations == 1:
            excitation = True
        else:
            raise ValueError(
                'excitations {} not recognized'.format(excitations))
        if cal_points and (i == (len(chevron_pulse_lengths)-4)):
            pulse_combinations = ['I qCP', 'I qS', 'RO']
        elif cal_points and (i == (len(chevron_pulse_lengths)-3)):
            pulse_combinations = ['I qCP', 'X180 qS', 'RO']
        elif cal_points and ((i == len(chevron_pulse_lengths)-2)):
            pulse_combinations = ['X180 qCP', 'I qS', 'RO']
        elif cal_points and (i == (len(chevron_pulse_lengths)-1)):
            pulse_combinations = ['X180 qCP', 'X180 qS', 'RO']
        else:
            if excitation:
                pulse_combinations = ['X180 qCP', 'X180 qS'] +\
                    [ 'swap qS'] +\
                    ['swap qCP'] +\
                    ['swap qS'] +\
                    ['X180 qCP', 'X180 qS'] +\
                    ['RO'] +\
                    ['dead_time_pulse']+['mswap qS']*2+['mswap qCP']
            else:
                pulse_combinations = ['X180 qCP', 'I qS'] +\
                    ['swap qS'] +\
                    ['swap qCP'] +\
                    ['swap qS'] +\
                    ['X180 qCP', 'I qS'] +\
                    ['RO'] +\
                    ['dead_time_pulse']+['mswap qS']*2+['mswap qCP']
                # correcting timings
        pulses = []
        for p in pulse_combinations:
            pulses += [pulse_dict[p]]

        el = multi_pulse_elt(i, station, pulses)
        if distortion_dict is not None:
            el = distort_and_compensate(
                el, distortion_dict)
        el_list.append(el)
        seq.append_element(el, trigger_wait=True)

    if upload:
        station.pulsar.program_awgs(seq, *el_list, verbose=verbose)

    return seq, el_list


def XSWAPxy(phis, mw_pulse_pars, RO_pars, flux_pulse_pars=None,
            excite=True,
            verbose=False,
            distortion_dict=None,
            upload=True,
            return_seq=False):
    '''

    '''
    if flux_pulse_pars is None:
        flux_pulse_pars = {'pulse_type': 'SquarePulse',
                           'pulse_delay': .1e-6,
                           'channel': 'ch3',
                           'amplitude': 0.5,
                           'length': .1e-6}
    # flux_pulse_pars['amplitude'] = 0.
    minus_flux_pulse_pars = {'pulse_type': 'SquarePulse',
                             'pulse_delay': 0.,  # will be overwritten
                             'channel': flux_pulse_pars['channel'],
                             'amplitude': -flux_pulse_pars['amplitude'],
                             'length': flux_pulse_pars['length']}
    original_delay = deepcopy(RO_pars)['pulse_delay']

    dead_time_pulse = {'pulse_type': 'SquarePulse',
                       'pulse_delay': (minus_flux_pulse_pars['length']),
                       'channel': flux_pulse_pars['channel'],
                       'amplitude': 0,
                       'length': 0.}

    seq_name = 'Chevron_seq'
    seq = sequence.Sequence(seq_name)
    station.pulsar.update_channel_settings()
    el_list = []
    pulses = get_pulse_dict_from_pars(mw_pulse_pars)
    lngt = flux_pulse_pars['length']
    minus_flux_pulse_pars['length'] = lngt
    for i in range(rep_max):  # seq has to have at least 2 elts
        # correcting timings
        pulse_buffer = 50e-9
        flux_pulse_pars['pulse_delay'] = pulse_buffer + (mw_pulse_pars['sigma'] *
                                                         mw_pulse_pars['nr_sigma'])
        msmt_buffer = 50e-9
        RO_pars['pulse_delay'] = msmt_buffer + lngt
        dead_time_pulse['pulse_delay'] = RO_pars['pulse_delay']

        dead_time = 3e-6
        minus_flux_pulse_pars['pulse_delay'] = dead_time + RO_pars['length']
        if excite:
            init_pulse = pulses['X180']
        else:
            init_pulse = pulses['I']

        buffer_swap = 50e-9

        sec_flux_pulse_pars = deepcopy(flux_pulse_pars)
        flux_pulse_pars['pulse_delay'] = flux_pulse_pars[
            'length'] + buffer_swap
        sec_minus_flux_pulse_pars = deepcopy(minus_flux_pulse_pars)
        sec_minus_flux_pulse_pars['pulse_delay'] = minus_flux_pulse_pars[
            'length'] + buffer_swap
        if i == 0:
            pulse_list = [init_pulse,
                          flux_pulse_pars,
                          RO_pars,
                          minus_flux_pulse_pars,
                          dead_time_pulse]
        else:
            pulse_list = [init_pulse,
                          flux_pulse_pars] + [sec_flux_pulse_pars]*(2*i) + [RO_pars,
                                                                            minus_flux_pulse_pars] + [sec_minus_flux_pulse_pars]*(2*i) + [dead_time_pulse]
        # copy first element and set extra wait
        pulse_list[0] = deepcopy(pulse_list[0])
        # + ((-int(lngt*1e9)) % 50)*1e-9
        pulse_list[0]['pulse_delay'] += 0.01e-6

        el = multi_pulse_elt(i, station, pulse_list)
        el_list.append(el)

    for i, el in enumerate(el_list):
        if distortion_dict is not None:
            el = distort_and_compensate(
                el, distortion_dict)
            el_list[i] = el
        seq.append_element(el, trigger_wait=True)
    cal_points = 4
    RO_pars['pulse_delay'] = original_delay
    for i in range(int(cal_points/2)):
        pulse_list = [pulses['I'], RO_pars]
        # copy first element and set extra wait
        pulse_list[0] = deepcopy(pulse_list[0])
        pulse_list[0]['pulse_delay'] += 0.01e-6

        el = multi_pulse_elt(len(np.arange(rep_max))+i, station, pulse_list)
        el_list.append(el)
        seq.append_element(el, trigger_wait=True)
    for i in range(int(cal_points/2)):
        pulse_list = [pulses['X180'], RO_pars]
        # copy first element and set extra wait
        pulse_list[0] = deepcopy(pulse_list[0])
        pulse_list[0]['pulse_delay'] += 0.01e-6

        el = multi_pulse_elt(
            len(np.arange(rep_max))+int(cal_points/2)+i, station, pulse_list)
        el_list.append(el)
        seq.append_element(el, trigger_wait=True)

    if upload:
        station.pulsar.program_awgs(seq, *el_list, verbose=verbose)
    if return_seq:
        return seq, el_list
    else:
        return seq


def chevron_seq_cphase(lengths, mw_pulse_pars, RO_pars, flux_pulse_pars=None,
                       cphase_pulse_pars=None, artificial_detuning=None,
                       phase_2=None,
                       verbose=False,
                       distortion_dict=None,
                       upload=True,
                       return_seq=False):
    '''

    '''
    if flux_pulse_pars is None:
        flux_pulse_pars = {'pulse_type': 'SquarePulse',
                           'pulse_delay': .1e-6,
                           'channel': 'ch3',
                           'amplitude': 0.5,
                           'length': .1e-6}
    # flux_pulse_pars['amplitude'] = 0.
    minus_flux_pulse_pars = {'pulse_type': 'SquarePulse',
                             'pulse_delay': 0.,  # will be overwritten
                             'channel': flux_pulse_pars['channel'],
                             'amplitude': -flux_pulse_pars['amplitude'],
                             'length': flux_pulse_pars['length']}
    original_delay = deepcopy(RO_pars)['pulse_delay']

    dead_time_pulse = {'pulse_type': 'SquarePulse',
                       'pulse_delay': (minus_flux_pulse_pars['length']),
                       'channel': flux_pulse_pars['channel'],
                       'amplitude': 0,
                       'length': 0.}

    seq_name = 'Chevron_seq'
    minus_cphase_pulse_pars = deepcopy(cphase_pulse_pars)
    minus_cphase_pulse_pars['amplitude'] = - \
        minus_cphase_pulse_pars['amplitude']
    seq = sequence.Sequence(seq_name)
    station.pulsar.update_channel_settings()
    el_list = []
    pulses = get_pulse_dict_from_pars(mw_pulse_pars)
    for i, lngt in enumerate(lengths):  # seq has to have at least 2 elts
        cphase_pulse_pars['length'] = lngt
        minus_cphase_pulse_pars['length'] = lngt
        cphase_pulse_pars['frequency'] = 0.5/lngt
        minus_cphase_pulse_pars['frequency'] = 0.5/lngt
        # cphase_pulse_pars['phase'] = -(90./np.pi)*(cphase_pulse_pars['pulse_delay'])/lngt
        # minus_cphase_pulse_pars['phase'] = -(90./np.pi)*(minus_cphase_pulse_pars['pulse_delay'])/lngt
        # correcting timings
        pulse_buffer = 50e-9
        flux_pulse_pars['pulse_delay'] = pulse_buffer + (mw_pulse_pars['sigma'] *
                                                         mw_pulse_pars['nr_sigma'])
        msmt_buffer = 50e-9
        RO_pars['pulse_delay'] = msmt_buffer + lngt
        dead_time_pulse['pulse_delay'] = RO_pars['pulse_delay']

        dead_time = 3e-6
        minus_flux_pulse_pars['pulse_delay'] = dead_time + RO_pars['length']
        firstY90m = deepcopy(pulses['Y90'])
        firstY90m['pulse_delay'] = flux_pulse_pars['length'] + 30e-9
        secondY90m = deepcopy(pulses['X90'])

        if phase_2 is not None:
            secondY90m['phase'] = phase_2
        elif artificial_detuning is not None:
            secondY90m['phase'] = (lngt-lengths[0]) * artificial_detuning * 360
        secondY90m['pulse_delay'] = lngt + 20e-9
        pulse_list = [pulses['X180'],
                      flux_pulse_pars,
                      firstY90m,
                      cphase_pulse_pars,
                      secondY90m,
                      RO_pars,
                      minus_flux_pulse_pars,
                      pulses['I'],
                      minus_cphase_pulse_pars,
                      dead_time_pulse]
        # copy first element and set extra wait
        pulse_list[0] = deepcopy(pulse_list[0])
        pulse_list[0]['pulse_delay'] += 0.01e-6 + ((-int(lngt*1e9)) % 50)*1e-9

        el = multi_pulse_elt(i, station, pulse_list)
        el_list.append(el)

    for i, el in enumerate(el_list):
        if distortion_dict is not None:
            el = distort_and_compensate(
                el, distortion_dict)
            el_list[i] = el
        seq.append_element(el, trigger_wait=True)
    cal_points = 4
    RO_pars['pulse_delay'] = original_delay
    for i in range(int(cal_points/2)):
        pulse_list = [pulses['I'], RO_pars]
        # copy first element and set extra wait
        pulse_list[0] = deepcopy(pulse_list[0])
        pulse_list[0]['pulse_delay'] += 0.01e-6

        el = multi_pulse_elt(len(lengths)+i, station, pulse_list)
        el_list.append(el)
        seq.append_element(el, trigger_wait=True)
    for i in range(int(cal_points/2)):
        pulse_list = [pulses['X180'], RO_pars]
        # copy first element and set extra wait
        pulse_list[0] = deepcopy(pulse_list[0])
        pulse_list[0]['pulse_delay'] += 0.01e-6

        el = multi_pulse_elt(
            len(lengths)+int(cal_points/2)+i, station, pulse_list)
        el_list.append(el)
        seq.append_element(el, trigger_wait=True)

    if upload:
        station.pulsar.program_awgs(seq, *el_list, verbose=verbose)
    if return_seq:
        return seq, el_list
    else:
        return seq


def BusT2(times, mw_pulse_pars, RO_pars, flux_pulse_pars=None,
          verbose=False, distortion_dict=None,
          upload=True, return_seq=False):
    '''

    '''
    if flux_pulse_pars is None:
        raise ValueError('Need flux parameters for the gate.')
    minus_flux_pulse_pars = deepcopy(flux_pulse_pars)
    minus_flux_pulse_pars['amplitude'] = -minus_flux_pulse_pars['amplitude']

    original_delay = deepcopy(RO_pars)['pulse_delay']

    seq_name = 'BusT2_seq'
    seq = sequence.Sequence(seq_name)
    station.pulsar.update_channel_settings()
    el_list = []
    pulses = get_pulse_dict_from_pars(mw_pulse_pars)

    dead_time_pulse = {'pulse_type': 'SquarePulse',
                       'pulse_delay': (minus_flux_pulse_pars['length']),
                       'channel': flux_pulse_pars['channel'],
                       'amplitude': 0,
                       'length': 0.}
    for i, tt in enumerate(times):
        # correcting timings
        pulse_buffer = 50e-9
        flux_pulse_pars['pulse_delay'] = pulse_buffer + (mw_pulse_pars['sigma'] *
                                                         mw_pulse_pars['nr_sigma'])

        flux_pulse_pars_2 = deepcopy(flux_pulse_pars)
        # flux_pulse_pars_2['amplitude'] = 0.
        flux_pulse_pars_2['pulse_delay'] = tt + flux_pulse_pars['length']

        msmt_buffer = 50e-9
        RO_pars['pulse_delay'] = msmt_buffer + flux_pulse_pars['length']

        dead_time = 3e-6
        minus_flux_pulse_pars['pulse_delay'] = dead_time + RO_pars['length']

        minus_flux_pulse_pars_2 = deepcopy(flux_pulse_pars_2)
        minus_flux_pulse_pars_2['amplitude'] = - \
            minus_flux_pulse_pars_2['amplitude']

        dead_time_pulse['pulse_delay'] = RO_pars['pulse_delay']

        pulse_list = [pulses['Y90'], flux_pulse_pars, flux_pulse_pars_2, pulses['Y90'],
                      RO_pars, minus_flux_pulse_pars, minus_flux_pulse_pars_2,
                      dead_time_pulse]

        # This ensures fixed point
        pulse_list[0]['pulse_delay'] += 0.01e-6  # + ((-int(tt*1e9)) % 50)*1e-9

        el = multi_pulse_elt(i, station, pulse_list)
        el_list.append(el)

    for i, el in enumerate(el_list):
        if distortion_dict is not None:
            el = distort_and_compensate(
                el, distortion_dict)
            el_list[i] = el
        seq.append_element(el, trigger_wait=True)
    cal_points = 4
    RO_pars['pulse_delay'] = original_delay
    for i in range(int(cal_points/2)):
        pulse_list = [pulses['I'], RO_pars]
        # copy first element and set extra wait
        pulse_list[0] = deepcopy(pulse_list[0])
        pulse_list[0]['pulse_delay'] += 0.01e-6

        el = multi_pulse_elt(len(times)+i, station, pulse_list)
        el_list.append(el)
        seq.append_element(el, trigger_wait=True)
    for i in range(int(cal_points/2)):
        pulse_list = [pulses['X180'], RO_pars]
        # copy first element and set extra wait
        pulse_list[0] = deepcopy(pulse_list[0])
        pulse_list[0]['pulse_delay'] += 0.01e-6

        el = multi_pulse_elt(
            len(times)+int(cal_points/2)+i, station, pulse_list)
        el_list.append(el)
        seq.append_element(el, trigger_wait=True)

    if upload:
        station.pulsar.program_awgs(seq, *el_list, verbose=verbose)
    if return_seq:
        return seq, el_list
    else:
        return seq


def BusEcho(times, mw_pulse_pars, RO_pars, artificial_detuning=None, flux_pulse_pars=None,
            verbose=False, distortion_dict=None,
            upload=True, return_seq=False):
    '''

    '''
    if flux_pulse_pars is None:
        raise ValueError('Need flux parameters for the gate.')
    minus_flux_pulse_pars = deepcopy(flux_pulse_pars)
    minus_flux_pulse_pars['amplitude'] = -minus_flux_pulse_pars['amplitude']

    original_delay = deepcopy(RO_pars)['pulse_delay']

    seq_name = 'BusEcho_seq'
    seq = sequence.Sequence(seq_name)
    station.pulsar.update_channel_settings()
    el_list = []
    pulses = get_pulse_dict_from_pars(mw_pulse_pars)
    pulse_pars_x2 = deepcopy(pulses['X90'])

    dead_time_pulse = {'pulse_type': 'SquarePulse',
                       'pulse_delay': (minus_flux_pulse_pars['length']),
                       'channel': flux_pulse_pars['channel'],
                       'amplitude': 0,
                       'length': 0.}
    for i, tt in enumerate(times):
        # correcting timings
        pulse_buffer = 50e-9
        flux_pulse_pars['pulse_delay'] = pulse_buffer + (mw_pulse_pars['sigma'] *
                                                         mw_pulse_pars['nr_sigma'])

        flux_pulse_pars_2 = deepcopy(flux_pulse_pars)
        # flux_pulse_pars_2['amplitude'] = 0.
        flux_pulse_pars_2['pulse_delay'] = tt*0.5 + flux_pulse_pars['length']

        msmt_buffer = 50e-9
        RO_pars['pulse_delay'] = msmt_buffer + flux_pulse_pars['length']

        dead_time = 3e-6
        minus_flux_pulse_pars['pulse_delay'] = dead_time + RO_pars['length']

        minus_flux_pulse_pars_2 = deepcopy(flux_pulse_pars_2)
        minus_flux_pulse_pars_2['amplitude'] = - \
            minus_flux_pulse_pars_2['amplitude']

        dead_time_pulse['pulse_delay'] = RO_pars['pulse_delay']
        if artificial_detuning is not None:
            pulse_pars_x2['phase'] = (tt-times[0]) * artificial_detuning * 360

        pulse_list = [pulses['Y90'], flux_pulse_pars, flux_pulse_pars_2, pulses['X180'],
                      flux_pulse_pars, flux_pulse_pars_2, pulse_pars_x2,
                      RO_pars, minus_flux_pulse_pars, minus_flux_pulse_pars_2, pulses[
                          'I'],
                      minus_flux_pulse_pars, minus_flux_pulse_pars_2, dead_time_pulse]

        # This ensures fixed point
        pulse_list[0]['pulse_delay'] += 0.01e-6  # + ((-int(tt*1e9)) % 50)*1e-9

        el = multi_pulse_elt(i, station, pulse_list)
        el_list.append(el)

    for i, el in enumerate(el_list):
        if distortion_dict is not None:
            el = distort_and_compensate(
                el, distortion_dict)
            el_list[i] = el
        seq.append_element(el, trigger_wait=True)
    cal_points = 4
    RO_pars['pulse_delay'] = original_delay
    for i in range(int(cal_points/2)):
        pulse_list = [pulses['I'], RO_pars]
        # copy first element and set extra wait
        pulse_list[0] = deepcopy(pulse_list[0])
        pulse_list[0]['pulse_delay'] += 0.01e-6

        el = multi_pulse_elt(len(times)+i, station, pulse_list)
        el_list.append(el)
        seq.append_element(el, trigger_wait=True)
    for i in range(int(cal_points/2)):
        pulse_list = [pulses['X180'], RO_pars]
        # copy first element and set extra wait
        pulse_list[0] = deepcopy(pulse_list[0])
        pulse_list[0]['pulse_delay'] += 0.01e-6

        el = multi_pulse_elt(
            len(times)+int(cal_points/2)+i, station, pulse_list)
        el_list.append(el)
        seq.append_element(el, trigger_wait=True)

    if upload:
        station.pulsar.program_awgs(seq, *el_list, verbose=verbose)
    if return_seq:
        return seq, el_list
    else:
        return seq


def preload_kernels_func(distortion_dict):
    logging.warning('deprecated. you should use the kernel object directly')
    # output_dict = {ch: [] for ch in distortion_dict['ch_list']}
    # for ch in distortion_dict['ch_list']:
    #     for kernel in distortion_dict[ch]:
    #         if kernel is not '':
    #             if kernel in cached_kernels.keys():
    #                 print('Cached {}'.format(kernel_dir+kernel))
    #                 output_dict[ch].append(cached_kernels[kernel])
    #             else:
    #                 print('Loading {}'.format(kernel_dir+kernel))
    #                 # print(os.path.isfile('kernels/'+kernel))
    #                 kernel_vec = np.loadtxt(kernel_dir+kernel)
    #                 output_dict[ch].append(kernel_vec)
    #                 cached_kernels.update({kernel: kernel_vec})
    # return output_dict
    return None


def get_pulse_dict_from_pars(pulse_pars):
    '''
    Returns a dictionary containing pulse_pars for all the primitive pulses
    based on a single set of pulse_pars.
    Using this function deepcopies the pulse parameters preventing accidently
    editing the input dictionary.

    input args:
        pulse_pars: dictionary containing pulse_parameters
    return:
        pulses: dictionary of pulse_pars dictionaries
    '''
    pi_amp = pulse_pars['amplitude']
    pi2_amp = pulse_pars['amplitude']*pulse_pars['amp90_scale']

    pulses = {'I': deepcopy(pulse_pars),
              'X180': deepcopy(pulse_pars),
              'mX180': deepcopy(pulse_pars),
              'X90': deepcopy(pulse_pars),
              'mX90': deepcopy(pulse_pars),
              'Y180': deepcopy(pulse_pars),
              'mY180': deepcopy(pulse_pars),
              'Y90': deepcopy(pulse_pars),
              'mY90': deepcopy(pulse_pars)}

    pulses['I']['amplitude'] = 0
    pulses['mX180']['amplitude'] = -pi_amp
    pulses['X90']['amplitude'] = pi2_amp
    pulses['mX90']['amplitude'] = -pi2_amp
    pulses['Y180']['phase'] = 90
    pulses['mY180']['phase'] = 90
    pulses['mY180']['amplitude'] = -pi_amp

    pulses['Y90']['amplitude'] = pi2_amp
    pulses['Y90']['phase'] = 90
    pulses['mY90']['amplitude'] = -pi2_amp
    pulses['mY90']['phase'] = 90

    return pulses


def SWAP_CZ_SWAP_phase_corr_swp(operation_dict, qS, qCZ,
                                sweep_qubit,
                                RO_target='all',
                                rec_phases=None,
                                phase_corr_amps=None,
                                distortion_dict=None,
                                CZ_disabled=False,
                                excitations='both_cases',
                                # 0 in 1st half and 1 in 2nd
                                cal_points_with_flux_pulses=True,
                                verbose=False,
                                upload=True):
    '''
    Sequence that swaps qS with the bus and does CPhase between qCZ and the bus
        X180 qS - Ym90 qCZ - swap qS,B - CPhase qCZ,B - swap qS,B - fphi90 qCZ
        - X180 qS - RO

    the keyword swap target and control reverses the
    qubit roles during a second sweep:

        X180 qCZ - Ym90 qS - swap qS,B - CPhase qCZ,B - swap qS,B - fphi90 qS
        - X180 qCZ - RO

    qS is the "SWAP qubit"
    qCZ is the "C-Phase qubit"
    '''
    sequencer_config = operation_dict['sequencer_config']

    seq_name = 'SWAP_CZ_SWAP_phase_corr_swp_{}_{}'.format(qS, qCZ)
    seq = sequence.Sequence(seq_name)
    station.pulsar.update_channel_settings()
    el_list = []

    if CZ_disabled:
        operation_dict['CZ '+qCZ]['amplitude'] = 0
        operation_dict['CZ '+qCZ]['phase_corr_pulse_amp'] = 0

    ################################################
    # Creating additional pulses for this sequence #
    ################################################
    # the recovery SWAP is identical to the regular SWAP operation, unless
    # an rSWAP is explicitly contained in the operation dict

    operation_dict['phi90 ' + qCZ] = deepcopy(operation_dict['Y90 ' + qCZ])
    operation_dict['phi90 ' + qS] = deepcopy(operation_dict['Y90 ' + qS])
    # operation_dict['rSWAP ' + qS] = deepcopy(operation_dict['SWAP ' + qS])
    if ('rSWAP ' + qS) not in operation_dict.keys():
        operation_dict['rSWAP ' + qS] = deepcopy(operation_dict['SWAP ' + qS])
    operation_dict['CZ_corr ' + qCZ]['refpoint'] = 'simultaneous'

    # seq has to have at least 2 elts
    # mid_point_phase_amp = phase_corr_amps[len(phase_corr_amps[:-4])//4]

    if (rec_phases is None) and (phase_corr_amps is None):
        raise Exception('Must sweep either recovery phase or phase corr amp')
    if rec_phases is None:
        rec_phases = [90]*len(phase_corr_amps)
    if phase_corr_amps is None:
        if sweep_qubit == qCZ:
            phase_corr_amp = operation_dict[
                'CZ_corr ' + qCZ]['amplitude']
        else:
            phase_corr_amp = operation_dict[
                'SWAP_corr ' + qS]['amplitude']
        phase_corr_amps = [phase_corr_amp]*len(rec_phases)

    ############################################
    # Generating the elements  #
    ############################################
    for i in range(len(phase_corr_amps)):
        operation_dict['phi90 ' + qCZ]['phase'] = rec_phases[i]
        operation_dict['phi90 ' + qS]['phase'] = rec_phases[i]
        if sweep_qubit == qCZ:
            operation_dict['CZ_corr ' + qCZ]['amplitude'] \
                = phase_corr_amps[i]
        else:
            operation_dict['SWAP_corr ' + qS]['amplitude'] \
                = phase_corr_amps[i]
        ######################
        # The base seqeunce  #
        ######################
        if sweep_qubit == qCZ:
            pulse_combinations = (
                ['I ' + qS, 'mY90 ' + qCZ,
                 'SWAP '+qS, 'CZ ' + qCZ, 'rSWAP ' + qS,
                 'SWAP_corr ' + qS, 'CZ_corr ' + qCZ,
                 'phi90 ' + qCZ, 'I '+qCZ, 'I '+qS, 'RO '+RO_target])
            if (excitations == 1 or (excitations == 'both_cases' and
                                     i >= (len(phase_corr_amps)-4)/2)):
                # Put a single excitation in the Swap qubit by replacing Id
                pulse_combinations[0] = 'X180 ' + qS
                pulse_combinations[-2] = 'X180 ' + qS

        elif sweep_qubit == qS:
            pulse_combinations = (
                ['mY90 ' + qS, 'I ' + qCZ,
                 'SWAP '+qS, 'CZ ' + qCZ, 'rSWAP ' + qS,
                 'SWAP_corr ' + qS, 'CZ_corr ' + qCZ,
                 'mY90 ' + qCZ, 'Y90 '+qCZ, 'phi90 '+qS, 'RO '+RO_target])
            # Two pulses on the CZ qubit are to emulate tomo pulses
            if (excitations == 1 or (excitations == 'both_cases' and
                                     (i >= len(phase_corr_amps)-4)/2)):
                # Put a single excitation in the CZ qubit by replacing Id
                pulse_combinations[1] = 'X180 ' + qCZ
                pulse_combinations[-3] = 'X180 ' + qCZ
        else:
            raise ValueError('Sweep qubit "{}" must be either "{}" or "{}"'.format(
                sweep_qubit, qS, qCZ))
        ############################################
        #             calibration points           #
        ############################################
        if i == (len(rec_phases) - 4):
            pulse_combinations = (
                ['I ' + qS, 'I ' + qCZ,
                 'SWAP '+qS, 'CZ ' + qCZ, 'rSWAP ' + qS,
                 'SWAP_corr ' + qS, 'CZ_corr ' + qCZ,
                 'I ' + qCZ, 'I '+qCZ, 'I '+qS, 'RO '+RO_target])
        elif i == (len(rec_phases) - 3):
            pulse_combinations = (
                ['I ' + qS, 'I ' + qCZ,
                 'SWAP '+qS, 'CZ ' + qCZ, 'rSWAP ' + qS,
                 'SWAP_corr ' + qS, 'CZ_corr ' + qCZ,
                 'I ' + qCZ, 'I '+qCZ, 'X180 '+qS, 'RO '+RO_target])
        elif i == (len(rec_phases) - 2):
            pulse_combinations = (
                ['I ' + qS, 'I ' + qCZ,
                 'SWAP '+qS, 'CZ ' + qCZ, 'rSWAP ' + qS,
                 'SWAP_corr ' + qS, 'CZ_corr ' + qCZ,
                 'I ' + qCZ, 'X180 '+qCZ, 'I '+qS, 'RO '+RO_target])
        elif i == (len(rec_phases) - 1):
            pulse_combinations = (
                ['I ' + qS, 'I ' + qCZ,
                 'SWAP '+qS, 'CZ ' + qCZ, 'rSWAP ' + qS,
                 'SWAP_corr ' + qS, 'CZ_corr ' + qCZ,
                 'I ' + qCZ, 'X180 '+qCZ, 'X180 '+qS, 'RO '+RO_target])

        pulses = []
        for p in pulse_combinations:
            pulses += [operation_dict[p]]
        el = multi_pulse_elt(i, station, pulses, sequencer_config)
        if distortion_dict is not None:
            print('\rDistorting element {}/{} '.format(i+1,
                                                       len(phase_corr_amps)),
                  end='')
            if i == len(phase_corr_amps):
                print()
            el = distort_and_compensate(
                el, distortion_dict)
        el_list.append(el)
        seq.append_element(el, trigger_wait=True)

    if upload:
        station.pulsar.program_awgs(seq, *el_list, verbose=verbose)

    return seq, el_list


def rSWAP_amp_sweep(operation_dict, qS, qCZ,
                    RO_target='all',
                    recovery_swap_amps=np.arange(0.3, 0.55, 0.01),
                    distortion_dict=None,
                    CZ_disabled=False,
                    emulate_cross_driving=False,
                    cal_points_with_flux_pulses=True,
                    verbose=False,
                    upload=True, **kw):
    '''
    Sequence that swaps qS with the bus and does CPhase between qCZ and the bus
        X180 qS - Ym90 qCZ - swap qS,B - CPhase qCZ,B - swap qS,B - fphi90 qCZ
        - X180 qS - RO

    kw is not used, but implemented to avoid crashing when passed argument name

    the keyword swap target and control reverses the
    qubit roles during a second sweep:

        X180 qCZ - Ym90 qS - swap qS,B - CPhase qCZ,B - swap qS,B - fphi90 qS
        - X180 qCZ - RO

    qS is the "SWAP qubit"
    qCZ is the "C-Phase qubit"
    '''
    sequencer_config = operation_dict['sequencer_config']

    seq_name = 'SWAP_CZ_SWAP_phase_corr_swp_{}_{}'.format(qS, qCZ)
    seq = sequence.Sequence(seq_name)
    station.pulsar.update_channel_settings()
    el_list = []

    if CZ_disabled:
        operation_dict['CZ '+qCZ]['amplitude'] = 0
        operation_dict['CZ '+qCZ]['phase_corr_pulse_amp'] = 0

    ################################################
    # Creating additional pulses for this sequence #
    ################################################
    # the recovery SWAP is identical to the regular SWAP operation, unless
    # an rSWAP is explicitly contained in the operation dict
    if ('rSWAP ' + qS) not in operation_dict.keys():
        operation_dict['rSWAP ' + qS] = deepcopy(operation_dict['SWAP ' + qS])
    operation_dict['CZ_corr ' + qCZ]['refpoint'] = 'simultaneous'

    rSWAP_cals = np.mean(recovery_swap_amps[:-4])

    ############################################
    # Generating the elements  #
    ############################################
    for i in range(len(recovery_swap_amps)):
        operation_dict['rSWAP ' + qS]['amplitude'] = recovery_swap_amps[i]
        ######################
        # The base sequence  #
        ######################
        pulse_combinations = (
            ['X180 ' + qS, 'I ' + qCZ,
             'SWAP '+qS, 'CZ ' + qCZ, 'rSWAP ' + qS,
             'SWAP_corr ' + qS, 'CZ_corr ' + qCZ,
             'I ' + qCZ, 'I '+qCZ, 'I '+qS, 'RO '+RO_target])
        if emulate_cross_driving is True:
            pulse_combinations[1] = 'Y90 ' + qCZ
            pulse_combinations[7] = 'mY90 ' + qCZ
        ############################################
        #             calibration points           #
        ############################################
        if i == (len(recovery_swap_amps) - 4):
            operation_dict['rSWAP ' + qS]['amplitude'] = rSWAP_cals
            pulse_combinations = (
                ['I ' + qS, 'I ' + qCZ,
                 'SWAP '+qS, 'CZ ' + qCZ, 'rSWAP ' + qS,
                 'SWAP_corr ' + qS, 'CZ_corr ' + qCZ,
                 'I ' + qCZ, 'I '+qCZ, 'I '+qS, 'RO '+RO_target])
        elif i == (len(recovery_swap_amps) - 3):
            operation_dict['rSWAP ' + qS]['amplitude'] = rSWAP_cals
            pulse_combinations = (
                ['I ' + qS, 'I ' + qCZ,
                 'SWAP '+qS, 'CZ ' + qCZ, 'rSWAP ' + qS,
                 'SWAP_corr ' + qS, 'CZ_corr ' + qCZ,
                 'I ' + qCZ, 'I '+qCZ, 'X180 '+qS, 'RO '+RO_target])
        elif i == (len(recovery_swap_amps) - 2):
            operation_dict['rSWAP ' + qS]['amplitude'] = rSWAP_cals
            pulse_combinations = (
                ['I ' + qS, 'I ' + qCZ,
                 'SWAP '+qS, 'CZ ' + qCZ, 'rSWAP ' + qS,
                 'SWAP_corr ' + qS, 'CZ_corr ' + qCZ,
                 'I ' + qCZ, 'X180 '+qCZ, 'I '+qS, 'RO '+RO_target])
        elif i == (len(recovery_swap_amps) - 1):
            operation_dict['rSWAP ' + qS]['amplitude'] = rSWAP_cals
            pulse_combinations = (
                ['I ' + qS, 'I ' + qCZ,
                 'SWAP '+qS, 'CZ ' + qCZ, 'rSWAP ' + qS,
                 'SWAP_corr ' + qS, 'CZ_corr ' + qCZ,
                 'I ' + qCZ, 'X180 '+qCZ, 'X180 '+qS, 'RO '+RO_target])

        pulses = []
        for p in pulse_combinations:
            pulses += [operation_dict[p]]
        el = multi_pulse_elt(i, station, pulses, sequencer_config)
        if distortion_dict is not None:
            print('\rDistorting element {}/{} '.format(i+1,
                                                       len(recovery_swap_amps)),
                  end='')
            if i == len(recovery_swap_amps):
                print()
            el = distort_and_compensate(
                el, distortion_dict)
        el_list.append(el)
        seq.append_element(el, trigger_wait=True)

    if upload:
        station.pulsar.program_awgs(seq, *el_list, verbose=verbose)

    return seq, el_list


def BusT1(operation_dict, q0,
          times,
          distortion_dict=None,
          verbose=False,
          upload=True):
    '''

    '''
    sequencer_config = operation_dict['sequencer_config']

    seq_name = 'BusT1_{}'.format(q0)
    seq = sequence.Sequence(seq_name)
    station.pulsar.update_channel_settings()
    el_list = []

    base_sequence = ['X180 ' + q0, 'SWAP '+q0, 'rSWAP '+q0, 'RO '+q0]

    for i, tau in enumerate(times):
        operation_dict['rSWAP '+q0] = deepcopy(operation_dict['SWAP '+q0])
        operation_dict['rSWAP '+q0]['pulse_delay'] = tau
        pulse_combinations = base_sequence
        ############################################
        #             calibration points           #
        ############################################
        if (i == (len(times) - 4)) or (i == (len(times)-3)):
            pulse_combinations = (['RO ' + q0])
        elif i == (len(times) - 2) or i == (len(times) - 1):
            pulse_combinations = (['X180 '+q0, 'RO ' + q0])
        pulses = []
        for p in pulse_combinations:
            pulses += [operation_dict[p]]
        el = multi_pulse_elt(i, station, pulses, sequencer_config)
        if distortion_dict is not None:
            print('\rDistorting element {}/{} \t'.format(i+1, len(times)),
                  end='')
            el = distort_and_compensate(
                el, distortion_dict)
        el_list.append(el)
        seq.append_element(el, trigger_wait=True)

    if upload:
        station.pulsar.program_awgs(seq, *el_list, verbose=verbose)

    return seq, el_list


def FluxTrack(operation_dict, q0,
              pulse_lengths=np.arange(0, 120e-9, 2e-9),
              verbose=False,
              distortion_dict=None,
              upload=True,
              cal_points=True):
    '''
    FluxTrack sequence where a poitive and negative SWAP are implemented
    amplitude and length are not varied.
        X180 - SWAP(l) - RO


    verbose=False:        (bool) used for verbosity printing in the pulsar
    distortion_dict=None: (dict) flux_pulse predistortion kernels
    upload=True:          (bool) uploads to AWG, set False for testing purposes
    cal_points=True:      (bool) wether to use calibration points
    '''

    seq_name = 'FluxTrack_seq'
    seq = sequence.Sequence(seq_name)
    station.pulsar.update_channel_settings()
    el_list = []
    sequencer_config = operation_dict['sequencer_config']

    # SWAP_amp = operation_dict['SWAP '+q0]['amplitude']
    mSWAP = deepcopy(operation_dict['SWAP ' + q0])
    mSWAP['amplitude'] *= -1
    operation_dict['mSWAP ' + q0] = mSWAP
    # seq has to have at least 2 elts
    total_elts = 2 + cal_points*4
    for i in range(total_elts):
        if i == 0:
            pulse_combinations = ['X180 ' + q0, 'SWAP ' + q0, 'RO '+q0]
        elif i == 1:
            pulse_combinations = ['X180 ' + q0, 'mSWAP ' + q0, 'RO '+q0]
        # Calibration points
        elif i == 2 or i == 3:
            pulse_combinations = ['RO '+q0]
        elif i == 4 or i == 5:
            pulse_combinations = ['X180 ' + q0, 'RO '+q0]
        else:
            raise Exception('larger index than expected')

        # # this converts negative pulse lenghts to negative pulse amplitudes
        # operation_dict[
        #     'SWAP '+q0]['amplitude'] = np.abs(operation_dict['SWAP '+q0]['amplitude'])*(-1)**i
        # if cal_points and (i == (len(pulse_lengths)-4) or
        #                    i == (len(pulse_lengths)-3)):
        #     pulse_combinations = ['RO '+q0]
        # elif cal_points and (i == (len(pulse_lengths)-2) or
        #                      i == (len(pulse_lengths)-1)):
        #     pulse_combinations = ['X180 ' + q0, 'RO ' + q0]
        # else:
        #     pulse_combinations = ['X180 '+q0, 'SWAP ' + q0, 'RO '+q0]

        pulses = []
        for p in pulse_combinations:
            pulses += [operation_dict[p]]

        el = multi_pulse_elt(i, station, pulses, sequencer_config)
        if distortion_dict is not None:
            print('\r Distorting element {}/{} '.format(i+1, total_elts),
                  end='')
            el = distort_and_compensate(
                el, distortion_dict)
        el_list.append(el)
        seq.append_element(el, trigger_wait=True)
    if upload:
        station.pulsar.program_awgs(seq, *el_list, verbose=verbose)

    return seq, el_list



def Ramsey_with_flux_pulse_meas_seq(thetas, qb, X90_separation, verbose=False,
                                    upload=True, return_seq=False,
                                    distorted=False,distortion_dict=None):
    '''
    Performs a Ramsey with interleaved Flux pulse

    Timings of sequence
           <----- |fluxpulse|
        |X90|  -------------------     |X90|  ---  |RO|
                                     sweep phase

    timing of the flux pulse relative to the center of the first X90 pulse
    args:
        thetas: numpy array of phase shifts for the second pi/2 pulse
        qb: qubit object (must have the methods get_operation_dict(),
        get_drive_pars() etc.
        X90_separation: float (separation of the two pi/2 pulses for Ramsey
        verbose: bool
        upload: bool
        return_seq: bool
        distorted: bool
        distortion_dict: dictionary (passed to the distort_qudev() function.
                         For details on the
                         form of the dictionary see in the module
                         pycqed.measurement.waveform_control\
                         .fluxpulse_predistortion )

    returns:
        if return_seq:
          seq: qcodes sequence
          el_list: list of pulse elements
        else:
            seq_name: string
    '''
    qb_name = qb.name
    print(qb_name)
    operation_dict = qb.get_operation_dict()
    pulse_pars = qb.get_drive_pars()
    RO_pars = qb.get_RO_pars()
    seq_name = 'Measurement_Ramsey_sequence_with_Flux_pulse'
    seq = sequence.Sequence(seq_name)
    el_list = []

    pulses = get_pulse_dict_from_pars(pulse_pars)
    flux_pulse = operation_dict["flux "+qb_name]
    # if flux_pulse['amplitude'] != 0:
    #     flux_pulse['basis_rotation'] = {qb_name: -106.87716422562978}

    flux_pulse['refpoint'] = 'end'
    X90_2 = deepcopy(pulses['X90'])
    X90_2['pulse_delay'] = X90_separation - flux_pulse['pulse_delay']
    X90_2['refpoint'] = 'start'

<<<<<<< HEAD
    print('\n',X90_separation)
    print(flux_pulse['pulse_delay'])
    print('basis_rotation' in flux_pulse)
    print(flux_pulse['amplitude'])
=======
    flux_pulse_delay_hack = - (1.5*X90_2['sigma']*X90_2['nr_sigma']
                               +X90_separation + RO_pars['length'])
    if flux_pulse['pulse_type'] == 'GaussFluxPulse':
        flux_pulse_delay_hack -= flux_pulse['buffer']
    flux_pulse['pulse_delay'] += flux_pulse_delay_hack

    if ('CZ_corr ' + qb.name) not in operation_dict.keys():
        operation_dict['CZ_corr ' + qb.name] = deepcopy(operation_dict['Z180 ' + qb.name])
        operation_dict['CZ_corr ' + qb.name]['refpoint'] = 'end'

    print('flux pulse amp: ', flux_pulse['amplitude'])
    if flux_pulse['amplitude'] != 0:
        operation_dict['CZ_corr ' + qb.name]['phase'] = operation_dict['CZ ' + qb.name]['dynamic_phase']
    else:
        operation_dict['CZ_corr ' + qb.name]['phase'] = 0

    print('flux pulse delay ', flux_pulse['pulse_delay'])
    print('CZ corr phase: ', operation_dict['CZ_corr ' + qb.name]['phase'])
>>>>>>> eeb16464
    for i, theta in enumerate(thetas):

        X90_2['phase'] = theta*180/np.pi
        el = multi_pulse_elt(i, station,
<<<<<<< HEAD
                             [pulses['X90'], flux_pulse,  X90_2,
                              RO_pars])
=======
                             # [pulses['X90'], X90_2,
                             [pulses['X90'], operation_dict['CZ_corr ' + qb.name], X90_2,
                              RO_pars,
                              flux_pulse])
>>>>>>> eeb16464
        if distorted is True:
            if distortion_dict is not None:
                el = fluxpulse_predistortion.distort_qudev(el,distortion_dict)
            else:
                raise ValueError('Must specify distortion dictionary')
        el_list.append(el)
        seq.append_element(el, trigger_wait=True)
    if upload:
        station.pulsar.program_awgs(seq, *el_list, verbose=verbose)

    if return_seq:
        return seq, el_list
    else:
        return seq_name

def Chevron_flux_pulse_length_seq(lengths, qb_control, qb_target, spacing=50e-9,
                                  verbose=False,cal_points=False,
                                  upload=True, return_seq=False,distorted=False,
                                  distortion_dict=None):

    '''
    chevron sequence (sweep of the flux pulse length)

    Timings of sequence
                                  <-- length -->
    qb_control:    |X180|  ---   |  fluxpulse   |

    qb_target:     |X180|  --------------------------------------  |RO|
                         <------>
                         spacing
    args:
        lengths: np.array containing the lengths of the fluxpulses
        qb_control: instance of the qubit class
        qb_control: instance of the qubit class
        spacing: float

    '''
    qb_name_control = qb_control.name
    qb_name_target = qb_target.name
    operation_dict_control = qb_control.get_operation_dict()
    operation_dict_target = qb_target.get_operation_dict()
    pulse_pars_control = qb_control.get_drive_pars()
    pulse_pars_target = qb_target.get_drive_pars()
    RO_pars_target = qb_target.get_RO_pars()
    seq_name = 'Chevron_sequence_flux_ampl_sweep'
    seq = sequence.Sequence(seq_name)
    el_list = []

    pulses_control = get_pulse_dict_from_pars(pulse_pars_control)
    pulses_target = get_pulse_dict_from_pars(pulse_pars_target)

    X180_control = pulses_control['X180']
    X180_control['refpoint'] = 'start'
    X180_target = pulses_target['X180']
    X180_target['refpoint'] = 'start'

    flux_pulse_control = operation_dict_control["flux "+qb_name_control]
    flux_pulse_control['refpoint'] = 'end'
    flux_pulse_control['pulse_delay'] = spacing

    max_length = np.max(lengths)

    RO_pars_target['refpoint'] = 'start'
    RO_pars_target['pulse_delay'] = max_length + spacing

    if flux_pulse_control['pulse_type'] == 'GaussFluxPulse':
        flux_pulse_control['pulse_delay'] -= flux_pulse_control['buffer']
        RO_pars_target['pulse_delay'] -= 2* flux_pulse_control['buffer']


    for i, length in enumerate(lengths):
        flux_pulse_control['length'] = length

        if cal_points and (i == (len(lengths)-4) or i == (len(lengths)-3)):
            el = multi_pulse_elt(i, station, [RO_pars_target])
        elif cal_points and (i == (len(lengths)-2) or i == (len(lengths)-1)):
            flux_pulse_control['amplitude'] = 0
            el = multi_pulse_elt(i, station, [X180_control, X180_target,
                                              flux_pulse_control,
                                              RO_pars_target])
        else:
            el = multi_pulse_elt(i, station, [X180_control,X180_target,
                                              flux_pulse_control,
                                              RO_pars_target])

        if distorted is True:
            if distortion_dict is not None:
                el = fluxpulse_predistortion.distort_qudev(el,distortion_dict)
            else:
                raise ValueError('Must specify distortion dictionary')
        el_list.append(el)
        seq.append_element(el, trigger_wait=True)
    if upload:
        station.pulsar.program_awgs(seq, *el_list, verbose=verbose)

    if return_seq:
        return seq, el_list
    else:
        return seq_name



def Chevron_flux_pulse_ampl_seq(ampls, qb_control,
                                qb_target, spacing=50e-9,
                                cal_points=False, verbose=False,
                                upload=True, return_seq=False,
                                distorted=False,distortion_dict=None
                                ):
    '''
    chevron sequence (sweep of the flux pulse amplitude)

    Timings of sequence

    qb_control:    |X180|  ---   |  fluxpulse   |

    qb_target:     |X180|  -----------------------------  |RO|
                         <------>               <------>
                         spacing                 spacing
    args:
        lengths: np.array containing the lengths of the fluxpulses
        qb_control: instance of the qubit class
        qb_control: instance of the qubit class
        spacing: float

    '''
    qb_name_control = qb_control.name
    qb_name_target = qb_target.name
    operation_dict_control = qb_control.get_operation_dict()
    operation_dict_target = qb_target.get_operation_dict()
    pulse_pars_control = qb_control.get_drive_pars()
    pulse_pars_target = qb_target.get_drive_pars()
    RO_pars_target = qb_target.get_RO_pars()
    seq_name = 'Chevron_sequence_flux_ampl_sweep'
    seq = sequence.Sequence(seq_name)
    el_list = []

    pulses_control = get_pulse_dict_from_pars(pulse_pars_control)
    pulses_target = get_pulse_dict_from_pars(pulse_pars_target)

    X180_control = pulses_control['X180']
    X180_control['refpoint'] = 'start'
    X180_target = pulses_target['X180']
    X180_target['refpoint'] = 'start'


    flux_pulse_control = operation_dict_control["flux "+qb_name_control]
    flux_pulse_control['refpoint'] = 'end'
    flux_pulse_control['pulse_delay'] = spacing


    flux_pulse_length = flux_pulse_control['length']

    RO_pars_target['refpoint'] = 'start'
    RO_pars_target['pulse_delay'] = flux_pulse_length + spacing

    for i, ampl in enumerate(ampls):
        flux_pulse_control['amplitude'] = ampl

        if cal_points and (i == (len(ampls)-4) or i == (len(ampls)-3)):
            el = multi_pulse_elt(i, station, [RO_pars_target])
        elif cal_points and (i == (len(ampls)-2) or i == (len(ampls)-1)):
            flux_pulse_control['amplitude'] = 0
            el = multi_pulse_elt(i, station, [X180_control, X180_target,
                                              flux_pulse_control,
                                              RO_pars_target])
        else:
            el = multi_pulse_elt(i, station, [X180_control,X180_target,
                                              flux_pulse_control,
                                              RO_pars_target])


        if distorted is True:
            if distortion_dict is not None:
                el = fluxpulse_predistortion.distort_qudev(el,distortion_dict)
            else:
                raise ValueError('Must specify distortion dictionary')
        el_list.append(el)
        seq.append_element(el, trigger_wait=True)

    if upload:
        station.pulsar.program_awgs(seq, *el_list, verbose=verbose)

    if return_seq:
        return seq, el_list
    else:
        return seq_name


def flux_pulse_CPhase_seq(sweep_points,qb_control, qb_target,
                          sweep_mode='length',
                          X90_phase=0,
                          spacing=50e-9,
                          verbose=False,cal_points=False,
                          upload=True, return_seq=False,
                          distorted=False,
                          distortion_dict=None,
                          measurement_mode='excited_state',
                          reference_measurements=False
                          ):

    '''
    chevron like sequence (sweep of the flux pulse length)
    where the phase is measures.
    The sequence function is programmed, such that it either can take lengths, amplitudes or phases to sweep.

    Timings of sequence
                                         <-- length -->
                                          or amplitude
    qb_control:    |X180|  ----------   |  fluxpulse   |

    qb_target:     ------- |X90|  ------------------------------|X90|--------  |RO|
                                <------>                       X90_phase
                                spacing
    args:
        sweep_points: np.array containing the lengths of the fluxpulses
        qb_control: instance of the qubit class
        qb_control: instance of the qubit class
        sweep_mode: str, either 'length', 'amplitude' or amplitude
        X90_phase: float, phase of the second X90 pulse in rad
        spacing: float
        measurement_mode (str): either 'excited_state', 'ground_state'
        reference_measurement (bool): if True, a reference measurement with the
                                      control qubit in ground state is added in the
                                      same hard sweep. IMPORTANT: you need to double
                                      the hard sweep points!
                                      e.g. thetas = np.concatenate((thetas,thetas))
    '''


    qb_name_control = qb_control.name
    qb_name_target = qb_target.name
    operation_dict_control = qb_control.get_operation_dict()
    operation_dict_target = qb_target.get_operation_dict()
    pulse_pars_control = qb_control.get_drive_pars()
    pulse_pars_target = qb_target.get_drive_pars()
    RO_pars_target = qb_target.get_RO_pars()
    seq_name = 'Chevron_sequence_flux_{}_sweep_rel_phase_meas'.format(sweep_mode)
    seq = sequence.Sequence(seq_name)
    el_list = []

    if reference_measurements:
        measurement_mode = 'excited_state'
    pulses_control = get_pulse_dict_from_pars(pulse_pars_control)
    pulses_target = get_pulse_dict_from_pars(pulse_pars_target)

    X180_control = deepcopy(pulses_control['X180'])
    X180_control['refpoint'] = 'start'
    X90_target = pulses_target['X90']
    X90_target['refpoint'] = 'end'
    if measurement_mode == 'ground_state':
        X180_control['amplitude'] = 0.

    X90_target_2 = deepcopy(X90_target)
    X90_target_2['phase'] = X90_phase*180/np.pi
    #     X90_target_2['phase'] = 1

    flux_pulse_control = operation_dict_control["flux "+qb_name_control]
    flux_pulse_control['refpoint'] = 'end'
    flux_pulse_control['delay'] = spacing

    if sweep_mode == 'length':
        max_length = np.max(sweep_points)
    else:
        max_length = flux_pulse_control['length']

    X90_target_2['refpoint'] = 'start'
    X90_target_2['pulse_delay'] = max_length + spacing

    RO_pars_target['refpoint'] = 'end'

    for i, sweep_point in enumerate(sweep_points):

        if reference_measurements:
            if i >= int(len(sweep_points)/2):
                X180_control['amplitude'] = 0.
        if sweep_mode == 'length':
            flux_pulse_control['length'] = sweep_point
        elif sweep_mode == 'amplitude':
            flux_pulse_control['amplitude'] = sweep_point
        elif sweep_mode == 'phase':
            X90_target_2['phase'] = sweep_point*180/np.pi

        if cal_points and (i == (len(sweep_points)-4) or i == (len(sweep_points)-3)):
            el = multi_pulse_elt(i, station, [RO_pars_target])
        elif cal_points and (i == (len(sweep_points)-2) or i == (len(sweep_points)-1)):
            flux_pulse_control['amplitude'] = 0
            el = multi_pulse_elt(i, station, [X180_control, X90_target,
                                              flux_pulse_control, X90_target_2,
                                              RO_pars_target])
        else:


            el = multi_pulse_elt(i, station, [X180_control,X90_target,
                                              flux_pulse_control,X90_target_2,
                                              RO_pars_target])

        if distorted is True:
            if distortion_dict is not None:
                el = fluxpulse_predistortion.distort_qudev(el,distortion_dict)
            else:
                raise ValueError('Must specify distortion dictionary')
        el_list.append(el)
        seq.append_element(el, trigger_wait=True)



    if upload:
        station.pulsar.program_awgs(seq, *el_list, verbose=verbose)

    if return_seq:
        return seq, el_list
    else:
        return seq_name


def fluxpulse_scope_sequence(delays, qb, verbose=False,
                             cal_points=False,
                             upload=True,
                             return_seq=False,
                             distorted=False,
                             distortion_dict=None,
                             spacing=30e-9):
    '''
    Performs X180 pulse on top of a fluxpulse

    Timings of sequence

       |          ---           |X180|  ----------------------------  |RO|
       |        ---      | --------- fluxpulse ---------- |
        <-    delay    ->

    args:
        delays: array of delays of the pi pulse w.r.t the flux pulse
        qb: qubit object
        spacing: float, spacing between pulse and RO
    '''
    qb_name = qb.name
    operation_dict = qb.get_operation_dict()
    pulse_pars = qb.get_drive_pars()
    RO_pars = qb.get_RO_pars()
    seq_name = 'Fluxpulse_scope_sequence'
    seq = sequence.Sequence(seq_name)
    el_list = []

    pulses = get_pulse_dict_from_pars(pulse_pars)
    flux_pulse = operation_dict["flux "+qb_name]

    X180_2 = deepcopy(pulses['X180'])
    X180_2['refpoint'] = 'start'
    pulse_delay_offset = -X180_2['sigma']*X180_2['nr_sigma']/2. - flux_pulse['pulse_delay']
    RO_pars['pulse_delay'] = flux_pulse['length'] + flux_pulse['pulse_delay'] - delays[0] + spacing

    for i, delay in enumerate(delays):
        X180_2['pulse_delay'] = delay + pulse_delay_offset
        if cal_points and (i == (len(delays)-4) or i == (len(delays)-3)):
            el = multi_pulse_elt(i, station, [RO_pars])
        elif cal_points and (i == (len(delays)-2) or i == (len(delays)-1)):
            flux_pulse['amplitude'] = 0
            el = multi_pulse_elt(i, station, [flux_pulse,X180_2,RO_pars])
        else:
            el = multi_pulse_elt(i, station, [flux_pulse,X180_2,RO_pars])
        if distorted is True and distortion_dict is not None:
            el = fluxpulse_predistortion.distort_qudev(el,distortion_dict)
        el_list.append(el)
        seq.append_element(el, trigger_wait=True)
    if upload:
        station.pulsar.program_awgs(seq, *el_list, verbose=verbose)
    if return_seq:
        return seq, el_list
    else:
        return seq_name



<|MERGE_RESOLUTION|>--- conflicted
+++ resolved
@@ -1577,44 +1577,18 @@
     X90_2['pulse_delay'] = X90_separation - flux_pulse['pulse_delay']
     X90_2['refpoint'] = 'start'
 
-<<<<<<< HEAD
     print('\n',X90_separation)
     print(flux_pulse['pulse_delay'])
     print('basis_rotation' in flux_pulse)
     print(flux_pulse['amplitude'])
-=======
-    flux_pulse_delay_hack = - (1.5*X90_2['sigma']*X90_2['nr_sigma']
-                               +X90_separation + RO_pars['length'])
-    if flux_pulse['pulse_type'] == 'GaussFluxPulse':
-        flux_pulse_delay_hack -= flux_pulse['buffer']
-    flux_pulse['pulse_delay'] += flux_pulse_delay_hack
-
-    if ('CZ_corr ' + qb.name) not in operation_dict.keys():
-        operation_dict['CZ_corr ' + qb.name] = deepcopy(operation_dict['Z180 ' + qb.name])
-        operation_dict['CZ_corr ' + qb.name]['refpoint'] = 'end'
-
-    print('flux pulse amp: ', flux_pulse['amplitude'])
-    if flux_pulse['amplitude'] != 0:
-        operation_dict['CZ_corr ' + qb.name]['phase'] = operation_dict['CZ ' + qb.name]['dynamic_phase']
-    else:
-        operation_dict['CZ_corr ' + qb.name]['phase'] = 0
-
     print('flux pulse delay ', flux_pulse['pulse_delay'])
     print('CZ corr phase: ', operation_dict['CZ_corr ' + qb.name]['phase'])
->>>>>>> eeb16464
     for i, theta in enumerate(thetas):
 
         X90_2['phase'] = theta*180/np.pi
         el = multi_pulse_elt(i, station,
-<<<<<<< HEAD
                              [pulses['X90'], flux_pulse,  X90_2,
                               RO_pars])
-=======
-                             # [pulses['X90'], X90_2,
-                             [pulses['X90'], operation_dict['CZ_corr ' + qb.name], X90_2,
-                              RO_pars,
-                              flux_pulse])
->>>>>>> eeb16464
         if distorted is True:
             if distortion_dict is not None:
                 el = fluxpulse_predistortion.distort_qudev(el,distortion_dict)
