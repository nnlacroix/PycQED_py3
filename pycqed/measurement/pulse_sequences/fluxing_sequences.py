--- conflicted
+++ resolved
@@ -1,6 +1,5 @@
 import numpy as np
 from copy import deepcopy
-<<<<<<< HEAD
 
 from pycqed.measurement.waveform_control.block import Block
 
@@ -9,8 +8,6 @@
 except:  # Moved to math in python 3.5, this is to be 3.4 compatible
     from fractions import gcd
 from pycqed.measurement.waveform_control import pulse, segment
-=======
->>>>>>> 48067e70
 from pycqed.measurement.waveform_control import sequence
 from pycqed.measurement.waveform_control import pulsar as ps
 from pycqed.measurement.pulse_sequences.single_qubit_tek_seq_elts import \
