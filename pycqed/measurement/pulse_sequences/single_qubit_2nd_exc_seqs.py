from copy import deepcopy
from pycqed.measurement.pulse_sequences.single_qubit_tek_seq_elts import get_pulse_dict_from_pars
from pycqed.measurement.pulse_sequences.standard_elements import multi_pulse_elt
from ..waveform_control import sequence
import numpy as np

station = None


def Rabi_2nd_exc_seq(amps, pulse_pars, pulse_pars_2nd, RO_pars, n=1,
                     cal_points=True, no_cal_points=4, upload=True, return_seq=False,
                     post_msmt_delay=3e-6, verbose=False):
<<<<<<< HEAD
    '''
    Rabi sequence for the second excited state.
=======
    """
    Rabi sequence for the second excited state
>>>>>>> 49f41cfa
    Input pars:
        amps:            array of pulse amplitudes (V)
        pulse_pars:      dict containing the pulse parameters
        pulse_pars_2nd:  dict containing pulse_parameters for 2nd exc. state
        RO_pars:         dict containing the RO parameters
        n:               number of pulses (1 is conventional Rabi)
        post_msmt_delay: extra wait time for resetless compatibility
    """
    seq_name = 'Rabi_2nd_exc_sequence'
    seq = sequence.Sequence(seq_name)
    station.pulsar.update_channel_settings()
    el_list = []
    pulses = get_pulse_dict_from_pars(pulse_pars)
    pulses_2nd = get_pulse_dict_from_pars(pulse_pars_2nd)

    for i, amp in enumerate(amps):  # seq has to have at least 2 elts
        if cal_points:
            if no_cal_points==6:
                if (i == (len(amps)-6) or i == (len(amps)-5)):
                    el = multi_pulse_elt(i, station, [pulses['I'], RO_pars])
                elif (i == (len(amps)-4) or i == (len(amps)-3)):
                    el = multi_pulse_elt(i, station, [pulses['X180'], RO_pars])
                elif (i == (len(amps)-2) or i == (len(amps)-1)):
                    el = multi_pulse_elt(i, station, [pulses['X180'], pulses_2nd['X180'], RO_pars])
            elif no_cal_points==4:
                if (i == (len(amps)-4) or i == (len(amps)-3)):
                    el = multi_pulse_elt(i, station, [pulses['I'], RO_pars])
                elif (i == (len(amps)-2) or i == (len(amps)-1)):
                    el = multi_pulse_elt(i, station, [pulses['X180'], RO_pars])
            elif no_cal_points==2:
                if (i == (len(amps)-2) or i == (len(amps)-1)):
                    el = multi_pulse_elt(i, station, [pulses['I'], RO_pars])
        else:
            pulses_2nd['X180']['amplitude'] = amp
            pulse_list = ([pulses['X180']]+n*[pulses_2nd['X180']] +
                          [pulses['X180']] + [RO_pars])

            # copy first element and set extra wait
            pulse_list[0] = deepcopy(pulse_list[0])
            pulse_list[0]['pulse_delay'] += post_msmt_delay
            el = multi_pulse_elt(i, station, pulse_list)
        el_list.append(el)
        seq.append_element(el, trigger_wait=True)

    if upload:
        station.components['AWG'].stop()
        station.pulsar.program_awg(seq, *el_list, verbose=verbose)

    if return_seq:
        return seq_name, el_list
    else:
        return seq

def Ramsey_2nd_exc_seq(times, pulse_pars, pulse_pars_2nd, RO_pars, n=1,
                     cal_points=True, artificial_detuning =None,
                     post_msmt_delay=3e-6, verbose=False):
    '''
    Rabi sequence for the second excited state
    Input pars:
        amps:            array of pulse amplitudes (V)
        pulse_pars:      dict containing the pulse parameters
        pulse_pars_2nd:  dict containing pulse_parameters for 2nd exc. state
        RO_pars:         dict containing the RO parameters
        n:               number of pulses (1 is conventional Rabi)
        post_msmt_delay: extra wait time for resetless compatibility
    '''
    seq_name = 'Ramsey_2nd_exc_sequence'
    seq = sequence.Sequence(seq_name)
    station.pulsar.update_channel_settings()
    el_list = []
    pulses = get_pulse_dict_from_pars(pulse_pars)
    pulses_2nd = get_pulse_dict_from_pars(pulse_pars_2nd)
    for i, tau in enumerate(times):
        if cal_points and (i == (len(times)-6) or
                           i == (len(times)-5)):
            el = multi_pulse_elt(i, station, [pulses['I'], RO_pars])
        elif cal_points and (i == (len(times)-4) or
                             i == (len(times)-3)):
            el = multi_pulse_elt(i, station, [pulses['X180'], RO_pars])
        elif cal_points and (i == (len(times)-2) or
                             i == (len(times)-1)):
            el = multi_pulse_elt(i, station, [pulses['X180'], pulses_2nd['X180'],
                                 RO_pars])
        else:
            pulse_pars_x2 = deepcopy(pulses_2nd['X90'])
            pulse_pars_x2['pulse_delay'] = tau

            if artificial_detuning is not None:
                Dphase = ((tau-times[0]) * artificial_detuning * 360) % 360
            pulse_pars_x2['phase'] = Dphase

            pulse_list = ([pulses['X180']]+n*[pulses_2nd['X90'], pulse_pars_x2] +
                          [pulses['X180'], RO_pars])

            # copy first element and set extra wait
            pulse_list[0] = deepcopy(pulse_list[0])
            pulse_list[0]['pulse_delay'] += post_msmt_delay
            el = multi_pulse_elt(i, station, pulse_list)
        el_list.append(el)
        seq.append_element(el, trigger_wait=True)
    station.pulsar.program_awgs(seq, *el_list, verbose=verbose)
    return seq_name

def T1_2nd_exc_seq(times,
           pulse_pars, pulse_pars_2nd, RO_pars,
           cal_points=True,
           verbose=False, upload=True, return_seq=False):
    '''
    Rabi sequence for a single qubit using the tektronix.
    SSB_Drag pulse is used for driving, simple modulation used for RO
    Input pars:
        times:              array of times to wait after the 2nd excitation pi-pulse
        pulse_pars:         dict containing the pulse parameters
        pulse_pars_2nd:     dict containing the pulse parameters for ef excitation
        RO_pars:            dict containing the RO parameters
    '''
    seq_name = 'T1_2nd_exc_sequence'
    seq = sequence.Sequence(seq_name)
    station.pulsar.update_channel_settings()
    el_list = []
    pulses = get_pulse_dict_from_pars(pulse_pars)
    pulses_2nd = get_pulse_dict_from_pars(pulse_pars_2nd)
    pulses_x = deepcopy(pulses['X180'])

    for i, tau in enumerate(times):  # seq has to have at least 2 elts
        if cal_points and (i == (len(times)-6) or i == (len(times)-5)):
            el = multi_pulse_elt(i, station, [pulses['I'], RO_pars])
        elif cal_points and (i == (len(times)-4) or i == (len(times)-3)):
            el = multi_pulse_elt(i, station, [pulses['X180'], RO_pars])
        elif cal_points and (i == (len(times)-2) or i == (len(times)-1)):
            el = multi_pulse_elt(i, station, [pulses['X180'], pulses_2nd['X180'], RO_pars])
        else:
            pulses_x['pulse_delay'] = tau
            el = multi_pulse_elt(i, station, [pulses['X180'], pulses_2nd['X180'], pulses_x, RO_pars])
        el_list.append(el)
        seq.append_element(el, trigger_wait=True)

    if upload:
        station.pulsar.program_awgs(seq, *el_list, verbose=verbose)

    if return_seq:
        return seq, el_list
    else:
        return seq_name


def SSRO_2nd_exc_state(pulse_pars, pulse_pars_2nd, RO_pars, verbose=False):

    seq_name = 'SSRO_2nd_exc'
    seq = sequence.Sequence(seq_name)
    station.pulsar.update_channel_settings()
    el_list = []
    pulses = get_pulse_dict_from_pars(pulse_pars)
    pulses_2nd = get_pulse_dict_from_pars(pulse_pars_2nd)
    # First element

    pulse_combinations = [[pulses['I']]+[RO_pars]]
    pulse_combinations += [[pulses['X180']] +[RO_pars]]
    pulse_combinations += [[pulses['X180']]+[pulses_2nd['X180']] +[RO_pars]]

    for i, pulse_list in enumerate(pulse_combinations):
        el = multi_pulse_elt(i, station, pulse_list)
        el_list.append(el)
        seq.append_element(el, trigger_wait=True)
    seq.append_element(el, trigger_wait=True)
    station.pulsar.program_awgs(seq, *el_list, verbose=verbose)
    return seq_name<|MERGE_RESOLUTION|>--- conflicted
+++ resolved
@@ -10,13 +10,8 @@
 def Rabi_2nd_exc_seq(amps, pulse_pars, pulse_pars_2nd, RO_pars, n=1,
                      cal_points=True, no_cal_points=4, upload=True, return_seq=False,
                      post_msmt_delay=3e-6, verbose=False):
-<<<<<<< HEAD
-    '''
+    """
     Rabi sequence for the second excited state.
-=======
-    """
-    Rabi sequence for the second excited state
->>>>>>> 49f41cfa
     Input pars:
         amps:            array of pulse amplitudes (V)
         pulse_pars:      dict containing the pulse parameters
@@ -62,8 +57,7 @@
         seq.append_element(el, trigger_wait=True)
 
     if upload:
-        station.components['AWG'].stop()
-        station.pulsar.program_awg(seq, *el_list, verbose=verbose)
+        station.pulsar.program_awgs(seq, *el_list, verbose=verbose)
 
     if return_seq:
         return seq_name, el_list
