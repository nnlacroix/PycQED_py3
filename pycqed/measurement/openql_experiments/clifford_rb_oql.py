--- conflicted
+++ resolved
@@ -132,17 +132,7 @@
     for seed in range(nr_seeds):
         for j, n_cl in enumerate(nr_cliffords):
             for interleaving_cl in interleaving_cliffords:
-<<<<<<< HEAD
-                for net_clifford in net_cliffords:
-                    k = oqh.create_kernel('RB_{}Cl_s{}_net{}_inter{}'.format(
-                        n_cl, seed, net_clifford, interleaving_cl), p)
-                    if initialize:
-                        for qubit_idx in qubit_map.values():
-                            k.prepz(qubit_idx)
-
-=======
                 if not simultaneous_single_qubit_RB:
->>>>>>> c7cbd65f
                     cl_seq = rb.randomized_benchmarking_sequence(
                             n_cl, number_of_qubits=number_of_qubits,
                             desired_net_cl=None,#net_clifford,
@@ -152,22 +142,6 @@
                     net_cl_seq = rb.calculate_net_clifford(cl_seq,Cl)
                     cl_seq_decomposed = []
                     for cl in cl_seq:
-<<<<<<< HEAD
-                        gates = Cl(cl).gate_decomposition
-                        for g, q in gates:
-                            if isinstance(q, str):
-                                k.gate(g, [qubit_map[q]])
-                            elif isinstance(q, list):
-                                # proper codeword
-                                k.gate(g, [qubit_map[q[0]], qubit_map[q[1]]])
-
-                    # This hack is required to align multiplexed RO in openQL..
-                    k.gate("wait",  list(qubit_map.values()), 0)
-                    for qubit_idx in qubit_map.values():
-                        k.measure(qubit_idx)
-                    k.gate("wait",  list(qubit_map.values()), 0)
-                    p.add_kernel(k)
-=======
                         # hacking in exception for benchmarking only CZ
                         # (not as a member of CNOT group)
                         if cl == -4368:
@@ -178,9 +152,8 @@
                         recovery_to_idx_clifford = net_cl_seq.get_inverse()
                         recovery_clifford = Cl(net_clifford)*recovery_to_idx_clifford
                         cl_seq_decomposed_with_net = cl_seq_decomposed+[recovery_clifford.gate_decomposition]
-
-                        k = Kernel('RB_{}Cl_s{}_net{}_inter{}'.format(
-                            n_cl, seed, net_clifford, interleaving_cl), p=platf)
+                        k = oqh.create_kernel('RB_{}Cl_s{}_net{}_inter{}'.format(
+                            n_cl, seed, net_clifford, interleaving_cl), p)
                         if initialize:
                             for qubit_idx in qubit_map.values():
                                 k.prepz(qubit_idx)
@@ -188,7 +161,7 @@
                         for gates in cl_seq_decomposed_with_net:
                             for g, q in gates:
                                 if isinstance(q, str):
-                                    k.gate(g, qubit_map[q])
+                                    k.gate(g, [qubit_map[q]])
                                 elif isinstance(q, list):
                                     # proper codeword
                                     k.gate(g, [qubit_map[q[0]], qubit_map[q[1]]])
@@ -200,8 +173,8 @@
                         p.add_kernel(k)
                 elif simultaneous_single_qubit_RB: 
                     for net_clifford in net_cliffords:
-                        k = Kernel('RB_{}Cl_s{}_net{}_inter{}'.format(
-                            n_cl, seed, net_clifford, interleaving_cl), p=platf)
+                        k = oqh.create_kernel('RB_{}Cl_s{}_net{}_inter{}'.format(
+                            n_cl, seed, net_clifford, interleaving_cl), p)
                         if initialize:
                             for qubit_idx in qubit_map.values():
                                 k.prepz(qubit_idx)
@@ -233,7 +206,7 @@
                             # q_idx = 0
                                 try: # for possible different lengths in gate_seqs
                                     g = gate_seqs[gj][gi]
-                                    k.gate(g[0], q_idx)
+                                    k.gate(g[0], [q_idx])
                                 except IndexError as e: 
                                     pass 
                         # end of #157 HACK 
@@ -243,7 +216,7 @@
                             k.measure(qubit_idx)
                         k.gate("wait",  list(qubit_map.values()), 0)
                         p.add_kernel(k)
->>>>>>> c7cbd65f
+
 
         if cal_points:
             if number_of_qubits == 1:
