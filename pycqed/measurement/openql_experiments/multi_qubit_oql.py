--- conflicted
+++ resolved
@@ -628,21 +628,13 @@
         raise ValueError("target_qubit_sequence not recognized")
     k.gate('rx180', [qubit_idx])
 
-<<<<<<< HEAD
-    k.gate("wait", [qubit_idx], buffer_nanoseconds)
+    if buffer_nanoseconds>0:
+        k.gate("wait", [qubit_idx], buffer_nanoseconds)
     k.gate('fl_cw_{:02}'.format(flux_cw), [2, 0])
-
-    k.gate('wait', [qubit_idx], buffer_nanoseconds2)
-    k.gate('rx180', [qubit_idx])
-=======
-    if buffer_nanoseconds > 0:
-        k.gate("wait", [qubit_idx], buffer_nanoseconds)
-    k.gate('fl_cw_{:02}'.format(flux_cw), 2, 0)
 
     if buffer_nanoseconds2>0:
         k.gate('wait', [qubit_idx], buffer_nanoseconds2)
-    k.gate('rx180', qubit_idx)
->>>>>>> c7cbd65f
+    k.gate('rx180', [qubit_idx])
 
     k.measure(qubit_idx)
     k.measure(qubit_idx_spec)
@@ -763,20 +755,13 @@
             # brainless "directed edge recources" in compiler
             k.gate('fl_cw_01', [2, 0])
             # after-rotations
-<<<<<<< HEAD
             k.gate(after_pulse_q1, [q1])
-            # tomo pulses
-            k.gate(p_q1, [q0])
-            k.gate(p_q0, [q1])
-=======
-            k.gate(after_pulse_q1, q1)
             # possibly wait
             if wait_after_flux is not None:
                 k.gate("wait", [q0,q1], round(wait_after_flux*1e9))
             # tomo pulses
-            k.gate(p_q0, q1)
-            k.gate(p_q1, q0)
->>>>>>> c7cbd65f
+            k.gate(p_q0, [q1])
+            k.gate(p_q1, [q0])
             # measure
             k.measure(q0)
             k.measure(q1)
@@ -1063,42 +1048,9 @@
             k.gate('rx90', [q0])
             if not CZ_disabled:
                 for j in range(nr_of_repeated_gates):
-<<<<<<< HEAD
-                    if j != 0 and wait_time_between > 0:
+                    if wait_time_between>0:
                         k.gate('wait', [2, 0], wait_time_between)
                     k.gate(flux_codeword, [2, 0])
-                if fixed_max_nr_of_repeated_gates is not None:
-                    for l in range(fixed_max_nr_of_repeated_gates-j):
-                        if wait_time_between > 0:
-                            k.gate('wait', [2, 0], wait_time_between)
-                        k.gate('fl_cw_00', [2, 0])
-            else:
-                for j in range(nr_of_repeated_gates):
-                    if j != 0 and wait_time_between > 0:
-                        k.gate('wait', [2, 0], wait_time_between)
-                    if CZ_duration > 0:
-                        k.gate('wait', [2, 0], CZ_duration)  # in ns
-                if fixed_max_nr_of_repeated_gates is not None:
-                    for l in range(fixed_max_nr_of_repeated_gates-j):
-                        if wait_time_between > 0:
-                            k.gate('wait', [2, 0], wait_time_between)
-                        if CZ_duration > 0:
-                            k.gate('wait', [2, 0], CZ_duration)
-            try:
-                if wait_time_after > 0:
-                    k.gate('wait', [2, 0], (wait_time_after))
-            except Exception as e:
-                print('Wait time after-between',
-                      (wait_time_after-wait_time_between))
-                raise(e)
-            # hardcoded angles, must be uploaded to AWG
-            if angle == 90:
-                # special because the cw phase pulses go in mult of 20 deg
-                k.gate('ry90', [q0])
-=======
-                    if wait_time_between>0:
-                        k.gate('wait', [2, 0], wait_time_between)
-                    k.gate(flux_codeword, 2, 0)
             else:
                 for j in range(nr_of_repeated_gates):
                     k.gate('wait', [2, 0], wait_time_between + CZ_duration)
@@ -1107,10 +1059,9 @@
             # hardcoded angles, must be uploaded to AWG
             if angle == 90:
                 # special because the cw phase pulses go in mult of 20 deg
-                k.gate('ry90', q0)
+                k.gate('ry90', [q0])
             elif angle == 0:
-                k.gate('rx90', q0)
->>>>>>> c7cbd65f
+                k.gate('rx90', [q0])
             else:
                 k.gate('cw_{:02}'.format(cw_idx), [q0])
             if case == 'excitation':
@@ -1629,16 +1580,14 @@
         k.gate(flux_codeword_a, [2, 0])
         # hardcoded because of flux_tuples, [q1, q0])
         k.gate('wait', [q0, q1], wait_time)
-<<<<<<< HEAD
-        k.gate('rx90', [q0])
-=======
+
         if ramsey_axis == 'x':
-            k.gate('rx90', q0)
+            k.gate('rx90', [q0])
         elif ramsey_axis == 'y':
-            k.gate('ry90', q0)
+            k.gate('ry90', [q0])
         else:
             raise ValueError('ramsey_axis must be "x" ot "y"')
->>>>>>> c7cbd65f
+
         k.gate(flux_codeword_b, [2, 0])
         k.gate('wait', [q0, q1], 60)
         # hardcoded because of flux_tuples, [q1, q0])
