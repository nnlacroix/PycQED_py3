--- conflicted
+++ resolved
@@ -203,12 +203,8 @@
             logging.warning(
                 'Type "{}" for "{}" (key): "{}" (item) at location {} '
                 'not supported, '
-<<<<<<< HEAD
-                'storing as string'.format(type(item), key, item, entry_point))
-=======
                 'storing as string'.format(type(item), key, item,
                                            entry_point))
->>>>>>> 1e4afc22
             entry_point.attrs[key] = str(item)
 
 
