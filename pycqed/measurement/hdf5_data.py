--- conflicted
+++ resolved
@@ -162,11 +162,7 @@
                 log.error('Exception occurred while writing'
                       ' {}:{} of type {}'.format(key, item, type(item)))
         elif isinstance(item, np.ndarray) or (
-<<<<<<< HEAD
-            qutip_imported and isinstance(item, qutip.qobj.Qobj)):
-=======
                 qutip_imported and isinstance(item, qutip.qobj.Qobj)):
->>>>>>> d9075927
             if qutip_imported and isinstance(item, qutip.qobj.Qobj):
                 item = item.full()
             try:
