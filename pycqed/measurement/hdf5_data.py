"""
Module for handling HDF5 data within qcodes.
Based on hdf5 datawrapper from qtlab originally by Reinier Heeres and
Wolfgang Pfaff.

Contains:
- a data class (HDF5Data) which is essentially a wrapper of a h5py data
  object, adapted for usage with qcodes
- name generators in the style of qtlab Data objects
- functions to create standard data sets
"""

import os
import time
import h5py
import numpy as np
import logging
log = logging.getLogger(__name__)

try:
    import qutip
    qutip_imported = True
except Exception:
    log.warning('qutip was not imported. qutip objects will be stored as '
                'strings.')
    qutip_imported = False


class DateTimeGenerator:
    """
    Class to generate filenames / directories based on the date and time.
    """

    def __init__(self):
        pass

    def create_data_dir(self, datadir: str, name: str=None, ts=None,
                        datesubdir: bool=True, timesubdir: bool=True):
        """
        Create and return a new data directory.

        Input:
            datadir (string): base directory
            name (string): optional name of measurement
            ts (time.localtime()): timestamp which will be used
                if timesubdir=True
            datesubdir (bool): whether to create a subdirectory for the date
            timesubdir (bool): whether to create a subdirectory for the time

        Output:
            The directory to place the new file in
        """

        path = datadir
        if ts is None:
            ts = time.localtime()
        if datesubdir:
            path = os.path.join(path, time.strftime('%Y%m%d', ts))
        if timesubdir:
            tsd = time.strftime('%H%M%S', ts)
            timestamp_verified = False
            counter = 0
            # Verify if timestamp is unique by seeing if the folder exists
            while not timestamp_verified:
                counter += 1
                try:
                    measdirs = [d for d in os.listdir(path)
                                if d[:6] == tsd]
                    if len(measdirs) == 0:
                        timestamp_verified = True
                    else:
                        # if timestamp not unique, add one second
                        # This is quite a hack
                        ts = time.localtime((time.mktime(ts)+1))
                        tsd = time.strftime('%H%M%S', ts)
                    if counter >= 3600:
                        raise Exception()
                except OSError as err:
                    if 'cannot find the path specified' in str(err):
                        timestamp_verified = True
                    elif 'No such file or directory' in str(err):
                        timestamp_verified = True
                    else:
                        raise err
            if name is not None:
                path = os.path.join(path, tsd+'_'+name)
            else:
                path = os.path.join(path, tsd)

        return path, tsd

    def new_filename(self, data_obj, folder):
        """Return a new filename, based on name and timestamp."""
        path, tstr = self.create_data_dir(folder,
                                          name=data_obj._name,
                                          ts=data_obj._localtime)
        filename = '%s_%s.hdf5' % (tstr, data_obj._name)
        return os.path.join(path, filename)


class Data(h5py.File):

    def __init__(self, name: str, datadir: str):
        """
        Creates an empty data set including the file, for which the currently
        set file name generator is used.

        kwargs:
            name (string) : base name of the file
            datadir (string) : A folder will be created within the datadir
                using the standard timestamp structure
        """
        self._name = name

        self._localtime = time.localtime()
        self._timestamp = time.asctime(self._localtime)
        self._timemark = time.strftime('%H%M%S', self._localtime)
        self._datemark = time.strftime('%Y%m%d', self._localtime)

        self.filepath = DateTimeGenerator().new_filename(
            self, folder=datadir)

        self.filepath = self.filepath.replace("%timemark", self._timemark)

        self.folder, self._filename = os.path.split(self.filepath)
        if not os.path.isdir(self.folder):
            os.makedirs(self.folder)
        super(Data, self).__init__(self.filepath, 'a')
        self.flush()


def encode_to_utf8(s):
    """
    Required because h5py does not support python3 strings
    """
    # converts byte type to string because of h5py datasaving
    if isinstance(s, str):
        s = s.encode('utf-8')
    # If it is an array of value decodes individual entries
    elif isinstance(s, (np.ndarray, list, tuple)):
        s = [s.encode('utf-8') for s in s]
    return s


def write_dict_to_hdf5(data_dict: dict, entry_point, overwrite=False):
    """
    Args:
        data_dict (dict): dictionary to write to hdf5 file
        entry_point (hdf5 group.file) : location in the nested hdf5 structure
            where to write to.
    """
    for key, item in data_dict.items():
        # Basic types
        if isinstance(item, (str, float, int, bool, np.number,
                             np.float_, np.int_, np.bool_)):
            if not hasattr(key, "encode"):
                key = repr(key)
            try:
                entry_point.attrs[key] = item
            except Exception as e:
                log.error(e)
                log.error('Exception occurred while writing'
                      ' {}:{} of type {}'.format(key, item, type(item)))
        elif isinstance(item, np.ndarray) or (
                qutip_imported and isinstance(item, qutip.qobj.Qobj)):
            if qutip_imported and isinstance(item, qutip.qobj.Qobj):
                item = item.full()
            try:
                entry_point.create_dataset(key, data=item)
            except RuntimeError:
                if overwrite:
                    del entry_point[key]
                    entry_point.create_dataset(key, data=item)
                else:
                    raise
        elif item is None:
            # as h5py does not support saving None as attribute
            # I create special string, note that this can create
            # unexpected behaviour if someone saves a string with this name
            entry_point.attrs[key] = 'NoneType:__None__'

        elif isinstance(item, dict):
            try:
                entry_point.create_group(key)
            except RuntimeError:
                if overwrite:
                    del entry_point[key]
                    entry_point.create_group(key)
                else:
                    raise 
            write_dict_to_hdf5(data_dict=item,
                               entry_point=entry_point[key],
                               overwrite=overwrite)
        elif isinstance(item, (list, tuple)):
            if len(item) > 0:
                elt_type = type(item[0])
                # Lists of a single type, are stored as an hdf5 dset
                if (all(isinstance(x, elt_type) for x in item) and
                        not isinstance(item[0], dict) and
                        not isinstance(item, tuple)):
                    if isinstance(item[0], (int, float,
                                            np.int32, np.int64)):
                        try:
                            entry_point.create_dataset(key, 
                                                       data=np.array(item))
                        except RuntimeError:
                            if overwrite:
                                del entry_point[key]
                                entry_point.create_dataset(key, 
                                                           data=np.array(item))
                            else:
                                raise
                        entry_point[key].attrs['list_type'] = 'array'

                    # strings are saved as a special dtype hdf5 dataset
                    elif isinstance(item[0], str):
                        dt = h5py.special_dtype(vlen=str)
                        data = np.array(item)
                        data = data.reshape((-1, 1))
                        try:
                            ds = entry_point.create_dataset(
                                key, (len(data), 1), dtype=dt)
                        except RuntimeError:
                            if overwrite:
                                del entry_point[key]
                                entry_point.create_dataset(
                                    key, (len(data), 1), dtype=dt)
                            else:
                                raise
                        ds.attrs['list_type'] = 'str'
                        ds[:] = data
                    else:
                        log.warning(
                            'List of type "{}" for "{}":"{}" not '
                            'supported, storing as string'.format(
                                elt_type, key, item))
                        entry_point.attrs[key] = str(item)
                # Storing of generic lists/tuples
                else:
                    try:
                        entry_point.create_group(key)
                    except RuntimeError:
                        if overwrite:
                            del entry_point[key]
                            entry_point.create_group(key)
                        else:
                            raise
                    # N.B. item is of type list
                    list_dct = {'list_idx_{}'.format(idx): entry for
                                idx, entry in enumerate(item)}
                    group_attrs = entry_point[key].attrs
                    if isinstance(item, tuple):
                        group_attrs['list_type'] = 'generic_tuple'
                    else:
                        group_attrs['list_type'] = 'generic_list'
                    group_attrs['list_length'] = len(item)
                    write_dict_to_hdf5(
                        data_dict=list_dct,
                        entry_point=entry_point[key],
                        overwrite=overwrite)
            else:
                # as h5py does not support saving None as attribute
                entry_point.attrs[key] = 'NoneType:__emptylist__'

        else:
            log.warning(
                'Type "{}" for "{}" (key): "{}" (item) at location {} '
                'not supported, '
                'storing as string'.format(type(item), key, item,
                                           entry_point))
            entry_point.attrs[key] = str(item)


def read_dict_from_hdf5(data_dict: dict, h5_group):
    """
    Reads a dictionary from an hdf5 file or group that was written using the
    corresponding "write_dict_to_hdf5" function defined above.

    Args:
        data_dict (dict):
                dictionary to which to add entries being read out.
                This argument exists because it allows nested calls of this
                function to add the data to an existing data_dict.
        h5_group  (hdf5 group):
                hdf5 file or group from which to read.
    """
    # if 'list_type' not in h5_group.attrs:
    for key, item in h5_group.items():
        if isinstance(item, h5py.Group):
            data_dict[key] = {}
            data_dict[key] = read_dict_from_hdf5(data_dict[key],
                                                 item)
        else:  # item either a group or a dataset
            if 'list_type' not in item.attrs:
                data_dict[key] = item[()]
            elif item.attrs['list_type'] == 'str':
                # lists of strings needs some special care, see also
                # the writing part in the writing function above.
                list_of_str = [x[0] for x in item[()]]
<<<<<<< HEAD
                data_dict[key] = [x.decode('utf-8') if type(x) == bytes else x
                                  for x in list_of_str]
=======
                data_dict[key] = [x.decode('utf-8') if isinstance(x, bytes)
                                  else x for x in list_of_str]
>>>>>>> 23ef4636

            else:
                data_dict[key] = list(item[()])
    for key, item in h5_group.attrs.items():
        if isinstance(item, str):
            # Extracts "None" as an exception as h5py does not support
            # storing None, nested if statement to avoid elementwise
            # comparison warning
            if item == 'NoneType:__None__':
                item = None
            elif item == 'NoneType:__emptylist__':
                item = []
        data_dict[key] = item

    if 'list_type' in h5_group.attrs:
        if (h5_group.attrs['list_type'] == 'generic_list' or
                h5_group.attrs['list_type'] == 'generic_tuple'):
            list_dict = data_dict
            data_list = []
            for i in range(list_dict['list_length']):
                data_list.append(list_dict['list_idx_{}'.format(i)])

            if h5_group.attrs['list_type'] == 'generic_tuple':
                return tuple(data_list)
            else:
                return data_list
        else:
            raise NotImplementedError('cannot read "list_type":"{}"'.format(
                h5_group.attrs['list_type']))
    return data_dict<|MERGE_RESOLUTION|>--- conflicted
+++ resolved
@@ -297,13 +297,8 @@
                 # lists of strings needs some special care, see also
                 # the writing part in the writing function above.
                 list_of_str = [x[0] for x in item[()]]
-<<<<<<< HEAD
-                data_dict[key] = [x.decode('utf-8') if type(x) == bytes else x
-                                  for x in list_of_str]
-=======
                 data_dict[key] = [x.decode('utf-8') if isinstance(x, bytes)
                                   else x for x in list_of_str]
->>>>>>> 23ef4636
 
             else:
                 data_dict[key] = list(item[()])
