--- conflicted
+++ resolved
@@ -512,12 +512,8 @@
             phase=self.phase,
             phi_skew=self.phi_skew,
             alpha=self.alpha,
-<<<<<<< HEAD
-            phase_lock=self.phase_lock)
-
-=======
             tval_phaseref=0 if self.phase_lock else self.algorithm_time())
->>>>>>> b058740e
+
         if chan == self.I_channel:
             return I_mod
         if chan == self.Q_channel:
