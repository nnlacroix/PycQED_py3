"""
Library containing various pulse shapes.
"""

import sys
import numpy as np
from numpy import array # do not delete; used in eval
import scipy as sp
from pycqed.measurement.waveform_control import pulse

pulse.pulse_libraries.add(sys.modules[__name__])


class SSB_DRAG_pulse(pulse.Pulse):
    """In-phase Gaussian pulse with derivative quadrature and SSB modulation.

    Modulation and mixer predistortion added with `apply_modulation` function.

    Args:
        name (str): Name of the pulse, used for referencing to other pulses in a
            sequence. Typically generated automatically by the `Segment` class.
        element_name (str): Name of the element the pulse should be played in.
        I_channel (str): In-phase output channel name.
        Q_channel (str): Quadrature output channel name.
        codeword (int or 'no_codeword'): The codeword that the pulse belongs in.
            Defaults to 'no_codeword'.
        amplitude (float): Pulse amplitude in Volts. Defaults to 0.1 V.
        sigma (float): Pulse width standard deviation in seconds. Defaults to
            250 ns.
        nr_sigma (float): Pulse clipping length in units of pulse sigma. Total
            pulse length will be `nr_sigma*sigma`. Defaults to 4.
        motzoi (float): Amplitude of the derivative quadrature in units of
            pulse sigma. Defautls to 0.
        mod_frequency (float): Pulse modulation frequency in Hz. Defaults to
            1 MHz.
        phase (float): Pulse modulation phase in degrees. Defaults to 0.
        phaselock (bool): The phase reference time is the start of the algorithm
            if True and the middle of the pulse otherwise. Defaults to True.
        alpha (float): Ratio of the I_channel and Q_channel output. Defaults to
            1.
        phi_skew (float): Phase offset between I_channel and Q_channel, in
            addition to the nominal 90 degrees. Defaults to 0.
    """

    def __init__(self, name, element_name, I_channel, Q_channel,
                 codeword='no_codeword', amplitude=0.1, sigma=250e-9,
                 nr_sigma=4, motzoi=0, mod_frequency=1e6, phase=0,
                 phaselock=True, alpha=1, phi_skew=0, **kw):
        self.name = name
        self.element_name = element_name
        self.codeword = codeword

        self.I_channel = I_channel
        self.Q_channel = Q_channel

        self.amplitude = amplitude
        self.sigma = sigma
        self.nr_sigma = nr_sigma
        self.motzoi = motzoi

        self.mod_frequency = mod_frequency
        self.phase = phase
        self.phaselock = phaselock
        self.alpha = alpha
        self.phi_skew = phi_skew

    @property
    def channels(self):
        return [c for c in [self.I_channel, self.Q_channel] if c is not None]

    @property
    def length(self):
        return self.sigma*self.nr_sigma

    def chan_wf(self, channel, tvals):
        half = self.nr_sigma * self.sigma / 2
        tc = self.algorithm_time() + half

        gauss_env = np.exp(-0.5 * (tvals - tc)**2 / self.sigma**2)
        gauss_env -= np.exp(-0.5 * half**2 / self.sigma**2)
        gauss_env *= self.amplitude * (tvals - tc >= -half) * (
                tvals - tc < half)
        deriv_gauss_env = -self.motzoi * (tvals - tc) * gauss_env / self.sigma

        I_mod, Q_mod = apply_modulation(
            gauss_env, deriv_gauss_env, tvals, self.mod_frequency,
            phase=self.phase, phi_skew=self.phi_skew, alpha=self.alpha,
            tval_phaseref=0 if self.phaselock else tc)

        if channel == self.I_channel:
            return I_mod
        elif channel == self.Q_channel:
            return Q_mod
        else:
            return np.zeros_like(tvals)

    def hashables(self, tstart, channel):
        if channel not in self.channels:
            return []
        hashlist = [type(self), self.algorithm_time() - tstart]
        hashlist += [channel == self.I_channel, self.amplitude, self.sigma]
        hashlist += [self.nr_sigma, self.motzoi, self.mod_frequency]
        phase = self.phase
        phase += 360 * self.phaselock * self.mod_frequency * (
                self.algorithm_time() + self.nr_sigma * self.sigma / 2)
        hashlist += [self.alpha, self.phi_skew, phase]
        return hashlist


class BufferedSquarePulse(pulse.Pulse):
    def __init__(self,
                 element_name,
                 channel=None,
                 channels=None,
                 name='buffered square pulse',
                 **kw):
        super().__init__(name, element_name)
        if channel is None and channels is None:
            raise ValueError('Must specify either channel or channels')
        elif channels is None:
            self.channels.append(channel)
        else:
            self.channels = channels
        self.amplitude = kw.pop('amplitude', 0)

        self.pulse_length = kw.pop('pulse_length', 0)
        self.buffer_length_start = kw.pop('buffer_length_start', 0)
        self.buffer_length_end = kw.pop('buffer_length_end', 0)
        self.gaussian_filter_sigma = kw.pop('gaussian_filter_sigma', 0)
        self.length = self.pulse_length + self.buffer_length_start + \
                      self.buffer_length_end
        self.codeword = kw.pop('codeword', 'no_codeword')

    def chan_wf(self, chan, tvals):
        if self.gaussian_filter_sigma == 0:
            wave = np.ones_like(tvals) * self.amplitude
            wave *= (tvals >= tvals[0] + self.buffer_length_start)
            wave *= (tvals <
                     tvals[0] + self.buffer_length_start + self.pulse_length)
            return wave
        else:
            tstart = tvals[0] + self.buffer_length_start
            tend = tvals[0] + self.buffer_length_start + self.pulse_length
            scaling = 1 / np.sqrt(2) / self.gaussian_filter_sigma
            wave = 0.5 * (sp.special.erf(
                (tvals - tstart) * scaling) - sp.special.erf(
                (tvals - tend) * scaling)) * self.amplitude
            return wave

    def hashables(self, tstart, channel):
        if channel not in self.channels:
            return []
        hashlist = [type(self), self.algorithm_time() - tstart]
        hashlist += [self.amplitude, self.pulse_length]
        hashlist += [self.buffer_length_start, self.buffer_length_end]
        hashlist += [self.gaussian_filter_sigma]
        return hashlist


class BufferedCZPulse(pulse.Pulse):
    def __init__(self,
                 channel,
                 element_name,
                 aux_channels_dict=None,
                 name='buffered CZ pulse',
                 **kw):
        super().__init__(name, element_name)

        self.channel = channel
        self.aux_channels_dict = aux_channels_dict
        self.channels = [self.channel]
        if self.aux_channels_dict is not None:
            self.channels += list(self.aux_channels_dict)

        self.amplitude = kw.pop('amplitude', 0)
        self.frequency = kw.pop('frequency', 0)
        self.phase = kw.pop('phase', 0.)

        self.pulse_length = kw.pop('pulse_length', 0)
        self.buffer_length_start = kw.pop('buffer_length_start', 0)
        self.buffer_length_end = kw.pop('buffer_length_end', 0)
        self.extra_buffer_aux_pulse = kw.pop('extra_buffer_aux_pulse', 5e-9)
        self.gaussian_filter_sigma = kw.pop('gaussian_filter_sigma', 0)
        self.length = self.pulse_length + self.buffer_length_start + \
                      self.buffer_length_end
        self.codeword = kw.pop('codeword', 'no_codeword')

    def chan_wf(self, chan, tvals):
        amp = self.amplitude
        buffer_start = self.buffer_length_start
        buffer_end = self.buffer_length_end
        pulse_length = self.pulse_length
        if chan != self.channel:
            amp = self.aux_channels_dict[chan]
            buffer_start -= self.extra_buffer_aux_pulse
            buffer_end -= self.extra_buffer_aux_pulse
            pulse_length += 2 * self.extra_buffer_aux_pulse

        if self.gaussian_filter_sigma == 0:
            wave = np.ones_like(tvals) * amp
            wave *= (tvals >= tvals[0] + buffer_start)
            wave *= (tvals < tvals[0] + buffer_start + pulse_length)
        else:
            tstart = tvals[0] + buffer_start
            tend = tvals[0] + buffer_start + pulse_length
            scaling = 1 / np.sqrt(2) / self.gaussian_filter_sigma
            wave = 0.5 * (sp.special.erf(
                (tvals - tstart) * scaling) - sp.special.erf(
                (tvals - tend) * scaling)) * amp
        t_rel = tvals - tvals[0]
        wave *= np.cos(
            2 * np.pi * (self.frequency * t_rel + self.phase / 360.))
        return wave

    def hashables(self, tstart, channel):
        if channel not in self.channels:
            return []
        hashlist = [type(self), self.algorithm_time() - tstart]

        amp = self.amplitude
        buffer_start = self.buffer_length_start
        buffer_end = self.buffer_length_end
        pulse_length = self.pulse_length
        if channel != self.channel:
            amp = self.aux_channels_dict[channel]
            buffer_start -= self.extra_buffer_aux_pulse
            buffer_end -= self.extra_buffer_aux_pulse
            pulse_length += 2 * self.extra_buffer_aux_pulse

        hashlist += [amp, pulse_length, buffer_start, buffer_end]
        hashlist += [self.gaussian_filter_sigma]
        hashlist += [self.frequency, self.phase % 360]
        return hashlist


class BufferedCZPulseEffectiveTime(pulse.Pulse):
    def __init__(self,
                 channel,
                 element_name, chevron_func,
                 aux_channels_dict=None,
                 name='buffered CZ pulse effective time',
                 **kw):
        super().__init__(name, element_name)

        self.channel = channel
        self.aux_channels_dict = aux_channels_dict
        self.channels = [self.channel]
        if self.aux_channels_dict is not None:
            self.channels += list(self.aux_channels_dict)

        self.amplitude = kw.pop('amplitude', 0)
        self.frequency = kw.pop('frequency', 0)
        self.phase = kw.pop('phase', 0.)

        self.chevron_func = chevron_func
        # length rescaled to have a "straight" chevron -- parameter set by user
        self.pulse_length = kw.pop('pulse_length', 0)
        # physical length of pulse, computed using the model in chevron_func,
        # which is the true length of the pulse
        self.pulse_physical_length = eval(self.chevron_func)(self.amplitude,
                                                       self.pulse_length)
        self.buffer_length_start = kw.pop('buffer_length_start', 0)
        self.buffer_length_end = kw.pop('buffer_length_end', 0)
        self.extra_buffer_aux_pulse = kw.pop('extra_buffer_aux_pulse', 5e-9)
        self.gaussian_filter_sigma = kw.pop('gaussian_filter_sigma', 0)
        self.length = self.pulse_physical_length + self.buffer_length_start + \
                      self.buffer_length_end
        self.codeword = kw.pop('codeword', 'no_codeword')

    def chan_wf(self, chan, tvals):
        amp = self.amplitude
        buffer_start = self.buffer_length_start
        buffer_end = self.buffer_length_end
        pulse_physical_length = self.pulse_physical_length
        if chan != self.channel:
            amp = self.aux_channels_dict[chan]
            buffer_start -= self.extra_buffer_aux_pulse
            buffer_end -= self.extra_buffer_aux_pulse
            pulse_physical_length += 2 * self.extra_buffer_aux_pulse

        if self.gaussian_filter_sigma == 0:
            wave = np.ones_like(tvals) * amp
            wave *= (tvals >= tvals[0] + buffer_start)
            wave *= (tvals < tvals[0] + buffer_start + pulse_physical_length)
        else:
            tstart = tvals[0] + buffer_start
            tend = tvals[0] + buffer_start + pulse_physical_length
            scaling = 1 / np.sqrt(2) / self.gaussian_filter_sigma
            wave = 0.5 * (sp.special.erf(
                (tvals - tstart) * scaling) - sp.special.erf(
                (tvals - tend) * scaling)) * amp
        t_rel = tvals - tvals[0]
        wave *= np.cos(
            2 * np.pi * (self.frequency * t_rel + self.phase / 360.))
        return wave

    def hashables(self, tstart, channel):
        if channel not in self.channels:
            return []
        hashlist = [type(self), self.algorithm_time() - tstart]

        amp = self.amplitude
        buffer_start = self.buffer_length_start
        buffer_end = self.buffer_length_end
        pulse_physical_length = self.pulse_physical_length
        if channel != self.channel:
            amp = self.aux_channels_dict[channel]
            buffer_start -= self.extra_buffer_aux_pulse
            buffer_end -= self.extra_buffer_aux_pulse
            pulse_physical_length += 2 * self.extra_buffer_aux_pulse

        hashlist += [amp, pulse_physical_length, buffer_start, buffer_end]
        hashlist += [self.gaussian_filter_sigma]
        hashlist += [self.frequency, self.phase % 360]
        return hashlist


class NZBufferedCZPulse(pulse.Pulse):
    def __init__(self, channel, element_name, aux_channels_dict=None,
                 name='NZ buffered CZ pulse', **kw):
        super().__init__(name, element_name)

        self.channel = channel
        self.aux_channels_dict = aux_channels_dict
        self.channels = [self.channel]
        if self.aux_channels_dict is not None:
            self.channels += list(self.aux_channels_dict)

        self.amplitude = kw.pop('amplitude', 0)  # of first half
        self.alpha = kw.pop('alpha', 1)  # this will be applied to 2nd half
        self.pulse_length = kw.pop('pulse_length', 0)
        self.length1 = self.alpha * self.pulse_length / (self.alpha + 1)

        self.buffer_length_start = kw.pop('buffer_length_start', 0)
        self.buffer_length_end = kw.pop('buffer_length_end', 0)
        self.extra_buffer_aux_pulse = kw.pop('extra_buffer_aux_pulse', 5e-9)
        self.gaussian_filter_sigma = kw.pop('gaussian_filter_sigma', 0)
        self.length = self.pulse_length + self.buffer_length_start + \
                      self.buffer_length_end

        # these are here so that we can use the CZ pulse dictionary that is
        # created by add_CZ_pulse in QuDev_transmon.py
        self.frequency = kw.pop('frequency', 0)
        self.phase = kw.pop('phase', 0.)
        self.codeword = kw.pop('codeword', 'no_codeword')

        self.codeword = kw.pop('codeword', 'no_codeword')

    def chan_wf(self, chan, tvals):
        amp1 = self.amplitude
        amp2 = -self.amplitude * self.alpha
        buffer_start = self.buffer_length_start
        buffer_end = self.buffer_length_end
        pulse_length = self.pulse_length
        l1 = self.length1
        if chan != self.channel:
            amp1 = self.aux_channels_dict[chan] * amp1
            amp2 = -amp1 * self.alpha
            buffer_start -= self.extra_buffer_aux_pulse
            buffer_end -= self.extra_buffer_aux_pulse
            pulse_length += 2 * self.extra_buffer_aux_pulse
            l1 = self.alpha * pulse_length / (self.alpha + 1)

        if self.gaussian_filter_sigma == 0:
            wave1 = np.ones_like(tvals) * amp1
            wave1 *= (tvals >= tvals[0] + buffer_start)
            wave1 *= (tvals < tvals[0] + buffer_start + l1)

            wave2 = np.ones_like(tvals) * amp2
            wave2 *= (tvals >= tvals[0] + buffer_start + l1)
            wave2 *= (tvals < tvals[0] + buffer_start + pulse_length)

            wave = wave1 + wave2
        else:
            tstart = tvals[0] + buffer_start
            tend = tvals[0] + buffer_start + l1
            tend2 = tvals[0] + buffer_start + pulse_length
            scaling = 1 / np.sqrt(2) / self.gaussian_filter_sigma
            wave = 0.5 * (amp1 * sp.special.erf((tvals - tstart) * scaling) -
                          amp1 * sp.special.erf((tvals - tend) * scaling) +
                          amp2 * sp.special.erf((tvals - tend) * scaling) -
                          amp2 * sp.special.erf((tvals - tend2) * scaling))
        return wave

    def hashables(self, tstart, channel):
        if channel not in self.channels:
            return []
        hashlist = [type(self), self.algorithm_time() - tstart]

        amp = self.amplitude
        buffer_start = self.buffer_length_start
        buffer_end = self.buffer_length_end
        pulse_length = self.pulse_length
        if channel != self.channel:
            amp = self.aux_channels_dict[channel]
            buffer_start -= self.extra_buffer_aux_pulse
            buffer_end -= self.extra_buffer_aux_pulse
            pulse_length += 2 * self.extra_buffer_aux_pulse

        hashlist += [amp, pulse_length, buffer_start, buffer_end]
        hashlist += [self.gaussian_filter_sigma, self.alpha]
        return hashlist


class NZMartinisGellarPulse(pulse.Pulse):
    def __init__(self, channel, element_name, wave_generation_func,
                 aux_channels_dict=None,
                 name='NZMartinisGellarPulse', **kw):
        super().__init__(name, element_name)

        self.channel = channel
        self.aux_channels_dict = aux_channels_dict
        self.channels = [self.channel]
        if self.aux_channels_dict is not None:
            self.channels += list(self.aux_channels_dict)

        self.theta_f = kw.pop('theta_f', np.pi / 2)
        self.alpha = kw.pop('alpha', 1)  # this will be applied to 2nd half
        self.pulse_length = kw.pop('pulse_length', 0)

        self.buffer_length_start = kw.pop('buffer_length_start', 0)
        self.buffer_length_end = kw.pop('buffer_length_end', 0)
        self.extra_buffer_aux_pulse = kw.pop('extra_buffer_aux_pulse', 0e-9)
        self.length = self.pulse_length + self.buffer_length_start + \
                      self.buffer_length_end

        self.wave_generation_func = wave_generation_func
        self.qbc_freq = kw.pop('qbc_freq', 0)
        self.qbt_freq = kw.pop('qbt_freq', 0)
        self.anharmonicity = kw.pop('anharmonicity', 0)
        self.J = kw.pop('J', 0)
        self.loop_asym = kw.pop('loop_asym', 0)
        self.dv_dphi = kw.pop('dv_dphi', 0)
        self.lambda_2 = kw.pop('lambda_2', 0)
        self.codeword = kw.pop('codeword', 'no_codeword')

    def chan_wf(self, chan, tvals):

        dv_dphi = self.dv_dphi
        if chan != self.channel:
            dv_dphi *= self.aux_channels_dict[chan]

        params_dict = {
            'pulse_length': self.pulse_length,
            'theta_f': self.theta_f,
            'qbc_freq': self.qbc_freq,
            'qbt_freq': self.qbt_freq,
            'anharmonicity': self.anharmonicity,
            'J': self.J,
            'dv_dphi': dv_dphi,
            'loop_asym': self.loop_asym,
            'lambda_2': self.lambda_2,
            'alpha': self.alpha,
            'buffer_length_start': self.buffer_length_start
        }
        return self.wave_generation_func(tvals, params_dict)

    def hashables(self, tstart, channel):
        if channel not in self.channels:
            return []
        hashlist = [type(self), self.algorithm_time() - tstart]
        hashlist += [self.pulse_length, self.theta_f, self.qbc_freq]
        hashlist += [self.qbt_freq, self.anharmonicity, self.J, self.dv_dphi]
        hashlist += [self.loop_asym, self.lambda_2, self.alpha]
        hashlist += [self.buffer_length_start, hash(self.wave_generation_func)]
        return hashlist


class GaussFilteredCosIQPulse(pulse.Pulse):
    def __init__(self,
                 I_channel,
                 Q_channel,
                 element_name,
                 name='gauss filtered cos IQ pulse',
                 **kw):
        super().__init__(name, element_name)

        self.I_channel = I_channel
        self.Q_channel = Q_channel
        self.channels = [self.I_channel, self.Q_channel]

        self.amplitude = kw.pop('amplitude', 0)
        self.mod_frequency = kw.pop('mod_frequency', 0)
        self.phase = kw.pop('phase', 0.)
        self.phi_skew = kw.pop('phi_skew', 0.)
        self.alpha = kw.pop('alpha', 1.)

        self.pulse_length = kw.pop('pulse_length', 0)
        self.gaussian_filter_sigma = kw.pop('gaussian_filter_sigma', 0)
        self.nr_sigma = kw.pop('nr_sigma', 5)
        self.phase_lock = kw.pop('phase_lock', False)
        self.length = self.pulse_length + \
                      self.gaussian_filter_sigma * self.nr_sigma
        self.codeword = kw.pop('codeword', 'no_codeword')

    def chan_wf(self, chan, tvals, **kw):
        if self.gaussian_filter_sigma == 0:
            wave = np.ones_like(tvals) * self.amplitude
            wave *= (tvals >= tvals[0])
            wave *= (tvals < tvals[0] + self.pulse_length)
        else:
            tstart = tvals[0] + 0.5 * self.gaussian_filter_sigma * self.nr_sigma
            tend = tstart + self.pulse_length
            scaling = 1 / np.sqrt(2) / self.gaussian_filter_sigma
            wave = 0.5 * (sp.special.erf(
                (tvals - tstart) * scaling) - sp.special.erf(
                (tvals - tend) * scaling)) * self.amplitude
        I_mod, Q_mod = apply_modulation(
            wave,
            np.zeros_like(wave),
            tvals,
            mod_frequency=self.mod_frequency,
            phase=self.phase,
            phi_skew=self.phi_skew,
            alpha=self.alpha,
            tval_phaseref=0 if self.phase_lock else self.algorithm_time())
        if chan == self.I_channel:
            return I_mod
        if chan == self.Q_channel:
            return Q_mod

    def hashables(self, tstart, channel):
        if channel not in self.channels:
            return []
        hashlist = [type(self), self.algorithm_time() - tstart]
        hashlist += [channel == self.I_channel, self.amplitude]
        hashlist += [self.mod_frequency, self.gaussian_filter_sigma]
        hashlist += [self.nr_sigma, self.pulse_length]
        phase = self.phase
        phase += 360 * (not self.phase_lock) * self.mod_frequency \
                 * self.algorithm_time()
        hashlist += [self.alpha, self.phi_skew, phase]
        return hashlist


class GaussFilteredCosIQPulseMultiChromatic(pulse.Pulse):
    def __init__(self,
                 I_channel,
                 Q_channel,
                 element_name,
                 name='gauss filtered cos IQ pulse multi chromatic',
                 **kw):
        super().__init__(name, element_name)

        self.I_channel = I_channel
        self.Q_channel = Q_channel
        self.channels = [self.I_channel, self.Q_channel]

        self.amplitude = kw.pop('amplitude', 0)
        self.mod_frequency = kw.pop('mod_frequency', [0])
        if np.ndim(self.mod_frequency) != 1:
            raise ValueError("MultiChromatic Pulse requires a list or 1D array "
                             f"of frequencies. Instead {self.mod_frequency} "
                             f"was given")
        self.phase = kw.pop('phase', 0.)
        self.phi_skew = kw.pop('phi_skew', 0.)
        self.alpha = kw.pop('alpha', 1.)

        self.pulse_length = kw.pop('pulse_length', 0)
        self.gaussian_filter_sigma = kw.pop('gaussian_filter_sigma', 0)
        self.nr_sigma = kw.pop('nr_sigma', 5)
        self.phase_lock = kw.pop('phase_lock', False)
        self.length = self.pulse_length + \
                      self.gaussian_filter_sigma * self.nr_sigma
        self.codeword = kw.pop('codeword', 'no_codeword')

        params = dict(amplitude=self.amplitude,
                      phase=self.phase,
                      phi_skew=self.phi_skew,
                      alpha=self.alpha)
        for pname, p in params.items():

            if np.ndim(p) == 0:
                setattr(self, pname, len(self.mod_frequency) * [p])
            elif len(p) != len(self.mod_frequency):
                raise ValueError(f"Received {len(p)} {pname}  but expected "
                                 f"{len(self.mod_frequency)} (number of frequencies)")

    def chan_wf(self, chan, tvals, **kw):
        I_mods, Q_mods = np.zeros_like(tvals), np.zeros_like(tvals)
        for a, ph, f, phi, alpha in zip(self.amplitude, self.phase,
                                        self.mod_frequency, self.phi_skew,
                                        self.alpha):
            if self.gaussian_filter_sigma == 0:
                wave = np.ones_like(tvals) * a
                wave *= (tvals >= tvals[0])
                wave *= (tvals < tvals[0] + self.pulse_length)
            else:
                tstart = tvals[
                             0] + 0.5 * self.gaussian_filter_sigma * self.nr_sigma
                tend = tstart + self.pulse_length
                scaling = 1 / np.sqrt(2) / self.gaussian_filter_sigma
                wave = 0.5 * (sp.special.erf(
                    (tvals - tstart) * scaling) - sp.special.erf(
                    (tvals - tend) * scaling)) * a
            I_mod, Q_mod = apply_modulation(
                wave,
                np.zeros_like(wave),
                tvals,
                mod_frequency=f,
                phase=ph,
                phi_skew=phi,
                alpha=alpha,
                tval_phaseref=0 if self.phase_lock else self.algorithm_time())
            I_mods += I_mod
            Q_mods += Q_mod
        if chan == self.I_channel:
            return I_mods
        if chan == self.Q_channel:
            return Q_mods

    def hashables(self, tstart, channel):
        if channel not in self.channels:
            return []
        hashlist = [type(self), self.algorithm_time() - tstart]
        hashlist += [channel == self.I_channel]
        hashlist += list(self.amplitude)
        hashlist += self.mod_frequency
        hashlist += [self.gaussian_filter_sigma]
        hashlist += [self.nr_sigma, self.pulse_length]
        phase = [p + 360 * (not self.phase_lock) * f * self.algorithm_time() \
                 for p, f in zip(self.phase, self.mod_frequency)]
        hashlist += self.alpha
        hashlist += self.phi_skew
        hashlist += phase
        return hashlist

<<<<<<< HEAD
class VirtualPulse(Pulse):
    def __init__(self, name, element_name,  **kw):
=======

class VirtualPulse(pulse.Pulse):
    def __init__(self, name, element_name, **kw):
>>>>>>> a8f1d79d
        super().__init__(name, element_name)
        self.codeword = kw.pop('codeword', 'no_codeword')
        self.pulse_length = kw.pop('pulse_length', 0)
        self.length = self.pulse_length

    def chan_wf(self, chan, tvals):
        return {}

    def hashables(self, tstart, channel):
        return []


class SquarePulse(pulse.Pulse):
    def __init__(self, element_name, channel=None, channels=None,
                 name='square pulse', **kw):
        super().__init__(name, element_name)
        if channel is None and channels is None:
            raise ValueError('Must specify either channel or channels')
        elif channels is None:
            self.channel = channel  # this is just for convenience, internally
            # this is the part the sequencer element wants to communicate with
            self.channels.append(channel)
        else:
            self.channels = channels
        self.amplitude = kw.pop('amplitude', 0)
        self.length = kw.pop('length', 0)
        self.codeword = kw.pop('codeword', 'no_codeword')

    def chan_wf(self, chan, tvals):
        return np.ones(len(tvals)) * self.amplitude

    def hashables(self, tstart, channel):
        if channel not in self.channels:
            return []
        hashlist = [type(self), self.algorithm_time() - tstart]
        hashlist += [self.amplitude, self.length]
        return hashlist


class CosPulse(pulse.Pulse):
    def __init__(self, channel, element_name, name='cos pulse', **kw):
        super().__init__(name, element_name)

        self.channel = channel  # this is just for convenience, internally
        self.channels.append(channel)
        # this is the part the sequencer element wants to communicate with
        self.frequency = kw.pop('frequency', 1e6)
        self.amplitude = kw.pop('amplitude', 0.)
        self.length = kw.pop('length', 0.)
        self.phase = kw.pop('phase', 0.)
        self.codeword = kw.pop('codeword', 'no_codeword')

    def chan_wf(self, chan, tvals):
        return self.amplitude * np.cos(2 * np.pi *
                                       (self.frequency * tvals +
                                        self.phase / 360.))

    def hashables(self, tstart, channel):
        if channel not in self.channels:
            return []
        hashlist = [type(self), self.algorithm_time() - tstart]
        hashlist += [self.amplitude, self.length, self.frequency]
        hashlist += [(self.phase + self.frequency * tstart * 360) % 360.]
        return hashlist


def apply_modulation(ienv, qenv, tvals, mod_frequency,
                     phase=0., phi_skew=0., alpha=1., tval_phaseref=0.):
    """
    Applies single sideband modulation, requires tvals to make sure the
    phases are correct.

    The modulation and predistortion is calculated as
    [I_mod] = [cos(phi_skew)  sin(phi_skew)] [ cos(wt)  sin(wt)] [I_env]
    [Q_mod]   [0              1/alpha      ] [-sin(wt)  cos(wt)] [Q_env],
    where wt = 360 * mod_frequency * (tvals - tval_phaseref) + phase

    The output is normalized such that the determinatnt of the transformation
    matrix is +-1.

    Args:
        ienv (np.ndarray): In-phase envelope waveform.
        qenv (np.ndarray): Quadrature envelope waveform.
        tvals (np.ndarray): Sample start times in seconds.
        mod_frequency (float): Modulation frequency in Hz.
        phase (float): Phase of modulation in degrees. Defaults to 0.
        phi_skew (float): Phase offset between I_channel and Q_channel, in
            addition to the nominal 90 degrees. Defaults to 0.
        alpha (float): Ratio of the I_channel and Q_channel output.
            Defaults to 1.
        tval_phaseref: The reference time in seconds for calculating phase.
            Defaults to 0.

    Returns:
        np.ndarray, np.ndarray: The predistorted and modulated outputs.
    """
    phi = 360 * mod_frequency * (tvals - tval_phaseref) + phase
    phii = phi + phi_skew
    phiq = phi + 90

    # k = 1 / np.cos(np.pi * phi_skew / 180) #  old normalization
    k = np.sqrt(np.abs(alpha / np.cos(np.deg2rad(phi_skew))))

    imod = k * (ienv * np.cos(np.deg2rad(phii)) +
                qenv * np.sin(np.deg2rad(phii)))
    qmod = k * (ienv * np.cos(np.deg2rad(phiq)) +
                qenv * np.sin(np.deg2rad(phiq))) / alpha

    return imod, qmod<|MERGE_RESOLUTION|>--- conflicted
+++ resolved
@@ -625,14 +625,8 @@
         hashlist += phase
         return hashlist
 
-<<<<<<< HEAD
-class VirtualPulse(Pulse):
-    def __init__(self, name, element_name,  **kw):
-=======
-
 class VirtualPulse(pulse.Pulse):
     def __init__(self, name, element_name, **kw):
->>>>>>> a8f1d79d
         super().__init__(name, element_name)
         self.codeword = kw.pop('codeword', 'no_codeword')
         self.pulse_length = kw.pop('pulse_length', 0)
