--- conflicted
+++ resolved
@@ -874,12 +874,8 @@
                         qb_names=all_ro_qubits, **final_kwargs)
 
                 segblock = self.sequential_blocks(
-<<<<<<< HEAD
-                        'segblock', [prep, this_body_block, final, ro])
-=======
                     'segblock', [prep, this_body_block, final, ro],
                     disable_block_counter=True)
->>>>>>> 627e1749
                 seg = Segment(f'seg{j}', segblock.build(
                     sweep_dicts_list=sweep_points, sweep_index_list=[j, i]))
                 # apply Segment sweep points
