import itertools
import numpy as np
from copy import copy
from copy import deepcopy
from pycqed.measurement.waveform_control.block import Block
from pycqed.measurement.waveform_control.block import ParametricValue
from pycqed.measurement.waveform_control.sequence import Sequence
from pycqed.measurement.waveform_control.segment import Segment
from pycqed.measurement import multi_qubit_module as mqm


class CircuitBuilder:
    """
    A class that helps to build blocks, segments, or sequences, e.g.,
    when implementing quantum algorithms.

    :param dev: the device on which the algorithm will be executed
    :param qubits: a list of qubit objects or names if the builder should
        act only on a subset of qubits (default: all qubits of the device)
    :param kw: keyword arguments
         cz_pulse_name: (str) the prefix of CZ gates (default: upCZ)
         decompose_rotation_gates: (dict of bool) whether arbitrary
            rotation gates should be decomposed into pi rotations
            and virtual Z gates, e.g., {'X': True, 'Y': False}.
            False means direct implementation. For gate types not specified
            here, the default is False.
         prep_params: (dict) custom preparation params (default: from
            instrument settings)
    """

    STD_INIT = {'0': ['I'], '1': ['X180'], '+': ['Y90'], '-': ['mY90'],
                'g': ['I'], 'e': ['X180'], 'f': ['X180', 'X180_ef']}

    def __init__(self, dev=None, qubits=None, operation_dict=None,
                 filter_qb_names=None, **kw):

        self.dev = dev
        self.qubits, self.qb_names = self.extract_qubits(
            dev, qubits, operation_dict, filter_qb_names)
        self.update_operation_dict(operation_dict)
        self.cz_pulse_name = kw.get('cz_pulse_name', 'upCZ')
        self.decompose_rotation_gates = kw.get('decompose_rotation_gates', {})
        self.prep_params = kw.get('prep_params', None)

    @staticmethod
    def extract_qubits(dev=None, qubits=None, operation_dict=None,
                       filter_qb_names=None):
        assert (dev is not None or qubits is not None or operation_dict is
                not None), \
            "Either dev or qubits or operation_dict has to be provided."
        if dev is None and qubits is None:
            qb_names = list(np.unique([qb for op in operation_dict.keys()
                                       for qb in op.split(' ')[1:]]))
        elif dev is None:
            qb_names = [qb if isinstance(qb, str) else qb.name for qb in
                        qubits]
            if any([isinstance(qb, str) for qb in qubits]):
                qubits = None
        else:
            if qubits is None:
                qubits = dev.get_qubits()
            else:
                # get qubit objects if names have been provided
                qubits = [dev.get_qb(qb) if isinstance(qb, str) else qb for
                          qb in qubits]
            qb_names = [qb.name for qb in qubits]
        if filter_qb_names is not None:
            if qubits is not None:
                qubits = [qb for qb in qubits if qb.name in filter_qb_names]
            qb_names = [qb for qb in qb_names if qb in filter_qb_names]
        return qubits, qb_names

    def update_operation_dict(self, operation_dict=None):
        """
        Updates the stored operation_dict based on the passed operation_dict or
        based on the stored device/qubit objects.
        :param operation_dict: (optional) The operation dict to be used. If
            not provided, an operation dict is generated from  the stored
            device/qubit objects.
        :return:
        """
        if operation_dict is not None:
            self.operation_dict = deepcopy(operation_dict)
        elif self.dev is not None:
            self.operation_dict = deepcopy(self.dev.get_operation_dict())
        else:
            self.operation_dict = deepcopy(mqm.get_operation_dict(self.qubits))

    def get_qubits(self, qb_names=None):
        """
        Wrapper to get 'all' qubits, single qubit specified as string
        or list of qubits, checking they are in self.qubits
        :param qb_names: 'all', single qubit name (eg. 'qb1') or list of
            qb names
        :return: list of qubit object and list of qubit names (first return
            value is None if no qubit objects are stored). The order is
            according to the order stored in self.qb_names (which can be
            modified by self.swap_qubit_indices()).
        """
        if qb_names is None or qb_names == 'all':
            return self.get_qubits(self.qb_names)
        elif not isinstance(qb_names, list):
            qb_names = [qb_names]

        # test if qubit objects have been provided instead of names
        qb_names = [qb if isinstance(qb, str) else qb.name for qb in qb_names]
        # test if qubit indices have been provided instead of names
        try:
            ind = [int(i) for i in qb_names]
            qb_names = [self.qb_names[i] for i in ind]
        except ValueError:
            pass

        for qb in qb_names:
            assert qb in self.qb_names, f"{qb} not found in {self.qb_names}"
        if self.qubits is None:
            return None, qb_names
        else:
            qb_map = {qb.name: qb for qb in self.qubits}
            return [qb_map[qb] for qb in qb_names], qb_names

    def get_prep_params(self, qb_names='all'):
        qubits, qb_names = self.get_qubits(qb_names)
        if self.prep_params is not None:
            return self.prep_params
        elif self.dev is not None:
            return self.dev.get_prep_params(qubits)
        elif qubits is not None:
            return mqm.get_multi_qubit_prep_params(
                [qb.preparation_params() for qb in qubits])
        else:
            return {'preparation_type': 'wait'}

    def get_cz_operation_name(self, qb1=None, qb2=None, op_code=None, **kw):
        """
        Finds the name of the CZ gate between qb1-qb2 that exists in
        self.operation_dict.
        :param qb1: name of qubit object of one of the gate qubits
        :param qb2: name of qubit object of the other gate qubit
        :param op_code: provide an op_code instead of qb1 and qb2

        :param kw: keyword arguments:
            cz_pulse_name: a custom cz_pulse_name instead of the stored one

        :return: the CZ gate name
        """
        assert (qb1 is None and qb2 is None and op_code is not None) or \
               (qb1 is not None and qb2 is not None and op_code is None), \
            "Provide either qb1&qb2 or op_code!"
        cz_pulse_name = kw.get('cz_pulse_name', self.cz_pulse_name)
        if op_code is not None:
            op_split = op_code.split(' ')
            qb1, qb2 = op_split[1:]
            if op_split[0] != 'CZ':
                cz_pulse_name = op_split[0]

        _, (qb1, qb2) = self.get_qubits([qb1, qb2])
        if f"{cz_pulse_name} {qb1} {qb2}" in self.operation_dict:
            return f"{cz_pulse_name} {qb1} {qb2}"
        elif f"{cz_pulse_name} {qb2} {qb1}" in self.operation_dict:
            return f"{cz_pulse_name} {qb2} {qb1}"
        else:
            raise KeyError(f'CZ gate "{cz_pulse_name} {qb1} {qb2}" not found.')

    def get_pulse(self, op, parse_rotation_gates=False):
        """
        Gets a pulse from the operation dictionary, and possibly parses
        logical indexing as well as arbitrary angle from Z gate operation.
        Examples:
             >>> get_pulse('CZ 0 2', parse_rotation_gates=True)
             will perform a CZ gate (according to cz_pulse_name)
             between the qubits with logical indices 0 and 2
             >>> get_pulse('Z100 qb1', parse_rotation_gates=True)
             will perform a 100 degree Z rotation
             >>> get_pulse('Z:theta qb1', parse_rotation_gates=True)
             will perform a parametric Z rotation with parameter name theta
             >>> get_pulse('Z:2*[theta] qb1', parse_rotation_gates=True)
             will perform a parametric Z rotation with twice the
             value of the parameter named theta. The brackets are used to
             indicated the parameter name. This feature has also been tested
             with some more complicated mathematical expression.
             Note: the mathematical expression should be entered without any
             spaces in between operands. For instance,
             'Z:2*[theta]/180+[theta]**2 qb1' and not
             'Z: 2 * [theta] / 180 + [theta]**2 qb1
        Adding 's' (for simultaneous) in front of an op_code (e.g.,
        'sZ:theta qb1') will reference the pulse to the start of the
        previous pulse.
        Adding 'm' (for minus) in front of an op_code (e.g.,
        'mZ:theta qb1') negates the sign. If 's' is also given,
        it has to be in the order 'sm'.

        Args:
            op: operation (str in the above format, or iterable
            corresponding to the splitted string)
            parse_rotation_gates: whether or not to look for gates with
            arbitrary angles.

        Returns: deepcopy of the pulse dictionary

        """
        op_info = op.split(" ") if isinstance(op, str) else op
        # the call to get_qubits resolves qubits indices if needed
        _, op_info[1:] = self.get_qubits(op_info[1:])
        op_name = op_info[0][1:] if op_info[0][0] == 's' else op_info[0]
        op = op_name + ' ' + ' '.join(op_info[1:])

        if op_info[0].rstrip('0123456789.') == 'CZ' or \
                op_info[0].startswith('CZ:'):
            operation = self.get_cz_operation_name(op_info[1], op_info[2])
            p = deepcopy(self.operation_dict[operation])
        elif parse_rotation_gates and op not in self.operation_dict:
            # assumes operation format of, e.g., f" Z{angle} qbname"
            # FIXME: This parsing is format dependent and is far from ideal but
            #  to generate parametrized pulses it is helpful to be able to
            #  parse Z gates etc.
            factor = -1 if op_name[0] == 'm' else 1
            if factor == -1:
                op_name = op_name[1:]
            if op_name[0] not in ['X', 'Y', 'Z']:
                raise KeyError(f'Gate "{op}" not found.')
            angle, qbn = op_name[1:], op_info[1]
            param = None
            if angle[0] == ':':  # angle depends on a parameter
                angle = angle[1:]
                param_start = angle.find('[') + 1
                # If '[' is contained, this indicates that the parameter
                # is part of a mathematical expression. Otherwise, the angle
                # is equal to the parameter.
                if param_start > 0:
                    param_end = angle.find(']', param_start)
                    param = angle[param_start:param_end]
                    angle = angle.replace('[' + param + ']', 'x')
                    f = eval('lambda x : ' + angle)
                else:
                    param = angle

            if self.decompose_rotation_gates.get(op_name[0], False):
                raise NotImplementedError('Decomposed rotations not '
                                          'implemented yet.')
            else:
                p = self.get_pulse(f"{op_name[0]}180 {qbn}")
                if op_name[0] == 'Z':
                    if param is not None:  # angle depends on a parameter
                        if param_start > 0:  # via a mathematical expression
                            func = (lambda x, qb=op_info[1], f=factor,
                                          fnc=eval('lambda x : ' + angle):
                                    {qb: f * fnc(x)})
                        else:  # angle = parameter
                            func = (lambda x, qbn=op_info[1], f=factor:
                                    {qbn: f * x})
                        p['basis_rotation'] = ParametricValue(
                            param, func=func, op_split=(op_name, op_info[1]))
                    else:  # angle is a given value
                        # configure virtual Z gate for this angle
                        p['basis_rotation'] = {qbn: factor * float(angle)}
                else:
                    if param is not None:  # angle depends on a parameter
                        if param_start > 0:  # via a mathematical expression
                            # combine the mathematical expression with a
                            # function that calculates the amplitude
                            func = (
                                lambda x, a=p['amplitude'], f=factor,
                                       fnc=eval('lambda x : ' + angle):
                                a / 180 * ((f * fnc(x) + 180) % (-360) + 180))
                        else:  # angle = parameter
                            func = lambda x, a=p['amplitude'], f=factor: \
                                a / 180 * ((f * x + 180) % (-360) + 180)
                        p['amplitude'] = ParametricValue(
                            param, func=func, op_split=(op_name, op_info[1]))
                    else:  # angle is a given value
                        angle = factor * float(angle)
                        # configure drive pulse amplitude for this angle
                        p['amplitude'] *= ((angle + 180) % (-360) + 180) / 180
        else:
            p = deepcopy(self.operation_dict[op])
        p['op_code'] = op
        if op_info[0][0] == 's':
            p['ref_point'] = 'start'

        return p

    def swap_qubit_indices(self, i, j=None):
        """
        Swaps logical qubit indices by swapping the entries in self.qb_names.
        :param i: (int or iterable): index of the first qubit to be swapped or
            indices of the two qubits to be swapped (as two ints given in the
            first two elements of the iterable)
        :param j: index of the second qubit (if it is not set via param i)
        """
        if j is None:
            i, j = i[0], i[1]
        self.qb_names[i], self.qb_names[j] = self.qb_names[j], self.qb_names[i]

    def initialize(self, init_state='0', qb_names='all', prep_params=None,
                   simultaneous=True, block_name=None, pulse_modifs=None,
                   prepend_block=None):
        """
        Initializes the specified qubits with the corresponding init_state
        :param init_state (String or list): Can be one of the following
            - one of the standard initializations: '0', '1', '+', '-'.
              In that case the same init_state is done on all qubits
            - list of standard init. Must then be of same length as 'qubits' and
              in the same order.
            - list of arbitrary pulses (which are in the operation_dict). Must
              be of the same lengths as 'qubits' and in the same order. Should
              not include space and qubit name (those are added internally).
        :param qb_names (list or 'all'): list of qubits on which init should be
            applied. Defaults to all qubits.
        :param prep_params: preparation parameters
        :param simultaneous: (bool, default True) whether initialization
            pulses should be applied simultaneously.
        :param block_name: (str, optional) a name to replace the
            automatically generated block name of the initialization block
        :param pulse_modifs: (dict) Modification of pulses parameters.
            See method block_from_ops.
        :param prepend_block: (Block, optional) An extra block that will be
            executed between the preparation and the initialization.
        :return: init block
        """
        if block_name is None:
            block_name = f"Initialization_{qb_names}"
        _, qb_names = self.get_qubits(qb_names)
        if prep_params is None:
            prep_params = self.get_prep_params(qb_names)
        if len(init_state) == 1:
            init_state = [init_state] * len(qb_names)
        else:
            assert len(init_state) == len(qb_names), \
                f"There must be a one to one mapping between initializations " \
                f"and qubits. Got {len(init_state)} init and {len(qb_names)} " \
                f"qubits"

        pulses = []
        for i, (qbn, init) in enumerate(zip(qb_names, init_state)):
            # Allowing for a list of pulses here makes it possible to,
            # e.g., initialize in the f-level.
            if not isinstance(init, list):
                init = self.STD_INIT.get(init, [init])
            if init != ['I']:
                init = [f"{op} {qbn}" for op in init]
                # We just want the pulses, but we can use block_from_ops as
                # a helper to get multiple pulses and to process pulse_modifs
                tmp_block = self.block_from_ops(
                    'tmp_block', init, pulse_modifs=pulse_modifs)
                if simultaneous:
                    tmp_block.pulses[0]['ref_pulse'] = 'start'
                pulses += tmp_block.pulses
        block = Block(block_name, pulses)
        block.set_end_after_all_pulses()
        blocks = []
        if len(prep_params) != 0:
            blocks.append(self.prepare(qb_names, ref_pulse="start",
                                       **prep_params))
        if prepend_block is not None:
            blocks.append(prepend_block)
        if len(blocks) > 0:
            blocks.append(block)
            block = self.sequential_blocks(block_name, blocks)
        return block


    def finalize(self, init_state='0', qb_names='all', simultaneous=True,
                 block_name=None, pulse_modifs=None):
        """
        Applies the specified final rotation to the specified qubits.
        This is basically the same initialize, but without preparation.
        For parameters, see initialize().
        :return: finalization block
        """
        if block_name is None:
            block_name = f"Finalialization_{qb_names}"
        return self.initialize(init_state=init_state, qb_names=qb_names,
                               simultaneous=simultaneous,
                               prep_params={},
                               block_name=block_name,
                               pulse_modifs=pulse_modifs)

    def prepare(self, qb_names='all', ref_pulse='start',
                preparation_type='wait', post_ro_wait=1e-6,
                ro_separation=1.5e-6, reset_reps=3, final_reset_pulse=False,
                threshold_mapping=None, block_name=None):
        """
        Prepares specified qb for an experiment by creating preparation pulse
        for preselection or active reset.
        Args:
            qb_names: which qubits to prepare. Defaults to all.
            ref_pulse: reference pulse of the first pulse in the pulse list.
                reset pulse will be added in front of this.
                If the pulse list is empty,
                reset pulses will simply be before the block_start.
            preparation_type:
                for nothing: 'wait'
                for preselection: 'preselection'
                for active reset on |e>: 'active_reset_e'
                for active reset on |e> and |f>: 'active_reset_ef'
            post_ro_wait: wait time after a readout pulse before applying reset
            ro_separation: spacing between two consecutive readouts
            reset_reps: number of reset repetitions
            final_reset_pulse: Note: NOT used in this function.
            threshold_mapping (dict): thresholds mapping for each qb

        Returns:

        """
        if block_name is None:
            block_name = f"Preparation_{qb_names}"
        _, qb_names = self.get_qubits(qb_names)

        if threshold_mapping is None or len(threshold_mapping) == 0:
            threshold_mapping = {qbn: {0: 'g', 1: 'e'} for qbn in qb_names}

        # Calculate the length of a ge pulse, assumed the same for all qubits
        state_ops = dict(g=["I "], e=["X180 "], f=["X180_ef ", "X180 "])

        # no preparation pulses
        if preparation_type == 'wait':
            return Block(block_name, [])

        # active reset
        elif 'active_reset' in preparation_type:
            reset_ro_pulses = []
            ops_and_codewords = {}
            for i, qbn in enumerate(qb_names):
                reset_ro_pulses.append(self.get_pulse('RO ' + qbn))
                reset_ro_pulses[-1]['ref_point'] = 'start' if i != 0 else 'end'

                if preparation_type == 'active_reset_e':
                    ops_and_codewords[qbn] = [
                        (state_ops[threshold_mapping[qbn][0]], 0),
                        (state_ops[threshold_mapping[qbn][1]], 1)]
                elif preparation_type == 'active_reset_ef':
                    assert len(threshold_mapping[qbn]) == 4, \
                        f"Active reset for the f-level requires a mapping of " \
                        f"length 4 but only {len(threshold_mapping)} were " \
                        f"given: {threshold_mapping}"
                    ops_and_codewords[qbn] = [
                        (state_ops[threshold_mapping[qbn][0]], 0),
                        (state_ops[threshold_mapping[qbn][1]], 1),
                        (state_ops[threshold_mapping[qbn][2]], 2),
                        (state_ops[threshold_mapping[qbn][3]], 3)]
                else:
                    raise ValueError(f'Invalid preparation type '
                                     f'{preparation_type}')

            reset_pulses = []
            for i, qbn in enumerate(qb_names):
                for ops, codeword in ops_and_codewords[qbn]:
                    for j, op in enumerate(ops):
                        reset_pulses.append(self.get_pulse(op + qbn))
                        reset_pulses[-1]['codeword'] = codeword
                        if j == 0:
                            reset_pulses[-1]['ref_point'] = 'start'
                            reset_pulses[-1]['pulse_delay'] = post_ro_wait
                        else:
                            reset_pulses[-1]['ref_point'] = 'start'
                            pulse_length = 0
                            for jj in range(1, j + 1):
                                if 'pulse_length' in reset_pulses[-1 - jj]:
                                    pulse_length += reset_pulses[-1 - jj][
                                        'pulse_length']
                                else:
                                    pulse_length += \
                                        reset_pulses[-1 - jj]['sigma'] * \
                                        reset_pulses[-1 - jj]['nr_sigma']
                            reset_pulses[-1]['pulse_delay'] = post_ro_wait + \
                                                              pulse_length

            prep_pulse_list = []
            for rep in range(reset_reps):
                ro_list = deepcopy(reset_ro_pulses)
                ro_list[0]['name'] = 'refpulse_reset_element_{}'.format(rep)

                for pulse in ro_list:
                    pulse['element_name'] = 'reset_ro_element_{}'.format(rep)
                if rep == 0:
                    ro_list[0]['ref_pulse'] = ref_pulse
                    ro_list[0]['pulse_delay'] = -reset_reps * ro_separation
                else:
                    ro_list[0]['ref_pulse'] = \
                        'refpulse_reset_element_{}'.format(rep - 1)
                    ro_list[0]['pulse_delay'] = ro_separation
                    ro_list[0]['ref_point'] = 'start'

                rp_list = deepcopy(reset_pulses)
                for j, pulse in enumerate(rp_list):
                    pulse['element_name'] = f'reset_pulse_element_{rep}'
                    pulse['ref_pulse'] = f'refpulse_reset_element_{rep}'
                prep_pulse_list += ro_list
                prep_pulse_list += rp_list

            # manually add block_end with delay referenced to last readout
            # as if it was an additional readout pulse
            # otherwise next pulse will overlap with codeword padding.
            block_end = dict(
                name='end', pulse_type="VirtualPulse",
                ref_pulse=f'refpulse_reset_element_{reset_reps - 1}',
                pulse_delay=ro_separation)
            prep_pulse_list += [block_end]
            return Block(block_name, prep_pulse_list)

        # preselection
        elif preparation_type == 'preselection':
            preparation_pulses = []
            for i, qbn in enumerate(qb_names):
                preparation_pulses.append(self.get_pulse('RO ' + qbn))
                preparation_pulses[-1]['ref_point'] = 'start'
                preparation_pulses[-1]['element_name'] = 'preselection_element'
            preparation_pulses[0]['ref_pulse'] = ref_pulse
            preparation_pulses[0]['name'] = 'preselection_RO'
            preparation_pulses[0]['pulse_delay'] = -ro_separation
            block_end = dict(name='end', pulse_type="VirtualPulse",
                             ref_pulse='preselection_RO',
                             pulse_delay=ro_separation,
                             ref_point='start')
            preparation_pulses += [block_end]
            return Block(block_name, preparation_pulses)

    def mux_readout(self, qb_names='all', element_name='RO', **pulse_pars):
        block_name = "Readout"
        _, qb_names = self.get_qubits(qb_names)
        ro_pulses = []
        for j, qb_name in enumerate(qb_names):
            ro_pulse = deepcopy(self.operation_dict['RO ' + qb_name])
            ro_pulse['name'] = '{}_{}'.format(element_name, j)
            ro_pulse['element_name'] = element_name
            if j == 0:
                ro_pulse.update(pulse_pars)
            else:
                ro_pulse['ref_point'] = 'start'
            ro_pulses.append(ro_pulse)
        block = Block(block_name, ro_pulses)
        block.set_end_after_all_pulses()
        return block

    def Z_gate(self, theta=0, qb_names='all'):

        """
        Software Z-gate of arbitrary rotation.

        :param theta:           rotation angle, in degrees
        :param qb_names:      pulse parameters (dict)

        :return: Pulse dict of the Z-gate
        """

        # if qb_names is the name of a single qb, expects single pulse output
        single_qb_given = not isinstance(qb_names, list)
        _, qb_names = self.get_qubits(qb_names)
        pulses = [self.get_pulse(f'Z{theta} {qbn}', True) for qbn in qb_names]
        return pulses[0] if single_qb_given else pulses

    def get_ops_duration(self, operations=None, pulses=None, fill_values=None,
                         pulse_modifs=None, init_state='0'):
        """
        Calculates the total duration of the operations by resolving a dummy
        segment created from operations.
        :param operations: list of operations (str), which can be preformatted
            and later filled with values in the dictionary fill_values
        :param fill_values: optional fill values for operations (dict),
            see documentation of block_from_ops().
        :param pulse_modifs: Modification of pulses parameters (dict),
            see documentation of block_from_ops().
        :param init_state: initialization state (string or list),
            see documentation of initialize().
        :return: the duration of the operations
        """
        if pulses is None:
            if operations is None:
                raise ValueError('Please provide either "pulses" or '
                                 '"operations."')
            pulses = self.initialize(init_state=init_state).build()
            pulses += self.block_from_ops("Block1", operations,
                                          fill_values=fill_values,
                                          pulse_modifs=pulse_modifs).build()

        seg = Segment('Segment 1', pulses)
        seg.resolve_timing()
        # Using that seg.resolved_pulses was sorted by seg.resolve_timing()
        pulse = seg.resolved_pulses[-1]
        duration = pulse.pulse_obj.algorithm_time() + pulse.pulse_obj.length
        return duration

    def block_from_ops(self, block_name, operations, fill_values=None,
                       pulse_modifs=None):
        """
        Returns a block with the given operations.
        Eg.
        >>> ops = ['X180 {qbt:}', 'X90 {qbc:}']
        >>> builder.block_from_ops("MyAwesomeBlock",
        >>>                                ops,
        >>>                                {'qbt': qb1, 'qbc': qb2})
        :param block_name: Name of the block
        :param operations: list of operations (str), which can be preformatted
            and later filled with values in the dictionary fill_values.
            Instead of a str, each list entry can also be an iterable
            corresponding to the splitted string.
        :param fill_values (dict): optional fill values for operations.
        :param pulse_modifs (dict): Modification of pulses parameters.
            keys:
             -indices of the pulses on  which the pulse modifications should be
             made (backwards compatible)
             -
             values: dictionaries of modifications
            E.g. ops = ["X180 qb1", "Y90 qb2"],
            pulse_modifs = {1: {"ref_point": "start"}}
            This will modify the pulse "Y90 qb2" and reference it to the start
            of the first one.
        :return: The created block
        """
        def op_format(op, **fill_values):
            if isinstance(op, str):
                return op.format(**fill_values)
            else:
                return [s.format(**fill_values) for s in op]

        if fill_values is None:
            fill_values = {}
        if pulse_modifs is None:
            pulse_modifs = {}
        if isinstance(operations, str):
            operations = [operations]

        pulses = [self.get_pulse(op_format(op, **fill_values), True)
                  for op in operations]

        return Block(block_name, pulses, pulse_modifs)

    def seg_from_cal_points(self, cal_points, init_state='0', ro_kwargs=None,
                            block_align='end', segment_prefix='calibration_',
                            **kw):

        if ro_kwargs is None:
            ro_kwargs = {}

        segments = []
        for i, seg_states in enumerate(cal_points.states):
            cal_ops = [[f'{p}{qbn}' for p in cal_points.pulse_label_map[s]]
                       for s, qbn in zip(seg_states, cal_points.qb_names)]
            qb_blocks = [self.block_from_ops(
                f'body_block_{i}_{o}', ops) for
                o, ops in enumerate(cal_ops)]
            parallel_qb_block = self.simultaneous_blocks(
                f'parallel_qb_blk_{i}', qb_blocks, block_align=block_align)

            prep = self.initialize(init_state=init_state,
                                   qb_names=cal_points.qb_names)
            ro = self.mux_readout(**ro_kwargs, qb_names=cal_points.qb_names)
            cal_state_block = self.sequential_blocks(
                f'cal_states_{i}', [prep, parallel_qb_block, ro])
            seg = Segment(segment_prefix + ''.join(seg_states),
                          cal_state_block.build())
            segments.append(seg)

        return segments

    def seg_from_ops(self, operations, fill_values=None, pulse_modifs=None,
                     init_state='0', seg_name='Segment1', ro_kwargs=None):
        """
        Returns a segment with the given operations using the function
        block_from_ops().
        :param operations: list of operations (str), which can be preformatted
            and later filled with values in the dictionary fill_values
        :param fill_values: optional fill values for operations (dict),
            see documentation of block_from_ops().
        :param pulse_modifs: Modification of pulses parameters (dict),
            see documentation of block_from_ops().
        :param init_state: initialization state (string or list),
            see documentation of initialize().
        :param seg_name: Name (str) of the segment (default: "Segment1")
        :param ro_kwargs: Keyword arguments (dict) for the function
            mux_readout().
        :return: The created segment
        """
        if ro_kwargs is None:
            ro_kwargs = {}
        pulses = self.initialize(init_state=init_state).build()
        pulses += self.block_from_ops("Block1", operations,
                                      fill_values=fill_values,
                                      pulse_modifs=pulse_modifs).build()
        pulses += self.mux_readout(**ro_kwargs).build()
        return Segment(seg_name, pulses)

    def seq_from_ops(self, operations, fill_values=None, pulse_modifs=None,
                     init_state='0', seq_name='Sequence', ro_kwargs=None):
        """
        Returns a sequence with the given operations using the function
        block_from_ops().
        :param operations: list of operations (str), which can be preformatted
            and later filled with values in the dictionary fill_values
        :param fill_values: optional fill values for operations (dict),
            see documentation of block_from_ops().
        :param pulse_modifs: Modification of pulses parameters (dict),
            see documentation of block_from_ops().
        :param init_state: initialization state (string or list),
            see documentation of initialize().
        :param seq_name: Name (str) of the sequence (default: "Sequence")
        :param ro_kwargs: Keyword arguments (dict) for the function
            mux_readout().
        :return: The created sequence
        """
        seq = Sequence(seq_name)
        seq.add(self.seg_from_ops(operations=operations,
                                  fill_values=fill_values,
                                  pulse_modifs=pulse_modifs,
                                  init_state=init_state,
                                  ro_kwargs=ro_kwargs))
        return seq

    def simultaneous_blocks(self, block_name, blocks, block_align='start',
                            set_end_after_all_pulses=False,
                            disable_block_counter=False):
        """
        Creates a block with name :block_name: that consists of the parallel
        execution of the given :blocks:. Ensures that any pulse or block
        following the created block will occur after the longest given block.

        CAUTION: For each of the given blocks, the end time of the block is
        determined by the pulse listed last in the block, which is not
        necessarily the one that ends last in terms of timing. To instead
        determine the end time of the block based on the pulse that ends
        last, set set_end_after_all_pulses to True (or adjust the end pulse
        of each block before calling simultaneous_blocks).

        Args:
            block_name (string): name of the block that is created
            blocks (iterable): iterable where each element is a block that has
                to be executed in parallel to the others.
            block_align (str or float): at which point the simultaneous
                blocks should be aligned ('start', 'middle', 'end', or a float
                between 0.0 and 1.0 that determines the alignment point of each
                block relative to the duration the block). Default: 'start'
            set_end_after_all_pulses (bool, default False): in all
                blocks, correct the end pulse to happen after the last pulse.
<<<<<<< HEAD
            block_align (str or float): at which point the simultaneous
                blocks should be aligned ('start', 'middle', 'end', or a float
                between 0.0 and 1.0 that determines the alignment point of each
                block relative to the duration the block). Default: 'start'
=======
            disable_block_counter (bool, default False): prevent block.build
                from appending a counter to the block name.
>>>>>>> cf216836
        """

        simultaneous = Block(block_name, [])
        simultaneous_end_pulses = []
        if block_align == 'start':
            # saves computation time in Segment.resolve_timing
            block_align = None
        for block in blocks:
            if set_end_after_all_pulses:
                block.set_end_after_all_pulses()
            simultaneous.extend(block.build(
                ref_pulse=f"start", block_start=dict(block_align=block_align),
                name=block.name if disable_block_counter else None))
            simultaneous_end_pulses.append(simultaneous.pulses[-1]['name'])
        # the name of the simultaneous_end_pulse is used in
        # Segment.resolve_timing and should not be changed
        simultaneous.extend([{"name": f"simultaneous_end_pulse",
                              "pulse_type": "VirtualPulse",
                              "pulse_delay": 0,
                              "ref_pulse": simultaneous_end_pulses,
                              "ref_point": 'end',
                              "ref_function": 'max'
                              }])
        return simultaneous

    def sequential_blocks(self, block_name, blocks,
                          set_end_after_all_pulses=False,
                          disable_block_counter=False):
        """
        Creates a block with name :block_name: that consists of the serial
        execution of the given :blocks:.

        CAUTION: For each of the given blocks, the end time of the block is
        determined by the pulse listed last in the block, which is not
        necessarily the one that ends last in terms of timing. To instead
        determine the end time of the block based on the pulse that ends
        last, set set_end_after_all_pulses to True (or adjust the end pulse
        of each block before calling sequential_blocks).

        Args:
            block_name (string): name of the block that is created
            blocks (iterable): iterable where each element is a block that has
                to be executed one after another.
            set_end_after_all_pulses (bool, default False): in all
                blocks, correct the end pulse to happen after the last pulse.
            disable_block_counter (bool, default False): prevent block.build
                from appending a counter to the block name.
        """

        sequential = Block(block_name, [])
        for block in blocks:
            if set_end_after_all_pulses:
                block.set_end_after_all_pulses()
            sequential.extend(block.build(
                name=block.name if disable_block_counter else None))
        return sequential

    def sweep_n_dim(self, sweep_points, body_block=None, body_block_func=None,
                    cal_points=None, init_state='0', seq_name='Sequence',
                    ro_kwargs=None, return_segments=False, ro_qubits='all',
                    repeat_ro=True, init_kwargs=None, final_kwargs=None, **kw):
        """
        Creates a sequence or a list of segments by doing an N-dim sweep
        over the given operations based on the sweep_points.
        Currently, only 1D and 2D sweeps are implemented.

        :param sweep_points: SweepPoints object
            If it contains sweep points whose name parameter names of the form
            with "Segment.property", the respective property of the created
            Segment objects will be swept.
        :param body_block: block containing the pulses to be swept (excluding
            initialization and readout)
        :param body_block_func: a function that creates the body block at each
            sweep point. Takes as arguments (jth_1d_sweep_point,
            ith_2d_sweep_point, sweep_points, **kw)
        :param cal_points: CalibrationPoints object
        :param init_state: initialization state (string or list),
            see documentation of initialize().
        :param seq_name: Name (str) of the sequence (default: "Sequence")
        :param ro_kwargs: Keyword arguments (dict) for the function
            mux_readout().
        :param return_segments: whether to return segments or the sequence
        :param ro_qubits: is passed as argument qb_names to self.initialize()
            and self.mux_ro() to specify that only subset of qubits should
            be prepared and read out (default: 'all')
        :param kw: keyword arguments
            body_block_func_kw (dict, default: {}): keyword arguments for the
                body_block_func
        :param repeat_ro: (bool) set repeat pattern for readout pulses
            (default: True)
        :param init_kwargs: Keyword arguments (dict) for the initialization,
            see method initialize().
        :param final_kwargs: Keyword arguments (dict) for the finalization,
            see method finalize().
        :return:
            - if return_segments==True:
                1D: list of segments, number of 1d sweep points or
                2D: list of list of segments, list of numbers of sweep points
            - else:
                1D: sequence, number acquisition elements
                2D: list of sequences, number of acquisition elements, number
                    of sequences
        """
        sweep_dims = len(sweep_points)
        if sweep_dims > 2:
            raise NotImplementedError('Only 1D and 2D sweeps are implemented.')

        if sum([x is None for x in [body_block, body_block_func]]) != 1:
            raise ValueError('Please specify either "body_block" or '
                             '"body_block_func."')

        if ro_kwargs is None:
            ro_kwargs = {}
        if init_kwargs is None:
            init_kwargs = {}
        if final_kwargs is None:
            final_kwargs = {}

        nr_sp_list = sweep_points.length()
        if sweep_dims == 1:
            sweep_points = copy(sweep_points)
            sweep_points.add_sweep_dimension()
            nr_sp_list.append(1)

        ro = self.mux_readout(**ro_kwargs, qb_names=ro_qubits)
        _, all_ro_qubits = self.get_qubits(ro_qubits)
        all_ro_op_codes = [p['op_code'] for p in ro.pulses]
        if body_block is not None:
            op_codes = [p['op_code'] for p in body_block.pulses if 'op_code'
                        in p]
            all_ro_qubits += [qb for qb in self.qb_names if f'RO {qb}' in
                              op_codes and qb not in all_ro_qubits]
            all_ro_op_codes += [f'RO {qb}' for qb in all_ro_qubits if qb not
                                in ro_qubits]
        sweep_dim_init = sweep_points.find_parameter('initialize')
        sweep_dim_final = sweep_points.find_parameter('finalize')
        if sweep_dim_init is None:
            prep = self.initialize(init_state=init_state,
                                   qb_names=all_ro_qubits, **init_kwargs)
        if sweep_dim_final is None:
            final = Block('Finalization', [])

        seqs = []
        for i in range(nr_sp_list[1]):
            this_seq_name = seq_name + (f'_{i}' if sweep_dims == 2 else '')
            seq = Sequence(this_seq_name)
            for j in range(nr_sp_list[0]):
                dims = j, i
                if sweep_dim_init is not None:
                    prep = self.initialize(
                        init_state=sweep_points.get_sweep_params_property(
                            'values', 'all', 'initialize')[dims[sweep_dim_init]],
                        qb_names=all_ro_qubits, **init_kwargs)
                if body_block is not None:
                    this_body_block =  body_block
                else:
                    this_body_block = body_block_func(
                        j, i, sweep_points=sweep_points,
                        **kw.get('body_block_func_kw', {}))
                if sweep_dim_final is not None:
                    final = self.finalize(
                        init_state=sweep_points.get_sweep_params_property(
                            'values', 'all', 'finalize')[dims[sweep_dim_final]],
                        qb_names=all_ro_qubits, **final_kwargs)

                segblock = self.sequential_blocks(
                    'segblock', [prep, this_body_block, final, ro],
                    disable_block_counter=True)
                seg = Segment(f'seg{j}', segblock.build(
                    sweep_dicts_list=sweep_points, sweep_index_list=[j, i]))
                # apply Segment sweep points
                for dim in [0, 1]:
                    if len(sweep_points[dim]) == 0:
                        continue
                    for param, vals in [
                            [s[2], s[0]] for s in
                            sweep_points.get_sweep_params_description(
                                'all', dimension=dim)]:
                        if param.startswith('Segment.'):
                            setattr(seg, param[len('Segment.'):],
                                    vals[j if dim == 0 else i])
                # add the new segment to the sequence
                seq.add(seg)
            if cal_points is not None:
                block_align_cal_pts = kw.get('block_align_cal_pts', 'end')
                seq.extend(self.seg_from_cal_points(
                    cal_points, init_state, ro_kwargs,
                    block_align=block_align_cal_pts, **kw))
            seqs.append(seq)

        if return_segments:
            segs = [list(seq.segments.values()) for seq in seqs]
            if sweep_dims == 1:
                return segs[0], nr_sp_list[0]
            else:
                return segs, nr_sp_list

        # repeat UHF seqZ code
        if repeat_ro:
            for s in seqs:
                for ro_op in all_ro_op_codes:
                    s.repeat_ro(ro_op, self.operation_dict)

        if sweep_dims == 1:
            return seqs, [np.arange(seqs[0].n_acq_elements())]
        else:
            return seqs, [np.arange(seqs[0].n_acq_elements()),
                          np.arange(nr_sp_list[1])]

    def tomography_pulses(self, tomo_qubits=None,
                          basis_rots=('I', 'X90', 'Y90'), all_rots=True):

        """
        Generates a complete list of tomography pulse lists for tomo_qubits.
        :param tomo_qubits: None, list of qubit names, or of qubits indices in
            self.get_qubits(). I None, then tomo_qubit = self.get_qubits()[1].
            If list of indices, they will be sorted.
            This parameter is only relevant if basis_rots is not a list of
            lists/tuples.
        :param basis_rots: list of strings or list of lists/tuples of strings,
            where the strings are pycqed pulse names.
        :param all_rots: bool specifying whether to take all possible
            combinations of basis_rots for tomo_qubits, or not.
            This parameter is only relevant if basis_rots is not a list of
            lists/tuples.
        :return:
            If list of lists/tuples, this function will do nothing and will
                just return basis_rots unmodified. Hence, the lists/tuples of
                strings must contain pulse names for each qubit in the
                experiment (i.e. self.get_qubits()).

            If list of strings, this function will return all possible
                combinations of basis_rots for tomo_qubits if all_rots, else it
                will return list with len(basis_rots) lists with
                len(tomo_qubits) repetitions of each pulse in basis_rots
                (i.e. all qubits get the same pulses).
        """

        if not isinstance(basis_rots[0], str):
            return basis_rots

        all_qubit_names = self.get_qubits()[1]
        if tomo_qubits is None:
            tomo_qubits = all_qubit_names
        if isinstance(tomo_qubits[0], str):
            tomo_qubits = [all_qubit_names.index(i) for i in tomo_qubits]
        # sort qubit indices to ensure that basis_rots are always applied on
        # qubits in ascending order as defined by self.get_qubits().
        tomo_qubits.sort()

        if all_rots:
            basis_rots = list(itertools.product(basis_rots,
                                                repeat=len(tomo_qubits)))
        else:
            basis_rots = [len(tomo_qubits) * [br] for br in basis_rots]

        basis_rots_all_qbs = len(basis_rots) * ['']
        for i, br in enumerate(basis_rots):
            temp = len(all_qubit_names)*['I']
            for ti in range(len(tomo_qubits)):
                temp[tomo_qubits[ti]] = br[ti]
            basis_rots_all_qbs[i] = temp

        return basis_rots_all_qbs<|MERGE_RESOLUTION|>--- conflicted
+++ resolved
@@ -732,15 +732,12 @@
                 block relative to the duration the block). Default: 'start'
             set_end_after_all_pulses (bool, default False): in all
                 blocks, correct the end pulse to happen after the last pulse.
-<<<<<<< HEAD
             block_align (str or float): at which point the simultaneous
                 blocks should be aligned ('start', 'middle', 'end', or a float
                 between 0.0 and 1.0 that determines the alignment point of each
                 block relative to the duration the block). Default: 'start'
-=======
             disable_block_counter (bool, default False): prevent block.build
                 from appending a counter to the block name.
->>>>>>> cf216836
         """
 
         simultaneous = Block(block_name, [])
