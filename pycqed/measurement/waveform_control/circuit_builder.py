--- conflicted
+++ resolved
@@ -239,10 +239,6 @@
                 f"qubits"
 
         pulses = []
-<<<<<<< HEAD
-
-=======
->>>>>>> 7ab7f928
         for i, (qbn, init) in enumerate(zip(qb_names, init_state)):
             # Allowing for a list of pulses here makes it possible to,
             # e.g., initialize in the f-level.
