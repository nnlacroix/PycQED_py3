--- conflicted
+++ resolved
@@ -239,12 +239,7 @@
                 f"qubits"
 
         pulses = []
-<<<<<<< HEAD
-        pulses.extend(self.prepare(qb_names, ref_pulse="start",
-                                   **prep_params).build())
-
-=======
->>>>>>> 835eb361
+
         for i, (qbn, init) in enumerate(zip(qb_names, init_state)):
             # Allowing for a list of pulses here makes it possible to,
             # e.g., initialize in the f-level.
@@ -253,18 +248,11 @@
             if init != ['I']:
                 init = [f"{op} {qbn}" for op in init]
                 # We just want the pulses, but we can use block_from_ops as
-<<<<<<< HEAD
-                # a helper to get multiple pulses
-                tmp_block = self.block_from_ops('tmp_block', init)
-                tmp_block.pulses[0]['ref_pulse'] = \
-                    f'Preparation_{qb_names}-|-end'
-=======
                 # a helper to get multiple pulses and to process pulse_modifs
                 tmp_block = self.block_from_ops(
                     'tmp_block', init, pulse_modifs=pulse_modifs)
                 if simultaneous:
                     tmp_block.pulses[0]['ref_pulse'] = 'start'
->>>>>>> 835eb361
                 pulses += tmp_block.pulses
         block = Block(block_name, pulses)
         block.set_end_after_all_pulses()
@@ -425,13 +413,8 @@
             preparation_pulses[0]['pulse_delay'] = -ro_separation
             block_end = dict(name='end', pulse_type="VirtualPulse",
                              ref_pulse='preselection_RO',
-<<<<<<< HEAD
-                             ref_point='start',
-                             pulse_delay=ro_separation)
-=======
                              pulse_delay=ro_separation,
                              ref_point='start')
->>>>>>> 835eb361
             preparation_pulses += [block_end]
             return Block(block_name, preparation_pulses)
 
@@ -638,53 +621,8 @@
                               }])
         return simultaneous
 
-<<<<<<< HEAD
-    def sequential_blocks(self, block_name, blocks):
-=======
-    def simultaneous_blocks_align_end(self, block_name, blocks):
-        """
-        Creates a block with name :block_name: that consists of the parallel
-        execution of the given :blocks:. Ensures that any pulse or block
-        following the created block will occur after the longest given block.
-
-        Note that within each of the given blocks, it is assumed that the
-        pulse listed last in the block is the one that occurs last.
-        TODO: We might want to relax this assumption in a future version!
-
-        Args:
-            block_name (string): name of the block that is created
-            blocks (iterable): iterable where each element is a block that has
-            to be executed in parallel to the others.
-        """
-        from pprint import pprint
-        simultaneous = Block(block_name, [])
-        simultaneous_end_pulses = []
-        if len(blocks) > 1:
-            block_durations = [self.get_ops_duration(pulses=block.build())
-                               for block in blocks]
-        else:  # duration does not matter
-            block_durations = [0] * len(blocks)
-        for i, block in enumerate(blocks):
-            resolved_pulses = block.build(ref_pulse=f"start")
-            if i != np.argmax(block_durations):
-                delay = max(block_durations) - block_durations[i]
-                resolved_pulses[0]['pulse_delay'] = delay
-            simultaneous.extend(resolved_pulses)
-            # block_durations += [self.get_ops_duration(pulses=block.build())]
-            simultaneous_end_pulses.append(simultaneous.pulses[-1]['name'])
-
-        simultaneous.extend([{"name": f"simultaneousP_end_pulse",
-                              "pulse_type": "VirtualPulse",
-                              "pulse_delay": 0,
-                              "ref_pulse": simultaneous_end_pulses,
-                              "ref_point": 'end',
-                              "ref_function": 'max'
-                              }])
-        return simultaneous
-
     def sequential_blocks(self, block_name, blocks,
                           set_end_after_all_pulses=False):
->>>>>>> 835eb361
         """
         Creates a block with name :block_name: that consists of the serial
         execution of the given :blocks:.
