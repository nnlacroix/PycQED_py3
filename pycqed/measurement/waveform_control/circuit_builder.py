--- conflicted
+++ resolved
@@ -370,40 +370,6 @@
                                       fill_values=fill_values,
                                       pulse_modifs=pulse_modifs).build()
         pulses += self.mux_readout(**ro_kwargs).build()
-<<<<<<< HEAD
-        seq.add(Segment('Segment1', pulses))
-        return seq
-
-    def simultaneous_blocks(self, block_name, blocks):
-        """
-        Creates a block with name :block_name: that consists of the parallel
-        execution of the given :blocks:. Ensures that any pulse or block
-        following the created block will occur after the longest given block.
-
-        Note that within each of the given blocks, it is assumed that the
-        pulse listed last in the block is the one that occurs last.
-        TODO: We might want to relax this assumption in a future version!
-
-        Args:
-            block_name (string): name of the block that is created
-            blocks (iterable): iterable where each element is a block that has
-            to be executed in parallel to the others.
-        """
-
-        simultaneous = Block(block_name, [])
-        simultaneous_end_pulses = []
-        for block in blocks:
-            simultaneous.extend(block.build(ref_pulse=f"start"))
-            simultaneous_end_pulses.append(simultaneous.pulses[-1]['name'])
-        simultaneous.extend([{"name": f"simultaneous_end_pulse",
-                              "pulse_type": "VirtualPulse",
-                              "pulse_delay": 0,
-                              "ref_pulse": simultaneous_end_pulses,
-                              "ref_point": 'end',
-                              "ref_function": 'max'
-                              }])
-        return simultaneous
-=======
         return Segment(seg_name, pulses)
 
     def seq_from_ops(self, operations, fill_values=None,  pulse_modifs=None,
@@ -431,4 +397,33 @@
                                   init_state=init_state,
                                   ro_kwargs=ro_kwargs))
         return seq
->>>>>>> 637120e1
+
+    def simultaneous_blocks(self, block_name, blocks):
+        """
+        Creates a block with name :block_name: that consists of the parallel
+        execution of the given :blocks:. Ensures that any pulse or block
+        following the created block will occur after the longest given block.
+
+        Note that within each of the given blocks, it is assumed that the
+        pulse listed last in the block is the one that occurs last.
+        TODO: We might want to relax this assumption in a future version!
+
+        Args:
+            block_name (string): name of the block that is created
+            blocks (iterable): iterable where each element is a block that has
+            to be executed in parallel to the others.
+        """
+
+        simultaneous = Block(block_name, [])
+        simultaneous_end_pulses = []
+        for block in blocks:
+            simultaneous.extend(block.build(ref_pulse=f"start"))
+            simultaneous_end_pulses.append(simultaneous.pulses[-1]['name'])
+        simultaneous.extend([{"name": f"simultaneous_end_pulse",
+                              "pulse_type": "VirtualPulse",
+                              "pulse_delay": 0,
+                              "ref_pulse": simultaneous_end_pulses,
+                              "ref_point": 'end',
+                              "ref_function": 'max'
+                              }])
+        return simultaneous