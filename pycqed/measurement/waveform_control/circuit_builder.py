import itertools
import numpy as np
from copy import copy
from copy import deepcopy
from pycqed.measurement.waveform_control.block import Block
from pycqed.measurement.waveform_control.block import ParametricValue
from pycqed.measurement.waveform_control.sequence import Sequence
from pycqed.measurement.waveform_control.segment import Segment
from pycqed.measurement import multi_qubit_module as mqm


class CircuitBuilder:
    """
    A class that helps to build blocks, segments, or sequences, e.g.,
    when implementing quantum algorithms.

    :param dev: the device on which the algorithm will be executed
    :param qubits: a list of qubit objects or names if the builder should
        act only on a subset of qubits (default: all qubits of the device)
    :param kw: keyword arguments
         cz_pulse_name: (str) the prefix of CZ gates (default: upCZ)
         decompose_rotation_gates: (dict of bool) whether arbitrary
            rotation gates should be decomposed into pi rotations
            and virtual Z gates, e.g., {'X': True, 'Y': False}.
            False means direct implementation. For gate types not specified
            here, the default is False.
         prep_params: (dict) custom preparation params (default: from
            instrument settings)
         fast_mode: (bool, default: False) activate faster processing by
            - creating segments with fast_mode=True in self.sweep_n_dim
                (see fast_mode parameter in Segment class)
            - deactivating the following features:
                - addressing qubits via logical indices (spin indices)
                - resolution of ParametricValues in self.sweep_n_dim if
                  body_block_func is used
    """

    STD_INIT = {'0': ['I'], '1': ['X180'], '+': ['Y90'], '-': ['mY90'],
                'g': ['I'], 'e': ['X180'], 'f': ['X180', 'X180_ef']}

    def __init__(self, dev=None, qubits=None, operation_dict=None,
                 filter_qb_names=None, **kw):

        self.dev = dev
        self.qubits, self.qb_names = self.extract_qubits(
            dev, qubits, operation_dict, filter_qb_names)
        self.update_operation_dict(operation_dict)
        self.cz_pulse_name = kw.get('cz_pulse_name', 'upCZ')
        self.decompose_rotation_gates = kw.get('decompose_rotation_gates', {})
        self.fast_mode = kw.get('fast_mode', False)
        self.prep_params = kw.get('prep_params', None)

    @staticmethod
    def extract_qubits(dev=None, qubits=None, operation_dict=None,
                       filter_qb_names=None):
        assert (dev is not None or qubits is not None or operation_dict is
                not None), \
            "Either dev or qubits or operation_dict has to be provided."
        if dev is None and qubits is None:
            qb_names = list(np.unique([qb for op in operation_dict.keys()
                                       for qb in op.split(' ')[1:]]))
        elif dev is None:
            qb_names = [qb if isinstance(qb, str) else qb.name for qb in
                        qubits]
            if any([isinstance(qb, str) for qb in qubits]):
                qubits = None
        else:
            if qubits is None:
                qubits = dev.get_qubits()
            else:
                # get qubit objects if names have been provided
                qubits = [dev.get_qb(qb) if isinstance(qb, str) else qb for
                          qb in qubits]
            qb_names = [qb.name for qb in qubits]
        if filter_qb_names is not None:
            if qubits is not None:
                qubits = [qb for qb in qubits if qb.name in filter_qb_names]
            qb_names = [qb for qb in qb_names if qb in filter_qb_names]
        return qubits, qb_names

    def update_operation_dict(self, operation_dict=None):
        """
        Updates the stored operation_dict based on the passed operation_dict or
        based on the stored device/qubit objects.
        :param operation_dict: (optional) The operation dict to be used. If
            not provided, an operation dict is generated from  the stored
            device/qubit objects.
        :return:
        """
        if operation_dict is not None:
            self.operation_dict = deepcopy(operation_dict)
        elif self.dev is not None:
            self.operation_dict = deepcopy(self.dev.get_operation_dict())
        else:
            self.operation_dict = deepcopy(mqm.get_operation_dict(self.qubits))

    def get_qubits(self, qb_names=None):
        """
        Wrapper to get 'all' qubits, single qubit specified as string
        or list of qubits, checking they are in self.qubits
        :param qb_names: 'all', single qubit name (eg. 'qb1') or list of
            qb names
        :return: list of qubit object and list of qubit names (first return
            value is None if no qubit objects are stored). The order is
            according to the order stored in self.qb_names (which can be
            modified by self.swap_qubit_indices()).
        """
        if qb_names is None or qb_names == 'all':
            return self.get_qubits(self.qb_names)
        elif not isinstance(qb_names, list):
            qb_names = [qb_names]

        # test if qubit objects have been provided instead of names
<<<<<<< HEAD
        # FIXME CH 2021-03-16 does this crash qb indices? Maybe just move it
        #  below the test for qb indeces?
        qb_names = [qb if isinstance(qb, str) else qb.name for qb in qb_names]
=======
        qb_names = [qb if isinstance(qb, str) or isinstance(qb, int)
                    else qb.name for qb in qb_names]
>>>>>>> 61daa68c
        # test if qubit indices have been provided instead of names
        try:
            ind = [int(i) for i in qb_names]
            qb_names = [self.qb_names[i] for i in ind]
        except ValueError:
            pass

        for qb in qb_names:
            assert qb in self.qb_names, f"{qb} not found in {self.qb_names}"
        if self.qubits is None:
            return None, qb_names
        else:
            qb_map = {qb.name: qb for qb in self.qubits}
            return [qb_map[qb] for qb in qb_names], qb_names

    def get_prep_params(self, qb_names='all'):
        qubits, qb_names = self.get_qubits(qb_names)
        if self.prep_params is not None:
            return self.prep_params
        elif self.dev is not None:
            return self.dev.get_prep_params(qubits)
        elif qubits is not None:
            return mqm.get_multi_qubit_prep_params(
                [qb.preparation_params() for qb in qubits])
        else:
            return {'preparation_type': 'wait'}

    def get_cz_operation_name(self, qb1=None, qb2=None, op_code=None, **kw):
        """
        Finds the name of the CZ gate between qb1-qb2 that exists in
        self.operation_dict.
        :param qb1: name of qubit object of one of the gate qubits
        :param qb2: name of qubit object of the other gate qubit
        :param op_code: provide an op_code instead of qb1 and qb2

        :param kw: keyword arguments:
            cz_pulse_name: a custom cz_pulse_name instead of the stored one

        :return: the CZ gate name
        """
        assert (qb1 is None and qb2 is None and op_code is not None) or \
               (qb1 is not None and qb2 is not None and op_code is None), \
            "Provide either qb1&qb2 or op_code!"
        cz_pulse_name = kw.get('cz_pulse_name', self.cz_pulse_name)
        if op_code is not None:
            op_split = op_code.split(' ')
            qb1, qb2 = op_split[1:]
            if op_split[0] != 'CZ':
                cz_pulse_name = op_split[0]

        if not self.fast_mode:
            _, (qb1, qb2) = self.get_qubits([qb1, qb2])
        if f"{cz_pulse_name} {qb1} {qb2}" in self.operation_dict:
            return f"{cz_pulse_name} {qb1} {qb2}"
        elif f"{cz_pulse_name} {qb2} {qb1}" in self.operation_dict:
            return f"{cz_pulse_name} {qb2} {qb1}"
        else:
            raise KeyError(f'CZ gate "{cz_pulse_name} {qb1} {qb2}" not found.')

    def get_pulse(self, op, parse_rotation_gates=False):
        """
        Gets a pulse from the operation dictionary, and possibly parses
        logical indexing as well as arbitrary angle from Z gate operation.
        Examples:
             >>> get_pulse('CZ 0 2', parse_rotation_gates=True)
             will perform a CZ gate (according to cz_pulse_name)
             between the qubits with logical indices 0 and 2
             >>> get_pulse('Z100 qb1', parse_rotation_gates=True)
             will perform a 100 degree Z rotation
             >>> get_pulse('Z:theta qb1', parse_rotation_gates=True)
             will perform a parametric Z rotation with parameter name theta
             >>> get_pulse('Z:2*[theta] qb1', parse_rotation_gates=True)
             will perform a parametric Z rotation with twice the
             value of the parameter named theta. The brackets are used to
             indicated the parameter name. This feature has also been tested
             with some more complicated mathematical expression.
             Note: the mathematical expression should be entered without any
             spaces in between operands. For instance,
             'Z:2*[theta]/180+[theta]**2 qb1' and not
             'Z: 2 * [theta] / 180 + [theta]**2 qb1
        Adding 's' (for simultaneous) in front of an op_code (e.g.,
        'sZ:theta qb1') will reference the pulse to the start of the
        previous pulse.
        Adding 'm' (for minus) in front of an op_code (e.g.,
        'mZ:theta qb1') negates the sign. If 's' is also given,
        it has to be in the order 'sm'.

        Args:
            op: operation (str in the above format, or iterable
            corresponding to the splitted string)
            parse_rotation_gates: whether or not to look for gates with
            arbitrary angles.

        Returns: deepcopy of the pulse dictionary

        """
        op_info = op.split(" ") if isinstance(op, str) else op
        if not self.fast_mode:
            # the call to get_qubits resolves qubits indices if needed
            _, op_info[1:] = self.get_qubits(op_info[1:])
        op_name = op_info[0][1:] if op_info[0][0] == 's' else op_info[0]
        op = op_name + ' ' + ' '.join(op_info[1:])

        if op in self.operation_dict:
            p = deepcopy(self.operation_dict[op])
        elif op_info[0].rstrip('0123456789.') == 'CZ' or \
                op_info[0].startswith('CZ:'):
            operation = self.get_cz_operation_name(op_info[1], op_info[2])
            p = deepcopy(self.operation_dict[operation])
        elif parse_rotation_gates and op not in self.operation_dict:
            # assumes operation format of, e.g., f" Z{angle} qbname"
            # FIXME: This parsing is format dependent and is far from ideal but
            #  to generate parametrized pulses it is helpful to be able to
            #  parse Z gates etc.
            factor = -1 if op_name[0] == 'm' else 1
            if factor == -1:
                op_name = op_name[1:]
            if op_name[0] not in ['X', 'Y', 'Z']:
                raise KeyError(f'Gate "{op}" not found.')
            angle, qbn = op_name[1:], op_info[1]
            if angle[-1] == 's' and angle[:-1].isnumeric():
                op_info[0] = 's' + op_info[0]
                angle = angle[:-1]
            param = None
            if angle[0] == ':':  # angle depends on a parameter
                angle = angle[1:]
                param_start = angle.find('[') + 1
                # If '[' is contained, this indicates that the parameter
                # is part of a mathematical expression. Otherwise, the angle
                # is equal to the parameter.
                if param_start > 0:
                    param_end = angle.find(']', param_start)
                    param = angle[param_start:param_end]
                    angle = angle.replace('[' + param + ']', 'x')
                    f = eval('lambda x : ' + angle)
                else:
                    param = angle

            if self.decompose_rotation_gates.get(op_name[0], False):
                raise NotImplementedError('Decomposed rotations not '
                                          'implemented yet.')
            else:
                p = self.get_pulse(f"{op_name[0]}180 {qbn}")
                if op_name[0] == 'Z':
                    if param is not None:  # angle depends on a parameter
                        if param_start > 0:  # via a mathematical expression
                            func = (lambda x, qb=op_info[1], f=factor,
                                          fnc=eval('lambda x : ' + angle):
                                    {qb: f * fnc(x)})
                        else:  # angle = parameter
                            func = (lambda x, qbn=op_info[1], f=factor:
                                    {qbn: f * x})
                        p['basis_rotation'] = ParametricValue(
                            param, func=func, op_split=(op_name, op_info[1]))
                    else:  # angle is a given value
                        # configure virtual Z gate for this angle
                        p['basis_rotation'] = {qbn: factor * float(angle)}
                else:
                    if param is not None:  # angle depends on a parameter
                        if param_start > 0:  # via a mathematical expression
                            # combine the mathematical expression with a
                            # function that calculates the amplitude
                            func = (
                                lambda x, a=p['amplitude'], f=factor,
                                       fnc=eval('lambda x : ' + angle):
                                a / 180 * ((f * fnc(x) + 180) % (-360) + 180))
                        else:  # angle = parameter
                            func = lambda x, a=p['amplitude'], f=factor: \
                                a / 180 * ((f * x + 180) % (-360) + 180)
                        p['amplitude'] = ParametricValue(
                            param, func=func, op_split=(op_name, op_info[1]))
                    else:  # angle is a given value
                        angle = factor * float(angle)
                        # configure drive pulse amplitude for this angle
                        p['amplitude'] *= ((angle + 180) % (-360) + 180) / 180
        else:
            raise KeyError(f"Operation {' '.join(op_info)} not found.")
        p['op_code'] = op
        if op_info[0][0] == 's':
            p['ref_point'] = 'start'

        return p

    def swap_qubit_indices(self, i, j=None):
        """
        Swaps logical qubit indices by swapping the entries in self.qb_names.
        :param i: (int or iterable): index of the first qubit to be swapped or
            indices of the two qubits to be swapped (as two ints given in the
            first two elements of the iterable)
        :param j: index of the second qubit (if it is not set via param i)
        """
        if j is None:
            i, j = i[0], i[1]
        self.qb_names[i], self.qb_names[j] = self.qb_names[j], self.qb_names[i]

    def initialize(self, init_state='0', qb_names='all', prep_params=None,
                   simultaneous=True, block_name=None, pulse_modifs=None,
                   prepend_block=None):
        """
        Initializes the specified qubits with the corresponding init_state
        :param init_state (String or list): Can be one of the following
            - one of the standard initializations: '0', '1', '+', '-'.
              In that case the same init_state is done on all qubits
            - list of standard init. Must then be of same length as 'qubits' and
              in the same order.
            - list of arbitrary pulses (which are in the operation_dict). Must
              be of the same lengths as 'qubits' and in the same order. Should
              not include space and qubit name (those are added internally).
        :param qb_names (list or 'all'): list of qubits on which init should be
            applied. Defaults to all qubits.
        :param prep_params: preparation parameters
        :param simultaneous: (bool, default True) whether initialization
            pulses should be applied simultaneously.
        :param block_name: (str, optional) a name to replace the
            automatically generated block name of the initialization block
        :param pulse_modifs: (dict) Modification of pulses parameters.
            See method block_from_ops.
        :param prepend_block: (Block, optional) An extra block that will be
            executed between the preparation and the initialization.
        :return: init block
        """
        if block_name is None:
            block_name = f"Initialization_{qb_names}"
        _, qb_names = self.get_qubits(qb_names)
        if prep_params is None:
            prep_params = self.get_prep_params(qb_names)
        if len(init_state) == 1:
            init_state = [init_state] * len(qb_names)
        else:
            assert len(init_state) == len(qb_names), \
                f"There must be a one to one mapping between initializations " \
                f"and qubits. Got {len(init_state)} init and {len(qb_names)} " \
                f"qubits"

        pulses = []
        for i, (qbn, init) in enumerate(zip(qb_names, init_state)):
            # Allowing for a list of pulses here makes it possible to,
            # e.g., initialize in the f-level.
            if not isinstance(init, list):
                init = self.STD_INIT.get(init, [init])
            if init != ['I']:
                init = [f"{op} {qbn}" for op in init]
                # We just want the pulses, but we can use block_from_ops as
                # a helper to get multiple pulses and to process pulse_modifs
                tmp_block = self.block_from_ops(
                    'tmp_block', init, pulse_modifs=pulse_modifs)
                if simultaneous:
                    tmp_block.pulses[0]['ref_pulse'] = 'start'
                pulses += tmp_block.pulses
        block = Block(block_name, pulses, copy_pulses=False)
        block.set_end_after_all_pulses()
        blocks = []
        if len(prep_params) != 0:
            blocks.append(self.prepare(qb_names, ref_pulse="start",
                                       **prep_params))
        if prepend_block is not None:
            blocks.append(prepend_block)
        if len(blocks) > 0:
            blocks.append(block)
            block = self.sequential_blocks(block_name, blocks)
        return block


    def finalize(self, init_state='0', qb_names='all', simultaneous=True,
                 block_name=None, pulse_modifs=None):
        """
        Applies the specified final rotation to the specified qubits.
        This is basically the same initialize, but without preparation.
        For parameters, see initialize().
        :return: finalization block
        """
        if block_name is None:
            block_name = f"Finalialization_{qb_names}"
        return self.initialize(init_state=init_state, qb_names=qb_names,
                               simultaneous=simultaneous,
                               prep_params={},
                               block_name=block_name,
                               pulse_modifs=pulse_modifs)

    def prepare(self, qb_names='all', ref_pulse='start',
                preparation_type='wait', post_ro_wait=1e-6,
                ro_separation=1.5e-6, reset_reps=3, final_reset_pulse=False,
                threshold_mapping=None, block_name=None):
        """
        Prepares specified qb for an experiment by creating preparation pulse
        for preselection or active reset.
        Args:
            qb_names: which qubits to prepare. Defaults to all.
            ref_pulse: reference pulse of the first pulse in the pulse list.
                reset pulse will be added in front of this.
                If the pulse list is empty,
                reset pulses will simply be before the block_start.
            preparation_type:
                for nothing: 'wait'
                for preselection: 'preselection'
                for active reset on |e>: 'active_reset_e'
                for active reset on |e> and |f>: 'active_reset_ef'
            post_ro_wait: wait time after a readout pulse before applying reset
            ro_separation: spacing between two consecutive readouts
            reset_reps: number of reset repetitions
            final_reset_pulse: Note: NOT used in this function.
            threshold_mapping (dict): thresholds mapping for each qb

        Returns:

        """
        if block_name is None:
            block_name = f"Preparation_{qb_names}"
        _, qb_names = self.get_qubits(qb_names)

        if threshold_mapping is None or len(threshold_mapping) == 0:
            threshold_mapping = {qbn: {0: 'g', 1: 'e'} for qbn in qb_names}

        # Calculate the length of a ge pulse, assumed the same for all qubits
        state_ops = dict(g=["I "], e=["X180 "], f=["X180_ef ", "X180 "])

        # no preparation pulses
        if preparation_type == 'wait':
            return Block(block_name, [])

        # active reset
        elif 'active_reset' in preparation_type:
            reset_ro_pulses = []
            ops_and_codewords = {}
            for i, qbn in enumerate(qb_names):
                reset_ro_pulses.append(self.get_pulse('RO ' + qbn))
                reset_ro_pulses[-1]['ref_point'] = 'start' if i != 0 else 'end'

                if preparation_type == 'active_reset_e':
                    ops_and_codewords[qbn] = [
                        (state_ops[threshold_mapping[qbn][0]], 0),
                        (state_ops[threshold_mapping[qbn][1]], 1)]
                elif preparation_type == 'active_reset_ef':
                    assert len(threshold_mapping[qbn]) == 4, \
                        f"Active reset for the f-level requires a mapping of " \
                        f"length 4 but only {len(threshold_mapping)} were " \
                        f"given: {threshold_mapping}"
                    ops_and_codewords[qbn] = [
                        (state_ops[threshold_mapping[qbn][0]], 0),
                        (state_ops[threshold_mapping[qbn][1]], 1),
                        (state_ops[threshold_mapping[qbn][2]], 2),
                        (state_ops[threshold_mapping[qbn][3]], 3)]
                else:
                    raise ValueError(f'Invalid preparation type '
                                     f'{preparation_type}')

            reset_pulses = []
            for i, qbn in enumerate(qb_names):
                for ops, codeword in ops_and_codewords[qbn]:
                    for j, op in enumerate(ops):
                        reset_pulses.append(self.get_pulse(op + qbn))
                        reset_pulses[-1]['codeword'] = codeword
                        if j == 0:
                            reset_pulses[-1]['ref_point'] = 'start'
                            reset_pulses[-1]['pulse_delay'] = post_ro_wait
                        else:
                            reset_pulses[-1]['ref_point'] = 'start'
                            pulse_length = 0
                            for jj in range(1, j + 1):
                                if 'pulse_length' in reset_pulses[-1 - jj]:
                                    pulse_length += reset_pulses[-1 - jj][
                                        'pulse_length']
                                else:
                                    pulse_length += \
                                        reset_pulses[-1 - jj]['sigma'] * \
                                        reset_pulses[-1 - jj]['nr_sigma']
                            reset_pulses[-1]['pulse_delay'] = post_ro_wait + \
                                                              pulse_length

            prep_pulse_list = []
            for rep in range(reset_reps):
                ro_list = deepcopy(reset_ro_pulses)
                ro_list[0]['name'] = 'refpulse_reset_element_{}'.format(rep)

                for pulse in ro_list:
                    pulse['element_name'] = 'reset_ro_element_{}'.format(rep)
                if rep == 0:
                    ro_list[0]['ref_pulse'] = ref_pulse
                    ro_list[0]['pulse_delay'] = -reset_reps * ro_separation
                else:
                    ro_list[0]['ref_pulse'] = \
                        'refpulse_reset_element_{}'.format(rep - 1)
                    ro_list[0]['pulse_delay'] = ro_separation
                    ro_list[0]['ref_point'] = 'start'

                rp_list = deepcopy(reset_pulses)
                for j, pulse in enumerate(rp_list):
                    pulse['element_name'] = f'reset_pulse_element_{rep}'
                    pulse['ref_pulse'] = f'refpulse_reset_element_{rep}'
                prep_pulse_list += ro_list
                prep_pulse_list += rp_list

            # manually add block_end with delay referenced to last readout
            # as if it was an additional readout pulse
            # otherwise next pulse will overlap with codeword padding.
            block_end = dict(
                name='end', pulse_type="VirtualPulse",
                ref_pulse=f'refpulse_reset_element_{reset_reps - 1}',
                pulse_delay=ro_separation)
            prep_pulse_list += [block_end]
            return Block(block_name, prep_pulse_list, copy_pulses=False)

        # preselection
        elif preparation_type == 'preselection':
            preparation_pulses = []
            for i, qbn in enumerate(qb_names):
                preparation_pulses.append(self.get_pulse('RO ' + qbn))
                preparation_pulses[-1]['ref_point'] = 'start'
                preparation_pulses[-1]['element_name'] = 'preselection_element'
            preparation_pulses[0]['ref_pulse'] = ref_pulse
            preparation_pulses[0]['name'] = 'preselection_RO'
            preparation_pulses[0]['pulse_delay'] = -ro_separation
            block_end = dict(name='end', pulse_type="VirtualPulse",
                             ref_pulse='preselection_RO',
                             pulse_delay=ro_separation,
                             ref_point='start')
            preparation_pulses += [block_end]
            return Block(block_name, preparation_pulses, copy_pulses=False)

    def mux_readout(self, qb_names='all', element_name='RO', **pulse_pars):
        block_name = "Readout"
        _, qb_names = self.get_qubits(qb_names)
        ro_pulses = []
        for j, qb_name in enumerate(qb_names):
            ro_pulse = deepcopy(self.operation_dict['RO ' + qb_name])
            ro_pulse['name'] = '{}_{}'.format(element_name, j)
            ro_pulse['element_name'] = element_name
            if j == 0:
                ro_pulse.update(pulse_pars)
            else:
                ro_pulse['ref_point'] = 'start'
            ro_pulses.append(ro_pulse)
        block = Block(block_name, ro_pulses, copy_pulses=False)
        block.set_end_after_all_pulses()
        return block

    def Z_gate(self, theta=0, qb_names='all'):

        """
        Software Z-gate of arbitrary rotation.

        :param theta:           rotation angle, in degrees
        :param qb_names:      pulse parameters (dict)

        :return: Pulse dict of the Z-gate
        """

        # if qb_names is the name of a single qb, expects single pulse output
        single_qb_given = not isinstance(qb_names, list)
        _, qb_names = self.get_qubits(qb_names)
        pulses = [self.get_pulse(f'Z{theta} {qbn}', True) for qbn in qb_names]
        return pulses[0] if single_qb_given else pulses

    def get_ops_duration(self, operations=None, pulses=None, fill_values=None,
                         pulse_modifs=None, init_state='0'):
        """
        Calculates the total duration of the operations by resolving a dummy
        segment created from operations.
        :param operations: list of operations (str), which can be preformatted
            and later filled with values in the dictionary fill_values
        :param fill_values: optional fill values for operations (dict),
            see documentation of block_from_ops().
        :param pulse_modifs: Modification of pulses parameters (dict),
            see documentation of block_from_ops().
        :param init_state: initialization state (string or list),
            see documentation of initialize().
        :return: the duration of the operations
        """
        if pulses is None:
            if operations is None:
                raise ValueError('Please provide either "pulses" or '
                                 '"operations."')
            pulses = self.initialize(init_state=init_state).build()
            pulses += self.block_from_ops("Block1", operations,
                                          fill_values=fill_values,
                                          pulse_modifs=pulse_modifs).build()

        seg = Segment('Segment 1', pulses)
        seg.resolve_timing()
        # Using that seg.resolved_pulses was sorted by seg.resolve_timing()
        pulse = seg.resolved_pulses[-1]
        duration = pulse.pulse_obj.algorithm_time() + pulse.pulse_obj.length
        return duration

    def block_from_ops(self, block_name, operations, fill_values=None,
                       pulse_modifs=None):
        """
        Returns a block with the given operations.
        Eg.
        >>> ops = ['X180 {qbt:}', 'X90 {qbc:}']
        >>> builder.block_from_ops("MyAwesomeBlock",
        >>>                                ops,
        >>>                                {'qbt': qb1, 'qbc': qb2})
        :param block_name: Name of the block
        :param operations: list of operations (str), which can be preformatted
            and later filled with values in the dictionary fill_values.
            Instead of a str, each list entry can also be an iterable
            corresponding to the splitted string.
        :param fill_values (dict): optional fill values for operations.
        :param pulse_modifs (dict): Modification of pulses parameters.
            keys:
             -indices of the pulses on  which the pulse modifications should be
             made (backwards compatible)
             -
             values: dictionaries of modifications
            E.g. ops = ["X180 qb1", "Y90 qb2"],
            pulse_modifs = {1: {"ref_point": "start"}}
            This will modify the pulse "Y90 qb2" and reference it to the start
            of the first one.
        :return: The created block
        """
        if pulse_modifs is None:
            pulse_modifs = {}
        if isinstance(operations, str):
            operations = [operations]
        if fill_values is not None and len(fill_values):
            def op_format(op, **fill_values):
                if isinstance(op, str):
                    return op.format(**fill_values)
                else:
                    return [s.format(**fill_values) for s in op]

            pulses = [self.get_pulse(op_format(op, **fill_values), True)
                      for op in operations]
        else:
            # the shortcut if op in self.operation_dict is for speed reasons
            pulses = [deepcopy(self.operation_dict[op])
                      if op in self.operation_dict
                      else self.get_pulse(op, True)
                      for op in operations]

        return Block(block_name, pulses, pulse_modifs, copy_pulses=False)

    def seg_from_ops(self, operations, fill_values=None, pulse_modifs=None,
                     init_state='0', seg_name='Segment1', ro_kwargs=None):
        """
        Returns a segment with the given operations using the function
        block_from_ops().
        :param operations: list of operations (str), which can be preformatted
            and later filled with values in the dictionary fill_values
        :param fill_values: optional fill values for operations (dict),
            see documentation of block_from_ops().
        :param pulse_modifs: Modification of pulses parameters (dict),
            see documentation of block_from_ops().
        :param init_state: initialization state (string or list),
            see documentation of initialize().
        :param seg_name: Name (str) of the segment (default: "Segment1")
        :param ro_kwargs: Keyword arguments (dict) for the function
            mux_readout().
        :return: The created segment
        """
        if ro_kwargs is None:
            ro_kwargs = {}
        pulses = self.initialize(init_state=init_state).build()
        pulses += self.block_from_ops("Block1", operations,
                                      fill_values=fill_values,
                                      pulse_modifs=pulse_modifs).build()
        pulses += self.mux_readout(**ro_kwargs).build()
        return Segment(seg_name, pulses)

    def seq_from_ops(self, operations, fill_values=None, pulse_modifs=None,
                     init_state='0', seq_name='Sequence', ro_kwargs=None):
        """
        Returns a sequence with the given operations using the function
        block_from_ops().
        :param operations: list of operations (str), which can be preformatted
            and later filled with values in the dictionary fill_values
        :param fill_values: optional fill values for operations (dict),
            see documentation of block_from_ops().
        :param pulse_modifs: Modification of pulses parameters (dict),
            see documentation of block_from_ops().
        :param init_state: initialization state (string or list),
            see documentation of initialize().
        :param seq_name: Name (str) of the sequence (default: "Sequence")
        :param ro_kwargs: Keyword arguments (dict) for the function
            mux_readout().
        :return: The created sequence
        """
        seq = Sequence(seq_name)
        seq.add(self.seg_from_ops(operations=operations,
                                  fill_values=fill_values,
                                  pulse_modifs=pulse_modifs,
                                  init_state=init_state,
                                  ro_kwargs=ro_kwargs))
        return seq

    def simultaneous_blocks(self, block_name, blocks, block_align='start',
                            set_end_after_all_pulses=False,
                            disable_block_counter=False, destroy=False):
        """
        Creates a block with name :block_name: that consists of the parallel
        execution of the given :blocks:. Ensures that any pulse or block
        following the created block will occur after the longest given block.

        CAUTION: For each of the given blocks, the end time of the block is
        determined by the pulse listed last in the block, which is not
        necessarily the one that ends last in terms of timing. To instead
        determine the end time of the block based on the pulse that ends
        last, set set_end_after_all_pulses to True (or adjust the end pulse
        of each block before calling simultaneous_blocks).

        Args:
            block_name (string): name of the block that is created
            blocks (iterable): iterable where each element is a block that has
                to be executed in parallel to the others.
            block_align (str or float): at which point the simultaneous
                blocks should be aligned ('start', 'middle', 'end', or a float
                between 0.0 and 1.0 that determines the alignment point of each
                block relative to the duration the block). Default: 'start'
            set_end_after_all_pulses (bool, default False): in all
                blocks, correct the end pulse to happen after the last pulse.
            disable_block_counter (bool, default False): prevent block.build
                from appending a counter to the block name.
            destroy (bool or list of bools, default False): whether the
                individual blocks can be destroyed (speedup by avoiding
                copying pulses, see Block.build).
        """

        simultaneous = Block(block_name, [])
        if not hasattr(destroy, '__iter__'):
            destroy = [destroy] * len(blocks)
        simultaneous_end_pulses = []
        if block_align == 'start':
            # saves computation time in Segment.resolve_timing
            block_align = None
        for block, d in zip(blocks, destroy):
            if set_end_after_all_pulses:
                block.set_end_after_all_pulses()
            simultaneous.extend(block.build(
                ref_pulse=f"start", block_start=dict(block_align=block_align),
                name=block.name if disable_block_counter else None, destroy=d))
            simultaneous_end_pulses.append(simultaneous.pulses[-1]['name'])
        # the name of the simultaneous_end_pulse is used in
        # Segment.resolve_timing and should not be changed
        simultaneous.extend([{"name": f"simultaneous_end_pulse",
                              "pulse_type": "VirtualPulse",
                              "pulse_delay": 0,
                              "ref_pulse": simultaneous_end_pulses,
                              "ref_point": 'end',
                              "ref_function": 'max'
                              }])
        return simultaneous

    def sequential_blocks(self, block_name, blocks,
                          set_end_after_all_pulses=False,
                          disable_block_counter=False, destroy=False):
        """
        Creates a block with name :block_name: that consists of the serial
        execution of the given :blocks:.

        CAUTION: For each of the given blocks, the end time of the block is
        determined by the pulse listed last in the block, which is not
        necessarily the one that ends last in terms of timing. To instead
        determine the end time of the block based on the pulse that ends
        last, set set_end_after_all_pulses to True (or adjust the end pulse
        of each block before calling sequential_blocks).

        Args:
            block_name (string): name of the block that is created
            blocks (iterable): iterable where each element is a block that has
                to be executed one after another.
            set_end_after_all_pulses (bool, default False): in all
                blocks, correct the end pulse to happen after the last pulse.
            disable_block_counter (bool, default False): prevent block.build
                from appending a counter to the block name.
            destroy (bool or list of bools with same len as blocks, default
                False): whether the individual blocks can be destroyed
                (speedup by avoiding copying pulses, see Block.build).
        """

        sequential = Block(block_name, [])
        if not hasattr(destroy, '__iter__'):
            destroy = [destroy] * len(blocks)
        for block, d in zip(blocks, destroy):
            if set_end_after_all_pulses:
                block.set_end_after_all_pulses()
            sequential.extend(block.build(
                name=block.name if disable_block_counter else None, destroy=d))
        return sequential

    def sweep_n_dim(self, sweep_points, body_block=None, body_block_func=None,
                    cal_points=None, init_state='0', seq_name='Sequence',
                    ro_kwargs=None, return_segments=False, ro_qubits='all',
                    repeat_ro=True, init_kwargs=None, final_kwargs=None, **kw):
        """
        Creates a sequence or a list of segments by doing an N-dim sweep
        over the given operations based on the sweep_points.
        Currently, only 1D and 2D sweeps are implemented.

        :param sweep_points: SweepPoints object
            If it contains sweep points whose name parameter names of the form
            with "Segment.property", the respective property of the created
            Segment objects will be swept.
        :param body_block: block containing the pulses to be swept (excluding
            initialization and readout)
        :param body_block_func: a function that creates the body block at each
            sweep point. Takes as arguments (jth_1d_sweep_point,
            ith_2d_sweep_point, sweep_points, **kw)
        :param cal_points: CalibrationPoints object
        :param init_state: initialization state (string or list),
            see documentation of initialize().
        :param seq_name: Name (str) of the sequence (default: "Sequence")
        :param ro_kwargs: Keyword arguments (dict) for the function
            mux_readout().
        :param return_segments: whether to return segments or the sequence
        :param ro_qubits: is passed as argument qb_names to self.initialize()
            and self.mux_ro() to specify that only subset of qubits should
            be prepared and read out (default: 'all')
        :param kw: keyword arguments
            body_block_func_kw (dict, default: {}): keyword arguments for the
                body_block_func
        :param repeat_ro: (bool) set repeat pattern for readout pulses
            (default: True)
        :param init_kwargs: Keyword arguments (dict) for the initialization,
            see method initialize().
        :param final_kwargs: Keyword arguments (dict) for the finalization,
            see method finalize().
        :return:
            - if return_segments==True:
                1D: list of segments, number of 1d sweep points or
                2D: list of list of segments, list of numbers of sweep points
            - else:
                1D: sequence, number acquisition elements
                2D: list of sequences, number of acquisition elements, number
                    of sequences
        """
        sweep_dims = len(sweep_points)
        if sweep_dims > 2:
            raise NotImplementedError('Only 1D and 2D sweeps are implemented.')

        if sum([x is None for x in [body_block, body_block_func]]) != 1:
            raise ValueError('Please specify either "body_block" or '
                             '"body_block_func."')

        if ro_kwargs is None:
            ro_kwargs = {}
        if init_kwargs is None:
            init_kwargs = {}
        if final_kwargs is None:
            final_kwargs = {}

        nr_sp_list = sweep_points.length()
        if sweep_dims == 1:
            sweep_points = copy(sweep_points)
            sweep_points.add_sweep_dimension()
            nr_sp_list.append(1)

        ro = self.mux_readout(**ro_kwargs, qb_names=ro_qubits)
        _, all_ro_qubits = self.get_qubits(ro_qubits)
        all_ro_op_codes = [p['op_code'] for p in ro.pulses]
        if body_block is not None:
            op_codes = [p['op_code'] for p in body_block.pulses if 'op_code'
                        in p]
            all_ro_qubits += [qb for qb in self.qb_names if f'RO {qb}' in
                              op_codes and qb not in all_ro_qubits]
            all_ro_op_codes += [f'RO {qb}' for qb in all_ro_qubits if qb not
                                in ro_qubits]
        sweep_dim_init = sweep_points.find_parameter('initialize')
        sweep_dim_final = sweep_points.find_parameter('finalize')
        if sweep_dim_init is None:
            prep = self.initialize(init_state=init_state,
                                   qb_names=all_ro_qubits, **init_kwargs)
        if sweep_dim_final is None:
            final = Block('Finalization', [])

        seqs = []
        for i in range(nr_sp_list[1]):
            this_seq_name = seq_name + (f'_{i}' if sweep_dims == 2 else '')
            seq = Sequence(this_seq_name)
            for j in range(nr_sp_list[0]):
                dims = j, i
                if sweep_dim_init is not None:
                    prep = self.initialize(
                        init_state=sweep_points.get_sweep_params_property(
                            'values', 'all', 'initialize')[dims[sweep_dim_init]],
                        qb_names=all_ro_qubits, **init_kwargs)
                if body_block is not None:
                    this_body_block =  body_block
                else:
                    this_body_block = body_block_func(
                        j, i, sweep_points=sweep_points,
                        **kw.get('body_block_func_kw', {}))
                if sweep_dim_final is not None:
                    final = self.finalize(
                        init_state=sweep_points.get_sweep_params_property(
                            'values', 'all', 'finalize')[dims[sweep_dim_final]],
                        qb_names=all_ro_qubits, **final_kwargs)

                segblock = self.sequential_blocks(
                    'segblock', [prep, this_body_block, final, ro],
                    disable_block_counter=True,
                    destroy=[False, body_block is None, False, False])
                seg = Segment(f'seg{j}', segblock.build(
                    sweep_dicts_list=(
                        None if (body_block is None and self.fast_mode)
                        else sweep_points), sweep_index_list=[j, i],
                    destroy=True), fast_mode=self.fast_mode)
                # apply Segment sweep points
                for dim in [0, 1]:
                    if len(sweep_points[dim]) == 0:
                        continue
                    for param, vals in [
                            [s[2], s[0]] for s in
                            sweep_points.get_sweep_params_description(
                                'all', dimension=dim)]:
                        if param.startswith('Segment.'):
                            setattr(seg, param[len('Segment.'):],
                                    vals[j if dim == 0 else i])
                # add the new segment to the sequence
                seq.add(seg)
            if cal_points is not None:
                seq.extend(cal_points.create_segments(self.operation_dict,
                                                      **self.get_prep_params()))
            seqs.append(seq)

        if return_segments:
            segs = [list(seq.segments.values()) for seq in seqs]
            if sweep_dims == 1:
                return segs[0], nr_sp_list[0]
            else:
                return segs, nr_sp_list

        # repeat UHF seqZ code
        if repeat_ro:
            for s in seqs:
                for ro_op in all_ro_op_codes:
                    s.repeat_ro(ro_op, self.operation_dict)

        if sweep_dims == 1:
            return seqs, [np.arange(seqs[0].n_acq_elements())]
        else:
            return seqs, [np.arange(seqs[0].n_acq_elements()),
                          np.arange(nr_sp_list[1])]

    def tomography_pulses(self, tomo_qubits=None,
                          basis_rots=('I', 'X90', 'Y90'), all_rots=True):

        """
        Generates a complete list of tomography pulse lists for tomo_qubits.
        :param tomo_qubits: None, list of qubit names, or of qubits indices in
            self.get_qubits(). I None, then tomo_qubit = self.get_qubits()[1].
            If list of indices, they will be sorted.
            This parameter is only relevant if basis_rots is not a list of
            lists/tuples.
        :param basis_rots: list of strings or list of lists/tuples of strings,
            where the strings are pycqed pulse names.
        :param all_rots: bool specifying whether to take all possible
            combinations of basis_rots for tomo_qubits, or not.
            This parameter is only relevant if basis_rots is not a list of
            lists/tuples.
        :return:
            If list of lists/tuples, this function will do nothing and will
                just return basis_rots unmodified. Hence, the lists/tuples of
                strings must contain pulse names for each qubit in the
                experiment (i.e. self.get_qubits()).

            If list of strings, this function will return all possible
                combinations of basis_rots for tomo_qubits if all_rots, else it
                will return list with len(basis_rots) lists with
                len(tomo_qubits) repetitions of each pulse in basis_rots
                (i.e. all qubits get the same pulses).
        """

        if not isinstance(basis_rots[0], str):
            return basis_rots

        all_qubit_names = self.get_qubits()[1]
        if tomo_qubits is None:
            tomo_qubits = all_qubit_names
        if isinstance(tomo_qubits[0], str):
            tomo_qubits = [all_qubit_names.index(i) for i in tomo_qubits]
        # sort qubit indices to ensure that basis_rots are always applied on
        # qubits in ascending order as defined by self.get_qubits().
        tomo_qubits.sort()

        if all_rots:
            basis_rots = list(itertools.product(basis_rots,
                                                repeat=len(tomo_qubits)))
        else:
            basis_rots = [len(tomo_qubits) * [br] for br in basis_rots]

        basis_rots_all_qbs = len(basis_rots) * ['']
        for i, br in enumerate(basis_rots):
            temp = len(all_qubit_names)*['I']
            for ti in range(len(tomo_qubits)):
                temp[tomo_qubits[ti]] = br[ti]
            basis_rots_all_qbs[i] = temp

        return basis_rots_all_qbs<|MERGE_RESOLUTION|>--- conflicted
+++ resolved
@@ -111,14 +111,8 @@
             qb_names = [qb_names]
 
         # test if qubit objects have been provided instead of names
-<<<<<<< HEAD
-        # FIXME CH 2021-03-16 does this crash qb indices? Maybe just move it
-        #  below the test for qb indeces?
-        qb_names = [qb if isinstance(qb, str) else qb.name for qb in qb_names]
-=======
         qb_names = [qb if isinstance(qb, str) or isinstance(qb, int)
                     else qb.name for qb in qb_names]
->>>>>>> 61daa68c
         # test if qubit indices have been provided instead of names
         try:
             ind = [int(i) for i in qb_names]
