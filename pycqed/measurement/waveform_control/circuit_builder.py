import itertools
import numpy as np
from copy import copy
from copy import deepcopy
from pycqed.measurement.waveform_control.block import Block
from pycqed.measurement.waveform_control.block import ParametricValue
from pycqed.measurement.waveform_control.sequence import Sequence
from pycqed.measurement.waveform_control.segment import Segment
from pycqed.measurement import multi_qubit_module as mqm


class CircuitBuilder:
    """
    A class that helps to build blocks, segments, or sequences, e.g.,
    when implementing quantum algorithms.

    :param dev: the device on which the algorithm will be executed
    :param qubits: a list of qubit objects or names if the builder should
        act only on a subset of qubits (default: all qubits of the device)
    :param kw: keyword arguments
         cz_pulse_name: (str) the prefix of CZ gates (default: upCZ)
         decompose_rotation_gates: (dict of bool) whether arbitrary
            rotation gates should be decomposed into pi rotations
            and virtual Z gates, e.g., {'X': True, 'Y': False}.
            False means direct implementation. For gate types not specified
            here, the default is False.
         prep_params: (dict) custom preparation params (default: from
            instrument settings)
    """

    STD_INIT = {'0': ['I'], '1': ['X180'], '+': ['Y90'], '-': ['mY90'],
                'g': ['I'], 'e': ['X180'], 'f': ['X180', 'X180_ef']}

    def __init__(self, dev=None, qubits=None, operation_dict=None,
                 filter_qb_names=None, **kw):

        self.dev = dev
        self.qubits, self.qb_names = self.extract_qubits(
            dev, qubits, operation_dict, filter_qb_names)
        self.update_operation_dict(operation_dict)
        self.cz_pulse_name = kw.get('cz_pulse_name', 'upCZ')
        self.decompose_rotation_gates = kw.get('decompose_rotation_gates', {})
        self.prep_params = kw.get('prep_params', None)

    @staticmethod
    def extract_qubits(dev=None, qubits=None, operation_dict=None,
                       filter_qb_names=None):
        assert (dev is not None or qubits is not None or operation_dict is
                not None), \
            "Either dev or qubits or operation_dict has to be provided."
        if dev is None and qubits is None:
            qb_names = list(np.unique([qb for op in operation_dict.keys()
                                       for qb in op.split(' ')[1:]]))
        elif dev is None:
            qb_names = [qb if isinstance(qb, str) else qb.name for qb in
                        qubits]
            if any([isinstance(qb, str) for qb in qubits]):
                qubits = None
        else:
            if qubits is None:
                qubits = dev.get_qubits()
            else:
                # get qubit objects if names have been provided
                qubits = [dev.get_qb(qb) if isinstance(qb, str) else qb for
                          qb in qubits]
            qb_names = [qb.name for qb in qubits]
        if filter_qb_names is not None:
            if qubits is not None:
                qubits = [qb for qb in qubits if qb.name in filter_qb_names]
            qb_names = [qb for qb in qb_names if qb in filter_qb_names]
        return qubits, qb_names

    def update_operation_dict(self, operation_dict=None):
        """
        Updates the stored operation_dict based on the passed operation_dict or
        based on the stored device/qubit objects.
        :param operation_dict: (optional) The operation dict to be used. If
            not provided, an operation dict is generated from  the stored
            device/qubit objects.
        :return:
        """
        if operation_dict is not None:
            self.operation_dict = deepcopy(operation_dict)
        elif self.dev is not None:
            self.operation_dict = deepcopy(self.dev.get_operation_dict())
        else:
            self.operation_dict = deepcopy(mqm.get_operation_dict(self.qubits))

    def get_qubits(self, qb_names=None):
        """
        Wrapper to get 'all' qubits, single qubit specified as string
        or list of qubits, checking they are in self.qubits
        :param qb_names: 'all', single qubit name (eg. 'qb1') or list of
            qb names
        :return: list of qubit object and list of qubit names (first return
            value is None if no qubit objects are stored). The order is
            according to the order stored in self.qb_names (which can be
            modified by self.swap_qubit_indices()).
        """
        if qb_names is None or qb_names == 'all':
            return self.get_qubits(self.qb_names)
        elif not isinstance(qb_names, list):
            qb_names = [qb_names]

        # test if qubit objects have been provided instead of names
        qb_names = [qb if isinstance(qb, str) else qb.name for qb in qb_names]
        # test if qubit indices have been provided instead of names
        try:
            ind = [int(i) for i in qb_names]
            qb_names = [self.qb_names[i] for i in ind]
        except ValueError:
            pass

        for qb in qb_names:
            assert qb in self.qb_names, f"{qb} not found in {self.qb_names}"
        if self.qubits is None:
            return None, qb_names
        else:
            qb_map = {qb.name: qb for qb in self.qubits}
            return [qb_map[qb] for qb in qb_names], qb_names

    def get_prep_params(self, qb_names='all'):
        qubits, qb_names = self.get_qubits(qb_names)
        if self.prep_params is not None:
            return self.prep_params
        elif self.dev is not None:
            return self.dev.get_prep_params(qubits)
        elif qubits is not None:
            return mqm.get_multi_qubit_prep_params(
                [qb.preparation_params() for qb in qubits])
        else:
            return {'preparation_type': 'wait'}

    def get_cz_operation_name(self, qb1=None, qb2=None, op_code=None, **kw):
        """
        Finds the name of the CZ gate between qb1-qb2 that exists in
        self.operation_dict.
        :param qb1: name of qubit object of one of the gate qubits
        :param qb2: name of qubit object of the other gate qubit
        :param op_code: provide an op_code instead of qb1 and qb2

        :param kw: keyword arguments:
            cz_pulse_name: a custom cz_pulse_name instead of the stored one

        :return: the CZ gate name
        """
        assert (qb1 is None and qb2 is None and op_code is not None) or \
               (qb1 is not None and qb2 is not None and op_code is None), \
            "Provide either qb1&qb2 or op_code!"
        cz_pulse_name = kw.get('cz_pulse_name', self.cz_pulse_name)
        if op_code is not None:
            op_split = op_code.split(' ')
            qb1, qb2 = op_split[1:]
            if op_split[0] != 'CZ':
                cz_pulse_name = op_split[0]

        _, (qb1, qb2) = self.get_qubits([qb1, qb2])
        if f"{cz_pulse_name} {qb1} {qb2}" in self.operation_dict:
            return f"{cz_pulse_name} {qb1} {qb2}"
        elif f"{cz_pulse_name} {qb2} {qb1}" in self.operation_dict:
            return f"{cz_pulse_name} {qb2} {qb1}"
        else:
            raise KeyError(f'CZ gate "{cz_pulse_name} {qb1} {qb2}" not found.')

    def get_pulse(self, op, parse_rotation_gates=False):
        """
        Gets a pulse from the operation dictionary, and possibly parses
        logical indexing as well as arbitrary angle from Z gate operation.
        Examples:
<<<<<<< HEAD
             >>> get_pulse('CZ 0 2', parse_z_gate=True)
             will perform a CZ gate (according to cz_pulse_name)
             between the qubits with logical indices 0 and 2
             >>> get_pulse('Z100 qb1', parse_z_gate=True)
             will perform a 100 degree Z rotation
             >>> get_pulse('Z:theta qb1', parse_z_gate=True)
             will perform a parametric Z rotation with parameter name theta
             >>> get_pulse('Z:2*[theta] qb1', parse_z_gate=True)
=======
             >>> get_pulse('CZ 0 2', parse_rotation_gates=True)
             will perform a CZ gate (according to cz_pulse_name)
             between the qubits with logical indices 0 and 2
             >>> get_pulse('Z100 qb1', parse_rotation_gates=True)
             will perform a 100 degree Z rotation
             >>> get_pulse('Z:theta qb1', parse_rotation_gates=True)
             will perform a parametric Z rotation with parameter name theta
             >>> get_pulse('Z:2*[theta] qb1', parse_rotation_gates=True)
>>>>>>> 83ffb0d6
             will perform a parametric Z rotation with twice the
             value of the parameter named theta. The brackets are used to
             indicated the parameter name. This feature has also been tested
             with some more complicated mathematical expression.
<<<<<<< HEAD
=======
             Note: the mathematical expression should be entered without any
             spaces in between operands. For instance,
             'Z:2*[theta]/180+[theta]**2 qb1' and not
             'Z: 2 * [theta] / 180 + [theta]**2 qb1
>>>>>>> 83ffb0d6
        Adding 's' (for simultaneous) in front of an op_code (e.g.,
        'sZ:theta qb1') will reference the pulse to the start of the
        previous pulse.
        Adding 'm' (for minus) in front of an op_code (e.g.,
        'mZ:theta qb1') negates the sign. If 's' is also given,
        it has to be in the order 'sm'.

        Args:
            op: operation (str in the above format, or iterable
            corresponding to the splitted string)
            parse_rotation_gates: whether or not to look for gates with
            arbitrary angles.

        Returns: deepcopy of the pulse dictionary

        """
        op_info = op.split(" ") if isinstance(op, str) else op
        # the call to get_qubits resolves qubits indices if needed
        _, op_info[1:] = self.get_qubits(op_info[1:])
        op_name = op_info[0][1:] if op_info[0][0] == 's' else op_info[0]
        op = op_name + ' ' + ' '.join(op_info[1:])

        if op_name.startswith('CZ'):
            operation = self.get_cz_operation_name(op_info[1], op_info[2])
            p = deepcopy(self.operation_dict[operation])
        elif parse_rotation_gates and op not in self.operation_dict:
            # assumes operation format of, e.g., f" Z{angle} qbname"
            # FIXME: This parsing is format dependent and is far from ideal but
            #  to generate parametrized pulses it is helpful to be able to
            #  parse Z gates etc.
            factor = -1 if op_name[0] == 'm' else 1
            if factor == -1:
                op_name = op_name[1:]
            if op_name[0] not in ['X', 'Y', 'Z']:
                raise KeyError(f'Gate "{op}" not found.')
            angle, qbn = op_name[1:], op_info[1]
            param = None
            if angle[0] == ':':  # angle depends on a parameter
                angle = angle[1:]
                param_start = angle.find('[') + 1
                # If '[' is contained, this indicates that the parameter
                # is part of a mathematical expression. Otherwise, the angle
                # is equal to the parameter.
                if param_start > 0:
                    param_end = angle.find(']', param_start)
                    param = angle[param_start:param_end]
                    angle = angle.replace('[' + param + ']', 'x')
                    f = eval('lambda x : ' + angle)
                else:
                    param = angle

<<<<<<< HEAD
            if not self.decompose_rotation_gates.get(op_name[0], False):
=======
            if self.decompose_rotation_gates.get(op_name[0], False):
                raise NotImplementedError('Decomposed rotations not '
                                          'implemented yet.')
            else:
>>>>>>> 83ffb0d6
                p = self.get_pulse(f"{op_name[0]}180 {qbn}")
                if op_name[0] == 'Z':
                    if param is not None:  # angle depends on a parameter
                        if param_start > 0:  # via a mathematical expression
                            func = (lambda x, qb=op_info[1], f=factor,
                                          fnc=eval('lambda x : ' + angle):
                                    {qb: f * fnc(x)})
                        else:  # angle = parameter
                            func = (lambda x, qbn=op_info[1], f=factor:
                                    {qbn: f * x})
                        p['basis_rotation'] = ParametricValue(
                            param, func=func, op_split=(op_name, op_info[1]))
                    else:  # angle is a given value
                        # configure virtual Z gate for this angle
                        p['basis_rotation'] = {qbn: factor * float(angle)}
                else:
                    if param is not None:  # angle depends on a parameter
                        if param_start > 0:  # via a mathematical expression
                            # combine the mathematical expression with a
                            # function that calculates the amplitude
                            func = (
                                lambda x, a=p['amplitude'], f=factor,
                                       fnc=eval('lambda x : ' + angle):
                                a / 180 * ((f * fnc(x) + 180) % (-360) + 180))
                        else:  # angle = parameter
                            func = lambda x, a=p['amplitude'], f=factor: \
                                a / 180 * ((f * x + 180) % (-360) + 180)
                        p['amplitude'] = ParametricValue(
                            param, func=func, op_split=(op_name, op_info[1]))
                    else:  # angle is a given value
                        angle = factor * float(angle)
                        # configure drive pulse amplitude for this angle
                        p['amplitude'] *= ((angle + 180) % (-360) + 180) / 180
<<<<<<< HEAD
            else:
                raise NotImplementedError('Decomposed rotations not '
                                          'implemented yet.')
=======
>>>>>>> 83ffb0d6
        else:
            p = deepcopy(self.operation_dict[op])
        p['op_code'] = op
        if op_info[0][0] == 's':
            p['ref_point'] = 'start'

        return p

    def swap_qubit_indices(self, i, j=None):
        """
        Swaps logical qubit indices by swapping the entries in self.qb_names.
        :param i: (int or iterable): index of the first qubit to be swapped or
            indices of the two qubits to be swapped (as two ints given in the
            first two elements of the iterable)
        :param j: index of the second qubit (if it is not set via param i)
        """
        if j is None:
            i, j = i[0], i[1]
        self.qb_names[i], self.qb_names[j] = self.qb_names[j], self.qb_names[i]

    def initialize(self, init_state='0', qb_names='all', prep_params=None,
                   simultaneous=True, block_name=None, pulse_modifs=None):
        """
        Initializes the specified qubits with the corresponding init_state
        :param init_state (String or list): Can be one of the following
            - one of the standard initializations: '0', '1', '+', '-'.
              In that case the same init_state is done on all qubits
            - list of standard init. Must then be of same length as 'qubits' and
              in the same order.
            - list of arbitrary pulses (which are in the operation_dict). Must
              be of the same lengths as 'qubits' and in the same order. Should
              not include space and qubit name (those are added internally).
        :param qb_names (list or 'all'): list of qubits on which init should be
            applied. Defaults to all qubits.
        :param prep_params: preparation parameters
        :param simultaneous: (bool, default True) whether initialization
            pulses should be applied simultaneously.
        :param block_name: (str, optional) a name to replace the
            automatically generated block name of the initialization block
        :param pulse_modifs: (dict) Modification of pulses parameters.
            See method block_from_ops.
        :return: init block
        """
        if block_name is None:
            block_name = f"Initialization_{qb_names}"
        _, qb_names = self.get_qubits(qb_names)
        if prep_params is None:
            prep_params = self.get_prep_params(qb_names)
        if len(init_state) == 1:
            init_state = [init_state] * len(qb_names)
        else:
            assert len(init_state) == len(qb_names), \
                f"There must be a one to one mapping between initializations " \
                f"and qubits. Got {len(init_state)} init and {len(qb_names)} " \
                f"qubits"

        pulses = []
        for i, (qbn, init) in enumerate(zip(qb_names, init_state)):
            # Allowing for a list of pulses here makes it possible to,
            # e.g., initialize in the f-level.
            if not isinstance(init, list):
                init = self.STD_INIT.get(init, [init])
            if init != ['I']:
                init = [f"{op} {qbn}" for op in init]
                # We just want the pulses, but we can use block_from_ops as
                # a helper to get multiple pulses and to process pulse_modifs
                tmp_block = self.block_from_ops(
                    'tmp_block', init, pulse_modifs=pulse_modifs)
                if simultaneous:
                    tmp_block.pulses[0]['ref_pulse'] = 'start'
                pulses += tmp_block.pulses
        block = Block(block_name, pulses)
        block.set_end_after_all_pulses()
        if len(prep_params) != 0:
            block = self.sequential_blocks(
                block_name, [self.prepare(qb_names, ref_pulse="start",
                                          **prep_params), block])
        return block

    def finalize(self, init_state='0', qb_names='all', simultaneous=True,
                 block_name=None, pulse_modifs=None):
        """
        Applies the specified final rotation to the specified qubits.
        This is basically the same initialize, but without preparation.
        For parameters, see initialize().
        :return: finalization block
        """
        if block_name is None:
            block_name = f"Finalialization_{qb_names}"
        return self.initialize(init_state=init_state, qb_names=qb_names,
                               simultaneous=simultaneous,
                               prep_params={},
                               block_name=block_name,
                               pulse_modifs=pulse_modifs)

    def prepare(self, qb_names='all', ref_pulse='start',
                preparation_type='wait', post_ro_wait=1e-6,
                ro_separation=1.5e-6, reset_reps=3, final_reset_pulse=False,
                threshold_mapping=None, block_name=None):
        """
        Prepares specified qb for an experiment by creating preparation pulse
        for preselection or active reset.
        Args:
            qb_names: which qubits to prepare. Defaults to all.
            ref_pulse: reference pulse of the first pulse in the pulse list.
                reset pulse will be added in front of this.
                If the pulse list is empty,
                reset pulses will simply be before the block_start.
            preparation_type:
                for nothing: 'wait'
                for preselection: 'preselection'
                for active reset on |e>: 'active_reset_e'
                for active reset on |e> and |f>: 'active_reset_ef'
            post_ro_wait: wait time after a readout pulse before applying reset
            ro_separation: spacing between two consecutive readouts
            reset_reps: number of reset repetitions
            final_reset_pulse: Note: NOT used in this function.
            threshold_mapping (dict): thresholds mapping for each qb

        Returns:

        """
        if block_name is None:
            block_name = f"Preparation_{qb_names}"
        _, qb_names = self.get_qubits(qb_names)

        if threshold_mapping is None or len(threshold_mapping) == 0:
            threshold_mapping = {qbn: {0: 'g', 1: 'e'} for qbn in qb_names}

        # Calculate the length of a ge pulse, assumed the same for all qubits
        state_ops = dict(g=["I "], e=["X180 "], f=["X180_ef ", "X180 "])

        # no preparation pulses
        if preparation_type == 'wait':
            return Block(block_name, [])

        # active reset
        elif 'active_reset' in preparation_type:
            reset_ro_pulses = []
            ops_and_codewords = {}
            for i, qbn in enumerate(qb_names):
                reset_ro_pulses.append(self.get_pulse('RO ' + qbn))
                reset_ro_pulses[-1]['ref_point'] = 'start' if i != 0 else 'end'

                if preparation_type == 'active_reset_e':
                    ops_and_codewords[qbn] = [
                        (state_ops[threshold_mapping[qbn][0]], 0),
                        (state_ops[threshold_mapping[qbn][1]], 1)]
                elif preparation_type == 'active_reset_ef':
                    assert len(threshold_mapping[qbn]) == 4, \
                        f"Active reset for the f-level requires a mapping of " \
                        f"length 4 but only {len(threshold_mapping)} were " \
                        f"given: {threshold_mapping}"
                    ops_and_codewords[qbn] = [
                        (state_ops[threshold_mapping[qbn][0]], 0),
                        (state_ops[threshold_mapping[qbn][1]], 1),
                        (state_ops[threshold_mapping[qbn][2]], 2),
                        (state_ops[threshold_mapping[qbn][3]], 3)]
                else:
                    raise ValueError(f'Invalid preparation type '
                                     f'{preparation_type}')

            reset_pulses = []
            for i, qbn in enumerate(qb_names):
                for ops, codeword in ops_and_codewords[qbn]:
                    for j, op in enumerate(ops):
                        reset_pulses.append(self.get_pulse(op + qbn))
                        reset_pulses[-1]['codeword'] = codeword
                        if j == 0:
                            reset_pulses[-1]['ref_point'] = 'start'
                            reset_pulses[-1]['pulse_delay'] = post_ro_wait
                        else:
                            reset_pulses[-1]['ref_point'] = 'start'
                            pulse_length = 0
                            for jj in range(1, j + 1):
                                if 'pulse_length' in reset_pulses[-1 - jj]:
                                    pulse_length += reset_pulses[-1 - jj][
                                        'pulse_length']
                                else:
                                    pulse_length += \
                                        reset_pulses[-1 - jj]['sigma'] * \
                                        reset_pulses[-1 - jj]['nr_sigma']
                            reset_pulses[-1]['pulse_delay'] = post_ro_wait + \
                                                              pulse_length

            prep_pulse_list = []
            for rep in range(reset_reps):
                ro_list = deepcopy(reset_ro_pulses)
                ro_list[0]['name'] = 'refpulse_reset_element_{}'.format(rep)

                for pulse in ro_list:
                    pulse['element_name'] = 'reset_ro_element_{}'.format(rep)
                if rep == 0:
                    ro_list[0]['ref_pulse'] = ref_pulse
                    ro_list[0]['pulse_delay'] = -reset_reps * ro_separation
                else:
                    ro_list[0]['ref_pulse'] = \
                        'refpulse_reset_element_{}'.format(rep - 1)
                    ro_list[0]['pulse_delay'] = ro_separation
                    ro_list[0]['ref_point'] = 'start'

                rp_list = deepcopy(reset_pulses)
                for j, pulse in enumerate(rp_list):
                    pulse['element_name'] = f'reset_pulse_element_{rep}'
                    pulse['ref_pulse'] = f'refpulse_reset_element_{rep}'
                prep_pulse_list += ro_list
                prep_pulse_list += rp_list

            # manually add block_end with delay referenced to last readout
            # as if it was an additional readout pulse
            # otherwise next pulse will overlap with codeword padding.
            block_end = dict(
                name='end', pulse_type="VirtualPulse",
                ref_pulse=f'refpulse_reset_element_{reset_reps - 1}',
                pulse_delay=ro_separation)
            prep_pulse_list += [block_end]
            return Block(block_name, prep_pulse_list)

        # preselection
        elif preparation_type == 'preselection':
            preparation_pulses = []
            for i, qbn in enumerate(qb_names):
                preparation_pulses.append(self.get_pulse('RO ' + qbn))
                preparation_pulses[-1]['ref_point'] = 'start'
                preparation_pulses[-1]['element_name'] = 'preselection_element'
            preparation_pulses[0]['ref_pulse'] = ref_pulse
            preparation_pulses[0]['name'] = 'preselection_RO'
            preparation_pulses[0]['pulse_delay'] = -ro_separation
            block_end = dict(name='end', pulse_type="VirtualPulse",
                             ref_pulse='preselection_RO',
                             pulse_delay=ro_separation,
                             ref_point='start')
            preparation_pulses += [block_end]
            return Block(block_name, preparation_pulses)

    def mux_readout(self, qb_names='all', element_name='RO', **pulse_pars):
        block_name = "Readout"
        _, qb_names = self.get_qubits(qb_names)
        ro_pulses = []
        for j, qb_name in enumerate(qb_names):
            ro_pulse = deepcopy(self.operation_dict['RO ' + qb_name])
            ro_pulse['name'] = '{}_{}'.format(element_name, j)
            ro_pulse['element_name'] = element_name
            if j == 0:
                ro_pulse.update(pulse_pars)
            else:
                ro_pulse['ref_point'] = 'start'
            ro_pulses.append(ro_pulse)
        block = Block(block_name, ro_pulses)
        block.set_end_after_all_pulses()
        return block

    def Z_gate(self, theta=0, qb_names='all'):

        """
        Software Z-gate of arbitrary rotation.

        :param theta:           rotation angle, in degrees
        :param qb_names:      pulse parameters (dict)

        :return: Pulse dict of the Z-gate
        """

        # if qb_names is the name of a single qb, expects single pulse output
        single_qb_given = not isinstance(qb_names, list)
        _, qb_names = self.get_qubits(qb_names)
        pulses = [self.get_pulse(f'Z{theta} {qbn}', True) for qbn in qb_names]
        return pulses[0] if single_qb_given else pulses

    def get_ops_duration(self, operations=None, pulses=None, fill_values=None,
                         pulse_modifs=None, init_state='0'):
        """
        Calculates the total duration of the operations by resolving a dummy
        segment created from operations.
        :param operations: list of operations (str), which can be preformatted
            and later filled with values in the dictionary fill_values
        :param fill_values: optional fill values for operations (dict),
            see documentation of block_from_ops().
        :param pulse_modifs: Modification of pulses parameters (dict),
            see documentation of block_from_ops().
        :param init_state: initialization state (string or list),
            see documentation of initialize().
        :return: the duration of the operations
        """
        if pulses is None:
            if operations is None:
                raise ValueError('Please provide either "pulses" or '
                                 '"operations."')
            pulses = self.initialize(init_state=init_state).build()
            pulses += self.block_from_ops("Block1", operations,
                                          fill_values=fill_values,
                                          pulse_modifs=pulse_modifs).build()

        seg = Segment('Segment 1', pulses)
        seg.resolve_timing()
        # Using that seg.resolved_pulses was sorted by seg.resolve_timing()
        pulse = seg.resolved_pulses[-1]
        duration = pulse.pulse_obj.algorithm_time() + pulse.pulse_obj.length
        return duration

    def block_from_ops(self, block_name, operations, fill_values=None,
                       pulse_modifs=None):
        """
        Returns a block with the given operations.
        Eg.
        >>> ops = ['X180 {qbt:}', 'X90 {qbc:}']
        >>> builder.block_from_ops("MyAwesomeBlock",
        >>>                                ops,
        >>>                                {'qbt': qb1, 'qbc': qb2})
        :param block_name: Name of the block
        :param operations: list of operations (str), which can be preformatted
            and later filled with values in the dictionary fill_values.
            Instead of a str, each list entry can also be an iterable
            corresponding to the splitted string.
        :param fill_values (dict): optional fill values for operations.
        :param pulse_modifs (dict): Modification of pulses parameters.
            keys:
             -indices of the pulses on  which the pulse modifications should be
             made (backwards compatible)
             -
             values: dictionaries of modifications
            E.g. ops = ["X180 qb1", "Y90 qb2"],
            pulse_modifs = {1: {"ref_point": "start"}}
            This will modify the pulse "Y90 qb2" and reference it to the start
            of the first one.
        :return: The created block
        """
        def op_format(op, **fill_values):
            if isinstance(op, str):
                return op.format(**fill_values)
            else:
                return [s.format(**fill_values) for s in op]

        if fill_values is None:
            fill_values = {}
        if pulse_modifs is None:
            pulse_modifs = {}
        if isinstance(operations, str):
            operations = [operations]

        pulses = [self.get_pulse(op_format(op, **fill_values), True)
                  for op in operations]

        return Block(block_name, pulses, pulse_modifs)

    def seg_from_ops(self, operations, fill_values=None, pulse_modifs=None,
                     init_state='0', seg_name='Segment1', ro_kwargs=None):
        """
        Returns a segment with the given operations using the function
        block_from_ops().
        :param operations: list of operations (str), which can be preformatted
            and later filled with values in the dictionary fill_values
        :param fill_values: optional fill values for operations (dict),
            see documentation of block_from_ops().
        :param pulse_modifs: Modification of pulses parameters (dict),
            see documentation of block_from_ops().
        :param init_state: initialization state (string or list),
            see documentation of initialize().
        :param seg_name: Name (str) of the segment (default: "Segment1")
        :param ro_kwargs: Keyword arguments (dict) for the function
            mux_readout().
        :return: The created segment
        """
        if ro_kwargs is None:
            ro_kwargs = {}
        pulses = self.initialize(init_state=init_state).build()
        pulses += self.block_from_ops("Block1", operations,
                                      fill_values=fill_values,
                                      pulse_modifs=pulse_modifs).build()
        pulses += self.mux_readout(**ro_kwargs).build()
        return Segment(seg_name, pulses)

    def seq_from_ops(self, operations, fill_values=None, pulse_modifs=None,
                     init_state='0', seq_name='Sequence', ro_kwargs=None):
        """
        Returns a sequence with the given operations using the function
        block_from_ops().
        :param operations: list of operations (str), which can be preformatted
            and later filled with values in the dictionary fill_values
        :param fill_values: optional fill values for operations (dict),
            see documentation of block_from_ops().
        :param pulse_modifs: Modification of pulses parameters (dict),
            see documentation of block_from_ops().
        :param init_state: initialization state (string or list),
            see documentation of initialize().
        :param seq_name: Name (str) of the sequence (default: "Sequence")
        :param ro_kwargs: Keyword arguments (dict) for the function
            mux_readout().
        :return: The created sequence
        """
        seq = Sequence(seq_name)
        seq.add(self.seg_from_ops(operations=operations,
                                  fill_values=fill_values,
                                  pulse_modifs=pulse_modifs,
                                  init_state=init_state,
                                  ro_kwargs=ro_kwargs))
        return seq

    def simultaneous_blocks(self, block_name, blocks, block_align='start',
                            set_end_after_all_pulses=False):
        """
        Creates a block with name :block_name: that consists of the parallel
        execution of the given :blocks:. Ensures that any pulse or block
        following the created block will occur after the longest given block.

        CAUTION: For each of the given blocks, the end time of the block is
        determined by the pulse listed last in the block, which is not
        necessarily the one that ends last in terms of timing. To instead
        determine the end time of the block based on the pulse that ends
        last, set set_end_after_all_pulses to True (or adjust the end pulse
        of each block before calling simultaneous_blocks).

        Args:
            block_name (string): name of the block that is created
            blocks (iterable): iterable where each element is a block that has
                to be executed in parallel to the others.
            block_align (str or float): at which point the simultaneous
                blocks should be aligned ('start', 'middle', 'end', or a float
                between 0.0 and 1.0 that determines the alignment point of each
                block relative to the duration the block). Default: 'start'
            set_end_after_all_pulses (bool, default False): in all
                blocks, correct the end pulse to happen after the last pulse.
        """

        simultaneous = Block(block_name, [])
        simultaneous_end_pulses = []
        if block_align == 'start':
            # saves computation time in Segment.resolve_timing
            block_align = None
        for block in blocks:
            if set_end_after_all_pulses:
                block.set_end_after_all_pulses()
            simultaneous.extend(block.build(
                ref_pulse=f"start", block_start=dict(block_align=block_align)))
            simultaneous_end_pulses.append(simultaneous.pulses[-1]['name'])
        # the name of the simultaneous_end_pulse is used in
        # Segment.resolve_timing and should not be changed
        simultaneous.extend([{"name": f"simultaneous_end_pulse",
                              "pulse_type": "VirtualPulse",
                              "pulse_delay": 0,
                              "ref_pulse": simultaneous_end_pulses,
                              "ref_point": 'end',
                              "ref_function": 'max'
                              }])
        return simultaneous

    def sequential_blocks(self, block_name, blocks,
                          set_end_after_all_pulses=False):
        """
        Creates a block with name :block_name: that consists of the serial
        execution of the given :blocks:.

        CAUTION: For each of the given blocks, the end time of the block is
        determined by the pulse listed last in the block, which is not
        necessarily the one that ends last in terms of timing. To instead
        determine the end time of the block based on the pulse that ends
        last, set set_end_after_all_pulses to True (or adjust the end pulse
        of each block before calling sequential_blocks).

        Args:
            block_name (string): name of the block that is created
            blocks (iterable): iterable where each element is a block that has
                to be executed one after another.
            set_end_after_all_pulses (bool, default False): in all
                blocks, correct the end pulse to happen after the last pulse.
        """

        sequential = Block(block_name, [])
        for block in blocks:
            if set_end_after_all_pulses:
                block.set_end_after_all_pulses()
            sequential.extend(block.build())
        return sequential

    def sweep_n_dim(self, sweep_points, body_block=None, body_block_func=None,
                    cal_points=None, init_state='0', seq_name='Sequence',
                    ro_kwargs=None, return_segments=False, ro_qubits='all',
                    repeat_ro=True, init_kwargs=None, final_kwargs=None, **kw):
        """
        Creates a sequence or a list of segments by doing an N-dim sweep
        over the given operations based on the sweep_points.
        Currently, only 1D and 2D sweeps are implemented.

        :param sweep_points: SweepPoints object
        :param body_block: block containing the pulses to be swept (excluding
            initialization and readout)
        :param body_block_func: a function that creates the body block at each
            sweep point. Takes as arguments (jth_1d_sweep_point,
            ith_2d_sweep_point, sweep_points, **kw)
        :param cal_points: CalibrationPoints object
        :param init_state: initialization state (string or list),
            see documentation of initialize().
        :param seq_name: Name (str) of the sequence (default: "Sequence")
        :param ro_kwargs: Keyword arguments (dict) for the function
            mux_readout().
        :param return_segments: whether to return segments or the sequence
        :param ro_qubits: is passed as argument qb_names to self.initialize()
            and self.mux_ro() to specify that only subset of qubits should
            be prepared and read out (default: 'all')
        :param kw: keyword arguments
            body_block_func_kw (dict, default: {}): keyword arguments for the
                body_block_func
        :param repeat_ro: (bool) set repeat pattern for readout pulses
            (default: True)
        :param init_kwargs: Keyword arguments (dict) for the initialization,
            see method initialize().
        :param final_kwargs: Keyword arguments (dict) for the finalization,
            see method finalize().
        :return:
            - if return_segments==True:
                1D: list of segments, number of 1d sweep points or
                2D: list of list of segments, list of numbers of sweep points
            - else:
                1D: sequence, number acquisition elements
                2D: list of sequences, number of acquisition elements, number
                    of sequences
        """
        sweep_dims = len(sweep_points)
        if sweep_dims > 2:
            raise NotImplementedError('Only 1D and 2D sweeps are implemented.')

        if sum([x is None for x in [body_block, body_block_func]]) != 1:
            raise ValueError('Please specify either "body_block" or '
                             '"body_block_func."')

        if ro_kwargs is None:
            ro_kwargs = {}
        if init_kwargs is None:
            init_kwargs = {}
        if final_kwargs is None:
            final_kwargs = {}

        nr_sp_list = sweep_points.length()
        if sweep_dims == 1:
            sweep_points = copy(sweep_points)
            sweep_points.add_sweep_dimension()
            nr_sp_list.append(1)

        ro = self.mux_readout(**ro_kwargs, qb_names=ro_qubits)
        _, all_ro_qubits = self.get_qubits(ro_qubits)
        all_ro_op_codes = [p['op_code'] for p in ro.pulses]
        if body_block is not None:
            op_codes = [p['op_code'] for p in body_block.pulses if 'op_code'
                        in p]
            all_ro_qubits += [qb for qb in self.qb_names if f'RO {qb}' in
                              op_codes and qb not in all_ro_qubits]
            all_ro_op_codes += [f'RO {qb}' for qb in all_ro_qubits if qb not
                                in ro_qubits]
        sweep_dim_init = sweep_points.find_parameter('initialize')
        sweep_dim_final = sweep_points.find_parameter('finalize')
        if sweep_dim_init is None:
            prep = self.initialize(init_state=init_state,
                                   qb_names=all_ro_qubits, **init_kwargs)
        if sweep_dim_final is None:
            final = Block('Finalization', [])

        seqs = []
        for i in range(nr_sp_list[1]):
            this_seq_name = seq_name + (f'_{i}' if sweep_dims == 2 else '')
            seq = Sequence(this_seq_name)
            for j in range(nr_sp_list[0]):
                dims = j, i
                if sweep_dim_init is not None:
                    prep = self.initialize(
                        init_state=sweep_points.get_sweep_params_property(
                            'values', 'all', 'initialize')[dims[sweep_dim_init]],
                        qb_names=all_ro_qubits, **init_kwargs)
                if body_block is not None:
                    this_body_block =  body_block
                else:
                    this_body_block = body_block_func(
                        j, i, sweep_points=sweep_points,
                        **kw.get('body_block_func_kw', {}))
                if sweep_dim_final is not None:
                    final = self.finalize(
                        init_state=sweep_points.get_sweep_params_property(
                            'values', 'all', 'finalize')[dims[sweep_dim_final]],
                        qb_names=all_ro_qubits, **final_kwargs)

                segblock = self.sequential_blocks(
                        'segblock', [prep, this_body_block, final, ro])
                seq.add(Segment(f'seg{j}', segblock.build(
                    sweep_dicts_list=sweep_points, sweep_index_list=[j, i])))
            if cal_points is not None:
                seq.extend(cal_points.create_segments(self.operation_dict,
                                                      **self.get_prep_params()))
            seqs.append(seq)

        if return_segments:
            segs = [list(seq.segments.values()) for seq in seqs]
            if sweep_dims == 1:
                return segs[0], nr_sp_list[0]
            else:
                return segs, nr_sp_list

        # repeat UHF seqZ code
        if repeat_ro:
            for s in seqs:
                for ro_op in all_ro_op_codes:
                    s.repeat_ro(ro_op, self.operation_dict)

        if sweep_dims == 1:
            return seqs, [np.arange(seqs[0].n_acq_elements())]
        else:
            return seqs, [np.arange(seqs[0].n_acq_elements()),
                          np.arange(nr_sp_list[1])]

    def tomography_pulses(self, tomo_qubits=None,
                          basis_rots=('I', 'X90', 'Y90'), all_rots=True):

        """
        Generates a complete list of tomography pulse lists for tomo_qubits.
        :param tomo_qubits: None, list of qubit names, or of qubits indices in
            self.get_qubits(). I None, then tomo_qubit = self.get_qubits()[1].
            If list of indices, they will be sorted.
            This parameter is only relevant if basis_rots is not a list of
            lists/tuples.
        :param basis_rots: list of strings or list of lists/tuples of strings,
            where the strings are pycqed pulse names.
        :param all_rots: bool specifying whether to take all possible
            combinations of basis_rots for tomo_qubits, or not.
            This parameter is only relevant if basis_rots is not a list of
            lists/tuples.
        :return:
            If list of lists/tuples, this function will do nothing and will
                just return basis_rots unmodified. Hence, the lists/tuples of
                strings must contain pulse names for each qubit in the
                experiment (i.e. self.get_qubits()).

            If list of strings, this function will return all possible
                combinations of basis_rots for tomo_qubits if all_rots, else it
                will return list with len(basis_rots) lists with
                len(tomo_qubits) repetitions of each pulse in basis_rots
                (i.e. all qubits get the same pulses).
        """

        if not isinstance(basis_rots[0], str):
            return basis_rots

        all_qubit_names = self.get_qubits()[1]
        if tomo_qubits is None:
            tomo_qubits = all_qubit_names
        if isinstance(tomo_qubits[0], str):
            tomo_qubits = [all_qubit_names.index(i) for i in tomo_qubits]
        # sort qubit indices to ensure that basis_rots are always applied on
        # qubits in ascending order as defined by self.get_qubits().
        tomo_qubits.sort()

        if all_rots:
            basis_rots = list(itertools.product(basis_rots,
                                                repeat=len(tomo_qubits)))
        else:
            basis_rots = [len(tomo_qubits) * [br] for br in basis_rots]

        basis_rots_all_qbs = len(basis_rots) * ['']
        for i, br in enumerate(basis_rots):
            temp = len(all_qubit_names)*['I']
            for ti in range(len(tomo_qubits)):
                temp[tomo_qubits[ti]] = br[ti]
            basis_rots_all_qbs[i] = temp

        return basis_rots_all_qbs<|MERGE_RESOLUTION|>--- conflicted
+++ resolved
@@ -167,16 +167,6 @@
         Gets a pulse from the operation dictionary, and possibly parses
         logical indexing as well as arbitrary angle from Z gate operation.
         Examples:
-<<<<<<< HEAD
-             >>> get_pulse('CZ 0 2', parse_z_gate=True)
-             will perform a CZ gate (according to cz_pulse_name)
-             between the qubits with logical indices 0 and 2
-             >>> get_pulse('Z100 qb1', parse_z_gate=True)
-             will perform a 100 degree Z rotation
-             >>> get_pulse('Z:theta qb1', parse_z_gate=True)
-             will perform a parametric Z rotation with parameter name theta
-             >>> get_pulse('Z:2*[theta] qb1', parse_z_gate=True)
-=======
              >>> get_pulse('CZ 0 2', parse_rotation_gates=True)
              will perform a CZ gate (according to cz_pulse_name)
              between the qubits with logical indices 0 and 2
@@ -185,18 +175,14 @@
              >>> get_pulse('Z:theta qb1', parse_rotation_gates=True)
              will perform a parametric Z rotation with parameter name theta
              >>> get_pulse('Z:2*[theta] qb1', parse_rotation_gates=True)
->>>>>>> 83ffb0d6
              will perform a parametric Z rotation with twice the
              value of the parameter named theta. The brackets are used to
              indicated the parameter name. This feature has also been tested
              with some more complicated mathematical expression.
-<<<<<<< HEAD
-=======
              Note: the mathematical expression should be entered without any
              spaces in between operands. For instance,
              'Z:2*[theta]/180+[theta]**2 qb1' and not
              'Z: 2 * [theta] / 180 + [theta]**2 qb1
->>>>>>> 83ffb0d6
         Adding 's' (for simultaneous) in front of an op_code (e.g.,
         'sZ:theta qb1') will reference the pulse to the start of the
         previous pulse.
@@ -248,14 +234,10 @@
                 else:
                     param = angle
 
-<<<<<<< HEAD
-            if not self.decompose_rotation_gates.get(op_name[0], False):
-=======
             if self.decompose_rotation_gates.get(op_name[0], False):
                 raise NotImplementedError('Decomposed rotations not '
                                           'implemented yet.')
             else:
->>>>>>> 83ffb0d6
                 p = self.get_pulse(f"{op_name[0]}180 {qbn}")
                 if op_name[0] == 'Z':
                     if param is not None:  # angle depends on a parameter
@@ -289,12 +271,6 @@
                         angle = factor * float(angle)
                         # configure drive pulse amplitude for this angle
                         p['amplitude'] *= ((angle + 180) % (-360) + 180) / 180
-<<<<<<< HEAD
-            else:
-                raise NotImplementedError('Decomposed rotations not '
-                                          'implemented yet.')
-=======
->>>>>>> 83ffb0d6
         else:
             p = deepcopy(self.operation_dict[op])
         p['op_code'] = op
