--- conflicted
+++ resolved
@@ -370,7 +370,6 @@
                                       fill_values=fill_values,
                                       pulse_modifs=pulse_modifs).build()
         pulses += self.mux_readout(**ro_kwargs).build()
-<<<<<<< HEAD
         return Segment(seg_name, pulses)
 
     def seq_from_ops(self, operations, fill_values=None,  pulse_modifs=None,
@@ -400,11 +399,6 @@
         return seq
 
     def simultaneous_blocks(self, block_name, blocks):
-=======
-        seq.add(Segment('Segment1', pulses))
-        return seq
-
-    def simultaneous_blocks(self, block_name, blocks):
         """
         Creates a block with name :block_name: that consists of the parallel
         execution of the given :blocks:. Ensures that any pulse or block
@@ -420,7 +414,6 @@
             to be executed in parallel to the others.
         """
 
->>>>>>> 8396e7e4
         simultaneous = Block(block_name, [])
         simultaneous_end_pulses = []
         for block in blocks:
