--- conflicted
+++ resolved
@@ -439,24 +439,10 @@
                                           pulse_modifs=pulse_modifs).build()
 
         seg = Segment('Segment 1', pulses)
-<<<<<<< HEAD
-        seg.resolve_segment()
-        wfs = seg.waveforms()
-        duration = 0
-        for i, instr in enumerate(wfs):
-            for elem_name, v in wfs[instr].items():
-                for k, wf_per_ch in v.items():
-                    for n_wf, (ch, wf) in enumerate(wf_per_ch.items()):
-                        tvals = seg.tvals([
-                            f"{instr}_{ch}"], elem_name[1])[f"{instr}_{ch}"]
-                        duration = max(tvals) if max(tvals) > duration \
-                            else duration
-=======
         seg.resolve_timing()
         # Using that seg.resolved_pulses was sorted by seg.resolve_timing()
         pulse = seg.resolved_pulses[-1]
         duration = pulse.pulse_obj.algorithm_time() + pulse.pulse_obj.length
->>>>>>> d436ad7d
         return duration
 
     def block_from_ops(self, block_name, operations, fill_values=None,
@@ -495,7 +481,6 @@
                   for op in operations]
 
         return Block(block_name, pulses, pulse_modifs)
-<<<<<<< HEAD
 
     def seg_from_cal_points(self, cal_points, init_state='0', ro_kwargs=None,
                             block_align='end', segment_prefix='calibration_',
@@ -523,8 +508,6 @@
             segments.append(seg)
 
         return segments
-=======
->>>>>>> d436ad7d
 
     def seg_from_ops(self, operations, fill_values=None, pulse_modifs=None,
                      init_state='0', seg_name='Segment1', ro_kwargs=None):
@@ -616,50 +599,6 @@
                               }])
         return simultaneous
 
-<<<<<<< HEAD
-=======
-    def simultaneous_blocks_align_end(self, block_name, blocks):
-        """
-        Creates a block with name :block_name: that consists of the parallel
-        execution of the given :blocks:. Ensures that any pulse or block
-        following the created block will occur after the longest given block.
-
-        Note that within each of the given blocks, it is assumed that the
-        pulse listed last in the block is the one that occurs last.
-        TODO: We might want to relax this assumption in a future version!
-
-        Args:
-            block_name (string): name of the block that is created
-            blocks (iterable): iterable where each element is a block that has
-            to be executed in parallel to the others.
-        """
-        from pprint import pprint
-        simultaneous = Block(block_name, [])
-        simultaneous_end_pulses = []
-        if len(blocks) > 1:
-            block_durations = [self.get_ops_duration(pulses=block.build())
-                               for block in blocks]
-        else:  # duration does not matter
-            block_durations = [0] * len(blocks)
-        for i, block in enumerate(blocks):
-            resolved_pulses = block.build(ref_pulse=f"start")
-            if i != np.argmax(block_durations):
-                delay = max(block_durations) - block_durations[i]
-                resolved_pulses[0]['pulse_delay'] = delay
-            simultaneous.extend(resolved_pulses)
-            # block_durations += [self.get_ops_duration(pulses=block.build())]
-            simultaneous_end_pulses.append(simultaneous.pulses[-1]['name'])
-
-        simultaneous.extend([{"name": f"simultaneousP_end_pulse",
-                              "pulse_type": "VirtualPulse",
-                              "pulse_delay": 0,
-                              "ref_pulse": simultaneous_end_pulses,
-                              "ref_point": 'end',
-                              "ref_function": 'max'
-                              }])
-        return simultaneous
-
->>>>>>> d436ad7d
     def sequential_blocks(self, block_name, blocks):
         """
         Creates a block with name :block_name: that consists of the serial
@@ -759,13 +698,8 @@
                 seq.add(Segment(f'seg{j}', segblock.build(
                     sweep_dicts_list=sweep_points, sweep_index_list=[j, i])))
             if cal_points is not None:
-<<<<<<< HEAD
                 seq.extend(self.seg_from_cal_points(cal_points, init_state,
                                                     ro_kwargs, **kw))
-=======
-                seq.extend(cal_points.create_segments(self.operation_dict,
-                                                      **self.get_prep_params()))
->>>>>>> d436ad7d
             seqs.append(seq)
 
         if return_segments:
@@ -784,7 +718,6 @@
             return seqs, [np.arange(seqs[0].n_acq_elements())]
         else:
             return seqs, [np.arange(seqs[0].n_acq_elements()),
-<<<<<<< HEAD
                           np.arange(nr_sp_list[1])]
 
 #     def block_with_tomo(self, indices, sweep_points, block):
@@ -802,6 +735,3 @@
 #
 # def create_tomo_sweep_points(qb_names, basis_rots):
 #
-=======
-                          np.arange(nr_sp_list[1])]
->>>>>>> d436ad7d
