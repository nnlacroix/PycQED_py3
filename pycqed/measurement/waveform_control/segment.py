# A Segment is the building block of Sequence Class. They are responsible
# for resolving pulse timing, Z gates, generating trigger pulses and adding
# charge compensation
#
# author: Michael Kerschbaum
# created: 4/2019

import numpy as np
import math
import logging

<<<<<<< HEAD
=======
import datetime
>>>>>>> 627e1749
from pycqed.utilities.timer import Timer

log = logging.getLogger(__name__)
from copy import deepcopy
import pycqed.measurement.waveform_control.pulse as bpl
import pycqed.measurement.waveform_control.pulse_library as pl
import pycqed.measurement.waveform_control.pulsar as ps
import pycqed.measurement.waveform_control.fluxpulse_predistortion as flux_dist
from collections import OrderedDict as odict


class Segment:
    """
    Consists of a list of UnresolvedPulses, each of which contains information 
    about in which element the pulse is played and when it is played 
    (reference point + delay) as well as an instance of class Pulse.

    Property distortion_dicts: a key of the form {AWG}_{channel} specifies
        that the respective val should be used as distortion dict instead of
        self.pulsar.{AWG}_{channel}_distortion_dict.
    """

    trigger_pulse_length = 20e-9
    trigger_pulse_amplitude = 0.5
    trigger_pulse_start_buffer = 25e-9

    def __init__(self, name, pulse_pars_list=[]):
        self.name = name
        self.pulsar = ps.Pulsar.get_instance()
        self.unresolved_pulses = []
        self.resolved_pulses = []
        self.previous_pulse = None
        self.elements = odict()
        self.element_start_end = {}
        self.elements_on_awg = {}
        self.distortion_dicts = {}
<<<<<<< HEAD
=======
        self.sweep_params = {}
        self.allow_filter = False
>>>>>>> 627e1749
        self.trigger_pars = {
            'pulse_length': self.trigger_pulse_length,
            'amplitude': self.trigger_pulse_amplitude,
            'buffer_length_start': self.trigger_pulse_start_buffer,
        }
        self.trigger_pars['length'] = self.trigger_pars['pulse_length'] + \
                                      self.trigger_pars['buffer_length_start']
        self._pulse_names = set()
        self.acquisition_elements = set()
        self.timer = Timer(self.name)
        self.pulse_pars = []

        for pulse_pars in pulse_pars_list:
            self.add(pulse_pars)

    def add(self, pulse_pars):
        """
        Checks if all entries of the passed pulse_pars dictionary are valid
        and sets default values where necessary. After that an UnresolvedPulse
        is instantiated.
        """
        self.pulse_pars.append(deepcopy(pulse_pars))
        pars_copy = deepcopy(pulse_pars)

        # Makes sure that pulse name is unique
        if pars_copy.get('name') in self._pulse_names:
            raise ValueError(f'Name of added pulse already exists: '
                             f'{pars_copy.get("name")}')
        if pars_copy.get('name', None) is None:
            pars_copy['name'] = pulse_pars['pulse_type'] + '_' + str(
                len(self.unresolved_pulses))
        self._pulse_names.add(pars_copy['name'])

        # Makes sure that element name is unique within sequence of
        # segments by appending the segment name to the element name
        # and that RO pulses have their own elements if no element_name
        # was provided
        i = len(self.acquisition_elements) + 1

        if pars_copy.get('element_name', None) == None:
            if pars_copy.get('operation_type', None) == 'RO':
                pars_copy['element_name'] = \
                    'RO_element_{}_{}'.format(i, self.name)
            else:
                pars_copy['element_name'] = 'default_{}'.format(self.name)
        else:
            pars_copy['element_name'] += '_' + self.name


        # add element to set of acquisition elements
        if pars_copy.get('operation_type', None) == 'RO':
            if pars_copy['element_name'] not in self.acquisition_elements:
                self.acquisition_elements.add(pars_copy['element_name'])


        new_pulse = UnresolvedPulse(pars_copy)

        if new_pulse.ref_pulse == 'previous_pulse':
            if self.previous_pulse != None:
                new_pulse.ref_pulse = self.previous_pulse.pulse_obj.name
            # if the first pulse added to the segment has no ref_pulse
            # it is reference to segment_start by default
            elif self.previous_pulse == None and \
                 len(self.unresolved_pulses) == 0:
                new_pulse.ref_pulse = 'segment_start'
            else:
                raise ValueError('No previous pulse has been added!')

        self.unresolved_pulses.append(new_pulse)

        self.previous_pulse = new_pulse
        # if self.elements is odict(), the resolve_timing function has to be
        # called prior to generating the waveforms
        self.elements = odict()
        self.resolved_pulses = []

    def extend(self, pulses):
        """
        Adds sequentially all pulses to the segment
        :param pulses: list of pulses to add
        :return:
        """
        for p in pulses:
            self.add(p)

    @Timer()
<<<<<<< HEAD
    def resolve_segment(self):
=======
    def resolve_segment(self, store_segment_length_timer=True):
>>>>>>> 627e1749
        """
        Top layer method of Segment class. After having addded all pulses,
            * pulse elements are updated to enforce single element per segment
                for the that AWGs configured this way.
            * the timing is resolved
            * the virtual Z gates are resolved
            * the trigger pulses are generated
            * the charge compensation pulses are added
        """
        self.enforce_single_element()
        self.resolve_timing()
        self.resolve_mirror()
        self.resolve_Z_gates()
        self.add_flux_crosstalk_cancellation_channels()
        self.gen_trigger_el()
        self.add_charge_compensation()
        if store_segment_length_timer:
            try:
                # FIXME: we currently store 1e3*length because datetime
                #  does not support nanoseconds. Find a cleaner solution.
                self.timer.checkpoint(
                    'length.dt', log_init=False, values=[
                        datetime.datetime.utcfromtimestamp(0)
                        + datetime.timedelta(microseconds=1e9*np.diff(
                                self.get_segment_start_end())[0])])
            except Exception as e:
                # storing segment length is not crucial for the measurement
                log.warning(f"Could not store segment length timer: {e}")

    def enforce_single_element(self):
        self.resolved_pulses = []
        for p in self.unresolved_pulses:
            ch_mask = []
            for ch in p.pulse_obj.channels:
                ch_awg = self.pulsar.get(f'{ch}_awg')
                ch_mask.append(
                    self.pulsar.get(f'{ch_awg}_enforce_single_element'))
            if all(ch_mask) and len(ch_mask) != 0:
                p = deepcopy(p)
                p.pulse_obj.element_name = f'default_ese_{self.name}'
                self.resolved_pulses.append(p)
            elif any(ch_mask):
                p0 = deepcopy(p)
                p0.pulse_obj.channel_mask = [not x for x in ch_mask]
                self.resolved_pulses.append(p0)

                p1 = deepcopy(p)
                p1.pulse_obj.element_name = f'default_ese_{self.name}'
                p1.pulse_obj.channel_mask = ch_mask
                p1.ref_pulse = p.pulse_obj.name
                p1.ref_point = 0
                p1.ref_point_new = 0
                p1.basis_rotation = {}
                p1.delay = 0
                p1.pulse_obj.name += '_ese'
                p1.is_ese_copy = True
                if p1.pulse_obj.codeword == "no_codeword":
                   self.resolved_pulses.append(p1)
                else:
                    ese_chs = [ch for m, ch in zip(ch_mask, p.pulse_obj.channels) if m]
                    log.warning('enforce_single_element cannot use codewords, '
                                f'ignoring {p.pulse_obj.name} on channels '
                                f'{", ".join(ese_chs)}')
            else:
                p = deepcopy(p)
                self.resolved_pulses.append(p)

    def resolve_timing(self, resolve_block_align=True):
        """
        For each pulse in the resolved_pulses list, this method:
            * updates the _t0 of the pulse by using the timing description of
              the UnresolvedPulse
            * saves the resolved pulse in the elements ordered dictionary by 
              ascending element start time and the pulses in each element by 
              ascending _t0
            * orderes the resolved_pulses list by ascending pulse middle

        :param resolve_block_align: (bool) whether to resolve alignment of
            simultaneous blocks (default True)
        """

        self.elements = odict()
        if self.resolved_pulses == []:
            self.enforce_single_element()

        visited_pulses = []
        ref_pulses_dict = {}
        i = 0

        pulses = self.gen_refpoint_dict()

        # add pulses that refer to segment start
        for pulse in pulses['segment_start']:
            if pulse.pulse_obj.name in pulses:
                ref_pulses_dict.update({pulse.pulse_obj.name: pulse})
            t0 = pulse.delay - pulse.ref_point_new * pulse.pulse_obj.length
            pulse.pulse_obj.algorithm_time(t0)
            visited_pulses.append((t0, i, pulse))
            i += 1

        if len(visited_pulses) == 0:
            raise ValueError('No pulse references to the segment start!')

        ref_pulses_dict_all = deepcopy(ref_pulses_dict)
        # add remaining pulses
        while len(ref_pulses_dict) > 0:
            ref_pulses_dict_new = {}
            for name, pulse in ref_pulses_dict.items():
                for p in pulses[name]:
                    if isinstance(p.ref_pulse, list):
                        if p.pulse_obj.name in [vp[2].pulse_obj.name for vp
                                                in visited_pulses]:
                            continue
                        if not all([ref_pulse in ref_pulses_dict_all for
                                    ref_pulse in p.ref_pulse]):
                            continue

                        t0_list = []
                        delay_list = [p.delay] * len(p.ref_pulse) if not isinstance(p.delay, list) else p.delay
                        ref_point_list = [p.ref_point] * len(p.ref_pulse) if not isinstance(p.ref_point, list) \
                            else p.ref_point

                        for (ref_pulse, delay, ref_point) in zip(p.ref_pulse, delay_list, ref_point_list):
                            t0_list.append(ref_pulses_dict_all[ref_pulse].pulse_obj.algorithm_time() + delay -
                                           p.ref_point_new * p.pulse_obj.length +
                                           ref_point * ref_pulses_dict_all[ref_pulse].pulse_obj.length)

                        if p.ref_function == 'max':
                            t0 = max(t0_list)
                        elif p.ref_function == 'min':
                            t0 = min(t0_list)
                        elif p.ref_function == 'mean':
                            t0 = np.mean(t0_list)
                        else:
                            raise ValueError('Passed invalid value for ' +
                                'ref_function. Allowed values are: max, min, mean.' +
                                ' Default value: max')
                    else:
                        t0 = pulse.pulse_obj.algorithm_time() + p.delay - \
                            p.ref_point_new * p.pulse_obj.length + \
                            p.ref_point * pulse.pulse_obj.length

                    p.pulse_obj.algorithm_time(t0)

                    # add p.name to reference list if it is used as a key
                    # in pulses
                    if p.pulse_obj.name in pulses:
                        ref_pulses_dict_new.update({p.pulse_obj.name: p})

                    visited_pulses.append((t0, i, p))
                    i += 1

            ref_pulses_dict = ref_pulses_dict_new
            ref_pulses_dict_all.update(ref_pulses_dict_new)

        if len(visited_pulses) != len(self.resolved_pulses):
            log.error(f"{len(visited_pulses), len(self.resolved_pulses)}")
            for unpulse in visited_pulses:
                if unpulse not in self.resolved_pulses:
                    log.error(unpulse)
            raise Exception(f'Not all pulses have been resolved: '
                            f'{self.resolved_pulses}')

        if resolve_block_align:
            re_resolve = False
            for i in range(len(visited_pulses)):
                p = visited_pulses[i][2]
                if p.block_align is not None:
                    n = p.pulse_obj.name
                    end_pulse = ref_pulses_dict_all[n[:-len('start')] + 'end']
                    simultaneous_end_pulse = ref_pulses_dict_all[
                        n[:n[:-len('-|-start')].rfind('-|-') + 3] +
                        'simultaneous_end_pulse']
                    Delta_t = p.block_align * (
                            simultaneous_end_pulse.pulse_obj.algorithm_time() -
                            end_pulse.pulse_obj.algorithm_time())
                    if abs(Delta_t) > 1e-14:
                        p.delay += Delta_t
                        re_resolve = True
                    p.block_align = None
            if re_resolve:
                self.resolve_timing(resolve_block_align=False)
                return

        # adds the resolved pulses to the elements OrderedDictionary
        for (t0, i, p) in sorted(visited_pulses):
            if p.pulse_obj.element_name not in self.elements:
                self.elements[p.pulse_obj.element_name] = [p.pulse_obj]
            elif p.pulse_obj.element_name in self.elements:
                self.elements[p.pulse_obj.element_name].append(p.pulse_obj)

        # sort resolved_pulses by ascending pulse middle. Used for Z_gate
        # resolution
        for i in range(len(visited_pulses)):
            t0 = visited_pulses[i][0]
            p = visited_pulses[i][2]
            visited_pulses[i] = (t0 + p.pulse_obj.length / 2,
                                 visited_pulses[i][1], p)

        ordered_unres_pulses = []
        for (t0, i, p) in sorted(visited_pulses):
            ordered_unres_pulses.append(p)

        self.resolved_pulses = ordered_unres_pulses

    def add_flux_crosstalk_cancellation_channels(self):
        if self.pulsar.flux_crosstalk_cancellation():
            for p in self.resolved_pulses:
                if any([ch in self.pulsar.flux_channels() for ch in
                        p.pulse_obj.channels]):
                    p.pulse_obj.crosstalk_cancellation_channels = \
                        self.pulsar.flux_channels()
                    p.pulse_obj.crosstalk_cancellation_mtx = \
                        self.pulsar.flux_crosstalk_cancellation_mtx()
                    p.pulse_obj.crosstalk_cancellation_shift_mtx = \
                        self.pulsar.flux_crosstalk_cancellation_shift_mtx()

    def add_charge_compensation(self):
        """
        Adds charge compensation pulse to channels with pulsar parameter
        charge_buildup_compensation.
        """
        t_end = -float('inf')
        pulse_area = {}
        compensation_chan = set()

        # Find channels where charge compensation should be applied
        for c in self.pulsar.channels:
            if self.pulsar.get('{}_type'.format(c)) != 'analog':
                continue
            if self.pulsar.get('{}_charge_buildup_compensation'.format(c)):
                compensation_chan.add(c)

        # * generate the pulse_area dictionary containing for each channel
        #   that has to be compensated the sum of all pulse areas on that
        #   channel + the name of the last element
        # * and find the end time of the last pulse of the segment
        for element in self.element_start_end.keys():
            # finds the channels of AWGs with that element
            awg_channels = set()
            for awg in self.element_start_end[element]:
                chan = set(self.pulsar.find_awg_channels(awg))
                awg_channels = awg_channels.union(chan)

            # Calculate the tvals dictionary for the element
            tvals = self.tvals(compensation_chan & awg_channels, element)

            for pulse in self.elements[element]:
                # Find the end of the last pulse of the segment
                t_end = max(t_end, pulse.algorithm_time() + pulse.length)

                for c in pulse.masked_channels():
                    if c not in compensation_chan:
                        continue
                    awg = self.pulsar.get('{}_awg'.format(c))
                    element_start_time = self.get_element_start(element, awg)
                    pulse_start = self.time2sample(
                        pulse.element_time(element_start_time), channel=c)
                    pulse_end = self.time2sample(
                        pulse.element_time(element_start_time) + pulse.length,
                        channel=c)

                    if c in pulse_area:
                        pulse_area[c][0] += pulse.pulse_area(
                            c, tvals[c][pulse_start:pulse_end])
                        # Overwrite this entry for all elements. The last
                        # element on that channel will be the one that
                        # is saved.
                        pulse_area[c][1] = element
                    else:
                        pulse_area[c] = [
                            pulse.pulse_area(
                                c, tvals[c][pulse_start:pulse_end]), element
                        ]

        # Add all compensation pulses to the last element after the last pulse
        # of the segment and for each element with a compensation pulse save
        # the pulse with the greatest length to determine the new length
        # of the element
        i = 1
        comp_i = 1
        comp_dict = {}
        longest_pulse = {}
        for c in pulse_area:
            comp_delay = self.pulsar.get(
                '{}_compensation_pulse_delay'.format(c))
            amp = self.pulsar.get('{}_amp'.format(c))
            amp *= self.pulsar.get('{}_compensation_pulse_scale'.format(c))

            # If pulse lenght was smaller than min_length, the amplitude will
            # be reduced
            length = abs(pulse_area[c][0] / amp)
            awg = self.pulsar.get('{}_awg'.format(c))
            min_length = self.pulsar.get(
                '{}_compensation_pulse_min_length'.format(awg))
            if length < min_length:
                length = min_length
                amp = abs(pulse_area[c][0] / length)

            if pulse_area[c][0] > 0:
                amp = -amp

            last_element = pulse_area[c][1]
            # for RO elements create a seperate element for compensation pulses
            if last_element in self.acquisition_elements:
                RO_awg = self.pulsar.get('{}_awg'.format(c))
                if RO_awg not in comp_dict:
                    last_element = 'compensation_el{}_{}'.format(
                        comp_i, self.name)
                    comp_dict[RO_awg] = last_element
                    self.elements[last_element] = []
                    self.element_start_end[last_element] = {RO_awg: [t_end, 0]}
                    self.elements_on_awg[RO_awg].append(last_element)
                    comp_i += 1
                else:
                    last_element = comp_dict[RO_awg]

            kw = {
                'amplitude': amp,
                'buffer_length_start': comp_delay,
                'buffer_length_end': comp_delay,
                'pulse_length': length,
                'gaussian_filter_sigma': self.pulsar.get(
                    '{}_compensation_pulse_gaussian_filter_sigma'.format(c))
            }
            pulse = pl.BufferedSquarePulse(
                last_element, c, name='compensation_pulse_{}'.format(i), **kw)
            i += 1

            # Set the pulse to start after the last pulse of the sequence
            pulse.algorithm_time(t_end)

            # Save the length of the longer pulse in longest_pulse dictionary
            total_length = 2 * comp_delay + length
            longest_pulse[(last_element,awg)] = \
                    max(longest_pulse.get((last_element,awg),0), total_length)

            self.elements[last_element].append(pulse)

        for (el, awg) in longest_pulse:
            length_comp = longest_pulse[(el, awg)]
            el_start = self.get_element_start(el, awg)
            new_end = t_end + length_comp
            new_samples = self.time2sample(new_end - el_start, awg=awg)
            # make sure that element length is multiple of
            # sample granularity
            gran = self.pulsar.get('{}_granularity'.format(awg))
            if new_samples % gran != 0:
                new_samples += gran - new_samples % gran
            self.element_start_end[el][awg][1] = new_samples

    def gen_refpoint_dict(self):
        """
        Returns a dictionary of UnresolvedPulses with their reference_points as 
        keys.
        """

        pulses = {}
        for pulse in self.resolved_pulses:
            ref_pulse_list = pulse.ref_pulse
            if not isinstance(ref_pulse_list, list):
                ref_pulse_list = [ref_pulse_list]
            for p in ref_pulse_list:
                if p not in pulses:
                    pulses[p] = [pulse]
                else:
                    pulses[p].append(pulse)

        return pulses

    def gen_elements_on_awg(self):
        """
        Updates the self.elements_on_AWG dictionary
        """

        if self.elements == odict():
            self.resolve_timing()

        self.elements_on_awg = {}

        for element in self.elements:
            for pulse in self.elements[element]:
                for channel in pulse.masked_channels():
                    awg = self.pulsar.get(channel + '_awg')
                    if awg in self.elements_on_awg and \
                        element not in self.elements_on_awg[awg]:
                        self.elements_on_awg[awg].append(element)
                    elif awg not in self.elements_on_awg:
                        self.elements_on_awg[awg] = [element]

    def find_awg_hierarchy(self):
        masters = {awg for awg in self.pulsar.awgs
            if len(self.pulsar.get('{}_trigger_channels'.format(awg))) == 0}

        # generate dictionary triggering_awgs (keys are trigger AWGs and
        # values triggered AWGs) and tirggered_awgs (keys are triggered AWGs
        # and values triggering AWGs)
        triggering_awgs = {}
        triggered_awgs = {}
        awgs = set(self.pulsar.awgs) - masters
        for awg in awgs:
            for channel in self.pulsar.get('{}_trigger_channels'.format(awg)):
                trigger_awg = self.pulsar.get('{}_awg'.format(channel))
                if trigger_awg in triggering_awgs:
                    triggering_awgs[trigger_awg].append(awg)
                else:
                    triggering_awgs[trigger_awg] = [awg]
                if awg in triggered_awgs:
                    triggered_awgs[awg].append(trigger_awg)
                else:
                    triggered_awgs[awg] = [trigger_awg]

        # impletment Kahn's algorithm to sort the AWG by hierarchy
        trigger_awgs = masters
        awg_hierarchy = []

        while len(trigger_awgs) != 0:
            awg = trigger_awgs.pop()
            awg_hierarchy.append(awg)
            if awg not in triggering_awgs:
                continue
            for triggered_awg in triggering_awgs[awg]:
                triggered_awgs[triggered_awg].remove(awg)
                if len(triggered_awgs[triggered_awg]) == 0:
                    trigger_awgs.add(triggered_awg)

        awg_hierarchy.reverse()
        return awg_hierarchy

    def gen_trigger_el(self):
        """
        For each element:
            For each AWG the element is played on, this method:
                * adds the element to the elements_on_AWG dictionary
                * instatiates a trigger pulse on the triggering channel of the
                  AWG, placed in a suitable element on the triggering AWG,
                  taking AWG delay into account.
                * adds the trigger pulse to the elements list 
        """

        # Generate the dictionary elements_on_awg, that for each AWG contains
        # a list of the elements on that AWG
        self.gen_elements_on_awg()

        # Find the AWG hierarchy. Needed to add the trigger pulses first to
        # the AWG that do not trigger any other AWGs, then the AWGs that
        # trigger these AWGs and so on.
        awg_hierarchy = self.find_awg_hierarchy()

        i = 1
        for awg in awg_hierarchy:
            if awg not in self.elements_on_awg:
                continue

            # for master AWG no trigger_pulse has to be added
            if len(self.pulsar.get('{}_trigger_channels'.format(awg))) == 0:
                continue

            # used for updating the length of the trigger elements after adding
            # the trigger pulses
            trigger_el_set = set()

            for element in self.elements_on_awg[awg]:
                # Calculate the trigger pulse time
                [el_start, _] = self.element_start_length(element, awg)

                trigger_pulse_time = el_start - \
                                     - self.pulsar.get('{}_delay'.format(awg))\
                                     - self.trigger_pars['buffer_length_start']

                # Find the trigger_AWGs that trigger the AWG
                trigger_awgs = set()
                for channel in self.pulsar.get(
                        '{}_trigger_channels'.format(awg)):
                    trigger_awgs.add(self.pulsar.get('{}_awg'.format(channel)))

                # For each trigger_AWG, find the element to play the trigger
                # pulse in
                trigger_elements = {}
                for trigger_awg in trigger_awgs:
                    # if there is no element on that AWG create a new element
                    if self.elements_on_awg.get(trigger_awg, None) is None:
                        trigger_elements[
                            trigger_awg] = 'trigger_element_{}'.format(
                                self.name)
                    # else find the element that is closest to the
                    # trigger pulse
                    else:
                        trigger_elements[
                            trigger_awg] = self.find_trigger_element(
                                trigger_awg, trigger_pulse_time)

                # Add the trigger pulse to all triggering channels
                for channel in self.pulsar.get(
                        '{}_trigger_channels'.format(awg)):

                    trigger_awg = self.pulsar.get('{}_awg'.format(channel))
                    trig_pulse = pl.BufferedSquarePulse(
                        trigger_elements[trigger_awg],
                        channel=channel,
                        name='trigger_pulse_{}'.format(i),
                        **self.trigger_pars)
                    i += 1

                    trig_pulse.algorithm_time(trigger_pulse_time -
                                              0.25/self.pulsar.clock(channel))

                    # Add trigger element and pulse to seg.elements
                    if trig_pulse.element_name in self.elements:
                        self.elements[trig_pulse.element_name].append(
                            trig_pulse)
                    else:
                        self.elements[trig_pulse.element_name] = [trig_pulse]

                    # Add the trigger_element to elements_on_awg[trigger_awg]
                    if trigger_awg not in self.elements_on_awg:
                        self.elements_on_awg[trigger_awg] = [
                            trigger_elements[trigger_awg]
                        ]
                    elif trigger_elements[
                            trigger_awg] not in self.elements_on_awg[
                                trigger_awg]:
                        self.elements_on_awg[trigger_awg].append(
                            trigger_elements[trigger_awg])

                    trigger_el_set = trigger_el_set | set(
                        trigger_elements.items())

            # For all trigger elements update the start and length
            # after having added the trigger pulses
            for (awg, el) in trigger_el_set:
                self.element_start_length(el, awg)

        # checks if elements on AWGs overlap
        self._test_overlap()
        # checks if there is only one element on the master AWG
        self._test_trigger_awg()

    def find_trigger_element(self, trigger_awg, trigger_pulse_time):
        """
        For a trigger_AWG that is used for generating triggers as well as 
        normal pulses, this method returns the name of the element to which the 
        trigger pulse is closest.
        """

        time_distance = []

        for element in self.elements_on_awg[trigger_awg]:
            [el_start, samples] = self.element_start_length(
                element, trigger_awg)
            el_end = el_start + self.sample2time(samples, awg=trigger_awg)
            distance_start_end = [
                [
                    abs(trigger_pulse_time + self.trigger_pars['length'] / 2 -
                        el_start), element
                ],
                [
                    abs(trigger_pulse_time + self.trigger_pars['length'] / 2 -
                        el_end), element
                ]
            ]

            time_distance += distance_start_end

        trigger_element = min(time_distance)[1]

        return trigger_element

    def get_element_end(self, element, awg):
        """
        This method returns the end of an element on an AWG in algorithm_time 
        """

        samples = self.element_start_end[element][awg][1]
        length = self.sample2time(samples, awg=awg)
        return self.element_start_end[element][awg][0] + length

    def get_element_start(self, element, awg):
        """
        This method returns the start of an element on an AWG in algorithm_time 
        """
        return self.element_start_end[element][awg][0]

    def get_segment_start_end(self):
        """
        Returns the start and end of the segment in algorithm_time
        """
        for i in range(2):
            start_end_times = np.array(
                [[self.get_element_start(el, awg),
                  self.get_element_end(el, awg)]
                 for awg, v in self.elements_on_awg.items() for el in v])
            if len(start_end_times) > 0:
                # the segment has been resolved before
                break
            # Resolve the segment and retry. We set store_segment_length_timer
            # to False to avoid that resolve_segment calls
            # get_segment_start_end, which might cause an infinite loop in
            # some pathological cases.
            self.resolve_segment(store_segment_length_timer=False)
        return np.min(start_end_times[:, 0]), np.max(start_end_times[:, 1])

    def _test_overlap(self):
        """
        Tests for all AWGs if any of their elements overlap.
        """

        for awg in self.elements_on_awg:
            el_list = []
            i = 0
            for el in self.elements_on_awg[awg]:
                if el not in self.element_start_end:
                    self.element_start_length(el, awg)
                el_list.append([self.element_start_end[el][awg][0], i, el])
                i += 1

            el_list.sort()

            for i in range(len(el_list) - 1):
                prev_el = el_list[i][2]
                el_prev_start = self.get_element_start(prev_el, awg)
                el_prev_end = self.get_element_end(prev_el, awg)
                el_length = el_prev_end - el_prev_start

                # If element length is shorter than min length, 0s will be
                # appended by pulsar. Test for elements with at least
                # min_el_len if they overlap.
                min_el_len = self.pulsar.get('{}_min_length'.format(awg))
                if el_length < min_el_len:
                    el_prev_end = el_prev_start + min_el_len

                el_new_start = el_list[i + 1][0]

                if el_prev_end > el_new_start:
                    raise ValueError('{} and {} overlap on {}'.format(
                        prev_el, el_list[i + 1][2], awg))

    def _test_trigger_awg(self):
        """
        Checks if there is more than one element on the AWGs that are not 
        triggered by another AWG.
        """
        self.gen_elements_on_awg()

        for awg in self.elements_on_awg:
            if len(self.pulsar.get('{}_trigger_channels'.format(awg))) != 0:
                continue
            if len(self.elements_on_awg[awg]) > 1:
                raise ValueError(
                    'There is more than one element on {}'.format(awg))

    def resolve_mirror(self):
        """
        Resolves amplitude mirroring for pulses that have a mirror_pattern
        property.
        """
        op_counts = {}
        for p in self.resolved_pulses:
<<<<<<< HEAD
            if p.op_code not in op_counts:
                op_counts[p.op_code] = 0
            op_counts[p.op_code] += 1
=======
            pulse_category = (p.op_code, getattr(p, "is_ese_copy", False))
            if pulse_category not in op_counts:
                op_counts[pulse_category] = 0
            op_counts[pulse_category] += 1
>>>>>>> 627e1749
            pattern = getattr(p.pulse_obj, 'mirror_pattern', None)
            if pattern is None or pattern == 'none':
                continue
            for pa1, pa2 in [('all', [1]), ('even', [0, 1]), ('odd', [1, 0])]:
                if pattern == pa1:
                    pattern = pa2
            pattern = deepcopy(pattern)
<<<<<<< HEAD
            while len(pattern) < op_counts[p.op_code]:
                pattern += pattern
            if not pattern[op_counts[p.op_code] - 1]:
=======
            while len(pattern) < op_counts[pulse_category]:
                pattern += pattern
            if not pattern[op_counts[pulse_category] - 1]:
>>>>>>> 627e1749
                continue
            # use mirror pulse
            mirror_correction = getattr(p.pulse_obj, 'mirror_correction', None)
            if mirror_correction is None:
                mirror_correction = {}
            for k in p.pulse_obj.__dict__:
                if 'amplitude' in k:
                    amp = -getattr(p.pulse_obj, k)
                    if k in mirror_correction:
                        amp += mirror_correction[k]
                    setattr(p.pulse_obj, k, amp)

    def resolve_Z_gates(self):
        """
        The phase of a basis rotation is acquired by an basis pulse, if the
        middle of the basis rotation pulse happens before the middle of the
        basis pulse. Using that self.resolved_pulses was sorted by
        self.resolve_timing() the acquired phases can be calculated.
        """

        basis_phases = {}

        for pulse in self.resolved_pulses:
            for basis, rotation in pulse.basis_rotation.items():
                basis_phases[basis] = basis_phases.get(basis, 0) + rotation

            if pulse.basis is not None:
                pulse.pulse_obj.phase = pulse.original_phase - \
                                        basis_phases.get(pulse.basis, 0)

    def element_start_length(self, element, awg):
        """
        Finds and saves the start and length of an element on AWG awg
        in self.element_start_end.
        """
        if element not in self.element_start_end:
            self.element_start_end[element] = {}

        # find element start, end and length
        t_start = float('inf')
        t_end = -float('inf')

        for pulse in self.elements[element]:
            for ch in pulse.masked_channels():
                if self.pulsar.get(f'{ch}_awg') == awg:
                    break
            else:
                continue
            t_start = min(pulse.algorithm_time(), t_start)
            t_end = max(pulse.algorithm_time() + pulse.length, t_end)

        # make sure that element start is a multiple of element
        # start granularity
        # we allow rounding up of the start time by half a sample, otherwise
        # we round the start time down
        start_gran = self.pulsar.get(
            '{}_element_start_granularity'.format(awg))
        sample_time = 1/self.pulsar.clock(awg=awg)
        if start_gran is not None:
            t_start = math.floor((t_start + 0.5*sample_time) / start_gran) \
                      * start_gran

        # make sure that element length is multiple of
        # sample granularity
        gran = self.pulsar.get('{}_granularity'.format(awg))
        samples = self.time2sample(t_end - t_start, awg=awg)
        if samples % gran != 0:
            samples += gran - samples % gran

        self.element_start_end[element][awg] = [t_start, samples]

        return [t_start, samples]

    def waveforms(self, awgs=None, elements=None, channels=None,
                        codewords=None):
        """
        After all the pulses have been added, the timing resolved and the 
        trigger pulses added, the waveforms of the segment can be compiled.
        This method returns a dictionary:
        AWG_wfs = 
          = {AWG_name: 
                {(position_of_element, element_name): 
                    {codeword:
                        {channel_id: channel_waveforms}
                    ...
                    }
                ...
                }
            ...
            }
        """
        if awgs is None:
            awgs = set(self.elements_on_awg)
        if channels is None:
            channels = set(self.pulsar.channels)
        if elements is None:
            elements = set(self.elements)

        awg_wfs = {}
        for awg in awgs:
            # only procede for AWGs with waveforms
            if awg not in self.elements_on_awg:
                continue
            awg_wfs[awg] = {}
            channel_list = set(self.pulsar.find_awg_channels(awg)) & channels
            if channel_list == set():
                continue
            channel_list = list(channel_list)
            for i, element in enumerate(self.elements_on_awg[awg]):
                if element not in elements:
                    continue
                awg_wfs[awg][(i, element)] = {}
                tvals = self.tvals(channel_list, element)
                wfs = {}
                element_start_time = self.get_element_start(element, awg)
                for pulse in self.elements[element]:
                    # checks whether pulse is played on AWG
                    pulse_channels = set(pulse.masked_channels()) & set(channel_list)
                    if pulse_channels == set():
                        continue
                    if codewords is not None and \
                            pulse.codeword not in codewords:
                        continue

                    # fills wfs with zeros for used channels
                    if pulse.codeword not in wfs:
                        wfs[pulse.codeword] = {}
                        for channel in pulse_channels:
                            wfs[pulse.codeword][channel] = np.zeros(
                                len(tvals[channel]))
                    else:
                        for channel in pulse_channels:
                            if channel not in wfs[pulse.codeword]:
                                wfs[pulse.codeword][channel] = np.zeros(
                                    len(tvals[channel]))

                    # calculate the pulse tvals
                    chan_tvals = {}
                    pulse_start = self.time2sample(
                        pulse.element_time(element_start_time), awg=awg)
                    pulse_end = self.time2sample(
                        pulse.element_time(element_start_time) + pulse.length,
                        awg=awg)
                    for channel in pulse_channels:
                        chan_tvals[channel] = tvals[channel].copy(
                        )[pulse_start:pulse_end]

                    # calculate pulse waveforms
                    pulse_wfs = pulse.waveforms(chan_tvals)

                    # insert the waveforms at the correct position in wfs
                    for channel in pulse_channels:
                        wfs[pulse.codeword][channel][
                            pulse_start:pulse_end] += pulse_wfs[channel]


                # for codewords: add the pulses that do not have a codeword to
                # all codewords
                if 'no_codeword' in wfs:
                    for codeword in wfs:
                        if codeword is not 'no_codeword':
                            for channel in wfs['no_codeword']:
                                if channel in wfs[codeword]:
                                    wfs[codeword][channel] += wfs[
                                        'no_codeword'][channel]
                                else:
                                    wfs[codeword][channel] = wfs[
                                        'no_codeword'][channel]


                # do predistortion
                for codeword in wfs:
                    for c in wfs[codeword]:
                        if not self.pulsar.get(
                                '{}_type'.format(c)) == 'analog':
                            continue
                        if not self.pulsar.get(
                                '{}_distortion'.format(c)) == 'precalculate':
                            continue

                        wf = wfs[codeword][c]

                        distortion_dict = self.distortion_dicts.get(c, None)
                        if distortion_dict is None:
                            distortion_dict = self.pulsar.get(
                                '{}_distortion_dict'.format(c))
                        else:
                            distortion_dict = \
                                flux_dist.process_filter_coeffs_dict(
                                    distortion_dict,
                                    default_dt=1 / self.pulsar.clock(
                                        channel=c))

                        fir_kernels = distortion_dict.get('FIR', None)
                        if fir_kernels is not None:
                            if hasattr(fir_kernels, '__iter__') and not \
                            hasattr(fir_kernels[0], '__iter__'): # 1 kernel
                                wf = flux_dist.filter_fir(fir_kernels, wf)
                            else:
                                for kernel in fir_kernels:
                                    wf = flux_dist.filter_fir(kernel, wf)
                        iir_filters = distortion_dict.get('IIR', None)
                        if iir_filters is not None:
                            wf = flux_dist.filter_iir(iir_filters[0],
                                                      iir_filters[1], wf)
                        wfs[codeword][c] = wf

                # truncation and normalization
                for codeword in wfs:
                    for c in wfs[codeword]:
                        # truncate all values that are out of bounds and
                        # normalize the waveforms
                        amp = self.pulsar.get('{}_amp'.format(c))
                        if self.pulsar.get('{}_type'.format(c)) == 'analog':
                            if np.max(wfs[codeword][c]) > amp:
                                logging.warning(
                                    'Clipping waveform {} > {}'.format(
                                        np.max(wfs[codeword][c]), amp))
                            if np.min(wfs[codeword][c]) < -amp:
                                logging.warning(
                                    'Clipping waveform {} < {}'.format(
                                        np.min(wfs[codeword][c]), -amp))
                            np.clip(
                                wfs[codeword][c],
                                -amp,
                                amp,
                                out=wfs[codeword][c])
                            # normalize wfs
                            wfs[codeword][c] = wfs[codeword][c] / amp
                        # marker channels have to be 1 or 0
                        elif self.pulsar.get('{}_type'.format(c)) == 'marker':
                            wfs[codeword][c] = (wfs[codeword][c] > 0)\
                                .astype(np.int)

                # save the waveforms in the dictionary
                for codeword in wfs:
                    awg_wfs[awg][(i, element)][codeword] = {}
                    for channel in wfs[codeword]:
                        awg_wfs[awg][(i, element)][codeword][self.pulsar.get(
                            '{}_id'.format(channel))] = (
                                wfs[codeword][channel])

        return awg_wfs

    def get_element_codewords(self, element, awg=None):
        codewords = set()
        if awg is not None:
            channels = set(self.pulsar.find_awg_channels(awg))
        for pulse in self.elements[element]:
            if awg is not None and len(set(pulse.masked_channels()) & channels) == 0:
                continue
            codewords.add(pulse.codeword)
        return codewords

    def get_element_channels(self, element, awg=None):
        channels = set()
        if awg is not None:
            awg_channels = set(self.pulsar.find_awg_channels(awg))
        for pulse in self.elements[element]:
            if awg is not None:
                channels |= set(pulse.masked_channels()) & awg_channels
            else:
                channels |= set(pulse.masked_channels())
        return channels

    def calculate_hash(self, elname, codeword, channel):
        if not self.pulsar.reuse_waveforms():
            # these hash entries avoid that the waveform is reused on another
            # channel or in another element/codeword
            hashlist = [self.name, elname, codeword, channel]
            if not self.pulsar.use_sequence_cache():
                return tuple(hashlist)
            # when sequence cache is used, we still need to add the other
            # hashables to allow pulsar to detect when a re-upload is required
        else:
            hashlist = []

        awg = self.pulsar.get(f'{channel}_awg')
        tstart, length = self.element_start_end[elname][awg]
        hashlist.append(length)  # element length in samples
        if self.pulsar.get(f'{channel}_type') == 'analog' and \
                self.pulsar.get(f'{channel}_distortion') == 'precalculate':
            hashlist.append(repr(self.pulsar.get(
                f'{channel}_distortion_dict')))
        else:
            hashlist.append(self.pulsar.clock(channel=channel))  # clock rate
            for par in ['type', 'amp', 'internal_modulation']:
                try:
                    hashlist.append(self.pulsar.get(f'{channel}_{par}'))
                except KeyError:
                    hashlist.append(False)
        if self.pulsar.get(f'{channel}_type') == 'analog' and \
                self.pulsar.get(f'{channel}_charge_buildup_compensation'):
            for par in ['compensation_pulse_delay',
                        'compensation_pulse_gaussian_filter_sigma',
                        'compensation_pulse_scale']:
                hashlist.append(self.pulsar.get(f'{channel}_{par}'))

        for pulse in self.elements[elname]:
            if pulse.codeword in {'no_codeword', codeword}:
                hashlist += self.hashables(pulse, tstart, channel)
        return tuple(hashlist)

    @staticmethod
    def hashables(pulse, tstart, channel):
        """
        Wrapper for Pulse.hashables making sure to deal correctly with
        crosstalk cancellation channels.

        The hashables of a cancellation pulse has to include the hashables
        of all pulses that it cancels. This is needed to ensure that the
        cancellation pulse gets re-uploaded when any of the cancelled pulses
        changes. In addition it has to include the parameters of
        cancellation calibration, i.e., the relevant entries of the
        crosstalk cancellation matrix and of the shift matrix.

        :param pulse: a Pulse object
        :param tstart: (float) start time of the element
        :param channel: (str) channel name
        """
        if channel in pulse.crosstalk_cancellation_channels:
            hashables = []
            idx_c = pulse.crosstalk_cancellation_channels.index(channel)
            for c in pulse.channels:
                if c in pulse.crosstalk_cancellation_channels:
                    idx_c2 = pulse.crosstalk_cancellation_channels.index(c)
                    factor = pulse.crosstalk_cancellation_mtx[idx_c, idx_c2]
                    shift = pulse.crosstalk_cancellation_shift_mtx[
                        idx_c, idx_c2] \
                        if pulse.crosstalk_cancellation_shift_mtx is not \
                           None else 0
                    if factor != 0:
                        hashables += pulse.hashables(tstart, c)
                        hashables += [factor, shift]
            return hashables
        else:
            return pulse.hashables(tstart, channel)

    def tvals(self, channel_list, element):
        """
        Returns a dictionary with channel names of the used channels in the
        element as keys and the tvals array for the channel as values.
        """

        tvals = {}

        for channel in channel_list:
            samples = self.get_element_samples(element, channel)
            awg = self.pulsar.get('{}_awg'.format(channel))
            tvals[channel] = np.arange(samples) / self.pulsar.clock(
                channel=channel) + self.get_element_start(element, awg)

        return tvals

    def get_element_samples(self, element, instrument_ref):
        """
        Returns the number of samples the element occupies for the channel or
        AWG.
        """

        if instrument_ref in self.pulsar.channels:
            awg = self.pulsar.get('{}_awg'.format(instrument_ref))
        elif instrument_ref in self.pulsar.awgs:
            awg = instrument_ref
        else:
            raise Exception('instrument_ref has to be channel or AWG name!')

        return self.element_start_end[element][awg][1]

    def time2sample(self, t, **kw):
        """
        Converts time to a number of samples for a channel or AWG.
        """
        return int(t * self.pulsar.clock(**kw) + 0.5)

    def sample2time(self, samples, **kw):
        """
        Converts nubmer of samples to time for a channel or AWG.
        """
        return samples / self.pulsar.clock(**kw)

    def plot(self, instruments=None, channels=None, legend=True,
             delays=None, savefig=False, prop_cycle=None, frameon=True,
             channel_map=None, plot_kwargs=None, axes=None, demodulate=False,
             show_and_close=True, col_ind=0, normalized_amplitudes=True):
        """
        Plots a segment. Can only be done if the segment can be resolved.
        :param instruments (list): instruments for which pulses have to be
            plotted. Defaults to all.
        :param channels (list):  channels to plot. defaults to all.
        :param delays (dict): keys are instruments, values are additional
            delays. If passed, the delay is substracted to the time values of
            this instrument, such that the pulses are plotted at timing when
            they physically occur. A key 'default' can be used to specify a
            delay for all instruments that are not explicitly given as keys.
        :param savefig: save the plot
        :param channel_map (dict): indicates which instrument channels
            correspond to which qubits. Keys = qb names, values = list of
            channels. eg. dict(qb2=['AWG8_ch3', "UHF_ch1"]). If provided,
            will plot each qubit on individual subplots.
        :param prop_cycle (dict):
        :param frameon (dict, bool):
        :param axes (array or axis): 2D array of matplotlib axes. if single
            axes, will be converted internally to array.
        :param demodulate (bool): plot only envelope of pulses by temporarily
            setting modulation and phase to 0. Need to recompile the sequence
        :param show_and_close: (bool) show and close the plot (default: True)
        :param col_ind: (int) when passed together with axes, this specifies
            in which column of subfigures the plots should be added
            (default: 0)
        :param normalized_amplitudes: (bool) whether amplitudes
            should be normalized to the voltage range of the channel
            (default: True)
        :return: The figure and axes objects if show_and_close is False,
            otherwise no return value.
        """
        import matplotlib.pyplot as plt
        if delays is None:
            delays = dict()
        if plot_kwargs is None:
            plot_kwargs = dict()
            plot_kwargs['linewidth'] = 0.7
        try:
            # resolve segment and populate elements/waveforms
            self.resolve_segment()
            if demodulate:
                for el in self.elements.values():
                    for pulse in el:
                        if hasattr(pulse, "mod_frequency"):
                            pulse.mod_frequency = 0
                        if hasattr(pulse, "phase"):
                            pulse.phase = 0
            wfs = self.waveforms(awgs=instruments, channels=None)
            n_instruments = len(wfs) if channel_map is None else \
                len(channel_map)
            if axes is not None:
                if np.ndim(axes) == 0:
                    axes = [[axes]]
                fig = axes[0,0].get_figure()
                ax = axes
            else:
                fig, ax = plt.subplots(nrows=n_instruments, sharex=True,
                                       squeeze=False,
                                       figsize=(16, n_instruments * 3))
            if prop_cycle is not None:
                for a in ax[:,col_ind]:
                    a.set_prop_cycle(**prop_cycle)
            sorted_keys = sorted(wfs.keys()) if instruments is None \
                else [i for i in instruments if i in wfs]
            for i, instr in enumerate(sorted_keys):
                if instr not in delays and 'default' in delays:
                    delays[instr] = delays['default']
                # plotting
                for elem_name, v in wfs[instr].items():
                    for k, wf_per_ch in v.items():
                        sorted_chans = sorted(wf_per_ch.keys())
                        for n_wf, ch in enumerate(sorted_chans):
                            wf = wf_per_ch[ch]
                            if not normalized_amplitudes:
                                wf = wf * self.pulsar.get(f'{instr}_{ch}_amp')
                            if channels is None or \
                                    ch in channels.get(instr, []):
                                tvals = \
                                self.tvals([f"{instr}_{ch}"], elem_name[1])[
                                    f"{instr}_{ch}"] - delays.get(instr, 0)
                                if channel_map is None:
                                    # plot per device
                                    ax[i, col_ind].set_title(instr)
                                    ax[i, col_ind].plot(
                                        tvals * 1e6, wf,
                                        label=f"{elem_name[1]}_{k}_{ch}",
                                        **plot_kwargs)
                                else:
                                    # plot on each qubit subplot which includes
                                    # this channel in the channel map
                                    match = {i: qb_name
                                             for i, (qb_name, qb_chs) in
                                             enumerate(channel_map.items())
                                             if f"{instr}_{ch}" in qb_chs}
                                    for qbi, qb_name in match.items():
                                        ax[qbi, col_ind].set_title(qb_name)
                                        ax[qbi, col_ind].plot(
                                            tvals * 1e6, wf,
                                            label=f"{elem_name[1]}"
                                                  f"_{k}_{instr}_{ch}",
                                            **plot_kwargs)
                                        if demodulate: # filling
                                            ax[qbi, col_ind].fill_between(
                                                tvals * 1e6, wf,
                                                label=f"{elem_name[1]}_"
                                                      f"{k}_{instr}_{ch}",
                                                alpha=0.05,
                                                **plot_kwargs)

            # formatting
            for a in ax[:, col_ind]:
                if isinstance(frameon, bool):
                    frameon = {k: frameon for k in ['top', 'bottom',
                                                    "right", "left"]}
                a.spines["top"].set_visible(frameon.get("top", True))
                a.spines["right"].set_visible(frameon.get("right", True))
                a.spines["bottom"].set_visible(frameon.get("bottom", True))
                a.spines["left"].set_visible(frameon.get("left", True))
                if legend:
                    a.legend(loc=[1.02, 0], prop={'size': 8})
                if normalized_amplitudes:
                    a.set_ylabel('Amplitude (norm.)')
                else:
                    a.set_ylabel('Voltage (V)')
            ax[-1, col_ind].set_xlabel('time ($\mu$s)')
            fig.suptitle(f'{self.name}', y=1.01)
            plt.tight_layout()
            if savefig:
                plt.savefig(f'{self.name}.png')
            if show_and_close:
                plt.show()
                plt.close(fig)
                return
            else:
                return fig, ax
        except Exception as e:
            log.error(f"Could not plot: {self.name}")
            raise e

    def __repr__(self):
        string_repr = f"---- {self.name} ----\n"

        for i, p in enumerate(self.unresolved_pulses):
            string_repr += f"{i}: " + repr(p) + "\n"
        return string_repr

    def export_tikz(self, qb_names, tscale=1e-6):
        last_z = [(-np.inf, 0)] * len(qb_names)

        output = ''
        z_output = ''
        start_output = '\\documentclass{standalone}\n\\usepackage{tikz}\n\\begin{document}\n\\scalebox{2}{'
        start_output += '\\begin{tikzpicture}[x=10cm,y=2cm]\n'
        start_output += '\\tikzstyle{CZdot} = [shape=circle, thick,draw,inner sep=0,minimum size=.5mm, fill=black]\n'
        start_output += '\\tikzstyle{gate} = [draw,fill=white,minimum width=1cm, rotate=90]\n'
        start_output += '\\tikzstyle{zgate} = [rotate=0]\n'
        tmin = np.inf
        tmax = -np.inf
        num_single_qb = 0
        num_two_qb = 0
        num_virtual = 0
        self.resolve_segment()
        for p in self.resolved_pulses:
            if p.op_code != '' and p.op_code[:2] != 'RO':
                l = p.pulse_obj.length
                t = p.pulse_obj._t0 + l / 2
                tmin = min(tmin, p.pulse_obj._t0)
                tmax = max(tmax, p.pulse_obj._t0 + p.pulse_obj.length)
                qb = qb_names.index(p.op_code[-3:])
                op_code = p.op_code[:-4]
                qbt = 0
                if op_code[-3:-1] == 'qb':
                    qbt = qb_names.index(op_code[-3:])
                    op_code = op_code[:-4]
                if op_code[-1:] == 's':
                    op_code = op_code[:-1]
                if op_code[:2] == 'CZ' or op_code[:4] == 'upCZ':
                    num_two_qb += 1
                    if len(op_code) > 4:
                        val = -float(op_code[4:])
                        gate_formatted = f'{gate_type}{(factor * val):.1f}'.replace(
                            '.0', '')
                        output += f'\\draw({t / tscale:.4f},-{qb})  node[CZdot] {{}} -- ({t / tscale:.4f},-{qbt}) node[gate, minimum height={l / tscale * 100:.4f}mm] {{\\tiny {gate_formatted}}};\n'
                    else:
                        output += f'\\draw({t / tscale:.4f},-{qb})  node[CZdot] {{}} -- ({t / tscale:.4f},-{qbt}) node[CZdot] {{}};\n'
                elif op_code[0] == 'I':
                    continue
                else:
                    if op_code[0] == 'm':
                        factor = -1
                        op_code = op_code[1:]
                    else:
                        factor = 1
                    gate_type = 'R' + op_code[:1]
                    val = float(op_code[1:])
                    if val == 180:
                        gate_formatted = op_code[:1]
                    else:
                        gate_formatted = f'{gate_type}{(factor * val):.1f}'.replace(
                            '.0', '')
                    if l == 0:
                        if t - last_z[qb][0] > 1e-9:
                            z_height = 0 if (
                                        t - last_z[qb][0] > 100e-9 or last_z[qb][
                                    1] >= 3) else last_z[qb][1] + 1
                            z_output += f'\\draw[dashed,thick,shift={{(0,.03)}}] ({t / tscale:.4f},-{qb})--++(0,{0.3 + z_height * 0.1});\n'
                        else:
                            z_height = last_z[qb][1] + 1
                        z_output += f'\\draw({t / tscale:.4f},-{qb})  node[zgate,shift={{({(0, .35 + z_height * .1)})}}] {{\\tiny {gate_formatted}}};\n'
                        last_z[qb] = (t, z_height)
                        num_virtual += 1
                    else:
                        output += f'\\draw({t / tscale:.4f},-{qb})  node[gate, minimum height={l / tscale * 100:.4f}mm] {{\\tiny {gate_formatted}}};\n'
                        num_single_qb += 1
        qb_output = ''
        for qb, qb_name in enumerate(qb_names):
            qb_output += f'\draw ({tmin / tscale:.4f},-{qb}) node[left] {{{qb_name}}} -- ({tmax / tscale:.4f},-{qb});\n'
        output = start_output + qb_output + output + z_output
        axis_ycoord = -len(qb_names) + .4
        output += f'\\foreach\\x in {{{tmin / tscale},{tmin / tscale + .2},...,{tmax / tscale}}} \\pgfmathprintnumberto[fixed]{{\\x}}{{\\tmp}} \draw (\\x,{axis_ycoord})--++(0,-.1) node[below] {{\\tmp}} ;\n'
        output += f'\\draw[->] ({tmin / tscale},{axis_ycoord}) -- ({tmax / tscale},{axis_ycoord}) node[right] {{$t/\\mathrm{{\\mu s}}$}};\n'
        output += '\\end{tikzpicture}}\end{document}'
        output += f'\n% {num_single_qb} single-qubit gates, {num_two_qb} two-qubit gates, {num_virtual} virtual gates'
        return output

    def rename(self, new_name):
        """
        Renames a segment with the given new name. Hunts down element names in
        unresolved pulses and acquisition elements that might have made use of
        the old segment_name and renames them too.
        Note: this function relies on the convention that the element_name ends with
        "_segmentname".
        Args:
            new_name:

        Returns:

        """
        old_name = self.name

        # rename element names in unresolved_pulses and resolved_pulses making
        # use of the old name
        for p in self.unresolved_pulses + self.resolved_pulses:
            if hasattr(p.pulse_obj, "element_name") \
                    and p.pulse_obj.element_name.endswith(f"_{old_name}"):
                p.pulse_obj.element_name = \
                    p.pulse_obj.element_name[:-(len(old_name) + 1)] + '_' \
                    + new_name

        # rebuild acquisition elements that used the old segment name
        new_acq_elements = set()
        for el in self.acquisition_elements:
            if el.endswith(f"_{old_name}"):
                new_acq_elements.add(el[:-(len(old_name) + 1)] + '_' \
                                     + new_name)
            else:
                new_acq_elements.add(el)
                log.warning(f'Acquisition element name: {el} not ending'
                            f' with "_segmentname": {old_name}. Keeping '
                            f'current element name when renaming '
                            f'the segment.')
        self.acquisition_elements = new_acq_elements
        # enforce that start and end times get recalculated using the new
        # element names
        self.element_start_end = {}

        # rename segment name
        self.name = new_name

        # rename timer
        self.timer.name = new_name

    def __deepcopy__(self, memo):
        cls = self.__class__
        new_seg = cls.__new__(cls)
        memo[id(self)] = new_seg
        for k, v in self.__dict__.items():
            if k == "pulsar": # the reference to pulsar cannot be deepcopied
                setattr(new_seg, k, v)
            else:
                setattr(new_seg, k, deepcopy(v, memo))
        return new_seg


class UnresolvedPulse:
    """
    pulse_pars: dictionary containing pulse parameters
    ref_pulse: 'segment_start', 'previous_pulse', pulse.name, or a list of
        multiple pulse.name.
    ref_point: 'start', 'end', 'middle', reference point of the reference pulse
    ref_point_new: 'start', 'end', 'middle', reference point of the new pulse
    ref_function: 'max', 'min', 'mean', specifies how timing is chosen if
        multiple pulse names are listed in ref_pulse (default: 'max')
    """

    def __init__(self, pulse_pars):
        self.ref_pulse = pulse_pars.get('ref_pulse', 'previous_pulse')
        alignments = {'start': 0, 'middle': 0.5, 'center': 0.5, 'end': 1}
        if pulse_pars.get('ref_point', 'end') == 'end':
            self.ref_point = 1
        elif pulse_pars.get('ref_point', 'end') == 'middle':
            self.ref_point = 0.5
        elif pulse_pars.get('ref_point', 'end') == 'start':
            self.ref_point = 0
        else:
            raise ValueError('Passed invalid value for ref_point. Allowed '
                'values are: start, end, middle. Default value: end')

        if pulse_pars.get('ref_point_new', 'start') == 'start':
            self.ref_point_new = 0
        elif pulse_pars.get('ref_point_new', 'start') == 'middle':
            self.ref_point_new = 0.5
        elif pulse_pars.get('ref_point_new', 'start') == 'end':
            self.ref_point_new = 1
        else:
            raise ValueError('Passed invalid value for ref_point_new. Allowed '
                'values are: start, end, middle. Default value: start')

        self.ref_function = pulse_pars.get('ref_function', 'max')
        self.block_align = pulse_pars.get('block_align', None)
        if self.block_align is not None:
            self.block_align = alignments.get(self.block_align,
                                              self.block_align)
        self.delay = pulse_pars.get('pulse_delay', 0)
        self.original_phase = pulse_pars.get('phase', 0)
        self.basis = pulse_pars.get('basis', None)
        self.operation_type = pulse_pars.get('operation_type', None)
        self.basis_rotation = pulse_pars.pop('basis_rotation', {})
        self.op_code = pulse_pars.get('op_code', '')

        pulse_func = None
        for module in bpl.pulse_libraries:
            try:
                pulse_func = getattr(module, pulse_pars['pulse_type'])
            except AttributeError:
                pass
        if pulse_func is None:
            raise KeyError('pulse_type {} not recognized'.format(
                pulse_pars['pulse_type']))

        self.pulse_obj = pulse_func(**pulse_pars)
        # allow a pulse to modify its op_code (e.g., for C-ARB gates)
        self.op_code = getattr(self.pulse_obj, 'op_code', self.op_code)

        if self.pulse_obj.codeword != 'no_codeword' and \
                self.basis_rotation != {}:
            raise Exception(
                'Codeword pulse {} does not support basis_rotation!'.format(
                    self.pulse_obj.name))

    def __repr__(self):
        string_repr = self.pulse_obj.name
        if self.operation_type != None:
            string_repr += f"\n   operation_type: {self.operation_type}"
        string_repr += f"\n   ref_pulse: {self.ref_pulse}"
        if self.ref_point != 1:
            string_repr += f"\n   ref_point: {self.ref_point}"
        if self.delay != 0:
            string_repr += f"\n   delay: {self.delay}"
        if self.original_phase != 0:
            string_repr += f"\n   phase: {self.original_phase}"
        return string_repr<|MERGE_RESOLUTION|>--- conflicted
+++ resolved
@@ -9,10 +9,7 @@
 import math
 import logging
 
-<<<<<<< HEAD
-=======
 import datetime
->>>>>>> 627e1749
 from pycqed.utilities.timer import Timer
 
 log = logging.getLogger(__name__)
@@ -49,11 +46,8 @@
         self.element_start_end = {}
         self.elements_on_awg = {}
         self.distortion_dicts = {}
-<<<<<<< HEAD
-=======
         self.sweep_params = {}
         self.allow_filter = False
->>>>>>> 627e1749
         self.trigger_pars = {
             'pulse_length': self.trigger_pulse_length,
             'amplitude': self.trigger_pulse_amplitude,
@@ -140,11 +134,7 @@
             self.add(p)
 
     @Timer()
-<<<<<<< HEAD
-    def resolve_segment(self):
-=======
     def resolve_segment(self, store_segment_length_timer=True):
->>>>>>> 627e1749
         """
         Top layer method of Segment class. After having addded all pulses,
             * pulse elements are updated to enforce single element per segment
@@ -803,16 +793,10 @@
         """
         op_counts = {}
         for p in self.resolved_pulses:
-<<<<<<< HEAD
-            if p.op_code not in op_counts:
-                op_counts[p.op_code] = 0
-            op_counts[p.op_code] += 1
-=======
             pulse_category = (p.op_code, getattr(p, "is_ese_copy", False))
             if pulse_category not in op_counts:
                 op_counts[pulse_category] = 0
             op_counts[pulse_category] += 1
->>>>>>> 627e1749
             pattern = getattr(p.pulse_obj, 'mirror_pattern', None)
             if pattern is None or pattern == 'none':
                 continue
@@ -820,15 +804,9 @@
                 if pattern == pa1:
                     pattern = pa2
             pattern = deepcopy(pattern)
-<<<<<<< HEAD
-            while len(pattern) < op_counts[p.op_code]:
-                pattern += pattern
-            if not pattern[op_counts[p.op_code] - 1]:
-=======
             while len(pattern) < op_counts[pulse_category]:
                 pattern += pattern
             if not pattern[op_counts[pulse_category] - 1]:
->>>>>>> 627e1749
                 continue
             # use mirror pulse
             mirror_correction = getattr(p.pulse_obj, 'mirror_correction', None)
