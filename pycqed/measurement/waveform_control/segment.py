--- conflicted
+++ resolved
@@ -273,19 +273,11 @@
                     simultaneous_end_pulse = ref_pulses_dict_all[
                         n[:n[:-len('-|-start')].rfind('-|-') + 3] +
                         'simultaneous_end_pulse']
-<<<<<<< HEAD
-                    t0 = p.block_align * (
-                            simultaneous_end_pulse.pulse_obj.algorithm_time() -
-                            end_pulse.pulse_obj.algorithm_time())
-                    if abs(p.pulse_obj.algorithm_time() - t0) > 1e-14:
-                        p.delay += t0 - p.pulse_obj.algorithm_time()
-=======
                     Delta_t = p.block_align * (
                             simultaneous_end_pulse.pulse_obj.algorithm_time() -
                             end_pulse.pulse_obj.algorithm_time())
                     if abs(Delta_t) > 1e-14:
                         p.delay += Delta_t
->>>>>>> a74ddb95
                         re_resolve = True
                     p.block_align = None
             if re_resolve:
