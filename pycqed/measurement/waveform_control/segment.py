# A Segment is the building block of Sequence Class. They are responsible
# for resolving pulse timing, Z gates, generating trigger pulses and adding
# charge compensation
#
# author: Michael Kerschbaum
# created: 4/2019

import numpy as np
import math
import logging
log = logging.getLogger(__name__)
from copy import deepcopy
import pycqed.measurement.waveform_control.pulse as bpl
import pycqed.measurement.waveform_control.pulse_library as pl
import pycqed.measurement.waveform_control.pulsar as ps
import pycqed.measurement.waveform_control.fluxpulse_predistortion as flux_dist
from collections import OrderedDict as odict


class Segment:
    """
    Consists of a list of UnresolvedPulses, each of which contains information 
    about in which element the pulse is played and when it is played 
    (reference point + delay) as well as an instance of class Pulse.
    """

    def __init__(self, name, pulse_pars_list=[]):
        self.name = name
        self.pulsar = ps.Pulsar.get_instance()
        self.unresolved_pulses = []
        self.resolved_pulses = []
        self.previous_pulse = None
        self.elements = odict()
        self.element_start_end = {}
        self.elements_on_awg = {}
        self.trigger_pars = {
            'pulse_length': 50e-9,
            'amplitude': 0.5,
            'buffer_length_start': 25e-9
        }
        self.trigger_pars['length'] = self.trigger_pars['pulse_length'] + \
                                      self.trigger_pars['buffer_length_start']
        self._pulse_names = set()
        self.acquisition_elements = set()

        for pulse_pars in pulse_pars_list:
            self.add(pulse_pars)

    def add(self, pulse_pars):
        """
        Checks if all entries of the passed pulse_pars dictionary are valid
        and sets default values where necessary. After that an UnresolvedPulse
        is instantiated.
        """
        pars_copy = deepcopy(pulse_pars)

        # Makes sure that pulse name is unique
        if pars_copy.get('name') in self._pulse_names:
            raise ValueError(f'Name of added pulse already exists: '
                             f'{pars_copy.get("name")}')
        if pars_copy.get('name', None) is None:
            pars_copy['name'] = pulse_pars['pulse_type'] + '_' + str(
                len(self.unresolved_pulses))
        self._pulse_names.add(pars_copy['name'])

        # Makes sure that element name is unique within sequence of
        # segments by appending the segment name to the element name
        # and that RO pulses have their own elements if no element_name
        # was provided
        i = len(self.acquisition_elements) + 1

        if pars_copy.get('element_name', None) == None:
            if pars_copy.get('operation_type', None) == 'RO':
                pars_copy['element_name'] = \
                    'RO_element_{}_{}'.format(i, self.name)
            else:
                pars_copy['element_name'] = 'default_{}'.format(self.name)
        else:
            pars_copy['element_name'] += '_' + self.name


        # add element to set of acquisition elements
        if pars_copy.get('operation_type', None) == 'RO':
            if pars_copy['element_name'] not in self.acquisition_elements:
                self.acquisition_elements.add(pars_copy['element_name'])


        new_pulse = UnresolvedPulse(pars_copy)

        if new_pulse.ref_pulse == 'previous_pulse':
            if self.previous_pulse != None:
                new_pulse.ref_pulse = self.previous_pulse.pulse_obj.name
            # if the first pulse added to the segment has no ref_pulse
            # it is reference to segment_start by default
            elif self.previous_pulse == None and \
                 len(self.unresolved_pulses) == 0:
                new_pulse.ref_pulse = 'segment_start'
            else:
                raise ValueError('No previous pulse has been added!')

        self.unresolved_pulses.append(new_pulse)

        self.previous_pulse = new_pulse
        # if self.elements is odict(), the resolve_timing function has to be
        # called prior to generating the waveforms
        self.elements = odict()
        self.resolved_pulses = []

    def extend(self, pulses):
        """
        Adds sequentially all pulses to the segment
        :param pulses: list of pulses to add
        :return:
        """
        for p in pulses:
            self.add(p)

    def resolve_segment(self):
        """
        Top layer method of Segment class. After having addded all pulses,
            * pulse elements are updated to enforce single element per segment
                for the that AWGs configured this way.
            * the timing is resolved
            * the virtual Z gates are resolved
            * the trigger pulses are generated
            * the charge compensation pulses are added
        """
        self.enforce_single_element()
        self.resolve_timing()
        self.resolve_Z_gates()
        self.gen_trigger_el()
        self.add_charge_compensation()

    def enforce_single_element(self):
        self.resolved_pulses = deepcopy(self.unresolved_pulses)
        for p in self.resolved_pulses:
            for ch in p.pulse_obj.channels:
                ch_awg = self.pulsar.get(f'{ch}_awg')
                if self.pulsar.get(f'{ch_awg}_enforce_single_element'):
                    p.pulse_obj.element_name = f'default_{self.name}'
                    break

    def resolve_timing(self, resolve_block_align=True):
        """
        For each pulse in the resolved_pulses list, this method:
            * updates the _t0 of the pulse by using the timing description of
              the UnresolvedPulse
            * saves the resolved pulse in the elements ordered dictionary by 
              ascending element start time and the pulses in each element by 
              ascending _t0
            * orderes the resolved_pulses list by ascending pulse middle

        :param resolve_block_align: (bool) whether to resolve alignment of
            simultaneous blocks (default True)
        """

        self.elements = odict()
        if self.resolved_pulses == []:
            self.enforce_single_element()

        visited_pulses = []
        ref_pulses_dict = {}
        i = 0

        pulses = self.gen_refpoint_dict()

        # add pulses that refer to segment start
        for pulse in pulses['segment_start']:
            if pulse.pulse_obj.name in pulses:
                ref_pulses_dict.update({pulse.pulse_obj.name: pulse})
            t0 = pulse.delay - pulse.ref_point_new * pulse.pulse_obj.length
            pulse.pulse_obj.algorithm_time(t0)
            visited_pulses.append((t0, i, pulse))
            i += 1

        if len(visited_pulses) == 0:
            raise ValueError('No pulse references to the segment start!')

        ref_pulses_dict_all = deepcopy(ref_pulses_dict)
        # add remaining pulses
        while len(ref_pulses_dict) > 0:
            ref_pulses_dict_new = {}
            for name, pulse in ref_pulses_dict.items():
                for p in pulses[name]:
                    if isinstance(p.ref_pulse, list):
                        if p.pulse_obj.name in [vp[2].pulse_obj.name for vp
                                                in visited_pulses]:
                            continue
                        if not all([ref_pulse in ref_pulses_dict_all for
                                    ref_pulse in p.ref_pulse]):
                            continue

                        t0_list = []
                        delay_list = [p.delay] * len(p.ref_pulse) if not isinstance(p.delay, list) else p.delay
                        ref_point_list = [p.ref_point] * len(p.ref_pulse) if not isinstance(p.ref_point, list) \
                            else p.ref_point

                        for (ref_pulse, delay, ref_point) in zip(p.ref_pulse, delay_list, ref_point_list):
                            t0_list.append(ref_pulses_dict_all[ref_pulse].pulse_obj.algorithm_time() + delay -
                                           p.ref_point_new * p.pulse_obj.length +
                                           ref_point * ref_pulses_dict_all[ref_pulse].pulse_obj.length)

                        if p.ref_function == 'max':
                            t0 = max(t0_list)
                        elif p.ref_function == 'min':
                            t0 = min(t0_list)
                        elif p.ref_function == 'mean':
                            t0 = np.mean(t0_list)
                        else:
                            raise ValueError('Passed invalid value for ' +
                                'ref_function. Allowed values are: max, min, mean.' +
                                ' Default value: max')
                    else:
                        t0 = pulse.pulse_obj.algorithm_time() + p.delay - \
                            p.ref_point_new * p.pulse_obj.length + \
                            p.ref_point * pulse.pulse_obj.length

                    p.pulse_obj.algorithm_time(t0)

                    # add p.name to reference list if it is used as a key
                    # in pulses
                    if p.pulse_obj.name in pulses:
                        ref_pulses_dict_new.update({p.pulse_obj.name: p})

                    visited_pulses.append((t0, i, p))
                    i += 1

            ref_pulses_dict = ref_pulses_dict_new
            ref_pulses_dict_all.update(ref_pulses_dict_new)

        if len(visited_pulses) != len(self.resolved_pulses):
            log.error(f"{len(visited_pulses), len(self.resolved_pulses)}")
            for unpulse in visited_pulses:
                if unpulse not in self.resolved_pulses:
                    log.error(unpulse)
            raise Exception(f'Not all pulses have been resolved: '
                            f'{self.resolved_pulses}')

        if resolve_block_align:
            re_resolve = False
            for i in range(len(visited_pulses)):
                p = visited_pulses[i][2]
                if p.block_align is not None:
                    n = p.pulse_obj.name
                    end_pulse = ref_pulses_dict_all[n[:-len('start')] + 'end']
                    simultaneous_end_pulse = ref_pulses_dict_all[
                        n[:n[:-len('-|-start')].rfind('-|-') + 3] +
                        'simultaneous_end_pulse']
                    t0 = p.block_align * (
                            simultaneous_end_pulse.pulse_obj.algorithm_time() -
                            end_pulse.pulse_obj.algorithm_time())
                    if abs(p.pulse_obj.algorithm_time() - t0) > 1e-14:
                        p.delay += t0 - p.pulse_obj.algorithm_time()
                        re_resolve = True
                    p.block_align = None
            if re_resolve:
                self.resolve_timing(resolve_block_align=False)
                return

        # adds the resolved pulses to the elements OrderedDictionary
        for (t0, i, p) in sorted(visited_pulses):
            if p.pulse_obj.element_name not in self.elements:
                self.elements[p.pulse_obj.element_name] = [p.pulse_obj]
            elif p.pulse_obj.element_name in self.elements:
                self.elements[p.pulse_obj.element_name].append(p.pulse_obj)

        # sort resolved_pulses by ascending pulse middle. Used for Z_gate
        # resolution
        for i in range(len(visited_pulses)):
            t0 = visited_pulses[i][0]
            p = visited_pulses[i][2]
            visited_pulses[i] = (t0 + p.pulse_obj.length / 2,
                                 visited_pulses[i][1], p)

        ordered_unres_pulses = []
        for (t0, i, p) in sorted(visited_pulses):
            ordered_unres_pulses.append(p)

        self.resolved_pulses = ordered_unres_pulses

    def add_charge_compensation(self):
        """
        Adds charge compensation pulse to channels with pulsar parameter
        charge_buildup_compensation.
        """
        t_end = -float('inf')
        pulse_area = {}
        compensation_chan = set()

        # Find channels where charge compensation should be applied
        for c in self.pulsar.channels:
            if self.pulsar.get('{}_type'.format(c)) != 'analog':
                continue
            if self.pulsar.get('{}_charge_buildup_compensation'.format(c)):
                compensation_chan.add(c)

        # * generate the pulse_area dictionary containing for each channel
        #   that has to be compensated the sum of all pulse areas on that
        #   channel + the name of the last element
        # * and find the end time of the last pulse of the segment
        for element in self.element_start_end.keys():
            # finds the channels of AWGs with that element
            awg_channels = set()
            for awg in self.element_start_end[element]:
                chan = set(self.pulsar.find_awg_channels(awg))
                awg_channels = awg_channels.union(chan)

            # Calculate the tvals dictionary for the element
            tvals = self.tvals(compensation_chan & awg_channels, element)

            for pulse in self.elements[element]:
                # Find the end of the last pulse of the segment
                t_end = max(t_end, pulse.algorithm_time() + pulse.length)

                for c in pulse.channels:
                    if c not in compensation_chan:
                        continue
                    awg = self.pulsar.get('{}_awg'.format(c))
                    element_start_time = self.get_element_start(element, awg)
                    pulse_start = self.time2sample(
                        pulse.element_time(element_start_time), channel=c)
                    pulse_end = self.time2sample(
                        pulse.element_time(element_start_time) + pulse.length,
                        channel=c)

                    if c in pulse_area:
                        pulse_area[c][0] += pulse.pulse_area(
                            c, tvals[c][pulse_start:pulse_end])
                        # Overwrite this entry for all elements. The last
                        # element on that channel will be the one that
                        # is saved.
                        pulse_area[c][1] = element
                    else:
                        pulse_area[c] = [
                            pulse.pulse_area(
                                c, tvals[c][pulse_start:pulse_end]), element
                        ]

        # Add all compensation pulses to the last element after the last pulse
        # of the segment and for each element with a compensation pulse save
        # the pulse with the greatest length to determine the new length
        # of the element
        i = 1
        comp_i = 1
        comp_dict = {}
        longest_pulse = {}
        for c in pulse_area:
            comp_delay = self.pulsar.get(
                '{}_compensation_pulse_delay'.format(c))
            amp = self.pulsar.get('{}_amp'.format(c))
            amp *= self.pulsar.get('{}_compensation_pulse_scale'.format(c))

            # If pulse lenght was smaller than min_length, the amplitude will
            # be reduced
            length = abs(pulse_area[c][0] / amp)
            awg = self.pulsar.get('{}_awg'.format(c))
            min_length = self.pulsar.get(
                '{}_compensation_pulse_min_length'.format(awg))
            if length < min_length:
                length = min_length
                amp = abs(pulse_area[c][0] / length)

            if pulse_area[c][0] > 0:
                amp = -amp

            last_element = pulse_area[c][1]
            # for RO elements create a seperate element for compensation pulses
            if last_element in self.acquisition_elements:
                RO_awg = self.pulsar.get('{}_awg'.format(c))
                if RO_awg not in comp_dict:
                    last_element = 'compensation_el{}_{}'.format(
                        comp_i, self.name)
                    comp_dict[RO_awg] = last_element
                    self.elements[last_element] = []
                    self.element_start_end[last_element] = {RO_awg: [t_end, 0]}
                    self.elements_on_awg[RO_awg].append(last_element)
                    comp_i += 1
                else:
                    last_element = comp_dict[RO_awg]

            kw = {
                'amplitude': amp,
                'buffer_length_start': comp_delay,
                'buffer_length_end': comp_delay,
                'pulse_length': length,
                'gaussian_filter_sigma': self.pulsar.get(
                    '{}_compensation_pulse_gaussian_filter_sigma'.format(c))
            }
            pulse = pl.BufferedSquarePulse(
                last_element, c, name='compensation_pulse_{}'.format(i), **kw)
            i += 1

            # Set the pulse to start after the last pulse of the sequence
            pulse.algorithm_time(t_end)

            # Save the length of the longer pulse in longest_pulse dictionary
            total_length = 2 * comp_delay + length
            longest_pulse[(last_element,awg)] = \
                    max(longest_pulse.get((last_element,awg),0), total_length)

            self.elements[last_element].append(pulse)

        for (el, awg) in longest_pulse:
            length_comp = longest_pulse[(el, awg)]
            el_start = self.get_element_start(el, awg)
            new_end = t_end + length_comp
            new_samples = self.time2sample(new_end - el_start, awg=awg)
            self.element_start_end[el][awg][1] = new_samples

    def gen_refpoint_dict(self):
        """
        Returns a dictionary of UnresolvedPulses with their reference_points as 
        keys.
        """

        pulses = {}
        for pulse in self.resolved_pulses:
            ref_pulse_list = pulse.ref_pulse
            if not isinstance(ref_pulse_list, list):
                ref_pulse_list = [ref_pulse_list]
            for p in ref_pulse_list:
                if p not in pulses:
                    pulses[p] = [pulse]
                else:
                    pulses[p].append(pulse)

        return pulses

    def gen_elements_on_awg(self):
        """
        Updates the self.elements_on_AWG dictionary
        """

        if self.elements == odict():
            self.resolve_timing()

        self.elements_on_awg = {}

        for element in self.elements:
            for pulse in self.elements[element]:
                for channel in pulse.channels:
                    awg = self.pulsar.get(channel + '_awg')
                    if awg in self.elements_on_awg and \
                        element not in self.elements_on_awg[awg]:
                        self.elements_on_awg[awg].append(element)
                    elif awg not in self.elements_on_awg:
                        self.elements_on_awg[awg] = [element]

    def find_awg_hierarchy(self):
        masters = {awg for awg in self.pulsar.awgs
            if len(self.pulsar.get('{}_trigger_channels'.format(awg))) == 0}

        # generate dictionary triggering_awgs (keys are trigger AWGs and
        # values triggered AWGs) and tirggered_awgs (keys are triggered AWGs
        # and values triggering AWGs)
        triggering_awgs = {}
        triggered_awgs = {}
        awgs = set(self.pulsar.awgs) - masters
        for awg in awgs:
            for channel in self.pulsar.get('{}_trigger_channels'.format(awg)):
                trigger_awg = self.pulsar.get('{}_awg'.format(channel))
                if trigger_awg in triggering_awgs:
                    triggering_awgs[trigger_awg].append(awg)
                else:
                    triggering_awgs[trigger_awg] = [awg]
                if awg in triggered_awgs:
                    triggered_awgs[awg].append(trigger_awg)
                else:
                    triggered_awgs[awg] = [trigger_awg]

        # impletment Kahn's algorithm to sort the AWG by hierarchy
        trigger_awgs = masters
        awg_hierarchy = []

        while len(trigger_awgs) != 0:
            awg = trigger_awgs.pop()
            awg_hierarchy.append(awg)
            if awg not in triggering_awgs:
                continue
            for triggered_awg in triggering_awgs[awg]:
                triggered_awgs[triggered_awg].remove(awg)
                if len(triggered_awgs[triggered_awg]) == 0:
                    trigger_awgs.add(triggered_awg)

        awg_hierarchy.reverse()
        return awg_hierarchy

    def gen_trigger_el(self):
        """
        For each element:
            For each AWG the element is played on, this method:
                * adds the element to the elements_on_AWG dictionary
                * instatiates a trigger pulse on the triggering channel of the
                  AWG, placed in a suitable element on the triggering AWG,
                  taking AWG delay into account.
                * adds the trigger pulse to the elements list 
        """

        # Generate the dictionary elements_on_awg, that for each AWG contains
        # a list of the elements on that AWG
        self.gen_elements_on_awg()

        # Find the AWG hierarchy. Needed to add the trigger pulses first to
        # the AWG that do not trigger any other AWGs, then the AWGs that
        # trigger these AWGs and so on.
        awg_hierarchy = self.find_awg_hierarchy()

        i = 1
        for awg in awg_hierarchy:
            if awg not in self.elements_on_awg:
                continue

            # for master AWG no trigger_pulse has to be added
            if len(self.pulsar.get('{}_trigger_channels'.format(awg))) == 0:
                continue

            # used for updating the length of the trigger elements after adding
            # the trigger pulses
            trigger_el_set = set()

            for element in self.elements_on_awg[awg]:
                # Calculate the trigger pulse time
                [el_start, _] = self.element_start_length(element, awg)

                trigger_pulse_time = el_start - \
                                     - self.pulsar.get('{}_delay'.format(awg))\
                                     - self.trigger_pars['buffer_length_start']

                # Find the trigger_AWGs that trigger the AWG
                trigger_awgs = set()
                for channel in self.pulsar.get(
                        '{}_trigger_channels'.format(awg)):
                    trigger_awgs.add(self.pulsar.get('{}_awg'.format(channel)))

                # For each trigger_AWG, find the element to play the trigger
                # pulse in
                trigger_elements = {}
                for trigger_awg in trigger_awgs:
                    # if there is no element on that AWG create a new element
                    if self.elements_on_awg.get(trigger_awg, None) is None:
                        trigger_elements[
                            trigger_awg] = 'trigger_element_{}'.format(
                                self.name)
                    # else find the element that is closest to the
                    # trigger pulse
                    else:
                        trigger_elements[
                            trigger_awg] = self.find_trigger_element(
                                trigger_awg, trigger_pulse_time)

                # Add the trigger pulse to all triggering channels
                for channel in self.pulsar.get(
                        '{}_trigger_channels'.format(awg)):

                    trigger_awg = self.pulsar.get('{}_awg'.format(channel))
                    trig_pulse = pl.BufferedSquarePulse(
                        trigger_elements[trigger_awg],
                        channel=channel,
                        name='trigger_pulse_{}'.format(i),
                        **self.trigger_pars)
                    i += 1

                    trig_pulse.algorithm_time(trigger_pulse_time)

                    # Add trigger element and pulse to seg.elements
                    if trig_pulse.element_name in self.elements:
                        self.elements[trig_pulse.element_name].append(
                            trig_pulse)
                    else:
                        self.elements[trig_pulse.element_name] = [trig_pulse]

                    # Add the trigger_element to elements_on_awg[trigger_awg]
                    if trigger_awg not in self.elements_on_awg:
                        self.elements_on_awg[trigger_awg] = [
                            trigger_elements[trigger_awg]
                        ]
                    elif trigger_elements[
                            trigger_awg] not in self.elements_on_awg[
                                trigger_awg]:
                        self.elements_on_awg[trigger_awg].append(
                            trigger_elements[trigger_awg])

                    trigger_el_set = trigger_el_set | set(
                        trigger_elements.items())

            # For all trigger elements update the start and length
            # after having added the trigger pulses
            for (awg, el) in trigger_el_set:
                self.element_start_length(el, awg)

        # checks if elements on AWGs overlap
        self._test_overlap()
        # checks if there is only one element on the master AWG
        self._test_trigger_awg()

    def find_trigger_element(self, trigger_awg, trigger_pulse_time):
        """
        For a trigger_AWG that is used for generating triggers as well as 
        normal pulses, this method returns the name of the element to which the 
        trigger pulse is closest.
        """

        time_distance = []

        for element in self.elements_on_awg[trigger_awg]:
            [el_start, samples] = self.element_start_length(
                element, trigger_awg)
            el_end = el_start + self.sample2time(samples, awg=trigger_awg)
            distance_start_end = [
                [
                    abs(trigger_pulse_time + self.trigger_pars['length'] / 2 -
                        el_start), element
                ],
                [
                    abs(trigger_pulse_time + self.trigger_pars['length'] / 2 -
                        el_end), element
                ]
            ]

            time_distance += distance_start_end

        trigger_element = min(time_distance)[1]

        return trigger_element

    def get_element_end(self, element, awg):
        """
        This method returns the end of an element on an AWG in algorithm_time 
        """

        samples = self.element_start_end[element][awg][1]
        length = self.sample2time(samples, awg=awg)
        return self.element_start_end[element][awg][0] + length

    def get_element_start(self, element, awg):
        """
        This method returns the start of an element on an AWG in algorithm_time 
        """
        return self.element_start_end[element][awg][0]

    def _test_overlap(self):
        """
        Tests for all AWGs if any of their elements overlap.
        """

        for awg in self.elements_on_awg:
            el_list = []
            i = 0
            for el in self.elements_on_awg[awg]:
                if el not in self.element_start_end:
                    self.element_start_length(el, awg)
                el_list.append([self.element_start_end[el][awg][0], i, el])
                i += 1

            el_list.sort()

            for i in range(len(el_list) - 1):
                prev_el = el_list[i][2]
                el_prev_start = self.get_element_start(prev_el, awg)
                el_prev_end = self.get_element_end(prev_el, awg)
                el_length = el_prev_end - el_prev_start

                # If element length is shorter than min length, 0s will be
                # appended by pulsar. Test for elements with at least
                # min_el_len if they overlap.
                min_el_len = self.pulsar.get('{}_min_length'.format(awg))
                if el_length < min_el_len:
                    el_prev_end = el_prev_start + min_el_len

                el_new_start = el_list[i + 1][0]

                if el_prev_end > el_new_start:
                    raise ValueError('{} and {} overlap on {}'.format(
                        prev_el, el_list[i + 1][2], awg))

    def _test_trigger_awg(self):
        """
        Checks if there is more than one element on the AWGs that are not 
        triggered by another AWG.
        """
        self.gen_elements_on_awg()

        for awg in self.elements_on_awg:
            if len(self.pulsar.get('{}_trigger_channels'.format(awg))) != 0:
                continue
            if len(self.elements_on_awg[awg]) > 1:
                raise ValueError(
                    'There is more than one element on {}'.format(awg))

    def resolve_Z_gates(self):
        """
        The phase of a basis rotation is acquired by an basis pulse, if the
        middle of the basis rotation pulse happens before the middle of the
        basis pulse. Using that self.resolved_pulses was sorted by
        self.resolve_timing() the acquired phases can be calculated.
        """

        basis_phases = {}

        for pulse in self.resolved_pulses:
            for basis, rotation in pulse.basis_rotation.items():
                basis_phases[basis] = basis_phases.get(basis, 0) + rotation

            if pulse.basis is not None:
                pulse.pulse_obj.phase = pulse.original_phase - \
                                        basis_phases.get(pulse.basis, 0)

    def element_start_length(self, element, awg):
        """
        Finds and saves the start and length of an element on AWG awg
        in self.element_start_end.
        """
        if element not in self.element_start_end:
            self.element_start_end[element] = {}

        # find element start, end and length
        t_start = float('inf')
        t_end = -float('inf')

        for pulse in self.elements[element]:
            t_start = min(pulse.algorithm_time(), t_start)
            t_end = max(pulse.algorithm_time() + pulse.length, t_end)

        # make sure that element start is a multiple of element
        # start granularity
        # we allow rounding up of the start time by half a sample, otherwise
        # we round the start time down
        start_gran = self.pulsar.get(
            '{}_element_start_granularity'.format(awg))
        sample_time = 1/self.pulsar.clock(awg=awg)
        if start_gran is not None:
            t_start = math.floor((t_start + 0.5*sample_time) / start_gran) \
                      * start_gran

        # make sure that element length is multiple of
        # sample granularity
        gran = self.pulsar.get('{}_granularity'.format(awg))
        samples = self.time2sample(t_end - t_start, awg=awg)
        if samples % gran != 0:
            samples += gran - samples % gran

        self.element_start_end[element][awg] = [t_start, samples]

        return [t_start, samples]

    def waveforms(self, awgs=None, elements=None, channels=None,
                        codewords=None):
        """
        After all the pulses have been added, the timing resolved and the 
        trigger pulses added, the waveforms of the segment can be compiled.
        This method returns a dictionary:
        AWG_wfs = 
          = {AWG_name: 
                {(position_of_element, element_name): 
                    {codeword:
                        {channel_id: channel_waveforms}
                    ...
                    }
                ...
                }
            ...
            }
        """
        if awgs is None:
            awgs = set(self.elements_on_awg)
        if channels is None:
            channels = set(self.pulsar.channels)
        if elements is None:
            elements = set(self.elements)

        awg_wfs = {}
        for awg in awgs:
            # only procede for AWGs with waveforms
            if awg not in self.elements_on_awg:
                continue
            awg_wfs[awg] = {}
            channel_list = set(self.pulsar.find_awg_channels(awg)) & channels
            if channel_list == set():
                continue
            channel_list = list(channel_list)
            for i, element in enumerate(self.elements_on_awg[awg]):
                if element not in elements:
                    continue
                awg_wfs[awg][(i, element)] = {}
                tvals = self.tvals(channel_list, element)
                wfs = {}
                element_start_time = self.get_element_start(element, awg)
                for pulse in self.elements[element]:
                    # checks whether pulse is played on AWG
                    pulse_channels = set(pulse.channels) & set(channel_list)
                    if pulse_channels == set():
                        continue
                    if codewords is not None and \
                            pulse.codeword not in codewords:
                        continue

                    # fills wfs with zeros for used channels
                    if pulse.codeword not in wfs:
                        wfs[pulse.codeword] = {}
                        for channel in pulse_channels:
                            wfs[pulse.codeword][channel] = np.zeros(
                                len(tvals[channel]))
                    else:
                        for channel in pulse_channels:
                            if channel not in wfs[pulse.codeword]:
                                wfs[pulse.codeword][channel] = np.zeros(
                                    len(tvals[channel]))

                    # calculate the pulse tvals
                    chan_tvals = {}
                    pulse_start = self.time2sample(
                        pulse.element_time(element_start_time), awg=awg)
                    pulse_end = self.time2sample(
                        pulse.element_time(element_start_time) + pulse.length,
                        awg=awg)
                    for channel in pulse_channels:
                        chan_tvals[channel] = tvals[channel].copy(
                        )[pulse_start:pulse_end]

                    # calculate pulse waveforms
                    pulse_wfs = pulse.waveforms(chan_tvals)

                    # insert the waveforms at the correct position in wfs
                    for channel in pulse_channels:
                        wfs[pulse.codeword][channel][
                            pulse_start:pulse_end] += pulse_wfs[channel]


                # for codewords: add the pulses that do not have a codeword to
                # all codewords
                if 'no_codeword' in wfs:
                    for codeword in wfs:
                        if codeword is not 'no_codeword':
                            for channel in wfs['no_codeword']:
                                if channel in wfs[codeword]:
                                    wfs[codeword][channel] += wfs[
                                        'no_codeword'][channel]
                                else:
                                    wfs[codeword][channel] = wfs[
                                        'no_codeword'][channel]


                # do predistortion
                for codeword in wfs:
                    for c in wfs[codeword]:
                        if not self.pulsar.get(
                                '{}_type'.format(c)) == 'analog':
                            continue
                        if not self.pulsar.get(
                                '{}_distortion'.format(c)) == 'precalculate':
                            continue

                        wf = wfs[codeword][c]

                        distortion_dictionary = self.pulsar.get(
                            '{}_distortion_dict'.format(c))
                        fir_kernels = distortion_dictionary.get('FIR', None)
                        if fir_kernels is not None:
                            if hasattr(fir_kernels, '__iter__') and not \
                            hasattr(fir_kernels[0], '__iter__'): # 1 kernel
                                wf = flux_dist.filter_fir(fir_kernels, wf)
                            else:
                                for kernel in fir_kernels:
                                    wf = flux_dist.filter_fir(kernel, wf)
                        iir_filters = distortion_dictionary.get('IIR', None)
                        if iir_filters is not None:
                            wf = flux_dist.filter_iir(iir_filters[0],
                                                      iir_filters[1], wf)
                        wfs[codeword][c] = wf

                # truncation and normalization
                for codeword in wfs:
                    for c in wfs[codeword]:
                        # truncate all values that are out of bounds and
                        # normalize the waveforms
                        amp = self.pulsar.get('{}_amp'.format(c))
                        if self.pulsar.get('{}_type'.format(c)) == 'analog':
                            if np.max(wfs[codeword][c]) > amp:
                                logging.warning(
                                    'Clipping waveform {} > {}'.format(
                                        np.max(wfs[codeword][c]), amp))
                            if np.min(wfs[codeword][c]) < -amp:
                                logging.warning(
                                    'Clipping waveform {} < {}'.format(
                                        np.min(wfs[codeword][c]), -amp))
                            np.clip(
                                wfs[codeword][c],
                                -amp,
                                amp,
                                out=wfs[codeword][c])
                            # normalize wfs
                            wfs[codeword][c] = wfs[codeword][c] / amp
                        # marker channels have to be 1 or 0
                        elif self.pulsar.get('{}_type'.format(c)) == 'marker':
                            wfs[codeword][c] = (wfs[codeword][c] > 0)\
                                .astype(np.int)

                # save the waveforms in the dictionary
                for codeword in wfs:
                    awg_wfs[awg][(i, element)][codeword] = {}
                    for channel in wfs[codeword]:
                        awg_wfs[awg][(i, element)][codeword][self.pulsar.get(
                            '{}_id'.format(channel))] = (
                                wfs[codeword][channel])

        return awg_wfs

    def get_element_codewords(self, element, awg=None):
        codewords = set()
        if awg is not None:
            channels = set(self.pulsar.find_awg_channels(awg))
        for pulse in self.elements[element]:
            if awg is not None and len(set(pulse.channels) & channels) == 0:
                continue
            codewords.add(pulse.codeword)
        return codewords

    def get_element_channels(self, element, awg=None):
        channels = set()
        if awg is not None:
            awg_channels = set(self.pulsar.find_awg_channels(awg))
        for pulse in self.elements[element]:
            if awg is not None:
                channels |= set(pulse.channels) & awg_channels
            else:
                channels |= set(pulse.channels)
        return channels

    def calculate_hash(self, elname, codeword, channel):
        if not self.pulsar.reuse_waveforms():
            return (self.name, elname, codeword, channel)

        awg = self.pulsar.get(f'{channel}_awg')
        tstart, length = self.element_start_end[elname][awg]
        hashlist = []
        hashlist.append(length)  # element length in samples
        if self.pulsar.get(f'{channel}_type') == 'analog' and \
                self.pulsar.get(f'{channel}_distortion') == 'precalculate':
            # don't compare the kernels, just assume that all channels'
            # distortion kernels are different
            hashlist.append(channel)
        else:
            hashlist.append(self.pulsar.clock(channel=channel))  # clock rate
            for par in ['type', 'amp', 'internal_modulation']:
                try:
                    hashlist.append(self.pulsar.get(f'{channel}_{par}'))
                except KeyError:
                    hashlist.append(False)

        for pulse in self.elements[elname]:
            if pulse.codeword in {'no_codeword', codeword}:
                hashlist += pulse.hashables(tstart, channel)
        return tuple(hashlist)


    def tvals(self, channel_list, element):
        """
        Returns a dictionary with channel names of the used channels in the
        element as keys and the tvals array for the channel as values.
        """

        tvals = {}

        for channel in channel_list:
            samples = self.get_element_samples(element, channel)
            awg = self.pulsar.get('{}_awg'.format(channel))
            tvals[channel] = np.arange(samples) / self.pulsar.clock(
                channel=channel) + self.get_element_start(element, awg)

        return tvals

    def get_element_samples(self, element, instrument_ref):
        """
        Returns the number of samples the element occupies for the channel or
        AWG.
        """

        if instrument_ref in self.pulsar.channels:
            awg = self.pulsar.get('{}_awg'.format(instrument_ref))
        elif instrument_ref in self.pulsar.awgs:
            awg = instrument_ref
        else:
            raise Exception('instrument_ref has to be channel or AWG name!')

        return self.element_start_end[element][awg][1]

    def time2sample(self, t, **kw):
        """
        Converts time to a number of samples for a channel or AWG.
        """
        return int(t * self.pulsar.clock(**kw) + 0.5)

    def sample2time(self, samples, **kw):
        """
        Converts nubmer of samples to time for a channel or AWG.
        """
        return samples / self.pulsar.clock(**kw)

    def plot(self, instruments=None, channels=None, legend=True,
             delays=None, savefig=False, prop_cycle=None, frameon=True,
             channel_map=None, plot_kwargs=None, axes=None, demodulate=False):
        """
        Plots a segment. Can only be done if the segment can be resolved.
        :param instruments (list): instruments for which pulses have to be plotted.
            defaults to all.
        :param channels (list):  channels to plot. defaults to all.
        :param delays (dict): keys are instruments, values are additional delays.
            if passed, the delay is substracted to the time values of this
            instrument, such that the pulses are plotted at timing when they
            physically occur.
        :param savefig: save the plot
        :param channel_map (dict): indicates which instrument channels correspond to
            whichqubits. Keys = qb names, values = list of channels. eg.
            dict(qb2=['AWG8_ch3', "UHF_ch1"]). If provided, will plot each qubit
            on individual subplots.
        :param prop_cycle (dict):
        :param frameon (dict, bool):
        :param axes (array or axis): 2D array of matplotlib axes. if single axes,
            will be converted internally to array.
        :param demodulate (bool): plot only envelope of pulses by temporarily setting
            modulation and phase to 0. Need to recompile the sequence
        :return:
        """
        import matplotlib.pyplot as plt
        if delays is None:
            delays = dict()
        if plot_kwargs is None:
            plot_kwargs = dict()
            plot_kwargs['linewidth'] = 0.7
        try:
            # resolve segment and populate elements/waveforms
            self.resolve_segment()
            if demodulate:
                for el in self.elements.values():
                    for pulse in el:
                        if hasattr(pulse, "mod_frequency"):
                            pulse.mod_frequency = 0
                        if hasattr(pulse, "phase"):
                            pulse.phase = 0
            wfs = self.waveforms(awgs=instruments, channels=None)
            n_instruments = len(wfs) if channel_map is None else len(channel_map)
            if axes is not None:
                if np.ndim(axes) == 0:
                    axes = [[axes]]
                fig = axes[0,0].get_figure()
                ax = axes
            else:
                fig, ax = plt.subplots(nrows=n_instruments, sharex=True,
                                       squeeze=False,
                                       figsize=(16, n_instruments * 3))
            if prop_cycle is not None:
                for a in ax[:,0]:
                    a.set_prop_cycle(**prop_cycle)
            sorted_keys = sorted(wfs.keys()) if instruments is None \
                else [i for i in instruments if i in wfs]
            for i, instr in enumerate(sorted_keys):
                # plotting
                for elem_name, v in wfs[instr].items():
                    for k, wf_per_ch in v.items():
                        sorted_chans = sorted(wf_per_ch.keys())
                        for n_wf, ch in enumerate(sorted_chans):
                            wf = wf_per_ch[ch]
                            if channels is None or \
                                    ch in channels.get(instr, []):
                                tvals = \
                                self.tvals([f"{instr}_{ch}"], elem_name[1])[
                                    f"{instr}_{ch}"] - delays.get(instr, 0)
                                if channel_map is None:
                                    # plot per device
                                    ax[i, 0].set_title(instr)
                                    ax[i, 0].plot(tvals * 1e6, wf,
                                                  label=f"{elem_name[1]}_{k}_{ch}",
                                                  **plot_kwargs)
                                else:
                                    # plot on each qubit subplot which includes
                                    # this channel in the channel map
                                    match = {i: qb_name
                                             for i, (qb_name, qb_chs) in
                                             enumerate(channel_map.items())
                                             if f"{instr}_{ch}" in qb_chs}
                                    for qbi, qb_name in match.items():
                                        ax[qbi, 0].set_title(qb_name)
<<<<<<< HEAD
                                        ax[qbi, 0].plot(tvals * 1e6, wf,
                                                      label=f"{elem_name[1]}_{k}_{ch}",
                                                      **plot_kwargs)
=======
                                        ax[qbi, 0].plot(
                                            tvals * 1e6, wf,
                                            label=f"{elem_name[1]}"
                                                  f"_{k}_{instr}_{ch}",
                                            **plot_kwargs)
>>>>>>> d436ad7d
                                        if demodulate: # filling
                                            ax[qbi, 0].fill_between(
                                                tvals * 1e6, wf,
                                                label=f"{elem_name[1]}_"
                                                      f"{k}_{instr}_{ch}",
                                                alpha=0.05,
                                                **plot_kwargs)


            # formatting
            for a in ax[:,0]:
                if isinstance(frameon, bool):
                    frameon = {k: frameon for k in ['top', 'bottom',
                                                    "right", "left"]}
                a.spines["top"].set_visible(frameon.get("top", True))
                a.spines["right"].set_visible(frameon.get("right", True))
                a.spines["bottom"].set_visible(frameon.get("bottom", True))
                a.spines["left"].set_visible(frameon.get("left", True))
                if legend:
                    a.legend(loc=[1.02, 0], prop={'size': 8})
                a.set_ylabel('Voltage (V)')
            ax[-1, 0].set_xlabel('time ($\mu$s)')
            fig.suptitle(f'{self.name}', y=1.01)
            plt.tight_layout()
            if savefig:
                plt.savefig(f'{self.name}.png')
            plt.show()
            plt.close(fig)
            return fig, ax
        except Exception as e:
            log.error(f"Could not plot: {self.name}")
            raise e
    def __repr__(self):
        string_repr = f"---- {self.name} ----\n"

        for i, p in enumerate(self.unresolved_pulses):
            string_repr += f"{i}: " + repr(p) + "\n"
        return string_repr

    def export_tikz(self, qb_names, tscale=1e-6):
        last_z = [(-np.inf, 0)] * len(qb_names)

        output = ''
        z_output = ''
        start_output = '\\documentclass{standalone}\n\\usepackage{tikz}\n\\begin{document}\n\\scalebox{2}{'
        start_output += '\\begin{tikzpicture}[x=10cm,y=2cm]\n'
        start_output += '\\tikzstyle{CZdot} = [shape=circle, thick,draw,inner sep=0,minimum size=.5mm, fill=black]\n'
        start_output += '\\tikzstyle{gate} = [draw,fill=white,minimum width=1cm, rotate=90]\n'
        start_output += '\\tikzstyle{zgate} = [rotate=0]\n'
        tmin = np.inf
        tmax = -np.inf
        num_single_qb = 0
        num_two_qb = 0
        num_virtual = 0
        self.resolve_segment()
        for p in self.resolved_pulses:
            if p.op_code != '' and p.op_code[:2] != 'RO':
                l = p.pulse_obj.length
                t = p.pulse_obj._t0 + l / 2
                tmin = min(tmin, p.pulse_obj._t0)
                tmax = max(tmax, p.pulse_obj._t0 + p.pulse_obj.length)
                qb = qb_names.index(p.op_code[-3:])
                op_code = p.op_code[:-4]
                qbt = 0
                if op_code[-3:-1] == 'qb':
                    qbt = qb_names.index(op_code[-3:])
                    op_code = op_code[:-4]
                if op_code[-1:] == 's':
                    op_code = op_code[:-1]
                if op_code[:2] == 'CZ' or op_code[:4] == 'upCZ':
                    num_two_qb += 1
                    if len(op_code) > 4:
                        val = -float(op_code[4:])
                        gate_formatted = f'{gate_type}{(factor * val):.1f}'.replace(
                            '.0', '')
                        output += f'\\draw({t / tscale:.4f},-{qb})  node[CZdot] {{}} -- ({t / tscale:.4f},-{qbt}) node[gate, minimum height={l / tscale * 100:.4f}mm] {{\\tiny {gate_formatted}}};\n'
                    else:
                        output += f'\\draw({t / tscale:.4f},-{qb})  node[CZdot] {{}} -- ({t / tscale:.4f},-{qbt}) node[CZdot] {{}};\n'
                elif op_code[0] == 'I':
                    continue
                else:
                    if op_code[0] == 'm':
                        factor = -1
                        op_code = op_code[1:]
                    else:
                        factor = 1
                    gate_type = 'R' + op_code[:1]
                    val = float(op_code[1:])
                    if val == 180:
                        gate_formatted = op_code[:1]
                    else:
                        gate_formatted = f'{gate_type}{(factor * val):.1f}'.replace(
                            '.0', '')
                    if l == 0:
                        if t - last_z[qb][0] > 1e-9:
                            z_height = 0 if (
                                        t - last_z[qb][0] > 100e-9 or last_z[qb][
                                    1] >= 3) else last_z[qb][1] + 1
                            z_output += f'\\draw[dashed,thick,shift={{(0,.03)}}] ({t / tscale:.4f},-{qb})--++(0,{0.3 + z_height * 0.1});\n'
                        else:
                            z_height = last_z[qb][1] + 1
                        z_output += f'\\draw({t / tscale:.4f},-{qb})  node[zgate,shift={{({(0, .35 + z_height * .1)})}}] {{\\tiny {gate_formatted}}};\n'
                        last_z[qb] = (t, z_height)
                        num_virtual += 1
                    else:
                        output += f'\\draw({t / tscale:.4f},-{qb})  node[gate, minimum height={l / tscale * 100:.4f}mm] {{\\tiny {gate_formatted}}};\n'
                        num_single_qb += 1
        qb_output = ''
        for qb, qb_name in enumerate(qb_names):
            qb_output += f'\draw ({tmin / tscale:.4f},-{qb}) node[left] {{{qb_name}}} -- ({tmax / tscale:.4f},-{qb});\n'
        output = start_output + qb_output + output + z_output
        axis_ycoord = -len(qb_names) + .4
        output += f'\\foreach\\x in {{{tmin / tscale},{tmin / tscale + .2},...,{tmax / tscale}}} \\pgfmathprintnumberto[fixed]{{\\x}}{{\\tmp}} \draw (\\x,{axis_ycoord})--++(0,-.1) node[below] {{\\tmp}} ;\n'
        output += f'\\draw[->] ({tmin / tscale},{axis_ycoord}) -- ({tmax / tscale},{axis_ycoord}) node[right] {{$t/\\mathrm{{\\mu s}}$}};\n'
        output += '\\end{tikzpicture}}\end{document}'
        output += f'\n% {num_single_qb} single-qubit gates, {num_two_qb} two-qubit gates, {num_virtual} virtual gates'
        return output

    def rename(self, new_name):
        """
        Renames a segment with the given new name. Hunts down element names in
        unresolved pulses that might have made use of the old segment_name and renames
        them too.
        Args:
            new_name:

        Returns:

        """
        old_name = self.name

        # rename element names in unresolved_pulses and resolved_pulses making
        # use of the old name
        for p in self.unresolved_pulses + self.resolved_pulses:
            if hasattr(p.pulse_obj, "element_name") \
                    and p.pulse_obj.element_name.endswith(f"_{old_name}"):
                p.pulse_obj.element_name = \
                    p.pulse_obj.element_name[:-(len(old_name) + 1)] + '_' \
                    + new_name
        # rename segment name
        self.name = new_name

    def __deepcopy__(self, memo):
        cls = self.__class__
        new_seg = cls.__new__(cls)
        memo[id(self)] = new_seg
        for k, v in self.__dict__.items():
            if k == "pulsar": # the reference to pulsar cannot be deepcopied
                setattr(new_seg, k, v)
            else:
                setattr(new_seg, k, deepcopy(v, memo))
        return new_seg


class UnresolvedPulse:
    """
    pulse_pars: dictionary containing pulse parameters
    ref_pulse: 'segment_start', 'previous_pulse', pulse.name, or a list of
        multiple pulse.name.
    ref_point: 'start', 'end', 'middle', reference point of the reference pulse
    ref_point_new: 'start', 'end', 'middle', reference point of the new pulse
    ref_function: 'max', 'min', 'mean', specifies how timing is chosen if
        multiple pulse names are listed in ref_pulse (default: 'max')
    """

    def __init__(self, pulse_pars):
        self.ref_pulse = pulse_pars.get('ref_pulse', 'previous_pulse')
        alignments = {'start': 0, 'middle': 0.5, 'center': 0.5, 'end': 1}
        if pulse_pars.get('ref_point', 'end') == 'end':
            self.ref_point = 1
        elif pulse_pars.get('ref_point', 'end') == 'middle':
            self.ref_point = 0.5
        elif pulse_pars.get('ref_point', 'end') == 'start':
            self.ref_point = 0
        else:
            raise ValueError('Passed invalid value for ref_point. Allowed '
                'values are: start, end, middle. Default value: end')

        if pulse_pars.get('ref_point_new', 'start') == 'start':
            self.ref_point_new = 0
        elif pulse_pars.get('ref_point_new', 'start') == 'middle':
            self.ref_point_new = 0.5
        elif pulse_pars.get('ref_point_new', 'start') == 'end':
            self.ref_point_new = 1
        else:
            raise ValueError('Passed invalid value for ref_point_new. Allowed '
                'values are: start, end, middle. Default value: start')

        self.ref_function = pulse_pars.get('ref_function', 'max')
        self.block_align = pulse_pars.get('block_align', None)
        if self.block_align is not None:
            self.block_align = alignments.get(self.block_align,
                                              self.block_align)
        self.delay = pulse_pars.get('pulse_delay', 0)
        self.original_phase = pulse_pars.get('phase', 0)
        self.basis = pulse_pars.get('basis', None)
        self.operation_type = pulse_pars.get('operation_type', None)
        self.basis_rotation = pulse_pars.pop('basis_rotation', {})
        self.op_code = pulse_pars.get('op_code', '')

        pulse_func = None
        for module in bpl.pulse_libraries:
            try:
                pulse_func = getattr(module, pulse_pars['pulse_type'])
            except AttributeError:
                pass
        if pulse_func is None:
            raise KeyError('pulse_type {} not recognized'.format(
                pulse_pars['pulse_type']))

        self.pulse_obj = pulse_func(**pulse_pars)
        # allow a pulse to modify its op_code (e.g., for C-ARB gates)
        self.op_code = getattr(self.pulse_obj, 'op_code', self.op_code)

        if self.pulse_obj.codeword != 'no_codeword' and \
                self.basis_rotation != {}:
            raise Exception(
                'Codeword pulse {} does not support basis_rotation!'.format(
                    self.pulse_obj.name))

    def __repr__(self):
        string_repr = self.pulse_obj.name
        if self.operation_type != None:
            string_repr += f"\n   operation_type: {self.operation_type}"
        string_repr += f"\n   ref_pulse: {self.ref_pulse}"
        if self.ref_point != 1:
            string_repr += f"\n   ref_point: {self.ref_point}"
        if self.delay != 0:
            string_repr += f"\n   delay: {self.delay}"
        if self.original_phase != 0:
            string_repr += f"\n   phase: {self.original_phase}"
        return string_repr<|MERGE_RESOLUTION|>--- conflicted
+++ resolved
@@ -1080,17 +1080,11 @@
                                              if f"{instr}_{ch}" in qb_chs}
                                     for qbi, qb_name in match.items():
                                         ax[qbi, 0].set_title(qb_name)
-<<<<<<< HEAD
-                                        ax[qbi, 0].plot(tvals * 1e6, wf,
-                                                      label=f"{elem_name[1]}_{k}_{ch}",
-                                                      **plot_kwargs)
-=======
                                         ax[qbi, 0].plot(
                                             tvals * 1e6, wf,
                                             label=f"{elem_name[1]}"
                                                   f"_{k}_{instr}_{ch}",
                                             **plot_kwargs)
->>>>>>> d436ad7d
                                         if demodulate: # filling
                                             ax[qbi, 0].fill_between(
                                                 tvals * 1e6, wf,
