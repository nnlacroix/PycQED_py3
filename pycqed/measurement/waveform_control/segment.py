# A Segment is the building block of Sequence Class. They are responsible
# for resolving pulse timing, Z gates, generating trigger pulses and adding
# charge compensation
#
# author: Michael Kerschbaum
# created: 4/2019

import numpy as np
import math
import logging
log = logging.getLogger(__name__)
from copy import deepcopy
import pycqed.measurement.waveform_control.pulse as bpl
import pycqed.measurement.waveform_control.pulse_library as pl
import pycqed.measurement.waveform_control.pulsar as ps
import pycqed.measurement.waveform_control.fluxpulse_predistortion as flux_dist
from collections import OrderedDict as odict


class Segment:
    """
    Consists of a list of UnresolvedPulses, each of which contains information 
    about in which element the pulse is played and when it is played 
    (reference point + delay) as well as an instance of class Pulse.
    """

    def __init__(self, name, pulse_pars_list=[]):
        self.name = name
        self.pulsar = ps.Pulsar.get_instance()
        self.unresolved_pulses = []
        self.previous_pulse = None
        self.elements = odict()
        self.element_start_end = {}
        self.elements_on_awg = {}
        self.trigger_pars = {
            'pulse_length': 50e-9,
            'amplitude': 0.5,
            'buffer_length_start': 25e-9
        }
        self.trigger_pars['length'] = self.trigger_pars['pulse_length'] + \
                                      self.trigger_pars['buffer_length_start']
        self._pulse_names = set()
        self.acquisition_elements = set()

        for pulse_pars in pulse_pars_list:
            self.add(pulse_pars)

    def add(self, pulse_pars):
        """
        Checks if all entries of the passed pulse_pars dictionary are valid
        and sets default values where necessary. After that an UnresolvedPulse
        is instantiated.
        """
        pars_copy = deepcopy(pulse_pars)

        # Makes sure that pulse name is unique
        if pars_copy.get('name') in self._pulse_names:
            raise ValueError(f'Name of added pulse already exists: '
                             f'{pars_copy.get("name")}')
        if pars_copy.get('name', None) is None:
            pars_copy['name'] = pulse_pars['pulse_type'] + '_' + str(
                len(self.unresolved_pulses))
        self._pulse_names.add(pars_copy['name'])

        # Makes sure that element name is unique within sequence of 
        # segments by appending the segment name to the element name
        # and that RO pulses have their own elements if no element_name
        # was provided
        i = len(self.acquisition_elements) + 1

        if pars_copy.get('element_name', None) == None:
            if pars_copy.get('operation_type', None) == 'RO':
                pars_copy['element_name'] = \
                    'RO_element_{}_{}'.format(i, self.name)
            else:
                pars_copy['element_name'] = 'default_{}'.format(self.name)
        else:
            pars_copy['element_name'] += '_' + self.name

        
        # add element to set of acquisition elements
        if pars_copy.get('operation_type', None) == 'RO':
            if pars_copy['element_name'] not in self.acquisition_elements:
                self.acquisition_elements.add(pars_copy['element_name'])
        

        new_pulse = UnresolvedPulse(pars_copy)

        if new_pulse.ref_pulse == 'previous_pulse':
            if self.previous_pulse != None:
                new_pulse.ref_pulse = self.previous_pulse.pulse_obj.name
            # if the first pulse added to the segment has no ref_pulse
            # it is reference to segment_start by default
            elif self.previous_pulse == None and \
                 len(self.unresolved_pulses) == 0:
                new_pulse.ref_pulse = 'segment_start'
            else:
                raise ValueError('No previous pulse has been added!')

        self.unresolved_pulses.append(new_pulse)

        self.previous_pulse = new_pulse
        # if self.elements is odict(), the resolve_timing function has to be
        # called prior to generating the waveforms
        self.elements = odict()

    def extend(self, pulses):
        """
        Adds sequentially all pulses to the segment
        :param pulses: list of pulses to add
        :return:
        """
        for p in pulses:
            self.add(p)

    def resolve_segment(self):
        """
        Top layer method of Segment class. After having addded all pulses,
            * the timing is resolved
            * the virtual Z gates are resolved
            * the trigger pulses are generated
            * the charge compensation pulses are added
        """
        self.resolve_timing()
        self.resolve_Z_gates()
        self.gen_trigger_el()
        self.add_charge_compensation()

    def resolve_timing(self):
        """
        For each pulse in the unresolved_pulses list, this method:
            * updates the _t0 of the pulse by using the timing description of
              the UnresolvedPulse
            * saves the resolved pulse in the elements ordered dictionary by 
              ascending element start time and the pulses in each element by 
              ascending _t0
            * orderes the unresolved_pulses list by ascending pulse middle
        """

        self.elements = odict()

        visited_pulses = []
        ref_pulses_dict = {}
        i = 0

        pulses = self.gen_refpoint_dict()

        # add pulses that refer to segment start
        for pulse in pulses['segment_start']:
            if pulse.pulse_obj.name in pulses:
                ref_pulses_dict.update({pulse.pulse_obj.name: pulse})
            t0 = pulse.delay - pulse.ref_point_new * pulse.pulse_obj.length
            pulse.pulse_obj.algorithm_time(t0)
            visited_pulses.append((t0, i, pulse))
            i += 1

        if len(visited_pulses) == 0:
            raise ValueError('No pulse references to the segment start!')

        ref_pulses_dict_all = deepcopy(ref_pulses_dict)
        # add remaining pulses
        while len(ref_pulses_dict) > 0:
            ref_pulses_dict_new = {}
            for name, pulse in ref_pulses_dict.items():
                for p in pulses[name]:
                    if isinstance(p.ref_pulse, list):
                        if p.pulse_obj.name in [vp[2].pulse_obj.name for vp
                                                in visited_pulses]:
                            continue
                        if any([ref_pulse not in [ref_pulse_name for ref_pulse_name
                                                  in ref_pulses_dict_all.keys()]
                                for ref_pulse in p.ref_pulse]):
                            continue

                        t0_list = []
                        delay_list = [p.delay] * len(p.ref_pulse) if not isinstance(p.delay, list) else p.delay
                        ref_point_list = [p.ref_point] * len(p.ref_pulse) if not isinstance(p.ref_point, list) \
                            else p.ref_point

                        for (ref_pulse, delay, ref_point) in zip(p.ref_pulse, delay_list, ref_point_list):
                            t0_list.append(ref_pulses_dict_all[ref_pulse].pulse_obj.algorithm_time() + delay -
                                           p.ref_point_new * p.pulse_obj.length +
                                           ref_point * pulse.pulse_obj.length)

                        if p.ref_function == 'max':
                            t0 = max(t0_list)
                        elif p.ref_function == 'min':
                            t0 = min(t0_list)
                        elif p.ref_function == 'mean':
                            t0 = np.mean(t0_list)
                        else:
                            raise ValueError('Passed invalid value for ' +
                                'ref_function. Allowed values are: max, min, mean.' +
                                ' Default value: min')
                    else:
                        t0 = pulse.pulse_obj.algorithm_time() + p.delay - \
                            p.ref_point_new * p.pulse_obj.length + \
                            p.ref_point * pulse.pulse_obj.length

                    p.pulse_obj.algorithm_time(t0)

                    # add p.name to reference list if it is used as a key
                    # in pulses
                    if p.pulse_obj.name in pulses:
                        ref_pulses_dict_new.update({p.pulse_obj.name: p})

                    visited_pulses.append((t0, i, p))
                    i += 1

            ref_pulses_dict = ref_pulses_dict_new
            ref_pulses_dict_all.update(ref_pulses_dict_new)

        if len(visited_pulses) != len(self.unresolved_pulses):
            log.error(f"{len(visited_pulses), len(self.unresolved_pulses)}")
            for unpulse in visited_pulses:
                if unpulse not in self.unresolved_pulses:
                    log.error(unpulse)
            raise Exception(f'Not all pulses have been resolved: '
                            f'{self.unresolved_pulses}')

        # adds the resolved pulses to the elements OrderedDictionary
        for (t0, i, p) in sorted(visited_pulses):
            if p.pulse_obj.element_name not in self.elements:
                self.elements[p.pulse_obj.element_name] = [p.pulse_obj]
            elif p.pulse_obj.element_name in self.elements:
                self.elements[p.pulse_obj.element_name].append(p.pulse_obj)

        # sort unresolved_pulses by ascending pulse middle. Used for Z_gate
        # resolution
        for i in range(len(visited_pulses)):
            t0 = visited_pulses[i][0]
            p = visited_pulses[i][2]
            visited_pulses[i] = (t0 + p.pulse_obj.length / 2,
                                 visited_pulses[i][1], p)

        ordered_unres_pulses = []
        for (t0, i, p) in sorted(visited_pulses):
            ordered_unres_pulses.append(p)

        self.unresolved_pulses = ordered_unres_pulses

    def add_charge_compensation(self):
        """
        Adds charge compensation pulse to channels with pulsar parameter
        charge_buildup_compensation.
        """
        t_end = -float('inf')
        pulse_area = {}
        compensation_chan = set()

        # Find channels where charge compensation should be applied
        for c in self.pulsar.channels:
            if self.pulsar.get('{}_type'.format(c)) != 'analog':
                continue
            if self.pulsar.get('{}_charge_buildup_compensation'.format(c)):
                compensation_chan.add(c)

        # * generate the pulse_area dictionary containing for each channel
        #   that has to be compensated the sum of all pulse areas on that
        #   channel + the name of the last element
        # * and find the end time of the last pulse of the segment
        for element in self.elements:
            # finds the channels of AWGs with that element
            awg_channels = set()
            for awg in self.element_start_end[element]:
                chan = set(self.pulsar.find_awg_channels(awg))
                awg_channels = awg_channels.union(chan)

            # Calculate the tvals dictionary for the element
            tvals = self.tvals(compensation_chan & awg_channels, element)

            for pulse in self.elements[element]:
                # Find the end of the last pulse of the segment
                t_end = max(t_end, pulse.algorithm_time() + pulse.length)

                for c in pulse.channels:
                    if c not in compensation_chan:
                        continue
                    awg = self.pulsar.get('{}_awg'.format(c))
                    element_start_time = self.get_element_start(element, awg)
                    pulse_start = self.time2sample(
                        pulse.element_time(element_start_time), channel=c)
                    pulse_end = self.time2sample(
                        pulse.element_time(element_start_time) + pulse.length,
                        channel=c)

                    if c in pulse_area:
                        pulse_area[c][0] += pulse.pulse_area(
                            c, tvals[c][pulse_start:pulse_end])
                        # Overwrite this entry for all elements. The last 
                        # element on that channel will be the one that 
                        # is saved.
                        pulse_area[c][1] = element
                    else:
                        pulse_area[c] = [
                            pulse.pulse_area(
                                c, tvals[c][pulse_start:pulse_end]), element
                        ]

        # Add all compensation pulses to the last element after the last pulse
        # of the segment and for each element with a compensation pulse save
        # the pulse with the greatest length to determine the new length 
        # of the element
        i = 1
        comp_i = 1
        comp_dict = {}
        longest_pulse = {}
        for c in pulse_area:
            comp_delay = self.pulsar.get(
                '{}_compensation_pulse_delay'.format(c))
            amp = self.pulsar.get('{}_amp'.format(c))
            amp *= self.pulsar.get('{}_compensation_pulse_scale'.format(c))

            # If pulse lenght was smaller than min_length, the amplitude will
            # be reduced
            length = abs(pulse_area[c][0] / amp)
            awg = self.pulsar.get('{}_awg'.format(c))
            min_length = self.pulsar.get(
                '{}_compensation_pulse_min_length'.format(awg))
            if length < min_length:
                length = min_length
                amp = abs(pulse_area[c][0] / length)

            if pulse_area[c][0] > 0:
                amp = -amp

            last_element = pulse_area[c][1]
            # for RO elements create a seperate element for compensation pulses
            if last_element in self.acquisition_elements:
                RO_awg = self.pulsar.get('{}_awg'.format(c))
                if RO_awg not in comp_dict:
                    last_element = 'compensation_el{}_{}'.format(
                        comp_i, self.name)
                    comp_dict[RO_awg] = last_element
                    self.elements[last_element] = []
                    self.element_start_end[last_element] = {RO_awg: [t_end, 0]}
                    self.elements_on_awg[RO_awg].append(last_element)
                    comp_i += 1
                else:
                    last_element = comp_dict[RO_awg]

            kw = {
                'amplitude': amp,
                'buffer_length_start': comp_delay,
                'buffer_length_end': comp_delay,
                'pulse_length': length
            }
            pulse = pl.BufferedSquarePulse(
                last_element, c, name='compensation_pulse_{}'.format(i), **kw)
            i += 1

            # Set the pulse to start after the last pulse of the sequence
            pulse.algorithm_time(t_end)

            # Save the length of the longer pulse in longest_pulse dictionary
            total_length = 2 * comp_delay + length
            longest_pulse[(last_element,awg)] = \
                    max(longest_pulse.get((last_element,awg),0), total_length)

            self.elements[last_element].append(pulse)

        for (el, awg) in longest_pulse:
            length_comp = longest_pulse[(el, awg)]
            el_start = self.get_element_start(el, awg)
            new_end = t_end + length_comp
            new_samples = self.time2sample(new_end - el_start, awg=awg)
            self.element_start_end[el][awg][1] = new_samples

    def gen_refpoint_dict(self):
        """
        Returns a dictionary of UnresolvedPulses with their reference_points as 
        keys.
        """

        pulses = {}
        for pulse in self.unresolved_pulses:
            ref_pulse_list = pulse.ref_pulse
            if not isinstance(ref_pulse_list, list):
                ref_pulse_list = [ref_pulse_list]
            for p in ref_pulse_list:
                if p not in pulses:
                    pulses[p] = [pulse]
                else:
                    pulses[p].append(pulse)

        return pulses

    def gen_elements_on_awg(self):
        """
        Updates the self.elements_on_AWG dictionary
        """

        if self.elements == odict():
            self.resolve_timing()

        self.elements_on_awg = {}

        for element in self.elements:
            for pulse in self.elements[element]:
                for channel in pulse.channels:
                    awg = self.pulsar.get(channel + '_awg')
                    if awg in self.elements_on_awg and \
                        element not in self.elements_on_awg[awg]:
                        self.elements_on_awg[awg].append(element)
                    elif awg not in self.elements_on_awg:
                        self.elements_on_awg[awg] = [element]

    def find_awg_hierarchy(self):
        masters = {awg for awg in self.pulsar.awgs
            if len(self.pulsar.get('{}_trigger_channels'.format(awg))) == 0}

        # generate dictionary triggering_awgs (keys are trigger AWGs and
        # values triggered AWGs) and tirggered_awgs (keys are triggered AWGs
        # and values triggering AWGs)
        triggering_awgs = {}
        triggered_awgs = {}
        awgs = set(self.pulsar.awgs) - masters
        for awg in awgs:
            for channel in self.pulsar.get('{}_trigger_channels'.format(awg)):
                trigger_awg = self.pulsar.get('{}_awg'.format(channel))
                if trigger_awg in triggering_awgs:
                    triggering_awgs[trigger_awg].append(awg)
                else:
                    triggering_awgs[trigger_awg] = [awg]
                if awg in triggered_awgs:
                    triggered_awgs[awg].append(trigger_awg)
                else:
                    triggered_awgs[awg] = [trigger_awg]

        # impletment Kahn's algorithm to sort the AWG by hierarchy
        trigger_awgs = masters
        awg_hierarchy = []

        while len(trigger_awgs) != 0:
            awg = trigger_awgs.pop()
            awg_hierarchy.append(awg)
            if awg not in triggering_awgs:
                continue
            for triggered_awg in triggering_awgs[awg]:
                triggered_awgs[triggered_awg].remove(awg)
                if len(triggered_awgs[triggered_awg]) == 0:
                    trigger_awgs.add(triggered_awg)

        awg_hierarchy.reverse()
        return awg_hierarchy

    def gen_trigger_el(self):
        """
        For each element:
            For each AWG the element is played on, this method:
                * adds the element to the elements_on_AWG dictionary
                * instatiates a trigger pulse on the triggering channel of the 
                  AWG, placed in a suitable element on the triggering AWG,
                  taking AWG delay into account.
                * adds the trigger pulse to the elements list 
        """

        # Generate the dictionary elements_on_awg, that for each AWG contains
        # a list of the elements on that AWG
        self.gen_elements_on_awg()

        # Find the AWG hierarchy. Needed to add the trigger pulses first to
        # the AWG that do not trigger any other AWGs, then the AWGs that
        # trigger these AWGs and so on.
        awg_hierarchy = self.find_awg_hierarchy()

        i = 1
        for awg in awg_hierarchy:
            if awg not in self.elements_on_awg:
                continue
            
            # for master AWG no trigger_pulse has to be added
            if len(self.pulsar.get('{}_trigger_channels'.format(awg))) == 0:
                continue

            # used for updating the length of the trigger elements after adding
            # the trigger pulses
            trigger_el_set = set()

            for element in self.elements_on_awg[awg]:
                # Calculate the trigger pulse time
                [el_start, _] = self.element_start_length(element, awg)

                trigger_pulse_time = el_start - \
                                     - self.pulsar.get('{}_delay'.format(awg))\
                                     - self.trigger_pars['buffer_length_start']

                # Find the trigger_AWGs that trigger the AWG
                trigger_awgs = set()
                for channel in self.pulsar.get(
                        '{}_trigger_channels'.format(awg)):
                    trigger_awgs.add(self.pulsar.get('{}_awg'.format(channel)))

                # For each trigger_AWG, find the element to play the trigger
                # pulse in
                trigger_elements = {}
                for trigger_awg in trigger_awgs:
                    # if there is no element on that AWG create a new element
                    if self.elements_on_awg.get(trigger_awg, None) is None:
                        trigger_elements[
                            trigger_awg] = 'trigger_element_{}'.format(
                                self.name)
                    # else find the element that is closest to the
                    # trigger pulse
                    else:
                        trigger_elements[
                            trigger_awg] = self.find_trigger_element(
                                trigger_awg, trigger_pulse_time)

                # Add the trigger pulse to all triggering channels
                for channel in self.pulsar.get(
                        '{}_trigger_channels'.format(awg)):

                    trigger_awg = self.pulsar.get('{}_awg'.format(channel))
                    trig_pulse = pl.BufferedSquarePulse(
                        trigger_elements[trigger_awg],
                        channel=channel,
                        name='trigger_pulse_{}'.format(i),
                        **self.trigger_pars)
                    i += 1

                    trig_pulse.algorithm_time(trigger_pulse_time)

                    # Add trigger element and pulse to seg.elements
                    if trig_pulse.element_name in self.elements:
                        self.elements[trig_pulse.element_name].append(
                            trig_pulse)
                    else:
                        self.elements[trig_pulse.element_name] = [trig_pulse]

                    # Add the trigger_element to elements_on_awg[trigger_awg]
                    if trigger_awg not in self.elements_on_awg:
                        self.elements_on_awg[trigger_awg] = [
                            trigger_elements[trigger_awg]
                        ]
                    elif trigger_elements[
                            trigger_awg] not in self.elements_on_awg[
                                trigger_awg]:
                        self.elements_on_awg[trigger_awg].append(
                            trigger_elements[trigger_awg])

                    trigger_el_set = trigger_el_set | set(
                        trigger_elements.items())

            # For all trigger elements update the start and length
            # after having added the trigger pulses
            for (awg, el) in trigger_el_set:
                self.element_start_length(el, awg)

        # checks if elements on AWGs overlap
        self._test_overlap()
        # checks if there is only one element on the master AWG
        self._test_trigger_awg()

    def find_trigger_element(self, trigger_awg, trigger_pulse_time):
        """
        For a trigger_AWG that is used for generating triggers as well as 
        normal pulses, this method returns the name of the element to which the 
        trigger pulse is closest.
        """

        time_distance = []

        for element in self.elements_on_awg[trigger_awg]:
            [el_start, samples] = self.element_start_length(
                element, trigger_awg)
            el_end = el_start + self.sample2time(samples, awg=trigger_awg)
            distance_start_end = [
                [
                    abs(trigger_pulse_time + self.trigger_pars['length'] / 2 -
                        el_start), element
                ],
                [
                    abs(trigger_pulse_time + self.trigger_pars['length'] / 2 -
                        el_end), element
                ]
            ]

            time_distance += distance_start_end

        trigger_element = min(time_distance)[1]

        return trigger_element

    def get_element_end(self, element, awg):
        """
        This method returns the end of an element on an AWG in algorithm_time 
        """

        samples = self.element_start_end[element][awg][1]
        length = self.sample2time(samples, awg=awg)
        return self.element_start_end[element][awg][0] + length

    def get_element_start(self, element, awg):
        """
        This method returns the start of an element on an AWG in algorithm_time 
        """
        return self.element_start_end[element][awg][0]

    def _test_overlap(self):
        """
        Tests for all AWGs if any of their elements overlap.
        """

        for awg in self.elements_on_awg:
            el_list = []
            i = 0
            for el in self.elements_on_awg[awg]:
                if el not in self.element_start_end:
                    self.element_start_length(el, awg)
                el_list.append([self.element_start_end[el][awg][0], i, el])
                i += 1

            el_list.sort()

            for i in range(len(el_list) - 1):
                prev_el = el_list[i][2]
                el_prev_start = self.get_element_start(prev_el, awg)
                el_prev_end = self.get_element_end(prev_el, awg)
                el_length = el_prev_end - el_prev_start

                # If element length is shorter than min length, 0s will be
                # appended by pulsar. Test for elements with at least
                # min_el_len if they overlap.
                min_el_len = self.pulsar.get('{}_min_length'.format(awg))
                if el_length < min_el_len:
                    el_prev_end = el_prev_start + min_el_len

                el_new_start = el_list[i + 1][0]

                if el_prev_end > el_new_start:
                    raise ValueError('{} and {} overlap on {}'.format(
                        prev_el, el_list[i + 1][2], awg))

    def _test_trigger_awg(self):
        """
        Checks if there is more than one element on the AWGs that are not 
        triggered by another AWG.
        """
        self.gen_elements_on_awg()

        for awg in self.elements_on_awg:
            if len(self.pulsar.get('{}_trigger_channels'.format(awg))) != 0:
                continue
            if len(self.elements_on_awg[awg]) > 1:
                raise ValueError(
                    'There is more than one element on {}'.format(awg))

    def resolve_Z_gates(self):
        """
        The phase of a basis rotation is acquired by an basis pulse, if the
        middle of the basis rotation pulse happens before the middle of the
        basis pulse. Using that self.unresolved_pulses was sorted by
        self.resolve_timing() the acquired phases can be calculated.
        """

        basis_phases = {}

        for pulse in self.unresolved_pulses:
            # the following if statement allows pulse objects to specify a
            # basis_rotation different from the one in the instrument settings
            # (needed, e.g., for C-ARB gates)
            if getattr(pulse.pulse_obj, 'basis_rotation', None) is not None:
                pulse.basis_rotation = pulse.pulse_obj.basis_rotation

            for basis, rotation in pulse.basis_rotation.items():
                basis_phases[basis] = basis_phases.get(basis, 0) + rotation

            if pulse.basis is not None:
                pulse.pulse_obj.phase = pulse.original_phase - \
                                        basis_phases.get(pulse.basis, 0)

    def element_start_length(self, element, awg):
        """
        Finds and saves the start and length of an element on AWG awg
        in self.element_start_end.
        """
        if element not in self.element_start_end:
            self.element_start_end[element] = {}

        # find element start, end and length
        t_start = float('inf')
        t_end = -float('inf')

        for pulse in self.elements[element]:
            t_start = min(pulse.algorithm_time(), t_start)
            t_end = max(pulse.algorithm_time() + pulse.length, t_end)

        # make sure that element start is a multiple of element
        # start granularity
        # we allow rounding up of the start time by half a sample, otherwise
        # we round the start time down
        start_gran = self.pulsar.get(
            '{}_element_start_granularity'.format(awg))
        sample_time = 1/self.pulsar.clock(awg=awg)
        if start_gran is not None:
            t_start = math.floor((t_start + 0.5*sample_time) / start_gran) \
                      * start_gran


        # make sure that element length is multiple of
        # sample granularity
        gran = self.pulsar.get('{}_granularity'.format(awg))
        samples = self.time2sample(t_end - t_start, awg=awg)
        if samples % gran != 0:
            samples += gran - samples % gran

        for pulse in self.elements[element]:
            if pulse.codeword != 'no_codeword':
                # samples = 2048
                pass
        self.element_start_end[element][awg] = [t_start, samples]

        return [t_start, samples]

    def waveforms(self, awgs=None, elements=None, channels=None, 
                        codewords=None):
        """
        After all the pulses have been added, the timing resolved and the 
        trigger pulses added, the waveforms of the segment can be compiled.
        This method returns a dictionary:
        AWG_wfs = 
          = {AWG_name: 
                {(position_of_element, element_name): 
                    {codeword:
                        {channel_id: channel_waveforms}
                    ...
                    }
                ...
                }
            ...
            }
        """
        if awgs is None:
            awgs = set(self.elements_on_awg)
        if channels is None:
            channels = set(self.pulsar.channels)
        if elements is None:
            elements = set(self.elements)

        awg_wfs = {}
        for awg in awgs:
            # only procede for AWGs with waveforms
            if awg not in self.elements_on_awg:
                continue
            awg_wfs[awg] = {}
            channel_list = set(self.pulsar.find_awg_channels(awg)) & channels
            if channel_list == set():
                continue
            channel_list = list(channel_list)
            for i, element in enumerate(self.elements_on_awg[awg]):
                if element not in elements:
                    continue
                awg_wfs[awg][(i, element)] = {}
                tvals = self.tvals(channel_list, element)
                wfs = {}
                element_start_time = self.get_element_start(element, awg)
                for pulse in self.elements[element]:
                    # checks whether pulse is played on AWG
                    pulse_channels = set(pulse.channels) & set(channel_list)
                    if pulse_channels == set():
                        continue
                    if codewords is not None and \
                            pulse.codeword not in codewords:
                        continue

                    # fills wfs with zeros for used channels
                    if pulse.codeword not in wfs:
                        wfs[pulse.codeword] = {}
                        for channel in pulse_channels:
                            wfs[pulse.codeword][channel] = np.zeros(
                                len(tvals[channel]))
                    else:
                        for channel in pulse_channels:
                            if channel not in wfs[pulse.codeword]:
                                wfs[pulse.codeword][channel] = np.zeros(
                                    len(tvals[channel]))

                    # calculate the pulse tvals
                    chan_tvals = {}
                    pulse_start = self.time2sample(
                        pulse.element_time(element_start_time), awg=awg)
                    pulse_end = self.time2sample(
                        pulse.element_time(element_start_time) + pulse.length,
                        awg=awg)
                    for channel in pulse_channels:
                        chan_tvals[channel] = tvals[channel].copy(
                        )[pulse_start:pulse_end]
                    
                    # calculate pulse waveforms
                    pulse_wfs = pulse.waveforms(chan_tvals)

                    # insert the waveforms at the correct position in wfs
                    for channel in pulse_channels:
                        wfs[pulse.codeword][channel][
                            pulse_start:pulse_end] += pulse_wfs[channel]


                # for codewords: add the pulses that do not have a codeword to
                # all codewords
                if 'no_codeword' in wfs:
                    for codeword in wfs:
                        if codeword is not 'no_codeword':
                            for channel in wfs['no_codeword']:
                                if channel in wfs[codeword]:
                                    wfs[codeword][channel] += wfs[
                                        'no_codeword'][channel]
                                else:
                                    wfs[codeword][channel] = wfs[
                                        'no_codeword'][channel]


                # do predistortion
                for codeword in wfs:
                    for c in wfs[codeword]:
                        if not self.pulsar.get(
                                '{}_type'.format(c)) == 'analog':
                            continue
                        if not self.pulsar.get(
                                '{}_distortion'.format(c)) == 'precalculate':
                            continue

                        wf = wfs[codeword][c]

                        distortion_dictionary = self.pulsar.get(
                            '{}_distortion_dict'.format(c))
                        fir_kernels = distortion_dictionary.get('FIR', None)
                        if fir_kernels is not None:
                            if hasattr(fir_kernels, '__iter__') and not \
                            hasattr(fir_kernels[0], '__iter__'): # 1 kernel
                                wf = flux_dist.filter_fir(fir_kernels, wf)
                            else:
                                for kernel in fir_kernels:
                                    wf = flux_dist.filter_fir(kernel, wf)
                        iir_filters = distortion_dictionary.get('IIR', None)
                        if iir_filters is not None:
                            wf = flux_dist.filter_iir(iir_filters[0],
                                                      iir_filters[1], wf)
                        wfs[codeword][c] = wf

                # truncation and normalization
                for codeword in wfs:
                    for c in wfs[codeword]:
                        # truncate all values that are out of bounds and
                        # normalize the waveforms
                        amp = self.pulsar.get('{}_amp'.format(c))
                        if self.pulsar.get('{}_type'.format(c)) == 'analog':
                            if np.max(wfs[codeword][c]) > amp:
                                logging.warning(
                                    'Clipping waveform {} > {}'.format(
                                        np.max(wfs[codeword][c]), amp))
                            if np.min(wfs[codeword][c]) < -amp:
                                logging.warning(
                                    'Clipping waveform {} < {}'.format(
                                        np.min(wfs[codeword][c]), -amp))
                            np.clip(
                                wfs[codeword][c],
                                -amp,
                                amp,
                                out=wfs[codeword][c])
                            # normalize wfs
                            wfs[codeword][c] = wfs[codeword][c] / amp
                        # marker channels have to be 1 or 0
                        elif self.pulsar.get('{}_type'.format(c)) == 'marker':
                            wfs[codeword][c] = (wfs[codeword][c] > 0)\
                                .astype(np.int)

                # save the waveforms in the dictionary
                for codeword in wfs:
                    awg_wfs[awg][(i, element)][codeword] = {}
                    for channel in wfs[codeword]:
                        awg_wfs[awg][(i, element)][codeword][self.pulsar.get(
                            '{}_id'.format(channel))] = (
                                wfs[codeword][channel])

        return awg_wfs
    
    def get_element_codewords(self, element, awg=None):
        codewords = set()
        if awg is not None:
            channels = set(self.pulsar.find_awg_channels(awg))
        for pulse in self.elements[element]:
            if awg is not None and len(set(pulse.channels) & channels) == 0:
                continue
            codewords.add(pulse.codeword)
        return codewords

    def get_element_channels(self, element, awg=None):
        channels = set()
        if awg is not None:
            awg_channels = set(self.pulsar.find_awg_channels(awg))
        for pulse in self.elements[element]:
            if awg is not None:
                channels |= set(pulse.channels) & awg_channels
            else:
                channels |= set(pulse.channels)
        return channels

    def calculate_hash(self, elname, codeword, channel):
        if not self.pulsar.reuse_waveforms():
            return (self.name, elname, codeword, channel)
        
        awg = self.pulsar.get(f'{channel}_awg')
        tstart, length = self.element_start_end[elname][awg] 
        hashlist = []
        hashlist.append(length)  # element length in samples
        if self.pulsar.get(f'{channel}_type') == 'analog' and \
                self.pulsar.get(f'{channel}_distortion') == 'precalculate':
            # don't compare the kernels, just assume that all channels' 
            # distortion kernels are different
            hashlist.append(channel) 
        else:
            hashlist.append(self.pulsar.clock(channel=channel))  # clock rate
            for par in ['type', 'amp']:
                hashlist.append(self.pulsar.get(f'{channel}_{par}'))
        
        for pulse in self.elements[elname]:
            if pulse.codeword in {'no_codeword', codeword}:
                hashlist += pulse.hashables(tstart, channel)
        return tuple(hashlist)
        

    def tvals(self, channel_list, element):
        """
        Returns a dictionary with channel names of the used channels in the
        element as keys and the tvals array for the channel as values.
        """

        tvals = {}

        for channel in channel_list:
            samples = self.get_element_samples(element, channel)
            awg = self.pulsar.get('{}_awg'.format(channel))
            tvals[channel] = np.arange(samples) / self.pulsar.clock(
                channel=channel) + self.get_element_start(element, awg)

        return tvals

    def get_element_samples(self, element, instrument_ref):
        """
        Returns the number of samples the element occupies for the channel or
        AWG.
        """

        if instrument_ref in self.pulsar.channels:
            awg = self.pulsar.get('{}_awg'.format(instrument_ref))
        elif instrument_ref in self.pulsar.awgs:
            awg = instrument_ref
        else:
            raise Exception('instrument_ref has to be channel or AWG name!')

        return self.element_start_end[element][awg][1]

    def time2sample(self, t, **kw):
        """
        Converts time to a number of samples for a channel or AWG.
        """
        return int(t * self.pulsar.clock(**kw) + 0.5)

    def sample2time(self, samples, **kw):
        """
        Converts nubmer of samples to time for a channel or AWG.
        """
        return samples / self.pulsar.clock(**kw)

    def plot(self, instruments=None, channels=None, legend=True,
<<<<<<< HEAD
             delays=dict(), savefig=False, prop_cycle=None, frameon=True,
=======
             delays=None, savefig=False, prop_cycle=None, frameon=True,
>>>>>>> 69f95549
             channel_map=None, plot_kwargs=None, axes=None, demodulate=False):
        """
        Plots a segment. Can only be done if the segment can be resolved.
        :param instruments (list): instruments for which pulses have to be plotted.
            defaults to all.
        :param channels (list):  channels to plot. defaults to all.
        :param delays (dict): keys are instruments, values are additional delays.
            if passed, the delay is substracted to the time values of this
            instrument, such that the pulses are plotted at timing when they
            physically occur.
        :param savefig: save the plot
        :param channel_map (dict): indicates which instrument channels correspond to
            whichqubits. Keys = qb names, values = list of channels. eg.
            dict(qb2=['AWG8_ch3', "UHF_ch1"]). If provided, will plot each qubit
            on individual subplots.
        :param prop_cycle (dict):
        :param frameon (dict, bool):
        :param axes (array or axis): 2D array of matplotlib axes. if single axes,
            will be converted internally to array.
        :param demodulate (bool): plot only envelope of pulses by temporarily setting
            modulation and phase to 0. Need to recompile the sequence
<<<<<<< HEAD

        :return:
        """
        import matplotlib.pyplot as plt
=======
        :return:
        """
        import matplotlib.pyplot as plt
        if delays is None:
            delays = dict()
>>>>>>> 69f95549
        if plot_kwargs is None:
            plot_kwargs = dict()
            plot_kwargs['linewidth'] = 0.7
        try:
            # resolve segment and populate elements/waveforms
            self.resolve_segment()
            if demodulate:
                for el in self.elements.values():
                    for pulse in el:
                        if hasattr(pulse, "mod_frequency"):
                            pulse.mod_frequency = 0
                        if hasattr(pulse, "phase"):
                            pulse.phase = 0
            wfs = self.waveforms(awgs=instruments, channels=None)
            n_instruments = len(wfs) if channel_map is None else len(channel_map)
            if axes is not None:
                if np.ndim(axes) == 0:
                    axes = [[axes]]
                fig = axes[0,0].get_figure()
                ax = axes
            else:
                fig, ax = plt.subplots(nrows=n_instruments, sharex=True,
                                       squeeze=False,
                                       figsize=(16, n_instruments * 3))
            if prop_cycle is not None:
                for a in ax[:,0]:
                    a.set_prop_cycle(**prop_cycle)
            for i, instr in enumerate(wfs):
                # plotting
                for elem_name, v in wfs[instr].items():
                    for k, wf_per_ch in v.items():
                        for n_wf, (ch, wf) in enumerate(wf_per_ch.items()):
                            if channels is None or \
                                    ch in channels.get(instr, []):
                                tvals = \
                                self.tvals([f"{instr}_{ch}"], elem_name[1])[
                                    f"{instr}_{ch}"] - delays.get(instr, 0)
                                if channel_map is None:
                                    # plot per device
                                    ax[i, 0].plot(tvals * 1e6, wf,
                                                  label=f"{elem_name[1]}_{k}_{ch}",
                                                  **plot_kwargs)
                                else:
                                    # plot on each qubit subplot which includes
                                    # this channel in the channel map
                                    match = [i for i, (_, qb_chs) in
                                                     enumerate(channel_map.items())
                                                     if f"{instr}_{ch}" in qb_chs]
                                    for qbi in match:
                                        ax[qbi, 0].plot(tvals * 1e6, wf,
                                                      label=f"{elem_name[1]}_{k}_{ch}",
                                                      **plot_kwargs)
                                        if demodulate: # filling
                                            ax[qbi, 0].fill_between(tvals * 1e6, wf,
                                                            label=f"{elem_name[1]}_{k}_{ch}",
                                                            alpha=0.05,
                                                            **plot_kwargs)


            # formatting
            for a in ax[:,0]:
                if isinstance(frameon, bool):
                    frameon = {k: frameon for k in ['top', 'bottom',
                                                    "right", "left"]}
                a.spines["top"].set_visible(frameon.get("top", True))
                a.spines["right"].set_visible(frameon.get("right", True))
                a.spines["bottom"].set_visible(frameon.get("bottom", True))
                a.spines["left"].set_visible(frameon.get("left", True))
                if legend:
                    a.legend(loc=[1.02, 0], prop={'size': 8})
                a.set_ylabel('Voltage (V)')
            ax[-1, 0].set_xlabel('time ($\mu$s)')
            fig.suptitle(f'{self.name}')
            plt.tight_layout()
            if savefig:
                plt.savefig(f'{self.name}.png')
            # plt.show()
            return fig, ax
        except Exception as e:
            log.error(f"Could not plot: {self.name}")
            raise e
    def __repr__(self):
        string_repr = f"---- {self.name} ----\n"

        for i, p in enumerate(self.unresolved_pulses):
            string_repr += f"{i}: " + repr(p) + "\n"
        return string_repr


class UnresolvedPulse:
    """
    pulse_pars: dictionary containing pulse parameters
    ref_pulse: 'segment_start', 'previous_pulse', pulse.name
    ref_point: 'start', 'end', 'middle', reference point of the reference pulse
    ref_point_new: 'start', 'end', 'middle', reference point of the new pulse
    """

    def __init__(self, pulse_pars):
        self.ref_pulse = pulse_pars.get('ref_pulse', 'previous_pulse')
        if pulse_pars.get('ref_point', 'end') == 'end':
            self.ref_point = 1
        elif pulse_pars.get('ref_point', 'end') == 'middle':
            self.ref_point = 0.5
        elif pulse_pars.get('ref_point', 'end') == 'start':
            self.ref_point = 0
        else:
            raise ValueError('Passed invalid value for ref_point. Allowed '
                'values are: start, end, middle. Default value: end')

        if pulse_pars.get('ref_point_new', 'start') == 'start':
            self.ref_point_new = 0
        elif pulse_pars.get('ref_point_new', 'start') == 'middle':
            self.ref_point_new = 0.5
        elif pulse_pars.get('ref_point_new', 'start') == 'end':
            self.ref_point_new = 1
        else:
            raise ValueError('Passed invalid value for ref_point_new. Allowed '
                'values are: start, end, middle. Default value: start')

        self.ref_function = pulse_pars.get('ref_function', 'max')
        self.delay = pulse_pars.get('pulse_delay', 0)
        self.original_phase = pulse_pars.get('phase', 0)
        self.basis = pulse_pars.get('basis', None)
        self.operation_type = pulse_pars.get('operation_type', None)
        self.basis_rotation = pulse_pars.pop('basis_rotation', {})
        self.op_code = pulse_pars.get('op_code', '')

        pulse_func = None
        for module in bpl.pulse_libraries:
            try:
                pulse_func = getattr(module, pulse_pars['pulse_type'])
            except AttributeError:
                pass
        if pulse_func is None:
            raise KeyError('pulse_type {} not recognized'.format(
                pulse_pars['pulse_type']))

        self.pulse_obj = pulse_func(**pulse_pars)
        # allow a pulse to modify its op_code (e.g., for C-ARB gates)
        self.op_code = getattr(self.pulse_obj, 'op_code', self.op_code)

        if self.pulse_obj.codeword != 'no_codeword' and \
                self.basis_rotation != {}:
            raise Exception(
                'Codeword pulse {} does not support basis_rotation!'.format(
                    self.pulse_obj.name))

    def __repr__(self):
        string_repr = self.pulse_obj.name
        if self.operation_type != None:
            string_repr += f"\n   operation_type: {self.operation_type}"
        string_repr += f"\n   ref_pulse: {self.ref_pulse}"
        if self.ref_point != 1:
            string_repr += f"\n   ref_point: {self.ref_point}"
        if self.delay != 0:
            string_repr += f"\n   delay: {self.delay}"
        if self.original_phase != 0:
            string_repr += f"\n   phase: {self.original_phase}"
        return string_repr<|MERGE_RESOLUTION|>--- conflicted
+++ resolved
@@ -964,11 +964,7 @@
         return samples / self.pulsar.clock(**kw)
 
     def plot(self, instruments=None, channels=None, legend=True,
-<<<<<<< HEAD
-             delays=dict(), savefig=False, prop_cycle=None, frameon=True,
-=======
              delays=None, savefig=False, prop_cycle=None, frameon=True,
->>>>>>> 69f95549
              channel_map=None, plot_kwargs=None, axes=None, demodulate=False):
         """
         Plots a segment. Can only be done if the segment can be resolved.
@@ -990,18 +986,11 @@
             will be converted internally to array.
         :param demodulate (bool): plot only envelope of pulses by temporarily setting
             modulation and phase to 0. Need to recompile the sequence
-<<<<<<< HEAD
-
-        :return:
-        """
-        import matplotlib.pyplot as plt
-=======
         :return:
         """
         import matplotlib.pyplot as plt
         if delays is None:
             delays = dict()
->>>>>>> 69f95549
         if plot_kwargs is None:
             plot_kwargs = dict()
             plot_kwargs['linewidth'] = 0.7
