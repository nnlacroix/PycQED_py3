--- conflicted
+++ resolved
@@ -342,11 +342,7 @@
             resolving a parametric expression in the op_code
 
         :return: the resolved numerical value. If op_code was provided,
-<<<<<<< HEAD
-            the resovled op_code is returned in addition.
-=======
             the resolved op_code is returned in addition.
->>>>>>> e821d8be
         """
         d = sweep_dict[self.param]
         if not isinstance(d, list) and not isinstance(d, dict) and not \
@@ -359,13 +355,6 @@
             v = d[0][ind]
         v_processed = v if self.func is None else self.func(v)
         if op_code is not None:
-<<<<<<< HEAD
-            if f'<{self.param}>' in op_code:
-                op_split = op_code.split(' ')
-                param_start = op_split[0].find(':')
-                v_code = eval(op_split[0][(param_start + 1):].replace(
-                    f'<{self.param}>', f"{v}"))
-=======
             if f'[{self.param}]' in op_code:
                 # if the is a cached splitted version, use that one instead
                 # in order to allow for correct op_code resolution in cases
@@ -378,7 +367,6 @@
                 param_start = op_split[0].find(':')
                 v_code = eval(op_split[0][(param_start + 1):].replace(
                     f'[{self.param}]', f"{v}"))
->>>>>>> e821d8be
                 op_split[0] = f"{op_split[0][:param_start]}{v_code}"
                 op_code = ' '.join(op_split)
             else:
