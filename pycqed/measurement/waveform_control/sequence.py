# A Sequence contains segments which then contain the pulses. The Sequence
# provides the information for the AWGs, in which order to play the segments.
#
# author: Michael Kerschbaum
# created: 04/2019

import numpy as np
import pycqed.measurement.waveform_control.pulsar as ps
from collections import OrderedDict as odict
from copy import deepcopy
import logging
log = logging.getLogger(__name__)

class Sequence:
    """
    A Sequence consists of several segments, which can be played back on the 
    AWGs sequentially.
    """

    def __init__(self, name, segments=()):
        """
        Initializes a Sequence object
        Args:
            name: Name of the sequence
            segments (list, tuple): list of segments to add to the sequence
        """
        self.name = name
        self.pulsar = ps.Pulsar.get_instance()
        self.segments = odict()
        self.awg_sequence = {}
        self.repeat_patterns = {}
        self.extend(segments)

    def add(self, segment):
        if segment.name in self.segments:
            raise NameError('Name {} already exisits in the sequence!'.format(
                segment.name))
        self.segments[segment.name] = segment

    def extend(self, segments):
        """
        Extends the sequence given a list of segments
        Args:
            segments (list): segments to add to the sequence
        """
        for seg in segments:
            self.add(seg)


    def generate_waveforms_sequences(self, awgs=None):
        """
        Calculates and returns 
            * a dictionary of waveforms used in the sequence, indexed
                by their hash value
            * For each awg, a list of elements, each element consisting of
                a waveform-hash for each codeword and each channel
        """
        waveforms = {}
        sequences = {}
        for seg in self.segments.values():
            seg.resolve_segment()
            seg.gen_elements_on_awg()

        if awgs is None:
            awgs = set()
            for seg in self.segments.values():
                awgs |= set(seg.elements_on_awg)

        for awg in awgs:
            sequences[awg] = odict()
            for segname, seg in self.segments.items():
                # Store the name of the segment
                sequences[awg][segname] = None
                for elname in seg.elements_on_awg.get(awg, []):
                    sequences[awg][elname] = {'metadata': {}}
                    for cw in seg.get_element_codewords(elname, awg=awg):
                        sequences[awg][elname][cw] = {}
                        for ch in seg.get_element_channels(elname, awg=awg):
                            h = seg.calculate_hash(elname, cw, ch)
                            chid = self.pulsar.get(f'{ch}_id')
                            sequences[awg][elname][cw][chid] = h
                            if h not in waveforms:
                                wf = seg.waveforms(awgs={awg}, 
                                    elements={elname}, channels={ch}, 
                                    codewords={cw})
                                waveforms[h] = wf.popitem()[1].popitem()[1]\
                                                 .popitem()[1].popitem()[1]
                    if elname in seg.acquisition_elements:
                        sequences[awg][elname]['metadata']['acq'] = True
                    else:
                        sequences[awg][elname]['metadata']['acq'] = False
        return waveforms, sequences
                
    def n_acq_elements(self, per_segment=False):
        """
        Gets the number of acquisition elements in the sequence.
        Args:
            per_segment (bool): Whether or not to return the number of
                acquisition elements per segment. Defaults to False.

        Returns:
            number of acquisition elements (list (if per_segment) or int)

        """
        n_readouts = [len(seg.acquisition_elements)
                      for seg in self.segments.values()]
        if not per_segment:
            n_readouts = np.sum(n_readouts)
        return n_readouts

    def n_segments(self):
        """
        Gets the number of segments in the sequence.
        """
        return len(self.segments)

    def repeat(self, pulse_name, operation_dict, pattern,
               pulse_channel_names=('I_channel', 'Q_channel')):
        """
        Creates a repetition dictionary keyed by awg channel for the pulse
        to be repeated.
        :param pulse_name: name of the pulse to repeat.
        :param operation_dict:
        :param pattern: repetition pattern (n_repetitions, nr_elements_per_loop or another loop-specification)
                        cf. Christian
        :param pulse_channel_names: names of the channels on which the pulse is
        applied.
        :return:
        """
        if operation_dict==None:
            pulse=pulse_name
        else:
            pulse = operation_dict[pulse_name]
        repeat = dict()
        for ch in pulse_channel_names:
            repeat[pulse[ch]] = pattern
        self.repeat_patterns.update(repeat)
        return self.repeat_patterns

    def repeat_ro(self, pulse_name, operation_dict):
        """
        Wrapper for repeated readout
        :param pulse_name:
        :param operation_dict:
        :param sequence:
        :return:
        """
        return self.repeat(pulse_name, operation_dict,
                           (self.n_acq_elements(), 1))


    @staticmethod
    def merge(sequences, segment_limit=None, merge_repeat_patterns=True):
        """
        Merges a list of sequences. See documentation of Sequence.__add__()
        for more information on the merge of two sequences.
        Args:
            sequences (list): List of sequences to merge
            segment_limit (int): maximal number of segments in the merged sequence.
                if the total number of segments is higher, a list of sequences is
                returned. Default is None (all sequences are merged)
            merge_repeat_patterns (bool): Merges the readout pattern when
                 combining the sequences. If the readout pattern already exists, it adds
                 to the number of repetition of the pattern. Note that this behavior may
                 not work for all scenarios. In that case the patterns must be updated
                  manually after the merge and merge_repeat_patterns should be set to
                  False. Default: True.


        Returns: list of merged sequences

        Examples:
            >>> # No segment_limit
            >>> seq1 = Sequence('seq1')
            >>> seq1.extend(segments_of_seq1)  # 10 segments
            >>> seq2 = Sequence('seq2')
            >>> seq2.extend(segments_of_seq2) # 15 segments
            >>> seq_comb = Sequence.merge([seq1, seq2])
            >>> # returns a list with 1 sequence with 25 segments
            >>> # i.e. [seq1 + seq2]

            >>> # 20 segments limit
            >>> seq1 = Sequence('seq1')
            >>> seq1.extend(segments_of_seq1) # 10 segments
            >>> seq2 = Sequence('seq2')
            >>> seq2.extend(segments_of_seq2) # 15 segments
            >>> seq3 = Sequence('seq3')
            >>> seq3.extend(segments_of_seq3) # 5 segments
            >>> seq_comb = Sequence.merge([seq1, seq2, seq3])
            >>> # returns list of 2 sequences with 10 and 20 segments,
            >>> # i.e. [seq1, seq2 + seq3]


        """
        if len(sequences) == 0:
            raise ValueError("merge requires at least one sequence")
        elif len(sequences) == 1:
            # special case, return current sequence:
            return sequences
        sequences = [deepcopy(s) for s in sequences]
        merged_seqs = [sequences[0]]
        if segment_limit is None:
            segment_limit = np.inf

        segment_counter = sequences[0].n_segments()
        seg_occurences = [{s: 1 for s in sequences[0].segments}]
        for seq in sequences[1:]:
            assert seq.n_segments() <= segment_limit, \
                f"Sequence {seq.name} has more segments ({seq.n_segments()})" \
                f" than the segment_limit ({segment_limit}). Cannot merge " \
                f"without cropping the sequence."
            # if over segment_limit, add another separate sequence
            # to merged sequences
            if merged_seqs[-1].n_segments() + seq.n_segments() > segment_limit:
                merged_seqs.append(seq)
                seg_occurences.append({s: 1 for s in seq.segments})
                segment_counter = seq.n_segments()
            # otherwise merge sequences
            else:
                for seg_name, segment in seq.segments.items():
                    try:
                        merged_seqs[-1].add(segment)
                    except NameError:  # in case segment name exists, create new name
                        seg_occurences[-1][seg_name] += 1
                        new_name =seg_name + \
                                  f"_copy_from_merge_" \
                                  f"{seg_occurences[-1][seg_name] - 1}"
                        segment.rename(new_name)
                        merged_seqs[-1].add(segment)

                segment_counter += seq.n_segments()

                # update name of merged seq
                merged_seqs[-1].name += "+" + seq.name
                if merge_repeat_patterns:
                    for ch_name, pattern in seq.repeat_patterns.items():
                        # if channel is already present, update number of
                        # repetitions
                        if ch_name in merged_seqs[-1].repeat_patterns:
                            pattern_prev = \
                                merged_seqs[-1].repeat_patterns[ch_name]
                            if pattern_prev[1] != pattern[1]:
                                raise NotImplementedError(
                                    f"The repeat patterns for channel: "
                                    f"{ch_name} do not have the same "
                                    f"'outer loop' specification (see "
                                    f"docstring Sequence.repeat). Repeat "
                                    f"patterns cannot be merged automatically. "
                                    f"Set merge_repeat_patterns to False and "
                                    f"update the repeat patterns manually.")
                            pattern_updated = (pattern_prev[0] + pattern[0],
                                               pattern_prev[1])
                            merged_seqs[-1].repeat_patterns[ch_name] = \
                                pattern_updated
                        # add repeat pattern
                        else:
                            merged_seqs[-1].repeat_patterns.update(
                                {ch_name: pattern})

        return merged_seqs

    @staticmethod
<<<<<<< HEAD
    def compress_2D_sweep(sequences, segment_limit=None,
                          merge_repeat_patterns=True):
        """
=======
    def interleave_sequences(seq_list_list):
        """
        Interleave a list of Sequence instances.
        :param seq_list_list: list of lists of Sequence instances
        :return: list of interleaved Sequences
        """
        # make sure all sequence lists in seq_list_list have the same length
        if len(set([len(seq_list) for seq_list in seq_list_list])) != 1:
            raise ValueError('The sequence lists do not have the same length.')
        # make sure all sequence lists in seq_list_list have the same segments
        if len(set([seq_list[0].n_acq_elements() for
                        seq_list in seq_list_list])) != 1:
            raise ValueError('The sequence lists do not have the same number '
                             'of segments.')

        interleaved_seqs = len(seq_list_list) * len(seq_list_list[0]) * ['']
        for i in range(len(seq_list_list)):
            interleaved_seqs[i::len(seq_list_list)] = seq_list_list[i]

        mc_points = [np.arange(interleaved_seqs[0].n_acq_elements()),
                     np.arange(len(interleaved_seqs))]

        return interleaved_seqs, mc_points

    @staticmethod
    def compress_2D_sweep(sequences, segment_limit=None,
                          merge_repeat_patterns=True):
        """
>>>>>>> 43ef74ed
        Compresses a list of sequences to a lower number of sequences
        (if possible), each of which containing the same amount of segments
        (assumes fixed number of readout per segment) while respecting the
        segment_limit (memory limit). Note that all sequences MUST have the
        same number of segments. Wraps the Sequence.merge() by computing an
        effective segment limit that minimizes the total number of sequences
        (to reduce upload time overhead) while keeping the (new)
        number of segments per sequence constant (it currently is a limitation
        of 2D sweeps that  all sequences must have same number of readouts)
        Args:
            sequences (list): list of sequences to compress, which all have
                the same number of segments
            segment_limit (int): maximal number of segments that can be in
                a sequence
            merge_repeat_patterns (bool): see docstring of Sequence.merge.

        Returns: list of sequences for the compressed 2D sweep,
            new hardsweep points indices,
            new soft sweeppoints indices, and the compression factor

        """
        assert len(np.unique([s.n_segments() for s in sequences])) == 1, \
            "To allow compression, all sequences must have the same number " \
            "of segments"
        from pycqed.utilities.math import factors
        n_soft_sp = len(sequences)
        n_seg = sequences[0].n_segments()
        if segment_limit is None:
            segment_limit = np.inf

        # compute possible compression factors
        compression_fact = np.sort(factors(n_soft_sp))[::-1]

        for factor in compression_fact:
            if factor * n_seg > segment_limit:
                # too many segments in sequence, check for smaller factors
                continue
            elif factor == 1:
                # no compression possible
                log.warning(f'No compression possible: \n'
                      f'segments per sequence: \t\t{n_seg} \n'
                      f'limit of segments per sequence:\t{segment_limit}\n'
                      f'number of sequences: \t\t{n_soft_sp}\n'
                      f'To enable a compression, change the '
                      f'limit of segments to {compression_fact[-2] * n_seg} '
                      f'or the number of sequences  to x such that x has a '
                      f'factor f larger than 1 for which f * '
                      f'{n_seg} < {segment_limit}, e.g. x = '
                      f'{np.floor(segment_limit / n_seg)} (full compression)')
            break
        seg_lim_eff = factor * n_seg
        compressed_2D_sweep = Sequence.merge(sequences, seg_lim_eff,
                                              merge_repeat_patterns)
        hard_sp_ind = np.arange(compressed_2D_sweep[0].n_acq_elements())
        soft_sp_ind = np.arange(len(compressed_2D_sweep))
        return compressed_2D_sweep, hard_sp_ind, soft_sp_ind, factor

    def __repr__(self):
        string_repr = f"####### {self.name} #######\n"
        for seg_name, seg in self.segments.items():
            string_repr += str(seg) + "\n"
        return string_repr
    
    def __deepcopy__(self, memo):
        cls = self.__class__
        new_seq = cls.__new__(cls)
        memo[id(self)] = new_seq
        for k, v in self.__dict__.items():
            if k == "pulsar": # the reference to pulsar cannot be deepcopied
                setattr(new_seq, k, v)
            else:
                setattr(new_seq, k, deepcopy(v, memo))
        return new_seq

    def plot(self, segments=None, **segment_plot_kwargs):
        """
        :param segments: list of segment names to plot
        :param segment_plot_kwargs:
        :return:
        """
        plots = []
        if segments is None:
            segments = self.segments.values()
        else:
            segments = [self.segments[s] for s in segments]
        for s in segments:
            plots.append(s.plot(**segment_plot_kwargs))
        return plots<|MERGE_RESOLUTION|>--- conflicted
+++ resolved
@@ -260,11 +260,6 @@
         return merged_seqs
 
     @staticmethod
-<<<<<<< HEAD
-    def compress_2D_sweep(sequences, segment_limit=None,
-                          merge_repeat_patterns=True):
-        """
-=======
     def interleave_sequences(seq_list_list):
         """
         Interleave a list of Sequence instances.
@@ -293,7 +288,6 @@
     def compress_2D_sweep(sequences, segment_limit=None,
                           merge_repeat_patterns=True):
         """
->>>>>>> 43ef74ed
         Compresses a list of sequences to a lower number of sequences
         (if possible), each of which containing the same amount of segments
         (assumes fixed number of readout per segment) while respecting the
