--- conflicted
+++ resolved
@@ -36,10 +36,7 @@
         self.repeat_patterns = {}
         self.extend(segments)
         self.timer = Timer(self.name)
-<<<<<<< HEAD
-=======
         self.is_resolved = False
->>>>>>> 627e1749
 
     def add(self, segment):
         if segment.name in self.segments:
@@ -57,13 +54,9 @@
             self.add(seg)
 
     @Timer()
-<<<<<<< HEAD
-    def generate_waveforms_sequences(self, awgs=None):
-=======
     def generate_waveforms_sequences(self, awgs=None,
                                      get_channel_hashes=False,
                                      resolve_segments=None):
->>>>>>> 627e1749
         """
         Calculates and returns 
             * waveforms: a dictionary of waveforms used in the sequence,
