# A Sequence contains segments which then contain the pulses. The Sequence
# provides the information for the AWGs, in which order to play the segments.
#
# author: Michael Kerschbaum
# created: 04/2019

import numpy as np
from copy import deepcopy
import pycqed.measurement.waveform_control.pulse_library as pl
import pycqed.measurement.waveform_control.pulse as bpl  # base pulse lib
import pycqed.measurement.waveform_control.pulsar as ps
import pycqed.measurement.waveform_control.segment as sg
from collections import OrderedDict as odict


class Sequence:
    """
    A Sequence consists of several segments, which can be played back on the 
    AWGs sequentially.
    """

    def __init__(self, name):
        self.pulsar = ps.Pulsar.get_instance()
        self.name = name
        self.segments = odict()
        self.awg_sequence = {}

    def add(self, segment):
        if segment.name in self.segments:
            raise Exception('Name {} already exisits in the sequence!'.format(
                segment.name))
        self.segments[segment.name] = segment

    def extend(self, segments):
        """
        Extends the sequence given a list of segments
        Args:
            segments (list): segments to add to the sequence

        Returns:

        """
        for seg in segments:
            self.add(seg)

    def sequence_for_awg(self):
        """
        Returns for an AWG a sequence with the ordered lists containing
        element name, segment name and 'RO' flag for readout elements.
        """

        self.awg_sequence = {}
        for awg in self.pulsar.awgs:
            self.awg_sequence[awg] = []
            for segment in self.segments:
                seg = self.segments[segment]
                seg.gen_elements_on_awg()

                if awg not in seg.elements_on_awg:
                    continue

                for element in seg.elements_on_awg[awg]:
                    self.awg_sequence[awg].append([element, segment])
                    if element in seg.acquisition_elements:
                        self.awg_sequence[awg][-1].append('RO')

<<<<<<< HEAD
    def nr_acq_elements(self):
        return np.sum([len(s.acquisition_elements)
                           for n, s in self.segments.items()])
=======
    def get_n_readouts(self, per_segment=False):
        """
        Gets the number of acquisition elements in the sequence.
        Args:
            per_segment (bool): Whether or not to return the number of
                acquisition elements per segment. Defaults to False.

        Returns:
            number of acquisition elements (list (if per_segment) or int)

        """
        n_readouts = [len(seg.acquisition_elements)
                      for _, seg in self.segments.items()]
        if not per_segment:
            n_readouts = np.sum(n_readouts)
        return n_readouts

>>>>>>> cc7604ef

    def __repr__(self):
        string_repr = f"####### {self.name} #######\n"
        for seg_name, seg  in self.segments.items():
            string_repr += str(seg) + "\n"
        return string_repr
<|MERGE_RESOLUTION|>--- conflicted
+++ resolved
@@ -64,12 +64,7 @@
                     if element in seg.acquisition_elements:
                         self.awg_sequence[awg][-1].append('RO')
 
-<<<<<<< HEAD
-    def nr_acq_elements(self):
-        return np.sum([len(s.acquisition_elements)
-                           for n, s in self.segments.items()])
-=======
-    def get_n_readouts(self, per_segment=False):
+    def n_acq_elements(self, per_segment=False):
         """
         Gets the number of acquisition elements in the sequence.
         Args:
@@ -86,7 +81,6 @@
             n_readouts = np.sum(n_readouts)
         return n_readouts
 
->>>>>>> cc7604ef
 
     def __repr__(self):
         string_repr = f"####### {self.name} #######\n"
