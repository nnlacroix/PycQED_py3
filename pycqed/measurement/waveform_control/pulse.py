--- conflicted
+++ resolved
@@ -49,10 +49,7 @@
         self.element_name = element_name
         self.codeword = kw.pop('codeword', 'no_codeword')
         self.pulse_off = kw.pop('pulse_off', False)
-<<<<<<< HEAD
-=======
         self.truncation_length = kw.pop('truncation_length', None)
->>>>>>> 7ab7f928
         self.crosstalk_cancellation_channels = []
         self.crosstalk_cancellation_mtx = None
         self.crosstalk_cancellation_shift_mtx = None
@@ -83,13 +80,6 @@
             if c in tvals_dict and c not in \
                     self.crosstalk_cancellation_channels:
                 wfs_dict[c] = self.chan_wf(c, tvals_dict[c])
-<<<<<<< HEAD
-                if getattr(self, 'pulse_off', False):
-                    wfs_dict[c] = np.zeros_like(wfs_dict[c])
-        for c in self.crosstalk_cancellation_channels:
-            if c in tvals_dict:
-                print(f"adding cancellation to flux line: {c}")
-=======
                 truncation_length = getattr(self, 'truncation_length', None)
                 if getattr(self, 'pulse_off', False):
                     wfs_dict[c] = np.zeros_like(wfs_dict[c])
@@ -101,7 +91,6 @@
                     wfs_dict[c] *= mask
         for c in self.crosstalk_cancellation_channels:
             if c in tvals_dict:
->>>>>>> 7ab7f928
                 idx_c = self.crosstalk_cancellation_channels.index(c)
                 wfs_dict[c] = np.zeros_like(tvals_dict[c])
                 if not getattr(self, 'pulse_off', False):
@@ -114,11 +103,6 @@
                             idx_c, idx_c2] \
                             if self.crosstalk_cancellation_shift_mtx is not \
                             None else 0
-<<<<<<< HEAD
-                        print(f"adding from pulse channel: {c2}, factor:"
-                              f" {factor}, shift: {shift}")
-=======
->>>>>>> 7ab7f928
                         wfs_dict[c] += factor * self.chan_wf(
                             c2, tvals_dict[c] - shift)
         return wfs_dict
@@ -145,13 +129,6 @@
         if getattr(self, 'pulse_off', False):
             return 0
 
-<<<<<<< HEAD
-        if channel in self.channels:
-            wfs = self.chan_wf(channel, tvals)
-        else:
-            # FIXME: it is a crosstalk cancellation channel and needs to be
-            #  handled separately
-=======
         if channel in self.crosstalk_cancellation_channels:
             # if channel is a crosstalk cancellation channel, then the area
             # of all flux pulses applied on this channel are
@@ -168,7 +145,6 @@
         elif channel in self.channels:
             wfs = self.chan_wf(channel, tvals)
         else:
->>>>>>> 7ab7f928
             wfs = np.zeros_like(tvals)
         dt = tvals[1] - tvals[0]
 
