"""
The definition of the base pulse object that generates pulse waveforms.

The pulse objects represent an analytical form of the pulses, and can generate
the waveforms for the time-values that are passed in to its waveform generation
function.

The actual pulse implementations are defined in separate modules,
e.g. pulse_library.py.

The module variable `pulse_libraries` is a
"""

import numpy as np
import scipy as sp

pulse_libraries = set()
"""set of module: The set of pulse implementation libraries.

These will be searched when a pulse dictionary is converted to the pulse object.
The pulse class is stored as a string in a pulse dictionary.

Each pulse library module should add itself to this set, e.g.
>>> import sys
>>> from pyceqed.measurement.waveform_control import pulse
>>> pulse.pulse_libraries.add(sys.modules[__name__])
"""


class Pulse:
    """
    The pulse base class.

    Args:
        name (str): The name of the pulse, used for referencing to other pulses
            in a sequence. Typically generated automatically by the `Segment`
            class.
        element_name (str): Name of the element the pulse should be played in.
        codeword (int or 'no_codeword'): The codeword that the pulse belongs in.
            Defaults to 'no_codeword'.
        length (float, optional): The length of the pulse instance in seconds.
            Defaults to 0.
        channels (list of str, optional): A list of channel names that the pulse
            instance generates waveforms form. Defaults to empty list.
    """

    def __init__(self, name, element_name, **kw):

        self.name = name
        self.element_name = element_name
        self.codeword = kw.pop('codeword', 'no_codeword')
        self.pulse_off = kw.pop('pulse_off', False)
        self.truncation_length = kw.pop('truncation_length', None)
        self.truncation_decay_length = kw.pop('truncation_decay_length', None)
        self.truncation_decay_const = kw.pop('truncation_decay_const', None)
        self.crosstalk_cancellation_channels = []
        self.crosstalk_cancellation_mtx = None
        self.crosstalk_cancellation_shift_mtx = None

        # Set default pulse_params and overwrite with params in keyword argument
        # list if applicable
        for k, v in self.pulse_params().items():
            setattr(self, k, kw.get(k, v))

        self._t0 = None

    def truncate_wave(self, tvals, wave):
        """
        Truncate a waveform.
        :param tvals: sample start times for the channels to generate
            the waveforms for
        :param wave: waveform sample amplitudes corresponding to tvals
        :return: truncated waveform if truncation_length attribute is not None,
            else unmodified waveform
        """
        trunc_len = getattr(self, 'truncation_length', None)
        if trunc_len is None:
            return wave

        # truncation_length should be (n+0.5) samples to avoid
        # rounding errors
<<<<<<< HEAD
        print(tvals[0], trunc_len)
=======
>>>>>>> 60d5ab8a
        mask = tvals <= (tvals[0] + trunc_len)
        trunc_dec_len = getattr(self, 'truncation_decay_length', None)
        if trunc_dec_len is not None:
            trunc_dec_const = getattr(self, 'truncation_decay_const', None)
            # add slow decay after truncation
            decay_func = lambda sigma, t, amp, offset: \
                amp*np.exp(-(t-offset)/sigma)
            wave_end = decay_func(trunc_dec_const, tvals[np.logical_not(mask)],
                                  wave[mask][-1], tvals[mask][-1])
            wave = np.concatenate([wave[mask], wave_end])
        else:
            wave *= mask
        return wave

    def waveforms(self, tvals_dict):
        """Generate waveforms for any channels of the pulse.

        Calls `Pulse.chan_wf` internally.

        Args:
            tvals_dict (dict of np.ndarray): a dictionary of the sample
                start times for the channels to generate the waveforms for.

        Returns:
            dict of np.ndarray: a dictionary of the voltage-waveforms for the
            channels that are both in the tvals_dict and in the
            pulse channels list.
        """
        wfs_dict = {}
        for c in self.channels:
            if c in tvals_dict and c not in \
                    self.crosstalk_cancellation_channels:
                wfs_dict[c] = self.chan_wf(c, tvals_dict[c])
                if getattr(self, 'pulse_off', False):
                    wfs_dict[c] = np.zeros_like(wfs_dict[c])
                wfs_dict[c] = self.truncate_wave(tvals_dict[c], wfs_dict[c])
        for c in self.crosstalk_cancellation_channels:
            if c in tvals_dict:
                idx_c = self.crosstalk_cancellation_channels.index(c)
                wfs_dict[c] = np.zeros_like(tvals_dict[c])
                if not getattr(self, 'pulse_off', False):
                    for c2 in self.channels:
                        if c2 not in self.crosstalk_cancellation_channels:
                            continue
                        idx_c2 = self.crosstalk_cancellation_channels.index(c2)
                        factor = self.crosstalk_cancellation_mtx[idx_c, idx_c2]
                        shift = self.crosstalk_cancellation_shift_mtx[
                            idx_c, idx_c2] \
                            if self.crosstalk_cancellation_shift_mtx is not \
                            None else 0
                        wfs_dict[c] += factor * self.chan_wf(
                            c2, tvals_dict[c] - shift)
                    wfs_dict[c] = self.truncate_wave(tvals_dict[c], wfs_dict[c])
        return wfs_dict

    def masked_channels(self):
        channel_mask = getattr(self, 'channel_mask', None)
        if channel_mask is None:
            channels = self.channels
        else:
            channels = [ch for m, ch in zip(channel_mask, self.channels) if m]
        return set(channels) | set(self.crosstalk_cancellation_channels)

    def pulse_area(self, channel, tvals):
        """
        Calculates the area of a pulse on the given channel and time-interval.

        Args:
            channel (str): The channel name
            tvals (np.ndarray): the sample start-times

        Returns:
            float: The pulse area.
        """
        if getattr(self, 'pulse_off', False):
            return 0

        if channel in self.crosstalk_cancellation_channels:
            # if channel is a crosstalk cancellation channel, then the area
            # of all flux pulses applied on this channel are
            # retrieved and added together
            wfs = [] # list of waveforms, area computed in return statement
            idx_c = self.crosstalk_cancellation_channels.index(channel)
            if not getattr(self, 'pulse_off', False):
                for c2 in self.channels:
                    if c2 not in self.crosstalk_cancellation_channels:
                        continue
                    idx_c2 = self.crosstalk_cancellation_channels.index(c2)
                    factor = self.crosstalk_cancellation_mtx[idx_c, idx_c2]
                    wfs.append(factor * self.chan_wf( c2, tvals))
        elif channel in self.channels:
            wfs = self.waveforms({channel: tvals})[channel]
        else:
            wfs = np.zeros_like(tvals)
        dt = tvals[1] - tvals[0]

        return np.sum(wfs) * dt

    def algorithm_time(self, val=None):
        """
        Getter and setter for the start time of the pulse.
        """
        if val is None:
            return self._t0
        else:
            self._t0 = val

    def element_time(self, element_start_time):
        """
        Returns the pulse time in the element frame.
        """
        return self.algorithm_time() - element_start_time

    def hashables(self, tstart, channel):
        """Abstract base method for a list of hash-elements for this pulse.

        The hash-elements must uniquely define the returned waveform as it is
        used to determine whether waveforms can be reused.

        Args:
            tstart (float): start time of the element
            channel (str): channel name

        Returns:
            list: A list of hash-elements
        """
        raise NotImplementedError('hashables() not implemented for {}'
                                  .format(str(type(self))[1:-1]))

    def chan_wf(self, channel, tvals):
        """Abstract base method for generating the pulse waveforms.

        Args:
            channel (str): channel name
            tvals (np.ndarray): the sample start times

        Returns:
            np.ndarray: the waveforms corresponding to `tvals` on
            `channel`
        """
        raise NotImplementedError('chan_wf() not implemented for {}'
                                  .format(str(type(self))[1:-1]))

    @classmethod
    def pulse_params(cls):
        """
        Returns a dictionary of pulse parameters and initial values.
        """
        raise NotImplementedError('pulse_params() not implemented for your pulse')<|MERGE_RESOLUTION|>--- conflicted
+++ resolved
@@ -79,10 +79,6 @@
 
         # truncation_length should be (n+0.5) samples to avoid
         # rounding errors
-<<<<<<< HEAD
-        print(tvals[0], trunc_len)
-=======
->>>>>>> 60d5ab8a
         mask = tvals <= (tvals[0] + trunc_len)
         trunc_dec_len = getattr(self, 'truncation_decay_length', None)
         if trunc_dec_len is not None:
