--- conflicted
+++ resolved
@@ -51,11 +51,8 @@
         self.codeword = kw.pop('codeword', 'no_codeword')
         self.pulse_off = kw.pop('pulse_off', False)
         self.truncation_length = kw.pop('truncation_length', None)
-<<<<<<< HEAD
-=======
         self.truncation_decay_length = kw.pop('truncation_decay_length', None)
         self.truncation_decay_const = kw.pop('truncation_decay_const', None)
->>>>>>> 46cfd8af
         self.crosstalk_cancellation_channels = []
         self.crosstalk_cancellation_mtx = None
         self.crosstalk_cancellation_shift_mtx = None
@@ -115,19 +112,9 @@
             if c in tvals_dict and c not in \
                     self.crosstalk_cancellation_channels:
                 wfs_dict[c] = self.chan_wf(c, tvals_dict[c])
-                truncation_length = getattr(self, 'truncation_length', None)
                 if getattr(self, 'pulse_off', False):
                     wfs_dict[c] = np.zeros_like(wfs_dict[c])
-<<<<<<< HEAD
-                elif truncation_length is not None:
-                    # truncation_length should be (n+0.5) samples to avoid
-                    # rounding errors
-                    mask = tvals_dict[c] <= (tvals_dict[c][0] +
-                                             truncation_length)
-                    wfs_dict[c] *= mask
-=======
                 wfs_dict[c] = self.truncate_wave(tvals_dict[c], wfs_dict[c])
->>>>>>> 46cfd8af
         for c in self.crosstalk_cancellation_channels:
             if c in tvals_dict:
                 idx_c = self.crosstalk_cancellation_channels.index(c)
@@ -144,10 +131,7 @@
                             None else 0
                         wfs_dict[c] += factor * self.chan_wf(
                             c2, tvals_dict[c] - shift)
-<<<<<<< HEAD
-=======
                     wfs_dict[c] = self.truncate_wave(tvals_dict[c], wfs_dict[c])
->>>>>>> 46cfd8af
         return wfs_dict
 
     def masked_channels(self):
@@ -186,11 +170,7 @@
                     factor = self.crosstalk_cancellation_mtx[idx_c, idx_c2]
                     wfs.append(factor * self.chan_wf( c2, tvals))
         elif channel in self.channels:
-<<<<<<< HEAD
-            wfs = self.chan_wf(channel, tvals)
-=======
             wfs = self.waveforms({channel: tvals})[channel]
->>>>>>> 46cfd8af
         else:
             wfs = np.zeros_like(tvals)
         dt = tvals[1] - tvals[0]
