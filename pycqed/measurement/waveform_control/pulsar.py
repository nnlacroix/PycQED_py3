--- conflicted
+++ resolved
@@ -238,13 +238,9 @@
                                                          defined_waves)
 
             acq = metadata.get('acq', False)
-<<<<<<< HEAD
             playback_strings += self._zi_playback_string(name=obj.name,
                                                          device='uhf', 
                                                          wave=wave, 
-=======
-            playback_strings += self._zi_playback_string('uhf', wave,
->>>>>>> 36ffc931
                                                          acq=acq)
 
             ch_has_waveforms['ch1'] |= wave[0] is not None
@@ -1305,9 +1301,9 @@
                     playback_string.append(
                         f'prefetch(zeros(1) + marker(1, 0), {w2});')
             elif w1 is not None or w2 is not None:
-<<<<<<< HEAD
-                playback_string.append('prefetch({});'.format(', '.join(
-                        [wn for wn in [w1, w2] if wn is not None])))
+                if not acq:
+                    playback_string.append('prefetch({});'.format(', '.join(
+                            [wn for wn in [w1, w2] if wn is not None])))
         
         trig_source = self.get('{}_trigger_source'.format(name))
         if trig_source == 'Dig1':
@@ -1322,13 +1318,6 @@
         else:
             raise ValueError('Trigger source for {} has to be "Dig1", "Dig2" or "DIO"!')
         
-=======
-                if not acq:
-                    playback_string.append('prefetch({});'.format(', '.join(
-                            [wn for wn in [w1, w2] if wn is not None])))
-        playback_string.append(
-            'waitDigTrigger(1{});'.format(', 1' if device == 'uhf' else ''))
->>>>>>> 36ffc931
         if codeword:
             playback_string.append('playWaveDIO();')
         else:
