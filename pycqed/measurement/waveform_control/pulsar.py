# Originally by Wolfgang Pfaff
# Modified by Adriaan Rol 9/2015
# Modified by Ants Remm 5/2017
# Modified by Michael Kerschbaum 5/2019
import os
import shutil
import ctypes
import numpy as np
import logging
from qcodes.instrument.base import Instrument
from qcodes.instrument.parameter import (
    ManualParameter, InstrumentRefParameter)
import qcodes.utils.validators as vals
import time

from pycqed.instrument_drivers.virtual_instruments.virtual_awg5014 import \
    VirtualAWG5014
from pycqed.instrument_drivers.virtual_instruments.virtual_AWG8 import \
    VirtualAWG8
# exception catching removed because it does not work in python versions before
# 3.6
try:
    from qcodes.instrument_drivers.tektronix.AWG5014 import Tektronix_AWG5014
except Exception:
    Tektronix_AWG5014 = type(None)
try:
    from pycqed.instrument_drivers.physical_instruments.ZurichInstruments.\
        UHFQuantumController import UHFQC
except Exception:
    UHFQC = type(None)
try:
    from pycqed.instrument_drivers.physical_instruments.ZurichInstruments. \
        ZI_HDAWG8 import ZI_HDAWG8
except Exception:
    ZI_HDAWG8 = type(None)
log = logging.getLogger(__name__)

from pycqed.instrument_drivers.physical_instruments.ZurichInstruments. \
        dummy_UHFQC import dummy_UHFQC

class UHFQCPulsar:
    """
    Defines the Zurich Instruments UHFQC specific functionality for the Pulsar
    class
    """
    _supportedAWGtypes = (UHFQC, dummy_UHFQC)
    
    _uhf_sequence_string_template = (
        "const WINT_EN   = 0x03ff0000;\n"
        "const WINT_TRIG = 0x00000010;\n"
        "const IAVG_TRIG = 0x00000020;\n"
        "var RO_TRIG;\n"
        "if (getUserReg(1)) {{\n"
        "  RO_TRIG = WINT_EN + IAVG_TRIG;\n"
        "}} else {{\n"
        "  RO_TRIG = WINT_EN + WINT_TRIG;\n"
        "}}\n"
        "setTrigger(WINT_EN);\n"
        "\n"
        "{wave_definitions}\n"
        "\n"
        "var loop_cnt = getUserReg(0);\n"
        "\n"
        "repeat (loop_cnt) {{\n"
        "  {playback_string}\n"
        "}}\n"
    )

    def _create_awg_parameters(self, awg, channel_name_map):
        if not isinstance(awg, UHFQCPulsar._supportedAWGtypes):
            return super()._create_awg_parameters(awg, channel_name_map)
        
        name = awg.name

        self.add_parameter('{}_reuse_waveforms'.format(awg.name),
                           initial_value=True, vals=vals.Bool(),
                           parameter_class=ManualParameter)
        self.add_parameter('{}_minimize_sequencer_memory'.format(awg.name),
                           initial_value=True, vals=vals.Bool(),
                           parameter_class=ManualParameter,
                           docstring="Minimizes the sequencer "
                                     "memory by repeating specific sequence "
                                     "patterns (eg. readout) passed in "
                                     "'repeat dictionary'")
        self.add_parameter('{}_enforce_single_element'.format(awg.name),
                           initial_value=False, vals=vals.Bool(),
                           parameter_class=ManualParameter,
                           docstring="Group all the pulses on this AWG into "
                                     "a single element. Useful for making sure "
                                     "that the master AWG has only one waveform"
                                     " per segment.")
        self.add_parameter('{}_granularity'.format(awg.name),
                           get_cmd=lambda: 16)
        self.add_parameter('{}_element_start_granularity'.format(awg.name),
                           initial_value=8/(1.8e9),
                           parameter_class=ManualParameter)
        self.add_parameter('{}_min_length'.format(awg.name),
                           get_cmd=lambda: 16 /(1.8e9))
        self.add_parameter('{}_inter_element_deadtime'.format(awg.name),
                           # get_cmd=lambda: 80 / 2.4e9)
                           get_cmd=lambda: 8 / (1.8e9))
                           # get_cmd=lambda: 0 / 2.4e9)
        self.add_parameter('{}_precompile'.format(awg.name), 
                           initial_value=False, vals=vals.Bool(),
                           label='{} precompile segments'.format(awg.name),
                           parameter_class=ManualParameter)
        self.add_parameter('{}_delay'.format(awg.name), 
                           initial_value=0, label='{} delay'.format(name), 
                           unit='s', parameter_class=ManualParameter,
                           docstring='Global delay applied to this '
                                     'channel. Positive values move pulses'
                                     ' on this channel forward in time')
        self.add_parameter('{}_trigger_channels'.format(awg.name), 
                           initial_value=[],
                           label='{} trigger channel'.format(awg.name), 
                           parameter_class=ManualParameter)
        self.add_parameter('{}_active'.format(awg.name), initial_value=True,
                           label='{} active'.format(awg.name),
                           vals=vals.Bool(),
                           parameter_class=ManualParameter)
        self.add_parameter('{}_compensation_pulse_min_length'.format(name), 
                           initial_value=0, unit='s',
                           parameter_class=ManualParameter)
        self.add_parameter('{}_trigger_source'.format(awg.name), 
                           initial_value='Dig1', vals=vals.Strings(),
                           parameter_class=ManualParameter, 
                           docstring='Defines for which trigger source \
                                      the AWG should wait, before playing \
                                      the next waveform. Allowed values \
                                      are: "Dig1", "Dig2", "DIO"')

        for ch_nr in range(2):
            id = 'ch{}'.format(ch_nr + 1)
            name = channel_name_map.get(id, awg.name + '_' + id)
            self._uhfqc_create_channel_parameters(id, name, awg)
            self.channels.add(name)

    def _uhfqc_create_channel_parameters(self, id, name, awg):
        self.add_parameter('{}_id'.format(name), get_cmd=lambda _=id: _)
        self.add_parameter('{}_awg'.format(name), get_cmd=lambda _=awg.name: _)
        self.add_parameter('{}_type'.format(name), get_cmd=lambda: 'analog')
        self.add_parameter('{}_amp'.format(name),
                            label='{} amplitude'.format(name), unit='V',
                            set_cmd=self._uhfqc_setter(awg, id, 'amp'),
                            get_cmd=self._uhfqc_getter(awg, id, 'amp'),
                            vals=vals.Numbers(0.075, 1.5),
                            initial_value=0.75)
        self.add_parameter('{}_offset'.format(name),
                            label='{} offset'.format(name), unit='V',
                            set_cmd=self._uhfqc_setter(awg, id, 'offset'),
                            get_cmd=self._uhfqc_getter(awg, id, 'offset'),
                            vals=vals.Numbers(-1.5, 1.5),
                            initial_value=0)
        self.add_parameter('{}_distortion'.format(name),
                            label='{} distortion mode'.format(name),
                            initial_value='off',
                            vals=vals.Enum('off', 'precalculate'),
                            parameter_class=ManualParameter)
        self.add_parameter('{}_distortion_dict'.format(name),
                            label='{} distortion dictionary'.format(name),
                            vals=vals.Dict(),
                            parameter_class=ManualParameter)
        self.add_parameter('{}_charge_buildup_compensation'.format(name),
                            parameter_class=ManualParameter,
                            vals=vals.Bool(), initial_value=False)
        self.add_parameter('{}_compensation_pulse_scale'.format(name),
                            parameter_class=ManualParameter,
                            vals=vals.Numbers(0., 1.), initial_value=0.5)
        self.add_parameter('{}_compensation_pulse_delay'.format(name), 
                           initial_value=0, unit='s',
                           parameter_class=ManualParameter)
        self.add_parameter('{}_compensation_pulse_gaussian_filter_sigma'.format(name),
                           initial_value=0, unit='s',
                           parameter_class=ManualParameter)

    @staticmethod
    def _uhfqc_setter(obj, id, par):
        if par == 'offset':
            def s(val):
                obj.set('sigouts_{}_offset'.format(int(id[2])-1), val)
        elif par == 'amp':
            def s(val):
                obj.set('sigouts_{}_range'.format(int(id[2])-1), val)
        else:
            raise NotImplementedError('Unknown parameter {}'.format(par))
        return s

    def _uhfqc_getter(self, obj, id, par):
        if par == 'offset':
            def g():
                return obj.get('sigouts_{}_offset'.format(int(id[2])-1))
        elif par == 'amp':
            def g():
                if self._awgs_prequeried_state:
                    return obj.parameters['sigouts_{}_range' \
                        .format(int(id[2])-1)].get_latest()/2
                else:
                    return obj.get('sigouts_{}_range' \
                        .format(int(id[2])-1))/2
        else:
            raise NotImplementedError('Unknown parameter {}'.format(par))
        return g 

    def _program_awg(self, obj, awg_sequence, waveforms, repeat_pattern=None):
        if not isinstance(obj, UHFQCPulsar._supportedAWGtypes):
            return super()._program_awg(obj, awg_sequence, waveforms, repeat_pattern)

        if not self._zi_waves_cleared:
            _zi_clear_waves()
            self._zi_waves_cleared = True
        waves_to_upload = {h: waveforms[h]
                               for codewords in awg_sequence.values() 
                                   if codewords is not None
                               for cw, chids in codewords.items()
                                   if cw != 'metadata'
                               for h in chids.values()}
        self._zi_write_waves(waves_to_upload)

        defined_waves = set()
        wave_definitions = []
        playback_strings = []

        ch_has_waveforms = {'ch1': False, 'ch2': False}

        current_segment = 'no_segment'

        def play_element(element, playback_strings, wave_definitions):
            if awg_sequence[element] is None:
                current_segment = element
                playback_strings.append(f'// Segment {current_segment}')
                return playback_strings, wave_definitions
            playback_strings.append(f'// Element {element}')

            metadata = awg_sequence[element].pop('metadata', {})
            if list(awg_sequence[element].keys()) != ['no_codeword']:
                raise NotImplementedError('UHFQC sequencer does currently\
                                                       not support codewords!')
            chid_to_hash = awg_sequence[element]['no_codeword']

            wave = (chid_to_hash.get('ch1', None), None,
                    chid_to_hash.get('ch2', None), None)
            wave_definitions += self._zi_wave_definition(wave,
                                                         defined_waves)

            acq = metadata.get('acq', False)
            playback_strings += self._zi_playback_string(name=obj.name,
                                                         device='uhf', 
                                                         wave=wave, 
                                                         acq=acq)

            ch_has_waveforms['ch1'] |= wave[0] is not None
            ch_has_waveforms['ch2'] |= wave[2] is not None
            return playback_strings, wave_definitions

        if repeat_pattern is None:
            for element in awg_sequence:
                playback_strings, wave_definitions = play_element(element,
                                                                  playback_strings,
                                                                  wave_definitions)
        else:
            real_indicies = []
            for index, element in enumerate(awg_sequence):
                if awg_sequence[element] is not None:
                    real_indicies.append(index)
            el_total = len(real_indicies)

            def repeat_func(n, el_played, index, playback_strings, wave_definitions):
                if isinstance(n, tuple):
                    el_played_list = []
                    if n[0] > 1:
                        playback_strings.append('repeat ('+str(n[0])+') {')
                    for t in n[1:]:
                        el_cnt, playback_strings, wave_definitions = repeat_func(t,
                                                               el_played,
                                                               index + np.sum(
                                                                  el_played_list),
                                                               playback_strings,
                                                               wave_definitions)
                        el_played_list.append(el_cnt)
                    if n[0] > 1:
                        playback_strings.append('}')
                    return int(n[0] * np.sum(el_played_list)), playback_strings, wave_definitions
                else:
                    for k in range(n):
                        el_index = real_indicies[int(index)+k]
                        element = list(awg_sequence.keys())[el_index]
                        playback_strings, wave_definitions = play_element(element,
                                                                playback_strings,
                                                                wave_definitions)
                        el_played = el_played + 1
                    return el_played, playback_strings, wave_definitions



            el_played, playback_strings, wave_definitions = repeat_func(repeat_pattern, 0, 0,
                                                  playback_strings, wave_definitions)


            if int(el_played) != int(el_total):
                log.error(el_played, ' is not ', el_total)
                raise ValueError('Check number of sequences in repeat pattern')


        if not (ch_has_waveforms['ch1'] or ch_has_waveforms['ch2']):
            return
        self.awgs_with_waveforms(obj.name)
        
        awg_str = self._uhf_sequence_string_template.format(
            wave_definitions='\n'.join(wave_definitions),
            playback_string='\n  '.join(playback_strings),
        )

        # Necessary hack to pass the UHFQC drivers sanity check 
        # in acquisition_initialize()
        obj._awg_program_features['loop_cnt'] = True
        obj._awg_program_features['avg_cnt']  = False
        # Hack needed to have 
        obj._awg_needs_configuration[0] = False
        obj._awg_program[0] = True

        obj.configure_awg_from_string(awg_nr=0, program_string=awg_str, timeout=600)

    def _is_awg_running(self, obj):
        if not isinstance(obj, UHFQCPulsar._supportedAWGtypes):
            return super()._is_awg_running(obj)
        return obj.awgs_0_enable() != 0

    def _clock(self, obj, cid=None):
        if not isinstance(obj, UHFQCPulsar._supportedAWGtypes):
            return super()._clock(obj)
        return obj.clock_freq()

class HDAWG8Pulsar:
    """
    Defines the Zurich Instruments HDAWG8 specific functionality for the Pulsar
    class
    """
    _supportedAWGtypes = (ZI_HDAWG8, VirtualAWG8, )

    _hdawg_sequence_string_template = (
        "{wave_definitions}\n"
        "\n"
        "{codeword_table_defs}\n"
        "\n"
        "while (1) {{\n"
        "  {playback_string}\n"
        "}}\n"
    )

    def _create_awg_parameters(self, awg, channel_name_map):
        if not isinstance(awg, HDAWG8Pulsar._supportedAWGtypes):
            return super()._create_awg_parameters(awg, channel_name_map)
        
        name = awg.name

        self.add_parameter('{}_reuse_waveforms'.format(awg.name),
                           initial_value=True, vals=vals.Bool(),
                           parameter_class=ManualParameter)
        self.add_parameter('{}_minimize_sequencer_memory'.format(awg.name),
                           initial_value=False, vals=vals.Bool(),
                           parameter_class=ManualParameter,
                           docstring="Minimizes the sequencer "
                                     "memory by repeating specific sequence "
                                     "patterns (eg. readout) passed in "
                                     "'repeat dictionary'")
        self.add_parameter('{}_enforce_single_element'.format(awg.name),
                           initial_value=False, vals=vals.Bool(),
                           parameter_class=ManualParameter,
                           docstring="Group all the pulses on this AWG into "
                                     "a single element. Useful for making sure "
                                     "that the master AWG has only one waveform"
                                     " per segment.")
        self.add_parameter('{}_granularity'.format(awg.name),
                           get_cmd=lambda: 16)
        self.add_parameter('{}_element_start_granularity'.format(awg.name),
                           initial_value=8/(2.4e9),
                           parameter_class=ManualParameter)
        self.add_parameter('{}_min_length'.format(awg.name),
                           initial_value=16 /(2.4e9),
                           parameter_class=ManualParameter)
        self.add_parameter('{}_inter_element_deadtime'.format(awg.name),
                           # get_cmd=lambda: 80 / 2.4e9)
                           get_cmd=lambda: 8 / (2.4e9))
                           # get_cmd=lambda: 0 / 2.4e9)
        self.add_parameter('{}_precompile'.format(awg.name), 
                           initial_value=False, vals=vals.Bool(),
                           label='{} precompile segments'.format(awg.name),
                           parameter_class=ManualParameter)
        self.add_parameter('{}_delay'.format(awg.name), 
                           initial_value=0, label='{} delay'.format(name), 
                           unit='s', parameter_class=ManualParameter,
                           docstring='Global delay applied to this '
                                     'channel. Positive values move pulses'
                                     ' on this channel forward in time')
        self.add_parameter('{}_trigger_channels'.format(awg.name), 
                           initial_value=[],
                           label='{} trigger channel'.format(awg.name), 
                           parameter_class=ManualParameter)
        self.add_parameter('{}_active'.format(awg.name), initial_value=True,
                           label='{} active'.format(awg.name),
                           vals=vals.Bool(),
                           parameter_class=ManualParameter)
        self.add_parameter('{}_compensation_pulse_min_length'.format(name), 
                           initial_value=0, unit='s',
                           parameter_class=ManualParameter)
        self.add_parameter('{}_trigger_source'.format(awg.name), 
                           initial_value='Dig1', vals=vals.Strings(),
                           parameter_class=ManualParameter, 
                           docstring='Defines for which trigger source \
                                      the AWG should wait, before playing \
                                      the next waveform. Allowed values \
                                      are: "Dig1", "Dig2", "DIO"')

        for awg_nr in range(4):
            param_name = f'{awg.name}_awgs_{awg_nr}_mod_freq'
            self.add_parameter(param_name,
                               unit='Hz',
                               initial_value=None,
                               set_cmd=self._hdawg_mod_setter(awg, awg_nr),
                               get_cmd=self._hdawg_mod_getter(awg, awg_nr),
                               )
            # qcodes will not set the initial value if it is None, so we set it
            # manually here to ensure that internal modulation gets switched off
            # in the init.
            self.set(f'{awg.name}_awgs_{awg_nr}_mod_freq', None)

        for ch_nr in range(8):
            id = 'ch{}'.format(ch_nr + 1)
            name = channel_name_map.get(id, awg.name + '_' + id)
            self._hdawg_create_analog_channel_parameters(id, name, awg)
            self.channels.add(name)
            id = 'ch{}m'.format(ch_nr + 1)
            name = channel_name_map.get(id, awg.name + '_' + id)
            self._hdawg_create_marker_channel_parameters(id, name, awg)
            self.channels.add(name)

    def _hdawg_create_analog_channel_parameters(self, id, name, awg):
        self.add_parameter('{}_id'.format(name), get_cmd=lambda _=id: _)
        self.add_parameter('{}_awg'.format(name), get_cmd=lambda _=awg.name: _)
        self.add_parameter('{}_type'.format(name), get_cmd=lambda: 'analog')
        self.add_parameter('{}_offset'.format(name),
                           label='{} offset'.format(name), unit='V',
                           set_cmd=self._hdawg_setter(awg, id, 'offset'),
                           get_cmd=self._hdawg_getter(awg, id, 'offset'),
                           vals=vals.Numbers())
        self.add_parameter('{}_amp'.format(name),
                            label='{} amplitude'.format(name), unit='V',
                            set_cmd=self._hdawg_setter(awg, id, 'amp'),
                            get_cmd=self._hdawg_getter(awg, id, 'amp'),
                            vals=vals.Numbers(0.01, 5.0))
        self.add_parameter(
            '{}_amplitude_scaling'.format(name),
            set_cmd=self._hdawg_setter(awg, id, 'amplitude_scaling'),
            get_cmd=self._hdawg_getter(awg, id, 'amplitude_scaling'),
            vals=vals.Numbers(min_value=0.0, max_value=1.0),
            initial_value=1.0)
        self.add_parameter('{}_distortion'.format(name),
                            label='{} distortion mode'.format(name),
                            initial_value='off',
                            vals=vals.Enum('off', 'precalculate'),
                            parameter_class=ManualParameter)
        self.add_parameter('{}_distortion_dict'.format(name),
                            label='{} distortion dictionary'.format(name),
                            vals=vals.Dict(),
                            parameter_class=ManualParameter)
        self.add_parameter('{}_charge_buildup_compensation'.format(name),
                            parameter_class=ManualParameter,
                            vals=vals.Bool(), initial_value=False)
        self.add_parameter('{}_compensation_pulse_scale'.format(name),
                            parameter_class=ManualParameter,
                            vals=vals.Numbers(0., 1.), initial_value=0.5)
        self.add_parameter('{}_compensation_pulse_delay'.format(name), 
                           initial_value=0, unit='s',
                           parameter_class=ManualParameter)
        self.add_parameter('{}_compensation_pulse_gaussian_filter_sigma'.format(name),
                           initial_value=0, unit='s',
                           parameter_class=ManualParameter)
        self.add_parameter('{}_internal_modulation'.format(name), 
                           initial_value=False, vals=vals.Bool(),
                           parameter_class=ManualParameter)
        cmd = self.parameters[
            f'{awg.name}_awgs_{int((int(id[2:]) - 1) / 2)}_mod_freq']
        self.add_parameter('{}_mod_freq'.format(name),
                           unit='Hz', set_cmd=cmd, get_cmd=cmd)

    def _hdawg_create_marker_channel_parameters(self, id, name, awg):
        self.add_parameter('{}_id'.format(name), get_cmd=lambda _=id: _)
        self.add_parameter('{}_awg'.format(name), get_cmd=lambda _=awg.name: _)
        self.add_parameter('{}_type'.format(name), get_cmd=lambda: 'marker')
        self.add_parameter('{}_offset'.format(name),
                           label='{} offset'.format(name), unit='V',
                           set_cmd=self._hdawg_setter(awg, id, 'offset'),
                           get_cmd=self._hdawg_getter(awg, id, 'offset'),
                           vals=vals.Numbers())
        self.add_parameter('{}_amp'.format(name),
                            label='{} amplitude'.format(name), unit='V',
                            set_cmd=self._hdawg_setter(awg, id, 'amp'),
                            get_cmd=self._hdawg_getter(awg, id, 'amp'),
                            vals=vals.Numbers(0.01, 5.0))
        
    @staticmethod
    def _hdawg_setter(obj, id, par):
        if par == 'offset':
            if id[-1] != 'm':
                def s(val):
                    obj.set('sigouts_{}_offset'.format(int(id[2])-1), val)
            else:
                s = None
        elif par == 'amp':
            if id[-1] != 'm':
                def s(val):
                    obj.set('sigouts_{}_range'.format(int(id[2])-1), 2*val)
            else:
                s = None
        elif par == 'amplitude_scaling' and id[-1] != 'm':
            awg = int((int(id[2:]) - 1) / 2)
            output = (int(id[2:]) - 1) - 2 * awg
            def s(val):
                obj.set(f'awgs_{awg}_outputs_{output}_amplitude', val)
                print(f'awgs_{awg}_outputs_{output}_amplitude: {val}')
        else:
            raise NotImplementedError('Unknown parameter {}'.format(par))
        return s

    def _hdawg_getter(self, obj, id, par):
        if par == 'offset':
            if id[-1] != 'm':
                def g():
                    return obj.get('sigouts_{}_offset'.format(int(id[2])-1))
            else:
                return lambda: 0
        elif par == 'amp':
            if id[-1] != 'm':
                def g():
                    if self._awgs_prequeried_state:
                        return obj.parameters['sigouts_{}_range' \
                            .format(int(id[2])-1)].get_latest()/2
                    else:
                        return obj.get('sigouts_{}_range' \
                            .format(int(id[2])-1))/2
            else:
                return lambda: 1
        elif par == 'amplitude_scaling' and id[-1] != 'm':
            awg = int((int(id[2:]) - 1) / 2)
            output = (int(id[2:]) - 1) - 2 * awg
            def g():
                return obj.get(f'awgs_{awg}_outputs_{output}_amplitude')
        else:
            raise NotImplementedError('Unknown parameter {}'.format(par))
        return g

    @staticmethod
    def _hdawg_mod_setter(obj, awg_nr):
        def s(val):
            print(f'{obj.name}_awgs_{awg_nr} modulation freq: {val}')
            if val == None:
                obj.set(f'awgs_{awg_nr}_outputs_0_modulation_mode', 0)
                obj.set(f'awgs_{awg_nr}_outputs_1_modulation_mode', 0)
            else:
                # FIXME: this currently only works for real-valued baseband
                # signals (zero Q component), and it assumes that the the I
                # component gets programmed to both channels, see the case
                # of mod_frequency=None in
                # pulse_library.SSB_DRAG_pulse.chan_wf.
                # In the future, we should extended this to support general
                # IQ modulation and adapt the pulse library accordingly.
                # Also note that we here assume that the I (Q) channel is the
                # first (second) channel of a pair.
                sideband = np.sign(val)
                freq = np.abs(val)
                obj.set(f'awgs_{awg_nr}_outputs_0_modulation_mode', 1)
                obj.set(f'awgs_{awg_nr}_outputs_1_modulation_mode', 2)
                obj.set(f'sines_{awg_nr * 2}_oscselect', awg_nr * 4)
                obj.set(f'sines_{awg_nr * 2 + 1}_oscselect', awg_nr * 4)
                obj.set(f'sines_{awg_nr * 2}_phaseshift', 0)
                obj.set(f'sines_{awg_nr * 2 + 1}_phaseshift', sideband * 90)
                obj.set(f'oscs_{awg_nr * 4}_freq', freq)
        return s

    @staticmethod
    def _hdawg_mod_getter(obj, awg_nr):
        def g():
            m0 = obj.get(f'awgs_{awg_nr}_outputs_0_modulation_mode')
            m1 = obj.get(f'awgs_{awg_nr}_outputs_1_modulation_mode')
            if m0 == 0 and m1 == 0:
                return None
            elif m0 == 1 and m1 == 2:
                osc0 = obj.get(f'sines_{awg_nr * 2}_oscselect')
                osc1 = obj.get(f'sines_{awg_nr * 2 + 1}_oscselect')
                if osc0 == osc1:
                    sideband = np.sign(obj.get(
                        f'sines_{awg_nr * 2 + 1}_phaseshift'))
                    return sideband * obj.get(f'oscs_{osc0}_freq')
            log.warning('The current modulation configuration is not '
                        'supported by pulsar. Cannot retrieve modulation '
                        'frequency.')
            return None
        return g

    def get_divisor(self, chid, awg):
        '''
        Divisor is 1 for non modulated channels and 2 for modulated non 
        marker channels.
        '''

        if chid[-1]=='m':
            return 1

        name = self._id_channel(chid, awg)
        if self.get(f"{name}_internal_modulation"):
            return 2
        else: 
            return 1

    
    def _program_awg(self, obj, awg_sequence, waveforms, repeat_pattern=None):
        if not isinstance(obj, HDAWG8Pulsar._supportedAWGtypes):
            return super()._program_awg(obj, awg_sequence, waveforms, repeat_pattern)
        
        if not self._zi_waves_cleared:
            _zi_clear_waves()
            self._zi_waves_cleared = True
        
        chids = [f'ch{i+1}{m}' for i in range(8) for m in ['','m']]
        divisor = {chid: self.get_divisor(chid, obj.name) for chid in chids}
        
        waves_to_upload = {h: divisor[chid]*waveforms[h][::divisor[chid]]
                               for codewords in awg_sequence.values() 
                                   if codewords is not None 
                               for cw, chids in codewords.items() 
                                   if cw != 'metadata'
                               for chid, h in chids.items()}
        self._zi_write_waves(waves_to_upload)
        
        ch_has_waveforms = {'ch{}{}'.format(i + 1, m): False 
                                for i in range(8) for m in ['','m']}

        for awg_nr in self._hdawg_active_awgs(obj):
            defined_waves = set()
            codeword_table = {}
            wave_definitions = []
            codeword_table_defs = []
            playback_strings = []
            interleaves = []

            prev_dio_valid_polarity = obj.get(
                'awgs_{}_dio_valid_polarity'.format(awg_nr))
            
            added_cw = set()
            ch1id = 'ch{}'.format(awg_nr * 2 + 1)
            ch1mid = 'ch{}m'.format(awg_nr * 2 + 1)
            ch2id = 'ch{}'.format(awg_nr * 2 + 2)
            ch2mid = 'ch{}m'.format(awg_nr * 2 + 2)
            chids = [ch1id, ch2id]

            channels = [self._id_channel(chid, obj.name) for chid in chids]

            codeword_el = set()
            if all([self.get(
                f'{chan}_internal_modulation') for chan in channels]):
                internal_mod = True
            elif not any([self.get(
                f'{chan}_internal_modulation') for chan in channels]):
                internal_mod = False
            else:
                raise NotImplementedError('Internal modulation can only be' 
                                          'specified per sub AWG!')

            counter = 1
            current_segment = 'no_segment'
            for element in awg_sequence:
                if awg_sequence[element] is None:
                    current_segment = element
                    playback_strings.append(f'// Segment {current_segment}')
                    continue
                playback_strings.append(f'// Element {element}')
                
                metadata = awg_sequence[element].pop('metadata', {})
                
                nr_cw = len(set(awg_sequence[element].keys()) - \
                            {'no_codeword'})

                if nr_cw == 1:
                    log.warning(
                        f'Only one codeword has been set for {element}')
                else:
                    for cw in awg_sequence[element]:
                        if cw == 'no_codeword':
                            if nr_cw != 0:
                                continue
                        chid_to_hash = awg_sequence[element][cw]
                        wave = tuple(chid_to_hash.get(ch, None)
                                    for ch in [ch1id, ch1mid, ch2id, ch2mid])
                        wave_definitions += self._zi_wave_definition(wave,
                                                                defined_waves)
                        
                        if nr_cw != 0:
                            w1, w2 = self._zi_waves_to_wavenames(wave)
                            if cw not in codeword_table:
                                codeword_table_defs += \
                                    self._zi_codeword_table_entry(cw, wave)
                                codeword_table[cw] = (w1, w2)
                            elif codeword_table[cw] != (w1, w2) \
                                    and self.reuse_waveforms():
                                log.warning('Same codeword used for different '
                                            'waveforms. Using first waveform. '
                                            f'Ignoring element {element}.')

                        ch_has_waveforms[ch1id] |= wave[0] is not None
                        ch_has_waveforms[ch1mid] |= wave[1] is not None
                        ch_has_waveforms[ch2id] |= wave[2] is not None
                        ch_has_waveforms[ch2mid] |= wave[3] is not None

                    if not internal_mod:
                        playback_strings += self._zi_playback_string(name=obj.name,
                            device='hdawg', wave=wave, codeword=(nr_cw != 0),
<<<<<<< HEAD
                            append_zeros=getattr(self, 'append_zeros', 0))
=======
                            append_zeros=self.append_zeros())
>>>>>>> 1dea5b4e
                    else:
                        pb_string, interleave_string = \
                            self._zi_interleaved_playback_string(name=obj.name, 
                            device='hdawg', counter=counter, wave=wave, 
                            codeword=(nr_cw != 0)) 
                        counter += 1
                        playback_strings += pb_string
                        interleaves += interleave_string
                
            if not any([ch_has_waveforms[ch] 
                    for ch in [ch1id, ch1mid, ch2id, ch2mid]]):
                awg_str = "while(1){wait(200);}"
            else:
                awg_str = self._hdawg_sequence_string_template.format(
                    wave_definitions='\n'.join(wave_definitions+interleaves),
                    codeword_table_defs='\n'.join(codeword_table_defs),
                    playback_string='\n  '.join(playback_strings))

            # Hack needed to pass the sanity check of the ZI_base_instrument
            # class in 
            obj._awg_needs_configuration[awg_nr] = False
            obj._awg_program[awg_nr] = True

            obj.configure_awg_from_string(awg_nr, awg_str, timeout=600)

            obj.set('awgs_{}_dio_valid_polarity'.format(awg_nr),
                    prev_dio_valid_polarity)

        for ch in range(8):
            obj.set('sigouts_{}_on'.format(ch), True)

        if any(ch_has_waveforms.values()):
            self.awgs_with_waveforms(obj.name)

    def _is_awg_running(self, obj):
        if not isinstance(obj, HDAWG8Pulsar._supportedAWGtypes):
            return super()._is_awg_running(obj)

        return any([obj.get('awgs_{}_enable'.format(awg_nr)) for awg_nr in
                    self._hdawg_active_awgs(obj)])

    def _clock(self, obj, cid):
        if not isinstance(obj, HDAWG8Pulsar._supportedAWGtypes):
            return super()._clock(obj, cid)
        return obj.clock_freq()

    def _hdawg_active_awgs(self, obj):
        return [0,1,2,3]

class AWG5014Pulsar:
    """
    Defines the Tektronix AWG5014 specific functionality for the Pulsar class
    """
    _supportedAWGtypes = (Tektronix_AWG5014, VirtualAWG5014, )

    def _create_awg_parameters(self, awg, channel_name_map):
        if not isinstance(awg, AWG5014Pulsar._supportedAWGtypes):
            return super()._create_awg_parameters(awg, channel_name_map)
        
        self.add_parameter('{}_reuse_waveforms'.format(awg.name),
                           initial_value=True, vals=vals.Bool(),
                           parameter_class=ManualParameter)
        self.add_parameter('{}_minimize_sequencer_memory'.format(awg.name),
                           initial_value=False, vals=vals.Bool(),
                           parameter_class=ManualParameter,
                           docstring="Minimizes the sequencer "
                                     "memory by repeating specific sequence "
                                     "patterns (eg. readout) passed in "
                                     "'repeat dictionary'")
        self.add_parameter('{}_enforce_single_element'.format(awg.name),
                           initial_value=False, vals=vals.Bool(),
                           parameter_class=ManualParameter,
                           docstring="Group all the pulses on this AWG into "
                                     "a single element. Useful for making sure "
                                     "that the master AWG has only one waveform"
                                     " per segment.")
        self.add_parameter('{}_granularity'.format(awg.name),
                           get_cmd=lambda: 4)
        self.add_parameter('{}_element_start_granularity'.format(awg.name),
                           initial_value=4/(1.2e9),
                           parameter_class=ManualParameter)
        self.add_parameter('{}_min_length'.format(awg.name),
                           get_cmd=lambda: 256/(1.2e9)) # Can not be triggered 
                                                        # faster than 210 ns.
        self.add_parameter('{}_inter_element_deadtime'.format(awg.name),
                           get_cmd=lambda: 0)
        self.add_parameter('{}_precompile'.format(awg.name), 
                           initial_value=False, 
                           label='{} precompile segments'.format(awg.name),
                           parameter_class=ManualParameter, vals=vals.Bool())
        self.add_parameter('{}_delay'.format(awg.name), initial_value=0,
                           label='{} delay'.format(awg.name), unit='s',
                           parameter_class=ManualParameter,
                           docstring="Global delay applied to this channel. "
                                     "Positive values move pulses on this "
                                     "channel forward in  time")
        self.add_parameter('{}_trigger_channels'.format(awg.name), 
                           initial_value=[],
                           label='{} trigger channels'.format(awg.name), 
                           parameter_class=ManualParameter)
        self.add_parameter('{}_active'.format(awg.name), initial_value=True,
                           label='{} active'.format(awg.name), 
                           vals=vals.Bool(),
                           parameter_class=ManualParameter)
        self.add_parameter('{}_compensation_pulse_min_length'.format(awg.name), 
                           initial_value=0, unit='s',
                           parameter_class=ManualParameter)

        for ch_nr in range(4):
            id = 'ch{}'.format(ch_nr + 1)
            name = channel_name_map.get(id, awg.name + '_' + id)
            self._awg5014_create_analog_channel_parameters(id, name, awg)
            self.channels.add(name)
            id = 'ch{}m1'.format(ch_nr + 1)
            name = channel_name_map.get(id, awg.name + '_' + id)
            self._awg5014_create_marker_channel_parameters(id, name, awg)
            self.channels.add(name)
            id = 'ch{}m2'.format(ch_nr + 1)
            name = channel_name_map.get(id, awg.name + '_' + id)
            self._awg5014_create_marker_channel_parameters(id, name, awg)
            self.channels.add(name)

    def _awg5014_create_analog_channel_parameters(self, id, name, awg):
        self.add_parameter('{}_id'.format(name), get_cmd=lambda _=id: _)
        self.add_parameter('{}_awg'.format(name), get_cmd=lambda _=awg.name: _)
        self.add_parameter('{}_type'.format(name), get_cmd=lambda: 'analog')
        self.add_parameter('{}_offset_mode'.format(name), 
                           parameter_class=ManualParameter, 
                           vals=vals.Enum('software', 'hardware'))
        offset_mode_func = self.parameters['{}_offset_mode'.format(name)]
        self.add_parameter('{}_offset'.format(name),
                           label='{} offset'.format(name), unit='V',
                           set_cmd=self._awg5014_setter(awg, id, 'offset', 
                                                        offset_mode_func),
                           get_cmd=self._awg5014_getter(awg, id, 'offset', 
                                                        offset_mode_func),
                           vals=vals.Numbers())
        self.add_parameter('{}_amp'.format(name),
                            label='{} amplitude'.format(name), unit='V',
                            set_cmd=self._awg5014_setter(awg, id, 'amp'),
                            get_cmd=self._awg5014_getter(awg, id, 'amp'),
                            vals=vals.Numbers(0.01, 2.25))
        self.add_parameter('{}_distortion'.format(name),
                            label='{} distortion mode'.format(name),
                            initial_value='off',
                            vals=vals.Enum('off', 'precalculate'),
                            parameter_class=ManualParameter)
        self.add_parameter('{}_distortion_dict'.format(name),
                            label='{} distortion dictionary'.format(name),
                            vals=vals.Dict(),
                            parameter_class=ManualParameter)
        self.add_parameter('{}_charge_buildup_compensation'.format(name),
                            parameter_class=ManualParameter,
                            vals=vals.Bool(), initial_value=False)
        self.add_parameter('{}_compensation_pulse_scale'.format(name),
                            parameter_class=ManualParameter,
                            vals=vals.Numbers(0., 1.), initial_value=0.5)
        self.add_parameter('{}_compensation_pulse_delay'.format(name), 
                           initial_value=0, unit='s',
                           parameter_class=ManualParameter)
        self.add_parameter('{}_compensation_pulse_gaussian_filter_sigma'.format(name),
                           initial_value=0, unit='s',
                           parameter_class=ManualParameter)
    
    def _awg5014_create_marker_channel_parameters(self, id, name, awg):
        self.add_parameter('{}_id'.format(name), get_cmd=lambda _=id: _)
        self.add_parameter('{}_awg'.format(name), get_cmd=lambda _=awg.name: _)
        self.add_parameter('{}_type'.format(name), get_cmd=lambda: 'marker')
        self.add_parameter('{}_offset'.format(name),
                           label='{} offset'.format(name), unit='V',
                           set_cmd=self._awg5014_setter(awg, id, 'offset'),
                           get_cmd=self._awg5014_getter(awg, id, 'offset'),
                           vals=vals.Numbers(-2.7, 2.7))
        self.add_parameter('{}_amp'.format(name),
                            label='{} amplitude'.format(name), unit='V',
                            set_cmd=self._awg5014_setter(awg, id, 'amp'),
                            get_cmd=self._awg5014_getter(awg, id, 'amp'),
                            vals=vals.Numbers(-5.4, 5.4))

    @staticmethod
    def _awg5014_setter(obj, id, par, offset_mode_func=None):
        if id in ['ch1', 'ch2', 'ch3', 'ch4']:
            if par == 'offset':
                def s(val):
                    if offset_mode_func() == 'software':
                        obj.set('{}_offset'.format(id), val)
                    elif offset_mode_func() == 'hardware':
                        obj.set('{}_DC_out'.format(id), val)
                    else:
                        raise ValueError('Invalid offset mode for AWG5014: '
                                        '{}'.format(offset_mode_func()))
            elif par == 'amp':
                def s(val):
                    obj.set('{}_amp'.format(id), 2*val)
            else:
                raise NotImplementedError('Unknown parameter {}'.format(par))
        else:
            id_raw = id[:3] + '_' + id[3:]  # convert ch1m1 to ch1_m1
            if par == 'offset':
                def s(val):
                    h = obj.get('{}_high'.format(id_raw))
                    l = obj.get('{}_low'.format(id_raw))
                    obj.set('{}_high'.format(id_raw), val + h - l)
                    obj.set('{}_low'.format(id_raw), val)
            elif par == 'amp':
                def s(val):
                    l = obj.get('{}_low'.format(id_raw))
                    obj.set('{}_high'.format(id_raw), l + val)
            else:
                raise NotImplementedError('Unknown parameter {}'.format(par))
        return s

    def _awg5014_getter(self, obj, id, par, offset_mode_func=None):
        if id in ['ch1', 'ch2', 'ch3', 'ch4']:
            if par == 'offset':
                def g():
                    if offset_mode_func() == 'software':
                        return obj.get('{}_offset'.format(id))
                    elif offset_mode_func() == 'hardware':
                        return obj.get('{}_DC_out'.format(id))
                    else:
                        raise ValueError('Invalid offset mode for AWG5014: '
                                         '{}'.format(offset_mode_func()))
                                    
            elif par == 'amp':
                def g():
                    if self._awgs_prequeried_state:
                        return obj.parameters['{}_amp'.format(id)] \
                                   .get_latest()/2
                    else:
                        return obj.get('{}_amp'.format(id))/2
            else:
                raise NotImplementedError('Unknown parameter {}'.format(par))
        else:
            id_raw = id[:3] + '_' + id[3:]  # convert ch1m1 to ch1_m1
            if par == 'offset':
                def g():
                    return obj.get('{}_low'.format(id_raw))
            elif par == 'amp':
                def g():
                    if self._awgs_prequeried_state:
                        h = obj.get('{}_high'.format(id_raw))
                        l = obj.get('{}_low'.format(id_raw))
                    else:
                        h = obj.parameters['{}_high'.format(id_raw)]\
                            .get_latest()
                        l = obj.parameters['{}_low'.format(id_raw)]\
                            .get_latest()
                    return h - l
            else:
                raise NotImplementedError('Unknown parameter {}'.format(par))
        return g

    def _program_awg(self, obj, awg_sequence, waveforms, repeat_pattern=None):
        if not isinstance(obj, AWG5014Pulsar._supportedAWGtypes):
            return super()._program_awg(obj, awg_sequence, waveforms, repeat_pattern)

        pars = {
            'ch{}_m{}_low'.format(ch + 1, m + 1)
            for ch in range(4) for m in range(2)
        }
        pars |= {
            'ch{}_m{}_high'.format(ch + 1, m + 1)
            for ch in range(4) for m in range(2)
        }
        pars |= {
            'ch{}_offset'.format(ch + 1) for ch in range(4)
        }
        old_vals = {}
        for par in pars:
            old_vals[par] = obj.get(par)

        packed_waveforms = {}
        wfname_l = []

        grp_has_waveforms = {f'ch{i+1}': False for i in range(4)}

        for element in awg_sequence:
            if awg_sequence[element] is None:
                continue
            metadata = awg_sequence[element].pop('metadata', {})
            if list(awg_sequence[element].keys()) != ['no_codeword']:
                raise NotImplementedError('AWG5014 sequencer does '
                                          'not support codewords!')
            chid_to_hash = awg_sequence[element]['no_codeword']

            if not any(chid_to_hash):
                continue  # no waveforms
            
            maxlen = max([len(waveforms[h]) for h in chid_to_hash.values()])
            maxlen = max(maxlen, 256)

            wfname_l.append([])
            for grp in [f'ch{i + 1}' for i in range(4)]:
                wave = (chid_to_hash.get(grp, None),
                        chid_to_hash.get(grp + 'm1', None), 
                        chid_to_hash.get(grp + 'm2', None))
                grp_has_waveforms[grp] |= (wave != (None, None, None))
                wfname = self._hash_to_wavename((maxlen, wave))
                grp_wfs = [np.pad(waveforms.get(h, [0]), 
                                  (0, maxlen - len(waveforms.get(h, [0]))), 
                                  'constant', constant_values=0) for h in wave]
                packed_waveforms[wfname] = obj.pack_waveform(*grp_wfs)
                wfname_l[-1].append(wfname)
                if any([wf[0] != 0 for wf in grp_wfs]):
                    log.warning(f'Element {element} starts with non-zero ' 
                                f'entry on {obj.name}.')

        if not any(grp_has_waveforms.values()):
            for grp in ['ch1', 'ch2', 'ch3', 'ch4']:
                obj.set('{}_state'.format(grp), grp_has_waveforms[grp])
            return None

        self.awgs_with_waveforms(obj.name)

        nrep_l = [1] * len(wfname_l)
        goto_l = [0] * len(wfname_l)
        goto_l[-1] = 1
        wait_l = [1] * len(wfname_l)
        logic_jump_l = [0] * len(wfname_l)

        filename = 'pycqed_pulsar.awg'

        awg_file = obj.generate_awg_file(packed_waveforms, np.array(wfname_l).transpose().copy(),
                                         nrep_l, wait_l, goto_l, logic_jump_l,
                                         self._awg5014_chan_cfg(obj.name))
        obj.send_awg_file(filename, awg_file)
        obj.load_awg_file(filename)

        for par in pars:
            obj.set(par, old_vals[par])

        time.sleep(.1)
        # Waits for AWG to be ready
        obj.is_awg_ready()

        for grp in ['ch1', 'ch2', 'ch3', 'ch4']:
            obj.set('{}_state'.format(grp), 1*grp_has_waveforms[grp])

        hardware_offsets = 0
        for grp in ['ch1', 'ch2', 'ch3', 'ch4']:
            cname = self._id_channel(grp, obj.name)
            offset_mode = self.get('{}_offset_mode'.format(cname))
            if offset_mode == 'hardware':
                hardware_offsets = 1
            obj.DC_output(hardware_offsets)

        return awg_file

    def _is_awg_running(self, obj):
        if not isinstance(obj, AWG5014Pulsar._supportedAWGtypes):
            return super()._is_awg_running(obj)

        return obj.get_state() != 'Idle'

    def _clock(self, obj, cid=None):
        if not isinstance(obj, AWG5014Pulsar._supportedAWGtypes):
            return super()._clock(obj, cid)
        return obj.clock_freq()

    @staticmethod
    def _awg5014_group_ids(cid):
        """
        Returns all id-s corresponding to a single channel group.
        For example `Pulsar._awg5014_group_ids('ch2')` returns `['ch2',
        'ch2m1', 'ch2m2']`.

        Args:
            cid: An id of one of the AWG5014 channels.

        Returns: A list of id-s corresponding to the same group as `cid`.
        """
        return [cid[:3], cid[:3] + 'm1', cid[:3] + 'm2'] 

    def _awg5014_chan_cfg(self, awg):
        channel_cfg = {}
        for channel in self.channels:
            if self.get('{}_awg'.format(channel)) != awg:
                continue
            cid = self.get('{}_id'.format(channel))
            amp = self.get('{}_amp'.format(channel))
            off = self.get('{}_offset'.format(channel))
            if self.get('{}_type'.format(channel)) == 'analog':
                offset_mode = self.get('{}_offset_mode'.format(channel))
                channel_cfg['ANALOG_METHOD_' + cid[2]] = 1
                channel_cfg['ANALOG_AMPLITUDE_' + cid[2]] = amp * 2
                if offset_mode == 'software':
                    channel_cfg['ANALOG_OFFSET_' + cid[2]] = off
                    channel_cfg['DC_OUTPUT_LEVEL_' + cid[2]] = 0
                    channel_cfg['EXTERNAL_ADD_' + cid[2]] = 0
                else:
                    channel_cfg['ANALOG_OFFSET_' + cid[2]] = 0
                    channel_cfg['DC_OUTPUT_LEVEL_' + cid[2]] = off
                    channel_cfg['EXTERNAL_ADD_' + cid[2]] = 1
            else:
                channel_cfg['MARKER1_METHOD_' + cid[2]] = 2
                channel_cfg['MARKER2_METHOD_' + cid[2]] = 2
                channel_cfg['MARKER{}_LOW_{}'.format(cid[-1], cid[2])] = \
                    off
                channel_cfg['MARKER{}_HIGH_{}'.format(cid[-1], cid[2])] = \
                    off + amp
            channel_cfg['CHANNEL_STATE_' + cid[2]] = 0

        for channel in self.channels:
            if self.get('{}_awg'.format(channel)) != awg:
                continue
            if self.get('{}_active'.format(awg)):
                cid = self.get('{}_id'.format(channel))
                channel_cfg['CHANNEL_STATE_' + cid[2]] = 1
        return channel_cfg


class Pulsar(AWG5014Pulsar, HDAWG8Pulsar, UHFQCPulsar, Instrument):
    """
    A meta-instrument responsible for all communication with the AWGs.
    Contains information about all the available awg-channels in the setup.
    Starting, stopping and programming and changing the parameters of the AWGs
    should be done through Pulsar. Supports Tektronix AWG5014 and partially
    ZI UHFLI.

    Args:
        master_awg: Name of the AWG that triggers all the other AWG-s and
                    should be started last (after other AWG-s are already
                    waiting for a trigger.
    """
    def __init__(self, name='Pulsar', master_awg=None):
        super().__init__(name)

        self.add_parameter('master_awg', 
                           parameter_class=InstrumentRefParameter,
                           initial_value=master_awg)
        self.add_parameter('inter_element_spacing',
                           vals=vals.MultiType(vals.Numbers(0),
                                               vals.Enum('auto')),
                           set_cmd=self._set_inter_element_spacing,
                           get_cmd=self._get_inter_element_spacing)
        self.add_parameter('reuse_waveforms', initial_value=False,
                           parameter_class=ManualParameter, vals=vals.Bool())
        self.add_parameter('append_zeros', initial_value=0, vals=vals.Ints(),
                           parameter_class=ManualParameter)
        self.add_parameter('flux_crosstalk_cancellation', initial_value=False,
                           parameter_class=ManualParameter, vals=vals.Bool())
        self.add_parameter('flux_channels', initial_value=[],
                           parameter_class=ManualParameter, vals=vals.Lists())
        self.add_parameter('flux_crosstalk_cancellation_mtx',
                           initial_value=None, parameter_class=ManualParameter)
        self.add_parameter('flux_crosstalk_cancellation_shift_mtx',
                           initial_value=None, parameter_class=ManualParameter)

        self._inter_element_spacing = 'auto'
        self.channels = set() # channel names
        self.awgs = set() # AWG names
        self.last_sequence = None
        self.last_elements = None
        self._awgs_with_waveforms = set()

        self._awgs_prequeried_state = False

        self._zi_waves_cleared = False
        self._hash_to_wavename_table = {}

        self.num_seg = 0

        Pulsar._instance = self

    @staticmethod
    def get_instance():
        return Pulsar._instance

    # channel handling
    def define_awg_channels(self, awg, channel_name_map=None):
        """
        The AWG object must be created before creating channels for that AWG

        Args:
            awg: AWG object to add to the pulsar.
            channel_name_map: A dictionary that maps channel ids to channel
                              names. (default {})
        """
        if channel_name_map is None:
            channel_name_map = {}

        for channel_name in channel_name_map.values():
            if channel_name in self.channels:
                raise KeyError("Channel named '{}' already defined".format(
                    channel_name))
        if awg.name in self.awgs:
            raise KeyError("AWG '{}' already added to pulsar".format(awg.name))

        fail = None
        super()._create_awg_parameters(awg, channel_name_map)
        # try:
        #     super()._create_awg_parameters(awg, channel_name_map)
        # except AttributeError as e:
        #     fail = e
        # if fail is not None:
        #     raise TypeError('Unsupported AWG instrument: {}. '
        #                     .format(awg.name) + str(fail))
        
        self.awgs.add(awg.name)

    def find_awg_channels(self, awg):
        channel_list = []
        for channel in self.channels:
            if self.get('{}_awg'.format(channel)) == awg:
                channel_list.append(channel)

        return channel_list

    def AWG_obj(self, **kw):
        """
        Return the AWG object corresponding to a channel or an AWG name.

        Args:
            awg: Name of the AWG Instrument.
            channel: Name of the channel

        Returns: An instance of Instrument class corresponding to the AWG
                 requested.
        """
        awg = kw.get('awg', None)
        chan = kw.get('channel', None)
        if awg is not None and chan is not None:
            raise ValueError('Both `awg` and `channel` arguments passed to '
                             'Pulsar.AWG_obj()')
        elif awg is None and chan is not None:
            name = self.get('{}_awg'.format(chan))
        elif awg is not None and chan is None:
            name = awg
        else:
            raise ValueError('Either `awg` or `channel` argument needs to be '
                             'passed to Pulsar.AWG_obj()')
        return Instrument.find_instrument(name)

    def clock(self, channel=None, awg=None):
        """
        Returns the clock rate of channel or AWG 'instrument_ref' 
        Args:
            isntrument_ref: name of the channel or AWG
        Returns: clock rate in samples per second
        """
        if channel is not None and awg is not None:
            raise ValueError('Both channel and awg arguments passed to '
                             'Pulsar.clock()')
        if channel is None and awg is None:
            raise ValueError('Neither channel nor awg arguments passed to '
                             'Pulsar.clock()')

        if channel is not None:
            awg = self.get('{}_awg'.format(channel))
     
        if self._awgs_prequeried_state:
            return self._clocks[awg]
        else:
            fail = None
            obj = self.AWG_obj(awg=awg)
            try:
                return super()._clock(obj)
            except AttributeError as e:
                fail = e
            if fail is not None:
                raise TypeError('Unsupported AWG instrument: {} of type {}. '
                                .format(obj.name, type(obj)) + str(fail))

    def active_awgs(self):
        """
        Returns:
            A set of the names of the active AWGs registered

            Inactive AWGs don't get started or stopped. Also the waveforms on
            inactive AWGs don't get updated.
        """
        return {awg for awg in self.awgs if self.get('{}_active'.format(awg))}

    def awgs_with_waveforms(self, awg=None):
        """
        Adds an awg to the set of AWGs with waveforms programmed, or returns 
        set of said AWGs.
        """
        if awg == None:
            return self._awgs_with_waveforms
        else:
            self._awgs_with_waveforms.add(awg)

    def start(self, exclude=None):
        """
        Start the active AWGs. If multiple AWGs are used in a setup where the
        slave AWGs are triggered by the master AWG, then the slave AWGs must be
        running and waiting for trigger when the master AWG is started to
        ensure synchronous playback.
        """
        if exclude is None:
            exclude = []

        # Start only the AWGs which have at least one channel programmed, i.e.
        # where at least one channel has state = 1. 
        awgs_with_waveforms = self.awgs_with_waveforms()
        used_awgs = set(self.active_awgs()) & awgs_with_waveforms
        
        for awg in used_awgs:
            self._stop_awg(awg)

        if self.master_awg() is None:
            for awg in used_awgs:
                if awg not in exclude:
                    self._start_awg(awg)
        else:
            if self.master_awg() not in exclude:
                self.master_awg.get_instr().stop()
            for awg in used_awgs:
                if awg != self.master_awg() and awg not in exclude:
                    self._start_awg(awg)
            tstart = time.time()
            for awg in used_awgs:
                if awg == self.master_awg() or awg in exclude:
                    continue
                good = False
                while not (good or time.time() > tstart + 10):
                    if self._is_awg_running(awg):
                        good = True
                    else:
                        time.sleep(0.1)
                if not good:
                    raise Exception('AWG {} did not start in 10s'
                                    .format(awg))
            if self.master_awg() not in exclude:
                self.master_awg.get_instr().start()

    def stop(self):
        """
        Stop all active AWGs.
        """

        awgs_with_waveforms = set(self.awgs_with_waveforms())
        used_awgs = set(self.active_awgs()) & awgs_with_waveforms

        for awg in used_awgs:
            self._stop_awg(awg)
    
    def program_awgs(self, sequence, awgs='all'):

        # Stores the last uploaded sequence for easy access and plotting
        self.last_sequence = sequence

        if awgs == 'all':
            awgs = self.active_awgs()

        # initializes the set of AWGs with waveforms
        self._awgs_with_waveforms -= awgs


        # prequery all AWG clock values and AWG amplitudes
        self.AWGs_prequeried(True)

        log.info(f'Starting compilation of sequence {sequence.name}')
        t0 = time.time()
        waveforms, awg_sequences = sequence.generate_waveforms_sequences()
        log.info(f'Finished compilation of sequence {sequence.name} in '
                 f'{time.time() - t0}')


        channels_used = self._channels_in_awg_sequences(awg_sequences)
        repeat_dict = self._generate_awg_repeat_dict(sequence.repeat_patterns,
                                                     channels_used)
        self._zi_waves_cleared = False
        self._hash_to_wavename_table = {}

        for awg in awgs:
            log.info(f'Started programming {awg}')
            t0 = time.time()
            if awg in repeat_dict.keys():
                self._program_awg(self.AWG_obj(awg=awg),
                                  awg_sequences.get(awg, {}), waveforms,
                                  repeat_pattern=repeat_dict[awg])
            else:
                self._program_awg(self.AWG_obj(awg=awg),
                                  awg_sequences.get(awg, {}), waveforms)
            log.info(f'Finished programming {awg} in {time.time() - t0}')
        
        self.num_seg = len(sequence.segments)
        self.AWGs_prequeried(False)

    def _program_awg(self, obj, awg_sequence, waveforms, repeat_pattern=None):
        """
        Program the AWG with a sequence of segments.

        Args:
            obj: the instance of the AWG to program
            sequence: the `Sequence` object that determines the segment order,
                      repetition and trigger wait
            el_wfs: A dictionary from element name to a dictionary from channel
                    id to the waveform.
            loop: Boolean flag, whether the segments should be looped over.
                  Default is `True`.
        """
        # fail = None
        # try:
        #     super()._program_awg(obj, awg_sequence, waveforms)
        # except AttributeError as e:
        #     fail = e
        # if fail is not None:
        #     raise TypeError('Unsupported AWG instrument: {} of type {}. '
        #                     .format(obj.name, type(obj)) + str(fail))
        if repeat_pattern is not None:
            super()._program_awg(obj, awg_sequence, waveforms,
                                 repeat_pattern=repeat_pattern)
        else:
            super()._program_awg(obj, awg_sequence, waveforms)

    def _hash_to_wavename(self, h):
        alphabet = 'abcdefghijklmnopqrstuvwxyz'
        if h not in self._hash_to_wavename_table:
            hash_int = abs(hash(h))
            wname = ''.join(to_base(hash_int, len(alphabet), alphabet))[::-1]
            while wname in self._hash_to_wavename_table.values():
                hash_int += 1
                wname = ''.join(to_base(hash_int, len(alphabet), alphabet)) \
                    [::-1]
            self._hash_to_wavename_table[h] = wname
        return self._hash_to_wavename_table[h]

    def _zi_wave_definition(self, wave, defined_waves=None):
        if defined_waves is None:
            defined_waves = set()
        wave_definition = []
        w1, w2 = self._zi_waves_to_wavenames(wave)
        for analog, marker, wc in [(wave[0], wave[1], w1), 
                                   (wave[2], wave[3], w2)]:
            if analog is not None:
                wa = self._hash_to_wavename(analog)
                if wa not in defined_waves:
                    wave_definition.append(f'wave {wa} = "{wa}";')
                    defined_waves.add(wa)
            if marker is not None:        
                wm = self._hash_to_wavename(marker)
                if wm not in defined_waves:
                    wave_definition.append(f'wave {wm} = "{wm}";')
                    defined_waves.add(wm)
            if analog is not None and marker is not None:
                if wc not in defined_waves:
                    wave_definition.append(f'wave {wc} = {wa} + {wm};')
                    defined_waves.add(wc)
        return wave_definition

    def _zi_playback_string(self, name, device, wave, acq=False, codeword=False,
                            append_zeros=0):
        playback_string = []
        w1, w2 = self._zi_waves_to_wavenames(wave)

        trig_source = self.get('{}_trigger_source'.format(name))
        if trig_source == 'Dig1':
            playback_string.append(
                'waitDigTrigger(1{});'.format(', 1' if device == 'uhf' else ''))
        elif trig_source == 'Dig2':
            if device == 'hdawg':
                raise ValueError(
                    'ZI HDAWG does not support having Dig2 as trigger source.')
            playback_string.append('waitDigTrigger(2,1);')
        elif trig_source == 'DIO':
            playback_string.append('waitDIOTrigger();')
        else:
            raise ValueError(
                'Trigger source for {} has to be "Dig1", "Dig2" or "DIO"!')

        if codeword and not (w1 is None and w2 is None):
            playback_string.append('playWaveDIO();')
        else:
            if w1 is None and w2 is not None:
                # This hack is needed due to a bug on the HDAWG.
                # Remove this if case once the bug is fixed.
                playback_string.append(f'playWave(marker(1,0)*0*{w2}, {w2});')
            elif w1 is not None and w2 is None:
                # This hack is needed due to a bug on the HDAWG.
                # Remove this if case once the bug is fixed.
                playback_string.append(f'playWave({w1}, marker(1,0)*0*{w1});')
            elif w1 is not None or w2 is not None:
                playback_string.append('playWave({});'.format(
                    _zi_wavename_pair_to_argument(w1, w2)))
        if acq:
            playback_string.append('setTrigger(RO_TRIG);')
            playback_string.append('setTrigger(WINT_EN);')
        if append_zeros:
            playback_string.append(f'playZero({append_zeros});')
        return playback_string

    def _zi_interleaved_playback_string(self, name, device, counter, 
                                        wave, acq=False, codeword=False):
        playback_string = []
        w1, w2 = self._zi_waves_to_wavenames(wave)
        if w1 is None or w2 is None:
            raise ValueError('When using HDAWG modulation both I and Q need '  
                              'to be defined')
        
        wname = f'wave{counter}'
        interleaves = [f'wave {wname} = interleave({w1}, {w2});']

        if not codeword:
            if not acq:
                playback_string.append(f'prefetch({wname},{wname});')
        
        trig_source = self.get('{}_trigger_source'.format(name))
        if trig_source == 'Dig1':
            playback_string.append(
                'waitDigTrigger(1{});'.format(', 1' if device == 'uhf' else ''))
        elif trig_source == 'Dig2':
            if device == 'hdawg':
                raise ValueError('ZI HDAWG does not support having Dig2 as trigger source.')
            playback_string.append('waitDigTrigger(2,1);')
        elif trig_source == 'DIO':
            playback_string.append('waitDIOTrigger();')
        else:
            raise ValueError(f'Trigger source for {name} has to be "Dig1", "Dig2" or "DIO"!')
        
        if codeword:
            # playback_string.append('playWaveDIO();')
            raise NotImplementedError('Modulation in combination with codeword'
                                      'pulses has not yet been implemented!')
        else:
            playback_string.append(f'playWave({wname},{wname});')
        if acq:
            playback_string.append('setTrigger(RO_TRIG);')
            playback_string.append('setTrigger(WINT_EN);')
        return playback_string, interleaves

    def _zi_codeword_table_entry(self, codeword, wave):
        w1, w2 = self._zi_waves_to_wavenames(wave)
        if w1 is None and w2 is not None:
            # This hack is needed due to a bug on the HDAWG. 
            # Remove this if case once the bug is fixed.
            return [f'setWaveDIO({codeword}, zeros(1) + marker(1, 0), {w2});']
        elif not (w1 is None and w2 is None):
            return ['setWaveDIO({}, {});'.format(codeword, 
                        _zi_wavename_pair_to_argument(w1, w2))]
        else:
            return []

    def _zi_waves_to_wavenames(self, wave):
        wavenames = []
        for analog, marker in [(wave[0], wave[1]), (wave[2], wave[3])]:
            if analog is None and marker is None:
                wavenames.append(None)
            elif analog is None and marker is not None:
                wavenames.append(self._hash_to_wavename(marker))
            elif analog is not None and marker is None:
                wavenames.append(self._hash_to_wavename(analog))
            else:
                wavenames.append(self._hash_to_wavename((analog, marker)))
        return wavenames

    def _zi_write_waves(self, waveforms):
        wave_dir = _zi_wave_dir()
        for h, wf in waveforms.items():
            filename = os.path.join(wave_dir, self._hash_to_wavename(h)+'.csv')
            fmt = '%.18e' if wf.dtype == np.float else '%d'
            np.savetxt(filename, wf, delimiter=",", fmt=fmt)

    def _start_awg(self, awg):
        obj = self.AWG_obj(awg=awg)
        obj.start()

    def _stop_awg(self, awg):
        obj = self.AWG_obj(awg=awg)
        obj.stop()

    def _is_awg_running(self, awg):
        fail = None
        obj = self.AWG_obj(awg=awg)
        try:
            return super()._is_awg_running(obj)
        except AttributeError as e:
            fail = e
        if fail is not None:
            raise TypeError('Unsupported AWG instrument: {} of type {}. '
                            .format(obj.name, type(obj)) + str(fail))

    def _set_inter_element_spacing(self, val):
        self._inter_element_spacing = val

    def _get_inter_element_spacing(self):
        if self._inter_element_spacing != 'auto':
            return self._inter_element_spacing
        else:
            max_spacing = 0
            for awg in self.awgs:
                max_spacing = max(max_spacing, self.get(
                    '{}_inter_element_deadtime'.format(awg)))
            return max_spacing

    def AWGs_prequeried(self, status=None):
        if status is None:
            return self._awgs_prequeried_state
        elif status:
            self._awgs_prequeried_state = False
            self._clocks = {}
            for awg in self.awgs:
                self._clocks[awg] = self.clock(awg=awg)
            for c in self.channels:
                # prequery also the output amplitude values
                self.get(c + '_amp')
            self._awgs_prequeried_state = True
        else:
            self._awgs_prequeried_state = False

    def _id_channel(self, cid, awg):
        """
        Returns the channel name corresponding to the channel with id `cid` on
        the AWG `awg`.

        Args:
            cid: An id of one of the channels.
            awg: The name of the AWG.

        Returns: The corresponding channel name. If the channel is not found,
                 returns `None`.
        """
        for cname in self.channels:
            if self.get('{}_awg'.format(cname)) == awg and \
               self.get('{}_id'.format(cname)) == cid:
                return cname
        return None

    @staticmethod
    def _channels_in_awg_sequences(awg_sequences):
        """
        identifies all channels used in the given awg keyed sequence
        :param awg_sequences (dict): awg sequences keyed by awg name, i.e. as
        returned by sequence.generate_sequence_waveforms()
        :return: dictionary keyed by awg of with all channel used during the sequence
        """
        channels_used = dict()
        for awg in awg_sequences:
            channels_used[awg] = set()
            for segname in awg_sequences[awg]:
                if awg_sequences[awg][segname] is None:
                    continue
                elements = awg_sequences[awg][segname]
                for cw in elements:
                    if cw != "metadata":
                        channels_used[awg] |= elements[cw].keys()
        return channels_used

    def _generate_awg_repeat_dict(self, repeat_dict_per_ch, channels_used):
        """
        Translates a repeat dictionary keyed by channels to a repeat dictionary
        keyed by awg. Checks whether all channels in channels_used have an entry.
        :param repeat_dict_per_ch: keys: channels_id, values: repeat pattern
        :param channels_used (dict): list of channel used on each awg
        :return:
        """
        awg_ch_repeat_dict = dict()
        repeat_dict_per_awg = dict()
        for cname in repeat_dict_per_ch:
            awg = self.get(f"{cname}_awg")
            chid = self.get(f"{cname}_id")

            if not awg in awg_ch_repeat_dict.keys():
                awg_ch_repeat_dict[awg] = []
            awg_ch_repeat_dict[awg].append(chid)
            if repeat_dict_per_awg.get(awg, repeat_dict_per_ch[cname]) \
                    != repeat_dict_per_ch[cname]:
                raise NotImplementedError(f"Repeat pattern on {cname} is "
                f"different from at least one other channel on {awg}:"
                f"{repeat_dict_per_ch[cname]} vs {repeat_dict_per_awg[awg]}")
            repeat_dict_per_awg[awg] = repeat_dict_per_ch[cname]
            
        for awg_repeat, chs_repeat in awg_ch_repeat_dict.items():
            for ch in channels_used[awg_repeat]:
                assert ch in chs_repeat, f"Repeat pattern " \
                    f"provided for {awg_repeat} but no pattern was given on " \
                    f"{ch}. All used channels on the same awg must have a " \
                    f"repeat pattern."

        return repeat_dict_per_awg


def to_base(n, b, alphabet=None, prev=None):
    if prev is None: prev = []
    if n == 0: 
        if alphabet is None: return prev
        else: return [alphabet[i] for i in prev]
    return to_base(n//b, b, alphabet, prev+[n%b])

def _zi_wave_dir():
    if os.name == 'nt':
        dll = ctypes.windll.shell32
        buf = ctypes.create_unicode_buffer(ctypes.wintypes.MAX_PATH + 1)
        if dll.SHGetSpecialFolderPathW(None, buf, 0x0005, False):
            _basedir = buf.value
        else:
            log.warning('Could not extract my documents folder')
    else:
        _basedir = os.path.expanduser('~')
    return os.path.join(_basedir, 'Zurich Instruments', 'LabOne', 
        'WebServer', 'awg', 'waves')


def _zi_clear_waves():
    wave_dir = _zi_wave_dir()
    for f in os.listdir(wave_dir):
        if f.endswith(".csv"):
            os.remove(os.path.join(wave_dir, f))
        elif f.endswith('.cache'):
            shutil.rmtree(os.path.join(wave_dir, f))


def _zi_wavename_pair_to_argument(w1, w2):
    if w1 is not None and w2 is not None:
        return f'{w1}, {w2}'
    elif w1 is not None and w2 is None:
        return f'1, {w1}'
    elif w1 is None and w2 is not None:
        return f'2, {w2}'
    else:
        return ''<|MERGE_RESOLUTION|>--- conflicted
+++ resolved
@@ -714,11 +714,7 @@
                     if not internal_mod:
                         playback_strings += self._zi_playback_string(name=obj.name,
                             device='hdawg', wave=wave, codeword=(nr_cw != 0),
-<<<<<<< HEAD
-                            append_zeros=getattr(self, 'append_zeros', 0))
-=======
                             append_zeros=self.append_zeros())
->>>>>>> 1dea5b4e
                     else:
                         pb_string, interleave_string = \
                             self._zi_interleaved_playback_string(name=obj.name, 
