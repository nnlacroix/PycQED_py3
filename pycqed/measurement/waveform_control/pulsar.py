# Originally by Wolfgang Pfaff
# Modified by Adriaan Rol 9/2015
# Modified by Ants Remm 5/2017
# Modified by Michael Kerschbaum 5/2019
import os
import shutil
import ctypes
import numpy as np
import logging
from qcodes.instrument.base import Instrument
from qcodes.instrument.parameter import (
    ManualParameter, InstrumentRefParameter)
import qcodes.utils.validators as vals
import time

from pycqed.instrument_drivers.virtual_instruments.virtual_awg5014 import \
    VirtualAWG5014
from pycqed.instrument_drivers.virtual_instruments.virtual_AWG8 import \
    VirtualAWG8
# exception catching removed because it does not work in python versions before
# 3.6
try:
    from qcodes.instrument_drivers.tektronix.AWG5014 import Tektronix_AWG5014
except Exception:
    Tektronix_AWG5014 = type(None)
try:
    from pycqed.instrument_drivers.physical_instruments.ZurichInstruments.\
        UHFQuantumController import UHFQC
except Exception:
    UHFQC = type(None)
try:
    from pycqed.instrument_drivers.physical_instruments.ZurichInstruments. \
        ZI_HDAWG8 import ZI_HDAWG8
except Exception:
    ZI_HDAWG8 = type(None)
log = logging.getLogger(__name__)

from pycqed.instrument_drivers.physical_instruments.ZurichInstruments. \
        dummy_UHFQC import dummy_UHFQC

class UHFQCPulsar:
    """
    Defines the Zurich Instruments UHFQC specific functionality for the Pulsar
    class
    """
    _supportedAWGtypes = (UHFQC, dummy_UHFQC)
    
    _uhf_sequence_string_template = (
        "const WINT_EN   = 0x03ff0000;\n"
        "const WINT_TRIG = 0x00000010;\n"
        "const IAVG_TRIG = 0x00000020;\n"
        "var RO_TRIG;\n"
        "if (getUserReg(1)) {{\n"
        "  RO_TRIG = WINT_EN + IAVG_TRIG;\n"
        "}} else {{\n"
        "  RO_TRIG = WINT_EN + WINT_TRIG;\n"
        "}}\n"
        "setTrigger(WINT_EN);\n"
        "\n"
        "{wave_definitions}\n"
        "\n"
        "var loop_cnt = getUserReg(0);\n"
        "\n"
        "repeat (loop_cnt) {{\n"
        "  {playback_string}\n"
        "}}\n"
    )

    def _create_awg_parameters(self, awg, channel_name_map):
        if not isinstance(awg, UHFQCPulsar._supportedAWGtypes):
            return super()._create_awg_parameters(awg, channel_name_map)
        
        name = awg.name

        self.add_parameter('{}_reuse_waveforms'.format(awg.name),
                           initial_value=True, vals=vals.Bool(),
                           parameter_class=ManualParameter)
        self.add_parameter('{}_minimize_sequencer_memory'.format(awg.name),
                           initial_value=True, vals=vals.Bool(),
                           parameter_class=ManualParameter,
                           docstring="Minimizes the sequencer "
                                     "memory by repeating specific sequence "
                                     "patterns (eg. readout) passed in "
                                     "'repeat dictionary'")
        self.add_parameter('{}_enforce_single_element'.format(awg.name),
                           initial_value=False, vals=vals.Bool(),
                           parameter_class=ManualParameter,
                           docstring="Group all the pulses on this AWG into "
                                     "a single element. Useful for making sure "
                                     "that the master AWG has only one waveform"
                                     " per segment.")
        self.add_parameter('{}_granularity'.format(awg.name),
                           get_cmd=lambda: 16)
        self.add_parameter('{}_element_start_granularity'.format(awg.name),
                           initial_value=8/(1.8e9),
                           parameter_class=ManualParameter)
        self.add_parameter('{}_min_length'.format(awg.name),
                           get_cmd=lambda: 16 /(1.8e9))
        self.add_parameter('{}_inter_element_deadtime'.format(awg.name),
                           # get_cmd=lambda: 80 / 2.4e9)
                           get_cmd=lambda: 8 / (1.8e9))
                           # get_cmd=lambda: 0 / 2.4e9)
        self.add_parameter('{}_precompile'.format(awg.name), 
                           initial_value=False, vals=vals.Bool(),
                           label='{} precompile segments'.format(awg.name),
                           parameter_class=ManualParameter)
        self.add_parameter('{}_delay'.format(awg.name), 
                           initial_value=0, label='{} delay'.format(name), 
                           unit='s', parameter_class=ManualParameter,
                           docstring='Global delay applied to this '
                                     'channel. Positive values move pulses'
                                     ' on this channel forward in time')
        self.add_parameter('{}_trigger_channels'.format(awg.name), 
                           initial_value=[],
                           label='{} trigger channel'.format(awg.name), 
                           parameter_class=ManualParameter)
        self.add_parameter('{}_active'.format(awg.name), initial_value=True,
                           label='{} active'.format(awg.name),
                           vals=vals.Bool(),
                           parameter_class=ManualParameter)
        self.add_parameter('{}_compensation_pulse_min_length'.format(name), 
                           initial_value=0, unit='s',
                           parameter_class=ManualParameter)
        self.add_parameter('{}_trigger_source'.format(awg.name), 
                           initial_value='Dig1', vals=vals.Strings(),
                           parameter_class=ManualParameter, 
                           docstring='Defines for which trigger source \
                                      the AWG should wait, before playing \
                                      the next waveform. Allowed values \
                                      are: "Dig1", "Dig2", "DIO"')

        for ch_nr in range(2):
            id = 'ch{}'.format(ch_nr + 1)
            name = channel_name_map.get(id, awg.name + '_' + id)
            self._uhfqc_create_channel_parameters(id, name, awg)
            self.channels.add(name)

    def _uhfqc_create_channel_parameters(self, id, name, awg):
        self.add_parameter('{}_id'.format(name), get_cmd=lambda _=id: _)
        self.add_parameter('{}_awg'.format(name), get_cmd=lambda _=awg.name: _)
        self.add_parameter('{}_type'.format(name), get_cmd=lambda: 'analog')
        self.add_parameter('{}_amp'.format(name),
                            label='{} amplitude'.format(name), unit='V',
                            set_cmd=self._uhfqc_setter(awg, id, 'amp'),
                            get_cmd=self._uhfqc_getter(awg, id, 'amp'),
                            vals=vals.Numbers(0.075, 1.5),
                            initial_value=0.75)
        self.add_parameter('{}_offset'.format(name),
                            label='{} offset'.format(name), unit='V',
                            set_cmd=self._uhfqc_setter(awg, id, 'offset'),
                            get_cmd=self._uhfqc_getter(awg, id, 'offset'),
                            vals=vals.Numbers(-1.5, 1.5),
                            initial_value=0)
        self.add_parameter('{}_distortion'.format(name),
                            label='{} distortion mode'.format(name),
                            initial_value='off',
                            vals=vals.Enum('off', 'precalculate'),
                            parameter_class=ManualParameter)
        self.add_parameter('{}_distortion_dict'.format(name),
                            label='{} distortion dictionary'.format(name),
                            vals=vals.Dict(),
                            parameter_class=ManualParameter)
        self.add_parameter('{}_charge_buildup_compensation'.format(name),
                            parameter_class=ManualParameter,
                            vals=vals.Bool(), initial_value=False)
        self.add_parameter('{}_compensation_pulse_scale'.format(name),
                            parameter_class=ManualParameter,
                            vals=vals.Numbers(0., 1.), initial_value=0.5)
        self.add_parameter('{}_compensation_pulse_delay'.format(name), 
                           initial_value=0, unit='s',
                           parameter_class=ManualParameter)
        self.add_parameter('{}_compensation_pulse_gaussian_filter_sigma'.format(name),
                           initial_value=0, unit='s',
                           parameter_class=ManualParameter)

    @staticmethod
    def _uhfqc_setter(obj, id, par):
        if par == 'offset':
            def s(val):
                obj.set('sigouts_{}_offset'.format(int(id[2])-1), val)
        elif par == 'amp':
            def s(val):
                obj.set('sigouts_{}_range'.format(int(id[2])-1), val)
        else:
            raise NotImplementedError('Unknown parameter {}'.format(par))
        return s

    def _uhfqc_getter(self, obj, id, par):
        if par == 'offset':
            def g():
                return obj.get('sigouts_{}_offset'.format(int(id[2])-1))
        elif par == 'amp':
            def g():
                if self._awgs_prequeried_state:
                    return obj.parameters['sigouts_{}_range' \
                        .format(int(id[2])-1)].get_latest()/2
                else:
                    return obj.get('sigouts_{}_range' \
                        .format(int(id[2])-1))/2
        else:
            raise NotImplementedError('Unknown parameter {}'.format(par))
        return g 

    def _program_awg(self, obj, awg_sequence, waveforms, repeat_pattern=None):
        if not isinstance(obj, UHFQCPulsar._supportedAWGtypes):
            return super()._program_awg(obj, awg_sequence, waveforms, repeat_pattern)

        if not self._zi_waves_cleared:
            _zi_clear_waves()
            self._zi_waves_cleared = True
        waves_to_upload = {h: waveforms[h]
                               for codewords in awg_sequence.values() 
                                   if codewords is not None
                               for cw, chids in codewords.items()
                                   if cw != 'metadata'
                               for h in chids.values()}
        self._zi_write_waves(waves_to_upload)

        defined_waves = set()
        wave_definitions = []
        playback_strings = []

        ch_has_waveforms = {'ch1': False, 'ch2': False}

        current_segment = 'no_segment'

        def play_element(element, playback_strings, wave_definitions):
            if awg_sequence[element] is None:
                current_segment = element
                playback_strings.append(f'// Segment {current_segment}')
                return playback_strings, wave_definitions
            playback_strings.append(f'// Element {element}')

            metadata = awg_sequence[element].pop('metadata', {})
            if list(awg_sequence[element].keys()) != ['no_codeword']:
                raise NotImplementedError('UHFQC sequencer does currently\
                                                       not support codewords!')
            chid_to_hash = awg_sequence[element]['no_codeword']

            wave = (chid_to_hash.get('ch1', None), None,
                    chid_to_hash.get('ch2', None), None)
            wave_definitions += self._zi_wave_definition(wave,
                                                         defined_waves)

            acq = metadata.get('acq', False)
            playback_strings += self._zi_playback_string(name=obj.name,
                                                         device='uhf', 
                                                         wave=wave, 
                                                         acq=acq)

            ch_has_waveforms['ch1'] |= wave[0] is not None
            ch_has_waveforms['ch2'] |= wave[2] is not None
            return playback_strings, wave_definitions

        if repeat_pattern is None:
            for element in awg_sequence:
                playback_strings, wave_definitions = play_element(element,
                                                                  playback_strings,
                                                                  wave_definitions)
        else:
            real_indicies = []
            for index, element in enumerate(awg_sequence):
                if awg_sequence[element] is not None:
                    real_indicies.append(index)
            el_total = len(real_indicies)

            def repeat_func(n, el_played, index, playback_strings, wave_definitions):
                if isinstance(n, tuple):
                    el_played_list = []
                    if n[0] > 1:
                        playback_strings.append('repeat ('+str(n[0])+') {')
                    for t in n[1:]:
                        el_cnt, playback_strings, wave_definitions = repeat_func(t,
                                                               el_played,
                                                               index + np.sum(
                                                                  el_played_list),
                                                               playback_strings,
                                                               wave_definitions)
                        el_played_list.append(el_cnt)
                    if n[0] > 1:
                        playback_strings.append('}')
                    return int(n[0] * np.sum(el_played_list)), playback_strings, wave_definitions
                else:
                    for k in range(n):
                        el_index = real_indicies[int(index)+k]
                        element = list(awg_sequence.keys())[el_index]
                        playback_strings, wave_definitions = play_element(element,
                                                                playback_strings,
                                                                wave_definitions)
                        el_played = el_played + 1
                    return el_played, playback_strings, wave_definitions



            el_played, playback_strings, wave_definitions = repeat_func(repeat_pattern, 0, 0,
                                                  playback_strings, wave_definitions)


            if int(el_played) != int(el_total):
                log.error(el_played, ' is not ', el_total)
                raise ValueError('Check number of sequences in repeat pattern')


        if not (ch_has_waveforms['ch1'] or ch_has_waveforms['ch2']):
            return
        self.awgs_with_waveforms(obj.name)
        
        awg_str = self._uhf_sequence_string_template.format(
            wave_definitions='\n'.join(wave_definitions),
            playback_string='\n  '.join(playback_strings),
        )

        # Necessary hack to pass the UHFQC drivers sanity check 
        # in acquisition_initialize()
        obj._awg_program_features['loop_cnt'] = True
        obj._awg_program_features['avg_cnt']  = False
        # Hack needed to have 
        obj._awg_needs_configuration[0] = False
        obj._awg_program[0] = True

        obj.configure_awg_from_string(awg_nr=0, program_string=awg_str, timeout=600)

    def _is_awg_running(self, obj):
        if not isinstance(obj, UHFQCPulsar._supportedAWGtypes):
            return super()._is_awg_running(obj)
        return obj.awgs_0_enable() != 0

    def _clock(self, obj, cid=None):
        if not isinstance(obj, UHFQCPulsar._supportedAWGtypes):
            return super()._clock(obj)
        return obj.clock_freq()

class HDAWG8Pulsar:
    """
    Defines the Zurich Instruments HDAWG8 specific functionality for the Pulsar
    class
    """
    _supportedAWGtypes = (ZI_HDAWG8, VirtualAWG8, )

    _hdawg_sequence_string_template = (
        "{wave_definitions}\n"
        "\n"
        "{codeword_table_defs}\n"
        "\n"
        "while (1) {{\n"
        "  {playback_string}\n"
        "}}\n"
    )

    def _create_awg_parameters(self, awg, channel_name_map):
        if not isinstance(awg, HDAWG8Pulsar._supportedAWGtypes):
            return super()._create_awg_parameters(awg, channel_name_map)
        
        name = awg.name

        self.add_parameter('{}_reuse_waveforms'.format(awg.name),
                           initial_value=True, vals=vals.Bool(),
                           parameter_class=ManualParameter)
        self.add_parameter('{}_minimize_sequencer_memory'.format(awg.name),
                           initial_value=False, vals=vals.Bool(),
                           parameter_class=ManualParameter,
                           docstring="Minimizes the sequencer "
                                     "memory by repeating specific sequence "
                                     "patterns (eg. readout) passed in "
                                     "'repeat dictionary'")
        self.add_parameter('{}_enforce_single_element'.format(awg.name),
                           initial_value=False, vals=vals.Bool(),
                           parameter_class=ManualParameter,
                           docstring="Group all the pulses on this AWG into "
                                     "a single element. Useful for making sure "
                                     "that the master AWG has only one waveform"
                                     " per segment.")
        self.add_parameter('{}_granularity'.format(awg.name),
                           get_cmd=lambda: 16)
        self.add_parameter('{}_element_start_granularity'.format(awg.name),
                           initial_value=8/(2.4e9),
                           parameter_class=ManualParameter)
        self.add_parameter('{}_min_length'.format(awg.name),
                           initial_value=16 /(2.4e9),
                           parameter_class=ManualParameter)
        self.add_parameter('{}_inter_element_deadtime'.format(awg.name),
                           # get_cmd=lambda: 80 / 2.4e9)
                           get_cmd=lambda: 8 / (2.4e9))
                           # get_cmd=lambda: 0 / 2.4e9)
        self.add_parameter('{}_precompile'.format(awg.name), 
                           initial_value=False, vals=vals.Bool(),
                           label='{} precompile segments'.format(awg.name),
                           parameter_class=ManualParameter)
        self.add_parameter('{}_delay'.format(awg.name), 
                           initial_value=0, label='{} delay'.format(name), 
                           unit='s', parameter_class=ManualParameter,
                           docstring='Global delay applied to this '
                                     'channel. Positive values move pulses'
                                     ' on this channel forward in time')
        self.add_parameter('{}_trigger_channels'.format(awg.name), 
                           initial_value=[],
                           label='{} trigger channel'.format(awg.name), 
                           parameter_class=ManualParameter)
        self.add_parameter('{}_active'.format(awg.name), initial_value=True,
                           label='{} active'.format(awg.name),
                           vals=vals.Bool(),
                           parameter_class=ManualParameter)
        self.add_parameter('{}_compensation_pulse_min_length'.format(name), 
                           initial_value=0, unit='s',
                           parameter_class=ManualParameter)
        self.add_parameter('{}_trigger_source'.format(awg.name), 
                           initial_value='Dig1', vals=vals.Strings(),
                           parameter_class=ManualParameter, 
                           docstring='Defines for which trigger source \
                                      the AWG should wait, before playing \
                                      the next waveform. Allowed values \
                                      are: "Dig1", "Dig2", "DIO"')

        for ch_nr in range(8):
            id = 'ch{}'.format(ch_nr + 1)
            name = channel_name_map.get(id, awg.name + '_' + id)
            self._hdawg_create_analog_channel_parameters(id, name, awg)
            self.channels.add(name)
            id = 'ch{}m'.format(ch_nr + 1)
            name = channel_name_map.get(id, awg.name + '_' + id)
            self._hdawg_create_marker_channel_parameters(id, name, awg)
            self.channels.add(name)

    def _hdawg_create_analog_channel_parameters(self, id, name, awg):
        self.add_parameter('{}_id'.format(name), get_cmd=lambda _=id: _)
        self.add_parameter('{}_awg'.format(name), get_cmd=lambda _=awg.name: _)
        self.add_parameter('{}_type'.format(name), get_cmd=lambda: 'analog')
        self.add_parameter('{}_offset'.format(name),
                           label='{} offset'.format(name), unit='V',
                           set_cmd=self._hdawg_setter(awg, id, 'offset'),
                           get_cmd=self._hdawg_getter(awg, id, 'offset'),
                           vals=vals.Numbers())
        self.add_parameter('{}_amp'.format(name),
                            label='{} amplitude'.format(name), unit='V',
                            set_cmd=self._hdawg_setter(awg, id, 'amp'),
                            get_cmd=self._hdawg_getter(awg, id, 'amp'),
                            vals=vals.Numbers(0.01, 5.0))
        self.add_parameter('{}_distortion'.format(name),
                            label='{} distortion mode'.format(name),
                            initial_value='off',
                            vals=vals.Enum('off', 'precalculate'),
                            parameter_class=ManualParameter)
        self.add_parameter('{}_distortion_dict'.format(name),
                            label='{} distortion dictionary'.format(name),
                            vals=vals.Dict(),
                            parameter_class=ManualParameter)
        self.add_parameter('{}_charge_buildup_compensation'.format(name),
                            parameter_class=ManualParameter,
                            vals=vals.Bool(), initial_value=False)
        self.add_parameter('{}_compensation_pulse_scale'.format(name),
                            parameter_class=ManualParameter,
                            vals=vals.Numbers(0., 1.), initial_value=0.5)
        self.add_parameter('{}_compensation_pulse_delay'.format(name), 
                           initial_value=0, unit='s',
                           parameter_class=ManualParameter)
        self.add_parameter('{}_compensation_pulse_gaussian_filter_sigma'.format(name),
                           initial_value=0, unit='s',
                           parameter_class=ManualParameter)
        self.add_parameter('{}_internal_modulation'.format(name), 
                           initial_value=False, vals=vals.Bool(),
                           parameter_class=ManualParameter)
    
    def _hdawg_create_marker_channel_parameters(self, id, name, awg):
        self.add_parameter('{}_id'.format(name), get_cmd=lambda _=id: _)
        self.add_parameter('{}_awg'.format(name), get_cmd=lambda _=awg.name: _)
        self.add_parameter('{}_type'.format(name), get_cmd=lambda: 'marker')
        self.add_parameter('{}_offset'.format(name),
                           label='{} offset'.format(name), unit='V',
                           set_cmd=self._hdawg_setter(awg, id, 'offset'),
                           get_cmd=self._hdawg_getter(awg, id, 'offset'),
                           vals=vals.Numbers())
        self.add_parameter('{}_amp'.format(name),
                            label='{} amplitude'.format(name), unit='V',
                            set_cmd=self._hdawg_setter(awg, id, 'amp'),
                            get_cmd=self._hdawg_getter(awg, id, 'amp'),
                            vals=vals.Numbers(0.01, 5.0))
        
    @staticmethod
    def _hdawg_setter(obj, id, par):
        if par == 'offset':
            if id[-1] != 'm':
                def s(val):
                    obj.set('sigouts_{}_offset'.format(int(id[2])-1), val)
            else:
                s = None
        elif par == 'amp':
            if id[-1] != 'm':
                def s(val):
                    obj.set('sigouts_{}_range'.format(int(id[2])-1), 2*val)
            else:
                s = None
        else:
            raise NotImplementedError('Unknown parameter {}'.format(par))
        return s

    def _hdawg_getter(self, obj, id, par):
        if par == 'offset':
            if id[-1] != 'm':
                def g():
                    return obj.get('sigouts_{}_offset'.format(int(id[2])-1))
            else:
                return lambda: 0
        elif par == 'amp':
            if id[-1] != 'm':
                def g():
                    if self._awgs_prequeried_state:
                        return obj.parameters['sigouts_{}_range' \
                            .format(int(id[2])-1)].get_latest()/2
                    else:
                        return obj.get('sigouts_{}_range' \
                            .format(int(id[2])-1))/2
            else:
                return lambda: 1
        else:
            raise NotImplementedError('Unknown parameter {}'.format(par))
        return g 

    def get_divisor(self, chid, awg):
        '''
        Divisor is 1 for non modulated channels and 2 for modulated non 
        marker channels.
        '''

        if chid[-1]=='m':
            return 1

        name = self._id_channel(chid, awg)
        if self.get(f"{name}_internal_modulation"):
            return 2
        else: 
            return 1

    
    def _program_awg(self, obj, awg_sequence, waveforms, repeat_pattern=None):
        if not isinstance(obj, HDAWG8Pulsar._supportedAWGtypes):
            return super()._program_awg(obj, awg_sequence, waveforms, repeat_pattern)
        
        if not self._zi_waves_cleared:
            _zi_clear_waves()
            self._zi_waves_cleared = True
        
        chids = [f'ch{i+1}{m}' for i in range(8) for m in ['','m']]
        divisor = {chid: self.get_divisor(chid, obj.name) for chid in chids}
        
        waves_to_upload = {h: divisor[chid]*waveforms[h][::divisor[chid]]
                               for codewords in awg_sequence.values() 
                                   if codewords is not None 
                               for cw, chids in codewords.items() 
                                   if cw != 'metadata'
                               for chid, h in chids.items()}
        self._zi_write_waves(waves_to_upload)
        
        ch_has_waveforms = {'ch{}{}'.format(i + 1, m): False 
                                for i in range(8) for m in ['','m']}

        for awg_nr in self._hdawg_active_awgs(obj):
            defined_waves = set()
            codeword_table = {}
            wave_definitions = []
            codeword_table_defs = []
            playback_strings = []
            interleaves = []

            prev_dio_valid_polarity = obj.get(
                'awgs_{}_dio_valid_polarity'.format(awg_nr))
            
            added_cw = set()
            ch1id = 'ch{}'.format(awg_nr * 2 + 1)
            ch1mid = 'ch{}m'.format(awg_nr * 2 + 1)
            ch2id = 'ch{}'.format(awg_nr * 2 + 2)
            ch2mid = 'ch{}m'.format(awg_nr * 2 + 2)
            chids = [ch1id, ch2id]

            channels = [self._id_channel(chid, obj.name) for chid in chids]

            codeword_el = set()
            if all([self.get(
                f'{chan}_internal_modulation') for chan in channels]):
                internal_mod = True
            elif not any([self.get(
                f'{chan}_internal_modulation') for chan in channels]):
                internal_mod = False
            else:
                raise NotImplementedError('Internal modulation can only be' 
                                          'specified per sub AWG!')

            counter = 1
            current_segment = 'no_segment'
            for element in awg_sequence:
                if awg_sequence[element] is None:
                    current_segment = element
                    playback_strings.append(f'// Segment {current_segment}')
                    continue
                playback_strings.append(f'// Element {element}')
                
                metadata = awg_sequence[element].pop('metadata', {})
                
                nr_cw = len(set(awg_sequence[element].keys()) - \
                            {'no_codeword'})

                if nr_cw == 1:
                    log.warning(
                        f'Only one codeword has been set for {element}')
                else:
                    for cw in awg_sequence[element]:
                        if cw == 'no_codeword':
                            if nr_cw != 0:
                                continue
                        chid_to_hash = awg_sequence[element][cw]
                        wave = tuple(chid_to_hash.get(ch, None)
                                    for ch in [ch1id, ch1mid, ch2id, ch2mid])
                        wave_definitions += self._zi_wave_definition(wave,
                                                                defined_waves)
                        
                        if nr_cw != 0:
                            w1, w2 = self._zi_waves_to_wavenames(wave)
                            if cw not in codeword_table:
                                codeword_table_defs += \
                                    self._zi_codeword_table_entry(cw, wave)
                                codeword_table[cw] = (w1, w2)
                            elif codeword_table[cw] != (w1, w2) \
                                    and self.reuse_waveforms():
                                log.warning('Same codeword used for different '
                                            'waveforms. Using first waveform. '
                                            f'Ignoring element {element}.')

                        ch_has_waveforms[ch1id] |= wave[0] is not None
                        ch_has_waveforms[ch1mid] |= wave[1] is not None
                        ch_has_waveforms[ch2id] |= wave[2] is not None
                        ch_has_waveforms[ch2mid] |= wave[3] is not None

                    if not internal_mod:
                        playback_strings += self._zi_playback_string(name=obj.name,
                            device='hdawg', wave=wave, codeword=(nr_cw != 0),
                            append_zeros=self.append_zeros())
                    else:
                        pb_string, interleave_string = \
                            self._zi_interleaved_playback_string(name=obj.name, 
                            device='hdawg', counter=counter, wave=wave, 
                            codeword=(nr_cw != 0)) 
                        counter += 1
                        playback_strings += pb_string
                        interleaves += interleave_string
                
            if not any([ch_has_waveforms[ch] 
                    for ch in [ch1id, ch1mid, ch2id, ch2mid]]):
                continue
            
            awg_str = self._hdawg_sequence_string_template.format(
                wave_definitions='\n'.join(wave_definitions+interleaves),
                codeword_table_defs='\n'.join(codeword_table_defs),
                playback_string='\n  '.join(playback_strings))

            # Hack needed to pass the sanity check of the ZI_base_instrument
            # class in 
            obj._awg_needs_configuration[awg_nr] = False
            obj._awg_program[awg_nr] = True

            obj.configure_awg_from_string(awg_nr, awg_str, timeout=600)

            obj.set('awgs_{}_dio_valid_polarity'.format(awg_nr),
                    prev_dio_valid_polarity)

        for ch in range(8):
            obj.set('sigouts_{}_on'.format(ch), ch_has_waveforms[f'ch{ch+1}'])

        if any(ch_has_waveforms.values()):
            self.awgs_with_waveforms(obj.name)

    def _is_awg_running(self, obj):
        if not isinstance(obj, HDAWG8Pulsar._supportedAWGtypes):
            return super()._is_awg_running(obj)

        return any([obj.get('awgs_{}_enable'.format(awg_nr)) for awg_nr in
                    self._hdawg_active_awgs(obj)])

    def _clock(self, obj, cid):
        if not isinstance(obj, HDAWG8Pulsar._supportedAWGtypes):
            return super()._clock(obj, cid)
        return obj.clock_freq()

    def _hdawg_active_awgs(self, obj):
        return [0,1,2,3]

class AWG5014Pulsar:
    """
    Defines the Tektronix AWG5014 specific functionality for the Pulsar class
    """
    _supportedAWGtypes = (Tektronix_AWG5014, VirtualAWG5014, )

    def _create_awg_parameters(self, awg, channel_name_map):
        if not isinstance(awg, AWG5014Pulsar._supportedAWGtypes):
            return super()._create_awg_parameters(awg, channel_name_map)
        
        self.add_parameter('{}_reuse_waveforms'.format(awg.name),
                           initial_value=True, vals=vals.Bool(),
                           parameter_class=ManualParameter)
        self.add_parameter('{}_minimize_sequencer_memory'.format(awg.name),
                           initial_value=False, vals=vals.Bool(),
                           parameter_class=ManualParameter,
                           docstring="Minimizes the sequencer "
                                     "memory by repeating specific sequence "
                                     "patterns (eg. readout) passed in "
                                     "'repeat dictionary'")
        self.add_parameter('{}_enforce_single_element'.format(awg.name),
                           initial_value=False, vals=vals.Bool(),
                           parameter_class=ManualParameter,
                           docstring="Group all the pulses on this AWG into "
                                     "a single element. Useful for making sure "
                                     "that the master AWG has only one waveform"
                                     " per segment.")
        self.add_parameter('{}_granularity'.format(awg.name),
                           get_cmd=lambda: 4)
        self.add_parameter('{}_element_start_granularity'.format(awg.name),
                           initial_value=4/(1.2e9),
                           parameter_class=ManualParameter)
        self.add_parameter('{}_min_length'.format(awg.name),
                           get_cmd=lambda: 256/(1.2e9)) # Can not be triggered 
                                                        # faster than 210 ns.
        self.add_parameter('{}_inter_element_deadtime'.format(awg.name),
                           get_cmd=lambda: 0)
        self.add_parameter('{}_precompile'.format(awg.name), 
                           initial_value=False, 
                           label='{} precompile segments'.format(awg.name),
                           parameter_class=ManualParameter, vals=vals.Bool())
        self.add_parameter('{}_delay'.format(awg.name), initial_value=0,
                           label='{} delay'.format(awg.name), unit='s',
                           parameter_class=ManualParameter,
                           docstring="Global delay applied to this channel. "
                                     "Positive values move pulses on this "
                                     "channel forward in  time")
        self.add_parameter('{}_trigger_channels'.format(awg.name), 
                           initial_value=[],
                           label='{} trigger channels'.format(awg.name), 
                           parameter_class=ManualParameter)
        self.add_parameter('{}_active'.format(awg.name), initial_value=True,
                           label='{} active'.format(awg.name), 
                           vals=vals.Bool(),
                           parameter_class=ManualParameter)
        self.add_parameter('{}_compensation_pulse_min_length'.format(awg.name), 
                           initial_value=0, unit='s',
                           parameter_class=ManualParameter)

        for ch_nr in range(4):
            id = 'ch{}'.format(ch_nr + 1)
            name = channel_name_map.get(id, awg.name + '_' + id)
            self._awg5014_create_analog_channel_parameters(id, name, awg)
            self.channels.add(name)
            id = 'ch{}m1'.format(ch_nr + 1)
            name = channel_name_map.get(id, awg.name + '_' + id)
            self._awg5014_create_marker_channel_parameters(id, name, awg)
            self.channels.add(name)
            id = 'ch{}m2'.format(ch_nr + 1)
            name = channel_name_map.get(id, awg.name + '_' + id)
            self._awg5014_create_marker_channel_parameters(id, name, awg)
            self.channels.add(name)

    def _awg5014_create_analog_channel_parameters(self, id, name, awg):
        self.add_parameter('{}_id'.format(name), get_cmd=lambda _=id: _)
        self.add_parameter('{}_awg'.format(name), get_cmd=lambda _=awg.name: _)
        self.add_parameter('{}_type'.format(name), get_cmd=lambda: 'analog')
        self.add_parameter('{}_offset_mode'.format(name), 
                           parameter_class=ManualParameter, 
                           vals=vals.Enum('software', 'hardware'))
        offset_mode_func = self.parameters['{}_offset_mode'.format(name)]
        self.add_parameter('{}_offset'.format(name),
                           label='{} offset'.format(name), unit='V',
                           set_cmd=self._awg5014_setter(awg, id, 'offset', 
                                                        offset_mode_func),
                           get_cmd=self._awg5014_getter(awg, id, 'offset', 
                                                        offset_mode_func),
                           vals=vals.Numbers())
        self.add_parameter('{}_amp'.format(name),
                            label='{} amplitude'.format(name), unit='V',
                            set_cmd=self._awg5014_setter(awg, id, 'amp'),
                            get_cmd=self._awg5014_getter(awg, id, 'amp'),
                            vals=vals.Numbers(0.01, 2.25))
        self.add_parameter('{}_distortion'.format(name),
                            label='{} distortion mode'.format(name),
                            initial_value='off',
                            vals=vals.Enum('off', 'precalculate'),
                            parameter_class=ManualParameter)
        self.add_parameter('{}_distortion_dict'.format(name),
                            label='{} distortion dictionary'.format(name),
                            vals=vals.Dict(),
                            parameter_class=ManualParameter)
        self.add_parameter('{}_charge_buildup_compensation'.format(name),
                            parameter_class=ManualParameter,
                            vals=vals.Bool(), initial_value=False)
        self.add_parameter('{}_compensation_pulse_scale'.format(name),
                            parameter_class=ManualParameter,
                            vals=vals.Numbers(0., 1.), initial_value=0.5)
        self.add_parameter('{}_compensation_pulse_delay'.format(name), 
                           initial_value=0, unit='s',
                           parameter_class=ManualParameter)
        self.add_parameter('{}_compensation_pulse_gaussian_filter_sigma'.format(name),
                           initial_value=0, unit='s',
                           parameter_class=ManualParameter)
    
    def _awg5014_create_marker_channel_parameters(self, id, name, awg):
        self.add_parameter('{}_id'.format(name), get_cmd=lambda _=id: _)
        self.add_parameter('{}_awg'.format(name), get_cmd=lambda _=awg.name: _)
        self.add_parameter('{}_type'.format(name), get_cmd=lambda: 'marker')
        self.add_parameter('{}_offset'.format(name),
                           label='{} offset'.format(name), unit='V',
                           set_cmd=self._awg5014_setter(awg, id, 'offset'),
                           get_cmd=self._awg5014_getter(awg, id, 'offset'),
                           vals=vals.Numbers(-2.7, 2.7))
        self.add_parameter('{}_amp'.format(name),
                            label='{} amplitude'.format(name), unit='V',
                            set_cmd=self._awg5014_setter(awg, id, 'amp'),
                            get_cmd=self._awg5014_getter(awg, id, 'amp'),
                            vals=vals.Numbers(-5.4, 5.4))

    @staticmethod
    def _awg5014_setter(obj, id, par, offset_mode_func=None):
        if id in ['ch1', 'ch2', 'ch3', 'ch4']:
            if par == 'offset':
                def s(val):
                    if offset_mode_func() == 'software':
                        obj.set('{}_offset'.format(id), val)
                    elif offset_mode_func() == 'hardware':
                        obj.set('{}_DC_out'.format(id), val)
                    else:
                        raise ValueError('Invalid offset mode for AWG5014: '
                                        '{}'.format(offset_mode_func()))
            elif par == 'amp':
                def s(val):
                    obj.set('{}_amp'.format(id), 2*val)
            else:
                raise NotImplementedError('Unknown parameter {}'.format(par))
        else:
            id_raw = id[:3] + '_' + id[3:]  # convert ch1m1 to ch1_m1
            if par == 'offset':
                def s(val):
                    h = obj.get('{}_high'.format(id_raw))
                    l = obj.get('{}_low'.format(id_raw))
                    obj.set('{}_high'.format(id_raw), val + h - l)
                    obj.set('{}_low'.format(id_raw), val)
            elif par == 'amp':
                def s(val):
                    l = obj.get('{}_low'.format(id_raw))
                    obj.set('{}_high'.format(id_raw), l + val)
            else:
                raise NotImplementedError('Unknown parameter {}'.format(par))
        return s

    def _awg5014_getter(self, obj, id, par, offset_mode_func=None):
        if id in ['ch1', 'ch2', 'ch3', 'ch4']:
            if par == 'offset':
                def g():
                    if offset_mode_func() == 'software':
                        return obj.get('{}_offset'.format(id))
                    elif offset_mode_func() == 'hardware':
                        return obj.get('{}_DC_out'.format(id))
                    else:
                        raise ValueError('Invalid offset mode for AWG5014: '
                                         '{}'.format(offset_mode_func()))
                                    
            elif par == 'amp':
                def g():
                    if self._awgs_prequeried_state:
                        return obj.parameters['{}_amp'.format(id)] \
                                   .get_latest()/2
                    else:
                        return obj.get('{}_amp'.format(id))/2
            else:
                raise NotImplementedError('Unknown parameter {}'.format(par))
        else:
            id_raw = id[:3] + '_' + id[3:]  # convert ch1m1 to ch1_m1
            if par == 'offset':
                def g():
                    return obj.get('{}_low'.format(id_raw))
            elif par == 'amp':
                def g():
                    if self._awgs_prequeried_state:
                        h = obj.get('{}_high'.format(id_raw))
                        l = obj.get('{}_low'.format(id_raw))
                    else:
                        h = obj.parameters['{}_high'.format(id_raw)]\
                            .get_latest()
                        l = obj.parameters['{}_low'.format(id_raw)]\
                            .get_latest()
                    return h - l
            else:
                raise NotImplementedError('Unknown parameter {}'.format(par))
        return g

    def _program_awg(self, obj, awg_sequence, waveforms, repeat_pattern=None):
        if not isinstance(obj, AWG5014Pulsar._supportedAWGtypes):
            return super()._program_awg(obj, awg_sequence, waveforms, repeat_pattern)

        pars = {
            'ch{}_m{}_low'.format(ch + 1, m + 1)
            for ch in range(4) for m in range(2)
        }
        pars |= {
            'ch{}_m{}_high'.format(ch + 1, m + 1)
            for ch in range(4) for m in range(2)
        }
        pars |= {
            'ch{}_offset'.format(ch + 1) for ch in range(4)
        }
        old_vals = {}
        for par in pars:
            old_vals[par] = obj.get(par)

        packed_waveforms = {}
        wfname_l = []

        grp_has_waveforms = {f'ch{i+1}': False for i in range(4)}

        for element in awg_sequence:
            if awg_sequence[element] is None:
                continue
            metadata = awg_sequence[element].pop('metadata', {})
            if list(awg_sequence[element].keys()) != ['no_codeword']:
                raise NotImplementedError('AWG5014 sequencer does '
                                          'not support codewords!')
            chid_to_hash = awg_sequence[element]['no_codeword']

            if not any(chid_to_hash):
                continue  # no waveforms
            
            maxlen = max([len(waveforms[h]) for h in chid_to_hash.values()])
            maxlen = max(maxlen, 256)

            wfname_l.append([])
            for grp in [f'ch{i + 1}' for i in range(4)]:
                wave = (chid_to_hash.get(grp, None),
                        chid_to_hash.get(grp + 'm1', None), 
                        chid_to_hash.get(grp + 'm2', None))
                grp_has_waveforms[grp] |= (wave != (None, None, None))
                wfname = self._hash_to_wavename((maxlen, wave))
                grp_wfs = [np.pad(waveforms.get(h, [0]), 
                                  (0, maxlen - len(waveforms.get(h, [0]))), 
                                  'constant', constant_values=0) for h in wave]
                packed_waveforms[wfname] = obj.pack_waveform(*grp_wfs)
                wfname_l[-1].append(wfname)
                if any([wf[0] != 0 for wf in grp_wfs]):
                    log.warning(f'Element {element} starts with non-zero ' 
                                f'entry on {obj.name}.')

        if not any(grp_has_waveforms.values()):
            for grp in ['ch1', 'ch2', 'ch3', 'ch4']:
                obj.set('{}_state'.format(grp), grp_has_waveforms[grp])
            return None

        self.awgs_with_waveforms(obj.name)

        nrep_l = [1] * len(wfname_l)
        goto_l = [0] * len(wfname_l)
        goto_l[-1] = 1
        wait_l = [1] * len(wfname_l)
        logic_jump_l = [0] * len(wfname_l)

        filename = 'pycqed_pulsar.awg'

        awg_file = obj.generate_awg_file(packed_waveforms, np.array(wfname_l).transpose().copy(),
                                         nrep_l, wait_l, goto_l, logic_jump_l,
                                         self._awg5014_chan_cfg(obj.name))
        obj.send_awg_file(filename, awg_file)
        obj.load_awg_file(filename)

        for par in pars:
            obj.set(par, old_vals[par])

        time.sleep(.1)
        # Waits for AWG to be ready
        obj.is_awg_ready()

        for grp in ['ch1', 'ch2', 'ch3', 'ch4']:
            obj.set('{}_state'.format(grp), 1*grp_has_waveforms[grp])

        hardware_offsets = 0
        for grp in ['ch1', 'ch2', 'ch3', 'ch4']:
            cname = self._id_channel(grp, obj.name)
            offset_mode = self.get('{}_offset_mode'.format(cname))
            if offset_mode == 'hardware':
                hardware_offsets = 1
            obj.DC_output(hardware_offsets)

        return awg_file

    def _is_awg_running(self, obj):
        if not isinstance(obj, AWG5014Pulsar._supportedAWGtypes):
            return super()._is_awg_running(obj)

        return obj.get_state() != 'Idle'

    def _clock(self, obj, cid=None):
        if not isinstance(obj, AWG5014Pulsar._supportedAWGtypes):
            return super()._clock(obj, cid)
        return obj.clock_freq()

    @staticmethod
    def _awg5014_group_ids(cid):
        """
        Returns all id-s corresponding to a single channel group.
        For example `Pulsar._awg5014_group_ids('ch2')` returns `['ch2',
        'ch2m1', 'ch2m2']`.

        Args:
            cid: An id of one of the AWG5014 channels.

        Returns: A list of id-s corresponding to the same group as `cid`.
        """
        return [cid[:3], cid[:3] + 'm1', cid[:3] + 'm2'] 

    def _awg5014_chan_cfg(self, awg):
        channel_cfg = {}
        for channel in self.channels:
            if self.get('{}_awg'.format(channel)) != awg:
                continue
            cid = self.get('{}_id'.format(channel))
            amp = self.get('{}_amp'.format(channel))
            off = self.get('{}_offset'.format(channel))
            if self.get('{}_type'.format(channel)) == 'analog':
                offset_mode = self.get('{}_offset_mode'.format(channel))
                channel_cfg['ANALOG_METHOD_' + cid[2]] = 1
                channel_cfg['ANALOG_AMPLITUDE_' + cid[2]] = amp * 2
                if offset_mode == 'software':
                    channel_cfg['ANALOG_OFFSET_' + cid[2]] = off
                    channel_cfg['DC_OUTPUT_LEVEL_' + cid[2]] = 0
                    channel_cfg['EXTERNAL_ADD_' + cid[2]] = 0
                else:
                    channel_cfg['ANALOG_OFFSET_' + cid[2]] = 0
                    channel_cfg['DC_OUTPUT_LEVEL_' + cid[2]] = off
                    channel_cfg['EXTERNAL_ADD_' + cid[2]] = 1
            else:
                channel_cfg['MARKER1_METHOD_' + cid[2]] = 2
                channel_cfg['MARKER2_METHOD_' + cid[2]] = 2
                channel_cfg['MARKER{}_LOW_{}'.format(cid[-1], cid[2])] = \
                    off
                channel_cfg['MARKER{}_HIGH_{}'.format(cid[-1], cid[2])] = \
                    off + amp
            channel_cfg['CHANNEL_STATE_' + cid[2]] = 0

        for channel in self.channels:
            if self.get('{}_awg'.format(channel)) != awg:
                continue
            if self.get('{}_active'.format(awg)):
                cid = self.get('{}_id'.format(channel))
                channel_cfg['CHANNEL_STATE_' + cid[2]] = 1
        return channel_cfg


class Pulsar(AWG5014Pulsar, HDAWG8Pulsar, UHFQCPulsar, Instrument):
    """
    A meta-instrument responsible for all communication with the AWGs.
    Contains information about all the available awg-channels in the setup.
    Starting, stopping and programming and changing the parameters of the AWGs
    should be done through Pulsar. Supports Tektronix AWG5014 and partially
    ZI UHFLI.

    Args:
        master_awg: Name of the AWG that triggers all the other AWG-s and
                    should be started last (after other AWG-s are already
                    waiting for a trigger.
    """
    def __init__(self, name='Pulsar', master_awg=None):
        super().__init__(name)

        self.add_parameter('master_awg', 
                           parameter_class=InstrumentRefParameter,
                           initial_value=master_awg)
        self.add_parameter('inter_element_spacing',
                           vals=vals.MultiType(vals.Numbers(0),
                                               vals.Enum('auto')),
                           set_cmd=self._set_inter_element_spacing,
                           get_cmd=self._get_inter_element_spacing)
        self.add_parameter('reuse_waveforms', initial_value=False,
                           parameter_class=ManualParameter, vals=vals.Bool())
<<<<<<< HEAD
        self.add_parameter('append_zeros', initial_value=0, vals=vals.Ints(),
                           parameter_class=ManualParameter)
=======
        self.add_parameter('flux_crosstalk_cancellation', initial_value=False,
                           parameter_class=ManualParameter, vals=vals.Bool())
        self.add_parameter('flux_channels', initial_value=[],
                           parameter_class=ManualParameter, vals=vals.Lists())
        self.add_parameter('flux_crosstalk_cancellation_mtx',
                           initial_value=None, parameter_class=ManualParameter)
        self.add_parameter('flux_crosstalk_cancellation_shift_mtx',
                           initial_value=None, parameter_class=ManualParameter)
>>>>>>> 512404d3

        self._inter_element_spacing = 'auto'
        self.channels = set() # channel names
        self.awgs = set() # AWG names
        self.last_sequence = None
        self.last_elements = None
        self._awgs_with_waveforms = set()

        self._awgs_prequeried_state = False

        self._zi_waves_cleared = False
        self._hash_to_wavename_table = {}

        self.num_seg = 0

        Pulsar._instance = self

    @staticmethod
    def get_instance():
        return Pulsar._instance

    # channel handling
    def define_awg_channels(self, awg, channel_name_map=None):
        """
        The AWG object must be created before creating channels for that AWG

        Args:
            awg: AWG object to add to the pulsar.
            channel_name_map: A dictionary that maps channel ids to channel
                              names. (default {})
        """
        if channel_name_map is None:
            channel_name_map = {}

        for channel_name in channel_name_map.values():
            if channel_name in self.channels:
                raise KeyError("Channel named '{}' already defined".format(
                    channel_name))
        if awg.name in self.awgs:
            raise KeyError("AWG '{}' already added to pulsar".format(awg.name))

        fail = None
        super()._create_awg_parameters(awg, channel_name_map)
        # try:
        #     super()._create_awg_parameters(awg, channel_name_map)
        # except AttributeError as e:
        #     fail = e
        # if fail is not None:
        #     raise TypeError('Unsupported AWG instrument: {}. '
        #                     .format(awg.name) + str(fail))
        
        self.awgs.add(awg.name)

    def find_awg_channels(self, awg):
        channel_list = []
        for channel in self.channels:
            if self.get('{}_awg'.format(channel)) == awg:
                channel_list.append(channel)

        return channel_list

    def AWG_obj(self, **kw):
        """
        Return the AWG object corresponding to a channel or an AWG name.

        Args:
            awg: Name of the AWG Instrument.
            channel: Name of the channel

        Returns: An instance of Instrument class corresponding to the AWG
                 requested.
        """
        awg = kw.get('awg', None)
        chan = kw.get('channel', None)
        if awg is not None and chan is not None:
            raise ValueError('Both `awg` and `channel` arguments passed to '
                             'Pulsar.AWG_obj()')
        elif awg is None and chan is not None:
            name = self.get('{}_awg'.format(chan))
        elif awg is not None and chan is None:
            name = awg
        else:
            raise ValueError('Either `awg` or `channel` argument needs to be '
                             'passed to Pulsar.AWG_obj()')
        return Instrument.find_instrument(name)

    def clock(self, channel=None, awg=None):
        """
        Returns the clock rate of channel or AWG 'instrument_ref' 
        Args:
            isntrument_ref: name of the channel or AWG
        Returns: clock rate in samples per second
        """
        if channel is not None and awg is not None:
            raise ValueError('Both channel and awg arguments passed to '
                             'Pulsar.clock()')
        if channel is None and awg is None:
            raise ValueError('Neither channel nor awg arguments passed to '
                             'Pulsar.clock()')

        if channel is not None:
            awg = self.get('{}_awg'.format(channel))
     
        if self._awgs_prequeried_state:
            return self._clocks[awg]
        else:
            fail = None
            obj = self.AWG_obj(awg=awg)
            try:
                return super()._clock(obj)
            except AttributeError as e:
                fail = e
            if fail is not None:
                raise TypeError('Unsupported AWG instrument: {} of type {}. '
                                .format(obj.name, type(obj)) + str(fail))

    def active_awgs(self):
        """
        Returns:
            A set of the names of the active AWGs registered

            Inactive AWGs don't get started or stopped. Also the waveforms on
            inactive AWGs don't get updated.
        """
        return {awg for awg in self.awgs if self.get('{}_active'.format(awg))}

    def awgs_with_waveforms(self, awg=None):
        """
        Adds an awg to the set of AWGs with waveforms programmed, or returns 
        set of said AWGs.
        """
        if awg == None:
            return self._awgs_with_waveforms
        else:
            self._awgs_with_waveforms.add(awg)

    def start(self, exclude=None):
        """
        Start the active AWGs. If multiple AWGs are used in a setup where the
        slave AWGs are triggered by the master AWG, then the slave AWGs must be
        running and waiting for trigger when the master AWG is started to
        ensure synchronous playback.
        """
        if exclude is None:
            exclude = []

        # Start only the AWGs which have at least one channel programmed, i.e.
        # where at least one channel has state = 1. 
        awgs_with_waveforms = self.awgs_with_waveforms()
        used_awgs = set(self.active_awgs()) & awgs_with_waveforms
        
        for awg in used_awgs:
            self._stop_awg(awg)

        if self.master_awg() is None:
            for awg in used_awgs:
                if awg not in exclude:
                    self._start_awg(awg)
        else:
            if self.master_awg() not in exclude:
                self.master_awg.get_instr().stop()
            for awg in used_awgs:
                if awg != self.master_awg() and awg not in exclude:
                    self._start_awg(awg)
            tstart = time.time()
            for awg in used_awgs:
                if awg == self.master_awg() or awg in exclude:
                    continue
                good = False
                while not (good or time.time() > tstart + 10):
                    if self._is_awg_running(awg):
                        good = True
                    else:
                        time.sleep(0.1)
                if not good:
                    raise Exception('AWG {} did not start in 10s'
                                    .format(awg))
            if self.master_awg() not in exclude:
                self.master_awg.get_instr().start()

    def stop(self):
        """
        Stop all active AWGs.
        """

        awgs_with_waveforms = set(self.awgs_with_waveforms())
        used_awgs = set(self.active_awgs()) & awgs_with_waveforms

        for awg in used_awgs:
            self._stop_awg(awg)
    
    def program_awgs(self, sequence, awgs='all'):

        # Stores the last uploaded sequence for easy access and plotting
        self.last_sequence = sequence

        if awgs == 'all':
            awgs = self.active_awgs()

        # initializes the set of AWGs with waveforms
        self._awgs_with_waveforms -= awgs


        # prequery all AWG clock values and AWG amplitudes
        self.AWGs_prequeried(True)

        log.info(f'Starting compilation of sequence {sequence.name}')
        t0 = time.time()
        waveforms, awg_sequences = sequence.generate_waveforms_sequences()
        log.info(f'Finished compilation of sequence {sequence.name} in '
                 f'{time.time() - t0}')


        channels_used = self._channels_in_awg_sequences(awg_sequences)
        repeat_dict = self._generate_awg_repeat_dict(sequence.repeat_patterns,
                                                     channels_used)
        self._zi_waves_cleared = False
        self._hash_to_wavename_table = {}

        for awg in awgs:
            log.info(f'Started programming {awg}')
            t0 = time.time()
            if awg in repeat_dict.keys():
                self._program_awg(self.AWG_obj(awg=awg),
                                  awg_sequences.get(awg, {}), waveforms,
                                  repeat_pattern=repeat_dict[awg])
            else:
                self._program_awg(self.AWG_obj(awg=awg),
                                  awg_sequences.get(awg, {}), waveforms)
            log.info(f'Finished programming {awg} in {time.time() - t0}')
        
        self.num_seg = len(sequence.segments)
        self.AWGs_prequeried(False)

    def _program_awg(self, obj, awg_sequence, waveforms, repeat_pattern=None):
        """
        Program the AWG with a sequence of segments.

        Args:
            obj: the instance of the AWG to program
            sequence: the `Sequence` object that determines the segment order,
                      repetition and trigger wait
            el_wfs: A dictionary from element name to a dictionary from channel
                    id to the waveform.
            loop: Boolean flag, whether the segments should be looped over.
                  Default is `True`.
        """
        # fail = None
        # try:
        #     super()._program_awg(obj, awg_sequence, waveforms)
        # except AttributeError as e:
        #     fail = e
        # if fail is not None:
        #     raise TypeError('Unsupported AWG instrument: {} of type {}. '
        #                     .format(obj.name, type(obj)) + str(fail))
        if repeat_pattern is not None:
            super()._program_awg(obj, awg_sequence, waveforms,
                                 repeat_pattern=repeat_pattern)
        else:
            super()._program_awg(obj, awg_sequence, waveforms)

    def _hash_to_wavename(self, h):
        alphabet = 'abcdefghijklmnopqrstuvwxyz'
        if h not in self._hash_to_wavename_table:
            hash_int = abs(hash(h))
            wname = ''.join(to_base(hash_int, len(alphabet), alphabet))[::-1]
            while wname in self._hash_to_wavename_table.values():
                hash_int += 1
                wname = ''.join(to_base(hash_int, len(alphabet), alphabet)) \
                    [::-1]
            self._hash_to_wavename_table[h] = wname
        return self._hash_to_wavename_table[h]

    def _zi_wave_definition(self, wave, defined_waves=None):
        if defined_waves is None:
            defined_waves = set()
        wave_definition = []
        w1, w2 = self._zi_waves_to_wavenames(wave)
        for analog, marker, wc in [(wave[0], wave[1], w1), 
                                   (wave[2], wave[3], w2)]:
            if analog is not None:
                wa = self._hash_to_wavename(analog)
                if wa not in defined_waves:
                    wave_definition.append(f'wave {wa} = "{wa}";')
                    defined_waves.add(wa)
            if marker is not None:        
                wm = self._hash_to_wavename(marker)
                if wm not in defined_waves:
                    wave_definition.append(f'wave {wm} = "{wm}";')
                    defined_waves.add(wm)
            if analog is not None and marker is not None:
                if wc not in defined_waves:
                    wave_definition.append(f'wave {wc} = {wa} + {wm};')
                    defined_waves.add(wc)
        return wave_definition

    def _zi_playback_string(self, name, device, wave, acq=False, codeword=False,
                            append_zeros=0):
        playback_string = []
        w1, w2 = self._zi_waves_to_wavenames(wave)

        trig_source = self.get('{}_trigger_source'.format(name))
        if trig_source == 'Dig1':
            playback_string.append(
                'waitDigTrigger(1{});'.format(', 1' if device == 'uhf' else ''))
        elif trig_source == 'Dig2':
            if device == 'hdawg':
                raise ValueError(
                    'ZI HDAWG does not support having Dig2 as trigger source.')
            playback_string.append('waitDigTrigger(2,1);')
        elif trig_source == 'DIO':
            playback_string.append('waitDIOTrigger();')
        else:
            raise ValueError(
                'Trigger source for {} has to be "Dig1", "Dig2" or "DIO"!')

        if codeword and not (w1 is None and w2 is None):
            playback_string.append('playWaveDIO();')
        else:
            if w1 is None and w2 is not None:
                # This hack is needed due to a bug on the HDAWG.
                # Remove this if case once the bug is fixed.
                playback_string.append(f'playWave(marker(1,0)*0*{w2}, {w2});')
            elif w1 is not None and w2 is None:
                # This hack is needed due to a bug on the HDAWG.
                # Remove this if case once the bug is fixed.
                playback_string.append(f'playWave({w1}, marker(1,0)*0*{w1});')
            elif w1 is not None or w2 is not None:
                playback_string.append('playWave({});'.format(
                    _zi_wavename_pair_to_argument(w1, w2)))
        if acq:
            playback_string.append('setTrigger(RO_TRIG);')
            playback_string.append('setTrigger(WINT_EN);')
        if append_zeros:
            playback_string.append(f'playZero({append_zeros});')
        return playback_string

    def _zi_interleaved_playback_string(self, name, device, counter, 
                                        wave, acq=False, codeword=False):
        playback_string = []
        w1, w2 = self._zi_waves_to_wavenames(wave)
        if w1 is None or w2 is None:
            raise ValueError('When using HDAWG modulation both I and Q need '  
                              'to be defined')
        
        wname = f'wave{counter}'
        interleaves = [f'wave {wname} = interleave({w1}, {w2});']

        if not codeword:
            if not acq:
                playback_string.append(f'prefetch({wname},{wname});')
        
        trig_source = self.get('{}_trigger_source'.format(name))
        if trig_source == 'Dig1':
            playback_string.append(
                'waitDigTrigger(1{});'.format(', 1' if device == 'uhf' else ''))
        elif trig_source == 'Dig2':
            if device == 'hdawg':
                raise ValueError('ZI HDAWG does not support having Dig2 as trigger source.')
            playback_string.append('waitDigTrigger(2,1);')
        elif trig_source == 'DIO':
            playback_string.append('waitDIOTrigger();')
        else:
            raise ValueError(f'Trigger source for {name} has to be "Dig1", "Dig2" or "DIO"!')
        
        if codeword:
            # playback_string.append('playWaveDIO();')
            raise NotImplementedError('Modulation in combination with codeword'
                                      'pulses has not yet been implemented!')
        else:
            playback_string.append(f'playWave({wname},{wname});')
        if acq:
            playback_string.append('setTrigger(RO_TRIG);')
            playback_string.append('setTrigger(WINT_EN);')
        return playback_string, interleaves

    def _zi_codeword_table_entry(self, codeword, wave):
        w1, w2 = self._zi_waves_to_wavenames(wave)
        if w1 is None and w2 is not None:
            # This hack is needed due to a bug on the HDAWG. 
            # Remove this if case once the bug is fixed.
            return [f'setWaveDIO({codeword}, zeros(1) + marker(1, 0), {w2});']
        elif not (w1 is None and w2 is None):
            return ['setWaveDIO({}, {});'.format(codeword, 
                        _zi_wavename_pair_to_argument(w1, w2))]
        else:
            return []

    def _zi_waves_to_wavenames(self, wave):
        wavenames = []
        for analog, marker in [(wave[0], wave[1]), (wave[2], wave[3])]:
            if analog is None and marker is None:
                wavenames.append(None)
            elif analog is None and marker is not None:
                wavenames.append(self._hash_to_wavename(marker))
            elif analog is not None and marker is None:
                wavenames.append(self._hash_to_wavename(analog))
            else:
                wavenames.append(self._hash_to_wavename((analog, marker)))
        return wavenames

    def _zi_write_waves(self, waveforms):
        wave_dir = _zi_wave_dir()
        for h, wf in waveforms.items():
            filename = os.path.join(wave_dir, self._hash_to_wavename(h)+'.csv')
            fmt = '%.18e' if wf.dtype == np.float else '%d'
            np.savetxt(filename, wf, delimiter=",", fmt=fmt)

    def _start_awg(self, awg):
        obj = self.AWG_obj(awg=awg)
        obj.start()

    def _stop_awg(self, awg):
        obj = self.AWG_obj(awg=awg)
        obj.stop()

    def _is_awg_running(self, awg):
        fail = None
        obj = self.AWG_obj(awg=awg)
        try:
            return super()._is_awg_running(obj)
        except AttributeError as e:
            fail = e
        if fail is not None:
            raise TypeError('Unsupported AWG instrument: {} of type {}. '
                            .format(obj.name, type(obj)) + str(fail))

    def _set_inter_element_spacing(self, val):
        self._inter_element_spacing = val

    def _get_inter_element_spacing(self):
        if self._inter_element_spacing != 'auto':
            return self._inter_element_spacing
        else:
            max_spacing = 0
            for awg in self.awgs:
                max_spacing = max(max_spacing, self.get(
                    '{}_inter_element_deadtime'.format(awg)))
            return max_spacing

    def AWGs_prequeried(self, status=None):
        if status is None:
            return self._awgs_prequeried_state
        elif status:
            self._awgs_prequeried_state = False
            self._clocks = {}
            for awg in self.awgs:
                self._clocks[awg] = self.clock(awg=awg)
            for c in self.channels:
                # prequery also the output amplitude values
                self.get(c + '_amp')
            self._awgs_prequeried_state = True
        else:
            self._awgs_prequeried_state = False

    def _id_channel(self, cid, awg):
        """
        Returns the channel name corresponding to the channel with id `cid` on
        the AWG `awg`.

        Args:
            cid: An id of one of the channels.
            awg: The name of the AWG.

        Returns: The corresponding channel name. If the channel is not found,
                 returns `None`.
        """
        for cname in self.channels:
            if self.get('{}_awg'.format(cname)) == awg and \
               self.get('{}_id'.format(cname)) == cid:
                return cname
        return None

    @staticmethod
    def _channels_in_awg_sequences(awg_sequences):
        """
        identifies all channels used in the given awg keyed sequence
        :param awg_sequences (dict): awg sequences keyed by awg name, i.e. as
        returned by sequence.generate_sequence_waveforms()
        :return: dictionary keyed by awg of with all channel used during the sequence
        """
        channels_used = dict()
        for awg in awg_sequences:
            channels_used[awg] = set()
            for segname in awg_sequences[awg]:
                if awg_sequences[awg][segname] is None:
                    continue
                elements = awg_sequences[awg][segname]
                for cw in elements:
                    if cw != "metadata":
                        channels_used[awg] |= elements[cw].keys()
        return channels_used

    def _generate_awg_repeat_dict(self, repeat_dict_per_ch, channels_used):
        """
        Translates a repeat dictionary keyed by channels to a repeat dictionary
        keyed by awg. Checks whether all channels in channels_used have an entry.
        :param repeat_dict_per_ch: keys: channels_id, values: repeat pattern
        :param channels_used (dict): list of channel used on each awg
        :return:
        """
        awg_ch_repeat_dict = dict()
        repeat_dict_per_awg = dict()
        for cname in repeat_dict_per_ch:
            awg = self.get(f"{cname}_awg")
            chid = self.get(f"{cname}_id")

            if not awg in awg_ch_repeat_dict.keys():
                awg_ch_repeat_dict[awg] = []
            awg_ch_repeat_dict[awg].append(chid)
            if repeat_dict_per_awg.get(awg, repeat_dict_per_ch[cname]) \
                    != repeat_dict_per_ch[cname]:
                raise NotImplementedError(f"Repeat pattern on {cname} is "
                f"different from at least one other channel on {awg}:"
                f"{repeat_dict_per_ch[cname]} vs {repeat_dict_per_awg[awg]}")
            repeat_dict_per_awg[awg] = repeat_dict_per_ch[cname]
            
        for awg_repeat, chs_repeat in awg_ch_repeat_dict.items():
            for ch in channels_used[awg_repeat]:
                assert ch in chs_repeat, f"Repeat pattern " \
                    f"provided for {awg_repeat} but no pattern was given on " \
                    f"{ch}. All used channels on the same awg must have a " \
                    f"repeat pattern."

        return repeat_dict_per_awg


def to_base(n, b, alphabet=None, prev=None):
    if prev is None: prev = []
    if n == 0: 
        if alphabet is None: return prev
        else: return [alphabet[i] for i in prev]
    return to_base(n//b, b, alphabet, prev+[n%b])

def _zi_wave_dir():
    if os.name == 'nt':
        dll = ctypes.windll.shell32
        buf = ctypes.create_unicode_buffer(ctypes.wintypes.MAX_PATH + 1)
        if dll.SHGetSpecialFolderPathW(None, buf, 0x0005, False):
            _basedir = buf.value
        else:
            log.warning('Could not extract my documents folder')
    else:
        _basedir = os.path.expanduser('~')
    return os.path.join(_basedir, 'Zurich Instruments', 'LabOne', 
        'WebServer', 'awg', 'waves')


def _zi_clear_waves():
    wave_dir = _zi_wave_dir()
    for f in os.listdir(wave_dir):
        if f.endswith(".csv"):
            os.remove(os.path.join(wave_dir, f))
        elif f.endswith('.cache'):
            shutil.rmtree(os.path.join(wave_dir, f))


def _zi_wavename_pair_to_argument(w1, w2):
    if w1 is not None and w2 is not None:
        return f'{w1}, {w2}'
    elif w1 is not None and w2 is None:
        return f'1, {w1}'
    elif w1 is None and w2 is not None:
        return f'2, {w2}'
    else:
        return ''<|MERGE_RESOLUTION|>--- conflicted
+++ resolved
@@ -1071,10 +1071,8 @@
                            get_cmd=self._get_inter_element_spacing)
         self.add_parameter('reuse_waveforms', initial_value=False,
                            parameter_class=ManualParameter, vals=vals.Bool())
-<<<<<<< HEAD
         self.add_parameter('append_zeros', initial_value=0, vals=vals.Ints(),
                            parameter_class=ManualParameter)
-=======
         self.add_parameter('flux_crosstalk_cancellation', initial_value=False,
                            parameter_class=ManualParameter, vals=vals.Bool())
         self.add_parameter('flux_channels', initial_value=[],
@@ -1083,7 +1081,6 @@
                            initial_value=None, parameter_class=ManualParameter)
         self.add_parameter('flux_crosstalk_cancellation_shift_mtx',
                            initial_value=None, parameter_class=ManualParameter)
->>>>>>> 512404d3
 
         self._inter_element_spacing = 'auto'
         self.channels = set() # channel names
