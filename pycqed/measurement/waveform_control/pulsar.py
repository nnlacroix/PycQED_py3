# Originally by Wolfgang Pfaff
# Modified by Adriaan Rol 9/2015
# Modified by Ants Remm 5/2017
# Modified by Michael Kerschbaum 5/2019
import os
import shutil
import ctypes
import concurrent.futures
import numpy as np
import logging
from qcodes.instrument.base import Instrument
from qcodes.instrument.parameter import (
    ManualParameter, InstrumentRefParameter)
import qcodes.utils.validators as vals
import time

from pycqed.instrument_drivers.virtual_instruments.virtual_awg5014 import \
    VirtualAWG5014
from pycqed.instrument_drivers.virtual_instruments.virtual_AWG8 import \
    VirtualAWG8
# exception catching removed because it does not work in python versions before
# 3.6
try:
    from qcodes.instrument_drivers.tektronix.AWG5014 import Tektronix_AWG5014
except Exception:
    Tektronix_AWG5014 = type(None)
try:
    from pycqed.instrument_drivers.physical_instruments.ZurichInstruments.\
        UHFQuantumController import UHFQC
except Exception:
    UHFQC = type(None)
try:
    from pycqed.instrument_drivers.physical_instruments.ZurichInstruments. \
        ZI_HDAWG8 import ZI_HDAWG8
except Exception:
    ZI_HDAWG8 = type(None)
log = logging.getLogger(__name__)

from pycqed.instrument_drivers.physical_instruments.ZurichInstruments. \
        dummy_UHFQC import dummy_UHFQC

class UHFQCPulsar:
    """
    Defines the Zurich Instruments UHFQC specific functionality for the Pulsar
    class
    """
    _supportedAWGtypes = (UHFQC, dummy_UHFQC)
    
    _uhf_sequence_string_template = (
        "const WINT_EN   = 0x03ff0000;\n"
        "const WINT_TRIG = 0x00000010;\n"
        "const IAVG_TRIG = 0x00000020;\n"
        "var RO_TRIG;\n"
        "if (getUserReg(1)) {{\n"
        "  RO_TRIG = WINT_EN + IAVG_TRIG;\n"
        "}} else {{\n"
        "  RO_TRIG = WINT_EN + WINT_TRIG;\n"
        "}}\n"
        "setTrigger(WINT_EN);\n"
        "\n"
        "{wave_definitions}\n"
        "\n"
        "var loop_cnt = getUserReg(0);\n"
        "\n"
        "repeat (loop_cnt) {{\n"
        "  {playback_string}\n"
        "}}\n"
    )

    def _create_awg_parameters(self, awg, channel_name_map):
        if not isinstance(awg, UHFQCPulsar._supportedAWGtypes):
            return super()._create_awg_parameters(awg, channel_name_map)
        
        name = awg.name

        self.add_parameter('{}_reuse_waveforms'.format(awg.name),
                           initial_value=True, vals=vals.Bool(),
                           parameter_class=ManualParameter)
        self.add_parameter('{}_minimize_sequencer_memory'.format(awg.name),
                           initial_value=True, vals=vals.Bool(),
                           parameter_class=ManualParameter,
                           docstring="Minimizes the sequencer "
                                     "memory by repeating specific sequence "
                                     "patterns (eg. readout) passed in "
                                     "'repeat dictionary'")
        self.add_parameter('{}_enforce_single_element'.format(awg.name),
                           initial_value=False, vals=vals.Bool(),
                           parameter_class=ManualParameter,
                           docstring="Group all the pulses on this AWG into "
                                     "a single element. Useful for making sure "
                                     "that the master AWG has only one waveform"
                                     " per segment.")
        self.add_parameter('{}_granularity'.format(awg.name),
                           get_cmd=lambda: 16)
        self.add_parameter('{}_element_start_granularity'.format(awg.name),
                           initial_value=8/(1.8e9),
                           parameter_class=ManualParameter)
        self.add_parameter('{}_min_length'.format(awg.name),
                           get_cmd=lambda: 16 /(1.8e9))
        self.add_parameter('{}_inter_element_deadtime'.format(awg.name),
                           # get_cmd=lambda: 80 / 2.4e9)
                           get_cmd=lambda: 8 / (1.8e9))
                           # get_cmd=lambda: 0 / 2.4e9)
        self.add_parameter('{}_precompile'.format(awg.name), 
                           initial_value=False, vals=vals.Bool(),
                           label='{} precompile segments'.format(awg.name),
                           parameter_class=ManualParameter)
        self.add_parameter('{}_delay'.format(awg.name), 
                           initial_value=0, label='{} delay'.format(name), 
                           unit='s', parameter_class=ManualParameter,
                           docstring='Global delay applied to this '
                                     'channel. Positive values move pulses'
                                     ' on this channel forward in time')
        self.add_parameter('{}_trigger_channels'.format(awg.name), 
                           initial_value=[],
                           label='{} trigger channel'.format(awg.name), 
                           parameter_class=ManualParameter)
        self.add_parameter('{}_active'.format(awg.name), initial_value=True,
                           label='{} active'.format(awg.name),
                           vals=vals.Bool(),
                           parameter_class=ManualParameter)
        self.add_parameter('{}_compensation_pulse_min_length'.format(name), 
                           initial_value=0, unit='s',
                           parameter_class=ManualParameter)
        self.add_parameter('{}_trigger_source'.format(awg.name), 
                           initial_value='Dig1', vals=vals.Strings(),
                           parameter_class=ManualParameter, 
                           docstring='Defines for which trigger source \
                                      the AWG should wait, before playing \
                                      the next waveform. Allowed values \
                                      are: "Dig1", "Dig2", "DIO"')

        for ch_nr in range(2):
            id = 'ch{}'.format(ch_nr + 1)
            name = channel_name_map.get(id, awg.name + '_' + id)
            self._uhfqc_create_channel_parameters(id, name, awg)
            self.channels.add(name)

    def _uhfqc_create_channel_parameters(self, id, name, awg):
        self.add_parameter('{}_id'.format(name), get_cmd=lambda _=id: _)
        self.add_parameter('{}_awg'.format(name), get_cmd=lambda _=awg.name: _)
        self.add_parameter('{}_type'.format(name), get_cmd=lambda: 'analog')
        self.add_parameter('{}_amp'.format(name),
                            label='{} amplitude'.format(name), unit='V',
                            set_cmd=self._uhfqc_setter(awg, id, 'amp'),
                            get_cmd=self._uhfqc_getter(awg, id, 'amp'),
                            vals=vals.Numbers(0.075, 1.5),
                            initial_value=0.75)
        self.add_parameter('{}_offset'.format(name),
                            label='{} offset'.format(name), unit='V',
                            set_cmd=self._uhfqc_setter(awg, id, 'offset'),
                            get_cmd=self._uhfqc_getter(awg, id, 'offset'),
                            vals=vals.Numbers(-1.5, 1.5),
                            initial_value=0)
        self.add_parameter('{}_distortion'.format(name),
                            label='{} distortion mode'.format(name),
                            initial_value='off',
                            vals=vals.Enum('off', 'precalculate'),
                            parameter_class=ManualParameter)
        self.add_parameter('{}_distortion_dict'.format(name),
                            label='{} distortion dictionary'.format(name),
                            vals=vals.Dict(),
                            parameter_class=ManualParameter)
        self.add_parameter('{}_charge_buildup_compensation'.format(name),
                            parameter_class=ManualParameter,
                            vals=vals.Bool(), initial_value=False)
        self.add_parameter('{}_compensation_pulse_scale'.format(name),
                            parameter_class=ManualParameter,
                            vals=vals.Numbers(0., 1.), initial_value=0.5)
        self.add_parameter('{}_compensation_pulse_delay'.format(name), 
                           initial_value=0, unit='s',
                           parameter_class=ManualParameter)
        self.add_parameter('{}_compensation_pulse_gaussian_filter_sigma'.format(name),
                           initial_value=0, unit='s',
                           parameter_class=ManualParameter)

    @staticmethod
    def _uhfqc_setter(obj, id, par):
        if par == 'offset':
            def s(val):
                obj.set('sigouts_{}_offset'.format(int(id[2])-1), val)
        elif par == 'amp':
            def s(val):
                obj.set('sigouts_{}_range'.format(int(id[2])-1), val)
        else:
            raise NotImplementedError('Unknown parameter {}'.format(par))
        return s

    def _uhfqc_getter(self, obj, id, par):
        if par == 'offset':
            def g():
                return obj.get('sigouts_{}_offset'.format(int(id[2])-1))
        elif par == 'amp':
            def g():
                if self._awgs_prequeried_state:
                    return obj.parameters['sigouts_{}_range' \
                        .format(int(id[2])-1)].get_latest()/2
                else:
                    return obj.get('sigouts_{}_range' \
                        .format(int(id[2])-1))/2
        else:
            raise NotImplementedError('Unknown parameter {}'.format(par))
        return g 

    def _prepare_awg_for_upload(self, obj, awg_sequence, waveforms,
                                repeat_pattern=None):
        if not isinstance(obj, UHFQCPulsar._supportedAWGtypes):
            return super()._prepare_awg_for_upload(obj, awg_sequence,
                                                   waveforms, repeat_pattern)

        if not self._zi_waves_cleared:
            _zi_clear_waves()
            self._zi_waves_cleared = True
        waves_to_upload = {h: waveforms[h]
                               for codewords in awg_sequence.values() 
                                   if codewords is not None
                               for cw, chids in codewords.items()
                                   if cw != 'metadata'
                               for h in chids.values()}
        self._zi_write_waves(waves_to_upload)

        defined_waves = set()
        wave_definitions = []
        playback_strings = []

        ch_has_waveforms = {'ch1': False, 'ch2': False}

        current_segment = 'no_segment'

        def play_element(element, playback_strings, wave_definitions):
            if awg_sequence[element] is None:
                current_segment = element
                playback_strings.append(f'// Segment {current_segment}')
                return playback_strings, wave_definitions
            playback_strings.append(f'// Element {element}')

            metadata = awg_sequence[element].pop('metadata', {})
            if list(awg_sequence[element].keys()) != ['no_codeword']:
                raise NotImplementedError('UHFQC sequencer does currently\
                                                       not support codewords!')
            chid_to_hash = awg_sequence[element]['no_codeword']

            wave = (chid_to_hash.get('ch1', None), None,
                    chid_to_hash.get('ch2', None), None)
            wave_definitions += self._zi_wave_definition(wave,
                                                         defined_waves)

            acq = metadata.get('acq', False)
            playback_strings += self._zi_playback_string(name=obj.name,
                                                         device='uhf', 
                                                         wave=wave, 
                                                         acq=acq)

            ch_has_waveforms['ch1'] |= wave[0] is not None
            ch_has_waveforms['ch2'] |= wave[2] is not None
            return playback_strings, wave_definitions

        if repeat_pattern is None:
            for element in awg_sequence:
                playback_strings, wave_definitions = play_element(element,
                                                                  playback_strings,
                                                                  wave_definitions)
        else:
            real_indicies = []
            for index, element in enumerate(awg_sequence):
                if awg_sequence[element] is not None:
                    real_indicies.append(index)
            el_total = len(real_indicies)

            def repeat_func(n, el_played, index, playback_strings, wave_definitions):
                if isinstance(n, tuple):
                    el_played_list = []
                    if n[0] > 1:
                        playback_strings.append('repeat ('+str(n[0])+') {')
                    for t in n[1:]:
                        el_cnt, playback_strings, wave_definitions = repeat_func(t,
                                                               el_played,
                                                               index + np.sum(
                                                                  el_played_list),
                                                               playback_strings,
                                                               wave_definitions)
                        el_played_list.append(el_cnt)
                    if n[0] > 1:
                        playback_strings.append('}')
                    return (int(n[0] * np.sum(el_played_list)),
                            playback_strings, wave_definitions)
                else:
                    for k in range(n):
                        el_index = real_indicies[int(index)+k]
                        element = list(awg_sequence.keys())[el_index]
                        playback_strings, wave_definitions = play_element(element,
                                                                playback_strings,
                                                                wave_definitions)
                        el_played = el_played + 1
                    return el_played, playback_strings, wave_definitions

            el_played, playback_strings, wave_definitions = repeat_func(
                repeat_pattern, 0, 0, playback_strings, wave_definitions
            )

            if int(el_played) != int(el_total):
                log.error(el_played, ' is not ', el_total)
                raise ValueError('Check number of sequences in repeat pattern')

        if not (ch_has_waveforms['ch1'] or ch_has_waveforms['ch2']):
            return
        self.awgs_with_waveforms(obj.name)

        # Ensure that all channels have something programmed
        # Could also check here whether awg_sequence == {}
        if playback_strings == []:
            playback_strings.append('wait(100);')
        
        awg_str = self._uhf_sequence_string_template.format(
            wave_definitions='\n'.join(wave_definitions),
            playback_string='\n  '.join(playback_strings),
        )

        # Necessary hack to pass the UHFQC drivers sanity check 
        # in acquisition_initialize()
        obj._awg_program_features['loop_cnt'] = True
        obj._awg_program_features['avg_cnt']  = False
        # Hack needed to have 
        obj._awg_needs_configuration[0] = False
        obj._awg_program[0] = True

        return {
            'awg_str': awg_str
        }

    def _upload_to_awg(self, obj, **kwargs):
        if not isinstance(obj, UHFQCPulsar._supportedAWGtypes):
            return super()._upload_to_awg(obj, **kwargs)

        obj.configure_awg_from_string(awg_nr=0,
                                      program_string=kwargs['awg_str'],
                                      timeout=600)

    def _configure_awg_post_upload(self, obj, **kwargs):
        if not isinstance(obj, UHFQCPulsar._supportedAWGtypes):
            return super()._configure_awg_post_upload(obj, **kwargs)
        pass

    def _is_awg_running(self, obj):
        if not isinstance(obj, UHFQCPulsar._supportedAWGtypes):
            return super()._is_awg_running(obj)
        return obj.awgs_0_enable() != 0

    def _clock(self, obj, cid=None):
        if not isinstance(obj, UHFQCPulsar._supportedAWGtypes):
            return super()._clock(obj)
        return obj.clock_freq()

class HDAWG8Pulsar:
    """
    Defines the Zurich Instruments HDAWG8 specific functionality for the Pulsar
    class
    """
    _supportedAWGtypes = (ZI_HDAWG8, VirtualAWG8, )

    _hdawg_sequence_string_template = (
        "{wave_definitions}\n"
        "\n"
        "{codeword_table_defs}\n"
        "\n"
        "while (1) {{\n"
        "  {playback_string}\n"
        "}}\n"
    )

    def _create_awg_parameters(self, awg, channel_name_map):
        if not isinstance(awg, HDAWG8Pulsar._supportedAWGtypes):
            return super()._create_awg_parameters(awg, channel_name_map)
        
        name = awg.name

        self.add_parameter('{}_reuse_waveforms'.format(awg.name),
                           initial_value=True, vals=vals.Bool(),
                           parameter_class=ManualParameter)
        self.add_parameter('{}_minimize_sequencer_memory'.format(awg.name),
                           initial_value=False, vals=vals.Bool(),
                           parameter_class=ManualParameter,
                           docstring="Minimizes the sequencer "
                                     "memory by repeating specific sequence "
                                     "patterns (eg. readout) passed in "
                                     "'repeat dictionary'")
        self.add_parameter('{}_enforce_single_element'.format(awg.name),
                           initial_value=False, vals=vals.Bool(),
                           parameter_class=ManualParameter,
                           docstring="Group all the pulses on this AWG into "
                                     "a single element. Useful for making sure "
                                     "that the master AWG has only one waveform"
                                     " per segment.")
        self.add_parameter('{}_granularity'.format(awg.name),
                           get_cmd=lambda: 16)
        self.add_parameter('{}_element_start_granularity'.format(awg.name),
                           initial_value=8/(2.4e9),
                           parameter_class=ManualParameter)
        self.add_parameter('{}_min_length'.format(awg.name),
                           initial_value=16 /(2.4e9),
                           parameter_class=ManualParameter)
        self.add_parameter('{}_inter_element_deadtime'.format(awg.name),
                           # get_cmd=lambda: 80 / 2.4e9)
                           get_cmd=lambda: 8 / (2.4e9))
                           # get_cmd=lambda: 0 / 2.4e9)
        self.add_parameter('{}_precompile'.format(awg.name), 
                           initial_value=False, vals=vals.Bool(),
                           label='{} precompile segments'.format(awg.name),
                           parameter_class=ManualParameter)
        self.add_parameter('{}_delay'.format(awg.name), 
                           initial_value=0, label='{} delay'.format(name), 
                           unit='s', parameter_class=ManualParameter,
                           docstring='Global delay applied to this '
                                     'channel. Positive values move pulses'
                                     ' on this channel forward in time')
        self.add_parameter('{}_trigger_channels'.format(awg.name), 
                           initial_value=[],
                           label='{} trigger channel'.format(awg.name), 
                           parameter_class=ManualParameter)
        self.add_parameter('{}_active'.format(awg.name), initial_value=True,
                           label='{} active'.format(awg.name),
                           vals=vals.Bool(),
                           parameter_class=ManualParameter)
        self.add_parameter('{}_compensation_pulse_min_length'.format(name), 
                           initial_value=0, unit='s',
                           parameter_class=ManualParameter)
        self.add_parameter('{}_trigger_source'.format(awg.name), 
                           initial_value='Dig1', vals=vals.Strings(),
                           parameter_class=ManualParameter, 
                           docstring='Defines for which trigger source \
                                      the AWG should wait, before playing \
                                      the next waveform. Allowed values \
                                      are: "Dig1", "Dig2", "DIO"')

        for ch_nr in range(8):
            id = 'ch{}'.format(ch_nr + 1)
            name = channel_name_map.get(id, awg.name + '_' + id)
            self._hdawg_create_analog_channel_parameters(id, name, awg)
            self.channels.add(name)
            id = 'ch{}m'.format(ch_nr + 1)
            name = channel_name_map.get(id, awg.name + '_' + id)
            self._hdawg_create_marker_channel_parameters(id, name, awg)
            self.channels.add(name)

    def _hdawg_create_analog_channel_parameters(self, id, name, awg):
        self.add_parameter('{}_id'.format(name), get_cmd=lambda _=id: _)
        self.add_parameter('{}_awg'.format(name), get_cmd=lambda _=awg.name: _)
        self.add_parameter('{}_type'.format(name), get_cmd=lambda: 'analog')
        self.add_parameter('{}_offset'.format(name),
                           label='{} offset'.format(name), unit='V',
                           set_cmd=self._hdawg_setter(awg, id, 'offset'),
                           get_cmd=self._hdawg_getter(awg, id, 'offset'),
                           vals=vals.Numbers())
        self.add_parameter('{}_amp'.format(name),
                            label='{} amplitude'.format(name), unit='V',
                            set_cmd=self._hdawg_setter(awg, id, 'amp'),
                            get_cmd=self._hdawg_getter(awg, id, 'amp'),
                            vals=vals.Numbers(0.01, 5.0))
        self.add_parameter('{}_distortion'.format(name),
                            label='{} distortion mode'.format(name),
                            initial_value='off',
                            vals=vals.Enum('off', 'precalculate'),
                            parameter_class=ManualParameter)
        self.add_parameter('{}_distortion_dict'.format(name),
                            label='{} distortion dictionary'.format(name),
                            vals=vals.Dict(),
                            parameter_class=ManualParameter)
        self.add_parameter('{}_charge_buildup_compensation'.format(name),
                            parameter_class=ManualParameter,
                            vals=vals.Bool(), initial_value=False)
        self.add_parameter('{}_compensation_pulse_scale'.format(name),
                            parameter_class=ManualParameter,
                            vals=vals.Numbers(0., 1.), initial_value=0.5)
        self.add_parameter('{}_compensation_pulse_delay'.format(name), 
                           initial_value=0, unit='s',
                           parameter_class=ManualParameter)
        self.add_parameter('{}_compensation_pulse_gaussian_filter_sigma'.format(name),
                           initial_value=0, unit='s',
                           parameter_class=ManualParameter)
        self.add_parameter('{}_internal_modulation'.format(name), 
                           initial_value=False, vals=vals.Bool(),
                           parameter_class=ManualParameter)
    
    def _hdawg_create_marker_channel_parameters(self, id, name, awg):
        self.add_parameter('{}_id'.format(name), get_cmd=lambda _=id: _)
        self.add_parameter('{}_awg'.format(name), get_cmd=lambda _=awg.name: _)
        self.add_parameter('{}_type'.format(name), get_cmd=lambda: 'marker')
        self.add_parameter('{}_offset'.format(name),
                           label='{} offset'.format(name), unit='V',
                           set_cmd=self._hdawg_setter(awg, id, 'offset'),
                           get_cmd=self._hdawg_getter(awg, id, 'offset'),
                           vals=vals.Numbers())
        self.add_parameter('{}_amp'.format(name),
                            label='{} amplitude'.format(name), unit='V',
                            set_cmd=self._hdawg_setter(awg, id, 'amp'),
                            get_cmd=self._hdawg_getter(awg, id, 'amp'),
                            vals=vals.Numbers(0.01, 5.0))
        
    @staticmethod
    def _hdawg_setter(obj, id, par):
        if par == 'offset':
            if id[-1] != 'm':
                def s(val):
                    obj.set('sigouts_{}_offset'.format(int(id[2])-1), val)
            else:
                s = None
        elif par == 'amp':
            if id[-1] != 'm':
                def s(val):
                    obj.set('sigouts_{}_range'.format(int(id[2])-1), 2*val)
            else:
                s = None
        else:
            raise NotImplementedError('Unknown parameter {}'.format(par))
        return s

    def _hdawg_getter(self, obj, id, par):
        if par == 'offset':
            if id[-1] != 'm':
                def g():
                    return obj.get('sigouts_{}_offset'.format(int(id[2])-1))
            else:
                return lambda: 0
        elif par == 'amp':
            if id[-1] != 'm':
                def g():
                    if self._awgs_prequeried_state:
                        return obj.parameters['sigouts_{}_range' \
                            .format(int(id[2])-1)].get_latest()/2
                    else:
                        return obj.get('sigouts_{}_range' \
                            .format(int(id[2])-1))/2
            else:
                return lambda: 1
        else:
            raise NotImplementedError('Unknown parameter {}'.format(par))
        return g 

    def get_divisor(self, chid, awg):
        '''
        Divisor is 1 for non modulated channels and 2 for modulated non 
        marker channels.
        '''

        if chid[-1]=='m':
            return 1

        name = self._id_channel(chid, awg)
        if self.get(f"{name}_internal_modulation"):
            return 2
        else: 
            return 1

    def _prepare_awg_for_upload(self, obj, awg_sequence, waveforms,
                                repeat_pattern=None):
        if not isinstance(obj, HDAWG8Pulsar._supportedAWGtypes):
            return super()._prepare_awg_for_upload(obj, awg_sequence,
                                                   waveforms, repeat_pattern)

        if not self._zi_waves_cleared:
            _zi_clear_waves()
            self._zi_waves_cleared = True

        awg_str_dict = {}
        prev_dio_valid_polarity = {}

        chids = [f'ch{i + 1}{m}' for i in range(8) for m in ['', 'm']]
        divisor = {chid: self.get_divisor(chid, obj.name) for chid in chids}

        waves_to_upload = {h: divisor[chid] * waveforms[h][::divisor[chid]]
                           for codewords in awg_sequence.values()
                           if codewords is not None
                           for cw, chids in codewords.items()
                           if cw != 'metadata'
                           for chid, h in chids.items()}
        self._zi_write_waves(waves_to_upload)

        ch_has_waveforms = {'ch{}{}'.format(i + 1, m): False
                            for i in range(8) for m in ['', 'm']}

        for awg_nr in self._hdawg_active_awgs():
            defined_waves = set()
            codeword_table = {}
            wave_definitions = []
            codeword_table_defs = []
            playback_strings = []
            interleaves = []

            prev_dio_valid_polarity.update(
                {f'{awg_nr}': obj.get(f'awgs_{awg_nr}_dio_valid_polarity')}
            )

            ch1id = 'ch{}'.format(awg_nr * 2 + 1)
            ch1mid = 'ch{}m'.format(awg_nr * 2 + 1)
            ch2id = 'ch{}'.format(awg_nr * 2 + 2)
            ch2mid = 'ch{}m'.format(awg_nr * 2 + 2)
            chids = [ch1id, ch2id]

            channels = [self._id_channel(chid, obj.name) for chid in chids]

            if all([self.get(
                    f'{chan}_internal_modulation') for chan in channels]):
                internal_mod = True
            elif not any([self.get(
                    f'{chan}_internal_modulation') for chan in channels]):
                internal_mod = False
            else:
                raise NotImplementedError('Internal modulation can only be'
                                          'specified per sub AWG!')

            counter = 1
            current_segment = 'no_segment'
            for element in awg_sequence:
                if awg_sequence[element] is None:
                    current_segment = element
                    playback_strings.append(f'// Segment {current_segment}')
                    continue
                playback_strings.append(f'// Element {element}')

                metadata = awg_sequence[element].pop('metadata', {})

                nr_cw = len(set(awg_sequence[element].keys()) - \
                            {'no_codeword'})

                if nr_cw == 1:
                    log.warning(
                        f'Only one codeword has been set for {element}')
                else:
                    for cw in awg_sequence[element]:
                        if cw == 'no_codeword':
                            if nr_cw != 0:
                                continue
                        chid_to_hash = awg_sequence[element][cw]
                        wave = tuple(chid_to_hash.get(ch, None)
                                     for ch in [ch1id, ch1mid, ch2id, ch2mid])
                        wave_definitions += self._zi_wave_definition(
                            wave, defined_waves)

                        if nr_cw != 0:
                            w1, w2 = self._zi_waves_to_wavenames(wave)
                            if cw not in codeword_table:
                                codeword_table_defs += \
                                    self._zi_codeword_table_entry(cw, wave)
                                codeword_table[cw] = (w1, w2)
                            elif codeword_table[cw] != (w1, w2) \
                                    and self.reuse_waveforms():
                                log.warning('Same codeword used for different '
                                            'waveforms. Using first waveform. '
                                            f'Ignoring element {element}.')

                        ch_has_waveforms[ch1id] |= wave[0] is not None
                        ch_has_waveforms[ch1mid] |= wave[1] is not None
                        ch_has_waveforms[ch2id] |= wave[2] is not None
                        ch_has_waveforms[ch2mid] |= wave[3] is not None

                    if not internal_mod:
                        playback_strings += self._zi_playback_string(
                            name=obj.name,
                            device='hdawg',
                            wave=wave,
                            codeword=(nr_cw != 0))
                    else:
                        pb_string, interleave_string = \
                            self._zi_interleaved_playback_string(
                                name=obj.name,
                                device='hdawg',
                                counter=counter,
                                wave=wave,
                                codeword=(nr_cw != 0))
                        counter += 1
                        playback_strings += pb_string
                        interleaves += interleave_string

            if not any([ch_has_waveforms[ch]
                        for ch in [ch1id, ch1mid, ch2id, ch2mid]]):
                awg_str = 'wait(100);'
            else:
                awg_str = self._hdawg_sequence_string_template.format(
                    wave_definitions='\n'.join(wave_definitions + interleaves),
                    codeword_table_defs='\n'.join(codeword_table_defs),
                    playback_string='\n  '.join(playback_strings))
            awg_str_dict.update({f'{awg_nr}': awg_str})

            # Hack needed to pass the sanity check of the ZI_base_instrument
            # class in
            obj._awg_needs_configuration[awg_nr] = False
            obj._awg_program[awg_nr] = True

        return {
            'awg_str_dict': awg_str_dict,
            'ch_has_waveforms': ch_has_waveforms,
            'prev_dio_valid_polarity': prev_dio_valid_polarity,
        }

    def _upload_to_awg(self, obj, **kwargs):
        if not isinstance(obj, HDAWG8Pulsar._supportedAWGtypes):
            return super()._upload_to_awg(obj, **kwargs)

        for awg_nr in self._hdawg_active_awgs():
            obj.configure_awg_from_string(awg_nr,
                                          kwargs['awg_str_dict'][f'{awg_nr}'],
                                          timeout=600)

    def _configure_awg_post_upload(self, obj, **kwargs):
        if not isinstance(obj, HDAWG8Pulsar._supportedAWGtypes):
            return super()._configure_awg_post_upload(obj, **kwargs)

        for awg_nr in self._hdawg_active_awgs():
            obj.set(f'awgs_{awg_nr}_dio_valid_polarity',
                    kwargs['prev_dio_valid_polarity'][f'{awg_nr}'])

        for ch in range(8):
            obj.set(f'sigouts_{ch}_on',
                    kwargs['ch_has_waveforms'][f'ch{ch+1}'])

        if any(kwargs['ch_has_waveforms'].values()):
            self.awgs_with_waveforms(obj.name)

    def _is_awg_running(self, obj):
        if not isinstance(obj, HDAWG8Pulsar._supportedAWGtypes):
            return super()._is_awg_running(obj)

        return any([obj.get('awgs_{}_enable'.format(awg_nr)) for awg_nr in
                    self._hdawg_active_awgs()])

    def _clock(self, obj, cid):
        if not isinstance(obj, HDAWG8Pulsar._supportedAWGtypes):
            return super()._clock(obj, cid)
        return obj.clock_freq()

    @staticmethod
    def _hdawg_active_awgs():
        return [0, 1, 2, 3]

class AWG5014Pulsar:
    """
    Defines the Tektronix AWG5014 specific functionality for the Pulsar class
    """
    _supportedAWGtypes = (Tektronix_AWG5014, VirtualAWG5014, )

    def _create_awg_parameters(self, awg, channel_name_map):
        if not isinstance(awg, AWG5014Pulsar._supportedAWGtypes):
            return super()._create_awg_parameters(awg, channel_name_map)
        
        self.add_parameter('{}_reuse_waveforms'.format(awg.name),
                           initial_value=True, vals=vals.Bool(),
                           parameter_class=ManualParameter)
        self.add_parameter('{}_minimize_sequencer_memory'.format(awg.name),
                           initial_value=False, vals=vals.Bool(),
                           parameter_class=ManualParameter,
                           docstring="Minimizes the sequencer "
                                     "memory by repeating specific sequence "
                                     "patterns (eg. readout) passed in "
                                     "'repeat dictionary'")
        self.add_parameter('{}_enforce_single_element'.format(awg.name),
                           initial_value=False, vals=vals.Bool(),
                           parameter_class=ManualParameter,
                           docstring="Group all the pulses on this AWG into "
                                     "a single element. Useful for making sure "
                                     "that the master AWG has only one waveform"
                                     " per segment.")
        self.add_parameter('{}_granularity'.format(awg.name),
                           get_cmd=lambda: 4)
        self.add_parameter('{}_element_start_granularity'.format(awg.name),
                           initial_value=4/(1.2e9),
                           parameter_class=ManualParameter)
        self.add_parameter('{}_min_length'.format(awg.name),
                           get_cmd=lambda: 256/(1.2e9)) # Can not be triggered 
                                                        # faster than 210 ns.
        self.add_parameter('{}_inter_element_deadtime'.format(awg.name),
                           get_cmd=lambda: 0)
        self.add_parameter('{}_precompile'.format(awg.name), 
                           initial_value=False, 
                           label='{} precompile segments'.format(awg.name),
                           parameter_class=ManualParameter, vals=vals.Bool())
        self.add_parameter('{}_delay'.format(awg.name), initial_value=0,
                           label='{} delay'.format(awg.name), unit='s',
                           parameter_class=ManualParameter,
                           docstring="Global delay applied to this channel. "
                                     "Positive values move pulses on this "
                                     "channel forward in  time")
        self.add_parameter('{}_trigger_channels'.format(awg.name), 
                           initial_value=[],
                           label='{} trigger channels'.format(awg.name), 
                           parameter_class=ManualParameter)
        self.add_parameter('{}_active'.format(awg.name), initial_value=True,
                           label='{} active'.format(awg.name), 
                           vals=vals.Bool(),
                           parameter_class=ManualParameter)
        self.add_parameter('{}_compensation_pulse_min_length'.format(awg.name), 
                           initial_value=0, unit='s',
                           parameter_class=ManualParameter)

        for ch_nr in range(4):
            id = 'ch{}'.format(ch_nr + 1)
            name = channel_name_map.get(id, awg.name + '_' + id)
            self._awg5014_create_analog_channel_parameters(id, name, awg)
            self.channels.add(name)
            id = 'ch{}m1'.format(ch_nr + 1)
            name = channel_name_map.get(id, awg.name + '_' + id)
            self._awg5014_create_marker_channel_parameters(id, name, awg)
            self.channels.add(name)
            id = 'ch{}m2'.format(ch_nr + 1)
            name = channel_name_map.get(id, awg.name + '_' + id)
            self._awg5014_create_marker_channel_parameters(id, name, awg)
            self.channels.add(name)

    def _awg5014_create_analog_channel_parameters(self, id, name, awg):
        self.add_parameter('{}_id'.format(name), get_cmd=lambda _=id: _)
        self.add_parameter('{}_awg'.format(name), get_cmd=lambda _=awg.name: _)
        self.add_parameter('{}_type'.format(name), get_cmd=lambda: 'analog')
        self.add_parameter('{}_offset_mode'.format(name), 
                           parameter_class=ManualParameter, 
                           vals=vals.Enum('software', 'hardware'))
        offset_mode_func = self.parameters['{}_offset_mode'.format(name)]
        self.add_parameter('{}_offset'.format(name),
                           label='{} offset'.format(name), unit='V',
                           set_cmd=self._awg5014_setter(awg, id, 'offset', 
                                                        offset_mode_func),
                           get_cmd=self._awg5014_getter(awg, id, 'offset', 
                                                        offset_mode_func),
                           vals=vals.Numbers())
        self.add_parameter('{}_amp'.format(name),
                            label='{} amplitude'.format(name), unit='V',
                            set_cmd=self._awg5014_setter(awg, id, 'amp'),
                            get_cmd=self._awg5014_getter(awg, id, 'amp'),
                            vals=vals.Numbers(0.01, 2.25))
        self.add_parameter('{}_distortion'.format(name),
                            label='{} distortion mode'.format(name),
                            initial_value='off',
                            vals=vals.Enum('off', 'precalculate'),
                            parameter_class=ManualParameter)
        self.add_parameter('{}_distortion_dict'.format(name),
                            label='{} distortion dictionary'.format(name),
                            vals=vals.Dict(),
                            parameter_class=ManualParameter)
        self.add_parameter('{}_charge_buildup_compensation'.format(name),
                            parameter_class=ManualParameter,
                            vals=vals.Bool(), initial_value=False)
        self.add_parameter('{}_compensation_pulse_scale'.format(name),
                            parameter_class=ManualParameter,
                            vals=vals.Numbers(0., 1.), initial_value=0.5)
        self.add_parameter('{}_compensation_pulse_delay'.format(name), 
                           initial_value=0, unit='s',
                           parameter_class=ManualParameter)
        self.add_parameter('{}_compensation_pulse_gaussian_filter_sigma'.format(name),
                           initial_value=0, unit='s',
                           parameter_class=ManualParameter)
    
    def _awg5014_create_marker_channel_parameters(self, id, name, awg):
        self.add_parameter('{}_id'.format(name), get_cmd=lambda _=id: _)
        self.add_parameter('{}_awg'.format(name), get_cmd=lambda _=awg.name: _)
        self.add_parameter('{}_type'.format(name), get_cmd=lambda: 'marker')
        self.add_parameter('{}_offset'.format(name),
                           label='{} offset'.format(name), unit='V',
                           set_cmd=self._awg5014_setter(awg, id, 'offset'),
                           get_cmd=self._awg5014_getter(awg, id, 'offset'),
                           vals=vals.Numbers(-2.7, 2.7))
        self.add_parameter('{}_amp'.format(name),
                            label='{} amplitude'.format(name), unit='V',
                            set_cmd=self._awg5014_setter(awg, id, 'amp'),
                            get_cmd=self._awg5014_getter(awg, id, 'amp'),
                            vals=vals.Numbers(-5.4, 5.4))

    @staticmethod
    def _awg5014_setter(obj, id, par, offset_mode_func=None):
        if id in ['ch1', 'ch2', 'ch3', 'ch4']:
            if par == 'offset':
                def s(val):
                    if offset_mode_func() == 'software':
                        obj.set('{}_offset'.format(id), val)
                    elif offset_mode_func() == 'hardware':
                        obj.set('{}_DC_out'.format(id), val)
                    else:
                        raise ValueError('Invalid offset mode for AWG5014: '
                                        '{}'.format(offset_mode_func()))
            elif par == 'amp':
                def s(val):
                    obj.set('{}_amp'.format(id), 2*val)
            else:
                raise NotImplementedError('Unknown parameter {}'.format(par))
        else:
            id_raw = id[:3] + '_' + id[3:]  # convert ch1m1 to ch1_m1
            if par == 'offset':
                def s(val):
                    h = obj.get('{}_high'.format(id_raw))
                    l = obj.get('{}_low'.format(id_raw))
                    obj.set('{}_high'.format(id_raw), val + h - l)
                    obj.set('{}_low'.format(id_raw), val)
            elif par == 'amp':
                def s(val):
                    l = obj.get('{}_low'.format(id_raw))
                    obj.set('{}_high'.format(id_raw), l + val)
            else:
                raise NotImplementedError('Unknown parameter {}'.format(par))
        return s

    def _awg5014_getter(self, obj, id, par, offset_mode_func=None):
        if id in ['ch1', 'ch2', 'ch3', 'ch4']:
            if par == 'offset':
                def g():
                    if offset_mode_func() == 'software':
                        return obj.get('{}_offset'.format(id))
                    elif offset_mode_func() == 'hardware':
                        return obj.get('{}_DC_out'.format(id))
                    else:
                        raise ValueError('Invalid offset mode for AWG5014: '
                                         '{}'.format(offset_mode_func()))
                                    
            elif par == 'amp':
                def g():
                    if self._awgs_prequeried_state:
                        return obj.parameters['{}_amp'.format(id)] \
                                   .get_latest()/2
                    else:
                        return obj.get('{}_amp'.format(id))/2
            else:
                raise NotImplementedError('Unknown parameter {}'.format(par))
        else:
            id_raw = id[:3] + '_' + id[3:]  # convert ch1m1 to ch1_m1
            if par == 'offset':
                def g():
                    return obj.get('{}_low'.format(id_raw))
            elif par == 'amp':
                def g():
                    if self._awgs_prequeried_state:
                        h = obj.get('{}_high'.format(id_raw))
                        l = obj.get('{}_low'.format(id_raw))
                    else:
                        h = obj.parameters['{}_high'.format(id_raw)]\
                            .get_latest()
                        l = obj.parameters['{}_low'.format(id_raw)]\
                            .get_latest()
                    return h - l
            else:
                raise NotImplementedError('Unknown parameter {}'.format(par))
        return g

    def _prepare_awg_for_upload(self, obj, awg_sequence, waveforms,
                                repeat_pattern=None):
        if not isinstance(obj, AWG5014Pulsar._supportedAWGtypes):
            return super()._prepare_awg_for_upload(obj, awg_sequence, waveforms,
                                                   repeat_pattern)

        pars = {
            'ch{}_m{}_low'.format(ch + 1, m + 1)
            for ch in range(4) for m in range(2)
        }
        pars |= {
            'ch{}_m{}_high'.format(ch + 1, m + 1)
            for ch in range(4) for m in range(2)
        }
        pars |= {
            'ch{}_offset'.format(ch + 1) for ch in range(4)
        }
        old_vals = {}
        for par in pars:
            old_vals[par] = obj.get(par)

        packed_waveforms = {}
        wfname_l = []

        grp_has_waveforms = {f'ch{i+1}': False for i in range(4)}

        for element in awg_sequence:
            if awg_sequence[element] is None:
                continue
            metadata = awg_sequence[element].pop('metadata', {})
            if list(awg_sequence[element].keys()) != ['no_codeword']:
                raise NotImplementedError('AWG5014 sequencer does '
                                          'not support codewords!')
            chid_to_hash = awg_sequence[element]['no_codeword']

            if not any(chid_to_hash):
                continue  # no waveforms
            
            maxlen = max([len(waveforms[h]) for h in chid_to_hash.values()])
            maxlen = max(maxlen, 256)

            wfname_l.append([])
            for grp in [f'ch{i + 1}' for i in range(4)]:
                wave = (chid_to_hash.get(grp, None),
                        chid_to_hash.get(grp + 'm1', None), 
                        chid_to_hash.get(grp + 'm2', None))
                grp_has_waveforms[grp] |= (wave != (None, None, None))
                wfname = self._hash_to_wavename((maxlen, wave))
                grp_wfs = [np.pad(waveforms.get(h, [0]), 
                                  (0, maxlen - len(waveforms.get(h, [0]))), 
                                  'constant', constant_values=0) for h in wave]
                packed_waveforms[wfname] = obj.pack_waveform(*grp_wfs)
                wfname_l[-1].append(wfname)
                if any([wf[0] != 0 for wf in grp_wfs]):
                    log.warning(f'Element {element} starts with non-zero ' 
                                f'entry on {obj.name}.')

        if not any(grp_has_waveforms.values()):
            for grp in ['ch1', 'ch2', 'ch3', 'ch4']:
                obj.set(f'{grp}_state', grp_has_waveforms[grp])
            return None

        self.awgs_with_waveforms(obj.name)

        nrep_l = [1] * len(wfname_l)
        goto_l = [0] * len(wfname_l)
        goto_l[-1] = 1
        wait_l = [1] * len(wfname_l)
        logic_jump_l = [0] * len(wfname_l)

        filename = 'pycqed_pulsar.awg'

        awg_file = obj.generate_awg_file(packed_waveforms,
                                         np.array(wfname_l).transpose().copy(),
                                         nrep_l, wait_l, goto_l, logic_jump_l,
                                         self._awg5014_chan_cfg(obj.name))

        return {
            'awg_file': awg_file,
            'filename': filename,
            'grp_has_waveforms': grp_has_waveforms,
            'pars': pars,
            'old_vals': old_vals,
        }

    def _upload_to_awg(self, obj, **kwargs):
        if not isinstance(obj, AWG5014Pulsar._supportedAWGtypes):
            return super()._upload_to_awg(obj, **kwargs)

        obj.send_awg_file(kwargs['filename'], kwargs['awg_file'])
        obj.load_awg_file(kwargs['filename'])

    def _configure_awg_post_upload(self, obj, **kwargs):
        if not isinstance(obj, AWG5014Pulsar._supportedAWGtypes):
            return super()._configure_awg_post_upload(obj, **kwargs)

        for par in kwargs['pars']:
            obj.set(par, kwargs['old_vals'][par])

        time.sleep(.01)
        # Waits for AWG to be ready
        obj.is_awg_ready()

        for grp in ['ch1', 'ch2', 'ch3', 'ch4']:
            obj.set('{}_state'.format(grp),
                    1 * kwargs['grp_has_waveforms'][grp])

        hardware_offsets = 0
        for grp in ['ch1', 'ch2', 'ch3', 'ch4']:
            cname = self._id_channel(grp, obj.name)
            offset_mode = self.get('{}_offset_mode'.format(cname))
            if offset_mode == 'hardware':
                hardware_offsets = 1
            obj.DC_output(hardware_offsets)

    def _is_awg_running(self, obj):
        if not isinstance(obj, AWG5014Pulsar._supportedAWGtypes):
            return super()._is_awg_running(obj)

        return obj.get_state() != 'Idle'

    def _clock(self, obj, cid=None):
        if not isinstance(obj, AWG5014Pulsar._supportedAWGtypes):
            return super()._clock(obj, cid)
        return obj.clock_freq()

    @staticmethod
    def _awg5014_group_ids(cid):
        """
        Returns all id-s corresponding to a single channel group.
        For example `Pulsar._awg5014_group_ids('ch2')` returns `['ch2',
        'ch2m1', 'ch2m2']`.

        Args:
            cid: An id of one of the AWG5014 channels.

        Returns: A list of id-s corresponding to the same group as `cid`.
        """
        return [cid[:3], cid[:3] + 'm1', cid[:3] + 'm2'] 

    def _awg5014_chan_cfg(self, awg):
        channel_cfg = {}
        for channel in self.channels:
            if self.get('{}_awg'.format(channel)) != awg:
                continue
            cid = self.get('{}_id'.format(channel))
            amp = self.get('{}_amp'.format(channel))
            off = self.get('{}_offset'.format(channel))
            if self.get('{}_type'.format(channel)) == 'analog':
                offset_mode = self.get('{}_offset_mode'.format(channel))
                channel_cfg['ANALOG_METHOD_' + cid[2]] = 1
                channel_cfg['ANALOG_AMPLITUDE_' + cid[2]] = amp * 2
                if offset_mode == 'software':
                    channel_cfg['ANALOG_OFFSET_' + cid[2]] = off
                    channel_cfg['DC_OUTPUT_LEVEL_' + cid[2]] = 0
                    channel_cfg['EXTERNAL_ADD_' + cid[2]] = 0
                else:
                    channel_cfg['ANALOG_OFFSET_' + cid[2]] = 0
                    channel_cfg['DC_OUTPUT_LEVEL_' + cid[2]] = off
                    channel_cfg['EXTERNAL_ADD_' + cid[2]] = 1
            else:
                channel_cfg['MARKER1_METHOD_' + cid[2]] = 2
                channel_cfg['MARKER2_METHOD_' + cid[2]] = 2
                channel_cfg['MARKER{}_LOW_{}'.format(cid[-1], cid[2])] = \
                    off
                channel_cfg['MARKER{}_HIGH_{}'.format(cid[-1], cid[2])] = \
                    off + amp
            channel_cfg['CHANNEL_STATE_' + cid[2]] = 0

        for channel in self.channels:
            if self.get('{}_awg'.format(channel)) != awg:
                continue
            if self.get('{}_active'.format(awg)):
                cid = self.get('{}_id'.format(channel))
                channel_cfg['CHANNEL_STATE_' + cid[2]] = 1
        return channel_cfg


class Pulsar(AWG5014Pulsar, HDAWG8Pulsar, UHFQCPulsar, Instrument):
    """
    A meta-instrument responsible for all communication with the AWGs.
    Contains information about all the available awg-channels in the setup.
    Starting, stopping and programming and changing the parameters of the AWGs
    should be done through Pulsar. Supports Tektronix AWG5014 and partially
    ZI UHFLI.

    Args:
        master_awg: Name of the AWG that triggers all the other AWG-s and
                    should be started last (after other AWG-s are already
                    waiting for a trigger.
    """
    def __init__(self, name='Pulsar', master_awg=None):
        super().__init__(name)

        self.add_parameter('master_awg', 
                           parameter_class=InstrumentRefParameter,
                           initial_value=master_awg)
        self.add_parameter('inter_element_spacing',
                           vals=vals.MultiType(vals.Numbers(0),
                                               vals.Enum('auto')),
                           set_cmd=self._set_inter_element_spacing,
                           get_cmd=self._get_inter_element_spacing)
        self.add_parameter('reuse_waveforms', initial_value=False,
                           parameter_class=ManualParameter, vals=vals.Bool())
        self.add_parameter('flux_crosstalk_cancellation', initial_value=False,
                           parameter_class=ManualParameter, vals=vals.Bool())
        self.add_parameter('flux_channels', initial_value=[],
                           parameter_class=ManualParameter, vals=vals.Lists())
        self.add_parameter('flux_crosstalk_cancellation_mtx',
                           initial_value=None, parameter_class=ManualParameter)
        self.add_parameter('flux_crosstalk_cancellation_shift_mtx',
                           initial_value=None, parameter_class=ManualParameter)

        self._inter_element_spacing = 'auto'
        self.channels = set() # channel names
        self.awgs = set() # AWG names
        self.last_sequence = None
        self.last_elements = None
        self._awgs_with_waveforms = set()

        self._awgs_prequeried_state = False

        self._zi_waves_cleared = False
        self._hash_to_wavename_table = {}

        self.num_seg = 0

        Pulsar._instance = self

    @staticmethod
    def get_instance():
        return Pulsar._instance

    # channel handling
    def define_awg_channels(self, awg, channel_name_map=None):
        """
        The AWG object must be created before creating channels for that AWG

        Args:
            awg: AWG object to add to the pulsar.
            channel_name_map: A dictionary that maps channel ids to channel
                              names. (default {})
        """
        if channel_name_map is None:
            channel_name_map = {}

        for channel_name in channel_name_map.values():
            if channel_name in self.channels:
                raise KeyError("Channel named '{}' already defined".format(
                    channel_name))
        if awg.name in self.awgs:
            raise KeyError("AWG '{}' already added to pulsar".format(awg.name))

        fail = None
        super()._create_awg_parameters(awg, channel_name_map)
        # try:
        #     super()._create_awg_parameters(awg, channel_name_map)
        # except AttributeError as e:
        #     fail = e
        # if fail is not None:
        #     raise TypeError('Unsupported AWG instrument: {}. '
        #                     .format(awg.name) + str(fail))
        
        self.awgs.add(awg.name)

    def find_awg_channels(self, awg):
        channel_list = []
        for channel in self.channels:
            if self.get('{}_awg'.format(channel)) == awg:
                channel_list.append(channel)

        return channel_list

    def AWG_obj(self, **kw):
        """
        Return the AWG object corresponding to a channel or an AWG name.

        Args:
            awg: Name of the AWG Instrument.
            channel: Name of the channel

        Returns: An instance of Instrument class corresponding to the AWG
                 requested.
        """
        awg = kw.get('awg', None)
        chan = kw.get('channel', None)
        if awg is not None and chan is not None:
            raise ValueError('Both `awg` and `channel` arguments passed to '
                             'Pulsar.AWG_obj()')
        elif awg is None and chan is not None:
            name = self.get('{}_awg'.format(chan))
        elif awg is not None and chan is None:
            name = awg
        else:
            raise ValueError('Either `awg` or `channel` argument needs to be '
                             'passed to Pulsar.AWG_obj()')
        return Instrument.find_instrument(name)

    def clock(self, channel=None, awg=None):
        """
        Returns the clock rate of channel or AWG 'instrument_ref' 
        Args:
            isntrument_ref: name of the channel or AWG
        Returns: clock rate in samples per second
        """
        if channel is not None and awg is not None:
            raise ValueError('Both channel and awg arguments passed to '
                             'Pulsar.clock()')
        if channel is None and awg is None:
            raise ValueError('Neither channel nor awg arguments passed to '
                             'Pulsar.clock()')

        if channel is not None:
            awg = self.get('{}_awg'.format(channel))
     
        if self._awgs_prequeried_state:
            return self._clocks[awg]
        else:
            fail = None
            obj = self.AWG_obj(awg=awg)
            try:
                return super()._clock(obj)
            except AttributeError as e:
                fail = e
            if fail is not None:
                raise TypeError('Unsupported AWG instrument: {} of type {}. '
                                .format(obj.name, type(obj)) + str(fail))

    def active_awgs(self):
        """
        Returns:
            A set of the names of the active AWGs registered

            Inactive AWGs don't get started or stopped. Also the waveforms on
            inactive AWGs don't get updated.
        """
        return {awg for awg in self.awgs if self.get('{}_active'.format(awg))}

    def awgs_with_waveforms(self, awg=None):
        """
        Adds an awg to the set of AWGs with waveforms programmed, or returns 
        set of said AWGs.
        """
        if awg == None:
            return self._awgs_with_waveforms
        else:
            self._awgs_with_waveforms.add(awg)

    def start(self, exclude=None):
        """
        Start the active AWGs. If multiple AWGs are used in a setup where the
        slave AWGs are triggered by the master AWG, then the slave AWGs must be
        running and waiting for trigger when the master AWG is started to
        ensure synchronous playback.
        """
        if exclude is None:
            exclude = []

        # Start only the AWGs which have at least one channel programmed, i.e.
        # where at least one channel has state = 1. 
        awgs_with_waveforms = self.awgs_with_waveforms()
        used_awgs = set(self.active_awgs()) & awgs_with_waveforms
        
        for awg in used_awgs:
            self._stop_awg(awg)

        if self.master_awg() is None:
            for awg in used_awgs:
                if awg not in exclude:
                    self._start_awg(awg)
        else:
            if self.master_awg() not in exclude:
                self.master_awg.get_instr().stop()
            for awg in used_awgs:
                if awg != self.master_awg() and awg not in exclude:
                    self._start_awg(awg)
            tstart = time.time()
            for awg in used_awgs:
                if awg == self.master_awg() or awg in exclude:
                    continue
                good = False
                while not (good or time.time() > tstart + 10):
                    if self._is_awg_running(awg):
                        good = True
                    else:
                        time.sleep(0.1)
                if not good:
                    raise Exception('AWG {} did not start in 10s'
                                    .format(awg))
            if self.master_awg() not in exclude:
                self.master_awg.get_instr().start()

    def stop(self):
        """
        Stop all active AWGs.
        """

        awgs_with_waveforms = set(self.awgs_with_waveforms())
        used_awgs = set(self.active_awgs()) & awgs_with_waveforms

        for awg in used_awgs:
            self._stop_awg(awg)
    
    def program_awgs(self, sequence, awgs='all'):

        # Stores the last uploaded sequence for easy access and plotting
        self.last_sequence = sequence

        if awgs == 'all':
            awgs = self.active_awgs()

        # initializes the set of AWGs with waveforms
        self._awgs_with_waveforms -= awgs

        # prequery all AWG clock values and AWG amplitudes
        self.AWGs_prequeried(True)

        log.info(f'Starting compilation of sequence {sequence.name}')
        t0 = time.time()
        waveforms, awg_sequences = sequence.generate_waveforms_sequences()
<<<<<<< HEAD
=======
        log.info(f'Finished compilation of sequence {sequence.name} in '
                 f'{time.time() - t0}')

>>>>>>> 83ffb0d6

        channels_used = self._channels_in_awg_sequences(awg_sequences)
        repeat_dict = self._generate_awg_repeat_dict(sequence.repeat_patterns,
                                                     channels_used)
        self._zi_waves_cleared = False
        self._hash_to_wavename_table = {}

        awg_out_kw_dict = {}

        for awg in awgs:
<<<<<<< HEAD
            awg_input_kw_dict = {
                'obj': self.AWG_obj(awg=awg),
                'awg_sequence': awg_sequences.get(awg, {}),
                'waveforms': waveforms,
            }
            if awg in repeat_dict.keys():
                awg_input_kw_dict.update({'repeat_pattern': repeat_dict[awg]})
            awg_out_kw = self._prepare_awg_for_upload(**awg_input_kw_dict)
            awg_out_kw_dict.update({awg: awg_out_kw})

        with concurrent.futures.ThreadPoolExecutor() as executor:
            for awg in awgs:
                if awg_out_kw_dict[awg] is not None:
                    executor.submit(self._upload_to_awg,
                                    self.AWG_obj(awg=awg),
                                    **awg_out_kw_dict[awg])
        # for awg in awgs:
        #     if awg_out_kw_dict[awg] is not None:
        #         self._upload_to_awg(self.AWG_obj(awg=awg),
        #                             **awg_out_kw_dict[awg])

        for awg in awgs:
            if awg_out_kw_dict[awg] is not None:
                self._configure_awg_post_upload(self.AWG_obj(awg=awg),
                                                **awg_out_kw_dict[awg])
=======
            log.info(f'Started programming {awg}')
            t0 = time.time()
            if awg in repeat_dict.keys():
                self._program_awg(self.AWG_obj(awg=awg),
                                  awg_sequences.get(awg, {}), waveforms,
                                  repeat_pattern=repeat_dict[awg])
            else:
                self._program_awg(self.AWG_obj(awg=awg),
                                  awg_sequences.get(awg, {}), waveforms)
            log.info(f'Finished programming {awg} in {time.time() - t0}')
        
>>>>>>> 83ffb0d6
        self.num_seg = len(sequence.segments)
        self.AWGs_prequeried(False)

    def _prepare_awg_for_upload(self, obj, awg_sequence, waveforms,
                                repeat_pattern=None) -> dict:
        """
        Prepare the AWG for uploading (set parameters, generate compiled
        waveform files, etc.).

        Args:
            obj: the instance of the AWG to program
            sequence: the `Sequence` object that determines the segment
                      order, repetition and trigger wait
            el_wfs: A dictionary from element name to a dictionary from
                    channel id to the waveform.
            loop: Boolean flag, whether the segments should be looped
                  over. Default is `True`.
        """

        if repeat_pattern is not None:
            output_args = super()._prepare_awg_for_upload(
                obj, awg_sequence, waveforms,
                repeat_pattern=repeat_pattern
            )
        else:
            output_args = super()._prepare_awg_for_upload(obj,
                                                          awg_sequence,
                                                          waveforms)
        return output_args

    def _upload_to_awg(self, obj, **kwargs):
        """
        Upload waveforms to AWG

        Args:
            obj: the instance of the AWG to program
        """
        super()._upload_to_awg(obj, **kwargs)

    def _configure_awg_post_upload(self, obj, **kwargs):
        """
        Configure the AWG after uploading waveforms (e.g. make any final
        parameter changes)

        Args:
            obj: the instance of the AWG to program
        """
        super()._configure_awg_post_upload(obj, **kwargs)

    def _hash_to_wavename(self, h):
        alphabet = 'abcdefghijklmnopqrstuvwxyz'
        if h not in self._hash_to_wavename_table:
            hash_int = abs(hash(h))
            wname = ''.join(to_base(hash_int, len(alphabet), alphabet))[::-1]
            while wname in self._hash_to_wavename_table.values():
                hash_int += 1
                wname = ''.join(to_base(hash_int, len(alphabet), alphabet)) \
                    [::-1]
            self._hash_to_wavename_table[h] = wname
        return self._hash_to_wavename_table[h]

    def _zi_wave_definition(self, wave, defined_waves=None):
        if defined_waves is None:
            defined_waves = set()
        wave_definition = []
        w1, w2 = self._zi_waves_to_wavenames(wave)
        for analog, marker, wc in [(wave[0], wave[1], w1), 
                                   (wave[2], wave[3], w2)]:
            if analog is not None:
                wa = self._hash_to_wavename(analog)
                if wa not in defined_waves:
                    wave_definition.append(f'wave {wa} = "{wa}";')
                    defined_waves.add(wa)
            if marker is not None:        
                wm = self._hash_to_wavename(marker)
                if wm not in defined_waves:
                    wave_definition.append(f'wave {wm} = "{wm}";')
                    defined_waves.add(wm)
            if analog is not None and marker is not None:
                if wc not in defined_waves:
                    wave_definition.append(f'wave {wc} = {wa} + {wm};')
                    defined_waves.add(wc)
        return wave_definition

    def _zi_playback_string(self, name, device, wave, acq=False, codeword=False):
        playback_string = []
        w1, w2 = self._zi_waves_to_wavenames(wave)
        if (not codeword) and (not acq):
            if w1 is None and w2 is not None:
                # This hack is needed due to a bug on the HDAWG.
                # Remove this if case once the bug is fixed.
                playback_string.append(f'prefetch(marker(1,0)*0*{w2}, {w2});')
            elif w1 is not None and w2 is None:
                # This hack is needed due to a bug on the HDAWG.
                # Remove this if case once the bug is fixed.
                playback_string.append(f'prefetch({w1}, marker(1,0)*0*{w1});')
            elif w1 is not None or w2 is not None:
                playback_string.append('prefetch({});'.format(', '.join(
                    [wn for wn in [w1, w2] if wn is not None])))

        trig_source = self.get('{}_trigger_source'.format(name))
        if trig_source == 'Dig1':
            playback_string.append(
                'waitDigTrigger(1{});'.format(', 1' if device == 'uhf' else ''))
        elif trig_source == 'Dig2':
            if device == 'hdawg':
                raise ValueError(
                    'ZI HDAWG does not support having Dig2 as trigger source.')
            playback_string.append('waitDigTrigger(2,1);')
        elif trig_source == 'DIO':
            playback_string.append('waitDIOTrigger();')
        else:
            raise ValueError(
                'Trigger source for {} has to be "Dig1", "Dig2" or "DIO"!')

        if codeword and not (w1 is None and w2 is None):
            playback_string.append('playWaveDIO();')
        else:
            if w1 is None and w2 is not None:
                # This hack is needed due to a bug on the HDAWG.
                # Remove this if case once the bug is fixed.
                playback_string.append(f'playWave(marker(1,0)*0*{w2}, {w2});')
            elif w1 is not None and w2 is None:
                # This hack is needed due to a bug on the HDAWG.
                # Remove this if case once the bug is fixed.
                playback_string.append(f'playWave({w1}, marker(1,0)*0*{w1});')
            elif w1 is not None or w2 is not None:
                playback_string.append('playWave({});'.format(
                    _zi_wavename_pair_to_argument(w1, w2)))
        if acq:
            playback_string.append('setTrigger(RO_TRIG);')
            playback_string.append('setTrigger(WINT_EN);')
        return playback_string

    def _zi_interleaved_playback_string(self, name, device, counter, 
                                        wave, acq=False, codeword=False):
        playback_string = []
        w1, w2 = self._zi_waves_to_wavenames(wave)
        if w1 is None or w2 is None:
            raise ValueError('When using HDAWG modulation both I and Q need '  
                              'to be defined')
        
        wname = f'wave{counter}'
        interleaves = [f'wave {wname} = interleave({w1}, {w2});']

        if not codeword:
            if not acq:
                playback_string.append(f'prefetch({wname},{wname});')
        
        trig_source = self.get('{}_trigger_source'.format(name))
        if trig_source == 'Dig1':
            playback_string.append(
                'waitDigTrigger(1{});'.format(', 1' if device == 'uhf' else ''))
        elif trig_source == 'Dig2':
            if device == 'hdawg':
                raise ValueError('ZI HDAWG does not support having Dig2 as trigger source.')
            playback_string.append('waitDigTrigger(2,1);')
        elif trig_source == 'DIO':
            playback_string.append('waitDIOTrigger();')
        else:
            raise ValueError(f'Trigger source for {name} has to be "Dig1", "Dig2" or "DIO"!')
        
        if codeword:
            # playback_string.append('playWaveDIO();')
            raise NotImplementedError('Modulation in combination with codeword'
                                      'pulses has not yet been implemented!')
        else:
            playback_string.append(f'playWave({wname},{wname});')
        if acq:
            playback_string.append('setTrigger(RO_TRIG);')
            playback_string.append('setTrigger(WINT_EN);')
        return playback_string, interleaves

    def _zi_codeword_table_entry(self, codeword, wave):
        w1, w2 = self._zi_waves_to_wavenames(wave)
        if w1 is None and w2 is not None:
            # This hack is needed due to a bug on the HDAWG. 
            # Remove this if case once the bug is fixed.
            return [f'setWaveDIO({codeword}, zeros(1) + marker(1, 0), {w2});']
        elif not (w1 is None and w2 is None):
            return ['setWaveDIO({}, {});'.format(codeword, 
                        _zi_wavename_pair_to_argument(w1, w2))]
        else:
            return []

    def _zi_waves_to_wavenames(self, wave):
        wavenames = []
        for analog, marker in [(wave[0], wave[1]), (wave[2], wave[3])]:
            if analog is None and marker is None:
                wavenames.append(None)
            elif analog is None and marker is not None:
                wavenames.append(self._hash_to_wavename(marker))
            elif analog is not None and marker is None:
                wavenames.append(self._hash_to_wavename(analog))
            else:
                wavenames.append(self._hash_to_wavename((analog, marker)))
        return wavenames

    def _zi_write_waves(self, waveforms):
        wave_dir = _zi_wave_dir()
        for h, wf in waveforms.items():
            filename = os.path.join(wave_dir, self._hash_to_wavename(h)+'.csv')
            fmt = '%.18e' if wf.dtype == np.float else '%d'
            np.savetxt(filename, wf, delimiter=",", fmt=fmt)

    def _start_awg(self, awg):
        obj = self.AWG_obj(awg=awg)
        obj.start()

    def _stop_awg(self, awg):
        obj = self.AWG_obj(awg=awg)
        obj.stop()

    def _is_awg_running(self, awg):
        fail = None
        obj = self.AWG_obj(awg=awg)
        try:
            return super()._is_awg_running(obj)
        except AttributeError as e:
            fail = e
        if fail is not None:
            raise TypeError('Unsupported AWG instrument: {} of type {}. '
                            .format(obj.name, type(obj)) + str(fail))

    def _set_inter_element_spacing(self, val):
        self._inter_element_spacing = val

    def _get_inter_element_spacing(self):
        if self._inter_element_spacing != 'auto':
            return self._inter_element_spacing
        else:
            max_spacing = 0
            for awg in self.awgs:
                max_spacing = max(max_spacing, self.get(
                    '{}_inter_element_deadtime'.format(awg)))
            return max_spacing

    def AWGs_prequeried(self, status=None):
        if status is None:
            return self._awgs_prequeried_state
        elif status:
            self._awgs_prequeried_state = False
            self._clocks = {}
            for awg in self.awgs:
                self._clocks[awg] = self.clock(awg=awg)
            for c in self.channels:
                # prequery also the output amplitude values
                self.get(c + '_amp')
            self._awgs_prequeried_state = True
        else:
            self._awgs_prequeried_state = False

    def _id_channel(self, cid, awg):
        """
        Returns the channel name corresponding to the channel with id `cid` on
        the AWG `awg`.

        Args:
            cid: An id of one of the channels.
            awg: The name of the AWG.

        Returns: The corresponding channel name. If the channel is not found,
                 returns `None`.
        """
        for cname in self.channels:
            if self.get('{}_awg'.format(cname)) == awg and \
               self.get('{}_id'.format(cname)) == cid:
                return cname
        return None

    @staticmethod
    def _channels_in_awg_sequences(awg_sequences):
        """
        identifies all channels used in the given awg keyed sequence
        :param awg_sequences (dict): awg sequences keyed by awg name, i.e. as
        returned by sequence.generate_sequence_waveforms()
        :return: dictionary keyed by awg of with all channel used during the sequence
        """
        channels_used = dict()
        for awg in awg_sequences:
            channels_used[awg] = set()
            for segname in awg_sequences[awg]:
                if awg_sequences[awg][segname] is None:
                    continue
                elements = awg_sequences[awg][segname]
                for cw in elements:
                    if cw != "metadata":
                        channels_used[awg] |= elements[cw].keys()
        return channels_used

    def _generate_awg_repeat_dict(self, repeat_dict_per_ch, channels_used):
        """
        Translates a repeat dictionary keyed by channels to a repeat dictionary
        keyed by awg. Checks whether all channels in channels_used have an entry.
        :param repeat_dict_per_ch: keys: channels_id, values: repeat pattern
        :param channels_used (dict): list of channel used on each awg
        :return:
        """
        awg_ch_repeat_dict = dict()
        repeat_dict_per_awg = dict()
        for cname in repeat_dict_per_ch:
            awg = self.get(f"{cname}_awg")
            chid = self.get(f"{cname}_id")

            if not awg in awg_ch_repeat_dict.keys():
                awg_ch_repeat_dict[awg] = []
            awg_ch_repeat_dict[awg].append(chid)
            if repeat_dict_per_awg.get(awg, repeat_dict_per_ch[cname]) \
                    != repeat_dict_per_ch[cname]:
                raise NotImplementedError(f"Repeat pattern on {cname} is "
                f"different from at least one other channel on {awg}:"
                f"{repeat_dict_per_ch[cname]} vs {repeat_dict_per_awg[awg]}")
            repeat_dict_per_awg[awg] = repeat_dict_per_ch[cname]
            
        for awg_repeat, chs_repeat in awg_ch_repeat_dict.items():
            for ch in channels_used[awg_repeat]:
                assert ch in chs_repeat, f"Repeat pattern " \
                    f"provided for {awg_repeat} but no pattern was given on " \
                    f"{ch}. All used channels on the same awg must have a " \
                    f"repeat pattern."

        return repeat_dict_per_awg


def to_base(n, b, alphabet=None, prev=None):
    if prev is None: prev = []
    if n == 0: 
        if alphabet is None: return prev
        else: return [alphabet[i] for i in prev]
    return to_base(n//b, b, alphabet, prev+[n%b])

def _zi_wave_dir():
    if os.name == 'nt':
        dll = ctypes.windll.shell32
        buf = ctypes.create_unicode_buffer(ctypes.wintypes.MAX_PATH + 1)
        if dll.SHGetSpecialFolderPathW(None, buf, 0x0005, False):
            _basedir = buf.value
        else:
            log.warning('Could not extract my documents folder')
    else:
        _basedir = os.path.expanduser('~')
    return os.path.join(_basedir, 'Zurich Instruments', 'LabOne', 
        'WebServer', 'awg', 'waves')


def _zi_clear_waves():
    wave_dir = _zi_wave_dir()
    for f in os.listdir(wave_dir):
        if f.endswith(".csv"):
            os.remove(os.path.join(wave_dir, f))
        elif f.endswith('.cache'):
            shutil.rmtree(os.path.join(wave_dir, f))


def _zi_wavename_pair_to_argument(w1, w2):
    if w1 is not None and w2 is not None:
        return f'{w1}, {w2}'
    elif w1 is not None and w2 is None:
        return f'1, {w1}'
    elif w1 is None and w2 is not None:
        return f'2, {w2}'
    else:
        return ''<|MERGE_RESOLUTION|>--- conflicted
+++ resolved
@@ -1356,12 +1356,9 @@
         log.info(f'Starting compilation of sequence {sequence.name}')
         t0 = time.time()
         waveforms, awg_sequences = sequence.generate_waveforms_sequences()
-<<<<<<< HEAD
-=======
+
         log.info(f'Finished compilation of sequence {sequence.name} in '
                  f'{time.time() - t0}')
-
->>>>>>> 83ffb0d6
 
         channels_used = self._channels_in_awg_sequences(awg_sequences)
         repeat_dict = self._generate_awg_repeat_dict(sequence.repeat_patterns,
@@ -1372,7 +1369,6 @@
         awg_out_kw_dict = {}
 
         for awg in awgs:
-<<<<<<< HEAD
             awg_input_kw_dict = {
                 'obj': self.AWG_obj(awg=awg),
                 'awg_sequence': awg_sequences.get(awg, {}),
@@ -1389,28 +1385,12 @@
                     executor.submit(self._upload_to_awg,
                                     self.AWG_obj(awg=awg),
                                     **awg_out_kw_dict[awg])
-        # for awg in awgs:
-        #     if awg_out_kw_dict[awg] is not None:
-        #         self._upload_to_awg(self.AWG_obj(awg=awg),
-        #                             **awg_out_kw_dict[awg])
 
         for awg in awgs:
             if awg_out_kw_dict[awg] is not None:
                 self._configure_awg_post_upload(self.AWG_obj(awg=awg),
                                                 **awg_out_kw_dict[awg])
-=======
-            log.info(f'Started programming {awg}')
-            t0 = time.time()
-            if awg in repeat_dict.keys():
-                self._program_awg(self.AWG_obj(awg=awg),
-                                  awg_sequences.get(awg, {}), waveforms,
-                                  repeat_pattern=repeat_dict[awg])
-            else:
-                self._program_awg(self.AWG_obj(awg=awg),
-                                  awg_sequences.get(awg, {}), waveforms)
-            log.info(f'Finished programming {awg} in {time.time() - t0}')
-        
->>>>>>> 83ffb0d6
+
         self.num_seg = len(sequence.segments)
         self.AWGs_prequeried(False)
 
