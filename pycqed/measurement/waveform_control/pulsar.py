# Originally by Wolfgang Pfaff
# Modified by Adriaan Rol 9/2015
# Modified by Ants Remm 5/2017
# Modified by Michael Kerschbaum 5/2019
import os
import shutil
import ctypes
import numpy as np
import logging
from qcodes.instrument.base import Instrument
from qcodes.instrument.parameter import (
    ManualParameter, InstrumentRefParameter)
import qcodes.utils.validators as vals
import time
from copy import deepcopy

from pycqed.instrument_drivers.virtual_instruments.virtual_awg5014 import \
    VirtualAWG5014
from pycqed.instrument_drivers.virtual_instruments.virtual_AWG8 import \
    VirtualAWG8
# exception catching removed because it does not work in python versions before
# 3.6
try:
    from qcodes.instrument_drivers.tektronix.AWG5014 import Tektronix_AWG5014
except Exception:
    Tektronix_AWG5014 = type(None)
try:
    from pycqed.instrument_drivers.physical_instruments.ZurichInstruments.\
        UHFQuantumController import UHFQC
except Exception:
    UHFQC = type(None)
try:
    from pycqed.instrument_drivers.physical_instruments.ZurichInstruments. \
        ZI_HDAWG8 import ZI_HDAWG8
except Exception:
    ZI_HDAWG8 = type(None)

try:
    from pycqed.instrument_drivers.physical_instruments.ZurichInstruments. \
        ZI_base_instrument import merge_waveforms
except Exception:
    pass

log = logging.getLogger(__name__)

from pycqed.instrument_drivers.physical_instruments.ZurichInstruments. \
    dummy_UHFQC import dummy_UHFQC

class UHFQCPulsar:
    """
    Defines the Zurich Instruments UHFQC specific functionality for the Pulsar
    class
    """
    _supportedAWGtypes = (UHFQC, dummy_UHFQC)
    _num_awgs = 1
    
    _uhf_sequence_string_template = (
        "const WINT_EN   = 0x03ff0000;\n"
        "const WINT_TRIG = 0x00000010;\n"
        "const IAVG_TRIG = 0x00000020;\n"
        "var RO_TRIG;\n"
        "if (getUserReg(1)) {{\n"
        "  RO_TRIG = WINT_EN + IAVG_TRIG;\n"
        "}} else {{\n"
        "  RO_TRIG = WINT_EN + WINT_TRIG;\n"
        "}}\n"
        "setTrigger(WINT_EN);\n"
        "\n"
        "{wave_definitions}\n"
        "\n"
        "var loop_cnt = getUserReg(0);\n"
        "var first_seg = getUserReg({ureg_first});\n"
        "var last_seg = getUserReg({ureg_last});\n"
        "\n"
        "{calc_repeat}\n"
        "\n"
        "repeat (loop_cnt) {{\n"
        "  {playback_string}\n"
        "}}\n"
    )

    def _create_awg_parameters(self, awg, channel_name_map):
        if not isinstance(awg, UHFQCPulsar._supportedAWGtypes):
            return super()._create_awg_parameters(awg, channel_name_map)
        
        name = awg.name

        self.add_parameter('{}_reuse_waveforms'.format(awg.name),
                           initial_value=True, vals=vals.Bool(),
                           parameter_class=ManualParameter)
        self.add_parameter('{}_minimize_sequencer_memory'.format(awg.name),
                           initial_value=True, vals=vals.Bool(),
                           parameter_class=ManualParameter,
                           docstring="Minimizes the sequencer "
                                     "memory by repeating specific sequence "
                                     "patterns (eg. readout) passed in "
                                     "'repeat dictionary'")
        self.add_parameter('{}_enforce_single_element'.format(awg.name),
                           initial_value=False, vals=vals.Bool(),
                           parameter_class=ManualParameter,
                           docstring="Group all the pulses on this AWG into "
                                     "a single element. Useful for making sure "
                                     "that the master AWG has only one waveform"
                                     " per segment.")
        self.add_parameter('{}_granularity'.format(awg.name),
                           get_cmd=lambda: 16)
        self.add_parameter('{}_element_start_granularity'.format(awg.name),
                           initial_value=8/(1.8e9),
                           parameter_class=ManualParameter)
        self.add_parameter('{}_min_length'.format(awg.name),
                           get_cmd=lambda: 16 /(1.8e9))
        self.add_parameter('{}_inter_element_deadtime'.format(awg.name),
                           # get_cmd=lambda: 80 / 2.4e9)
                           get_cmd=lambda: 8 / (1.8e9))
                           # get_cmd=lambda: 0 / 2.4e9)
        self.add_parameter('{}_precompile'.format(awg.name), 
                           initial_value=False, vals=vals.Bool(),
                           label='{} precompile segments'.format(awg.name),
                           parameter_class=ManualParameter)
        self.add_parameter('{}_delay'.format(awg.name), 
                           initial_value=0, label='{} delay'.format(name), 
                           unit='s', parameter_class=ManualParameter,
                           docstring='Global delay applied to this '
                                     'channel. Positive values move pulses'
                                     ' on this channel forward in time')
        self.add_parameter('{}_trigger_channels'.format(awg.name), 
                           initial_value=[],
                           label='{} trigger channel'.format(awg.name), 
                           parameter_class=ManualParameter)
        self.add_parameter('{}_active'.format(awg.name), initial_value=True,
                           label='{} active'.format(awg.name),
                           vals=vals.Bool(),
                           parameter_class=ManualParameter)
        self.add_parameter('{}_compensation_pulse_min_length'.format(name), 
                           initial_value=0, unit='s',
                           parameter_class=ManualParameter)
        self.add_parameter('{}_trigger_source'.format(awg.name), 
                           initial_value='Dig1', vals=vals.Strings(),
                           parameter_class=ManualParameter, 
                           docstring='Defines for which trigger source \
                                      the AWG should wait, before playing \
                                      the next waveform. Allowed values \
                                      are: "Dig1", "Dig2", "DIO"')

        group = []
        for ch_nr in range(2):
            id = 'ch{}'.format(ch_nr + 1)
            name = channel_name_map.get(id, awg.name + '_' + id)
            self._uhfqc_create_channel_parameters(id, name, awg)
            self.channels.add(name)
            group.append(name)
        for name in group:
            self.channel_groups.update({name: group})

    def _uhfqc_create_channel_parameters(self, id, name, awg):
        self.add_parameter('{}_id'.format(name), get_cmd=lambda _=id: _)
        self.add_parameter('{}_awg'.format(name), get_cmd=lambda _=awg.name: _)
        self.add_parameter('{}_type'.format(name), get_cmd=lambda: 'analog')
        self.add_parameter('{}_amp'.format(name),
                            label='{} amplitude'.format(name), unit='V',
                            set_cmd=self._uhfqc_setter(awg, id, 'amp'),
                            get_cmd=self._uhfqc_getter(awg, id, 'amp'),
                            vals=vals.Numbers(0.075, 1.5),
                            initial_value=0.75)
        self.add_parameter('{}_offset'.format(name),
                            label='{} offset'.format(name), unit='V',
                            set_cmd=self._uhfqc_setter(awg, id, 'offset'),
                            get_cmd=self._uhfqc_getter(awg, id, 'offset'),
                            vals=vals.Numbers(-1.5, 1.5),
                            initial_value=0)
        self.add_parameter('{}_distortion'.format(name),
                            label='{} distortion mode'.format(name),
                            initial_value='off',
                            vals=vals.Enum('off', 'precalculate'),
                            parameter_class=ManualParameter)
        self.add_parameter('{}_distortion_dict'.format(name),
                            label='{} distortion dictionary'.format(name),
                            vals=vals.Dict(),
                            parameter_class=ManualParameter)
        self.add_parameter('{}_charge_buildup_compensation'.format(name),
                            parameter_class=ManualParameter,
                            vals=vals.Bool(), initial_value=False)
        self.add_parameter('{}_compensation_pulse_scale'.format(name),
                            parameter_class=ManualParameter,
                            vals=vals.Numbers(0., 1.), initial_value=0.5)
        self.add_parameter('{}_compensation_pulse_delay'.format(name), 
                           initial_value=0, unit='s',
                           parameter_class=ManualParameter)
        self.add_parameter('{}_compensation_pulse_gaussian_filter_sigma'.format(name),
                           initial_value=0, unit='s',
                           parameter_class=ManualParameter)

    @staticmethod
    def _uhfqc_setter(obj, id, par):
        if par == 'offset':
            def s(val):
                obj.set('sigouts_{}_offset'.format(int(id[2])-1), val)
        elif par == 'amp':
            def s(val):
                obj.set('sigouts_{}_range'.format(int(id[2])-1), val)
        else:
            raise NotImplementedError('Unknown parameter {}'.format(par))
        return s

    def _uhfqc_getter(self, obj, id, par):
        if par == 'offset':
            def g():
                return obj.get('sigouts_{}_offset'.format(int(id[2])-1))
        elif par == 'amp':
            def g():
                if self._awgs_prequeried_state:
                    return obj.parameters['sigouts_{}_range' \
                        .format(int(id[2])-1)].get_latest()/2
                else:
                    return obj.get('sigouts_{}_range' \
                        .format(int(id[2])-1))/2
        else:
            raise NotImplementedError('Unknown parameter {}'.format(par))
        return g 

    def _program_awg(self, obj, awg_sequence, waveforms, repeat_pattern=None,
                     **kw):
        if not isinstance(obj, UHFQCPulsar._supportedAWGtypes):
            return super()._program_awg(obj, awg_sequence, waveforms,
                                        repeat_pattern, **kw)

        if not self._zi_waves_cleared:
            _zi_clear_waves()
            self._zi_waves_cleared = True
        waves_to_upload = {h: waveforms[h]
                               for codewords in awg_sequence.values() 
                                   if codewords is not None
                               for cw, chids in codewords.items()
                                   if cw != 'metadata'
                               for h in chids.values()}
        self._zi_write_waves(waves_to_upload)

        defined_waves = set()
        wave_definitions = []
        playback_strings = ['var i_seg = -1;']

        ch_has_waveforms = {'ch1': False, 'ch2': False}

        current_segment = 'no_segment'

        def play_element(element, playback_strings, wave_definitions,
                         allow_filter=True):
            awg_sequence_element = deepcopy(awg_sequence[element])
            if awg_sequence_element is None:
                current_segment = element
                playback_strings.append(f'// Segment {current_segment}')
                playback_strings.append('i_seg += 1;')
                return playback_strings, wave_definitions
            playback_strings.append(f'// Element {element}')

            metadata = awg_sequence_element.pop('metadata', {})
            playback_strings += self._zi_playback_string_loop_start(
                metadata, ['ch1', 'ch2'])
            if list(awg_sequence_element.keys()) != ['no_codeword']:
                raise NotImplementedError('UHFQC sequencer does currently\
                                                       not support codewords!')
            chid_to_hash = awg_sequence_element['no_codeword']

            wave = (chid_to_hash.get('ch1', None), None,
                    chid_to_hash.get('ch2', None), None)
            wave_definitions += self._zi_wave_definition(wave,
                                                         defined_waves)

            acq = metadata.get('acq', False)
            playback_strings += self._zi_playback_string(
                name=obj.name, device='uhf', wave=wave, acq=acq,
                allow_filter=(
                        allow_filter and metadata.get('allow_filter', False)))
            playback_strings += self._zi_playback_string_loop_end(metadata)

            ch_has_waveforms['ch1'] |= wave[0] is not None
            ch_has_waveforms['ch2'] |= wave[2] is not None
            return playback_strings, wave_definitions

        calc_repeat = ''
        if repeat_pattern is None:
            for element in awg_sequence:
                playback_strings, wave_definitions = play_element(element,
                                                                  playback_strings,
                                                                  wave_definitions)
        else:
            real_indicies = []
            allow_filter = {}
            seg_indices = []
            for index, element in enumerate(awg_sequence):
                if awg_sequence[element] is not None:
                    real_indicies.append(index)
                    metadata = awg_sequence[element].get('metadata', {})
                    if metadata.get('allow_filter', False):
                        allow_filter[seg_indices[-1]] += 1
                else:
                    seg_indices.append(index)
                    allow_filter[seg_indices[-1]] = 0
            el_total = len(real_indicies)
            if any(allow_filter.values()):
                if repeat_pattern[1] != 1:
                    raise NotImplementedError(
                        'Element filtering with nested repeat patterns is not'
                        'implemented.')
                n_filter_elements = np.unique(
                    [f for f in allow_filter.values() if f > 0])
                if len(n_filter_elements) > 1:
                    raise NotImplementedError(
                        'Element filtering with repeat patterns is not '
                        'requires the same number elements in all segments '
                        'that can be filtered.')

                def filter_count_loop_start(n_tot, allow_filter):
                    s = []
                    s.append(f"var n_tot = {n_tot};")
                    for i, cnt in enumerate(allow_filter.values()):
                        if cnt == 0:
                            continue
                        s.append(
                            f"if ({i} < first_seg || {i} > last_seg) {{")
                        s.append(f"n_tot -= {cnt};")
                        s.append("}")
                    return s

                calc_repeat = '\n'.join(filter_count_loop_start(
                    repeat_pattern[0], allow_filter))
                repeat_pattern = ('n_tot', 1)

            def repeat_func(n, el_played, index, playback_strings,
                            wave_definitions):
                if isinstance(n, tuple):
                    el_played_list = []
                    if isinstance(n[0], str):
                        playback_strings.append(
                            f'for (var i_rep = 0; i_rep < {n[0]}; '
                            f'i_rep += 1) {{')
                    elif n[0] > 1:
                        playback_strings.append('repeat ('+str(n[0])+') {')
                    for t in n[1:]:
                        el_cnt, playback_strings, wave_definitions = repeat_func(t,
                                                               el_played,
                                                               index + np.sum(
                                                                  el_played_list),
                                                               playback_strings,
                                                               wave_definitions)
                        el_played_list.append(el_cnt)
                    if isinstance(n[0], str) or n[0] > 1:
                        playback_strings.append('}')
                    if isinstance(n[0], str):
                        return 'variable', playback_strings, wave_definitions
                    return int(n[0] * np.sum(el_played_list)), playback_strings, wave_definitions
                else:
                    for k in range(n):
                        el_index = real_indicies[int(index)+k]
                        element = list(awg_sequence.keys())[el_index]
                        playback_strings, wave_definitions = play_element(
                            element, playback_strings, wave_definitions,
                            allow_filter=False)
                        el_played = el_played + 1
                    return el_played, playback_strings, wave_definitions



            el_played, playback_strings, wave_definitions = repeat_func(repeat_pattern, 0, 0,
                                                  playback_strings, wave_definitions)


            if el_played != 'variable' and int(el_played) != int(el_total):
                log.error(el_played, ' is not ', el_total)
                raise ValueError('Check number of sequences in repeat pattern')


        if not (ch_has_waveforms['ch1'] or ch_has_waveforms['ch2']):
            return
        self.awgs_with_waveforms(obj.name)
        
        awg_str = self._uhf_sequence_string_template.format(
            wave_definitions='\n'.join(wave_definitions),
            playback_string='\n  '.join(playback_strings),
            ureg_first=obj.USER_REG_FIRST_SEGMENT,
            ureg_last=obj.USER_REG_LAST_SEGMENT,
            calc_repeat=calc_repeat,
        )

        # Necessary hack to pass the UHFQC drivers sanity check 
        # in acquisition_initialize()
        obj._awg_program_features['loop_cnt'] = True
        obj._awg_program_features['avg_cnt']  = False
        # Hack needed to have 
        obj._awg_needs_configuration[0] = False
        obj._awg_program[0] = True

        obj.configure_awg_from_string(awg_nr=0, program_string=awg_str, timeout=600)

    def _is_awg_running(self, obj):
        if not isinstance(obj, UHFQCPulsar._supportedAWGtypes):
            return super()._is_awg_running(obj)
        return obj.awgs_0_enable() != 0

    def _clock(self, obj, cid=None):
        if not isinstance(obj, UHFQCPulsar._supportedAWGtypes):
            return super()._clock(obj)
        return obj.clock_freq()

    def _get_segment_filter_userregs(self, obj):
        if not isinstance(obj, UHFQCPulsar._supportedAWGtypes):
            return super()._get_segment_filter_userregs(obj)
        return [(f'awgs_0_userregs_{UHFQC.USER_REG_FIRST_SEGMENT}',
                 f'awgs_0_userregs_{UHFQC.USER_REG_LAST_SEGMENT}')]

class HDAWG8Pulsar:
    """
    Defines the Zurich Instruments HDAWG8 specific functionality for the Pulsar
    class
    """
    _supportedAWGtypes = (ZI_HDAWG8, VirtualAWG8, )

    _hdawg_sequence_string_template = (
        "{wave_definitions}\n"
        "\n"
        "{codeword_table_defs}\n"
        "\n"
        "var first_seg = getUserReg({ureg_first});\n"
        "var last_seg = getUserReg({ureg_last});\n"
        "\n"
        "while (1) {{\n"
        "  {playback_string}\n"
        "}}\n"
    )

    def __init__(self, name):
        super().__init__(name)
        self._hdawg_waveform_cache = dict()

    def _create_awg_parameters(self, awg, channel_name_map):
        if not isinstance(awg, HDAWG8Pulsar._supportedAWGtypes):
            return super()._create_awg_parameters(awg, channel_name_map)
        
        name = awg.name

        self.add_parameter('{}_reuse_waveforms'.format(awg.name),
                           initial_value=True, vals=vals.Bool(),
                           parameter_class=ManualParameter)
        self.add_parameter('{}_use_placeholder_waves'.format(awg.name),
                           initial_value=False, vals=vals.Bool(),
                           parameter_class=ManualParameter)
        self.add_parameter('{}_minimize_sequencer_memory'.format(awg.name),
                           initial_value=False, vals=vals.Bool(),
                           parameter_class=ManualParameter,
                           docstring="Minimizes the sequencer "
                                     "memory by repeating specific sequence "
                                     "patterns (eg. readout) passed in "
                                     "'repeat dictionary'")
        self.add_parameter('{}_enforce_single_element'.format(awg.name),
                           initial_value=False, vals=vals.Bool(),
                           parameter_class=ManualParameter,
                           docstring="Group all the pulses on this AWG into "
                                     "a single element. Useful for making sure "
                                     "that the master AWG has only one waveform"
                                     " per segment.")
        self.add_parameter('{}_granularity'.format(awg.name),
                           get_cmd=lambda: 16)
        self.add_parameter('{}_element_start_granularity'.format(awg.name),
                           initial_value=8/(2.4e9),
                           parameter_class=ManualParameter)
        self.add_parameter('{}_min_length'.format(awg.name),
                           initial_value=16 /(2.4e9),
                           parameter_class=ManualParameter)
        self.add_parameter('{}_inter_element_deadtime'.format(awg.name),
                           # get_cmd=lambda: 80 / 2.4e9)
                           get_cmd=lambda: 8 / (2.4e9))
                           # get_cmd=lambda: 0 / 2.4e9)
        self.add_parameter('{}_precompile'.format(awg.name), 
                           initial_value=False, vals=vals.Bool(),
                           label='{} precompile segments'.format(awg.name),
                           parameter_class=ManualParameter)
        self.add_parameter('{}_delay'.format(awg.name), 
                           initial_value=0, label='{} delay'.format(name), 
                           unit='s', parameter_class=ManualParameter,
                           docstring='Global delay applied to this '
                                     'channel. Positive values move pulses'
                                     ' on this channel forward in time')
        self.add_parameter('{}_trigger_channels'.format(awg.name), 
                           initial_value=[],
                           label='{} trigger channel'.format(awg.name), 
                           parameter_class=ManualParameter)
        self.add_parameter('{}_active'.format(awg.name), initial_value=True,
                           label='{} active'.format(awg.name),
                           vals=vals.Bool(),
                           parameter_class=ManualParameter)
        self.add_parameter('{}_compensation_pulse_min_length'.format(name), 
                           initial_value=0, unit='s',
                           parameter_class=ManualParameter)
        self.add_parameter('{}_trigger_source'.format(awg.name), 
                           initial_value='Dig1', vals=vals.Strings(),
                           parameter_class=ManualParameter, 
                           docstring='Defines for which trigger source \
                                      the AWG should wait, before playing \
                                      the next waveform. Allowed values \
                                      are: "Dig1", "Dig2", "DIO"')

        for awg_nr in range(4):
            param_name = f'{awg.name}_awgs_{awg_nr}_mod_freq'
            self.add_parameter(param_name,
                               unit='Hz',
                               initial_value=None,
                               set_cmd=self._hdawg_mod_setter(awg, awg_nr),
                               get_cmd=self._hdawg_mod_getter(awg, awg_nr),
                               )
            # qcodes will not set the initial value if it is None, so we set it
            # manually here to ensure that internal modulation gets switched off
            # in the init.
            self.set(f'{awg.name}_awgs_{awg_nr}_mod_freq', None)

        group = []
        for ch_nr in range(8):
            id = 'ch{}'.format(ch_nr + 1)
            name = channel_name_map.get(id, awg.name + '_' + id)
            self._hdawg_create_analog_channel_parameters(id, name, awg)
            self.channels.add(name)
            group.append(name)
            id = 'ch{}m'.format(ch_nr + 1)
            name = channel_name_map.get(id, awg.name + '_' + id)
            self._hdawg_create_marker_channel_parameters(id, name, awg)
            self.channels.add(name)
            group.append(name)
            if (ch_nr + 1) % 2 == 0:
                for name in group:
                    self.channel_groups.update({name: group})
                group = []

    def _hdawg_create_analog_channel_parameters(self, id, name, awg):
        self.add_parameter('{}_id'.format(name), get_cmd=lambda _=id: _)
        self.add_parameter('{}_awg'.format(name), get_cmd=lambda _=awg.name: _)
        self.add_parameter('{}_type'.format(name), get_cmd=lambda: 'analog')
        self.add_parameter('{}_offset'.format(name),
                           label='{} offset'.format(name), unit='V',
                           set_cmd=self._hdawg_setter(awg, id, 'offset'),
                           get_cmd=self._hdawg_getter(awg, id, 'offset'),
                           vals=vals.Numbers())
        self.add_parameter('{}_amp'.format(name),
                            label='{} amplitude'.format(name), unit='V',
                            set_cmd=self._hdawg_setter(awg, id, 'amp'),
                            get_cmd=self._hdawg_getter(awg, id, 'amp'),
                            vals=vals.Numbers(0.01, 5.0))
        self.add_parameter(
            '{}_amplitude_scaling'.format(name),
            set_cmd=self._hdawg_setter(awg, id, 'amplitude_scaling'),
            get_cmd=self._hdawg_getter(awg, id, 'amplitude_scaling'),
            vals=vals.Numbers(min_value=0.0, max_value=1.0),
            initial_value=1.0)
        self.add_parameter('{}_distortion'.format(name),
                            label='{} distortion mode'.format(name),
                            initial_value='off',
                            vals=vals.Enum('off', 'precalculate'),
                            parameter_class=ManualParameter)
        self.add_parameter('{}_distortion_dict'.format(name),
                            label='{} distortion dictionary'.format(name),
                            vals=vals.Dict(),
                            parameter_class=ManualParameter)
        self.add_parameter('{}_charge_buildup_compensation'.format(name),
                            parameter_class=ManualParameter,
                            vals=vals.Bool(), initial_value=False)
        self.add_parameter('{}_compensation_pulse_scale'.format(name),
                            parameter_class=ManualParameter,
                            vals=vals.Numbers(0., 1.), initial_value=0.5)
        self.add_parameter('{}_compensation_pulse_delay'.format(name), 
                           initial_value=0, unit='s',
                           parameter_class=ManualParameter)
        self.add_parameter('{}_compensation_pulse_gaussian_filter_sigma'.format(name),
                           initial_value=0, unit='s',
                           parameter_class=ManualParameter)
        self.add_parameter('{}_internal_modulation'.format(name), 
                           initial_value=False, vals=vals.Bool(),
                           parameter_class=ManualParameter)
        cmd = self.parameters[
            f'{awg.name}_awgs_{int((int(id[2:]) - 1) / 2)}_mod_freq']
        self.add_parameter('{}_mod_freq'.format(name),
                           unit='Hz', set_cmd=cmd, get_cmd=cmd)

    def _hdawg_create_marker_channel_parameters(self, id, name, awg):
        self.add_parameter('{}_id'.format(name), get_cmd=lambda _=id: _)
        self.add_parameter('{}_awg'.format(name), get_cmd=lambda _=awg.name: _)
        self.add_parameter('{}_type'.format(name), get_cmd=lambda: 'marker')
        self.add_parameter('{}_offset'.format(name),
                           label='{} offset'.format(name), unit='V',
                           set_cmd=self._hdawg_setter(awg, id, 'offset'),
                           get_cmd=self._hdawg_getter(awg, id, 'offset'),
                           vals=vals.Numbers())
        self.add_parameter('{}_amp'.format(name),
                            label='{} amplitude'.format(name), unit='V',
                            set_cmd=self._hdawg_setter(awg, id, 'amp'),
                            get_cmd=self._hdawg_getter(awg, id, 'amp'),
                            vals=vals.Numbers(0.01, 5.0))
        
    @staticmethod
    def _hdawg_setter(obj, id, par):
        if par == 'offset':
            if id[-1] != 'm':
                def s(val):
                    obj.set('sigouts_{}_offset'.format(int(id[2])-1), val)
            else:
                s = None
        elif par == 'amp':
            if id[-1] != 'm':
                def s(val):
                    obj.set('sigouts_{}_range'.format(int(id[2])-1), 2*val)
            else:
                s = None
        elif par == 'amplitude_scaling' and id[-1] != 'm':
            awg = int((int(id[2:]) - 1) / 2)
            output = (int(id[2:]) - 1) - 2 * awg
            def s(val):
                obj.set(f'awgs_{awg}_outputs_{output}_amplitude', val)
                print(f'awgs_{awg}_outputs_{output}_amplitude: {val}')
        else:
            raise NotImplementedError('Unknown parameter {}'.format(par))
        return s

    def _hdawg_getter(self, obj, id, par):
        if par == 'offset':
            if id[-1] != 'm':
                def g():
                    return obj.get('sigouts_{}_offset'.format(int(id[2])-1))
            else:
                return lambda: 0
        elif par == 'amp':
            if id[-1] != 'm':
                def g():
                    if self._awgs_prequeried_state:
                        return obj.parameters['sigouts_{}_range' \
                            .format(int(id[2])-1)].get_latest()/2
                    else:
                        return obj.get('sigouts_{}_range' \
                            .format(int(id[2])-1))/2
            else:
                return lambda: 1
        elif par == 'amplitude_scaling' and id[-1] != 'm':
            awg = int((int(id[2:]) - 1) / 2)
            output = (int(id[2:]) - 1) - 2 * awg
            def g():
                return obj.get(f'awgs_{awg}_outputs_{output}_amplitude')
        else:
            raise NotImplementedError('Unknown parameter {}'.format(par))
        return g

    @staticmethod
    def _hdawg_mod_setter(obj, awg_nr):
        def s(val):
            print(f'{obj.name}_awgs_{awg_nr} modulation freq: {val}')
            if val == None:
                obj.set(f'awgs_{awg_nr}_outputs_0_modulation_mode', 0)
                obj.set(f'awgs_{awg_nr}_outputs_1_modulation_mode', 0)
            else:
                # FIXME: this currently only works for real-valued baseband
                # signals (zero Q component), and it assumes that the the I
                # component gets programmed to both channels, see the case
                # of mod_frequency=None in
                # pulse_library.SSB_DRAG_pulse.chan_wf.
                # In the future, we should extended this to support general
                # IQ modulation and adapt the pulse library accordingly.
                # Also note that we here assume that the I (Q) channel is the
                # first (second) channel of a pair.
                sideband = np.sign(val)
                freq = np.abs(val)
                obj.set(f'awgs_{awg_nr}_outputs_0_modulation_mode', 1)
                obj.set(f'awgs_{awg_nr}_outputs_1_modulation_mode', 2)
                obj.set(f'sines_{awg_nr * 2}_oscselect', awg_nr * 4)
                obj.set(f'sines_{awg_nr * 2 + 1}_oscselect', awg_nr * 4)
                obj.set(f'sines_{awg_nr * 2}_phaseshift', 0)
                obj.set(f'sines_{awg_nr * 2 + 1}_phaseshift', sideband * 90)
                obj.set(f'oscs_{awg_nr * 4}_freq', freq)
        return s

    @staticmethod
    def _hdawg_mod_getter(obj, awg_nr):
        def g():
            m0 = obj.get(f'awgs_{awg_nr}_outputs_0_modulation_mode')
            m1 = obj.get(f'awgs_{awg_nr}_outputs_1_modulation_mode')
            if m0 == 0 and m1 == 0:
                return None
            elif m0 == 1 and m1 == 2:
                osc0 = obj.get(f'sines_{awg_nr * 2}_oscselect')
                osc1 = obj.get(f'sines_{awg_nr * 2 + 1}_oscselect')
                if osc0 == osc1:
                    sideband = np.sign(obj.get(
                        f'sines_{awg_nr * 2 + 1}_phaseshift'))
                    return sideband * obj.get(f'oscs_{osc0}_freq')
            log.warning('The current modulation configuration is not '
                        'supported by pulsar. Cannot retrieve modulation '
                        'frequency.')
            return None
        return g

    def get_divisor(self, chid, awg):
        '''
        Divisor is 1 for non modulated channels and 2 for modulated non 
        marker channels.
        '''

        if chid[-1]=='m':
            return 1

        name = self._id_channel(chid, awg)
        if self.get(f"{name}_internal_modulation"):
            return 2
        else: 
            return 1

    
    def _program_awg(self, obj, awg_sequence, waveforms, repeat_pattern=None,
                     channels_to_upload=None, channels_to_program=None):
        if not isinstance(obj, HDAWG8Pulsar._supportedAWGtypes):
            return super()._program_awg(obj, awg_sequence, waveforms, repeat_pattern)

        chids = [f'ch{i+1}{m}' for i in range(8) for m in ['','m']]
        divisor = {chid: self.get_divisor(chid, obj.name) for chid in chids}
        ch_has_waveforms = {chid: False for chid in chids}

        use_placeholder_waves = self.get(f'{obj.name}_use_placeholder_waves')

        if not use_placeholder_waves:
            if not self._zi_waves_cleared:
                _zi_clear_waves()
                self._zi_waves_cleared = True

            waves_to_upload = {h: divisor[chid]*waveforms[h][::divisor[chid]]
                                   for codewords in awg_sequence.values()
                                       if codewords is not None
                                   for cw, chids in codewords.items()
                                       if cw != 'metadata'
                                   for chid, h in chids.items()}
            self._zi_write_waves(waves_to_upload)

        for awg_nr in self._hdawg_active_awgs(obj):
            defined_waves = dict() if use_placeholder_waves else set()
            codeword_table = {}
            wave_definitions = []
            codeword_table_defs = []
            playback_strings = ['var i_seg = -1;']
            interleaves = []

            prev_dio_valid_polarity = obj.get(
                'awgs_{}_dio_valid_polarity'.format(awg_nr))
            
            added_cw = set()
            ch1id = 'ch{}'.format(awg_nr * 2 + 1)
            ch1mid = 'ch{}m'.format(awg_nr * 2 + 1)
            ch2id = 'ch{}'.format(awg_nr * 2 + 2)
            ch2mid = 'ch{}m'.format(awg_nr * 2 + 2)
            chids = [ch1id, ch2id]

            channels = [self._id_channel(chid, obj.name) for chid in chids]

            codeword_el = set()
            if all([self.get(
                f'{chan}_internal_modulation') for chan in channels]):
                internal_mod = True
            elif not any([self.get(
                f'{chan}_internal_modulation') for chan in channels]):
                internal_mod = False
            else:
                raise NotImplementedError('Internal modulation can only be' 
                                          'specified per sub AWG!')

            counter = 1
            next_wave_idx = 0
            current_segment = 'no_segment'
            for element in awg_sequence:
                awg_sequence_element = deepcopy(awg_sequence[element])
                if awg_sequence_element is None:
                    current_segment = element
                    playback_strings.append(f'// Segment {current_segment}')
                    playback_strings.append('i_seg += 1;')
                    continue
                playback_strings.append(f'// Element {element}')
                
                metadata = awg_sequence_element.pop('metadata', {})
                playback_strings += self._zi_playback_string_loop_start(
                    metadata, [ch1id, ch2id, ch1mid, ch2mid])

                nr_cw = len(set(awg_sequence_element.keys()) - \
                            {'no_codeword'})

                if nr_cw == 1:
                    log.warning(
                        f'Only one codeword has been set for {element}')
                else:
                    for cw in awg_sequence_element:
                        if cw == 'no_codeword':
                            if nr_cw != 0:
                                continue
                        chid_to_hash = awg_sequence_element[cw]
                        wave = tuple(chid_to_hash.get(ch, None)
                                    for ch in [ch1id, ch1mid, ch2id, ch2mid])
                        if wave == (None, None, None, None):
                            continue
                        if use_placeholder_waves:
                            if wave in defined_waves.values():
                                continue
                            placeholder_wave_index = next_wave_idx
                            next_wave_idx += 1
                            placeholder_wave_lengths = [
                                waveforms[h].size for h in wave if h is not None
                            ]
                            if max(placeholder_wave_lengths) != \
                               min(placeholder_wave_lengths):
                                log.warning(f"Waveforms of unequal length on"
                                            f"{obj.name}, vawg{awg_nr}, "
                                            f"{current_segment}, {element}.")
                            wave_definitions += self._zi_wave_definition(
                                wave,
                                defined_waves,
                                max(placeholder_wave_lengths),
                                placeholder_wave_index)
                        else:
                            wave_definitions += self._zi_wave_definition(
                                wave, defined_waves)
                        
                        if nr_cw != 0:
                            w1, w2 = self._zi_waves_to_wavenames(wave)
                            if cw not in codeword_table:
                                codeword_table_defs += \
                                    self._zi_codeword_table_entry(
                                        cw, wave, use_placeholder_waves)
                                codeword_table[cw] = (w1, w2)
                            elif codeword_table[cw] != (w1, w2) \
                                    and self.reuse_waveforms():
                                log.warning('Same codeword used for different '
                                            'waveforms. Using first waveform. '
                                            f'Ignoring element {element}.')

                        ch_has_waveforms[ch1id] |= wave[0] is not None
                        ch_has_waveforms[ch1mid] |= wave[1] is not None
                        ch_has_waveforms[ch2id] |= wave[2] is not None
                        ch_has_waveforms[ch2mid] |= wave[3] is not None

                    if not internal_mod:
<<<<<<< HEAD
                        playback_strings += self._zi_playback_string(
                            name=obj.name, device='hdawg', wave=wave,
                            codeword=(nr_cw != 0), 
                            append_zeros=self.append_zeros(),
                            placeholder_wave=use_placeholder_waves)
                    elif not use_placeholder_waves:
=======
                        playback_strings += self._zi_playback_string(name=obj.name,
                            device='hdawg', wave=wave, codeword=(nr_cw != 0),
                            append_zeros=self.append_zeros(),
                            allow_filter=metadata.get('allow_filter', False))
                    else:
>>>>>>> 76d2632a
                        pb_string, interleave_string = \
                            self._zi_interleaved_playback_string(name=obj.name, 
                            device='hdawg', counter=counter, wave=wave, 
                            codeword=(nr_cw != 0))
                        counter += 1
                        playback_strings += pb_string
                        interleaves += interleave_string
<<<<<<< HEAD
                    else:
                        raise NotImplementedError("Placeholder waves in "
                                                  "combination with internal "
                                                  "modulation not implemented.")
                
=======
                playback_strings += self._zi_playback_string_loop_end(metadata)

>>>>>>> 76d2632a
            if not any([ch_has_waveforms[ch] 
                    for ch in [ch1id, ch1mid, ch2id, ch2mid]]):
                awg_str = "while(1){wait(200);}"
            else:
                awg_str = self._hdawg_sequence_string_template.format(
                    wave_definitions='\n'.join(wave_definitions+interleaves),
                    codeword_table_defs='\n'.join(codeword_table_defs),
                    playback_string='\n  '.join(playback_strings),
                    ureg_first=obj.USER_REG_FIRST_SEGMENT,
                    ureg_last=obj.USER_REG_LAST_SEGMENT,
                )

            if channels_to_upload is not None and not (
                    any([ch in channels_to_upload for ch in
                         [ch1id, ch2id, ch1mid, ch2mid]])):
                continue

            if not use_placeholder_waves or channels_to_program is None or (
                    any([ch in channels_to_program for ch in
                         [ch1id, ch2id, ch1mid, ch2mid]])):
                # Hack needed to pass the sanity check of the ZI_base_instrument
                # class in
                obj._awg_needs_configuration[awg_nr] = False
                obj._awg_program[awg_nr] = True

                obj.configure_awg_from_string(awg_nr, awg_str, timeout=600)

                obj.set('awgs_{}_dio_valid_polarity'.format(awg_nr),
                        prev_dio_valid_polarity)
                self._hdawg_waveform_cache[f'{obj.name}_{awg_nr}'] = {}

            if use_placeholder_waves:
                for idx, wave_hashes in defined_waves.items():
                    self._hdawg_update_waveforms(obj, awg_nr, idx,
                                                 wave_hashes, waveforms)

        for ch in range(8):
            obj.set('sigouts_{}_on'.format(ch), True)

        if any(ch_has_waveforms.values()):
            self.awgs_with_waveforms(obj.name)

    def _hdawg_update_waveforms(self, obj, awg_nr, wave_idx, wave_hashes,
                                waveforms):
        if self.use_sequence_cache():
            if wave_hashes == self._hdawg_waveform_cache[
                    f'{obj.name}_{awg_nr}'].get(wave_idx, None):
                log.info(
                    f'{obj.name} awgs{awg_nr}: {wave_idx} same as in cache')
                return
            log.info(
                f'{obj.name} awgs{awg_nr}: {wave_idx} needs to be uploaded')
            self._hdawg_waveform_cache[f'{obj.name}_{awg_nr}'][
                wave_idx] = wave_hashes
        a1, m1, a2, m2 = [waveforms.get(h, None) for h in wave_hashes]
        n = max([len(w) for w in [a1, m1, a2, m2] if w is not None])
        if m1 is not None and a1 is None:
            a1 = np.zeros(n)
        if m2 is not None and a2 is None:
            a2 = np.zeros(n)
        if m1 is not None or m2 is not None:
            m1 = np.zeros(n) if m1 is None else np.pad(m1, n - m1.size)
            m2 = np.zeros(n) if m2 is None else np.pad(m2, n - m2.size)
            if a1 is None:
                mc = m2
            else:
                mc = m1 + 4*m2
        else:
            mc = None
        a1 = None if a1 is None else np.pad(a1, n - a1.size)
        a2 = None if a2 is None else np.pad(a2, n - a2.size)
        wf_raw_combined = merge_waveforms(a1, a2, mc)
        obj.setv(f'awgs/{awg_nr}/waveform/waves/{wave_idx}', wf_raw_combined)

    def _is_awg_running(self, obj):
        if not isinstance(obj, HDAWG8Pulsar._supportedAWGtypes):
            return super()._is_awg_running(obj)

        return any([obj.get('awgs_{}_enable'.format(awg_nr)) for awg_nr in
                    self._hdawg_active_awgs(obj)])

    def _clock(self, obj, cid):
        if not isinstance(obj, HDAWG8Pulsar._supportedAWGtypes):
            return super()._clock(obj, cid)
        return obj.clock_freq()

    def _hdawg_active_awgs(self, obj):
        return [0,1,2,3]

    def _get_segment_filter_userregs(self, obj):
        if not isinstance(obj, HDAWG8Pulsar._supportedAWGtypes):
            return super()._get_segment_filter_userregs(obj)
        return [(f'awgs_{i}_userregs_{ZI_HDAWG8.USER_REG_FIRST_SEGMENT}',
                 f'awgs_{i}_userregs_{ZI_HDAWG8.USER_REG_LAST_SEGMENT}')
                for i in range(4)]

class AWG5014Pulsar:
    """
    Defines the Tektronix AWG5014 specific functionality for the Pulsar class
    """
    _supportedAWGtypes = (Tektronix_AWG5014, VirtualAWG5014, )

    def _create_awg_parameters(self, awg, channel_name_map):
        if not isinstance(awg, AWG5014Pulsar._supportedAWGtypes):
            return super()._create_awg_parameters(awg, channel_name_map)
        
        self.add_parameter('{}_reuse_waveforms'.format(awg.name),
                           initial_value=True, vals=vals.Bool(),
                           parameter_class=ManualParameter)
        self.add_parameter('{}_minimize_sequencer_memory'.format(awg.name),
                           initial_value=False, vals=vals.Bool(),
                           parameter_class=ManualParameter,
                           docstring="Minimizes the sequencer "
                                     "memory by repeating specific sequence "
                                     "patterns (eg. readout) passed in "
                                     "'repeat dictionary'")
        self.add_parameter('{}_enforce_single_element'.format(awg.name),
                           initial_value=False, vals=vals.Bool(),
                           parameter_class=ManualParameter,
                           docstring="Group all the pulses on this AWG into "
                                     "a single element. Useful for making sure "
                                     "that the master AWG has only one waveform"
                                     " per segment.")
        self.add_parameter('{}_granularity'.format(awg.name),
                           get_cmd=lambda: 4)
        self.add_parameter('{}_element_start_granularity'.format(awg.name),
                           initial_value=4/(1.2e9),
                           parameter_class=ManualParameter)
        self.add_parameter('{}_min_length'.format(awg.name),
                           get_cmd=lambda: 256/(1.2e9)) # Can not be triggered 
                                                        # faster than 210 ns.
        self.add_parameter('{}_inter_element_deadtime'.format(awg.name),
                           get_cmd=lambda: 0)
        self.add_parameter('{}_precompile'.format(awg.name), 
                           initial_value=False, 
                           label='{} precompile segments'.format(awg.name),
                           parameter_class=ManualParameter, vals=vals.Bool())
        self.add_parameter('{}_delay'.format(awg.name), initial_value=0,
                           label='{} delay'.format(awg.name), unit='s',
                           parameter_class=ManualParameter,
                           docstring="Global delay applied to this channel. "
                                     "Positive values move pulses on this "
                                     "channel forward in  time")
        self.add_parameter('{}_trigger_channels'.format(awg.name), 
                           initial_value=[],
                           label='{} trigger channels'.format(awg.name), 
                           parameter_class=ManualParameter)
        self.add_parameter('{}_active'.format(awg.name), initial_value=True,
                           label='{} active'.format(awg.name), 
                           vals=vals.Bool(),
                           parameter_class=ManualParameter)
        self.add_parameter('{}_compensation_pulse_min_length'.format(awg.name), 
                           initial_value=0, unit='s',
                           parameter_class=ManualParameter)

        group = []
        for ch_nr in range(4):
            id = 'ch{}'.format(ch_nr + 1)
            name = channel_name_map.get(id, awg.name + '_' + id)
            self._awg5014_create_analog_channel_parameters(id, name, awg)
            self.channels.add(name)
            id = 'ch{}m1'.format(ch_nr + 1)
            name = channel_name_map.get(id, awg.name + '_' + id)
            self._awg5014_create_marker_channel_parameters(id, name, awg)
            self.channels.add(name)
            id = 'ch{}m2'.format(ch_nr + 1)
            name = channel_name_map.get(id, awg.name + '_' + id)
            self._awg5014_create_marker_channel_parameters(id, name, awg)
            self.channels.add(name)
            group.append(name)
        for name in group:
            self.channel_groups.update({name: group})

    def _awg5014_create_analog_channel_parameters(self, id, name, awg):
        self.add_parameter('{}_id'.format(name), get_cmd=lambda _=id: _)
        self.add_parameter('{}_awg'.format(name), get_cmd=lambda _=awg.name: _)
        self.add_parameter('{}_type'.format(name), get_cmd=lambda: 'analog')
        self.add_parameter('{}_offset_mode'.format(name), 
                           parameter_class=ManualParameter, 
                           vals=vals.Enum('software', 'hardware'))
        offset_mode_func = self.parameters['{}_offset_mode'.format(name)]
        self.add_parameter('{}_offset'.format(name),
                           label='{} offset'.format(name), unit='V',
                           set_cmd=self._awg5014_setter(awg, id, 'offset', 
                                                        offset_mode_func),
                           get_cmd=self._awg5014_getter(awg, id, 'offset', 
                                                        offset_mode_func),
                           vals=vals.Numbers())
        self.add_parameter('{}_amp'.format(name),
                            label='{} amplitude'.format(name), unit='V',
                            set_cmd=self._awg5014_setter(awg, id, 'amp'),
                            get_cmd=self._awg5014_getter(awg, id, 'amp'),
                            vals=vals.Numbers(0.01, 2.25))
        self.add_parameter('{}_distortion'.format(name),
                            label='{} distortion mode'.format(name),
                            initial_value='off',
                            vals=vals.Enum('off', 'precalculate'),
                            parameter_class=ManualParameter)
        self.add_parameter('{}_distortion_dict'.format(name),
                            label='{} distortion dictionary'.format(name),
                            vals=vals.Dict(),
                            parameter_class=ManualParameter)
        self.add_parameter('{}_charge_buildup_compensation'.format(name),
                            parameter_class=ManualParameter,
                            vals=vals.Bool(), initial_value=False)
        self.add_parameter('{}_compensation_pulse_scale'.format(name),
                            parameter_class=ManualParameter,
                            vals=vals.Numbers(0., 1.), initial_value=0.5)
        self.add_parameter('{}_compensation_pulse_delay'.format(name), 
                           initial_value=0, unit='s',
                           parameter_class=ManualParameter)
        self.add_parameter('{}_compensation_pulse_gaussian_filter_sigma'.format(name),
                           initial_value=0, unit='s',
                           parameter_class=ManualParameter)
    
    def _awg5014_create_marker_channel_parameters(self, id, name, awg):
        self.add_parameter('{}_id'.format(name), get_cmd=lambda _=id: _)
        self.add_parameter('{}_awg'.format(name), get_cmd=lambda _=awg.name: _)
        self.add_parameter('{}_type'.format(name), get_cmd=lambda: 'marker')
        self.add_parameter('{}_offset'.format(name),
                           label='{} offset'.format(name), unit='V',
                           set_cmd=self._awg5014_setter(awg, id, 'offset'),
                           get_cmd=self._awg5014_getter(awg, id, 'offset'),
                           vals=vals.Numbers(-2.7, 2.7))
        self.add_parameter('{}_amp'.format(name),
                            label='{} amplitude'.format(name), unit='V',
                            set_cmd=self._awg5014_setter(awg, id, 'amp'),
                            get_cmd=self._awg5014_getter(awg, id, 'amp'),
                            vals=vals.Numbers(-5.4, 5.4))

    @staticmethod
    def _awg5014_setter(obj, id, par, offset_mode_func=None):
        if id in ['ch1', 'ch2', 'ch3', 'ch4']:
            if par == 'offset':
                def s(val):
                    if offset_mode_func() == 'software':
                        obj.set('{}_offset'.format(id), val)
                    elif offset_mode_func() == 'hardware':
                        obj.set('{}_DC_out'.format(id), val)
                    else:
                        raise ValueError('Invalid offset mode for AWG5014: '
                                        '{}'.format(offset_mode_func()))
            elif par == 'amp':
                def s(val):
                    obj.set('{}_amp'.format(id), 2*val)
            else:
                raise NotImplementedError('Unknown parameter {}'.format(par))
        else:
            id_raw = id[:3] + '_' + id[3:]  # convert ch1m1 to ch1_m1
            if par == 'offset':
                def s(val):
                    h = obj.get('{}_high'.format(id_raw))
                    l = obj.get('{}_low'.format(id_raw))
                    obj.set('{}_high'.format(id_raw), val + h - l)
                    obj.set('{}_low'.format(id_raw), val)
            elif par == 'amp':
                def s(val):
                    l = obj.get('{}_low'.format(id_raw))
                    obj.set('{}_high'.format(id_raw), l + val)
            else:
                raise NotImplementedError('Unknown parameter {}'.format(par))
        return s

    def _awg5014_getter(self, obj, id, par, offset_mode_func=None):
        if id in ['ch1', 'ch2', 'ch3', 'ch4']:
            if par == 'offset':
                def g():
                    if offset_mode_func() == 'software':
                        return obj.get('{}_offset'.format(id))
                    elif offset_mode_func() == 'hardware':
                        return obj.get('{}_DC_out'.format(id))
                    else:
                        raise ValueError('Invalid offset mode for AWG5014: '
                                         '{}'.format(offset_mode_func()))
                                    
            elif par == 'amp':
                def g():
                    if self._awgs_prequeried_state:
                        return obj.parameters['{}_amp'.format(id)] \
                                   .get_latest()/2
                    else:
                        return obj.get('{}_amp'.format(id))/2
            else:
                raise NotImplementedError('Unknown parameter {}'.format(par))
        else:
            id_raw = id[:3] + '_' + id[3:]  # convert ch1m1 to ch1_m1
            if par == 'offset':
                def g():
                    return obj.get('{}_low'.format(id_raw))
            elif par == 'amp':
                def g():
                    if self._awgs_prequeried_state:
                        h = obj.get('{}_high'.format(id_raw))
                        l = obj.get('{}_low'.format(id_raw))
                    else:
                        h = obj.parameters['{}_high'.format(id_raw)]\
                            .get_latest()
                        l = obj.parameters['{}_low'.format(id_raw)]\
                            .get_latest()
                    return h - l
            else:
                raise NotImplementedError('Unknown parameter {}'.format(par))
        return g

    def _program_awg(self, obj, awg_sequence, waveforms, repeat_pattern=None,
                     **kw):
        if not isinstance(obj, AWG5014Pulsar._supportedAWGtypes):
            return super()._program_awg(obj, awg_sequence, waveforms,
                                        repeat_pattern, **kw)

        pars = {
            'ch{}_m{}_low'.format(ch + 1, m + 1)
            for ch in range(4) for m in range(2)
        }
        pars |= {
            'ch{}_m{}_high'.format(ch + 1, m + 1)
            for ch in range(4) for m in range(2)
        }
        pars |= {
            'ch{}_offset'.format(ch + 1) for ch in range(4)
        }
        old_vals = {}
        for par in pars:
            old_vals[par] = obj.get(par)

        packed_waveforms = {}
        wfname_l = []

        grp_has_waveforms = {f'ch{i+1}': False for i in range(4)}

        for element in awg_sequence:
            if awg_sequence[element] is None:
                continue
            metadata = awg_sequence[element].pop('metadata', {})
            if list(awg_sequence[element].keys()) != ['no_codeword']:
                raise NotImplementedError('AWG5014 sequencer does '
                                          'not support codewords!')
            chid_to_hash = awg_sequence[element]['no_codeword']

            if not any(chid_to_hash):
                continue  # no waveforms
            
            maxlen = max([len(waveforms[h]) for h in chid_to_hash.values()])
            maxlen = max(maxlen, 256)

            wfname_l.append([])
            for grp in [f'ch{i + 1}' for i in range(4)]:
                wave = (chid_to_hash.get(grp, None),
                        chid_to_hash.get(grp + 'm1', None), 
                        chid_to_hash.get(grp + 'm2', None))
                grp_has_waveforms[grp] |= (wave != (None, None, None))
                wfname = self._hash_to_wavename((maxlen, wave))
                grp_wfs = [np.pad(waveforms.get(h, [0]), 
                                  (0, maxlen - len(waveforms.get(h, [0]))), 
                                  'constant', constant_values=0) for h in wave]
                packed_waveforms[wfname] = obj.pack_waveform(*grp_wfs)
                wfname_l[-1].append(wfname)
                if any([wf[0] != 0 for wf in grp_wfs]):
                    log.warning(f'Element {element} starts with non-zero ' 
                                f'entry on {obj.name}.')

        if not any(grp_has_waveforms.values()):
            for grp in ['ch1', 'ch2', 'ch3', 'ch4']:
                obj.set('{}_state'.format(grp), grp_has_waveforms[grp])
            return None

        self.awgs_with_waveforms(obj.name)

        nrep_l = [1] * len(wfname_l)
        goto_l = [0] * len(wfname_l)
        goto_l[-1] = 1
        wait_l = [1] * len(wfname_l)
        logic_jump_l = [0] * len(wfname_l)

        filename = 'pycqed_pulsar.awg'

        awg_file = obj.generate_awg_file(packed_waveforms, np.array(wfname_l).transpose().copy(),
                                         nrep_l, wait_l, goto_l, logic_jump_l,
                                         self._awg5014_chan_cfg(obj.name))
        obj.send_awg_file(filename, awg_file)
        obj.load_awg_file(filename)

        for par in pars:
            obj.set(par, old_vals[par])

        time.sleep(.1)
        # Waits for AWG to be ready
        obj.is_awg_ready()

        for grp in ['ch1', 'ch2', 'ch3', 'ch4']:
            obj.set('{}_state'.format(grp), 1*grp_has_waveforms[grp])

        hardware_offsets = 0
        for grp in ['ch1', 'ch2', 'ch3', 'ch4']:
            cname = self._id_channel(grp, obj.name)
            offset_mode = self.get('{}_offset_mode'.format(cname))
            if offset_mode == 'hardware':
                hardware_offsets = 1
            obj.DC_output(hardware_offsets)

        return awg_file

    def _is_awg_running(self, obj):
        if not isinstance(obj, AWG5014Pulsar._supportedAWGtypes):
            return super()._is_awg_running(obj)

        return obj.get_state() != 'Idle'

    def _clock(self, obj, cid=None):
        if not isinstance(obj, AWG5014Pulsar._supportedAWGtypes):
            return super()._clock(obj, cid)
        return obj.clock_freq()

    @staticmethod
    def _awg5014_group_ids(cid):
        """
        Returns all id-s corresponding to a single channel group.
        For example `Pulsar._awg5014_group_ids('ch2')` returns `['ch2',
        'ch2m1', 'ch2m2']`.

        Args:
            cid: An id of one of the AWG5014 channels.

        Returns: A list of id-s corresponding to the same group as `cid`.
        """
        return [cid[:3], cid[:3] + 'm1', cid[:3] + 'm2'] 

    def _awg5014_chan_cfg(self, awg):
        channel_cfg = {}
        for channel in self.channels:
            if self.get('{}_awg'.format(channel)) != awg:
                continue
            cid = self.get('{}_id'.format(channel))
            amp = self.get('{}_amp'.format(channel))
            off = self.get('{}_offset'.format(channel))
            if self.get('{}_type'.format(channel)) == 'analog':
                offset_mode = self.get('{}_offset_mode'.format(channel))
                channel_cfg['ANALOG_METHOD_' + cid[2]] = 1
                channel_cfg['ANALOG_AMPLITUDE_' + cid[2]] = amp * 2
                if offset_mode == 'software':
                    channel_cfg['ANALOG_OFFSET_' + cid[2]] = off
                    channel_cfg['DC_OUTPUT_LEVEL_' + cid[2]] = 0
                    channel_cfg['EXTERNAL_ADD_' + cid[2]] = 0
                else:
                    channel_cfg['ANALOG_OFFSET_' + cid[2]] = 0
                    channel_cfg['DC_OUTPUT_LEVEL_' + cid[2]] = off
                    channel_cfg['EXTERNAL_ADD_' + cid[2]] = 1
            else:
                channel_cfg['MARKER1_METHOD_' + cid[2]] = 2
                channel_cfg['MARKER2_METHOD_' + cid[2]] = 2
                channel_cfg['MARKER{}_LOW_{}'.format(cid[-1], cid[2])] = \
                    off
                channel_cfg['MARKER{}_HIGH_{}'.format(cid[-1], cid[2])] = \
                    off + amp
            channel_cfg['CHANNEL_STATE_' + cid[2]] = 0

        for channel in self.channels:
            if self.get('{}_awg'.format(channel)) != awg:
                continue
            if self.get('{}_active'.format(awg)):
                cid = self.get('{}_id'.format(channel))
                channel_cfg['CHANNEL_STATE_' + cid[2]] = 1
        return channel_cfg

    def _get_segment_filter_userregs(self, obj):
        if not isinstance(obj, AWG5014Pulsar._supportedAWGtypes):
            return super()._get_segment_filter_userregs(obj)
        return []

class Pulsar(AWG5014Pulsar, HDAWG8Pulsar, UHFQCPulsar, Instrument):
    """
    A meta-instrument responsible for all communication with the AWGs.
    Contains information about all the available awg-channels in the setup.
    Starting, stopping and programming and changing the parameters of the AWGs
    should be done through Pulsar. Supports Tektronix AWG5014 and partially
    ZI UHFLI.

    Args:
        master_awg: Name of the AWG that triggers all the other AWG-s and
                    should be started last (after other AWG-s are already
                    waiting for a trigger.
    """
    def __init__(self, name='Pulsar', master_awg=None):
        super().__init__(name)

        self.sequence_cache = dict()
        self.reset_sequence_cache()

        self.add_parameter('master_awg',
                           parameter_class=InstrumentRefParameter,
                           initial_value=master_awg)
        self.add_parameter('inter_element_spacing',
                           vals=vals.MultiType(vals.Numbers(0),
                                               vals.Enum('auto')),
                           set_cmd=self._set_inter_element_spacing,
                           get_cmd=self._get_inter_element_spacing)
        self.add_parameter('reuse_waveforms', initial_value=False,
                           parameter_class=ManualParameter, vals=vals.Bool())
        self.add_parameter('use_sequence_cache', initial_value=False,
                           parameter_class=ManualParameter, vals=vals.Bool(),
                           set_parser=self._use_sequence_cache_parser)
        self.add_parameter('append_zeros', initial_value=0, vals=vals.Ints(),
                           parameter_class=ManualParameter)
        self.add_parameter('flux_crosstalk_cancellation', initial_value=False,
                           parameter_class=ManualParameter, vals=vals.Bool())
        self.add_parameter('flux_channels', initial_value=[],
                           parameter_class=ManualParameter, vals=vals.Lists())
        self.add_parameter('flux_crosstalk_cancellation_mtx',
                           initial_value=None, parameter_class=ManualParameter)
        self.add_parameter('flux_crosstalk_cancellation_shift_mtx',
                           initial_value=None, parameter_class=ManualParameter)
        self.add_parameter('filter_segments',
                           set_cmd=self._set_filter_segments,
                           get_cmd=self._get_filter_segments,
                           initial_value=None)

        self._inter_element_spacing = 'auto'
        self.channels = set() # channel names
        self.awgs = set() # AWG names
        self.last_sequence = None
        self.last_elements = None
        self._awgs_with_waveforms = set()
        self.channel_groups = {}

        self._awgs_prequeried_state = False

        self._zi_waves_cleared = False
        self._hash_to_wavename_table = {}
        self._filter_segments = None

        self.num_seg = 0

        Pulsar._instance = self

    @staticmethod
    def get_instance():
        return Pulsar._instance

    def _use_sequence_cache_parser(self, val):
        if val and not self.use_sequence_cache():
            self.reset_sequence_cache()
        return val

    def reset_sequence_cache(self):
        self.sequence_cache['settings'] = {}
        self.sequence_cache['metadata'] = {}
        self.sequence_cache['hashes'] = {}
        self.sequence_cache['length'] = {}

    # channel handling
    def define_awg_channels(self, awg, channel_name_map=None):
        """
        The AWG object must be created before creating channels for that AWG

        Args:
            awg: AWG object to add to the pulsar.
            channel_name_map: A dictionary that maps channel ids to channel
                              names. (default {})
        """
        if channel_name_map is None:
            channel_name_map = {}

        for channel_name in channel_name_map.values():
            if channel_name in self.channels:
                raise KeyError("Channel named '{}' already defined".format(
                    channel_name))
        if awg.name in self.awgs:
            raise KeyError("AWG '{}' already added to pulsar".format(awg.name))

        fail = None
        super()._create_awg_parameters(awg, channel_name_map)
        # try:
        #     super()._create_awg_parameters(awg, channel_name_map)
        # except AttributeError as e:
        #     fail = e
        # if fail is not None:
        #     raise TypeError('Unsupported AWG instrument: {}. '
        #                     .format(awg.name) + str(fail))
        
        self.awgs.add(awg.name)
        # Make sure that the registers for filter_segments are set in the
        # new AWG.
        self.filter_segments(self.filter_segments())

    def find_awg_channels(self, awg):
        channel_list = []
        for channel in self.channels:
            if self.get('{}_awg'.format(channel)) == awg:
                channel_list.append(channel)

        return channel_list

    def AWG_obj(self, **kw):
        """
        Return the AWG object corresponding to a channel or an AWG name.

        Args:
            awg: Name of the AWG Instrument.
            channel: Name of the channel

        Returns: An instance of Instrument class corresponding to the AWG
                 requested.
        """
        awg = kw.get('awg', None)
        chan = kw.get('channel', None)
        if awg is not None and chan is not None:
            raise ValueError('Both `awg` and `channel` arguments passed to '
                             'Pulsar.AWG_obj()')
        elif awg is None and chan is not None:
            name = self.get('{}_awg'.format(chan))
        elif awg is not None and chan is None:
            name = awg
        else:
            raise ValueError('Either `awg` or `channel` argument needs to be '
                             'passed to Pulsar.AWG_obj()')
        return Instrument.find_instrument(name)

    def clock(self, channel=None, awg=None):
        """
        Returns the clock rate of channel or AWG 'instrument_ref' 
        Args:
            isntrument_ref: name of the channel or AWG
        Returns: clock rate in samples per second
        """
        if channel is not None and awg is not None:
            raise ValueError('Both channel and awg arguments passed to '
                             'Pulsar.clock()')
        if channel is None and awg is None:
            raise ValueError('Neither channel nor awg arguments passed to '
                             'Pulsar.clock()')

        if channel is not None:
            awg = self.get('{}_awg'.format(channel))
     
        if self._awgs_prequeried_state:
            return self._clocks[awg]
        else:
            fail = None
            obj = self.AWG_obj(awg=awg)
            try:
                return super()._clock(obj)
            except AttributeError as e:
                fail = e
            if fail is not None:
                raise TypeError('Unsupported AWG instrument: {} of type {}. '
                                .format(obj.name, type(obj)) + str(fail))

    def active_awgs(self):
        """
        Returns:
            A set of the names of the active AWGs registered

            Inactive AWGs don't get started or stopped. Also the waveforms on
            inactive AWGs don't get updated.
        """
        return {awg for awg in self.awgs if self.get('{}_active'.format(awg))}

    def awgs_with_waveforms(self, awg=None):
        """
        Adds an awg to the set of AWGs with waveforms programmed, or returns 
        set of said AWGs.
        """
        if awg == None:
            return self._awgs_with_waveforms
        else:
            self._awgs_with_waveforms.add(awg)

    def start(self, exclude=None):
        """
        Start the active AWGs. If multiple AWGs are used in a setup where the
        slave AWGs are triggered by the master AWG, then the slave AWGs must be
        running and waiting for trigger when the master AWG is started to
        ensure synchronous playback.
        """
        if exclude is None:
            exclude = []

        # Start only the AWGs which have at least one channel programmed, i.e.
        # where at least one channel has state = 1. 
        awgs_with_waveforms = self.awgs_with_waveforms()
        used_awgs = set(self.active_awgs()) & awgs_with_waveforms
        
        for awg in used_awgs:
            self._stop_awg(awg)

        if self.master_awg() is None:
            for awg in used_awgs:
                if awg not in exclude:
                    self._start_awg(awg)
        else:
            if self.master_awg() not in exclude:
                self.master_awg.get_instr().stop()
            for awg in used_awgs:
                if awg != self.master_awg() and awg not in exclude:
                    self._start_awg(awg)
            tstart = time.time()
            for awg in used_awgs:
                if awg == self.master_awg() or awg in exclude:
                    continue
                good = False
                while not (good or time.time() > tstart + 10):
                    if self._is_awg_running(awg):
                        good = True
                    else:
                        time.sleep(0.1)
                if not good:
                    raise Exception('AWG {} did not start in 10s'
                                    .format(awg))
            if self.master_awg() not in exclude:
                self.master_awg.get_instr().start()

    def stop(self):
        """
        Stop all active AWGs.
        """

        awgs_with_waveforms = set(self.awgs_with_waveforms())
        used_awgs = set(self.active_awgs()) & awgs_with_waveforms

        for awg in used_awgs:
            self._stop_awg(awg)
    
    def program_awgs(self, sequence, awgs='all'):

        # Stores the last uploaded sequence for easy access and plotting
        self.last_sequence = sequence

        if awgs == 'all':
            awgs = self.active_awgs()

        # initializes the set of AWGs with waveforms
        self._awgs_with_waveforms -= awgs


        # prequery all AWG clock values and AWG amplitudes
        self.AWGs_prequeried(True)

        log.info(f'Starting compilation of sequence {sequence.name}')
        t0 = time.time()
        if self.use_sequence_cache():
            # first, we check whether programming the whole AWG is mandatory due
            # to changed AWG settings or due to changed metadata
            awgs_to_program = []
            settings_to_check = ['{}_use_placeholder_waves']
            settings = {}
            metadata = {}
            channel_hashes, awg_sequences = \
                sequence.generate_waveforms_sequences(get_channel_hashes=True)
            log.info(f'Start of waveform hashing sequence {sequence.name} '
                     f'{time.time() - t0}')
            for awg, seq in awg_sequences.items():
                settings[awg] = {
                    s.format(awg): (
                        self.get(s.format(awg))
                        if s.format(awg) in self.parameters else None)
                    for s in settings_to_check}
                metadata[awg] = {
                    elname: (
                        el.get('metadata', {}) if el is not None else None)
                    for elname, el in seq.items()}
                if awg not in awgs_to_program:
                    try:
                        np.testing.assert_equal(
                            self.sequence_cache['settings'].get(awg, {}),
                            settings[awg])
                        np.testing.assert_equal(
                            self.sequence_cache['metadata'].get(awg, {}),
                            metadata[awg])
                    except AssertionError:  # settings or metadata change
                        awgs_to_program.append(awg)
            for awg in awgs_to_program:
                # update the settings and metadata cache
                self.sequence_cache['settings'][awg] = settings[awg]
                self.sequence_cache['metadata'][awg] = metadata[awg]
            # Check for which channels some relevant setting or some hash has
            # changed, in which case the group of channels should be uploaded.
            settings_to_check = ['{}_internal_modulation']
            awgs_with_channels_to_upload = []
            channels_to_upload = []
            channels_to_program = []
            for ch, hashes in channel_hashes.items():
                settings[ch] = {
                    s.format(ch): (
                        self.get(s.format(ch))
                        if s.format(ch) in self.parameters else None)
                    for s in settings_to_check}
                if ch in channels_to_upload \
                        or ch.split('_')[0] in awgs_to_program:
                    continue
                changed_settings = True
                try:
                    np.testing.assert_equal(
                        self.sequence_cache['settings'].get(ch, {}),
                        settings[ch])
                    changed_settings = False
                    np.testing.assert_equal(
                        self.sequence_cache['hashes'].get(ch, {}), hashes)
                except AssertionError:
                    # changed setting, sequence structure, or hash
                    if ch.split('_')[0] not in awgs_with_channels_to_upload:
                        awgs_with_channels_to_upload.append(ch.split('_')[0])
                    for c in self.channel_groups[ch]:
                        channels_to_upload.append(c)
                        if changed_settings:
                            channels_to_program.append(c)
            # update the settings cache and hashes cache
            for ch in channels_to_upload:
                self.sequence_cache['settings'][ch] = settings.get(ch, {})
                self.sequence_cache['hashes'][ch] = channel_hashes.get(ch, {})
            # generate the waveforms that we need for uploading
            log.info(f'Start of waveform generation sequence {sequence.name} '
                     f'{time.time() - t0}')
            waveforms, _ = sequence.generate_waveforms_sequences(
                awgs_to_program + awgs_with_channels_to_upload,
                resolve_segments=False)
            log.info(f'End of waveform generation sequence {sequence.name} '
                     f'{time.time() - t0}')
            # Check for which channels the sequence structure, or some element
            # length has changed.
            # If placeholder waveforms are used, only those channels (and
            # channels in the same group) will be re-programmed, while other
            # channels can be re-uploaded by replacing the existing waveforms.
            ch_length = {}
            for ch, hashes in channel_hashes.items():
                if ch.split('_')[0] in awgs_to_program + \
                        awgs_with_channels_to_upload:
                    ch_length[ch] = {
                        elname: {cw: len(waveforms[h]) for cw, h in el.items()}
                        for elname, el in hashes.items()}
                # Checking whether programming is done only for channels that
                # are marked to be uploaded but not yet marked to be programmed
                if ch not in channels_to_upload or ch in channels_to_program \
                        or ch.split('_')[0] in awgs_to_program:
                    continue
                try:
                    np.testing.assert_equal(
                        self.sequence_cache['settings'].get(ch, {}),
                        settings[ch])
                    np.testing.assert_equal(
                        self.sequence_cache['length'].get(ch, {}),
                        ch_length[ch])
                except AssertionError:  # changed length or sequence structure
                    for c in self.channel_groups[ch]:
                        channels_to_program.append(c)
            # update the length cache
            for ch in channels_to_program:
                self.sequence_cache['length'][ch] = ch_length.get(ch, {})
            # Update the cache for channels that are on an AWG marked for
            # complete re-programming (these channels might have been skipped
            # above).
            for ch in self.channels:
                if ch.split('_')[0] in awgs_to_program:
                    self.sequence_cache['settings'][ch] = settings.get(ch, {})
                    self.sequence_cache['hashes'][ch] = channel_hashes.get(
                        ch, {})
                    self.sequence_cache['length'][ch] = ch_length.get(ch, {})
            log.info(f'awgs_to_program = {repr(awgs_to_program)}\n'
                     f'awgs_with_channels_to_upload = '
                     f'{repr(awgs_with_channels_to_upload)}\n'
                     f'channels_to_upload = {repr(channels_to_upload)}\n'
                     f'channels_to_program = {repr(channels_to_program)}'
                     )
        else:
            waveforms, awg_sequences = sequence.generate_waveforms_sequences()
            awgs_to_program = list(awg_sequences.keys())
            awgs_with_channels_to_upload = []
        log.info(f'Finished compilation of sequence {sequence.name} in '
                 f'{time.time() - t0}')

        channels_used = self._channels_in_awg_sequences(awg_sequences)
        repeat_dict = self._generate_awg_repeat_dict(sequence.repeat_patterns,
                                                     channels_used)
        self._zi_waves_cleared = False
        self._hash_to_wavename_table = {}

        for awg in awgs_to_program + awgs_with_channels_to_upload:
            log.info(f'Started programming {awg}')
            t0 = time.time()
            if awg in awgs_to_program:
                ch_upl = None  # all channels will be uploaded
                ch_prg = None  # all channels will be programmed
            else:
                ch_upl = [ch.split('_')[1] for ch in channels_to_upload
                          if ch.split('_')[0] == awg]
                ch_prg = [ch.split('_')[1] for ch in channels_to_program
                          if ch.split('_')[0] == awg]
            if awg in repeat_dict.keys():
                self._program_awg(self.AWG_obj(awg=awg),
                                  awg_sequences.get(awg, {}), waveforms,
                                  repeat_pattern=repeat_dict[awg],
                                  channels_to_upload=ch_upl,
                                  channels_to_program=ch_prg)
            else:
                self._program_awg(self.AWG_obj(awg=awg),
                                  awg_sequences.get(awg, {}), waveforms,
                                  channels_to_upload=ch_upl,
                                  channels_to_program=ch_prg)
            log.info(f'Finished programming {awg} in {time.time() - t0}')
        
        self.num_seg = len(sequence.segments)
        self.AWGs_prequeried(False)

    def _program_awg(self, obj, awg_sequence, waveforms, repeat_pattern=None,
                     **kw):
        """
        Program the AWG with a sequence of segments.

        Args:
            obj: the instance of the AWG to program
            sequence: the `Sequence` object that determines the segment order,
                      repetition and trigger wait
            el_wfs: A dictionary from element name to a dictionary from channel
                    id to the waveform.
            loop: Boolean flag, whether the segments should be looped over.
                  Default is `True`.
        """
        # fail = None
        # try:
        #     super()._program_awg(obj, awg_sequence, waveforms)
        # except AttributeError as e:
        #     fail = e
        # if fail is not None:
        #     raise TypeError('Unsupported AWG instrument: {} of type {}. '
        #                     .format(obj.name, type(obj)) + str(fail))
        if repeat_pattern is not None:
            super()._program_awg(obj, awg_sequence, waveforms,
                                 repeat_pattern=repeat_pattern, **kw)
        else:
            super()._program_awg(obj, awg_sequence, waveforms, **kw)

    def _hash_to_wavename(self, h):
        alphabet = 'abcdefghijklmnopqrstuvwxyz'
        if h not in self._hash_to_wavename_table:
            hash_int = abs(hash(h))
            wname = ''.join(to_base(hash_int, len(alphabet), alphabet))[::-1]
            while wname in self._hash_to_wavename_table.values():
                hash_int += 1
                wname = ''.join(to_base(hash_int, len(alphabet), alphabet)) \
                    [::-1]
            self._hash_to_wavename_table[h] = wname
        return self._hash_to_wavename_table[h]

    def _zi_wave_definition(self, wave, defined_waves=None,
                            placeholder_wave_length=None,
                            placeholder_wave_index=None):
        if defined_waves is None:
            if placeholder_wave_length is None:
                defined_waves = set()
            else:
                defined_waves = dict()
        wave_definition = []
        w1, w2 = self._zi_waves_to_wavenames(wave)
        if placeholder_wave_length is None:
            # don't use placeholder waves
            for analog, marker, wc in [(wave[0], wave[1], w1),
                                       (wave[2], wave[3], w2)]:
                if analog is not None:
                    wa = self._hash_to_wavename(analog)
                    if wa not in defined_waves:
                        wave_definition.append(f'wave {wa} = "{wa}";')
                        defined_waves.add(wa)
                if marker is not None:
                    wm = self._hash_to_wavename(marker)
                    if wm not in defined_waves:
                        wave_definition.append(f'wave {wm} = "{wm}";')
                        defined_waves.add(wm)
                if analog is not None and marker is not None:
                    if wc not in defined_waves:
                        wave_definition.append(f'wave {wc} = {wa} + {wm};')
                        defined_waves.add(wc)
        else:
            # use placeholder waves
            n = placeholder_wave_length
            for wc, marker in [(w1, wave[1]), (w2, wave[3])]:
                if wc is not None:
                    wave_definition.append(
                        f'wave {wc} = placeholder({n}' +
                        ('' if marker is None else ', true') +
                        ');')
            wave_definition.append(
                f'assignWaveIndex({_zi_wavename_pair_to_argument(w1, w2)},'
                f' {placeholder_wave_index});'
            )
            defined_waves[placeholder_wave_index] = wave
        return wave_definition

    def _zi_playback_string(self, name, device, wave, acq=False, codeword=False,
<<<<<<< HEAD
                            append_zeros=0, placeholder_wave=False):
=======
                            append_zeros=0, allow_filter=False):
>>>>>>> 76d2632a
        playback_string = []
        if allow_filter:
            playback_string.append(
                'if (i_seg >= first_seg && i_seg <= last_seg) {')
        w1, w2 = self._zi_waves_to_wavenames(wave)

        use_hack = not placeholder_wave
        trig_source = self.get('{}_trigger_source'.format(name))
        if trig_source == 'Dig1':
            playback_string.append(
                'waitDigTrigger(1{});'.format(', 1' if device == 'uhf' else ''))
        elif trig_source == 'Dig2':
            if device == 'hdawg':
                raise ValueError(
                    'ZI HDAWG does not support having Dig2 as trigger source.')
            playback_string.append('waitDigTrigger(2,1);')
        elif trig_source == 'DIO':
            playback_string.append('waitDIOTrigger();')
        else:
            raise ValueError(
                'Trigger source for {} has to be "Dig1", "Dig2" or "DIO"!')

        if codeword and not (w1 is None and w2 is None):
            playback_string.append('playWaveDIO();')
        else:
            if w1 is None and w2 is not None and use_hack:
                # This hack is needed due to a bug on the HDAWG.
                # Remove this if case once the bug is fixed.
                playback_string.append(f'playWave(marker(1,0)*0*{w2}, {w2});')
            elif w1 is not None and w2 is None and use_hack:
                # This hack is needed due to a bug on the HDAWG.
                # Remove this if case once the bug is fixed.
                playback_string.append(f'playWave({w1}, marker(1,0)*0*{w1});')
            elif w1 is not None or w2 is not None:
                playback_string.append('playWave({});'.format(
                    _zi_wavename_pair_to_argument(w1, w2)))
        if acq:
            playback_string.append('setTrigger(RO_TRIG);')
            playback_string.append('setTrigger(WINT_EN);')
        if append_zeros:
            playback_string.append(f'playZero({append_zeros});')
        if allow_filter:
            playback_string.append('}')
        return playback_string

    def _zi_interleaved_playback_string(self, name, device, counter, 
                                        wave, acq=False, codeword=False):
        playback_string = []
        w1, w2 = self._zi_waves_to_wavenames(wave)
        if w1 is None or w2 is None:
            raise ValueError('When using HDAWG modulation both I and Q need '  
                              'to be defined')
        
        wname = f'wave{counter}'
        interleaves = [f'wave {wname} = interleave({w1}, {w2});']

        if not codeword:
            if not acq:
                playback_string.append(f'prefetch({wname},{wname});')
        
        trig_source = self.get('{}_trigger_source'.format(name))
        if trig_source == 'Dig1':
            playback_string.append(
                'waitDigTrigger(1{});'.format(', 1' if device == 'uhf' else ''))
        elif trig_source == 'Dig2':
            if device == 'hdawg':
                raise ValueError('ZI HDAWG does not support having Dig2 as trigger source.')
            playback_string.append('waitDigTrigger(2,1);')
        elif trig_source == 'DIO':
            playback_string.append('waitDIOTrigger();')
        else:
            raise ValueError(f'Trigger source for {name} has to be "Dig1", "Dig2" or "DIO"!')
        
        if codeword:
            # playback_string.append('playWaveDIO();')
            raise NotImplementedError('Modulation in combination with codeword'
                                      'pulses has not yet been implemented!')
        else:
            playback_string.append(f'playWave({wname},{wname});')
        if acq:
            playback_string.append('setTrigger(RO_TRIG);')
            playback_string.append('setTrigger(WINT_EN);')
        return playback_string, interleaves

<<<<<<< HEAD
    def _zi_codeword_table_entry(self, codeword, wave, placeholder_wave=False):
=======
    @staticmethod
    def _zi_playback_string_loop_start(metadata, channels):
        loop_len = metadata.get('loop', False)
        if not loop_len:
            return []
        playback_string = []
        sweep_params = metadata.get('sweep_params', {})
        for k, v in sweep_params.items():
            for ch in channels:
                if k.startswith(f'{ch}_'):
                    playback_string.append(
                        f"wave {k} = vect({','.join([f'{a}' for a in v])})")
        playback_string.append(
            f"for (cvar i_sweep = 0; i_sweep < {loop_len}; i_sweep += 1) {{")
        for k, v in sweep_params.items():
            for ch in channels:
                if k.startswith(f'{ch}_'):
                    node = k[len(f'{ch}_'):].replace('_', '/')
                    playback_string.append(
                        f'setDouble("{node}", {k}[i_sweep]);')
        return playback_string

    @staticmethod
    def _zi_playback_string_loop_end(metadata):
        return ['}'] if metadata.get('end_loop', False) else []

    def _zi_codeword_table_entry(self, codeword, wave):
>>>>>>> 76d2632a
        w1, w2 = self._zi_waves_to_wavenames(wave)
        use_hack = not placeholder_wave
        if w1 is None and w2 is not None and use_hack:
            # This hack is needed due to a bug on the HDAWG. 
            # Remove this if case once the bug is fixed.
            return [f'setWaveDIO({codeword}, zeros(1) + marker(1, 0), {w2});']
        elif not (w1 is None and w2 is None):
            return ['setWaveDIO({}, {});'.format(codeword, 
                        _zi_wavename_pair_to_argument(w1, w2))]
        else:
            return []

    def _zi_waves_to_wavenames(self, wave):
        wavenames = []
        for analog, marker in [(wave[0], wave[1]), (wave[2], wave[3])]:
            if analog is None and marker is None:
                wavenames.append(None)
            elif analog is None and marker is not None:
                wavenames.append(self._hash_to_wavename(marker))
            elif analog is not None and marker is None:
                wavenames.append(self._hash_to_wavename(analog))
            else:
                wavenames.append(self._hash_to_wavename((analog, marker)))
        return wavenames

    def _zi_write_waves(self, waveforms):
        wave_dir = _zi_wave_dir()
        for h, wf in waveforms.items():
            filename = os.path.join(wave_dir, self._hash_to_wavename(h)+'.csv')
            fmt = '%.18e' if wf.dtype == np.float else '%d'
            np.savetxt(filename, wf, delimiter=",", fmt=fmt)

    def _start_awg(self, awg):
        obj = self.AWG_obj(awg=awg)
        obj.start()

    def _stop_awg(self, awg):
        obj = self.AWG_obj(awg=awg)
        obj.stop()

    def _is_awg_running(self, awg):
        fail = None
        obj = self.AWG_obj(awg=awg)
        try:
            return super()._is_awg_running(obj)
        except AttributeError as e:
            fail = e
        if fail is not None:
            raise TypeError('Unsupported AWG instrument: {} of type {}. '
                            .format(obj.name, type(obj)) + str(fail))

    def _set_inter_element_spacing(self, val):
        self._inter_element_spacing = val

    def _get_inter_element_spacing(self):
        if self._inter_element_spacing != 'auto':
            return self._inter_element_spacing
        else:
            max_spacing = 0
            for awg in self.awgs:
                max_spacing = max(max_spacing, self.get(
                    '{}_inter_element_deadtime'.format(awg)))
            return max_spacing

    def _set_filter_segments(self, val):
        if val is None:
            val = (0, 32767)
        self._filter_segments = val
        for AWG_name in self.awgs:
            AWG = self.AWG_obj(awg=AWG_name)
            for regs in self._get_segment_filter_userregs(AWG):
                AWG.set(regs[0], val[0])
                AWG.set(regs[1], val[1])

    def _get_filter_segments(self):
        return self._filter_segments
        # vals = []
        # for AWG in self.awgs.values():
        #     for regs in self._get_segment_filter_userregs(AWG):
        #         vals.append((AWG.get(regs[0]), AWG.get(regs[1])))
        # if len(np.unique(vals, axis=0)) > 1:
        #     log.warning(f'Filter segment settings not consistent. Returning '
        #                 f'first value found in {self.awgs[0].name}.')
        # return vals[0]

    def AWGs_prequeried(self, status=None):
        if status is None:
            return self._awgs_prequeried_state
        elif status:
            self._awgs_prequeried_state = False
            self._clocks = {}
            for awg in self.awgs:
                self._clocks[awg] = self.clock(awg=awg)
            for c in self.channels:
                # prequery also the output amplitude values
                self.get(c + '_amp')
            self._awgs_prequeried_state = True
        else:
            self._awgs_prequeried_state = False

    def _id_channel(self, cid, awg):
        """
        Returns the channel name corresponding to the channel with id `cid` on
        the AWG `awg`.

        Args:
            cid: An id of one of the channels.
            awg: The name of the AWG.

        Returns: The corresponding channel name. If the channel is not found,
                 returns `None`.
        """
        for cname in self.channels:
            if self.get('{}_awg'.format(cname)) == awg and \
               self.get('{}_id'.format(cname)) == cid:
                return cname
        return None

    @staticmethod
    def _channels_in_awg_sequences(awg_sequences):
        """
        identifies all channels used in the given awg keyed sequence
        :param awg_sequences (dict): awg sequences keyed by awg name, i.e. as
        returned by sequence.generate_sequence_waveforms()
        :return: dictionary keyed by awg of with all channel used during the sequence
        """
        channels_used = dict()
        for awg in awg_sequences:
            channels_used[awg] = set()
            for segname in awg_sequences[awg]:
                if awg_sequences[awg][segname] is None:
                    continue
                elements = awg_sequences[awg][segname]
                for cw in elements:
                    if cw != "metadata":
                        channels_used[awg] |= elements[cw].keys()
        return channels_used

    def _generate_awg_repeat_dict(self, repeat_dict_per_ch, channels_used):
        """
        Translates a repeat dictionary keyed by channels to a repeat dictionary
        keyed by awg. Checks whether all channels in channels_used have an entry.
        :param repeat_dict_per_ch: keys: channels_id, values: repeat pattern
        :param channels_used (dict): list of channel used on each awg
        :return:
        """
        awg_ch_repeat_dict = dict()
        repeat_dict_per_awg = dict()
        for cname in repeat_dict_per_ch:
            awg = self.get(f"{cname}_awg")
            chid = self.get(f"{cname}_id")

            if not awg in awg_ch_repeat_dict.keys():
                awg_ch_repeat_dict[awg] = []
            awg_ch_repeat_dict[awg].append(chid)
            if repeat_dict_per_awg.get(awg, repeat_dict_per_ch[cname]) \
                    != repeat_dict_per_ch[cname]:
                raise NotImplementedError(f"Repeat pattern on {cname} is "
                f"different from at least one other channel on {awg}:"
                f"{repeat_dict_per_ch[cname]} vs {repeat_dict_per_awg[awg]}")
            repeat_dict_per_awg[awg] = repeat_dict_per_ch[cname]
            
        for awg_repeat, chs_repeat in awg_ch_repeat_dict.items():
            for ch in channels_used[awg_repeat]:
                assert ch in chs_repeat, f"Repeat pattern " \
                    f"provided for {awg_repeat} but no pattern was given on " \
                    f"{ch}. All used channels on the same awg must have a " \
                    f"repeat pattern."

        return repeat_dict_per_awg


def to_base(n, b, alphabet=None, prev=None):
    if prev is None: prev = []
    if n == 0: 
        if alphabet is None: return prev
        else: return [alphabet[i] for i in prev]
    return to_base(n//b, b, alphabet, prev+[n%b])

def _zi_wave_dir():
    if os.name == 'nt':
        dll = ctypes.windll.shell32
        buf = ctypes.create_unicode_buffer(ctypes.wintypes.MAX_PATH + 1)
        if dll.SHGetSpecialFolderPathW(None, buf, 0x0005, False):
            _basedir = buf.value
        else:
            log.warning('Could not extract my documents folder')
    else:
        _basedir = os.path.expanduser('~')
    return os.path.join(_basedir, 'Zurich Instruments', 'LabOne', 
        'WebServer', 'awg', 'waves')


def _zi_clear_waves():
    wave_dir = _zi_wave_dir()
    for f in os.listdir(wave_dir):
        if f.endswith(".csv"):
            os.remove(os.path.join(wave_dir, f))
        elif f.endswith('.cache'):
            shutil.rmtree(os.path.join(wave_dir, f))


def _zi_wavename_pair_to_argument(w1, w2):
    if w1 is not None and w2 is not None:
        return f'{w1}, {w2}'
    elif w1 is not None and w2 is None:
        return f'1, {w1}'
    elif w1 is None and w2 is not None:
        return f'2, {w2}'
    else:
        return ''<|MERGE_RESOLUTION|>--- conflicted
+++ resolved
@@ -836,20 +836,13 @@
                         ch_has_waveforms[ch2mid] |= wave[3] is not None
 
                     if not internal_mod:
-<<<<<<< HEAD
                         playback_strings += self._zi_playback_string(
                             name=obj.name, device='hdawg', wave=wave,
                             codeword=(nr_cw != 0), 
                             append_zeros=self.append_zeros(),
-                            placeholder_wave=use_placeholder_waves)
+                            placeholder_wave=use_placeholder_waves,
+                            allow_filter=metadata.get('allow_filter', False))
                     elif not use_placeholder_waves:
-=======
-                        playback_strings += self._zi_playback_string(name=obj.name,
-                            device='hdawg', wave=wave, codeword=(nr_cw != 0),
-                            append_zeros=self.append_zeros(),
-                            allow_filter=metadata.get('allow_filter', False))
-                    else:
->>>>>>> 76d2632a
                         pb_string, interleave_string = \
                             self._zi_interleaved_playback_string(name=obj.name, 
                             device='hdawg', counter=counter, wave=wave, 
@@ -857,17 +850,14 @@
                         counter += 1
                         playback_strings += pb_string
                         interleaves += interleave_string
-<<<<<<< HEAD
                     else:
                         raise NotImplementedError("Placeholder waves in "
                                                   "combination with internal "
                                                   "modulation not implemented.")
-                
-=======
+
                 playback_strings += self._zi_playback_string_loop_end(metadata)
 
->>>>>>> 76d2632a
-            if not any([ch_has_waveforms[ch] 
+            if not any([ch_has_waveforms[ch]
                     for ch in [ch1id, ch1mid, ch2id, ch2mid]]):
                 awg_str = "while(1){wait(200);}"
             else:
@@ -1854,11 +1844,8 @@
         return wave_definition
 
     def _zi_playback_string(self, name, device, wave, acq=False, codeword=False,
-<<<<<<< HEAD
-                            append_zeros=0, placeholder_wave=False):
-=======
-                            append_zeros=0, allow_filter=False):
->>>>>>> 76d2632a
+                            append_zeros=0, placeholder_wave=False,
+                            allow_filter=False):
         playback_string = []
         if allow_filter:
             playback_string.append(
@@ -1943,9 +1930,6 @@
             playback_string.append('setTrigger(WINT_EN);')
         return playback_string, interleaves
 
-<<<<<<< HEAD
-    def _zi_codeword_table_entry(self, codeword, wave, placeholder_wave=False):
-=======
     @staticmethod
     def _zi_playback_string_loop_start(metadata, channels):
         loop_len = metadata.get('loop', False)
@@ -1972,8 +1956,7 @@
     def _zi_playback_string_loop_end(metadata):
         return ['}'] if metadata.get('end_loop', False) else []
 
-    def _zi_codeword_table_entry(self, codeword, wave):
->>>>>>> 76d2632a
+    def _zi_codeword_table_entry(self, codeword, wave, placeholder_wave=False):
         w1, w2 = self._zi_waves_to_wavenames(wave)
         use_hack = not placeholder_wave
         if w1 is None and w2 is not None and use_hack:
