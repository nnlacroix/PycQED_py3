# Originally by Wolfgang Pfaff
# Modified by Adriaan Rol 9/2015
# Modified by Ants Remm 5/2017
# Modified by Michael Kerschbaum 5/2019
import os
import shutil
import ctypes
import numpy as np
import logging
from qcodes.instrument.base import Instrument
from qcodes.instrument.parameter import (
    ManualParameter, InstrumentRefParameter)
import qcodes.utils.validators as vals
import time
from copy import deepcopy

from pycqed.instrument_drivers.virtual_instruments.virtual_awg5014 import \
    VirtualAWG5014
from pycqed.instrument_drivers.virtual_instruments.virtual_AWG8 import \
    VirtualAWG8
# exception catching removed because it does not work in python versions before
# 3.6
try:
    from qcodes.instrument_drivers.tektronix.AWG5014 import Tektronix_AWG5014
except Exception:
    Tektronix_AWG5014 = type(None)
try:
    from pycqed.instrument_drivers.physical_instruments.ZurichInstruments.\
        UHFQuantumController import UHFQC
except Exception:
    UHFQC = type(None)
try:
    from pycqed.instrument_drivers.physical_instruments.ZurichInstruments. \
        ZI_HDAWG8 import ZI_HDAWG8
except Exception:
    ZI_HDAWG8 = type(None)

try:
    from pycqed.instrument_drivers.physical_instruments.ZurichInstruments. \
        ZI_base_instrument import merge_waveforms
except Exception:
    pass

log = logging.getLogger(__name__)

from pycqed.instrument_drivers.physical_instruments.ZurichInstruments. \
    dummy_UHFQC import dummy_UHFQC

class UHFQCPulsar:
    """
    Defines the Zurich Instruments UHFQC specific functionality for the Pulsar
    class
    """
    _supportedAWGtypes = (UHFQC, dummy_UHFQC)
    _num_awgs = 1
    
    _uhf_sequence_string_template = (
        "const WINT_EN   = 0x03ff0000;\n"
        "const WINT_TRIG = 0x00000010;\n"
        "const IAVG_TRIG = 0x00000020;\n"
        "var RO_TRIG;\n"
        "if (getUserReg(1)) {{\n"
        "  RO_TRIG = WINT_EN + IAVG_TRIG;\n"
        "}} else {{\n"
        "  RO_TRIG = WINT_EN + WINT_TRIG;\n"
        "}}\n"
        "setTrigger(WINT_EN);\n"
        "\n"
        "{wave_definitions}\n"
        "\n"
        "var loop_cnt = getUserReg(0);\n"
        "var first_seg = getUserReg({ureg_first});\n"
        "var last_seg = getUserReg({ureg_last});\n"
        "\n"
        "{calc_repeat}\n"
        "\n"
        "repeat (loop_cnt) {{\n"
        "  {playback_string}\n"
        "}}\n"
    )

    def _create_awg_parameters(self, awg, channel_name_map):
        if not isinstance(awg, UHFQCPulsar._supportedAWGtypes):
            return super()._create_awg_parameters(awg, channel_name_map)
        
        name = awg.name

        self.add_parameter('{}_reuse_waveforms'.format(awg.name),
                           initial_value=True, vals=vals.Bool(),
                           parameter_class=ManualParameter)
        self.add_parameter('{}_minimize_sequencer_memory'.format(awg.name),
                           initial_value=True, vals=vals.Bool(),
                           parameter_class=ManualParameter,
                           docstring="Minimizes the sequencer "
                                     "memory by repeating specific sequence "
                                     "patterns (eg. readout) passed in "
                                     "'repeat dictionary'")
        self.add_parameter('{}_enforce_single_element'.format(awg.name),
                           initial_value=False, vals=vals.Bool(),
                           parameter_class=ManualParameter,
                           docstring="Group all the pulses on this AWG into "
                                     "a single element. Useful for making sure "
                                     "that the master AWG has only one waveform"
                                     " per segment.")
        self.add_parameter('{}_granularity'.format(awg.name),
                           get_cmd=lambda: 16)
        self.add_parameter('{}_element_start_granularity'.format(awg.name),
                           initial_value=8/(1.8e9),
                           parameter_class=ManualParameter)
        self.add_parameter('{}_min_length'.format(awg.name),
                           get_cmd=lambda: 16 /(1.8e9))
        self.add_parameter('{}_inter_element_deadtime'.format(awg.name),
                           # get_cmd=lambda: 80 / 2.4e9)
                           get_cmd=lambda: 8 / (1.8e9))
                           # get_cmd=lambda: 0 / 2.4e9)
        self.add_parameter('{}_precompile'.format(awg.name), 
                           initial_value=False, vals=vals.Bool(),
                           label='{} precompile segments'.format(awg.name),
                           parameter_class=ManualParameter)
        self.add_parameter('{}_delay'.format(awg.name), 
                           initial_value=0, label='{} delay'.format(name), 
                           unit='s', parameter_class=ManualParameter,
                           docstring='Global delay applied to this '
                                     'channel. Positive values move pulses'
                                     ' on this channel forward in time')
        self.add_parameter('{}_trigger_channels'.format(awg.name), 
                           initial_value=[],
                           label='{} trigger channel'.format(awg.name), 
                           parameter_class=ManualParameter)
        self.add_parameter('{}_active'.format(awg.name), initial_value=True,
                           label='{} active'.format(awg.name),
                           vals=vals.Bool(),
                           parameter_class=ManualParameter)
        self.add_parameter('{}_compensation_pulse_min_length'.format(name), 
                           initial_value=0, unit='s',
                           parameter_class=ManualParameter)
        self.add_parameter('{}_trigger_source'.format(awg.name), 
                           initial_value='Dig1', vals=vals.Strings(),
                           parameter_class=ManualParameter, 
                           docstring='Defines for which trigger source \
                                      the AWG should wait, before playing \
                                      the next waveform. Allowed values \
                                      are: "Dig1", "Dig2", "DIO"')

        group = []
        for ch_nr in range(2):
            id = 'ch{}'.format(ch_nr + 1)
            name = channel_name_map.get(id, awg.name + '_' + id)
            self._uhfqc_create_channel_parameters(id, name, awg)
            self.channels.add(name)
            group.append(name)
        for name in group:
            self.channel_groups.update({name: group})

    def _uhfqc_create_channel_parameters(self, id, name, awg):
        self.add_parameter('{}_id'.format(name), get_cmd=lambda _=id: _)
        self.add_parameter('{}_awg'.format(name), get_cmd=lambda _=awg.name: _)
        self.add_parameter('{}_type'.format(name), get_cmd=lambda: 'analog')
        self.add_parameter('{}_amp'.format(name),
                            label='{} amplitude'.format(name), unit='V',
                            set_cmd=self._uhfqc_setter(awg, id, 'amp'),
                            get_cmd=self._uhfqc_getter(awg, id, 'amp'),
                            vals=vals.Numbers(0.075, 1.5),
                            initial_value=0.75)
        self.add_parameter('{}_offset'.format(name),
                            label='{} offset'.format(name), unit='V',
                            set_cmd=self._uhfqc_setter(awg, id, 'offset'),
                            get_cmd=self._uhfqc_getter(awg, id, 'offset'),
                            vals=vals.Numbers(-1.5, 1.5),
                            initial_value=0)
        self.add_parameter('{}_distortion'.format(name),
                            label='{} distortion mode'.format(name),
                            initial_value='off',
                            vals=vals.Enum('off', 'precalculate'),
                            parameter_class=ManualParameter)
        self.add_parameter('{}_distortion_dict'.format(name),
                            label='{} distortion dictionary'.format(name),
                            vals=vals.Dict(),
                            parameter_class=ManualParameter)
        self.add_parameter('{}_charge_buildup_compensation'.format(name),
                            parameter_class=ManualParameter,
                            vals=vals.Bool(), initial_value=False)
        self.add_parameter('{}_compensation_pulse_scale'.format(name),
                            parameter_class=ManualParameter,
                            vals=vals.Numbers(0., 1.), initial_value=0.5)
        self.add_parameter('{}_compensation_pulse_delay'.format(name), 
                           initial_value=0, unit='s',
                           parameter_class=ManualParameter)
        self.add_parameter('{}_compensation_pulse_gaussian_filter_sigma'.format(name),
                           initial_value=0, unit='s',
                           parameter_class=ManualParameter)

    @staticmethod
    def _uhfqc_setter(obj, id, par):
        if par == 'offset':
            def s(val):
                obj.set('sigouts_{}_offset'.format(int(id[2])-1), val)
        elif par == 'amp':
            def s(val):
                obj.set('sigouts_{}_range'.format(int(id[2])-1), val)
        else:
            raise NotImplementedError('Unknown parameter {}'.format(par))
        return s

    def _uhfqc_getter(self, obj, id, par):
        if par == 'offset':
            def g():
                return obj.get('sigouts_{}_offset'.format(int(id[2])-1))
        elif par == 'amp':
            def g():
                if self._awgs_prequeried_state:
                    return obj.parameters['sigouts_{}_range' \
                        .format(int(id[2])-1)].get_latest()/2
                else:
                    return obj.get('sigouts_{}_range' \
                        .format(int(id[2])-1))/2
        else:
            raise NotImplementedError('Unknown parameter {}'.format(par))
        return g 

    def _program_awg(self, obj, awg_sequence, waveforms, repeat_pattern=None,
                     **kw):
        if not isinstance(obj, UHFQCPulsar._supportedAWGtypes):
            return super()._program_awg(obj, awg_sequence, waveforms,
                                        repeat_pattern, **kw)

        if not self._zi_waves_cleared:
            _zi_clear_waves()
            self._zi_waves_cleared = True
        waves_to_upload = {h: waveforms[h]
                               for codewords in awg_sequence.values() 
                                   if codewords is not None
                               for cw, chids in codewords.items()
                                   if cw != 'metadata'
                               for h in chids.values()}
        self._zi_write_waves(waves_to_upload)

        defined_waves = set()
        wave_definitions = []
        playback_strings = ['var i_seg = -1;']

        ch_has_waveforms = {'ch1': False, 'ch2': False}

        current_segment = 'no_segment'

        def play_element(element, playback_strings, wave_definitions,
                         allow_filter=True):
            awg_sequence_element = deepcopy(awg_sequence[element])
            if awg_sequence_element is None:
                current_segment = element
                playback_strings.append(f'// Segment {current_segment}')
                playback_strings.append('i_seg += 1;')
                return playback_strings, wave_definitions
            playback_strings.append(f'// Element {element}')

            metadata = awg_sequence_element.pop('metadata', {})
            playback_strings += self._zi_playback_string_loop_start(
                metadata, ['ch1', 'ch2'])
            if list(awg_sequence_element.keys()) != ['no_codeword']:
                raise NotImplementedError('UHFQC sequencer does currently\
                                                       not support codewords!')
            chid_to_hash = awg_sequence_element['no_codeword']

            wave = (chid_to_hash.get('ch1', None), None,
                    chid_to_hash.get('ch2', None), None)
            wave_definitions += self._zi_wave_definition(wave,
                                                         defined_waves)

            acq = metadata.get('acq', False)
            playback_strings += self._zi_playback_string(
                name=obj.name, device='uhf', wave=wave, acq=acq,
                allow_filter=(
                        allow_filter and metadata.get('allow_filter', False)))
            playback_strings += self._zi_playback_string_loop_end(metadata)

            ch_has_waveforms['ch1'] |= wave[0] is not None
            ch_has_waveforms['ch2'] |= wave[2] is not None
            return playback_strings, wave_definitions

        calc_repeat = ''
        if repeat_pattern is None:
            for element in awg_sequence:
                playback_strings, wave_definitions = play_element(element,
                                                                  playback_strings,
                                                                  wave_definitions)
        else:
            real_indicies = []
            allow_filter = {}
            seg_indices = []
            for index, element in enumerate(awg_sequence):
                if awg_sequence[element] is not None:
                    real_indicies.append(index)
                    metadata = awg_sequence[element].get('metadata', {})
                    if metadata.get('allow_filter', False):
                        allow_filter[seg_indices[-1]] += 1
                else:
                    seg_indices.append(index)
                    allow_filter[seg_indices[-1]] = 0
            el_total = len(real_indicies)
            if any(allow_filter.values()):
                if repeat_pattern[1] != 1:
                    raise NotImplementedError(
                        'Element filtering with nested repeat patterns is not'
                        'implemented.')
                n_filter_elements = np.unique(
                    [f for f in allow_filter.values() if f > 0])
                if len(n_filter_elements) > 1:
                    raise NotImplementedError(
                        'Element filtering with repeat patterns is not '
                        'requires the same number elements in all segments '
                        'that can be filtered.')

                def filter_count_loop_start(n_tot, allow_filter):
                    s = []
                    s.append(f"var n_tot = {n_tot};")
                    for i, cnt in enumerate(allow_filter.values()):
                        if cnt == 0:
                            continue
                        s.append(
                            f"if ({i} < first_seg || {i} > last_seg) {{")
                        s.append(f"n_tot -= {cnt};")
                        s.append("}")
                    return s

                calc_repeat = '\n'.join(filter_count_loop_start(
                    repeat_pattern[0], allow_filter))
                repeat_pattern = ('n_tot', 1)

            def repeat_func(n, el_played, index, playback_strings,
                            wave_definitions):
                if isinstance(n, tuple):
                    el_played_list = []
                    if isinstance(n[0], str):
                        playback_strings.append(
                            f'for (var i_rep = 0; i_rep < {n[0]}; '
                            f'i_rep += 1) {{')
                    elif n[0] > 1:
                        playback_strings.append('repeat ('+str(n[0])+') {')
                    for t in n[1:]:
                        el_cnt, playback_strings, wave_definitions = repeat_func(t,
                                                               el_played,
                                                               index + np.sum(
                                                                  el_played_list),
                                                               playback_strings,
                                                               wave_definitions)
                        el_played_list.append(el_cnt)
                    if isinstance(n[0], str) or n[0] > 1:
                        playback_strings.append('}')
                    if isinstance(n[0], str):
                        return 'variable', playback_strings, wave_definitions
                    return int(n[0] * np.sum(el_played_list)), playback_strings, wave_definitions
                else:
                    for k in range(n):
                        el_index = real_indicies[int(index)+k]
                        element = list(awg_sequence.keys())[el_index]
                        playback_strings, wave_definitions = play_element(
                            element, playback_strings, wave_definitions,
                            allow_filter=False)
                        el_played = el_played + 1
                    return el_played, playback_strings, wave_definitions



            el_played, playback_strings, wave_definitions = repeat_func(repeat_pattern, 0, 0,
                                                  playback_strings, wave_definitions)


            if el_played != 'variable' and int(el_played) != int(el_total):
                log.error(el_played, ' is not ', el_total)
                raise ValueError('Check number of sequences in repeat pattern')


        if not (ch_has_waveforms['ch1'] or ch_has_waveforms['ch2']):
            return
        self.awgs_with_waveforms(obj.name)
        
        awg_str = self._uhf_sequence_string_template.format(
            wave_definitions='\n'.join(wave_definitions),
            playback_string='\n  '.join(playback_strings),
            ureg_first=obj.USER_REG_FIRST_SEGMENT,
            ureg_last=obj.USER_REG_LAST_SEGMENT,
            calc_repeat=calc_repeat,
        )

        # Necessary hack to pass the UHFQC drivers sanity check 
        # in acquisition_initialize()
        obj._awg_program_features['loop_cnt'] = True
        obj._awg_program_features['avg_cnt']  = False
        # Hack needed to have 
        obj._awg_needs_configuration[0] = False
        obj._awg_program[0] = True

        obj.configure_awg_from_string(awg_nr=0, program_string=awg_str, timeout=600)

    def _is_awg_running(self, obj):
        if not isinstance(obj, UHFQCPulsar._supportedAWGtypes):
            return super()._is_awg_running(obj)
        return obj.awgs_0_enable() != 0

    def _clock(self, obj, cid=None):
        if not isinstance(obj, UHFQCPulsar._supportedAWGtypes):
            return super()._clock(obj)
        return obj.clock_freq()

    def _get_segment_filter_userregs(self, obj):
        if not isinstance(obj, UHFQCPulsar._supportedAWGtypes):
            return super()._get_segment_filter_userregs(obj)
        return [(f'awgs_0_userregs_{UHFQC.USER_REG_FIRST_SEGMENT}',
                 f'awgs_0_userregs_{UHFQC.USER_REG_LAST_SEGMENT}')]

class HDAWG8Pulsar:
    """
    Defines the Zurich Instruments HDAWG8 specific functionality for the Pulsar
    class
    """
    _supportedAWGtypes = (ZI_HDAWG8, VirtualAWG8, )

    _hdawg_sequence_string_template = (
        "{wave_definitions}\n"
        "\n"
        "{codeword_table_defs}\n"
        "\n"
        "var first_seg = getUserReg({ureg_first});\n"
        "var last_seg = getUserReg({ureg_last});\n"
        "\n"
        "while (1) {{\n"
        "  {playback_string}\n"
        "}}\n"
    )

    def __init__(self, name):
        super().__init__(name)
        self._hdawg_waveform_cache = dict()

    def _create_awg_parameters(self, awg, channel_name_map):
        if not isinstance(awg, HDAWG8Pulsar._supportedAWGtypes):
            return super()._create_awg_parameters(awg, channel_name_map)
        
        name = awg.name

        self.add_parameter('{}_reuse_waveforms'.format(awg.name),
                           initial_value=True, vals=vals.Bool(),
                           parameter_class=ManualParameter)
        self.add_parameter('{}_use_placeholder_waves'.format(awg.name),
                           initial_value=False, vals=vals.Bool(),
                           parameter_class=ManualParameter)
        self.add_parameter('{}_minimize_sequencer_memory'.format(awg.name),
                           initial_value=False, vals=vals.Bool(),
                           parameter_class=ManualParameter,
                           docstring="Minimizes the sequencer "
                                     "memory by repeating specific sequence "
                                     "patterns (eg. readout) passed in "
                                     "'repeat dictionary'")
        self.add_parameter('{}_enforce_single_element'.format(awg.name),
                           initial_value=False, vals=vals.Bool(),
                           parameter_class=ManualParameter,
                           docstring="Group all the pulses on this AWG into "
                                     "a single element. Useful for making sure "
                                     "that the master AWG has only one waveform"
                                     " per segment.")
        self.add_parameter('{}_granularity'.format(awg.name),
                           get_cmd=lambda: 16)
        self.add_parameter('{}_element_start_granularity'.format(awg.name),
                           initial_value=8/(2.4e9),
                           parameter_class=ManualParameter)
        self.add_parameter('{}_min_length'.format(awg.name),
                           initial_value=16 /(2.4e9),
                           parameter_class=ManualParameter)
        self.add_parameter('{}_inter_element_deadtime'.format(awg.name),
                           # get_cmd=lambda: 80 / 2.4e9)
                           get_cmd=lambda: 8 / (2.4e9))
                           # get_cmd=lambda: 0 / 2.4e9)
        self.add_parameter('{}_precompile'.format(awg.name), 
                           initial_value=False, vals=vals.Bool(),
                           label='{} precompile segments'.format(awg.name),
                           parameter_class=ManualParameter)
        self.add_parameter('{}_delay'.format(awg.name), 
                           initial_value=0, label='{} delay'.format(name), 
                           unit='s', parameter_class=ManualParameter,
                           docstring='Global delay applied to this '
                                     'channel. Positive values move pulses'
                                     ' on this channel forward in time')
        self.add_parameter('{}_trigger_channels'.format(awg.name), 
                           initial_value=[],
                           label='{} trigger channel'.format(awg.name), 
                           parameter_class=ManualParameter)
        self.add_parameter('{}_active'.format(awg.name), initial_value=True,
                           label='{} active'.format(awg.name),
                           vals=vals.Bool(),
                           parameter_class=ManualParameter)
        self.add_parameter('{}_compensation_pulse_min_length'.format(name), 
                           initial_value=0, unit='s',
                           parameter_class=ManualParameter)
        self.add_parameter('{}_trigger_source'.format(awg.name), 
                           initial_value='Dig1', vals=vals.Strings(),
                           parameter_class=ManualParameter, 
                           docstring='Defines for which trigger source \
                                      the AWG should wait, before playing \
                                      the next waveform. Allowed values \
                                      are: "Dig1", "Dig2", "DIO"')

        for awg_nr in range(4):
            param_name = f'{awg.name}_awgs_{awg_nr}_mod_freq'
            self.add_parameter(param_name,
                               unit='Hz',
                               initial_value=None,
                               set_cmd=self._hdawg_mod_setter(awg, awg_nr),
                               get_cmd=self._hdawg_mod_getter(awg, awg_nr),
                               )
            # qcodes will not set the initial value if it is None, so we set it
            # manually here to ensure that internal modulation gets switched off
            # in the init.
            self.set(f'{awg.name}_awgs_{awg_nr}_mod_freq', None)

        group = []
        for ch_nr in range(8):
            id = 'ch{}'.format(ch_nr + 1)
            name = channel_name_map.get(id, awg.name + '_' + id)
            self._hdawg_create_analog_channel_parameters(id, name, awg)
            self.channels.add(name)
            group.append(name)
            id = 'ch{}m'.format(ch_nr + 1)
            name = channel_name_map.get(id, awg.name + '_' + id)
            self._hdawg_create_marker_channel_parameters(id, name, awg)
            self.channels.add(name)
            group.append(name)
            if (ch_nr + 1) % 2 == 0:
                for name in group:
                    self.channel_groups.update({name: group})
                group = []

    def _hdawg_create_analog_channel_parameters(self, id, name, awg):
        self.add_parameter('{}_id'.format(name), get_cmd=lambda _=id: _)
        self.add_parameter('{}_awg'.format(name), get_cmd=lambda _=awg.name: _)
        self.add_parameter('{}_type'.format(name), get_cmd=lambda: 'analog')
        self.add_parameter('{}_offset'.format(name),
                           label='{} offset'.format(name), unit='V',
                           set_cmd=self._hdawg_setter(awg, id, 'offset'),
                           get_cmd=self._hdawg_getter(awg, id, 'offset'),
                           vals=vals.Numbers())
        self.add_parameter('{}_amp'.format(name),
                            label='{} amplitude'.format(name), unit='V',
                            set_cmd=self._hdawg_setter(awg, id, 'amp'),
                            get_cmd=self._hdawg_getter(awg, id, 'amp'),
                            vals=vals.Numbers(0.01, 5.0))
        self.add_parameter(
            '{}_amplitude_scaling'.format(name),
            set_cmd=self._hdawg_setter(awg, id, 'amplitude_scaling'),
            get_cmd=self._hdawg_getter(awg, id, 'amplitude_scaling'),
            vals=vals.Numbers(min_value=0.0, max_value=1.0),
            initial_value=1.0)
        self.add_parameter('{}_distortion'.format(name),
                            label='{} distortion mode'.format(name),
                            initial_value='off',
                            vals=vals.Enum('off', 'precalculate'),
                            parameter_class=ManualParameter)
        self.add_parameter('{}_distortion_dict'.format(name),
                            label='{} distortion dictionary'.format(name),
                            vals=vals.Dict(),
                            parameter_class=ManualParameter)
        self.add_parameter('{}_charge_buildup_compensation'.format(name),
                            parameter_class=ManualParameter,
                            vals=vals.Bool(), initial_value=False)
        self.add_parameter('{}_compensation_pulse_scale'.format(name),
                            parameter_class=ManualParameter,
                            vals=vals.Numbers(0., 1.), initial_value=0.5)
        self.add_parameter('{}_compensation_pulse_delay'.format(name), 
                           initial_value=0, unit='s',
                           parameter_class=ManualParameter)
        self.add_parameter('{}_compensation_pulse_gaussian_filter_sigma'.format(name),
                           initial_value=0, unit='s',
                           parameter_class=ManualParameter)
        self.add_parameter('{}_internal_modulation'.format(name), 
                           initial_value=False, vals=vals.Bool(),
                           parameter_class=ManualParameter)
        cmd = self.parameters[
            f'{awg.name}_awgs_{int((int(id[2:]) - 1) / 2)}_mod_freq']
        self.add_parameter('{}_mod_freq'.format(name),
                           unit='Hz', set_cmd=cmd, get_cmd=cmd)

    def _hdawg_create_marker_channel_parameters(self, id, name, awg):
        self.add_parameter('{}_id'.format(name), get_cmd=lambda _=id: _)
        self.add_parameter('{}_awg'.format(name), get_cmd=lambda _=awg.name: _)
        self.add_parameter('{}_type'.format(name), get_cmd=lambda: 'marker')
        self.add_parameter('{}_offset'.format(name),
                           label='{} offset'.format(name), unit='V',
                           set_cmd=self._hdawg_setter(awg, id, 'offset'),
                           get_cmd=self._hdawg_getter(awg, id, 'offset'),
                           vals=vals.Numbers())
        self.add_parameter('{}_amp'.format(name),
                            label='{} amplitude'.format(name), unit='V',
                            set_cmd=self._hdawg_setter(awg, id, 'amp'),
                            get_cmd=self._hdawg_getter(awg, id, 'amp'),
                            vals=vals.Numbers(0.01, 5.0))
        
    @staticmethod
    def _hdawg_setter(obj, id, par):
        if par == 'offset':
            if id[-1] != 'm':
                def s(val):
                    obj.set('sigouts_{}_offset'.format(int(id[2])-1), val)
            else:
                s = None
        elif par == 'amp':
            if id[-1] != 'm':
                def s(val):
                    obj.set('sigouts_{}_range'.format(int(id[2])-1), 2*val)
            else:
                s = None
        elif par == 'amplitude_scaling' and id[-1] != 'm':
            awg = int((int(id[2:]) - 1) / 2)
            output = (int(id[2:]) - 1) - 2 * awg
            def s(val):
                obj.set(f'awgs_{awg}_outputs_{output}_amplitude', val)
                log.debug(f'awgs_{awg}_outputs_{output}_amplitude: {val}')
        else:
            raise NotImplementedError('Unknown parameter {}'.format(par))
        return s

    def _hdawg_getter(self, obj, id, par):
        if par == 'offset':
            if id[-1] != 'm':
                def g():
                    return obj.get('sigouts_{}_offset'.format(int(id[2])-1))
            else:
                return lambda: 0
        elif par == 'amp':
            if id[-1] != 'm':
                def g():
                    if self._awgs_prequeried_state:
                        return obj.parameters['sigouts_{}_range' \
                            .format(int(id[2])-1)].get_latest()/2
                    else:
                        return obj.get('sigouts_{}_range' \
                            .format(int(id[2])-1))/2
            else:
                return lambda: 1
        elif par == 'amplitude_scaling' and id[-1] != 'm':
            awg = int((int(id[2:]) - 1) / 2)
            output = (int(id[2:]) - 1) - 2 * awg
            def g():
                return obj.get(f'awgs_{awg}_outputs_{output}_amplitude')
        else:
            raise NotImplementedError('Unknown parameter {}'.format(par))
        return g

    @staticmethod
    def _hdawg_mod_setter(obj, awg_nr):
        def s(val):
            log.debug(f'{obj.name}_awgs_{awg_nr} modulation freq: {val}')
            if val == None:
                obj.set(f'awgs_{awg_nr}_outputs_0_modulation_mode', 0)
                obj.set(f'awgs_{awg_nr}_outputs_1_modulation_mode', 0)
            else:
                # FIXME: this currently only works for real-valued baseband
                # signals (zero Q component), and it assumes that the the I
                # component gets programmed to both channels, see the case
                # of mod_frequency=None in
                # pulse_library.SSB_DRAG_pulse.chan_wf.
                # In the future, we should extended this to support general
                # IQ modulation and adapt the pulse library accordingly.
                # Also note that we here assume that the I (Q) channel is the
                # first (second) channel of a pair.
                sideband = np.sign(val)
                freq = np.abs(val)
                obj.set(f'awgs_{awg_nr}_outputs_0_modulation_mode', 1)
                obj.set(f'awgs_{awg_nr}_outputs_1_modulation_mode', 2)
                obj.set(f'sines_{awg_nr * 2}_oscselect', awg_nr * 4)
                obj.set(f'sines_{awg_nr * 2 + 1}_oscselect', awg_nr * 4)
                obj.set(f'sines_{awg_nr * 2}_phaseshift', 0)
                obj.set(f'sines_{awg_nr * 2 + 1}_phaseshift', sideband * 90)
                obj.set(f'oscs_{awg_nr * 4}_freq', freq)
        return s

    @staticmethod
    def _hdawg_mod_getter(obj, awg_nr):
        def g():
            m0 = obj.get(f'awgs_{awg_nr}_outputs_0_modulation_mode')
            m1 = obj.get(f'awgs_{awg_nr}_outputs_1_modulation_mode')
            if m0 == 0 and m1 == 0:
                return None
            elif m0 == 1 and m1 == 2:
                osc0 = obj.get(f'sines_{awg_nr * 2}_oscselect')
                osc1 = obj.get(f'sines_{awg_nr * 2 + 1}_oscselect')
                if osc0 == osc1:
                    sideband = np.sign(obj.get(
                        f'sines_{awg_nr * 2 + 1}_phaseshift'))
                    return sideband * obj.get(f'oscs_{osc0}_freq')
            log.warning('The current modulation configuration is not '
                        'supported by pulsar. Cannot retrieve modulation '
                        'frequency.')
            return None
        return g

    def get_divisor(self, chid, awg):
        '''
        Divisor is 1 for non modulated channels and 2 for modulated non 
        marker channels.
        '''

        if chid[-1]=='m':
            return 1

        name = self._id_channel(chid, awg)
        if self.get(f"{name}_internal_modulation"):
            return 2
        else: 
            return 1

    
    def _program_awg(self, obj, awg_sequence, waveforms, repeat_pattern=None,
                     channels_to_upload='all', channels_to_program='all'):
        if not isinstance(obj, HDAWG8Pulsar._supportedAWGtypes):
            return super()._program_awg(obj, awg_sequence, waveforms, repeat_pattern)

        chids = [f'ch{i+1}{m}' for i in range(8) for m in ['','m']]
        divisor = {chid: self.get_divisor(chid, obj.name) for chid in chids}
        def with_divisor(h, ch):
            return (h if divisor[ch] == 1 else (h, divisor[ch]))

        ch_has_waveforms = {chid: False for chid in chids}

        use_placeholder_waves = self.get(f'{obj.name}_use_placeholder_waves')

        if not use_placeholder_waves:
            if not self._zi_waves_cleared:
                _zi_clear_waves()
                self._zi_waves_cleared = True

        for awg_nr in self._hdawg_active_awgs(obj):
            defined_waves = (set(), dict()) if use_placeholder_waves else set()
            codeword_table = {}
            wave_definitions = []
            codeword_table_defs = []
            playback_strings = ['var i_seg = -1;']
            interleaves = []

            ch1id = 'ch{}'.format(awg_nr * 2 + 1)
            ch1mid = 'ch{}m'.format(awg_nr * 2 + 1)
            ch2id = 'ch{}'.format(awg_nr * 2 + 2)
            ch2mid = 'ch{}m'.format(awg_nr * 2 + 2)
            chids = [ch1id, ch1mid, ch2id, ch2mid]

            channels = [
                self._id_channel(chid, obj.name) for chid in [ch1id, ch2id]]
            if all([self.get(
                f'{chan}_internal_modulation') for chan in channels]):
                internal_mod = True
            elif not any([self.get(
                f'{chan}_internal_modulation') for chan in channels]):
                internal_mod = False
            else:
                raise NotImplementedError('Internal modulation can only be' 
                                          'specified per sub AWG!')

            counter = 1
            next_wave_idx = 0
            wave_idx_lookup = {}
            current_segment = 'no_segment'
            first_element_of_segment = True
            for element in awg_sequence:
                awg_sequence_element = deepcopy(awg_sequence[element])
                if awg_sequence_element is None:
                    current_segment = element
                    playback_strings.append(f'// Segment {current_segment}')
                    playback_strings.append('i_seg += 1;')
                    first_element_of_segment = True
                    continue
                wave_idx_lookup[element] = {}
                playback_strings.append(f'// Element {element}')
                
                metadata = awg_sequence_element.pop('metadata', {})
                playback_strings += self._zi_playback_string_loop_start(
                    metadata, [ch1id, ch2id, ch1mid, ch2mid])

                nr_cw = len(set(awg_sequence_element.keys()) - \
                            {'no_codeword'})

                if nr_cw == 1:
                    log.warning(
                        f'Only one codeword has been set for {element}')
                else:
                    for cw in awg_sequence_element:
                        if cw == 'no_codeword':
                            if nr_cw != 0:
                                continue
                        wave_idx_lookup[element][cw] = {}
                        chid_to_hash = awg_sequence_element[cw]
                        wave = tuple(chid_to_hash.get(ch, None) for ch in chids)
                        if wave == (None, None, None, None):
                            continue
                        if use_placeholder_waves:
                            if wave in defined_waves[1].values():
                                wave_idx_lookup[element][cw] = [
                                    i for i, v in defined_waves[1].items()
                                    if v == wave][0]
                                continue
                            wave_idx_lookup[element][cw] = next_wave_idx
                            next_wave_idx += 1
                            placeholder_wave_lengths = [
                                waveforms[h].size for h in wave if h is not None
                            ]
                            log.debug(placeholder_wave_lengths)
                            if max(placeholder_wave_lengths) != \
                               min(placeholder_wave_lengths):
                                log.warning(f"Waveforms of unequal length on"
                                            f"{obj.name}, vawg{awg_nr}, "
                                            f"{current_segment}, {element}.")
                            wave_definitions += self._zi_wave_definition(
                                wave,
                                defined_waves,
                                max(placeholder_wave_lengths),
                                wave_idx_lookup[element][cw])
                        else:
                            wave = tuple(
                                with_divisor(h, chid) if h is not None
                                else None for h, chid in zip(wave, chids))
                            wave_definitions += self._zi_wave_definition(
                                wave, defined_waves)
                        
                        if nr_cw != 0:
                            w1, w2 = self._zi_waves_to_wavenames(wave)
                            if cw not in codeword_table:
                                codeword_table_defs += \
                                    self._zi_codeword_table_entry(
                                        cw, wave, use_placeholder_waves)
                                codeword_table[cw] = (w1, w2)
                            elif codeword_table[cw] != (w1, w2) \
                                    and self.reuse_waveforms():
                                log.warning('Same codeword used for different '
                                            'waveforms. Using first waveform. '
                                            f'Ignoring element {element}.')

                        ch_has_waveforms[ch1id] |= wave[0] is not None
                        ch_has_waveforms[ch1mid] |= wave[1] is not None
                        ch_has_waveforms[ch2id] |= wave[2] is not None
                        ch_has_waveforms[ch2mid] |= wave[3] is not None

                    if not internal_mod:
                        playback_strings += self._zi_playback_string(
                            name=obj.name, device='hdawg', wave=wave,
                            codeword=(nr_cw != 0),
                            prepend_zeros=\
                                first_element_of_segment*self.prepend_zeros(),
                            placeholder_wave=use_placeholder_waves,
                            allow_filter=metadata.get('allow_filter', False))
                    elif not use_placeholder_waves:
                        pb_string, interleave_string = \
                            self._zi_interleaved_playback_string(name=obj.name, 
                            device='hdawg', counter=counter, wave=wave, 
                            codeword=(nr_cw != 0))
                        counter += 1
                        playback_strings += pb_string
                        interleaves += interleave_string
                    else:
                        raise NotImplementedError("Placeholder waves in "
                                                  "combination with internal "
                                                  "modulation not implemented.")
                    first_element_of_segment = False

                playback_strings += self._zi_playback_string_loop_end(metadata)

            if not any([ch_has_waveforms[ch] for ch in chids]):
                # prevent ZI_base_instrument.start() from starting this sub AWG
                obj._awg_program[awg_nr] = None
                continue
            # tell ZI_base_instrument.start() to start this sub AWG
            obj._awg_needs_configuration[awg_nr] = False
            obj._awg_program[awg_nr] = True

            # Having determined whether the sub AWG should be started or
            # not, we can now skip in case no channels need to be uploaded.
            if channels_to_upload != 'all' and not any(
                    [ch in channels_to_upload for ch in chids]):
                continue

            if not use_placeholder_waves:
                waves_to_upload = {with_divisor(h, chid):
                                   divisor[chid]*waveforms[h][::divisor[chid]]
                                   for codewords in awg_sequence.values()
                                       if codewords is not None
                                   for cw, chids in codewords.items()
                                       if cw != 'metadata'
                                   for chid, h in chids.items()}
                self._zi_write_waves(waves_to_upload)

            awg_str = self._hdawg_sequence_string_template.format(
                wave_definitions='\n'.join(wave_definitions+interleaves),
                codeword_table_defs='\n'.join(codeword_table_defs),
                playback_string='\n  '.join(playback_strings),
                ureg_first=obj.USER_REG_FIRST_SEGMENT,
                ureg_last=obj.USER_REG_LAST_SEGMENT,
            )

            if not use_placeholder_waves or channels_to_program == 'all' or \
                    any([ch in channels_to_program for ch in chids]):
                run_compiler = True
            else:
                cached_lookup = self._hdawg_waveform_cache.get(
                    f'{obj.name}_{awg_nr}_wave_idx_lookup', None)
                try:
                    np.testing.assert_equal(wave_idx_lookup, cached_lookup)
                    run_compiler = False
                except AssertionError:
                    log.debug(f'{obj.name}_{awg_nr}: Waveform reuse pattern '
                              f'has changed. Forcing recompilation.')
                    run_compiler = True

            if run_compiler:
                # We have to retrieve the folllowing parameter to set it
                # again after programming the AWG.
                prev_dio_valid_polarity = obj.get(
                    'awgs_{}_dio_valid_polarity'.format(awg_nr))

                obj.configure_awg_from_string(awg_nr, awg_str, timeout=600)

                obj.set('awgs_{}_dio_valid_polarity'.format(awg_nr),
                        prev_dio_valid_polarity)
                if use_placeholder_waves:
                    self._hdawg_waveform_cache[f'{obj.name}_{awg_nr}'] = {}
                    self._hdawg_waveform_cache[
                        f'{obj.name}_{awg_nr}_wave_idx_lookup'] = \
                        wave_idx_lookup

            if use_placeholder_waves:
                for idx, wave_hashes in defined_waves[1].items():
                    self._hdawg_update_waveforms(obj, awg_nr, idx,
                                                 wave_hashes, waveforms)

        for ch in range(8):
            obj.set('sigouts_{}_on'.format(ch), True)

        if any(ch_has_waveforms.values()):
            self.awgs_with_waveforms(obj.name)

    def _hdawg_update_waveforms(self, obj, awg_nr, wave_idx, wave_hashes,
                                waveforms):
        if self.use_sequence_cache():
            if wave_hashes == self._hdawg_waveform_cache[
                    f'{obj.name}_{awg_nr}'].get(wave_idx, None):
                log.debug(
                    f'{obj.name} awgs{awg_nr}: {wave_idx} same as in cache')
                return
            log.debug(
                f'{obj.name} awgs{awg_nr}: {wave_idx} needs to be uploaded')
            self._hdawg_waveform_cache[f'{obj.name}_{awg_nr}'][
                wave_idx] = wave_hashes
        a1, m1, a2, m2 = [waveforms.get(h, None) for h in wave_hashes]
        log.debug([len(w) if w is not None else None
                   for w in [a1, m1, a2, m2]])
        n = max([len(w) for w in [a1, m1, a2, m2] if w is not None])
        if m1 is not None and a1 is None:
            a1 = np.zeros(n)
        if m1 is None and a1 is None and m2 is not None:
            # Hack needed to work around an HDAWG bug where programming only
            # m2 channel does not work. Remove once bug is fixed.
            a1 = np.zeros(n)
        if m2 is not None and a2 is None:
            a2 = np.zeros(n)
        if m1 is not None or m2 is not None:
            m1 = np.zeros(n) if m1 is None else np.pad(m1, n - m1.size)
            m2 = np.zeros(n) if m2 is None else np.pad(m2, n - m2.size)
            if a1 is None:
                mc = m2
            else:
                mc = m1 + 4*m2
        else:
            mc = None
        a1 = None if a1 is None else np.pad(a1, n - a1.size)
        a2 = None if a2 is None else np.pad(a2, n - a2.size)
        log.debug([len(w) if w is not None else None
                   for w in [a1, m1, a2, m2]])
        wf_raw_combined = merge_waveforms(a1, a2, mc)
        log.debug(np.shape(wf_raw_combined))
        obj.setv(f'awgs/{awg_nr}/waveform/waves/{wave_idx}', wf_raw_combined)

    def _is_awg_running(self, obj):
        if not isinstance(obj, HDAWG8Pulsar._supportedAWGtypes):
            return super()._is_awg_running(obj)

        return any([obj.get('awgs_{}_enable'.format(awg_nr)) for awg_nr in
                    self._hdawg_active_awgs(obj)])

    def _clock(self, obj, cid):
        if not isinstance(obj, HDAWG8Pulsar._supportedAWGtypes):
            return super()._clock(obj, cid)
        return obj.clock_freq()

    def _hdawg_active_awgs(self, obj):
        return [0,1,2,3]

    def _get_segment_filter_userregs(self, obj):
        if not isinstance(obj, HDAWG8Pulsar._supportedAWGtypes):
            return super()._get_segment_filter_userregs(obj)
        return [(f'awgs_{i}_userregs_{ZI_HDAWG8.USER_REG_FIRST_SEGMENT}',
                 f'awgs_{i}_userregs_{ZI_HDAWG8.USER_REG_LAST_SEGMENT}')
                for i in range(4) if obj._awg_program[i] is not None]

class AWG5014Pulsar:
    """
    Defines the Tektronix AWG5014 specific functionality for the Pulsar class
    """
    _supportedAWGtypes = (Tektronix_AWG5014, VirtualAWG5014, )

    def _create_awg_parameters(self, awg, channel_name_map):
        if not isinstance(awg, AWG5014Pulsar._supportedAWGtypes):
            return super()._create_awg_parameters(awg, channel_name_map)
        
        self.add_parameter('{}_reuse_waveforms'.format(awg.name),
                           initial_value=True, vals=vals.Bool(),
                           parameter_class=ManualParameter)
        self.add_parameter('{}_minimize_sequencer_memory'.format(awg.name),
                           initial_value=False, vals=vals.Bool(),
                           parameter_class=ManualParameter,
                           docstring="Minimizes the sequencer "
                                     "memory by repeating specific sequence "
                                     "patterns (eg. readout) passed in "
                                     "'repeat dictionary'")
        self.add_parameter('{}_enforce_single_element'.format(awg.name),
                           initial_value=False, vals=vals.Bool(),
                           parameter_class=ManualParameter,
                           docstring="Group all the pulses on this AWG into "
                                     "a single element. Useful for making sure "
                                     "that the master AWG has only one waveform"
                                     " per segment.")
        self.add_parameter('{}_granularity'.format(awg.name),
                           get_cmd=lambda: 4)
        self.add_parameter('{}_element_start_granularity'.format(awg.name),
                           initial_value=4/(1.2e9),
                           parameter_class=ManualParameter)
        self.add_parameter('{}_min_length'.format(awg.name),
                           get_cmd=lambda: 256/(1.2e9)) # Can not be triggered 
                                                        # faster than 210 ns.
        self.add_parameter('{}_inter_element_deadtime'.format(awg.name),
                           get_cmd=lambda: 0)
        self.add_parameter('{}_precompile'.format(awg.name), 
                           initial_value=False, 
                           label='{} precompile segments'.format(awg.name),
                           parameter_class=ManualParameter, vals=vals.Bool())
        self.add_parameter('{}_delay'.format(awg.name), initial_value=0,
                           label='{} delay'.format(awg.name), unit='s',
                           parameter_class=ManualParameter,
                           docstring="Global delay applied to this channel. "
                                     "Positive values move pulses on this "
                                     "channel forward in  time")
        self.add_parameter('{}_trigger_channels'.format(awg.name), 
                           initial_value=[],
                           label='{} trigger channels'.format(awg.name), 
                           parameter_class=ManualParameter)
        self.add_parameter('{}_active'.format(awg.name), initial_value=True,
                           label='{} active'.format(awg.name), 
                           vals=vals.Bool(),
                           parameter_class=ManualParameter)
        self.add_parameter('{}_compensation_pulse_min_length'.format(awg.name), 
                           initial_value=0, unit='s',
                           parameter_class=ManualParameter)

        group = []
        for ch_nr in range(4):
            id = 'ch{}'.format(ch_nr + 1)
            name = channel_name_map.get(id, awg.name + '_' + id)
            self._awg5014_create_analog_channel_parameters(id, name, awg)
            self.channels.add(name)
            id = 'ch{}m1'.format(ch_nr + 1)
            name = channel_name_map.get(id, awg.name + '_' + id)
            self._awg5014_create_marker_channel_parameters(id, name, awg)
            self.channels.add(name)
            id = 'ch{}m2'.format(ch_nr + 1)
            name = channel_name_map.get(id, awg.name + '_' + id)
            self._awg5014_create_marker_channel_parameters(id, name, awg)
            self.channels.add(name)
            group.append(name)
        for name in group:
            self.channel_groups.update({name: group})

    def _awg5014_create_analog_channel_parameters(self, id, name, awg):
        self.add_parameter('{}_id'.format(name), get_cmd=lambda _=id: _)
        self.add_parameter('{}_awg'.format(name), get_cmd=lambda _=awg.name: _)
        self.add_parameter('{}_type'.format(name), get_cmd=lambda: 'analog')
        self.add_parameter('{}_offset_mode'.format(name), 
                           parameter_class=ManualParameter, 
                           vals=vals.Enum('software', 'hardware'))
        offset_mode_func = self.parameters['{}_offset_mode'.format(name)]
        self.add_parameter('{}_offset'.format(name),
                           label='{} offset'.format(name), unit='V',
                           set_cmd=self._awg5014_setter(awg, id, 'offset', 
                                                        offset_mode_func),
                           get_cmd=self._awg5014_getter(awg, id, 'offset', 
                                                        offset_mode_func),
                           vals=vals.Numbers())
        self.add_parameter('{}_amp'.format(name),
                            label='{} amplitude'.format(name), unit='V',
                            set_cmd=self._awg5014_setter(awg, id, 'amp'),
                            get_cmd=self._awg5014_getter(awg, id, 'amp'),
                            vals=vals.Numbers(0.01, 2.25))
        self.add_parameter('{}_distortion'.format(name),
                            label='{} distortion mode'.format(name),
                            initial_value='off',
                            vals=vals.Enum('off', 'precalculate'),
                            parameter_class=ManualParameter)
        self.add_parameter('{}_distortion_dict'.format(name),
                            label='{} distortion dictionary'.format(name),
                            vals=vals.Dict(),
                            parameter_class=ManualParameter)
        self.add_parameter('{}_charge_buildup_compensation'.format(name),
                            parameter_class=ManualParameter,
                            vals=vals.Bool(), initial_value=False)
        self.add_parameter('{}_compensation_pulse_scale'.format(name),
                            parameter_class=ManualParameter,
                            vals=vals.Numbers(0., 1.), initial_value=0.5)
        self.add_parameter('{}_compensation_pulse_delay'.format(name), 
                           initial_value=0, unit='s',
                           parameter_class=ManualParameter)
        self.add_parameter('{}_compensation_pulse_gaussian_filter_sigma'.format(name),
                           initial_value=0, unit='s',
                           parameter_class=ManualParameter)
    
    def _awg5014_create_marker_channel_parameters(self, id, name, awg):
        self.add_parameter('{}_id'.format(name), get_cmd=lambda _=id: _)
        self.add_parameter('{}_awg'.format(name), get_cmd=lambda _=awg.name: _)
        self.add_parameter('{}_type'.format(name), get_cmd=lambda: 'marker')
        self.add_parameter('{}_offset'.format(name),
                           label='{} offset'.format(name), unit='V',
                           set_cmd=self._awg5014_setter(awg, id, 'offset'),
                           get_cmd=self._awg5014_getter(awg, id, 'offset'),
                           vals=vals.Numbers(-2.7, 2.7))
        self.add_parameter('{}_amp'.format(name),
                            label='{} amplitude'.format(name), unit='V',
                            set_cmd=self._awg5014_setter(awg, id, 'amp'),
                            get_cmd=self._awg5014_getter(awg, id, 'amp'),
                            vals=vals.Numbers(-5.4, 5.4))

    @staticmethod
    def _awg5014_setter(obj, id, par, offset_mode_func=None):
        if id in ['ch1', 'ch2', 'ch3', 'ch4']:
            if par == 'offset':
                def s(val):
                    if offset_mode_func() == 'software':
                        obj.set('{}_offset'.format(id), val)
                    elif offset_mode_func() == 'hardware':
                        obj.set('{}_DC_out'.format(id), val)
                    else:
                        raise ValueError('Invalid offset mode for AWG5014: '
                                        '{}'.format(offset_mode_func()))
            elif par == 'amp':
                def s(val):
                    obj.set('{}_amp'.format(id), 2*val)
            else:
                raise NotImplementedError('Unknown parameter {}'.format(par))
        else:
            id_raw = id[:3] + '_' + id[3:]  # convert ch1m1 to ch1_m1
            if par == 'offset':
                def s(val):
                    h = obj.get('{}_high'.format(id_raw))
                    l = obj.get('{}_low'.format(id_raw))
                    obj.set('{}_high'.format(id_raw), val + h - l)
                    obj.set('{}_low'.format(id_raw), val)
            elif par == 'amp':
                def s(val):
                    l = obj.get('{}_low'.format(id_raw))
                    obj.set('{}_high'.format(id_raw), l + val)
            else:
                raise NotImplementedError('Unknown parameter {}'.format(par))
        return s

    def _awg5014_getter(self, obj, id, par, offset_mode_func=None):
        if id in ['ch1', 'ch2', 'ch3', 'ch4']:
            if par == 'offset':
                def g():
                    if offset_mode_func() == 'software':
                        return obj.get('{}_offset'.format(id))
                    elif offset_mode_func() == 'hardware':
                        return obj.get('{}_DC_out'.format(id))
                    else:
                        raise ValueError('Invalid offset mode for AWG5014: '
                                         '{}'.format(offset_mode_func()))
                                    
            elif par == 'amp':
                def g():
                    if self._awgs_prequeried_state:
                        return obj.parameters['{}_amp'.format(id)] \
                                   .get_latest()/2
                    else:
                        return obj.get('{}_amp'.format(id))/2
            else:
                raise NotImplementedError('Unknown parameter {}'.format(par))
        else:
            id_raw = id[:3] + '_' + id[3:]  # convert ch1m1 to ch1_m1
            if par == 'offset':
                def g():
                    return obj.get('{}_low'.format(id_raw))
            elif par == 'amp':
                def g():
                    if self._awgs_prequeried_state:
                        h = obj.get('{}_high'.format(id_raw))
                        l = obj.get('{}_low'.format(id_raw))
                    else:
                        h = obj.parameters['{}_high'.format(id_raw)]\
                            .get_latest()
                        l = obj.parameters['{}_low'.format(id_raw)]\
                            .get_latest()
                    return h - l
            else:
                raise NotImplementedError('Unknown parameter {}'.format(par))
        return g

    def _program_awg(self, obj, awg_sequence, waveforms, repeat_pattern=None,
                     **kw):
        if not isinstance(obj, AWG5014Pulsar._supportedAWGtypes):
            return super()._program_awg(obj, awg_sequence, waveforms,
                                        repeat_pattern, **kw)

        pars = {
            'ch{}_m{}_low'.format(ch + 1, m + 1)
            for ch in range(4) for m in range(2)
        }
        pars |= {
            'ch{}_m{}_high'.format(ch + 1, m + 1)
            for ch in range(4) for m in range(2)
        }
        pars |= {
            'ch{}_offset'.format(ch + 1) for ch in range(4)
        }
        old_vals = {}
        for par in pars:
            old_vals[par] = obj.get(par)

        packed_waveforms = {}
        wfname_l = []

        grp_has_waveforms = {f'ch{i+1}': False for i in range(4)}

        for element in awg_sequence:
            if awg_sequence[element] is None:
                continue
            metadata = awg_sequence[element].pop('metadata', {})
            if list(awg_sequence[element].keys()) != ['no_codeword']:
                raise NotImplementedError('AWG5014 sequencer does '
                                          'not support codewords!')
            chid_to_hash = awg_sequence[element]['no_codeword']

            if not any(chid_to_hash):
                continue  # no waveforms
            
            maxlen = max([len(waveforms[h]) for h in chid_to_hash.values()])
            maxlen = max(maxlen, 256)

            wfname_l.append([])
            for grp in [f'ch{i + 1}' for i in range(4)]:
                wave = (chid_to_hash.get(grp, None),
                        chid_to_hash.get(grp + 'm1', None), 
                        chid_to_hash.get(grp + 'm2', None))
                grp_has_waveforms[grp] |= (wave != (None, None, None))
                wfname = self._hash_to_wavename((maxlen, wave))
                grp_wfs = [np.pad(waveforms.get(h, [0]), 
                                  (0, maxlen - len(waveforms.get(h, [0]))), 
                                  'constant', constant_values=0) for h in wave]
                packed_waveforms[wfname] = obj.pack_waveform(*grp_wfs)
                wfname_l[-1].append(wfname)
                if any([wf[0] != 0 for wf in grp_wfs]):
                    log.warning(f'Element {element} starts with non-zero ' 
                                f'entry on {obj.name}.')

        if not any(grp_has_waveforms.values()):
            for grp in ['ch1', 'ch2', 'ch3', 'ch4']:
                obj.set('{}_state'.format(grp), grp_has_waveforms[grp])
            return None

        self.awgs_with_waveforms(obj.name)

        nrep_l = [1] * len(wfname_l)
        goto_l = [0] * len(wfname_l)
        goto_l[-1] = 1
        wait_l = [1] * len(wfname_l)
        logic_jump_l = [0] * len(wfname_l)

        filename = 'pycqed_pulsar.awg'

        awg_file = obj.generate_awg_file(packed_waveforms, np.array(wfname_l).transpose().copy(),
                                         nrep_l, wait_l, goto_l, logic_jump_l,
                                         self._awg5014_chan_cfg(obj.name))
        obj.send_awg_file(filename, awg_file)
        obj.load_awg_file(filename)

        for par in pars:
            obj.set(par, old_vals[par])

        time.sleep(.1)
        # Waits for AWG to be ready
        obj.is_awg_ready()

        for grp in ['ch1', 'ch2', 'ch3', 'ch4']:
            obj.set('{}_state'.format(grp), 1*grp_has_waveforms[grp])

        hardware_offsets = 0
        for grp in ['ch1', 'ch2', 'ch3', 'ch4']:
            cname = self._id_channel(grp, obj.name)
            offset_mode = self.get('{}_offset_mode'.format(cname))
            if offset_mode == 'hardware':
                hardware_offsets = 1
            obj.DC_output(hardware_offsets)

        return awg_file

    def _is_awg_running(self, obj):
        if not isinstance(obj, AWG5014Pulsar._supportedAWGtypes):
            return super()._is_awg_running(obj)

        return obj.get_state() != 'Idle'

    def _clock(self, obj, cid=None):
        if not isinstance(obj, AWG5014Pulsar._supportedAWGtypes):
            return super()._clock(obj, cid)
        return obj.clock_freq()

    @staticmethod
    def _awg5014_group_ids(cid):
        """
        Returns all id-s corresponding to a single channel group.
        For example `Pulsar._awg5014_group_ids('ch2')` returns `['ch2',
        'ch2m1', 'ch2m2']`.

        Args:
            cid: An id of one of the AWG5014 channels.

        Returns: A list of id-s corresponding to the same group as `cid`.
        """
        return [cid[:3], cid[:3] + 'm1', cid[:3] + 'm2'] 

    def _awg5014_chan_cfg(self, awg):
        channel_cfg = {}
        for channel in self.channels:
            if self.get('{}_awg'.format(channel)) != awg:
                continue
            cid = self.get('{}_id'.format(channel))
            amp = self.get('{}_amp'.format(channel))
            off = self.get('{}_offset'.format(channel))
            if self.get('{}_type'.format(channel)) == 'analog':
                offset_mode = self.get('{}_offset_mode'.format(channel))
                channel_cfg['ANALOG_METHOD_' + cid[2]] = 1
                channel_cfg['ANALOG_AMPLITUDE_' + cid[2]] = amp * 2
                if offset_mode == 'software':
                    channel_cfg['ANALOG_OFFSET_' + cid[2]] = off
                    channel_cfg['DC_OUTPUT_LEVEL_' + cid[2]] = 0
                    channel_cfg['EXTERNAL_ADD_' + cid[2]] = 0
                else:
                    channel_cfg['ANALOG_OFFSET_' + cid[2]] = 0
                    channel_cfg['DC_OUTPUT_LEVEL_' + cid[2]] = off
                    channel_cfg['EXTERNAL_ADD_' + cid[2]] = 1
            else:
                channel_cfg['MARKER1_METHOD_' + cid[2]] = 2
                channel_cfg['MARKER2_METHOD_' + cid[2]] = 2
                channel_cfg['MARKER{}_LOW_{}'.format(cid[-1], cid[2])] = \
                    off
                channel_cfg['MARKER{}_HIGH_{}'.format(cid[-1], cid[2])] = \
                    off + amp
            channel_cfg['CHANNEL_STATE_' + cid[2]] = 0

        for channel in self.channels:
            if self.get('{}_awg'.format(channel)) != awg:
                continue
            if self.get('{}_active'.format(awg)):
                cid = self.get('{}_id'.format(channel))
                channel_cfg['CHANNEL_STATE_' + cid[2]] = 1
        return channel_cfg

    def _get_segment_filter_userregs(self, obj):
        if not isinstance(obj, AWG5014Pulsar._supportedAWGtypes):
            return super()._get_segment_filter_userregs(obj)
        return []

class Pulsar(AWG5014Pulsar, HDAWG8Pulsar, UHFQCPulsar, Instrument):
    """
    A meta-instrument responsible for all communication with the AWGs.
    Contains information about all the available awg-channels in the setup.
    Starting, stopping and programming and changing the parameters of the AWGs
    should be done through Pulsar. Supports Tektronix AWG5014 and partially
    ZI UHFLI.

    Args:
        master_awg: Name of the AWG that triggers all the other AWG-s and
                    should be started last (after other AWG-s are already
                    waiting for a trigger.
    """
    def __init__(self, name='Pulsar', master_awg=None):
        super().__init__(name)

        self.sequence_cache = dict()
        self.reset_sequence_cache()

        self.add_parameter('master_awg',
                           parameter_class=InstrumentRefParameter,
                           initial_value=master_awg)
        self.add_parameter('inter_element_spacing',
                           vals=vals.MultiType(vals.Numbers(0),
                                               vals.Enum('auto')),
                           set_cmd=self._set_inter_element_spacing,
                           get_cmd=self._get_inter_element_spacing)
        self.add_parameter('reuse_waveforms', initial_value=False,
                           parameter_class=ManualParameter, vals=vals.Bool())
        self.add_parameter('use_sequence_cache', initial_value=False,
                           parameter_class=ManualParameter, vals=vals.Bool(),
                           set_parser=self._use_sequence_cache_parser)
        self.add_parameter('prepend_zeros', initial_value=0, vals=vals.Ints(),
                           parameter_class=ManualParameter)
        # keep old parameter name for backwards compatibility
        self.add_parameter('append_zeros', initial_value=0, vals=vals.Ints(),
                           set_cmd=(lambda v, self=self: self.prepend_zeros(v)),
                           get_cmd=(lambda self=self: self.prepend_zeros()))
        self.add_parameter('flux_crosstalk_cancellation', initial_value=False,
                           parameter_class=ManualParameter, vals=vals.Bool())
        self.add_parameter('flux_channels', initial_value=[],
                           parameter_class=ManualParameter, vals=vals.Lists())
        self.add_parameter('flux_crosstalk_cancellation_mtx',
                           initial_value=None, parameter_class=ManualParameter)
        self.add_parameter('flux_crosstalk_cancellation_shift_mtx',
                           initial_value=None, parameter_class=ManualParameter)
        self.add_parameter('filter_segments',
                           set_cmd=self._set_filter_segments,
                           get_cmd=self._get_filter_segments,
                           initial_value=None)

        self._inter_element_spacing = 'auto'
        self.channels = set() # channel names
        self.awgs = set() # AWG names
        self.last_sequence = None
        self.last_elements = None
        self._awgs_with_waveforms = set()
        self.channel_groups = {}

        self._awgs_prequeried_state = False

        self._zi_waves_cleared = False
        self._hash_to_wavename_table = {}
        self._filter_segments = None

        self.num_seg = 0

        Pulsar._instance = self

    @staticmethod
    def get_instance():
        return Pulsar._instance

    def _use_sequence_cache_parser(self, val):
        if val and not self.use_sequence_cache():
            self.reset_sequence_cache()
        return val

    def reset_sequence_cache(self):
        self.sequence_cache = {}
        self.sequence_cache['settings'] = {}
        self.sequence_cache['metadata'] = {}
        self.sequence_cache['hashes'] = {}
        self.sequence_cache['length'] = {}

    # channel handling
    def define_awg_channels(self, awg, channel_name_map=None):
        """
        The AWG object must be created before creating channels for that AWG

        Args:
            awg: AWG object to add to the pulsar.
            channel_name_map: A dictionary that maps channel ids to channel
                              names. (default {})
        """
        if channel_name_map is None:
            channel_name_map = {}

        for channel_name in channel_name_map.values():
            if channel_name in self.channels:
                raise KeyError("Channel named '{}' already defined".format(
                    channel_name))
        if awg.name in self.awgs:
            raise KeyError("AWG '{}' already added to pulsar".format(awg.name))

        fail = None
        super()._create_awg_parameters(awg, channel_name_map)
        # try:
        #     super()._create_awg_parameters(awg, channel_name_map)
        # except AttributeError as e:
        #     fail = e
        # if fail is not None:
        #     raise TypeError('Unsupported AWG instrument: {}. '
        #                     .format(awg.name) + str(fail))
        
        self.awgs.add(awg.name)
        # Make sure that the registers for filter_segments are set in the
        # new AWG.
        self.filter_segments(self.filter_segments())

    def find_awg_channels(self, awg):
        channel_list = []
        for channel in self.channels:
            if self.get('{}_awg'.format(channel)) == awg:
                channel_list.append(channel)

        return channel_list

    def AWG_obj(self, **kw):
        """
        Return the AWG object corresponding to a channel or an AWG name.

        Args:
            awg: Name of the AWG Instrument.
            channel: Name of the channel

        Returns: An instance of Instrument class corresponding to the AWG
                 requested.
        """
        awg = kw.get('awg', None)
        chan = kw.get('channel', None)
        if awg is not None and chan is not None:
            raise ValueError('Both `awg` and `channel` arguments passed to '
                             'Pulsar.AWG_obj()')
        elif awg is None and chan is not None:
            name = self.get('{}_awg'.format(chan))
        elif awg is not None and chan is None:
            name = awg
        else:
            raise ValueError('Either `awg` or `channel` argument needs to be '
                             'passed to Pulsar.AWG_obj()')
        return Instrument.find_instrument(name)

    def clock(self, channel=None, awg=None):
        """
        Returns the clock rate of channel or AWG 'instrument_ref' 
        Args:
            isntrument_ref: name of the channel or AWG
        Returns: clock rate in samples per second
        """
        if channel is not None and awg is not None:
            raise ValueError('Both channel and awg arguments passed to '
                             'Pulsar.clock()')
        if channel is None and awg is None:
            raise ValueError('Neither channel nor awg arguments passed to '
                             'Pulsar.clock()')

        if channel is not None:
            awg = self.get('{}_awg'.format(channel))
     
        if self._awgs_prequeried_state:
            return self._clocks[awg]
        else:
            fail = None
            obj = self.AWG_obj(awg=awg)
            try:
                return super()._clock(obj)
            except AttributeError as e:
                fail = e
            if fail is not None:
                raise TypeError('Unsupported AWG instrument: {} of type {}. '
                                .format(obj.name, type(obj)) + str(fail))

    def active_awgs(self):
        """
        Returns:
            A set of the names of the active AWGs registered

            Inactive AWGs don't get started or stopped. Also the waveforms on
            inactive AWGs don't get updated.
        """
        return {awg for awg in self.awgs if self.get('{}_active'.format(awg))}

    def awgs_with_waveforms(self, awg=None):
        """
        Adds an awg to the set of AWGs with waveforms programmed, or returns 
        set of said AWGs.
        """
        if awg == None:
            return self._awgs_with_waveforms
        else:
            self._awgs_with_waveforms.add(awg)
            self._set_filter_segments(self._filter_segments, [awg])

    def start(self, exclude=None):
        """
        Start the active AWGs. If multiple AWGs are used in a setup where the
        slave AWGs are triggered by the master AWG, then the slave AWGs must be
        running and waiting for trigger when the master AWG is started to
        ensure synchronous playback.
        """
        if exclude is None:
            exclude = []

        # Start only the AWGs which have at least one channel programmed, i.e.
        # where at least one channel has state = 1. 
        awgs_with_waveforms = self.awgs_with_waveforms()
        used_awgs = set(self.active_awgs()) & awgs_with_waveforms
        
        for awg in used_awgs:
            self._stop_awg(awg)

        if self.master_awg() is None:
            for awg in used_awgs:
                if awg not in exclude:
                    self._start_awg(awg)
        else:
            if self.master_awg() not in exclude:
                self.master_awg.get_instr().stop()
            for awg in used_awgs:
                if awg != self.master_awg() and awg not in exclude:
                    self._start_awg(awg)
            tstart = time.time()
            for awg in used_awgs:
                if awg == self.master_awg() or awg in exclude:
                    continue
                good = False
                while not (good or time.time() > tstart + 10):
                    if self._is_awg_running(awg):
                        good = True
                    else:
                        time.sleep(0.1)
                if not good:
                    raise Exception('AWG {} did not start in 10s'
                                    .format(awg))
            if self.master_awg() not in exclude:
                self.master_awg.get_instr().start()

    def stop(self):
        """
        Stop all active AWGs.
        """

        awgs_with_waveforms = set(self.awgs_with_waveforms())
        used_awgs = set(self.active_awgs()) & awgs_with_waveforms

        for awg in used_awgs:
            self._stop_awg(awg)
    
    def program_awgs(self, sequence, awgs='all'):

        # Stores the last uploaded sequence for easy access and plotting
        self.last_sequence = sequence

        if awgs == 'all':
            awgs = self.active_awgs()

        # initializes the set of AWGs with waveforms
        self._awgs_with_waveforms -= awgs


        # prequery all AWG clock values and AWG amplitudes
        self.AWGs_prequeried(True)

        log.info(f'Starting compilation of sequence {sequence.name}')
        t0 = time.time()
        if self.use_sequence_cache():
            channel_hashes, awg_sequences = \
                sequence.generate_waveforms_sequences(get_channel_hashes=True)
            log.debug(f'End of waveform hashing sequence {sequence.name} '
                      f'{time.time() - t0}')
            sequence_cache = self.sequence_cache
            # The following makes sure that the sequence cache is empty if
            # the compilation crashes or gets interrupted.
            self.reset_sequence_cache()
            # first, we check whether programming the whole AWG is mandatory due
            # to changed AWG settings or due to changed metadata
            awgs_to_program = []
            settings_to_check = ['{}_use_placeholder_waves']
            settings = {}
            metadata = {}
            for awg, seq in awg_sequences.items():
                settings[awg] = {
                    s.format(awg): (
                        self.get(s.format(awg))
                        if s.format(awg) in self.parameters else None)
                    for s in settings_to_check}
                metadata[awg] = {
                    elname: (
                        el.get('metadata', {}) if el is not None else None)
                    for elname, el in seq.items()}
                if awg not in awgs_to_program:
                    try:
                        np.testing.assert_equal(
                            sequence_cache['settings'].get(awg, {}),
                            settings[awg])
                        np.testing.assert_equal(
                            sequence_cache['metadata'].get(awg, {}),
                            metadata[awg])
                    except AssertionError:  # settings or metadata change
                        awgs_to_program.append(awg)
            for awg in awgs_to_program:
                # update the settings and metadata cache
                sequence_cache['settings'][awg] = settings[awg]
                sequence_cache['metadata'][awg] = metadata[awg]
            # Check for which channels some relevant setting or some hash has
            # changed, in which case the group of channels should be uploaded.
            settings_to_check = ['{}_internal_modulation']
            awgs_with_channels_to_upload = []
            channels_to_upload = []
            channels_to_program = []
            for ch, hashes in channel_hashes.items():
                ch_awg = self.get(f'{ch}_awg')
                settings[ch] = {
                    s.format(ch): (
                        self.get(s.format(ch))
                        if s.format(ch) in self.parameters else None)
                    for s in settings_to_check}
                if ch in channels_to_upload or ch_awg in awgs_to_program:
                    continue
                changed_settings = True
                try:
                    np.testing.assert_equal(
                        sequence_cache['settings'].get(ch, {}),
                        settings[ch])
                    changed_settings = False
                    np.testing.assert_equal(
                        sequence_cache['hashes'].get(ch, {}), hashes)
                except AssertionError:
                    # changed setting, sequence structure, or hash
                    if ch_awg not in awgs_with_channels_to_upload:
                        awgs_with_channels_to_upload.append(ch_awg)
                    for c in self.channel_groups[ch]:
                        channels_to_upload.append(c)
                        if changed_settings:
                            channels_to_program.append(c)
            # update the settings cache and hashes cache
            for ch in channels_to_upload:
                sequence_cache['settings'][ch] = settings.get(ch, {})
                sequence_cache['hashes'][ch] = channel_hashes.get(ch, {})
            # generate the waveforms that we need for uploading
            log.debug(f'Start of waveform generation sequence {sequence.name} '
                     f'{time.time() - t0}')
            waveforms, _ = sequence.generate_waveforms_sequences(
                awgs_to_program + awgs_with_channels_to_upload,
                resolve_segments=False)
            log.debug(f'End of waveform generation sequence {sequence.name} '
                     f'{time.time() - t0}')
            # Check for which channels the sequence structure, or some element
            # length has changed.
            # If placeholder waveforms are used, only those channels (and
            # channels in the same group) will be re-programmed, while other
            # channels can be re-uploaded by replacing the existing waveforms.
            ch_length = {}
            for ch, hashes in channel_hashes.items():
                ch_awg = self.get(f'{ch}_awg')
                if ch_awg in awgs_to_program + awgs_with_channels_to_upload:
                    ch_length[ch] = {
                        elname: {cw: len(waveforms[h]) for cw, h in el.items()}
                        for elname, el in hashes.items()}
                # Checking whether programming is done only for channels that
                # are marked to be uploaded but not yet marked to be programmed
                if ch not in channels_to_upload or ch in channels_to_program \
                        or ch_awg in awgs_to_program:
                    continue
                try:
                    np.testing.assert_equal(
                        sequence_cache['length'].get(ch, {}),
                        ch_length[ch])
                except AssertionError:  # changed length or sequence structure
                    for c in self.channel_groups[ch]:
                        channels_to_program.append(c)
            # update the length cache
            for ch in channels_to_program:
                sequence_cache['length'][ch] = ch_length.get(ch, {})
            # Update the cache for channels that are on an AWG marked for
            # complete re-programming (these channels might have been skipped
            # above).
            for ch in self.channels:
                if self.get(f'{ch}_awg') in awgs_to_program:
                    sequence_cache['settings'][ch] = settings.get(ch, {})
                    sequence_cache['hashes'][ch] = channel_hashes.get(
                        ch, {})
                    sequence_cache['length'][ch] = ch_length.get(ch, {})
            log.debug(f'awgs_to_program = {repr(awgs_to_program)}\n'
                      f'awgs_with_channels_to_upload = '
                      f'{repr(awgs_with_channels_to_upload)}\n'
                      f'channels_to_upload = {repr(channels_to_upload)}\n'
                      f'channels_to_program = {repr(channels_to_program)}'
                      )
        else:
            waveforms, awg_sequences = sequence.generate_waveforms_sequences()
            awgs_to_program = list(awg_sequences.keys())
            awgs_with_channels_to_upload = []
        log.info(f'Finished compilation of sequence {sequence.name} in '
                 f'{time.time() - t0}')

        channels_used = self._channels_in_awg_sequences(awg_sequences)
        repeat_dict = self._generate_awg_repeat_dict(sequence.repeat_patterns,
                                                     channels_used)
        self._zi_waves_cleared = False
        self._hash_to_wavename_table = {}

        for awg in awg_sequences.keys():
            if awg not in awgs_to_program + awgs_with_channels_to_upload:
                # The AWG does not need to be re-programmed, but we have to add
                # it to the set of AWGs with waveforms (which is otherwise
                # done after programming it).
                self.awgs_with_waveforms(awg)
                continue
            log.info(f'Started programming {awg}')
            t0 = time.time()
            if awg in awgs_to_program:
                ch_upl, ch_prg = 'all', 'all'
            else:
                ch_upl = [self.get(f'{ch}_id') for ch in channels_to_upload
                          if self.get(f'{ch}_awg') == awg]
                ch_prg = [self.get(f'{ch}_id') for ch in channels_to_program
                          if self.get(f'{ch}_awg') == awg]
            if awg in repeat_dict.keys():
                self._program_awg(self.AWG_obj(awg=awg),
                                  awg_sequences.get(awg, {}), waveforms,
                                  repeat_pattern=repeat_dict[awg],
                                  channels_to_upload=ch_upl,
                                  channels_to_program=ch_prg)
            else:
                self._program_awg(self.AWG_obj(awg=awg),
                                  awg_sequences.get(awg, {}), waveforms,
                                  channels_to_upload=ch_upl,
                                  channels_to_program=ch_prg)
            log.info(f'Finished programming {awg} in {time.time() - t0}')

        if self.use_sequence_cache():
            # Compilation finished sucessfully. Store sequence cache.
            self.sequence_cache = sequence_cache
        self.num_seg = len(sequence.segments)
        self.AWGs_prequeried(False)

    def _program_awg(self, obj, awg_sequence, waveforms, repeat_pattern=None,
                     **kw):
        """
        Program the AWG with a sequence of segments.

        Args:
            obj: the instance of the AWG to program
            sequence: the `Sequence` object that determines the segment order,
                      repetition and trigger wait
            el_wfs: A dictionary from element name to a dictionary from channel
                    id to the waveform.
            loop: Boolean flag, whether the segments should be looped over.
                  Default is `True`.
        """
        # fail = None
        # try:
        #     super()._program_awg(obj, awg_sequence, waveforms)
        # except AttributeError as e:
        #     fail = e
        # if fail is not None:
        #     raise TypeError('Unsupported AWG instrument: {} of type {}. '
        #                     .format(obj.name, type(obj)) + str(fail))
        if repeat_pattern is not None:
            super()._program_awg(obj, awg_sequence, waveforms,
                                 repeat_pattern=repeat_pattern, **kw)
        else:
            super()._program_awg(obj, awg_sequence, waveforms, **kw)

    def _hash_to_wavename(self, h):
        alphabet = 'abcdefghijklmnopqrstuvwxyz'
        if h not in self._hash_to_wavename_table:
            hash_int = abs(hash(h))
            wname = ''.join(to_base(hash_int, len(alphabet), alphabet))[::-1]
            while wname in self._hash_to_wavename_table.values():
                hash_int += 1
                wname = ''.join(to_base(hash_int, len(alphabet), alphabet)) \
                    [::-1]
            self._hash_to_wavename_table[h] = wname
        return self._hash_to_wavename_table[h]

    def _zi_wave_definition(self, wave, defined_waves=None,
                            placeholder_wave_length=None,
                            placeholder_wave_index=None):
        if defined_waves is None:
            if placeholder_wave_length is None:
                defined_waves = set()
            else:
                defined_waves = set(), dict()
        wave_definition = []
        w1, w2 = self._zi_waves_to_wavenames(wave)
        if placeholder_wave_length is None:
            # don't use placeholder waves
            for analog, marker, wc in [(wave[0], wave[1], w1),
                                       (wave[2], wave[3], w2)]:
                if analog is not None:
                    wa = self._hash_to_wavename(analog)
                    if wa not in defined_waves:
                        wave_definition.append(f'wave {wa} = "{wa}";')
                        defined_waves.add(wa)
                if marker is not None:
                    wm = self._hash_to_wavename(marker)
                    if wm not in defined_waves:
                        wave_definition.append(f'wave {wm} = "{wm}";')
                        defined_waves.add(wm)
                if analog is not None and marker is not None:
                    if wc not in defined_waves:
                        wave_definition.append(f'wave {wc} = {wa} + {wm};')
                        defined_waves.add(wc)
        else:
            # use placeholder waves
            n = placeholder_wave_length
            if w1 is None and wave[3] is not None:
                w1 = f'{w2}_but_zero'
            for wc, marker in [(w1, wave[1]), (w2, wave[3])]:
                if wc is not None and wc not in defined_waves[0]:
                    wave_definition.append(
                        f'wave {wc} = placeholder({n}' +
                        ('' if marker is None else ', true') +
                        ');')
                    defined_waves[0].add(wc)
            wave_definition.append(
                f'assignWaveIndex({_zi_wavename_pair_to_argument(w1, w2)},'
                f' {placeholder_wave_index});'
            )
            defined_waves[1][placeholder_wave_index] = wave
        return wave_definition

    def _zi_playback_string(self, name, device, wave, acq=False, codeword=False,
                            prepend_zeros=0, placeholder_wave=False,
                            allow_filter=False):
        playback_string = []
        if allow_filter:
            playback_string.append(
                'if (i_seg >= first_seg && i_seg <= last_seg) {')
        if prepend_zeros:
            playback_string.append(f'playZero({prepend_zeros});')
        w1, w2 = self._zi_waves_to_wavenames(wave)
<<<<<<< HEAD

        use_hack = True # set this to false once the bugs with HDAWG are fixed
=======
        use_hack = not placeholder_wave
>>>>>>> 883a9a3f
        trig_source = self.get('{}_trigger_source'.format(name))
        if trig_source == 'Dig1':
            playback_string.append(
                'waitDigTrigger(1{});'.format(', 1' if device == 'uhf' else ''))
        elif trig_source == 'Dig2':
            if device == 'hdawg':
                raise ValueError(
                    'ZI HDAWG does not support having Dig2 as trigger source.')
            playback_string.append('waitDigTrigger(2,1);')
        elif trig_source == 'DIO':
            playback_string.append('waitDIOTrigger();')
        else:
            raise ValueError(
                'Trigger source for {} has to be "Dig1", "Dig2" or "DIO"!')

        if codeword and not (w1 is None and w2 is None):
            playback_string.append('playWaveDIO();')
        else:
            if w1 is None and w2 is not None and use_hack and not placeholder_wave:
                # This hack is needed due to a bug on the HDAWG.
                # Remove this if case once the bug is fixed.
                playback_string.append(f'playWave(marker(1,0)*0*{w2}, {w2});')
            elif w1 is None and wave[3] is not None and use_hack and placeholder_wave:
                # This hack is needed due to a bug on the HDAWG.
                # Remove this if case once the bug is fixed.
                playback_string.append(f'playWave({w2}_but_zero, {w2});')
            elif w1 is not None and w2 is None and use_hack and not placeholder_wave:
                # This hack is needed due to a bug on the HDAWG.
                # Remove this if case once the bug is fixed.
                playback_string.append(f'playWave({w1}, marker(1,0)*0*{w1});')
            elif w1 is not None or w2 is not None:
                playback_string.append('playWave({});'.format(
                    _zi_wavename_pair_to_argument(w1, w2)))
        if acq:
            playback_string.append('setTrigger(RO_TRIG);')
            playback_string.append('setTrigger(WINT_EN);')
        if allow_filter:
            playback_string.append('}')
        return playback_string

    def _zi_interleaved_playback_string(self, name, device, counter, 
                                        wave, acq=False, codeword=False):
        playback_string = []
        w1, w2 = self._zi_waves_to_wavenames(wave)
        if w1 is None or w2 is None:
            raise ValueError('When using HDAWG modulation both I and Q need '  
                              'to be defined')
        
        wname = f'wave{counter}'
        interleaves = [f'wave {wname} = interleave({w1}, {w2});']

        if not codeword:
            if not acq:
                playback_string.append(f'prefetch({wname},{wname});')
        
        trig_source = self.get('{}_trigger_source'.format(name))
        if trig_source == 'Dig1':
            playback_string.append(
                'waitDigTrigger(1{});'.format(', 1' if device == 'uhf' else ''))
        elif trig_source == 'Dig2':
            if device == 'hdawg':
                raise ValueError('ZI HDAWG does not support having Dig2 as trigger source.')
            playback_string.append('waitDigTrigger(2,1);')
        elif trig_source == 'DIO':
            playback_string.append('waitDIOTrigger();')
        else:
            raise ValueError(f'Trigger source for {name} has to be "Dig1", "Dig2" or "DIO"!')
        
        if codeword:
            # playback_string.append('playWaveDIO();')
            raise NotImplementedError('Modulation in combination with codeword'
                                      'pulses has not yet been implemented!')
        else:
            playback_string.append(f'playWave({wname},{wname});')
        if acq:
            playback_string.append('setTrigger(RO_TRIG);')
            playback_string.append('setTrigger(WINT_EN);')
        return playback_string, interleaves

    @staticmethod
    def _zi_playback_string_loop_start(metadata, channels):
        loop_len = metadata.get('loop', False)
        if not loop_len:
            return []
        playback_string = []
        sweep_params = metadata.get('sweep_params', {})
        for k, v in sweep_params.items():
            for ch in channels:
                if k.startswith(f'{ch}_'):
                    playback_string.append(
                        f"wave {k} = vect({','.join([f'{a}' for a in v])})")
        playback_string.append(
            f"for (cvar i_sweep = 0; i_sweep < {loop_len}; i_sweep += 1) {{")
        for k, v in sweep_params.items():
            for ch in channels:
                if k.startswith(f'{ch}_'):
                    node = k[len(f'{ch}_'):].replace('_', '/')
                    playback_string.append(
                        f'setDouble("{node}", {k}[i_sweep]);')
        return playback_string

    @staticmethod
    def _zi_playback_string_loop_end(metadata):
        return ['}'] if metadata.get('end_loop', False) else []

    def _zi_codeword_table_entry(self, codeword, wave, placeholder_wave=False):
        w1, w2 = self._zi_waves_to_wavenames(wave)
        use_hack = True
        if w1 is None and w2 is not None and use_hack and not placeholder_wave:
            # This hack is needed due to a bug on the HDAWG. 
            # Remove this if case once the bug is fixed.
            return [f'setWaveDIO({codeword}, zeros(1) + marker(1, 0), {w2});']
        elif w1 is None and wave[3] is not None and use_hack and placeholder_wave:
            return [f'setWaveDIO({codeword}, {w2}_but_zero, {w2});']
        elif not (w1 is None and w2 is None):
            return ['setWaveDIO({}, {});'.format(codeword, 
                        _zi_wavename_pair_to_argument(w1, w2))]
        else:
            return []

    def _zi_waves_to_wavenames(self, wave):
        wavenames = []
        for analog, marker in [(wave[0], wave[1]), (wave[2], wave[3])]:
            if analog is None and marker is None:
                wavenames.append(None)
            elif analog is None and marker is not None:
                wavenames.append(self._hash_to_wavename(marker))
            elif analog is not None and marker is None:
                wavenames.append(self._hash_to_wavename(analog))
            else:
                wavenames.append(self._hash_to_wavename((analog, marker)))
        return wavenames

    def _zi_write_waves(self, waveforms):
        wave_dir = _zi_wave_dir()
        for h, wf in waveforms.items():
            filename = os.path.join(wave_dir, self._hash_to_wavename(h)+'.csv')
            if os.path.exists(filename):
                continue
            fmt = '%.18e' if wf.dtype == np.float else '%d'
            np.savetxt(filename, wf, delimiter=",", fmt=fmt)

    def _start_awg(self, awg):
        obj = self.AWG_obj(awg=awg)
        obj.start()

    def _stop_awg(self, awg):
        obj = self.AWG_obj(awg=awg)
        obj.stop()

    def _is_awg_running(self, awg):
        fail = None
        obj = self.AWG_obj(awg=awg)
        try:
            return super()._is_awg_running(obj)
        except AttributeError as e:
            fail = e
        if fail is not None:
            raise TypeError('Unsupported AWG instrument: {} of type {}. '
                            .format(obj.name, type(obj)) + str(fail))

    def _set_inter_element_spacing(self, val):
        self._inter_element_spacing = val

    def _get_inter_element_spacing(self):
        if self._inter_element_spacing != 'auto':
            return self._inter_element_spacing
        else:
            max_spacing = 0
            for awg in self.awgs:
                max_spacing = max(max_spacing, self.get(
                    '{}_inter_element_deadtime'.format(awg)))
            return max_spacing

    def _set_filter_segments(self, val, awgs='with_waveforms'):
        if val is None:
            val = (0, 32767)
        self._filter_segments = val
        if awgs == 'with_waveforms':
            awgs = self.awgs_with_waveforms()
        elif awgs == 'all':
            awgs = self.awgs
        for AWG_name in awgs:
            AWG = self.AWG_obj(awg=AWG_name)
            for regs in self._get_segment_filter_userregs(AWG):
                AWG.set(regs[0], val[0])
                AWG.set(regs[1], val[1])

    def _get_filter_segments(self):
        return self._filter_segments
        # vals = []
        # for AWG in self.awgs.values():
        #     for regs in self._get_segment_filter_userregs(AWG):
        #         vals.append((AWG.get(regs[0]), AWG.get(regs[1])))
        # if len(np.unique(vals, axis=0)) > 1:
        #     log.warning(f'Filter segment settings not consistent. Returning '
        #                 f'first value found in {self.awgs[0].name}.')
        # return vals[0]

    def AWGs_prequeried(self, status=None):
        if status is None:
            return self._awgs_prequeried_state
        elif status:
            self._awgs_prequeried_state = False
            self._clocks = {}
            for awg in self.awgs:
                self._clocks[awg] = self.clock(awg=awg)
            for c in self.channels:
                # prequery also the output amplitude values
                self.get(c + '_amp')
            self._awgs_prequeried_state = True
        else:
            self._awgs_prequeried_state = False

    def _id_channel(self, cid, awg):
        """
        Returns the channel name corresponding to the channel with id `cid` on
        the AWG `awg`.

        Args:
            cid: An id of one of the channels.
            awg: The name of the AWG.

        Returns: The corresponding channel name. If the channel is not found,
                 returns `None`.
        """
        for cname in self.channels:
            if self.get('{}_awg'.format(cname)) == awg and \
               self.get('{}_id'.format(cname)) == cid:
                return cname
        return None

    @staticmethod
    def _channels_in_awg_sequences(awg_sequences):
        """
        identifies all channels used in the given awg keyed sequence
        :param awg_sequences (dict): awg sequences keyed by awg name, i.e. as
        returned by sequence.generate_sequence_waveforms()
        :return: dictionary keyed by awg of with all channel used during the sequence
        """
        channels_used = dict()
        for awg in awg_sequences:
            channels_used[awg] = set()
            for segname in awg_sequences[awg]:
                if awg_sequences[awg][segname] is None:
                    continue
                elements = awg_sequences[awg][segname]
                for cw in elements:
                    if cw != "metadata":
                        channels_used[awg] |= elements[cw].keys()
        return channels_used

    def _generate_awg_repeat_dict(self, repeat_dict_per_ch, channels_used):
        """
        Translates a repeat dictionary keyed by channels to a repeat dictionary
        keyed by awg. Checks whether all channels in channels_used have an entry.
        :param repeat_dict_per_ch: keys: channels_id, values: repeat pattern
        :param channels_used (dict): list of channel used on each awg
        :return:
        """
        awg_ch_repeat_dict = dict()
        repeat_dict_per_awg = dict()
        for cname in repeat_dict_per_ch:
            awg = self.get(f"{cname}_awg")
            chid = self.get(f"{cname}_id")

            if not awg in awg_ch_repeat_dict.keys():
                awg_ch_repeat_dict[awg] = []
            awg_ch_repeat_dict[awg].append(chid)
            if repeat_dict_per_awg.get(awg, repeat_dict_per_ch[cname]) \
                    != repeat_dict_per_ch[cname]:
                raise NotImplementedError(f"Repeat pattern on {cname} is "
                f"different from at least one other channel on {awg}:"
                f"{repeat_dict_per_ch[cname]} vs {repeat_dict_per_awg[awg]}")
            repeat_dict_per_awg[awg] = repeat_dict_per_ch[cname]
            
        for awg_repeat, chs_repeat in awg_ch_repeat_dict.items():
            for ch in channels_used[awg_repeat]:
                assert ch in chs_repeat, f"Repeat pattern " \
                    f"provided for {awg_repeat} but no pattern was given on " \
                    f"{ch}. All used channels on the same awg must have a " \
                    f"repeat pattern."

        return repeat_dict_per_awg


def to_base(n, b, alphabet=None, prev=None):
    if prev is None: prev = []
    if n == 0: 
        if alphabet is None: return prev
        else: return [alphabet[i] for i in prev]
    return to_base(n//b, b, alphabet, prev+[n%b])

def _zi_wave_dir():
    if os.name == 'nt':
        dll = ctypes.windll.shell32
        buf = ctypes.create_unicode_buffer(ctypes.wintypes.MAX_PATH + 1)
        if dll.SHGetSpecialFolderPathW(None, buf, 0x0005, False):
            _basedir = buf.value
        else:
            log.warning('Could not extract my documents folder')
    else:
        _basedir = os.path.expanduser('~')
    return os.path.join(_basedir, 'Zurich Instruments', 'LabOne', 
        'WebServer', 'awg', 'waves')


def _zi_clear_waves():
    wave_dir = _zi_wave_dir()
    for f in os.listdir(wave_dir):
        if f.endswith(".csv"):
            os.remove(os.path.join(wave_dir, f))
        elif f.endswith('.cache'):
            shutil.rmtree(os.path.join(wave_dir, f))


def _zi_wavename_pair_to_argument(w1, w2):
    if w1 is not None and w2 is not None:
        return f'{w1}, {w2}'
    elif w1 is not None and w2 is None:
        return f'1, {w1}'
    elif w1 is None and w2 is not None:
        return f'2, {w2}'
    else:
        return ''<|MERGE_RESOLUTION|>--- conflicted
+++ resolved
@@ -1914,12 +1914,7 @@
         if prepend_zeros:
             playback_string.append(f'playZero({prepend_zeros});')
         w1, w2 = self._zi_waves_to_wavenames(wave)
-<<<<<<< HEAD
-
-        use_hack = True # set this to false once the bugs with HDAWG are fixed
-=======
-        use_hack = not placeholder_wave
->>>>>>> 883a9a3f
+        use_hack = not placeholder_wave # set this to false once the bugs with HDAWG are fixed
         trig_source = self.get('{}_trigger_source'.format(name))
         if trig_source == 'Dig1':
             playback_string.append(
