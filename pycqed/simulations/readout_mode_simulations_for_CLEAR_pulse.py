--- conflicted
+++ resolved
@@ -11,17 +11,10 @@
 
 
 def get_CLEAR_amplitudes(omega_pf, omega_ro_mid, omega_drive, kappa_pf, J, chi,
-<<<<<<< HEAD
                  amp_base, length_total,  pf_0=0, ro_0=0, integration_time=None,
                  sampling_rate=1.8e9, delta_amp_segments=None,
                  length_segments=None,  sigma = 10e-9,
                  conversion_factor=1e6, niter=20, T=0.2, max_amp_diff = 3):
-=======
-                         amp_base, length_total,  pf_0=0, ro_0=0, integration_time=None,
-                         sampling_rate=1.8e9, delta_amp_segments=None,
-                         length_segments=None,  sigma = 10e-9,
-                         conversion_factor=1e6, niter=20, T=0.2, max_amp_diff = 3):
->>>>>>> ccdde970
     '''
     If no optional parameters are given, decent starting
     parametersre chosen and all parameters are rescaled
@@ -64,7 +57,6 @@
 
     result_ring_up = sp_opt.basinhopping(lambda x: integration_value_function(
         [x[0], x[1], x0[2], x0[3]], parameters), x0[:2],
-<<<<<<< HEAD
          minimizer_kwargs={'options':{'eps': 1e-3}, 'method': 'L-BFGS-B', 'bounds':
              ((-amp_base*(max_amp_diff+1),amp_base*max_amp_diff),
               (-amp_base*(max_amp_diff+1),amp_base*max_amp_diff))},
@@ -75,18 +67,6 @@
              ((-amp_base*(max_amp_diff+1),amp_base*max_amp_diff),
               (-amp_base*(max_amp_diff+1),amp_base*max_amp_diff))},
          niter = niter, T = T, niter_success = 10, stepsize = 0.5)
-=======
-                                         minimizer_kwargs={'options':{'eps': 1e-3}, 'method': 'L-BFGS-B', 'bounds':
-                                             ((-amp_base*(max_amp_diff+1),amp_base*max_amp_diff),
-                                              (-amp_base*(max_amp_diff+1),amp_base*max_amp_diff))},
-                                         niter = niter, T = T, niter_success = 10, stepsize = 0.5)
-    result_ring_down = sp_opt.basinhopping(lambda x: integration_value_function(
-        [result_ring_up.x[0],result_ring_up.x[1], x[0], x[1]], parameters), x0[2:],
-                                           minimizer_kwargs={'options':{'eps': 1e-3}, 'method': 'L-BFGS-B', 'bounds':
-                                               ((-amp_base*(max_amp_diff+1),amp_base*max_amp_diff),
-                                                (-amp_base*(max_amp_diff+1),amp_base*max_amp_diff))},
-                                           niter = niter, T = T, niter_success = 10, stepsize = 0.5)
->>>>>>> ccdde970
     return  list(result_ring_up.x)+list(result_ring_down.x)
 
 def integration_value_function( x, params):
@@ -101,7 +81,6 @@
     pulse_par = [amp_base, length_total, segment_delta,
                  length_segments, sigma, norm]
     ro_mode_1 = solve_read_out_differential_equations(omega_pf,
-<<<<<<< HEAD
                       omega_ro_mid, omega_drive, kappa_pf, J, chi,
                       pf_0 = pf_0, ro_0 = ro_0,
                       integration_time = integration_time,
@@ -112,18 +91,6 @@
                       pf_0 = pf_0, ro_0 = ro_0,
                       integration_time = integration_time,
                       sampling_rate = sampling_rate, pulse_par=pulse_par)
-=======
-                                                      omega_ro_mid, omega_drive, kappa_pf, J, chi,
-                                                      pf_0 = pf_0, ro_0 = ro_0,
-                                                      integration_time = integration_time,
-                                                      sampling_rate = sampling_rate,  pulse_par=pulse_par)
-
-    ro_mode_2 = solve_read_out_differential_equations(omega_pf,
-                                                      omega_ro_mid, omega_drive, kappa_pf, J, -1*chi,
-                                                      pf_0 = pf_0, ro_0 = ro_0,
-                                                      integration_time = integration_time,
-                                                      sampling_rate = sampling_rate, pulse_par=pulse_par)
->>>>>>> ccdde970
 
     max_ro_photon_number = max(max(ro_mode_1), max(ro_mode_2))
 
@@ -187,13 +154,12 @@
                      length_segments, sigma,norm=1):
 
     amp = amp_base * np.sqrt(np.pi/2)* sigma *(
-<<<<<<< HEAD
             (amp_base+delta_amp_segments[3])*
             (sp_spc.erf((length_segments[2]-length_total+t)/np.sqrt(2)/sigma)-
              sp_spc.erf((-length_total+t)/np.sqrt(2)/sigma))+
             (amp_base+delta_amp_segments[2])*
-            (sp_spc.erf((length_segments[2]+length_segments[3]-
-                         length_total+t)/np.sqrt(2)/sigma)-
+            (sp_spc.erf((length_segments[2]+length_segments[3]
+                         -length_total+t)/np.sqrt(2)/sigma)-
              sp_spc.erf((length_segments[2]-length_total+t)/np.sqrt(2)/sigma))+
             (amp_base)*
             (sp_spc.erf((-length_segments[0]-length_segments[1]+t)/np.sqrt(2)/sigma)-
@@ -203,27 +169,8 @@
             (sp_spc.erf((t-length_segments[0])/np.sqrt(2)/sigma)-
              sp_spc.erf((t-length_segments[0]-length_segments[1])/np.sqrt(2)/sigma))+
             (amp_base+delta_amp_segments[0])*
-            (sp_spc.erf((t)/np.sqrt(2)/sigma)-sp_spc.erf(
-                (t-length_segments[0])/np.sqrt(2)/sigma)))
-=======
-        (amp_base+delta_amp_segments[3])*
-        (sp_spc.erf((length_segments[2]-length_total+t)/np.sqrt(2)/sigma)-
-         sp_spc.erf((-length_total+t)/np.sqrt(2)/sigma))+
-        (amp_base+delta_amp_segments[2])*
-        (sp_spc.erf((length_segments[2]+length_segments[3]-
-                     length_total+t)/np.sqrt(2)/sigma)-
-         sp_spc.erf((length_segments[2]-length_total+t)/np.sqrt(2)/sigma))+
-        (amp_base)*
-        (sp_spc.erf((-length_segments[0]-length_segments[1]+t)/np.sqrt(2)/sigma)-
-         sp_spc.erf((length_segments[2]+length_segments[3]-
-                     length_total+t)/np.sqrt(2)/sigma))+
-        (amp_base+delta_amp_segments[1])*
-        (sp_spc.erf((t-length_segments[0])/np.sqrt(2)/sigma)-
-         sp_spc.erf((t-length_segments[0]-length_segments[1])/np.sqrt(2)/sigma))+
-        (amp_base+delta_amp_segments[0])*
-        (sp_spc.erf((t)/np.sqrt(2)/sigma)-sp_spc.erf(
-            (t-length_segments[0])/np.sqrt(2)/sigma)))
->>>>>>> ccdde970
+            (sp_spc.erf((t)/np.sqrt(2)/sigma)-sp_spc.erf((t-
+                                      length_segments[0])/np.sqrt(2)/sigma)))
 
     return amp/norm
 
@@ -232,10 +179,10 @@
                        length_segments, sigma, nr_sigma, sampling_rate=1.2e9):
 
 
-    amp_pulse = uhfqc.CLEAR_shape(amp_base, length_total, delta_amp_segments,
-                                  length_segments, sampling_rate = sampling_rate)
+    amp_pulse = CLEAR_shape(amp_base, length_total, delta_amp_segments,
+                            length_segments, sampling_rate = sampling_rate)
 
-    amp_filtered = uhfqc.gaussian_filter( amp_pulse, sigma, nr_sigma,
-                                          sampling_rate = sampling_rate)
+    amp_filtered = gaussian_filter( amp_pulse, sigma, nr_sigma,
+                                    sampling_rate = sampling_rate)
 
     return amp_filtered
