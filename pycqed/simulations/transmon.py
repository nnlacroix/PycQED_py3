--- conflicted
+++ resolved
@@ -226,11 +226,7 @@
 
 
 def transmon_resonator_levels(ec: float, ej: float, frb: float, gb: float,
-<<<<<<< HEAD
-                              ng: float = 0., dim_charge: int = 31,
-=======
                               ng: float = 0., dim_charge: int = 21,
->>>>>>> 627e1749
                               dim_resonator: int = 3,
                               states: List[Tuple[int, int]] =
                               ((1, 0), (2, 0), (0, 1), (1, 1))):
