import os
import unittest
import pytest
from openql import openql as ql
from pycqed.measurement.openql_experiments.pygsti_oql import \
    poor_mans_2q_gst, single_qubit_gst, two_qubit_gst
from pycqed.measurement.openql_experiments import openql_helpers as oqh

# pytestmark = pytest.mark.skip
class Test_pygsti_oql(unittest.TestCase):
    def setUp(self):
        curdir = os.path.dirname(__file__)
        self.config_fn = os.path.join(curdir, 'test_cfg_CCL.json')

        output_dir = os.path.join(curdir, 'test_output')
        ql.set_option('output_dir', output_dir)

    def test_poor_mans_2q_gst(self):
        p = poor_mans_2q_gst(q0=0, q1=2, platf_cfg=self.config_fn)
        self.assertEqual(len(p.sweep_points), 731)

    def test_single_qubit_gst(self):
        programs = single_qubit_gst(0, self.config_fn,
                                    maxL=256, lite_germs=True,
                                    recompile=True)

    def test_two_qubit_gst(self):
        programs = two_qubit_gst([2, 0], self.config_fn,
                                 maxL=4, lite_germs=True,
                                 recompile=True)

##########################################################################
# repeat same tests for Qutech Central Controller
# NB: we just hijack the parent class to run the same tests
# NB: requires OpenQL with CC backend support
##########################################################################
<<<<<<< HEAD
if ql.get_version() > '0.8.0':  # we must be beyond "0.8.0" because of changes to the configuration file, e.g "0.8.0.dev1"
=======

if oqh.is_compatible_openql_version_cc():
>>>>>>> cb460233
    class Test_pygsti_oql_CC(Test_pygsti_oql):
        def setUp(self):
            curdir = os.path.dirname(__file__)
            self.config_fn = os.path.join(curdir, 'test_cfg_cc.json')
            output_dir = os.path.join(curdir, 'test_output_cc')
            ql.set_option('output_dir', output_dir)
else:
    class Test_pygsti_oql_CC_incompatible_openql_version(unittest.TestCase):
            @unittest.skip('OpenQL version does not support CC')
            def test_fail(self):
                pass
<|MERGE_RESOLUTION|>--- conflicted
+++ resolved
@@ -34,12 +34,8 @@
 # NB: we just hijack the parent class to run the same tests
 # NB: requires OpenQL with CC backend support
 ##########################################################################
-<<<<<<< HEAD
-if ql.get_version() > '0.8.0':  # we must be beyond "0.8.0" because of changes to the configuration file, e.g "0.8.0.dev1"
-=======
 
 if oqh.is_compatible_openql_version_cc():
->>>>>>> cb460233
     class Test_pygsti_oql_CC(Test_pygsti_oql):
         def setUp(self):
             curdir = os.path.dirname(__file__)
