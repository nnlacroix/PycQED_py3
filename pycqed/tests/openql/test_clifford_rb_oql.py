import os
import unittest
from openql import openql as ql
from pycqed.measurement.openql_experiments import clifford_rb_oql as rb_oql
<<<<<<< HEAD
=======
from pycqed.measurement.openql_experiments import openql_helpers as oqh
>>>>>>> cb460233


class Test_cliff_rb_oql(unittest.TestCase):
    def setUp(self):
        curdir = os.path.dirname(__file__)
        self.config_fn = os.path.join(curdir, 'test_cfg_CCL.json')

        output_dir = os.path.join(curdir, 'test_output')
        ql.set_option('output_dir', output_dir)

    def test_single_qubit_rb_seq(self):
        p = rb_oql.randomized_benchmarking([0], platf_cfg=self.config_fn,
                                           nr_cliffords=[1, 5], nr_seeds=1,
                                           cal_points=False)
        self.assertEqual(p.name, 'randomized_benchmarking')

    def test_two_qubit_rb_seq(self):
        p = rb_oql.randomized_benchmarking([2, 0], platf_cfg=self.config_fn,
                                           nr_cliffords=[1, 5], nr_seeds=1,
                                           cal_points=False)
        self.assertEqual(p.name, 'randomized_benchmarking')


class Test_char_rb_oql(unittest.TestCase):
    def setUp(self):
        curdir = os.path.dirname(__file__)
        self.config_fn = os.path.join(curdir, 'test_cfg_CCL.json')

        output_dir = os.path.join(curdir, 'test_output')
        ql.set_option('output_dir', output_dir)

    def test_two_qubit_character_rb(self):
        p = rb_oql.character_benchmarking(
            [2, 0], platf_cfg=self.config_fn,
            nr_cliffords=[2, 5, 11], nr_seeds=1)
        self.assertEqual(p.name, 'character_benchmarking')

    def test_two_qubit_character_rb_interleaved(self):
        p = rb_oql.character_benchmarking(
            [2, 0], platf_cfg=self.config_fn,
            interleaving_cliffords=[-4368],
            nr_cliffords=[2, 5, 11], nr_seeds=1,
            program_name='character_bench_int_CZ')
        self.assertEqual(p.name, 'character_bench_int_CZ')


"""
    Author:             Wouter Vlothuizen, QuTech
    Purpose:            randomized benchmarking OpenQL tests for Qutech Central Controller
    Notes:              requires OpenQL with CC backend support
"""

# NB: we just hijack the parent class to run the same tests

<<<<<<< HEAD
# FIXME: This only works with Wouters custom OpenQL.
# Need a better check for this
if ql.get_version() > '0.8.0':  # we must be beyond "0.8.0" because of changes to the configuration file, e.g "0.8.0.dev1"
=======
if oqh.is_compatible_openql_version_cc():
>>>>>>> cb460233
    class Test_cliff_rb_oql_CC(Test_cliff_rb_oql):
        def setUp(self):
            curdir = os.path.dirname(__file__)
            self.config_fn = os.path.join(curdir, 'test_cfg_cc.json')
            output_dir = os.path.join(curdir, 'test_output_cc')
            ql.set_option('output_dir', output_dir)

    class Test_char_rb_oql_CC(Test_char_rb_oql):
        def setUp(self):
            curdir = os.path.dirname(__file__)
            self.config_fn = os.path.join(curdir, 'test_cfg_cc.json')
            output_dir = os.path.join(curdir, 'test_output_cc')
            ql.set_option('output_dir', output_dir)
else:
    class Test_cliff_rb_oql_CC(unittest.TestCase):
            @unittest.skip('OpenQL version does not support CC')
            def test_fail(self):
                pass<|MERGE_RESOLUTION|>--- conflicted
+++ resolved
@@ -2,10 +2,7 @@
 import unittest
 from openql import openql as ql
 from pycqed.measurement.openql_experiments import clifford_rb_oql as rb_oql
-<<<<<<< HEAD
-=======
 from pycqed.measurement.openql_experiments import openql_helpers as oqh
->>>>>>> cb460233
 
 
 class Test_cliff_rb_oql(unittest.TestCase):
@@ -60,13 +57,7 @@
 
 # NB: we just hijack the parent class to run the same tests
 
-<<<<<<< HEAD
-# FIXME: This only works with Wouters custom OpenQL.
-# Need a better check for this
-if ql.get_version() > '0.8.0':  # we must be beyond "0.8.0" because of changes to the configuration file, e.g "0.8.0.dev1"
-=======
 if oqh.is_compatible_openql_version_cc():
->>>>>>> cb460233
     class Test_cliff_rb_oql_CC(Test_cliff_rb_oql):
         def setUp(self):
             curdir = os.path.dirname(__file__)
