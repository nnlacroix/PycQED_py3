import lmfit
import numpy as np
from numpy.linalg import inv
import scipy as sp
import itertools
import matplotlib as mpl
from collections import OrderedDict
from pycqed.analysis import fitting_models as fit_mods
from pycqed.analysis import analysis_toolbox as a_tools
import pycqed.analysis_v2.base_analysis as ba
import pycqed.analysis_v2.readout_analysis as roa
import pycqed.analysis_v2.tomography_qudev as tomo
import re
from pycqed.analysis.tools.plotting import SI_val_to_msg_str
from copy import deepcopy
from pycqed.measurement.calibration_points import CalibrationPoints
import logging
log = logging.getLogger(__name__)
try:
    import qutip as qtp
except ImportError as e:
    log.warning('Could not import qutip, tomography code will not work')


class AveragedTimedomainAnalysis(ba.BaseDataAnalysis):
    def __init__(self, *args, **kwargs):
        super().__init__(*args, **kwargs)
        self.single_timestamp = True
        self.params_dict = {
            'value_names': 'value_names',
            'measured_values': 'measured_values',
            'measurementstring': 'measurementstring',
            'exp_metadata': 'exp_metadata'}
        self.numeric_params = []
        if kwargs.get('auto', True):
            self.run_analysis()

    def process_data(self):
        self.metadata = self.raw_data_dict.get('exp_metadata', {})
        if self.metadata is None:
            self.metadata = {}
        cal_points = self.metadata.get('cal_points', None)
        cal_points = self.options_dict.get('cal_points', cal_points)
        cal_points_list = roa.convert_channel_names_to_index(
            cal_points, len(self.raw_data_dict['measured_values'][0]),
            self.raw_data_dict['value_names'])
        self.proc_data_dict['cal_points_list'] = cal_points_list
        measured_values = self.raw_data_dict['measured_values']
        cal_idxs = self._find_calibration_indices()
        scales = [np.std(x[cal_idxs]) for x in measured_values]
        observable_vectors = np.zeros((len(cal_points_list),
                                       len(measured_values)))
        observable_vector_stds = np.ones_like(observable_vectors)
        for i, observable in enumerate(cal_points_list):
            for ch_idx, seg_idxs in enumerate(observable):
                x = measured_values[ch_idx][seg_idxs] / scales[ch_idx]
                if len(x) > 0:
                    observable_vectors[i][ch_idx] = np.mean(x)
                if len(x) > 1:
                    observable_vector_stds[i][ch_idx] = np.std(x)
        Omtx = (observable_vectors[1:] - observable_vectors[0]).T
        d0 = observable_vectors[0]
        corr_values = np.zeros(
            (len(cal_points_list) - 1, len(measured_values[0])))
        for i in range(len(measured_values[0])):
            d = np.array([x[i] / scale for x, scale in zip(measured_values,
                                                           scales)])
            corr_values[:, i] = inv(Omtx.T.dot(Omtx)).dot(Omtx.T).dot(d - d0)
        self.proc_data_dict['corr_values'] = corr_values

    def measurement_operators_and_results(self):
        """
        Converts the calibration points to measurement operators. Assumes that
        the calibration points are ordered the same as the basis states for
        the tomography calculation (e.g. for two qubits |gg>, |ge>, |eg>, |ee>).
        Also assumes that each calibration in the passed cal_points uses
        different segments.

        Returns:
            A tuple of
                the measured values with outthe calibration points;
                the measurement operators corresponding to each channel;
                and the expected covariation matrix between the operators.
        """
        d = len(self.proc_data_dict['cal_points_list'])
        cal_point_idxs = [set() for _ in range(d)]
        for i, idxs_lists in enumerate(self.proc_data_dict['cal_points_list']):
            for idxs in idxs_lists:
                cal_point_idxs[i].update(idxs)
        cal_point_idxs = [sorted(list(idxs)) for idxs in cal_point_idxs]
        cal_point_idxs = np.array(cal_point_idxs)
        raw_data = self.raw_data_dict['measured_values']
        means = [None] * d
        residuals = [list() for _ in raw_data]
        for i, cal_point_idx in enumerate(cal_point_idxs):
            means[i] = [np.mean(ch_data[cal_point_idx]) for ch_data in raw_data]
            for j, ch_residuals in enumerate(residuals):
                ch_residuals += list(raw_data[j][cal_point_idx] - means[i][j])
        means = np.array(means)
        residuals = np.array(residuals)
        Fs = [np.diag(ms) for ms in means.T]
        Omega = residuals.dot(residuals.T) / len(residuals.T)
        data_idxs = np.setdiff1d(np.arange(len(raw_data[0])),
                                 cal_point_idxs.flatten())
        data = np.array([ch_data[data_idxs] for ch_data in raw_data])
        return data, Fs, Omega

    def _find_calibration_indices(self):
        cal_indices = set()
        cal_points = self.options_dict['cal_points']
        nr_segments = self.raw_data_dict['measured_values'].shape[-1]
        for observable in cal_points:
            if isinstance(observable, (list, np.ndarray)):
                for idxs in observable:
                    cal_indices.update({idx % nr_segments for idx in idxs})
            else:  # assume dictionaries
                for idxs in observable.values():
                    cal_indices.update({idx % nr_segments for idx in idxs})
        return list(cal_indices)


def all_cal_points(d, nr_ch, reps=1):
    """
    Generates a list of calibration points for a Hilbert space of dimension d,
    with nr_ch channels and reps reprtitions of each calibration point.
    """
    return [[list(range(-reps*i, -reps*(i-1)))]*nr_ch for i in range(d, 0, -1)]


class Single_Qubit_TimeDomainAnalysis(ba.BaseDataAnalysis):

    def process_data(self):
        """
        This takes care of rotating and normalizing the data if required.
        this should work for several input types.
            - I/Q values (2 quadratures + cal points)
            - weight functions (1 quadrature + cal points)
            - counts (no cal points)

        There are several options possible to specify the normalization
        using the options dict.
            cal_points (tuple) of indices of the calibrati  on points

            zero_coord, one_coord
        """

        cal_points = self.options_dict.get('cal_points', None)
        zero_coord = self.options_dict.get('zero_coord', None)
        one_coord = self.options_dict.get('one_coord', None)

        if cal_points is None:
            # default for all standard Timedomain experiments
            cal_points = [list(range(-4, -2)), list(range(-2, 0))]

        if len(self.raw_data_dict['measured_values']) == 1:
            # if only one weight function is used rotation is not required
            self.proc_data_dict['corr_data'] = a_tools.normalize_data_v3(
                self.raw_data_dict['measured_values'][0],
                cal_zero_points=cal_points[0],
                cal_one_points=cal_points[1])
        else:
            self.proc_data_dict['corr_data'], zero_coord, one_coord = \
                a_tools.rotate_and_normalize_data(
                    data=self.raw_data_dict['measured_values'][0:2],
                    zero_coord=zero_coord,
                    one_coord=one_coord,
                    cal_zero_points=cal_points[0],
                    cal_one_points=cal_points[1])

        # This should be added to the hdf5 datafile but cannot because of the
        # way that the "new" analysis works.

        # self.add_dataset_to_analysisgroup('Corrected data',
        #                                   self.proc_data_dict['corr_data'])


class MultiQubit_TimeDomain_Analysis(ba.BaseDataAnalysis):

    def __init__(self,
                 qb_names: list=None, label: str='',
                 t_start: str=None, t_stop: str=None, data_file_path: str=None,
                 options_dict: dict=None, extract_only: bool=False,
                 do_fitting: bool=True, auto=True,
                 params_dict=None, numeric_params=None, **kwargs):

        super().__init__(t_start=t_start, t_stop=t_stop, label=label,
                         data_file_path=data_file_path,
                         options_dict=options_dict,
                         extract_only=extract_only,
                         do_fitting=do_fitting, **kwargs)

        self.qb_names = qb_names
        if self.qb_names is None:
            raise ValueError('Provide the "qb_names."')

        self.params_dict = params_dict
        if self.params_dict is None:
            self.params_dict = {}
        self.numeric_params = numeric_params
        if self.numeric_params is None:
            self.numeric_params = []

        if auto:
            self.run_analysis()

    def extract_data(self):
        super().extract_data()
        self.metadata = self.raw_data_dict.get('exp_metadata', [{}])
        if self.metadata is None:
            self.metadata = {}

        self.channel_map = self.get_param_value('channel_map')
        if self.channel_map is None:
            value_names = self.raw_data_dict['value_names']
            if np.ndim(value_names) > 0:
                value_names = value_names
            if 'w' in value_names[0]:
                self.channel_map = a_tools.get_qb_channel_map_from_file(
                    self.qb_names, value_names=value_names,
                    file_path=self.raw_data_dict['folder'])
            else:
                self.channel_map = {}
                for qbn in self.qb_names:
                    self.channel_map[qbn] = value_names

        if len(self.channel_map) == 0:
            raise ValueError('No qubit RO channels have been found.')

    def process_data(self):
        super().process_data()
        data_filter = self.get_param_value('data_filter')
        if data_filter is None:
            if 'preparation_params' in self.metadata:
                if 'active' in self.metadata['preparation_params'].get(
                        'preparation_type', 'wait'):
                    reset_reps = self.metadata['preparation_params'].get(
                        'reset_reps', 1)
                    data_filter = lambda x: x[reset_reps::reset_reps+1]
        if data_filter is None:
            data_filter = lambda x: x

        sweep_points_dict = self.get_param_value('sweep_points_dict')
        hard_sweep_params = self.get_param_value('hard_sweep_params')
        if sweep_points_dict is not None:
            # assumed to be of the form {qbn1: swpts_array1, qbn2: swpts_array2}
            self.proc_data_dict['sweep_points_dict'] = \
                {qbn: {'sweep_points': sweep_points_dict[qbn]}
                 for qbn in self.qb_names}
        elif hard_sweep_params is not None:
            self.proc_data_dict['sweep_points_dict'] = \
                {qbn: {'sweep_points': list(hard_sweep_params.values())[0][
                    'values']} for qbn in self.qb_names}
        else:
            self.proc_data_dict['sweep_points_dict'] = \
                {qbn: {'sweep_points': data_filter(
                    self.raw_data_dict['hard_sweep_points'])}
                 for qbn in self.qb_names}

        measured_RO_channels = list(self.raw_data_dict['measured_data'])
        meas_results_per_qb_raw = {}
        meas_results_per_qb = {}
        for qb_name, RO_channels in self.channel_map.items():
            meas_results_per_qb_raw[qb_name] = {}
            meas_results_per_qb[qb_name] = {}
            if isinstance(RO_channels, str):
                meas_ROs_per_qb = [RO_ch for RO_ch in measured_RO_channels
                                   if RO_channels in RO_ch]
                for meas_RO in meas_ROs_per_qb:
                    meas_results_per_qb_raw[qb_name][meas_RO] = \
                        self.raw_data_dict[
                            'measured_data'][meas_RO]
                    meas_results_per_qb[qb_name][meas_RO] = \
                        data_filter(meas_results_per_qb_raw[qb_name][meas_RO])

            elif isinstance(RO_channels, list):
                for qb_RO_ch in RO_channels:
                    meas_ROs_per_qb = [RO_ch for RO_ch in measured_RO_channels
                                      if qb_RO_ch in RO_ch]

                    for meas_RO in meas_ROs_per_qb:
                        meas_results_per_qb_raw[qb_name][meas_RO] = \
                            self.raw_data_dict[
                                'measured_data'][meas_RO]
                        meas_results_per_qb[qb_name][meas_RO] = \
                            data_filter(
                                meas_results_per_qb_raw[qb_name][meas_RO])
            else:
                raise TypeError('The RO channels for {} must either be a list '
                                'or a string.'.format(qb_name))
        self.proc_data_dict['meas_results_per_qb_raw'] = \
            meas_results_per_qb_raw
        self.proc_data_dict['meas_results_per_qb'] = \
            meas_results_per_qb

        # temporary fix for appending calibration points to x values but
        # without breaking sequences not yet using this interface.
        rotate = self.get_param_value('rotate', default_value=False)
        cal_points = self.get_param_value('cal_points')
        last_ge_pulses = self.get_param_value('last_ge_pulses',
                                              default_value=False)
        try:
            self.cp = eval(cal_points)

            # for now assuming the same for all qubits.
            self.cal_states_dict = self.cp.get_indices()[self.qb_names[0]]

<<<<<<< HEAD
            cal_states_rots = self.cp.get_rotations(last_ge_pulses,
                    self.qb_names[0])[self.qb_names[0]] if rotate else None
            self.cal_states_rotations = self.get_param_value(
                'cal_states_rotations', default_value=cal_states_rots)
            sweep_points_w_calpts = \
                {qbn: {'sweep_points': self.cp.extend_sweep_points(
                    self.proc_data_dict['sweep_points_dict'][qbn][
                        'sweep_points'], qbn)} for qbn in self.qb_names}
            self.proc_data_dict['sweep_points_dict'] = sweep_points_w_calpts
        except TypeError as e:
            log.error(e)
            log.warning("Failed retrieving cal point objects or states. "
                        "Please update measurement to provide cal point object "
                        "in metadata. Trying to get them using the old way ...")
            self.cal_states_dict = self.options_dict.get(
                'cal_states_dict', self.metadata.get('cal_states_dict', None))
            self.cal_states_rotations = self.options_dict.get(
                'cal_states_rotations', self.metadata.get(
                    'cal_states_rotations', None))
=======
        if rotate:
            cal_states_rots = self.cp.get_rotations(last_ge_pulses,
                    self.qb_names[0])[self.qb_names[0]]
            self.cal_states_rotations = self.get_param_value(
                'cal_states_rotations', default_value=cal_states_rots)
        else:
            self.cal_states_rotations = None
>>>>>>> a67b2990


        # create projected_data_dict
        self.data_to_fit = self.get_param_value('data_to_fit')
        if self.cal_states_rotations is not None:
            print('here')
            self.cal_states_analysis()
        else:
            self.proc_data_dict['projected_data_dict'] = OrderedDict()
            for qbn, data_dict in self.proc_data_dict[
                    'meas_results_per_qb'].items():
                self.proc_data_dict['projected_data_dict'][qbn] = OrderedDict()
                for state_prob in ['pg', 'pe', 'pf']:
                    self.proc_data_dict['projected_data_dict'][qbn].update(
                        {state_prob: data for key, data in data_dict.items() if
                         state_prob in key})
            if self.cal_states_dict is None:
                self.cal_states_dict = {}
            self.num_cal_points = np.array(list(
                self.cal_states_dict.values())).flatten().size

        # get data_to_fit
        self.proc_data_dict['data_to_fit'] = OrderedDict()
        for qbn, prob_data in self.proc_data_dict[
                'projected_data_dict'].items():
            if qbn in self.data_to_fit:
                self.proc_data_dict['data_to_fit'][qbn] = prob_data[
                    self.data_to_fit[qbn]]

        # create msmt_sweep_points, sweep_points, cal_points_sweep_points
        for qbn in self.qb_names:
            if self.num_cal_points > 0:
                self.proc_data_dict['sweep_points_dict'][qbn][
                    'msmt_sweep_points'] = \
                    self.proc_data_dict['sweep_points_dict'][qbn][
                    'sweep_points'][:-self.num_cal_points]
                self.proc_data_dict['sweep_points_dict'][qbn][
                    'cal_points_sweep_points'] = \
                    self.proc_data_dict['sweep_points_dict'][qbn][
                        'sweep_points'][-self.num_cal_points::]
            else:
                self.proc_data_dict['sweep_points_dict'][qbn][
                    'msmt_sweep_points'] = \
                    self.proc_data_dict['sweep_points'][0]
                self.proc_data_dict['sweep_points_dict'][qbn][
                    'cal_points_sweep_points'] = \
                    self.proc_data_dict['sweep_points'][0]
        if self.options_dict.get('TwoD', False):
            sweep_points_2D_dict = self.get_param_value('data_to_fit')
            soft_sweep_params = self.get_param_value('soft_sweep_params')
            if sweep_points_2D_dict is not None:
                # assumed to be of the form {qbn1: swpts_array1,
                # qbn2: swpts_array2}
                self.proc_data_dict['sweep_points_2D_dict'] = \
                    {qbn: sweep_points_2D_dict[qbn] for qbn in self.qb_names}
            elif soft_sweep_params is not None:
                self.proc_data_dict['sweep_points_2D_dict'] = \
                    {qbn: list(soft_sweep_params.values())[0]['values']
                     for qbn in self.qb_names}
            else:
                self.proc_data_dict['sweep_points_2D_dict'] = \
                    {qbn: self.raw_data_dict['soft_sweep_points'][0] for
                     qbn in self.qb_names}

    def get_cal_data_points(self):
        if len(self.cal_states_rotations) == 0:
            self.cal_states_dict = {}
            self.cal_states_dict_for_rotation = self.cal_states_dict
        else:
            if self.cal_states_dict is None:
                print('Assuming two cal states, |g> and |e>, and using '
                      'sweep_points[-4:-2] as |g> cal points, and '
                      'sweep_points[-2::] as |e> cal points.')
                self.cal_states_dict = OrderedDict()
                indices = list(range(-len(self.cal_states_rotations)*2, 0))
                for state, rot_idx in self.cal_states_rotations.items():
                    self.cal_states_dict[self.get_latex_prob_label(state)] = \
                        indices[2*rot_idx: 2*rot_idx+2]
                self.cal_states_dict_for_rotation = OrderedDict()
                for qbn in self.qb_names:
                    self.cal_states_dict_for_rotation[qbn] = self.cal_states_dict
            else:
                self.cal_states_dict_for_rotation = OrderedDict()
                states = False
                cal_states_rotations = self.cal_states_rotations
                for key in cal_states_rotations.keys():
                    if key == 'g' or key == 'e' or key == 'f':
                        states = True
                for qbn in self.qb_names:
                    self.cal_states_dict_for_rotation[qbn] = OrderedDict()
                    if states:
                        cal_states_rot_qb = cal_states_rotations
                    else:
                        cal_states_rot_qb = cal_states_rotations[qbn]
                    for i in range(len(cal_states_rot_qb)):
                        cal_state = \
                            [k for k, idx in cal_states_rot_qb.items()
                             if idx == i][0]
                        self.cal_states_dict_for_rotation[qbn][cal_state] = \
                            self.cal_states_dict[cal_state]

        self.num_cal_points = np.array(list(
            self.cal_states_dict.values())).flatten().size

    def cal_states_analysis(self):
        self.get_cal_data_points()
        if self.get_param_value('TwoD', default_value=False):
            self.proc_data_dict['projected_data_dict'] = \
                self.rotate_data_TwoD(
                    self.proc_data_dict['meas_results_per_qb'],
                    self.channel_map, self.cal_states_dict_for_rotation,
                    self.data_to_fit)
        else:
            self.proc_data_dict['projected_data_dict'] = \
                self.rotate_data(
                    self.proc_data_dict['meas_results_per_qb'],
                    self.channel_map, self.cal_states_dict_for_rotation,
                    self.data_to_fit)

    @staticmethod
    def rotate_data(meas_results_per_qb, channel_map,
                    cal_states_dict, data_to_fit):
        # ONLY WORKS FOR 2 CAL STATES
        rotated_data_dict = OrderedDict()
        for qb_name, meas_res_dict in meas_results_per_qb.items():
            if len(cal_states_dict[qb_name]) == 0:
                cal_zero_points = None
                cal_one_points = None
            else:
                cal_zero_points = list(cal_states_dict[qb_name].values())[0]
                cal_one_points = list(cal_states_dict[qb_name].values())[1]
        #     data = np.stack(list(meas_res_dict.values()), axis=1)
        #
        #     cal_points = np.zeros((len(cal_states_dict),
        #                            len(meas_res_dict)))
        #     for i, cal_state in enumerate(cal_states_dict):
        #         cal_points[i] = [np.mean(dat[cal_states_dict[cal_state]])
        #                          for dat in meas_res_dict.values()]
        #     print(cal_points)
        #     rotated_data = a_tools.predict_gm_proba_from_cal_points(
        #         data, cal_points)
        #     print(rotated_data.shape)
        #     rotated_data_dict[qb_name] = rotated_data[:, 2]
        #         # {list(cal_states_dict)[i]: rotated_data[:, i] for i in
        #         #  range(len(cal_states_dict))}
        #
        # return rotated_data_dict
            rotated_data_dict[qb_name] = OrderedDict()
            if len(meas_res_dict) == 1:
                # one RO channel per qubit
                rotated_data_dict[qb_name][data_to_fit[qb_name]] = \
                    a_tools.normalize_data_v3(
                        data=meas_res_dict[list(meas_res_dict)[0]],
                        cal_zero_points=cal_zero_points,
                        cal_one_points=cal_one_points)
            elif list(meas_res_dict) == channel_map[qb_name]:
                # two RO channels per qubit
                rotated_data_dict[qb_name][data_to_fit[qb_name]], _, _ = \
                    a_tools.rotate_and_normalize_data(
                        data=np.array([v for v in meas_res_dict.values()]),
                        cal_zero_points=cal_zero_points,
                        cal_one_points=cal_one_points)
            else:
                # multiple readouts per qubit per channel
                if isinstance(channel_map[qb_name], str):
                    qb_ro_ch0 = channel_map[qb_name]
                else:
                    qb_ro_ch0 = channel_map[qb_name][0]
                ro_suffixes = [s[len(qb_ro_ch0)+1::] for s in
                               list(meas_res_dict) if qb_ro_ch0 in s]
                for i, ro_suf in enumerate(ro_suffixes):
                    if len(ro_suffixes) == len(meas_res_dict):
                        # one RO ch per qubit
                        rotated_data_dict[qb_name][ro_suf] = \
                            a_tools.normalize_data_v3(
                                data=meas_res_dict[list(meas_res_dict)[i]],
                                cal_zero_points=cal_zero_points,
                                cal_one_points=cal_one_points)
                    else:
                        # two RO ch per qubit
                        keys = [k for k in meas_res_dict if ro_suf in k]
                        correct_keys = [k for k in keys
                                        if k[len(qb_ro_ch0)+1::] == ro_suf]
                        data_array = np.array([meas_res_dict[k]
                                               for k in correct_keys])
                        rotated_data_dict[qb_name][ro_suf], \
                        _, _ = \
                            a_tools.rotate_and_normalize_data(
                                data=data_array,
                                cal_zero_points=cal_zero_points,
                                cal_one_points=cal_one_points)
        return rotated_data_dict

    @staticmethod
    def rotate_data_TwoD(meas_results_per_qb, channel_map,
                         cal_states_dict, data_to_fit):
        rotated_data_dict = OrderedDict()
        for qb_name, meas_res_dict in meas_results_per_qb.items():
            if len(cal_states_dict[qb_name]) == 0:
                cal_zero_points = None
                cal_one_points = None
            else:
                cal_zero_points = list(cal_states_dict[qb_name].values())[0]
                cal_one_points = list(cal_states_dict[qb_name].values())[1]
            rotated_data_dict[qb_name] = OrderedDict()
            if len(meas_res_dict) == 1:
                # one RO channel per qubit
                raw_data_arr = meas_res_dict[list(meas_res_dict)[0]]
                rotated_data_dict[qb_name][data_to_fit[qb_name]] = \
                    deepcopy(raw_data_arr.transpose())
                for col in range(raw_data_arr.shape[1]):
                    rotated_data_dict[qb_name][data_to_fit[qb_name]][col] = \
                        a_tools.normalize_data_v3(
                            data=raw_data_arr[:, col],
                            cal_zero_points=cal_zero_points,
                            cal_one_points=cal_one_points)
            elif list(meas_res_dict) == channel_map[qb_name]:
                # two RO channels per qubit
                raw_data_arr = meas_res_dict[list(meas_res_dict)[0]]
                rotated_data_dict[qb_name][data_to_fit[qb_name]] = \
                    deepcopy(raw_data_arr.transpose())
                for col in range(raw_data_arr.shape[1]):
                    data_array = np.array(
                        [v[:, col] for v in meas_res_dict.values()])
                    rotated_data_dict[qb_name][
                            data_to_fit[qb_name]][col], _, _ = \
                        a_tools.rotate_and_normalize_data(
                            data=data_array,
                            cal_zero_points=cal_zero_points,
                            cal_one_points=cal_one_points)
            else:
                # multiple readouts per qubit per channel
                if isinstance(channel_map[qb_name], str):
                    qb_ro_ch0 = channel_map[qb_name]
                else:
                    qb_ro_ch0 = channel_map[qb_name][0]

                ro_suffixes = [s[len(qb_ro_ch0)+1::] for s in
                               list(meas_res_dict) if qb_ro_ch0 in s]

                for i, ro_suf in enumerate(ro_suffixes):
                    if len(ro_suffixes) == len(meas_res_dict):
                        # one RO ch per qubit
                        raw_data_arr = meas_res_dict[list(meas_res_dict)[i]]
                        rotated_data_dict[qb_name][ro_suf] = \
                            deepcopy(raw_data_arr.transpose())
                        for col in range(raw_data_arr.shape[1]):
                            rotated_data_dict[qb_name][
                                ro_suf][col] = \
                                a_tools.normalize_data_v3(
                                    data=raw_data_arr[:, col],
                                    cal_zero_points=cal_zero_points,
                                    cal_one_points=cal_one_points)
                    else:
                        # two RO ch per qubit
                        raw_data_arr = meas_res_dict[list(meas_res_dict)[i]]
                        rotated_data_dict[qb_name][ro_suf] = \
                            deepcopy(raw_data_arr.transpose())
                        for col in range(raw_data_arr.shape[1]):
                            data_array = np.array(
                                [v[:, col] for k, v in meas_res_dict.items()
                                 if ro_suf in k])
                            rotated_data_dict[qb_name][ro_suf][col], _, _ = \
                                a_tools.rotate_and_normalize_data(
                                    data=data_array,
                                    cal_zero_points=cal_zero_points,
                                    cal_one_points=cal_one_points)
        return rotated_data_dict

    @staticmethod
    def get_cal_state_color(cal_state_label):
        if cal_state_label == 'g' or cal_state_label == r'$|g\rangle$':
            return 'k'
        elif cal_state_label == 'e' or cal_state_label == r'$|e\rangle$':
            return 'gray'
        elif cal_state_label == 'f' or cal_state_label == r'$|f\rangle$':
            return 'C8'
        else:
            return 'C4'

    @staticmethod
    def get_latex_prob_label(prob_label):
        if '$' in prob_label:
            return prob_label
        elif 'p' in prob_label.lower():
            return r'$|{}\rangle$'.format(prob_label[-1])
        else:
            return r'$|{}\rangle$'.format(prob_label)

    def prepare_plots(self):
        if self.get_param_value('plot_proj_data', default_value=True):
            for qb_name, corr_data in self.proc_data_dict[
                    'projected_data_dict'].items():
                fig_name = 'projected_plot_' + qb_name
                if isinstance(corr_data, dict):
                    for data_key, data in corr_data.items():
                        if self.cal_states_rotations is None:
                            data_label = data_key
                            title_suffix = ''
                            plot_name_suffix = data_key
                            plot_cal_points = False
                            data_axis_label = 'Population'
                        else:
                            fig_name = 'projected_plot_' + qb_name + \
                                       data_key
                            data_label = 'Data'
                            title_suffix = data_key
                            plot_name_suffix = ''
                            plot_cal_points = (
                                not self.options_dict.get('TwoD', False))
                            data_axis_label = ''
                        self.prepare_projected_data_plot(
                            fig_name, data, qb_name=qb_name,
                            data_label=data_label,
                            title_suffix=title_suffix,
                            plot_name_suffix=plot_name_suffix,
                            data_axis_label=data_axis_label,
                            plot_cal_points=plot_cal_points)

                else:
                    fig_name = 'projected_plot_' + qb_name
                    self.prepare_projected_data_plot(
                        fig_name, corr_data, qb_name=qb_name,
                        plot_cal_points=(
                            not self.options_dict.get('TwoD', False)))

        if self.get_param_value('plot_raw_data', default_value=True):
            # self.cal_states_rotations is not None:
            self.prepare_raw_data_plots(plot_filtered=False)
            if 'preparation_params' in self.metadata:
                if 'active' in self.metadata['preparation_params'].get(
                        'preparation_type', 'wait'):
                    self.prepare_raw_data_plots(plot_filtered=True)

    def prepare_raw_data_plots(self, plot_filtered=False):
        if plot_filtered:
            key = 'meas_results_per_qb'
            suffix = 'filtered'
            func_for_swpts = lambda qb_name: self.proc_data_dict[
                'sweep_points_dict'][qb_name]['sweep_points']
        else:
            key = 'meas_results_per_qb_raw'
            suffix = ''
            func_for_swpts = lambda qb_name: self.raw_data_dict[
                'hard_sweep_points']
        for qb_name, raw_data_dict in self.proc_data_dict[key].items():
            sweep_points = func_for_swpts(qb_name)
            if len(raw_data_dict) == 1:
                numplotsx = 1
                numplotsy = 1
            elif len(raw_data_dict) == 2:
                numplotsx = 1
                numplotsy = 2
            else:
                numplotsx = 2
                numplotsy = len(raw_data_dict) // 2 + len(raw_data_dict) % 2

            plotsize = self.get_default_plot_params(set=False)['figure.figsize']
            fig_title = (self.raw_data_dict['timestamp'] + ' ' +
                         self.raw_data_dict['measurementstring'] +
                         '\nRaw data ' + suffix + ' ' + qb_name)
            plot_name = 'raw_plot_' + qb_name + suffix
            # get xunit and label: temporarily with try catch for old
            # sequences which do not have unit and label in meta data
            hard_sweep_params = self.get_param_value('hard_sweep_params')
            sweep_name = self.get_param_value('sweep_name')
            sweep_unit = self.get_param_value('sweep_unit')
            if hard_sweep_params is not None:
                xlabel = list(hard_sweep_params)[0]
                xunit = list(hard_sweep_params.values())[0][
                    'unit']
            elif (sweep_name is not None) and (sweep_unit is not None):
                xlabel = sweep_name
                xunit = sweep_unit
            else:
                xlabel = self.raw_data_dict['sweep_parameter_names']
                xunit = self.raw_data_dict['sweep_parameter_units']
            if np.ndim(xunit) > 0:
                xunit = xunit[0]
            for ax_id, ro_channel in enumerate(raw_data_dict):
                if self.get_param_value('TwoD', default_value=False):
                    soft_sweep_params = self.get_param_value(
                        'soft_sweep_params')
                    if soft_sweep_params is not None:
                        ylabel = list(soft_sweep_params)[0]
                        yunit = list(soft_sweep_params.values())[0]['unit']
                    else:
                        ylabel = self.raw_data_dict['sweep_parameter_names'][1]
                        yunit = self.raw_data_dict['sweep_parameter_units'][1]
                    if np.ndim(yunit) > 0:
                        yunit = yunit[0]
                    self.plot_dicts[plot_name + '_' + ro_channel] = {
                        'fig_id': plot_name,
                        'ax_id': ax_id,
                        'plotfn': self.plot_colorxy,
                        'xvals': sweep_points,
                        'yvals': self.proc_data_dict[
                            'sweep_points_2D_dict'][qb_name],
                        'zvals': raw_data_dict[ro_channel].T,
                        'xlabel': xlabel,
                        'xunit': xunit,
                        'ylabel': ylabel,
                        'yunit': yunit,
                        'numplotsx': numplotsx,
                        'numplotsy': numplotsy,
                        'plotsize': (plotsize[0]*numplotsx,
                                     plotsize[1]*numplotsy),
                        'title': fig_title,
                        'clabel': '{} (Vpeak)'.format(ro_channel)}
                else:
                    self.plot_dicts[plot_name + '_' + ro_channel] = {
                        'fig_id': plot_name,
                        'ax_id': ax_id,
                        'plotfn': self.plot_line,
                        'xvals': sweep_points,
                        'xlabel': xlabel,
                        'xunit': xunit,
                        'yvals': raw_data_dict[ro_channel],
                        'ylabel': '{} (Vpeak)'.format(ro_channel),
                        'yunit': '',
                        'numplotsx': numplotsx,
                        'numplotsy': numplotsy,
                        'plotsize': (plotsize[0]*numplotsx,
                                     plotsize[1]*numplotsy),
                        'title': fig_title}
            if len(raw_data_dict) == 1:
                self.plot_dicts[
                    plot_name + '_' + list(raw_data_dict)[0]]['ax_id'] = None

    def prepare_projected_data_plot(
            self, fig_name, data, qb_name, title_suffix='', sweep_points=None,
            plot_cal_points=True, plot_name_suffix='', data_label='Data',
            data_axis_label='', do_legend_data=True, do_legend_cal_states=True):
        title_suffix = qb_name + title_suffix
        if data_axis_label == '':
            data_axis_label = '{} state population'.format(
                self.get_latex_prob_label(self.data_to_fit[qb_name]))
        plotsize = self.get_default_plot_params(set=False)['figure.figsize']
        plotsize = (plotsize[0], plotsize[0]/1.25)

        if sweep_points is None:
            sweep_points = self.proc_data_dict['sweep_points_dict'][qb_name][
                'sweep_points']
        plot_names_cal = []
        if plot_cal_points and self.num_cal_points != 0:
            yvals = data[:-self.num_cal_points]
            xvals = sweep_points[:-self.num_cal_points]
            # plot cal points
            for i, cal_pts_idxs in enumerate(
                    self.cal_states_dict.values()):
                plot_dict_name_cal = list(self.cal_states_dict)[i] + \
                                 '_' + qb_name + '_' + plot_name_suffix
                plot_names_cal += [plot_dict_name_cal]
                self.plot_dicts[plot_dict_name_cal] = {
                    'fig_id': fig_name,
                    'plotfn': self.plot_line,
                    'plotsize': plotsize,
                    'xvals': self.proc_data_dict['sweep_points_dict'][qb_name][
                        'cal_points_sweep_points'][cal_pts_idxs],
                    'yvals': data[cal_pts_idxs],
                    'setlabel': list(self.cal_states_dict)[i],
                    'do_legend': do_legend_cal_states,
                    'legend_bbox_to_anchor': (1, 0.5),
                    'legend_pos': 'center left',
                    'linestyle': 'none',
                    'line_kws': {'color': self.get_cal_state_color(
                        list(self.cal_states_dict)[i])}}

                self.plot_dicts[plot_dict_name_cal+'_line'] = {
                    'fig_id': fig_name,
                    'plotsize': plotsize,
                    'plotfn': self.plot_hlines,
                    'y': np.mean(data[cal_pts_idxs]),
                    'xmin': self.proc_data_dict['sweep_points_dict'][qb_name][
                        'sweep_points'][0],
                    'xmax': self.proc_data_dict['sweep_points_dict'][qb_name][
                        'sweep_points'][-1],
                    'colors': 'gray'}

        else:
            yvals = data
            xvals = sweep_points
        title = (self.raw_data_dict['timestamp'] + ' ' +
                 self.raw_data_dict['measurementstring'])
        if title_suffix is not None:
            title += '\n' + title_suffix

        plot_dict_name = fig_name + '_' + plot_name_suffix
        # get x info (try for old sequences which do not have info in meta
        hard_sweep_params = self.get_param_value('hard_sweep_params')
        sweep_name = self.get_param_value('sweep_name')
        sweep_unit = self.get_param_value('sweep_unit')
        if hard_sweep_params is not None:
            xlabel = list(hard_sweep_params)[0]
            xunit = list(hard_sweep_params.values())[0][
                'unit']
        elif (sweep_name is not None) and (sweep_unit is not None):
            xlabel = sweep_name
            xunit = sweep_unit
        else:
            xlabel = self.raw_data_dict['sweep_parameter_names']
            xunit = self.raw_data_dict['sweep_parameter_units']
        if np.ndim(xunit) > 0:
            xunit = xunit[0]

        if self.get_param_value('TwoD', default_value=False):
            soft_sweep_params = self.get_param_value(
                'soft_sweep_params')
            if soft_sweep_params is not None:
                ylabel = list(soft_sweep_params)[0]
                yunit = list(soft_sweep_params.values())[0]['unit']
            else:
                ylabel = self.raw_data_dict['sweep_parameter_names'][1]
                yunit = self.raw_data_dict['sweep_parameter_units'][1]
            if np.ndim(yunit) > 0:
                yunit = yunit[0]
            self.plot_dicts[plot_dict_name] = {
                'plotfn': self.plot_colorxy,
                'fig_id': fig_name,
                'xvals': xvals,
                'yvals': self.proc_data_dict[
                    'sweep_points_2D_dict'][qb_name],
                'zvals': yvals,
                'xlabel': xlabel,
                'xunit': xunit,
                'ylabel': ylabel,
                'yunit': yunit,
                'title': title,
                'clabel': data_axis_label}
        else:
            self.plot_dicts[plot_dict_name] = {
                'plotfn': self.plot_line,
                'fig_id': fig_name,
                'plotsize': plotsize,
                'xvals': xvals,
                'xlabel': xlabel,
                'xunit': xunit,
                'yvals': yvals,
                'ylabel': data_axis_label,
                'yunit': '',
                'setlabel': data_label,
                'title': title,
                'linestyle': 'none',
                'do_legend': do_legend_data,
                'legend_bbox_to_anchor': (1, 0.5),
                'legend_pos': 'center left'}
        if len(plot_names_cal) > 0:
            if do_legend_data and not do_legend_cal_states:
                for plot_name in plot_names_cal:
                    plot_dict_cal = self.plot_dicts.pop(plot_name)
                    self.plot_dicts[plot_name] = plot_dict_cal


class Idling_Error_Rate_Analyisis(ba.BaseDataAnalysis):

    def __init__(self, t_start: str=None, t_stop: str=None,
                 label: str='', data_file_path: str=None,
                 options_dict: dict=None, extract_only: bool=False,
                 do_fitting: bool=True, auto=True):
        super().__init__(t_start=t_start, t_stop=t_stop,
                         label=label,
                         data_file_path=data_file_path,
                         options_dict=options_dict,
                         extract_only=extract_only, do_fitting=do_fitting)

        self.params_dict = {'xlabel': 'sweep_name',
                            'xunit': 'sweep_unit',
                            'xvals': 'sweep_points',
                            'measurementstring': 'measurementstring',
                            'value_names': 'value_names',
                            'value_units': 'value_units',
                            'measured_values': 'measured_values'}
        self.numeric_params = []
        if auto:
            self.run_analysis()

    def process_data(self):
        post_sel_th = self.options_dict.get('post_sel_th', 0.5)
        raw_shots = self.raw_data_dict['measured_values'][0][0]
        post_sel_shots = raw_shots[::2]
        data_shots = raw_shots[1::2]
        data_shots[np.where(post_sel_shots > post_sel_th)] = np.nan

        states = ['0', '1', '+']
        self.proc_data_dict['xvals'] = np.unique(self.raw_data_dict['xvals'])
        for i, state in enumerate(states):
            self.proc_data_dict['shots_{}'.format(state)] =data_shots[i::3]

            self.proc_data_dict['yvals_{}'.format(state)] = \
                np.nanmean(np.reshape(self.proc_data_dict['shots_{}'.format(state)],
                               (len(self.proc_data_dict['xvals']), -1),
                               order='F'), axis=1)


    def prepare_plots(self):
        # assumes that value names are unique in an experiment
        states = ['0', '1', '+']
        for i, state in enumerate(states):
            yvals = self.proc_data_dict['yvals_{}'.format(state)]
            xvals =  self.proc_data_dict['xvals']

            self.plot_dicts['Prepare in {}'.format(state)] = {
                'ax_id': 'main',
                'plotfn': self.plot_line,
                'xvals': xvals,
                'xlabel': self.raw_data_dict['xlabel'][0],
                'xunit': self.raw_data_dict['xunit'][0][0],
                'yvals': yvals,
                'ylabel': 'Counts',
                'yrange': [0, 1],
                'xrange': self.options_dict.get('xrange', None),
                'yunit': 'frac',
                'setlabel': 'Prepare in {}'.format(state),
                'do_legend':True,
                'title': (self.raw_data_dict['timestamps'][0]+' - ' +
                          self.raw_data_dict['timestamps'][-1] + '\n' +
                          self.raw_data_dict['measurementstring'][0]),
                'legend_pos': 'upper right'}
        if self.do_fitting:
            for state in ['0', '1', '+']:
                self.plot_dicts['fit_{}'.format(state)] = {
                    'ax_id': 'main',
                    'plotfn': self.plot_fit,
                    'fit_res': self.fit_dicts['fit {}'.format(state)]['fit_res'],
                    'plot_init': self.options_dict['plot_init'],
                    'setlabel': 'fit |{}>'.format(state),
                    'do_legend': True,
                    'legend_pos': 'upper right'}

                self.plot_dicts['fit_text']={
                    'ax_id':'main',
                    'box_props': 'fancy',
                    'xpos':1.05,
                    'horizontalalignment':'left',
                    'plotfn': self.plot_text,
                    'text_string': self.proc_data_dict['fit_msg']}



    def analyze_fit_results(self):
        fit_msg =''
        states = ['0', '1', '+']
        for state in states:
            fr = self.fit_res['fit {}'.format(state)]
            N1 = fr.params['N1'].value, fr.params['N1'].stderr
            N2 = fr.params['N2'].value, fr.params['N2'].stderr
            fit_msg += ('Prep |{}> : \n\tN_1 = {:.2g} $\pm$ {:.2g}'
                    '\n\tN_2 = {:.2g} $\pm$ {:.2g}\n').format(
                state, N1[0], N1[1], N2[0], N2[1])

        self.proc_data_dict['fit_msg'] = fit_msg

    def prepare_fitting(self):
        self.fit_dicts = OrderedDict()
        states = ['0', '1', '+']
        for i, state in enumerate(states):
            yvals = self.proc_data_dict['yvals_{}'.format(state)]
            xvals =  self.proc_data_dict['xvals']

            mod = lmfit.Model(fit_mods.idle_error_rate_exp_decay)
            mod.guess = fit_mods.idle_err_rate_guess.__get__(mod, mod.__class__)

            # Done here explicitly so that I can overwrite a specific guess
            guess_pars = mod.guess(N=xvals, data=yvals)
            vary_N2 = self.options_dict.get('vary_N2', True)

            if not vary_N2:
                guess_pars['N2'].value = 1e21
                guess_pars['N2'].vary = False
            # print(guess_pars)
            self.fit_dicts['fit {}'.format(states[i])] = {
                'model': mod,
                'fit_xvals': {'N': xvals},
                'fit_yvals': {'data': yvals},
                'guess_pars': guess_pars}
            # Allows fixing the double exponential coefficient


class Grovers_TwoQubitAllStates_Analysis(ba.BaseDataAnalysis):

    def __init__(self, t_start: str=None, t_stop: str=None,
                 label: str='', data_file_path: str=None,
                 options_dict: dict=None, extract_only: bool=False,
                 do_fitting: bool=True, auto=True):
        super().__init__(t_start=t_start, t_stop=t_stop,
                         label=label,
                         data_file_path=data_file_path,
                         options_dict=options_dict,
                         extract_only=extract_only, do_fitting=do_fitting)

        self.params_dict = {'xlabel': 'sweep_name',
                            'xunit': 'sweep_unit',
                            'xvals': 'sweep_points',
                            'measurementstring': 'measurementstring',
                            'value_names': 'value_names',
                            'value_units': 'value_units',
                            'measured_values': 'measured_values'}
        self.numeric_params = []
        if auto:
            self.run_analysis()

    def process_data(self):
        self.proc_data_dict = OrderedDict()
        normalize_to_cal_points = self.options_dict.get('normalize_to_cal_points', True)
        cal_points = [
                        [[-4, -3], [-2, -1]],
                        [[-4, -2], [-3, -1]],
                       ]
        for idx in [0,1]:
            yvals = list(self.raw_data_dict['measured_data'].values())[idx][0]

            self.proc_data_dict['ylabel_{}'.format(idx)] = \
                self.raw_data_dict['value_names'][0][idx]
            self.proc_data_dict['yunit'] = self.raw_data_dict['value_units'][0][idx]

            if normalize_to_cal_points:
                yvals = a_tools.normalize_data_v3(yvals,
                    cal_zero_points=cal_points[idx][0],
                    cal_one_points=cal_points[idx][1])
            self.proc_data_dict['yvals_{}'.format(idx)] = yvals

        y0 = self.proc_data_dict['yvals_0']
        y1 = self.proc_data_dict['yvals_1']
        p_success = ((y0[0]*y1[0]) +
                     (1-y0[1])*y1[1] +
                     (y0[2])*(1-y1[2]) +
                     (1-y0[3])*(1-y1[3]) )/4
        print(y0[0]*y1[0])
        print((1-y0[1])*y1[1])
        print((y0[2])*(1-y1[2]))
        print((1-y0[3])*(1-y1[3]))
        self.proc_data_dict['p_success'] = p_success


    def prepare_plots(self):
        # assumes that value names are unique in an experiment
        for i in [0, 1]:
            yvals = self.proc_data_dict['yvals_{}'.format(i)]
            xvals =  self.raw_data_dict['xvals'][0]
            ylabel = self.proc_data_dict['ylabel_{}'.format(i)]
            self.plot_dicts['main_{}'.format(ylabel)] = {
                'plotfn': self.plot_line,
                'xvals': self.raw_data_dict['xvals'][0],
                'xlabel': self.raw_data_dict['xlabel'][0],
                'xunit': self.raw_data_dict['xunit'][0][0],
                'yvals': self.proc_data_dict['yvals_{}'.format(i)],
                'ylabel': ylabel,
                'yunit': self.proc_data_dict['yunit'],
                'title': (self.raw_data_dict['timestamps'][0] + ' \n' +
                          self.raw_data_dict['measurementstring'][0]),
                'do_legend': False,
                'legend_pos': 'upper right'}


        self.plot_dicts['limit_text']={
            'ax_id':'main_{}'.format(ylabel),
            'box_props': 'fancy',
            'xpos':1.05,
            'horizontalalignment':'left',
            'plotfn': self.plot_text,
            'text_string': 'P succes = {:.3f}'.format(self.proc_data_dict['p_success'])}








class FlippingAnalysis(Single_Qubit_TimeDomainAnalysis):

    def __init__(self, t_start: str=None, t_stop: str=None,
                 data_file_path: str=None,
                 options_dict: dict=None, extract_only: bool=False,
                 do_fitting: bool=True, auto=True):
        super().__init__(t_start=t_start, t_stop=t_stop,
                         data_file_path=data_file_path,
                         options_dict=options_dict,
                         extract_only=extract_only, do_fitting=do_fitting)
        self.single_timestamp = True

        self.params_dict = {'xlabel': 'sweep_name',
                            'xunit': 'sweep_unit',
                            'measurementstring': 'measurementstring',
                            'sweep_points': 'sweep_points',
                            'value_names': 'value_names',
                            'value_units': 'value_units',
                            'measured_values': 'measured_values'}
        # This analysis makes a hardcoded assumption on the calibration points
        self.options_dict['cal_points'] = [list(range(-4, -2)),
                                           list(range(-2, 0))]

        self.numeric_params = []
        if auto:
            self.run_analysis()

    def prepare_fitting(self):
        self.fit_dicts = OrderedDict()
        # Even though we expect an exponentially damped oscillation we use
        # a simple cosine as this gives more reliable fitting and we are only
        # interested in extracting the frequency of the oscillation
        cos_mod = lmfit.Model(fit_mods.CosFunc)

        guess_pars = fit_mods.Cos_guess(
            model=cos_mod, t=self.raw_data_dict['sweep_points'][:-4],
            data=self.proc_data_dict['corr_data'][:-4])

        # This enforces the oscillation to start at the equator
        # and ensures that any over/under rotation is absorbed in the
        # frequency
        guess_pars['amplitude'].value = 0.5
        guess_pars['amplitude'].vary = False
        guess_pars['offset'].value = 0.5
        guess_pars['offset'].vary = False

        self.fit_dicts['cos_fit'] = {
            'fit_fn': fit_mods.CosFunc,
            'fit_xvals': {'t': self.raw_data_dict['sweep_points'][:-4]},
            'fit_yvals': {'data': self.proc_data_dict['corr_data'][:-4]},
            'guess_pars': guess_pars}

        # In the case there are very few periods we fall back on a small
        # angle approximation to extract the drive detuning
        poly_mod = lmfit.models.PolynomialModel(degree=1)
        # the detuning can be estimated using on a small angle approximation
        # c1 = d/dN (cos(2*pi*f N) ) evaluated at N = 0 -> c1 = -2*pi*f
        poly_mod.set_param_hint('frequency', expr='-c1/(2*pi)')
        guess_pars = poly_mod.guess(x=self.raw_data_dict['sweep_points'][:-4],
                                    data=self.proc_data_dict['corr_data'][:-4])
        # Constraining the line ensures that it will only give a good fit
        # if the small angle approximation holds
        guess_pars['c0'].vary = False
        guess_pars['c0'].value = 0.5

        self.fit_dicts['line_fit'] = {
            'model': poly_mod,
            'fit_xvals': {'x': self.raw_data_dict['sweep_points'][:-4]},
            'fit_yvals': {'data': self.proc_data_dict['corr_data'][:-4]},
            'guess_pars': guess_pars}

    def analyze_fit_results(self):
        sf_line = self._get_scale_factor_line()
        sf_cos = self._get_scale_factor_cos()
        self.proc_data_dict['scale_factor'] = self.get_scale_factor()

        msg = 'Scale fact. based on '
        if self.proc_data_dict['scale_factor'] == sf_cos:
            msg += 'cos fit\n'
        else:
            msg += 'line fit\n'
        msg += 'cos fit: {:.4f}\n'.format(sf_cos)
        msg += 'line fit: {:.4f}'.format(sf_line)

        self.raw_data_dict['scale_factor_msg'] = msg
        # TODO: save scale factor to file

    def get_scale_factor(self):
        """
        Returns the scale factor that should correct for the error in the
        pulse amplitude.
        """
        # Model selection based on the Bayesian Information Criterion (BIC)
        # as  calculated by lmfit
        if (self.fit_dicts['line_fit']['fit_res'].bic <
                self.fit_dicts['cos_fit']['fit_res'].bic):
            scale_factor = self._get_scale_factor_line()
        else:
            scale_factor = self._get_scale_factor_cos()
        return scale_factor

    def _get_scale_factor_cos(self):
        # 1/period of the oscillation corresponds to the (fractional)
        # over/under rotation error per gate
        frequency = self.fit_dicts['cos_fit']['fit_res'].params['frequency']

        # the square is needed to account for the difference between
        # power and amplitude
        scale_factor = (1+frequency)**2

        phase = np.rad2deg(self.fit_dicts['cos_fit']['fit_res'].params['phase']) % 360
        # phase ~90 indicates an under rotation so the scale factor
        # has to be larger than 1. A phase ~270 indicates an over
        # rotation so then the scale factor has to be smaller than one.
        if phase > 180:
            scale_factor = 1/scale_factor

        return scale_factor

    def _get_scale_factor_line(self):
        # 1/period of the oscillation corresponds to the (fractional)
        # over/under rotation error per gate
        frequency = self.fit_dicts['line_fit']['fit_res'].params['frequency']
        scale_factor = (1+frequency)**2
        # no phase sign check is needed here as this is contained in the
        # sign of the coefficient

        return scale_factor

    def prepare_plots(self):
        self.plot_dicts['main'] = {
            'plotfn': self.plot_line,
            'xvals': self.raw_data_dict['sweep_points'],
            'xlabel': self.raw_data_dict['xlabel'],
            'xunit': self.raw_data_dict['xunit'],  # does not do anything yet
            'yvals': self.proc_data_dict['corr_data'],
            'ylabel': 'Excited state population',
            'yunit': '',
            'setlabel': 'data',
            'title': (self.raw_data_dict['timestamp'] + ' ' +
                      self.raw_data_dict['measurementstring']),
            'do_legend': True,
            'legend_pos': 'upper right'}

        if self.do_fitting:
            self.plot_dicts['line_fit'] = {
                'ax_id': 'main',
                'plotfn': self.plot_fit,
                'fit_res': self.fit_dicts['line_fit']['fit_res'],
                'plot_init': self.options_dict['plot_init'],
                'setlabel': 'line fit',
                'do_legend': True,
                'legend_pos': 'upper right'}

            self.plot_dicts['cos_fit'] = {
                'ax_id': 'main',
                'plotfn': self.plot_fit,
                'fit_res': self.fit_dicts['cos_fit']['fit_res'],
                'plot_init': self.options_dict['plot_init'],
                'setlabel': 'cos fit',
                'do_legend': True,
                'legend_pos': 'upper right'}

            self.plot_dicts['text_msg'] = {
                'ax_id': 'main',
                'ypos': 0.15,
                'plotfn': self.plot_text,
                'box_props': 'fancy',
                'text_string': self.raw_data_dict['scale_factor_msg']}


class Intersect_Analysis(Single_Qubit_TimeDomainAnalysis):
    """
    Analysis to extract the intercept of two parameters.

    relevant options_dict parameters
        ch_idx_A (int) specifies first channel for intercept
        ch_idx_B (int) specifies second channel for intercept if same as first
            it will assume data was taken interleaved.
    """
    def __init__(self, t_start: str=None, t_stop: str=None,
                 data_file_path: str=None,
                 options_dict: dict=None, extract_only: bool=False,
                 do_fitting: bool=True, auto=True):

        super().__init__(t_start=t_start, t_stop=t_stop,
                         data_file_path=data_file_path,
                         options_dict=options_dict,
                         extract_only=extract_only, do_fitting=do_fitting)
        self.single_timestamp = False

        self.params_dict = {'xlabel': 'sweep_name',
                            'xvals': 'sweep_points',
                            'xunit': 'sweep_unit',
                            'measurementstring': 'measurementstring',
                            'value_names': 'value_names',
                            'value_units': 'value_units',
                            'measured_values': 'measured_values'}

        self.numeric_params = []
        if auto:
            self.run_analysis()


    def process_data(self):
        """
        selects the relevant acq channel based on "ch_idx_A" and "ch_idx_B"
        specified in the options dict. If ch_idx_A and ch_idx_B are the same
        it will unzip the data.
        """
        self.proc_data_dict = deepcopy(self.raw_data_dict)
        # The channel containing the data must be specified in the options dict
        ch_idx_A = self.options_dict.get('ch_idx_A', 0)
        ch_idx_B = self.options_dict.get('ch_idx_B', 0)


        self.proc_data_dict['ylabel'] = self.raw_data_dict['value_names'][0][ch_idx_A]
        self.proc_data_dict['yunit'] = self.raw_data_dict['value_units'][0][ch_idx_A]

        if ch_idx_A == ch_idx_B:
            yvals = list(self.raw_data_dict['measured_data'].values())[ch_idx_A][0]
            self.proc_data_dict['xvals_A'] = self.raw_data_dict['xvals'][0][::2]
            self.proc_data_dict['xvals_B'] = self.raw_data_dict['xvals'][0][1::2]
            self.proc_data_dict['yvals_A'] = yvals[::2]
            self.proc_data_dict['yvals_B'] = yvals[1::2]
        else:
            self.proc_data_dict['xvals_A'] = self.raw_data_dict['xvals'][0]
            self.proc_data_dict['xvals_B'] = self.raw_data_dict['xvals'][0]

            self.proc_data_dict['yvals_A'] = list(self.raw_data_dict
                ['measured_data'].values())[ch_idx_A][0]
            self.proc_data_dict['yvals_B'] = list(self.raw_data_dict
                ['measured_data'].values())[ch_idx_B][0]

    def prepare_fitting(self):
        self.fit_dicts = OrderedDict()

        self.fit_dicts['line_fit_A'] = {
            'model': lmfit.models.PolynomialModel(degree=2),
            'fit_xvals': {'x': self.proc_data_dict['xvals_A']},
            'fit_yvals': {'data': self.proc_data_dict['yvals_A']}}

        self.fit_dicts['line_fit_B'] = {
            'model': lmfit.models.PolynomialModel(degree=2),
            'fit_xvals': {'x': self.proc_data_dict['xvals_B']},
            'fit_yvals': {'data': self.proc_data_dict['yvals_B']}}


    def analyze_fit_results(self):
        fr_0 = self.fit_res['line_fit_A'].best_values
        fr_1 = self.fit_res['line_fit_B'].best_values

        c0 = (fr_0['c0'] - fr_1['c0'])
        c1 = (fr_0['c1'] - fr_1['c1'])
        c2 = (fr_0['c2'] - fr_1['c2'])
        poly_coeff = [c0, c1, c2]
        poly = np.polynomial.polynomial.Polynomial([fr_0['c0'],
                                                   fr_0['c1'], fr_0['c2']])
        ic = np.polynomial.polynomial.polyroots(poly_coeff)

        self.proc_data_dict['intersect_L'] = ic[0], poly(ic[0])
        self.proc_data_dict['intersect_R'] = ic[1], poly(ic[1])

        if (((np.min(self.proc_data_dict['xvals']))< ic[0]) and
                ( ic[0] < (np.max(self.proc_data_dict['xvals'])))):
            self.proc_data_dict['intersect'] =self.proc_data_dict['intersect_L']
        else:
            self.proc_data_dict['intersect'] =self.proc_data_dict['intersect_R']

    def prepare_plots(self):
        self.plot_dicts['main'] = {
            'plotfn': self.plot_line,
            'xvals': self.proc_data_dict['xvals_A'],
            'xlabel': self.proc_data_dict['xlabel'][0],
            'xunit': self.proc_data_dict['xunit'][0][0],
            'yvals': self.proc_data_dict['yvals_A'],
            'ylabel': self.proc_data_dict['ylabel'],
            'yunit': self.proc_data_dict['yunit'],
            'setlabel': 'A',
            'title': (self.proc_data_dict['timestamps'][0] + ' \n' +
                      self.proc_data_dict['measurementstring'][0]),
            'do_legend': True,
            'yrange': (0,1),
            'legend_pos': 'upper right'}

        self.plot_dicts['on'] = {
            'plotfn': self.plot_line,
            'ax_id': 'main',
            'xvals': self.proc_data_dict['xvals_B'],
            'xlabel': self.proc_data_dict['xlabel'][0],
            'xunit': self.proc_data_dict['xunit'][0][0],
            'yvals': self.proc_data_dict['yvals_B'],
            'ylabel': self.proc_data_dict['ylabel'],
            'yunit': self.proc_data_dict['yunit'],
            'setlabel': 'B',
            'do_legend': True,
            'legend_pos': 'upper right'}

        if self.do_fitting:
            self.plot_dicts['line_fit_A'] = {
                'ax_id': 'main',
                'plotfn': self.plot_fit,
                'fit_res': self.fit_dicts['line_fit_A']['fit_res'],
                'plot_init': self.options_dict['plot_init'],
                'setlabel': 'Fit A',
                'do_legend': True}
            self.plot_dicts['line_fit_B'] = {
                'ax_id': 'main',
                'plotfn': self.plot_fit,
                'fit_res': self.fit_dicts['line_fit_B']['fit_res'],
                'plot_init': self.options_dict['plot_init'],
                'setlabel': 'Fit B',
                'do_legend': True}


            ic, ic_unit = SI_val_to_msg_str(
                self.proc_data_dict['intersect'][0],
                 self.proc_data_dict['xunit'][0][0], return_type=float)
            self.plot_dicts['intercept_message'] = {
                'ax_id': 'main',
                'plotfn': self.plot_line,
                'xvals': [self.proc_data_dict['intersect'][0]],
                'yvals': [self.proc_data_dict['intersect'][1]],
                'line_kws': {'alpha': .5, 'color':'gray',
                            'markersize':15},
                'marker': 'o',
                'setlabel': 'Intercept: {:.1f} {}'.format(ic, ic_unit),
                'do_legend': True}

    def get_intersect(self):

        return self.proc_data_dict['intersect']



class CZ_1QPhaseCal_Analysis(ba.BaseDataAnalysis):
    """
    Analysis to extract the intercept for a single qubit phase calibration
    experiment

    N.B. this is a less generic version of "Intersect_Analysis" and should
    be deprecated (MAR Dec 2017)
    """
    def __init__(self, t_start: str=None, t_stop: str=None,
                 data_file_path: str=None,
                 options_dict: dict=None, extract_only: bool=False,
                 do_fitting: bool=True, auto=True):
        super().__init__(t_start=t_start, t_stop=t_stop,
                         data_file_path=data_file_path,
                         options_dict=options_dict,
                         extract_only=extract_only, do_fitting=do_fitting)
        self.single_timestamp = False

        self.params_dict = {'xlabel': 'sweep_name',
                            'xunit': 'sweep_unit',
                            'xvals': 'sweep_points',
                            'measurementstring': 'measurementstring',
                            'value_names': 'value_names',
                            'value_units': 'value_units',
                            'measured_values': 'measured_values'}

        self.numeric_params = []
        if auto:
            self.run_analysis()

    def process_data(self):
        """
        selects the relevant acq channel based on "ch_idx" in options dict and
        then splits the data for th
        """
        self.proc_data_dict = OrderedDict()
        # The channel containing the data must be specified in the options dict
        ch_idx = self.options_dict['ch_idx']

        yvals = list(self.raw_data_dict['measured_data'].values())[ch_idx][0]

        self.proc_data_dict['ylabel'] = self.raw_data_dict['value_names'][0][ch_idx]
        self.proc_data_dict['yunit'] = self.raw_data_dict['value_units'][0][ch_idx]
        self.proc_data_dict['xvals_off'] = self.raw_data_dict['xvals'][0][::2]
        self.proc_data_dict['xvals_on'] = self.raw_data_dict['xvals'][0][1::2]
        self.proc_data_dict['yvals_off'] = yvals[::2]
        self.proc_data_dict['yvals_on'] = yvals[1::2]


    def prepare_fitting(self):
        self.fit_dicts = OrderedDict()

        self.fit_dicts['line_fit_off'] = {
            'model': lmfit.models.PolynomialModel(degree=1),
            'fit_xvals': {'x': self.proc_data_dict['xvals_off']},
            'fit_yvals': {'data': self.proc_data_dict['yvals_off']}}

        self.fit_dicts['line_fit_on'] = {
            'model': lmfit.models.PolynomialModel(degree=1),
            'fit_xvals': {'x': self.proc_data_dict['xvals_on']},
            'fit_yvals': {'data': self.proc_data_dict['yvals_on']}}


    def analyze_fit_results(self):
        fr_0 = self.fit_res['line_fit_off'].best_values
        fr_1 = self.fit_res['line_fit_on'].best_values
        ic = -(fr_0['c0'] - fr_1['c0'])/(fr_0['c1'] - fr_1['c1'])

        self.proc_data_dict['zero_phase_diff_intersect'] = ic


    def prepare_plots(self):
        self.plot_dicts['main'] = {
            'plotfn': self.plot_line,
            'xvals': self.proc_data_dict['xvals_off'],
            'xlabel': self.raw_data_dict['xlabel'][0],
            'xunit': self.raw_data_dict['xunit'][0][0],
            'yvals': self.proc_data_dict['yvals_off'],
            'ylabel': self.proc_data_dict['ylabel'],
            'yunit': self.proc_data_dict['yunit'],
            'setlabel': 'CZ off',
            'title': (self.raw_data_dict['timestamps'][0] + ' \n' +
                      self.raw_data_dict['measurementstring'][0]),
            'do_legend': True,
            'yrange': (0,1),
            'legend_pos': 'upper right'}

        self.plot_dicts['on'] = {
            'plotfn': self.plot_line,
            'ax_id': 'main',
            'xvals': self.proc_data_dict['xvals_on'],
            'xlabel': self.raw_data_dict['xlabel'][0],
            'xunit': self.raw_data_dict['xunit'][0][0],
            'yvals': self.proc_data_dict['yvals_on'],
            'ylabel': self.proc_data_dict['ylabel'],
            'yunit': self.proc_data_dict['yunit'],
            'setlabel': 'CZ on',
            'do_legend': True,
            'legend_pos': 'upper right'}

        if self.do_fitting:
            self.plot_dicts['line_fit_off'] = {
                'ax_id': 'main',
                'plotfn': self.plot_fit,
                'fit_res': self.fit_dicts['line_fit_off']['fit_res'],
                'plot_init': self.options_dict['plot_init'],
                'setlabel': 'Fit CZ off',
                'do_legend': True}
            self.plot_dicts['line_fit_on'] = {
                'ax_id': 'main',
                'plotfn': self.plot_fit,
                'fit_res': self.fit_dicts['line_fit_on']['fit_res'],
                'plot_init': self.options_dict['plot_init'],
                'setlabel': 'Fit CZ on',
                'do_legend': True}


            ic, ic_unit = SI_val_to_msg_str(
                self.proc_data_dict['zero_phase_diff_intersect'],
                 self.raw_data_dict['xunit'][0][0], return_type=float)
            self.plot_dicts['intercept_message'] = {
                'ax_id': 'main',
                'plotfn': self.plot_line,
                'xvals': [self.proc_data_dict['zero_phase_diff_intersect']],
                'yvals': [np.mean(self.proc_data_dict['xvals_on'])],
                'line_kws': {'alpha': 0},
                'setlabel': 'Intercept: {:.1f} {}'.format(ic, ic_unit),
                'do_legend': True}

    def get_zero_phase_diff_intersect(self):

        return self.proc_data_dict['zero_phase_diff_intersect']


class Oscillation_Analysis(ba.BaseDataAnalysis):
    """
    Very basic analysis to determine the phase of a single oscillation
    that has an assumed period of 360 degrees.
    """
    def __init__(self, t_start: str=None, t_stop: str=None,
                 data_file_path: str=None,
                 label: str='',
                 options_dict: dict=None, extract_only: bool=False,
                 do_fitting: bool=True, auto=True):
        super().__init__(t_start=t_start, t_stop=t_stop,
                         label=label,
                         data_file_path=data_file_path,
                         options_dict=options_dict,
                         extract_only=extract_only, do_fitting=do_fitting)
        self.single_timestamp = False

        self.params_dict = {'xlabel': 'sweep_name',
                            'xunit': 'sweep_unit',
                            'xvals': 'sweep_points',
                            'measurementstring': 'measurementstring',
                            'value_names': 'value_names',
                            'value_units': 'value_units',
                            'measured_values': 'measured_values'}

        self.numeric_params = []
        if auto:
            self.run_analysis()

    def process_data(self):
        self.proc_data_dict = OrderedDict()
        idx = 1

        self.proc_data_dict['yvals'] = list(self.raw_data_dict['measured_data'].values())[idx][0]
        self.proc_data_dict['ylabel'] = self.raw_data_dict['value_names'][0][idx]
        self.proc_data_dict['yunit'] = self.raw_data_dict['value_units'][0][idx]

    def prepare_fitting(self):
        self.fit_dicts = OrderedDict()
        cos_mod = lmfit.Model(fit_mods.CosFunc)
        cos_mod.guess = fit_mods.Cos_guess.__get__(cos_mod, cos_mod.__class__)
        self.fit_dicts['cos_fit'] = {
            'model': cos_mod,
            'guess_dict': {'frequency': {'value': 1/360, 'vary': False}},
            'fit_xvals': {'t': self.raw_data_dict['xvals'][0]},
            'fit_yvals': {'data': self.proc_data_dict['yvals']}}

    def analyze_fit_results(self):
        fr = self.fit_res['cos_fit'].best_values
        self.proc_data_dict['phi'] =  np.rad2deg(fr['phase'])


    def prepare_plots(self):
        self.plot_dicts['main'] = {
            'plotfn': self.plot_line,
            'xvals': self.raw_data_dict['xvals'][0],
            'xlabel': self.raw_data_dict['xlabel'][0],
            'xunit': self.raw_data_dict['xunit'][0][0],
            'yvals': self.proc_data_dict['yvals'],
            'ylabel': self.proc_data_dict['ylabel'],
            'yunit': self.proc_data_dict['yunit'],
            'title': (self.raw_data_dict['timestamps'][0] + ' \n' +
                      self.raw_data_dict['measurementstring'][0]),
            'do_legend': True,
            # 'yrange': (0,1),
            'legend_pos': 'upper right'}

        if self.do_fitting:
            self.plot_dicts['cos_fit'] = {
                'ax_id': 'main',
                'plotfn': self.plot_fit,
                'fit_res': self.fit_dicts['cos_fit']['fit_res'],
                'plot_init': self.options_dict['plot_init'],
                'setlabel': 'Fit',
                'do_legend': True}


class Conditional_Oscillation_Analysis(ba.BaseDataAnalysis):
    """
    Analysis to extract quantities from a conditional oscillation.

    """
    def __init__(self, t_start: str=None, t_stop: str=None,
                 data_file_path: str=None,
                 label: str='',
                 options_dict: dict=None, extract_only: bool=False,
                 do_fitting: bool=True, auto=True):
        super().__init__(t_start=t_start, t_stop=t_stop,
                         label=label,
                         data_file_path=data_file_path,
                         options_dict=options_dict,
                         extract_only=extract_only, do_fitting=do_fitting)
        self.single_timestamp = False

        self.params_dict = {'xlabel': 'sweep_name',
                            'xunit': 'sweep_unit',
                            'xvals': 'sweep_points',
                            'measurementstring': 'measurementstring',
                            'value_names': 'value_names',
                            'value_units': 'value_units',
                            'measured_values': 'measured_values'}

        self.numeric_params = []
        if auto:
            self.run_analysis()

    def process_data(self):
        """
        selects the relevant acq channel based on "ch_idx_osc" and
        "ch_idx_spec" in the options dict and then splits the data for the
        off and on cases
        """
        self.proc_data_dict = OrderedDict()
        # The channel containing the data must be specified in the options dict
        ch_idx_spec = self.options_dict.get('ch_idx_spec', 0)
        ch_idx_osc = self.options_dict.get('ch_idx_osc', 1)
        normalize_to_cal_points = self.options_dict.get('normalize_to_cal_points', True)
        cal_points = [
                        [[-4, -3], [-2, -1]],
                        [[-4, -2], [-3, -1]],
                       ]


        i = 0
        for idx, type_str in zip([ch_idx_osc, ch_idx_spec], ['osc', 'spec']):
            yvals = list(self.raw_data_dict['measured_data'].values())[idx][0]
            self.proc_data_dict['ylabel_{}'.format(type_str)] = self.raw_data_dict['value_names'][0][idx]
            self.proc_data_dict['yunit'] = self.raw_data_dict['value_units'][0][idx]

            if normalize_to_cal_points:
                yvals = a_tools.normalize_data_v3(yvals,
                    cal_zero_points=cal_points[i][0],
                    cal_one_points=cal_points[i][1])
                i +=1

                self.proc_data_dict['yvals_{}_off'.format(type_str)] = yvals[::2]
                self.proc_data_dict['yvals_{}_on'.format(type_str)] = yvals[1::2]
                self.proc_data_dict['xvals_off'] = self.raw_data_dict['xvals'][0][::2]
                self.proc_data_dict['xvals_on'] = self.raw_data_dict['xvals'][0][1::2]

            else:
                self.proc_data_dict['yvals_{}_off'.format(type_str)] = yvals[::2]
                self.proc_data_dict['yvals_{}_on'.format(type_str)] = yvals[1::2]


                self.proc_data_dict['xvals_off'] = self.raw_data_dict['xvals'][0][::2]
                self.proc_data_dict['xvals_on'] = self.raw_data_dict['xvals'][0][1::2]



    def prepare_fitting(self):
        self.fit_dicts = OrderedDict()
        cos_mod0 = lmfit.Model(fit_mods.CosFunc)
        cos_mod0.guess = fit_mods.Cos_guess.__get__(cos_mod0, cos_mod0.__class__)
        self.fit_dicts['cos_fit_off'] = {
            'model': cos_mod0,
            'guess_dict': {'frequency': {'value': 1/360, 'vary': False}},
            'fit_xvals': {'t': self.proc_data_dict['xvals_off'][:-2]},
            'fit_yvals': {'data': self.proc_data_dict['yvals_osc_off'][:-2]}}

        cos_mod1 = lmfit.Model(fit_mods.CosFunc)
        cos_mod1.guess = fit_mods.Cos_guess.__get__(cos_mod1, cos_mod1.__class__)
        self.fit_dicts['cos_fit_on'] = {
            'model': cos_mod1,
            'guess_dict': {'frequency': {'value': 1/360, 'vary': False}},
            'fit_xvals': {'t': self.proc_data_dict['xvals_on'][:-2]},
            'fit_yvals': {'data': self.proc_data_dict['yvals_osc_on'][:-2]}}

    def analyze_fit_results(self):
        fr_0 = self.fit_res['cos_fit_off'].params
        fr_1 = self.fit_res['cos_fit_on'].params

        phi0 = np.rad2deg(fr_0['phase'].value)
        phi1 = np.rad2deg(fr_1['phase'].value)

        phi0_stderr = np.rad2deg(fr_0['phase'].stderr)
        phi1_stderr = np.rad2deg(fr_1['phase'].stderr)

        self.proc_data_dict['phi_0'] = phi0, phi0_stderr
        self.proc_data_dict['phi_1'] = phi1, phi1_stderr
        phi_cond_stderr = (phi0_stderr**2+phi1_stderr**2)**.5
        self.proc_data_dict['phi_cond'] = (phi1 -phi0), phi_cond_stderr


        osc_amp = np.mean([fr_0['amplitude'], fr_1['amplitude']])
        osc_amp_stderr = np.sqrt(fr_0['amplitude'].stderr**2 +
                                 fr_1['amplitude']**2)/2

        self.proc_data_dict['osc_amp_0'] = (fr_0['amplitude'].value,
                                            fr_0['amplitude'].stderr)
        self.proc_data_dict['osc_amp_1'] = (fr_1['amplitude'].value,
                                            fr_1['amplitude'].stderr)

        self.proc_data_dict['osc_offs_0'] = (fr_0['offset'].value,
                                            fr_0['offset'].stderr)
        self.proc_data_dict['osc_offs_1'] = (fr_1['offset'].value,
                                            fr_1['offset'].stderr)


        offs_stderr = (fr_0['offset'].stderr**2+fr_1['offset'].stderr**2)**.5
        self.proc_data_dict['offs_diff'] = (
            fr_1['offset'].value - fr_0['offset'].value, offs_stderr)

        # self.proc_data_dict['osc_amp'] = (osc_amp, osc_amp_stderr)
        self.proc_data_dict['missing_fraction'] = (
            np.mean(self.proc_data_dict['yvals_spec_on'][:-2]) -
            np.mean(self.proc_data_dict['yvals_spec_off'][:-2]))


    def prepare_plots(self):
        self._prepare_main_oscillation_figure()
        self._prepare_spectator_qubit_figure()

    def _prepare_main_oscillation_figure(self):
        self.plot_dicts['main'] = {
            'plotfn': self.plot_line,
            'xvals': self.proc_data_dict['xvals_off'],
            'xlabel': self.raw_data_dict['xlabel'][0],
            'xunit': self.raw_data_dict['xunit'][0][0],
            'yvals': self.proc_data_dict['yvals_osc_off'],
            'ylabel': self.proc_data_dict['ylabel_osc'],
            'yunit': self.proc_data_dict['yunit'],
            'setlabel': 'CZ off',
            'title': (self.raw_data_dict['timestamps'][0] + ' \n' +
                      self.raw_data_dict['measurementstring'][0]),
            'do_legend': True,
            # 'yrange': (0,1),
            'legend_pos': 'upper right'}

        self.plot_dicts['on'] = {
            'plotfn': self.plot_line,
            'ax_id': 'main',
            'xvals': self.proc_data_dict['xvals_on'],
            'xlabel': self.raw_data_dict['xlabel'][0],
            'xunit': self.raw_data_dict['xunit'][0][0],
            'yvals': self.proc_data_dict['yvals_osc_on'],
            'ylabel': self.proc_data_dict['ylabel_osc'],
            'yunit': self.proc_data_dict['yunit'],
            'setlabel': 'CZ on',
            'do_legend': True,
            'legend_pos': 'upper right'}

        if self.do_fitting:
            self.plot_dicts['cos_fit_off'] = {
                'ax_id': 'main',
                'plotfn': self.plot_fit,
                'fit_res': self.fit_dicts['cos_fit_off']['fit_res'],
                'plot_init': self.options_dict['plot_init'],
                'setlabel': 'Fit CZ off',
                'do_legend': True}
            self.plot_dicts['cos_fit_on'] = {
                'ax_id': 'main',
                'plotfn': self.plot_fit,
                'fit_res': self.fit_dicts['cos_fit_on']['fit_res'],
                'plot_init': self.options_dict['plot_init'],
                'setlabel': 'Fit CZ on',
                'do_legend': True}

            # offset as a guide for the eye
            y = self.fit_res['cos_fit_off'].params['offset'].value
            self.plot_dicts['cos_off_offset'] ={
                'plotfn': self.plot_matplot_ax_method,
                'ax_id':'main',
                'func': 'axhline',
                'plot_kws': {
                    'y': y, 'color': 'C0', 'linestyle': 'dotted'}
                    }

            phase_message = (
                'Phase diff.: {:.1f} $\pm$ {:.1f} deg\n'
                'Phase off: {:.1f} $\pm$ {:.1f}deg\n'
                'Phase on: {:.1f} $\pm$ {:.1f}deg\n'
                'Osc. amp. off: {:.4f} $\pm$ {:.4f}\n'
                'Osc. amp. on: {:.4f} $\pm$ {:.4f}\n'
                'Offs. diff.: {:.4f} $\pm$ {:.4f}\n'
                'Osc. offs. off: {:.4f} $\pm$ {:.4f}\n'
                'Osc. offs. on: {:.4f} $\pm$ {:.4f}'.format(
                    self.proc_data_dict['phi_cond'][0],
                    self.proc_data_dict['phi_cond'][1],
                    self.proc_data_dict['phi_0'][0],
                    self.proc_data_dict['phi_0'][1],
                    self.proc_data_dict['phi_1'][0],
                    self.proc_data_dict['phi_1'][1],
                    self.proc_data_dict['osc_amp_0'][0],
                    self.proc_data_dict['osc_amp_0'][1],
                    self.proc_data_dict['osc_amp_1'][0],
                    self.proc_data_dict['osc_amp_1'][1],
                    self.proc_data_dict['offs_diff'][0],
                    self.proc_data_dict['offs_diff'][1],
                    self.proc_data_dict['osc_offs_0'][0],
                    self.proc_data_dict['osc_offs_0'][1],
                    self.proc_data_dict['osc_offs_1'][0],
                    self.proc_data_dict['osc_offs_1'][1]))
            self.plot_dicts['phase_message'] = {
                'ax_id': 'main',
                'ypos': 0.9,
                'xpos': 1.45,
                'plotfn': self.plot_text,
                'box_props': 'fancy',
                'line_kws': {'alpha': 0},
                'text_string': phase_message}

    def _prepare_spectator_qubit_figure(self):

        self.plot_dicts['spectator_qubit'] = {
            'plotfn': self.plot_line,
            'xvals': self.proc_data_dict['xvals_off'],
            'xlabel': self.raw_data_dict['xlabel'][0],
            'xunit': self.raw_data_dict['xunit'][0][0],
            'yvals': self.proc_data_dict['yvals_spec_off'],
            'ylabel': self.proc_data_dict['ylabel_spec'],
            'yunit': self.proc_data_dict['yunit'],
            'setlabel': 'CZ off',
            'title': (self.raw_data_dict['timestamps'][0] + ' \n' +
                      self.raw_data_dict['measurementstring'][0]),
            'do_legend': True,
            # 'yrange': (0,1),
            'legend_pos': 'upper right'}

        self.plot_dicts['spec_on'] = {
            'plotfn': self.plot_line,
            'ax_id': 'spectator_qubit',
            'xvals': self.proc_data_dict['xvals_on'],
            'xlabel': self.raw_data_dict['xlabel'][0],
            'xunit': self.raw_data_dict['xunit'][0][0],
            'yvals': self.proc_data_dict['yvals_spec_on'],
            'ylabel': self.proc_data_dict['ylabel_spec'],
            'yunit': self.proc_data_dict['yunit'],
            'setlabel': 'CZ on',
            'do_legend': True,
            'legend_pos': 'upper right'}

        if self.do_fitting:
            leak_msg = (
                'Missing fraction: {:.2f} % '.format(
                    self.proc_data_dict['missing_fraction']*100))
            self.plot_dicts['leak_msg'] = {
                'ax_id': 'spectator_qubit',
                'ypos': 0.7,
                'plotfn': self.plot_text,
                'box_props': 'fancy',
                'line_kws': {'alpha': 0},
                'text_string': leak_msg}
            # offset as a guide for the eye
            y = self.fit_res['cos_fit_on'].params['offset'].value
            self.plot_dicts['cos_on_offset'] ={
                'plotfn': self.plot_matplot_ax_method,
                'ax_id':'main',
                'func': 'axhline',
                'plot_kws': {
                    'y': y, 'color': 'C1', 'linestyle': 'dotted'}
                    }


class StateTomographyAnalysis(ba.BaseDataAnalysis):
    """
    Analyses the results of the state tomography experiment and calculates
    the corresponding quantum state.

    Possible options that can be passed in the options_dict parameter:
        cal_points: A data structure specifying the indices of the calibration
                    points. See the AveragedTimedomainAnalysis for format.
                    The calibration points need to be in the same order as the
                    used basis for the result.
        data_type: 'averaged' or 'singleshot'. For singleshot data each
                   measurement outcome is saved and arbitrary order correlations
                   between the states can be calculated.
        meas_operators: (optional) A list of qutip operators or numpy 2d arrays.
                        This overrides the measurement operators otherwise
                        found from the calibration points.
        covar_matrix: (optional) The covariance matrix of the measurement
                      operators as a 2d numpy array. Overrides the one found
                      from the calibration points.
        basis_rots_str: A list of standard PycQED pulse names that were
                             applied to qubits before measurement
        basis_rots: As an alternative to single_qubit_pulses, the basis
                    rotations applied to the system as qutip operators or numpy
                    matrices can be given.
        mle: True/False, whether to do maximum likelihood fit. If False, only
             least squares fit will be done, which could give negative
             eigenvalues for the density matrix.
        rho_target (optional): A qutip density matrix that the result will be
                               compared to when calculating fidelity.
    """
    def __init__(self, *args, **kwargs):
        super().__init__(*args, **kwargs)
        self.single_timestamp = True
        self.params_dict = {'exp_metadata': 'exp_metadata'}
        self.numeric_params = []
        self.data_type = self.options_dict['data_type']
        if self.data_type == 'averaged':
            self.base_analysis = AveragedTimedomainAnalysis(*args, **kwargs)
        elif self.data_type == 'singleshot':
            self.base_analysis = roa.MultiQubit_SingleShot_Analysis(
                *args, **kwargs)
        else:
            raise KeyError("Invalid tomography data mode: '" + self.data_type +
                           "'. Valid modes are 'averaged' and 'singleshot'.")

        if kwargs.get('auto', True):
            self.run_analysis()

    def process_data(self):
        tomography_qubits = self.options_dict.get('tomography_qubits', None)
        data, Fs, Omega = self.base_analysis.measurement_operators_and_results(
                              tomography_qubits)
        print(data.shape, len(Fs), Fs[0].shape)
        if 'data_filter' in self.options_dict:
            data = self.options_dict['data_filter'](data.T).T

        data = data.T
        for i, v in enumerate(data):
            data[i] = v / v.sum()
        data = data.T

        Fs = self.options_dict.get('meas_operators', Fs)
        Fs = [qtp.Qobj(F) for F in Fs]
        d = Fs[0].shape[0]
        self.proc_data_dict['d'] = d
        Omega = self.options_dict.get('covar_matrix', Omega)
        if Omega is None:
            Omega = np.diag(np.ones(len(Fs)))
        elif len(Omega.shape) == 1:
            Omega = np.diag(Omega)
        metadata = self.raw_data_dict.get('exp_metadata', {})
        if metadata is None:
            metadata = {}
        self.raw_data_dict['exp_metadata'] = metadata
        basis_rots_str = metadata.get('basis_rots_str', None)
        basis_rots_str = self.options_dict.get('basis_rots_str', basis_rots_str)
        if basis_rots_str is not None:
            nr_qubits = int(np.round(np.log2(d)))
            pulse_list = list(itertools.product(basis_rots_str,
                                                repeat=nr_qubits))
            rotations = tomo.standard_qubit_pulses_to_rotations(pulse_list)
        else:
            rotations = metadata.get('basis_rots', None)
            rotations = self.options_dict.get('basis_rots', rotations)
            if rotations is None:
                raise KeyError("Either 'basis_rots_str' or 'basis_rots' "
                               "parameter must be passed in the options "
                               "dictionary or in the experimental metadata.")
        rotations = [qtp.Qobj(U) for U in rotations]

        all_Fs = tomo.rotated_measurement_operators(rotations, Fs)
        all_Fs = list(itertools.chain(*np.array(all_Fs).T))
        all_mus = np.array(list(itertools.chain(*data.T)))
        all_Omegas = sp.linalg.block_diag(*[Omega] * len(data[0]))

        self.proc_data_dict['meas_operators'] = all_Fs
        self.proc_data_dict['covar_matrix'] = all_Omegas
        self.proc_data_dict['meas_results'] = all_mus

        rho_ls = tomo.least_squares_tomography(all_mus, all_Fs, all_Omegas)
        self.proc_data_dict['rho_ls'] = rho_ls
        self.proc_data_dict['rho'] = rho_ls
        if self.options_dict.get('mle', False):
            rho_mle = tomo.mle_tomography(all_mus, all_Fs, all_Omegas,
                                          rho_guess=rho_ls)
            self.proc_data_dict['rho_mle'] = rho_mle
            self.proc_data_dict['rho'] = rho_mle
        rho = self.proc_data_dict['rho']

        self.proc_data_dict['purity'] = (rho * rho).tr().real

        rho_target = metadata.get('rho_target', None)
        rho_target = self.options_dict.get('rho_target', rho_target)
        if rho_target is not None:
            self.proc_data_dict['fidelity'] = tomo.fidelity(rho, rho_target)
        if d == 4:
            self.proc_data_dict['concurrence'] = tomo.concurrence(rho)

    def prepare_plots(self):
        self.prepare_density_matrix_plot()
        d = self.proc_data_dict['d']
        if 2 ** (d.bit_length() - 1) == d:
            # dimension is power of two, plot expectation values of pauli
            # operators
            self.prepare_pauli_basis_plot()

    def prepare_density_matrix_plot(self):
        self.tight_fig = self.options_dict.get('tight_fig', False)
        rho_target = self.raw_data_dict['exp_metadata'].get('rho_target', None)
        rho_target = self.options_dict.get('rho_target', rho_target)
        d = self.proc_data_dict['d']
        xtick_labels = self.options_dict.get('rho_ticklabels', None)
        ytick_labels = self.options_dict.get('rho_ticklabels', None)
        if 2 ** (d.bit_length() - 1) == d:
            nr_qubits = d.bit_length() - 1
            fmt_string = '{{:0{}b}}'.format(nr_qubits)
            labels = [fmt_string.format(i) for i in range(2 ** nr_qubits)]
            if xtick_labels is None:
                xtick_labels = ['$|' + lbl + r'\rangle$' for lbl in labels]
            if ytick_labels is None:
                ytick_labels = [r'$\langle' + lbl + '|$' for lbl in labels]
        color = (0.5 * np.angle(self.proc_data_dict['rho'].full()) / np.pi) % 1.
        cmap = self.options_dict.get('rho_colormap', self.default_phase_cmap())
        if self.options_dict.get('mle', False):
            title = 'Maximum likelihood fit of the density matrix\n'
        else:
            title = 'Least squares fit of the density matrix\n'
        empty_artist = mpl.patches.Rectangle((0, 0), 0, 0, visible=False)
        legend_entries = [(empty_artist,
                           r'Purity, $Tr(\rho^2) = {:.1f}\%$'.format(
                               100 * self.proc_data_dict['purity']))]
        if rho_target is not None:
            legend_entries += [
                (empty_artist, r'Fidelity, $F = {:.1f}\%$'.format(
                    100 * self.proc_data_dict['fidelity']))]
        if d == 4:
            legend_entries += [
                (empty_artist, r'Concurrence, $C = {:.2f}$'.format(
                    self.proc_data_dict['concurrence']))]
        meas_string = self.base_analysis.\
            raw_data_dict['measurementstring']
        if isinstance(meas_string, list):
            if len(meas_string) > 1:
                meas_string = meas_string[0] + ' to ' + meas_string[-1]
            else:
                meas_string = meas_string[0]
        self.plot_dicts['density_matrix'] = {
            'plotfn': self.plot_bar3D,
            '3d': True,
            '3d_azim': -35,
            '3d_elev': 35,
            'xvals': np.arange(d),
            'yvals': np.arange(d),
            'zvals': np.abs(self.proc_data_dict['rho'].full()),
            'zrange': (0, 1),
            'color': color,
            'colormap': cmap,
            'bar_widthx': 0.5,
            'bar_widthy': 0.5,
            'xtick_loc': np.arange(d),
            'xtick_labels': xtick_labels,
            'ytick_loc': np.arange(d),
            'ytick_labels': ytick_labels,
            'ctick_loc': np.linspace(0, 1, 5),
            'ctick_labels': ['$0$', r'$\frac{1}{2}\pi$', r'$\pi$',
                             r'$\frac{3}{2}\pi$', r'$2\pi$'],
            'clabel': 'Phase (rad)',
            'title': (title + self.raw_data_dict['timestamp'] + ' ' +
                      meas_string),
            'do_legend': True,
            'legend_entries': legend_entries,
            'legend_kws': dict(loc='upper left', bbox_to_anchor=(0, 0.94))
        }

        if rho_target is not None:
            rho_target = qtp.Qobj(rho_target)
            if rho_target.type == 'ket':
                rho_target = rho_target * rho_target.dag()
            elif rho_target.type == 'bra':
                rho_target = rho_target.dag() * rho_target
            self.plot_dicts['density_matrix_target'] = {
                'plotfn': self.plot_bar3D,
                '3d': True,
                '3d_azim': -35,
                '3d_elev': 35,
                'xvals': np.arange(d),
                'yvals': np.arange(d),
                'zvals': np.abs(rho_target.full()),
                'zrange': (0, 1),
                'color': (0.5 * np.angle(rho_target.full()) / np.pi) % 1.,
                'colormap': cmap,
                'bar_widthx': 0.5,
                'bar_widthy': 0.5,
                'xtick_loc': np.arange(d),
                'xtick_labels': xtick_labels,
                'ytick_loc': np.arange(d),
                'ytick_labels': ytick_labels,
                'ctick_loc': np.linspace(0, 1, 5),
                'ctick_labels': ['$0$', r'$\frac{1}{2}\pi$', r'$\pi$',
                                 r'$\frac{3}{2}\pi$', r'$2\pi$'],
                'clabel': 'Phase (rad)',
                'title': ('Target density matrix\n' +
                          self.raw_data_dict['timestamp'] + ' ' +
                          meas_string),
                'bar_kws': dict(zorder=1),
            }
    
    def generate_raw_pauli_set(self):
        nr_qubits = self.proc_data_dict['d'].bit_length() - 1
        pauli_raw_values = []
        for op in tomo.generate_pauli_set(nr_qubits)[1]:
            nr_terms = 0
            sum_terms = 0.
            for meas_op, meas_res in zip(self.proc_data_dict['meas_operators'], 
                                         self.proc_data_dict['meas_results']):
                trace = (meas_op*op).tr().real
                clss = int(trace*2)
                if clss < 0:
                    sum_terms -= meas_res
                    nr_terms += 1
                elif clss > 0:
                    sum_terms += meas_res
                    nr_terms += 1
            pauli_raw_values.append(2**nr_qubits*sum_terms/nr_terms)
        return pauli_raw_values

    def prepare_pauli_basis_plot(self):
        yexp = tomo.density_matrix_to_pauli_basis(self.proc_data_dict['rho'])
        nr_qubits = self.proc_data_dict['d'].bit_length() - 1
        labels = list(itertools.product(*[['I', 'X', 'Y', 'Z']]*nr_qubits))
        labels = [''.join(label_list) for label_list in labels]
        if nr_qubits == 1:
            order = [1, 2, 3]
        elif nr_qubits == 2:
            order = [1, 2, 3, 4, 8, 12, 5, 6, 7, 9, 10, 11, 13, 14, 15]
        elif nr_qubits == 3:
            order = [1, 2, 3, 4, 8, 12, 16, 32, 48] + \
                    [5, 6, 7, 9, 10, 11, 13, 14, 15] + \
                    [17, 18, 19, 33, 34, 35, 49, 50, 51] + \
                    [20, 24, 28, 36, 40, 44, 52, 56, 60] + \
                    [21, 22, 23, 25, 26, 27, 29, 30, 31] + \
                    [37, 38, 39, 41, 42, 43, 45, 46, 47] + \
                    [53, 54, 55, 57, 58, 59, 61, 62, 63]
        else:
            order = np.arange(4**nr_qubits)[1:]
        if self.options_dict.get('mle', False):
            fit_type = 'maximum likelihood estimation'
        else:
            fit_type = 'least squares fit'
        meas_string = self.base_analysis. \
            raw_data_dict['measurementstring']
        if np.ndim(meas_string) > 0:
            if len(meas_string) > 1:
                meas_string = meas_string[0] + ' to ' + meas_string[-1]
            else:
                meas_string = meas_string[0]
        self.plot_dicts['pauli_basis'] = {
            'plotfn': self.plot_bar,
            'xcenters': np.arange(len(order)),
            'xwidth': 0.4,
            'xrange': (-1, len(order)),
            'yvals': np.array(yexp)[order],
            'xlabel': r'Pauli operator, $\hat{O}$',
            'ylabel': r'Expectation value, $\mathrm{Tr}(\hat{O} \hat{\rho})$',
            'title': 'Pauli operators, ' + fit_type + '\n' +
                      self.raw_data_dict['timestamp'] + ' ' + meas_string,
            'yrange': (-1.1, 1.1),
            'xtick_loc': np.arange(4**nr_qubits - 1),
            'xtick_rotation': 90,
            'xtick_labels': np.array(labels)[order],
            'bar_kws': dict(zorder=10),
            'setlabel': 'Fit to experiment',
            'do_legend': True
        }
        if nr_qubits > 2:
            self.plot_dicts['pauli_basis']['plotsize'] = (10, 5)

        rho_target = self.raw_data_dict['exp_metadata'].get('rho_target', None)
        rho_target = self.options_dict.get('rho_target', rho_target)
        if rho_target is not None:
            rho_target = qtp.Qobj(rho_target)
            ytar = tomo.density_matrix_to_pauli_basis(rho_target)
            self.plot_dicts['pauli_basis_target'] = {
                'plotfn': self.plot_bar,
                'ax_id': 'pauli_basis',
                'xcenters': np.arange(len(order)),
                'xwidth': 0.8,
                'yvals': np.array(ytar)[order],
                'xtick_loc': np.arange(len(order)),
                'xtick_labels': np.array(labels)[order],
                'bar_kws': dict(color='0.8', zorder=0),
                'setlabel': 'Target values',
                'do_legend': True
            }

        purity_str = r'Purity, $Tr(\rho^2) = {:.1f}\%$'.format(
            100 * self.proc_data_dict['purity'])
        if rho_target is not None:
            fidelity_str = '\n' + r'Fidelity, $F = {:.1f}\%$'.format(
                100 * self.proc_data_dict['fidelity'])
        else:
            fidelity_str = ''
        if self.proc_data_dict['d'] == 4:
            concurrence_str = '\n' + r'Concurrence, $C = {:.1f}\%$'.format(
                100 * self.proc_data_dict['concurrence'])
        else:
            concurrence_str = ''
        self.plot_dicts['pauli_info_labels'] = {
            'ax_id': 'pauli_basis',
            'plotfn': self.plot_line,
            'xvals': [0],
            'yvals': [0],
            'line_kws': {'alpha': 0},
            'setlabel': purity_str + fidelity_str,
            'do_legend': True
        }

    def default_phase_cmap(self):
        cols = np.array(((41, 39, 231), (61, 130, 163), (208, 170, 39),
                         (209, 126, 4), (181, 28, 20), (238, 76, 152),
                         (251, 130, 242), (162, 112, 251))) / 255
        n = len(cols)
        cdict = {
            'red': [[i/n, cols[i%n][0], cols[i%n][0]] for i in range(n+1)],
            'green': [[i/n, cols[i%n][1], cols[i%n][1]] for i in range(n+1)],
            'blue': [[i/n, cols[i%n][2], cols[i%n][2]] for i in range(n+1)],
        }

        return mpl.colors.LinearSegmentedColormap('DMDefault', cdict)


class ReadoutROPhotonsAnalysis(Single_Qubit_TimeDomainAnalysis):
    """
    Analyses the photon number in the RO based on the
    readout_photons_in_resonator function

    function specific options for options dict:
    f_qubit
    chi
    artif_detuning
    print_fit_results
    """

    def __init__(self, t_start: str=None, t_stop: str=None,
                 label: str='', data_file_path: str=None,
                 close_figs: bool=False, options_dict: dict=None,
                 extract_only: bool=False, do_fitting: bool=False,
                 auto: bool=True):
        super().__init__(t_start=t_start, t_stop=t_stop,
                         data_file_path=data_file_path,
                         options_dict=options_dict,
                         close_figs=close_figs, label=label,
                         extract_only=extract_only, do_fitting=do_fitting)
        if self.options_dict.get('TwoD', None) is None:
            self.options_dict['TwoD'] = True
        self.label = label
        self.params_dict = {
            'measurementstring': 'measurementstring',
            'sweep_points': 'sweep_points',
            'sweep_points_2D': 'sweep_points_2D',
            'value_names': 'value_names',
            'value_units': 'value_units',
            'measured_values': 'measured_values'}

        self.numeric_params = self.options_dict.get('numeric_params',
                                                   OrderedDict())

        self.kappa = self.options_dict.get('kappa_effective', None)
        self.chi = self.options_dict.get('chi', None)
        self.T2 = self.options_dict.get('T2echo', None)
        self.artif_detuning = self.options_dict.get('artif_detuning', 0)

        if (self.kappa is None) or (self.chi is None) or (self.T2 is None):
            raise ValueError('kappa_effective, chi and T2echo must be passed to '
                             'the options_dict.')

        if auto:
            self.run_analysis()

    def process_data(self):
        #print(len(self.raw_data_dict['measured_values'][0][0]))
        #print(len(self.raw_data_dict['measured_data']['raw w0 _measure'][0]))
        self.proc_data_dict = OrderedDict()
        self.proc_data_dict['qubit_state'] = [[],[]]
        self.proc_data_dict['delay_to_relax'] = self.raw_data_dict[
                                                    'sweep_points_2D'][0]
        self.proc_data_dict['ramsey_times'] = []

        for i,x in enumerate(np.transpose(self.raw_data_dict[
                        'measured_data']['raw w0 _measure'][0])):
            self.proc_data_dict['qubit_state'][0].append([])
            self.proc_data_dict['qubit_state'][1].append([])

            for j,y in enumerate(np.transpose(self.raw_data_dict[
                    'measured_data']['raw w0 _measure'][0])[i]):

                if j%2 == 0:
                    self.proc_data_dict['qubit_state'][0][i].append(y)

                else:
                    self.proc_data_dict['qubit_state'][1][i].append(y)
        for i,x in enumerate( self.raw_data_dict['sweep_points'][0]):
            if i % 2 == 0:
                self.proc_data_dict['ramsey_times'].append(x)

    #I STILL NEED to pass Chi
    def prepare_fitting(self):
        self.proc_data_dict['photon_number'] = [[],[]]
        self.proc_data_dict['fit_results'] = []
        self.proc_data_dict['ramsey_fit_results'] = [[],[]]


        for i,tau in enumerate(self.proc_data_dict['delay_to_relax']):

            self.proc_data_dict['ramsey_fit_results'][0].append(self.fit_Ramsey(
                            self.proc_data_dict['ramsey_times'][:-4],
                            self.proc_data_dict['qubit_state'][0][i][:-4]/
                            max(self.proc_data_dict['qubit_state'][0][i][:-4]),
                            state=0,
                            kw=self.options_dict))

            self.proc_data_dict['ramsey_fit_results'][1].append(self.fit_Ramsey(
                            self.proc_data_dict['ramsey_times'][:-4],
                            self.proc_data_dict['qubit_state'][1][i][:-4]/
                            max(self.proc_data_dict['qubit_state'][1][i][:-4]),
                            state=1,
                            kw=self.options_dict))

            n01 = self.proc_data_dict['ramsey_fit_results'
                                         ][0][i][0].params['n0'].value
            n02 = self.proc_data_dict['ramsey_fit_results'
                                         ][1][i][0].params['n0'].value

            self.proc_data_dict['photon_number'][0].append(n01)
            self.proc_data_dict['photon_number'][1].append(n02)


    def run_fitting(self):
        print_fit_results = self.params_dict.pop('print_fit_results',False)

        exp_dec_mod = lmfit.Model(fit_mods.ExpDecayFunc)
        exp_dec_mod.set_param_hint('n',
                                   value=1,
                                   vary=False)
        exp_dec_mod.set_param_hint('offset',
                                   value=0,
                                   min=0,
                                   vary=True)
        exp_dec_mod.set_param_hint('tau',
                                   value=self.proc_data_dict[
                                                'delay_to_relax'][-1],
                                   min=1e-11,
                                   vary=True)
        exp_dec_mod.set_param_hint('amplitude',
                                   value=1,
                                   min=0,
                                   vary=True)
        params = exp_dec_mod.make_params()
        self.fit_res = OrderedDict()
        self.fit_res['ground_state'] = exp_dec_mod.fit(
                                data=self.proc_data_dict['photon_number'][0],
                                params=params,
                                t=self.proc_data_dict['delay_to_relax'])
        self.fit_res['excited_state'] = exp_dec_mod.fit(
                                data=self.proc_data_dict['photon_number'][1],
                                params=params,
                                t=self.proc_data_dict['delay_to_relax'])
        if print_fit_results:
            print(self.fit_res['ground_state'].fit_report())
            print(self.fit_res['excited_state'].fit_report())

    def fit_Ramsey(self, x, y, state, **kw):

        x = np.array(x)

        y = np.array(y)

        exp_dec_p_mod = lmfit.Model(fit_mods.ExpDecayPmod)
        comb_exp_dec_mod = lmfit.Model(fit_mods.CombinedOszExpDecayFunc)

        average = np.mean(y)

        ft_of_data = np.fft.fft(y)
        index_of_fourier_maximum = np.argmax(np.abs(
            ft_of_data[1:len(ft_of_data) // 2])) + 1
        max_ramsey_delay = x[-1] - x[0]

        fft_axis_scaling = 1 / max_ramsey_delay
        freq_est = fft_axis_scaling * index_of_fourier_maximum

        n_est = (freq_est-self.artif_detuning)/(2 * self.chi)


        exp_dec_p_mod.set_param_hint('T2echo',
                                   value=self.T2,
                                   vary=False)
        exp_dec_p_mod.set_param_hint('offset',
                                   value=average,
                                   min=0,
                                   vary=True)
        exp_dec_p_mod.set_param_hint('delta',
                                   value=self.artif_detuning,
                                   vary=False)
        exp_dec_p_mod.set_param_hint('amplitude',
                                   value=1,
                                   min=0,
                                   vary=True)
        exp_dec_p_mod.set_param_hint('kappa',
                                   value=self.kappa[state],
                                   vary=False)
        exp_dec_p_mod.set_param_hint('chi',
                                   value=self.chi,
                                   vary=False)
        exp_dec_p_mod.set_param_hint('n0',
                                      value=n_est,
                                      min=0,
                                      vary=True)
        exp_dec_p_mod.set_param_hint('phase',
                                       value=0,
                                       vary=True)


        comb_exp_dec_mod.set_param_hint('tau',
                                     value=self.T2,
                                     vary=True)
        comb_exp_dec_mod.set_param_hint('offset',
                                        value=average,
                                        min=0,
                                        vary=True)
        comb_exp_dec_mod.set_param_hint('oscillation_offset',
                                        value=average,
                                        min=0,
                                        vary=True)
        comb_exp_dec_mod.set_param_hint('amplitude',
                                     value=1,
                                     min=0,
                                     vary=True)
        comb_exp_dec_mod.set_param_hint('tau_gauss',
                                     value=self.kappa[state],
                                     vary=True)
        comb_exp_dec_mod.set_param_hint('n0',
                                     value=n_est,
                                     min=0,
                                     vary=True)
        comb_exp_dec_mod.set_param_hint('phase',
                                     value=0,
                                     vary=True)
        comb_exp_dec_mod.set_param_hint('delta',
                                     value=self.artif_detuning,
                                     vary=False)
        comb_exp_dec_mod.set_param_hint('chi',
                                     value=self.chi,
                                     vary=False)

        if (np.average(y[:4]) >
                np.average(y[4:8])):
            phase_estimate = 0
        else:
            phase_estimate = np.pi
        exp_dec_p_mod.set_param_hint('phase',
                                     value=phase_estimate, vary=True)
        comb_exp_dec_mod.set_param_hint('phase',
                                     value=phase_estimate, vary=True)

        amplitude_guess = 0.5
        if np.all(np.logical_and(y >= 0, y <= 1)):
            exp_dec_p_mod.set_param_hint('amplitude',
                                         value=amplitude_guess,
                                         min=0.00,
                                         max=4.0,
                                         vary=True)
            comb_exp_dec_mod.set_param_hint('amplitude',
                                         value=amplitude_guess,
                                         min=0.00,
                                         max=4.0,
                                         vary=True)

        else:
            print('data is not normalized, varying amplitude')
            exp_dec_p_mod.set_param_hint('amplitude',
                                         value=max(y),
                                         min=0.00,
                                         max=4.0,
                                         vary=True)
            comb_exp_dec_mod.set_param_hint('amplitude',
                                        value=max(y),
                                        min=0.00,
                                        max=4.0,
                                        vary=True)

        fit_res_1 = exp_dec_p_mod.fit(data=y,
                                    t=x,
                                    params= exp_dec_p_mod.make_params())

        fit_res_2 = comb_exp_dec_mod.fit(data=y,
                                         t=x,
                                         params= comb_exp_dec_mod.make_params())


        if fit_res_1.chisqr > .35:
            log.warning('Fit did not converge, varying phase')
            fit_res_lst = []

            for phase_estimate in np.linspace(0, 2*np.pi, 10):

                for i, del_amp in enumerate(np.linspace(
                        -max(y)/10, max(y)/10, 10)):
                    exp_dec_p_mod.set_param_hint('phase',
                                                 value=phase_estimate,
                                                 vary=False)
                    exp_dec_p_mod.set_param_hint('amplitude',
                                                 value=max(y)+ del_amp)

                    fit_res_lst += [exp_dec_p_mod.fit(
                        data=y,
                        t=x,
                        params= exp_dec_p_mod.make_params())]

            chisqr_lst = [fit_res_1.chisqr for fit_res_1 in fit_res_lst]
            fit_res_1 = fit_res_lst[np.argmin(chisqr_lst)]

        if fit_res_2.chisqr > .35:
            log.warning('Fit did not converge, varying phase')
            fit_res_lst = []

            for phase_estimate in np.linspace(0, 2*np.pi, 10):

                for i, del_amp in enumerate(np.linspace(
                        -max(y)/10, max(y)/10, 10)):
                    comb_exp_dec_mod.set_param_hint('phase',
                                                 value=phase_estimate,
                                                 vary=False)
                    comb_exp_dec_mod.set_param_hint('amplitude',
                                                 value=max(y)+ del_amp)

                    fit_res_lst += [comb_exp_dec_mod.fit(
                        data=y,
                        t=x,
                        params= comb_exp_dec_mod.make_params())]

            chisqr_lst = [fit_res_2.chisqr for fit_res_2 in fit_res_lst]
            fit_res_2 = fit_res_lst[np.argmin(chisqr_lst)]

        if fit_res_1.chisqr < fit_res_2.chisqr:
            self.proc_data_dict['params'] = exp_dec_p_mod.make_params()
            return [fit_res_1,fit_res_1,fit_res_2]
        else:
            self.proc_data_dict['params'] = comb_exp_dec_mod.make_params()
            return [fit_res_2,fit_res_1,fit_res_2]


    def prepare_plots(self):
            self.prepare_2D_sweep_plot()
            self.prepare_photon_number_plot()
            self.prepare_ramsey_plots()

    def prepare_2D_sweep_plot(self):
        self.plot_dicts['off_full_data_'+self.label] = {
            'title': 'Raw data |g>',
            'plotfn': self.plot_colorxy,
            'xvals': self.proc_data_dict['ramsey_times'],
            'xlabel': 'Ramsey delays',
            'xunit': 's',
            'yvals': self.proc_data_dict['delay_to_relax'],
            'ylabel': 'Delay after first RO-pulse',
            'yunit': 's',
            'zvals': np.array(self.proc_data_dict['qubit_state'][0]) }

        self.plot_dicts['on_full_data_'+self.label] = {
            'title': 'Raw data |e>',
            'plotfn': self.plot_colorxy,
            'xvals': self.proc_data_dict['ramsey_times'],
            'xlabel': 'Ramsey delays',
            'xunit': 's',
            'yvals': self.proc_data_dict['delay_to_relax'],
            'ylabel': 'Delay after first RO-pulse',
            'yunit': 's',
            'zvals': np.array(self.proc_data_dict['qubit_state'][1])  }



    def prepare_ramsey_plots(self):
        x_fit = np.linspace(self.proc_data_dict['ramsey_times'][0],
                            max(self.proc_data_dict['ramsey_times']),101)
        for i in range(len(self.proc_data_dict['ramsey_fit_results'][0])):

            self.plot_dicts['off_'+str(i)] = {
                'title': 'Ramsey w t_delay = '+\
                         str(self.proc_data_dict['delay_to_relax'][i])+ \
                         ' s, in |g> state',
                'ax_id':'ramsey_off_'+str(i),
                'plotfn': self.plot_line,
                'xvals': self.proc_data_dict['ramsey_times'],
                'xlabel': 'Ramsey delays',
                'xunit': 's',
                'yvals': np.array(self.proc_data_dict['qubit_state'][0][i]/
                             max(self.proc_data_dict['qubit_state'][0][i][:-4])),
                'ylabel': 'Measured qubit state',
                'yunit': '',
                'marker': 'o',
                'setlabel': '|g> data_'+str(i),
                'do_legend': True }

            self.plot_dicts['off_fit_'+str(i)] = {
                'title': 'Ramsey w t_delay = '+ \
                         str(self.proc_data_dict['delay_to_relax'][i])+ \
                         ' s, in |g> state',
                'ax_id':'ramsey_off_'+str(i),
                'plotfn': self.plot_line,
                'xvals': x_fit,
                'yvals':  self.proc_data_dict['ramsey_fit_results'][0][i][1].eval(
                    self.proc_data_dict['ramsey_fit_results'][0][i][1].params,
                    t=x_fit),
                'linestyle': '-',
                'marker': '',
                'setlabel': '|g> fit_model'+str(i),
                'do_legend': True  }

            self.plot_dicts['off_fit_2_'+str(i)] = {
                'title': 'Ramsey w t_delay = '+ \
                         str(self.proc_data_dict['delay_to_relax'][i])+ \
                         ' s, in |g> state',
                'ax_id':'ramsey_off_'+str(i),
                'plotfn': self.plot_line,
                'xvals': x_fit,
                'yvals':  self.proc_data_dict['ramsey_fit_results'][0][i][2].eval(
                    self.proc_data_dict['ramsey_fit_results'][0][i][2].params,
                    t=x_fit),
                'linestyle': '-',
                'marker': '',
                'setlabel': '|g> fit_simpel_model'+str(i),
                'do_legend': True  }

            self.plot_dicts['hidden_g_'+str(i)] = {
                'ax_id':'ramsey_off_'+str(i),
                'plotfn': self.plot_line,
                'xvals': [0],
                'yvals': [0],
                'color': 'w',
                'setlabel': 'Residual photon count = '
                             ''+str(self.proc_data_dict['photon_number'][0][i]),
                'do_legend': True }


            self.plot_dicts['on_'+str(i)] = {
                'title': 'Ramsey w t_delay = '+ \
                         str(self.proc_data_dict['delay_to_relax'][i])+ \
                         ' s, in |e> state',
                'ax_id':'ramsey_on_'+str(i),
                'plotfn': self.plot_line,
                'xvals': self.proc_data_dict['ramsey_times'],
                'xlabel': 'Ramsey delays',
                'xunit': 's',
                'yvals':  np.array(self.proc_data_dict['qubit_state'][1][i]/
                             max(self.proc_data_dict['qubit_state'][1][i][:-4])),
                'ylabel': 'Measured qubit state',
                'yunit': '',
                'marker': 'o',
                'setlabel': '|e> data_'+str(i),
                'do_legend': True }

            self.plot_dicts['on_fit_'+str(i)] = {
                'title': 'Ramsey w t_delay = '+ \
                         str(self.proc_data_dict['delay_to_relax'][i])+ \
                         ' s, in |e> state',
                'ax_id':'ramsey_on_'+str(i),
                'plotfn': self.plot_line,
                'xvals': x_fit,
                'yvals':  self.proc_data_dict['ramsey_fit_results'][1][i][1].eval(
                    self.proc_data_dict['ramsey_fit_results'][1][i][1].params,
                    t=x_fit),
                'linestyle': '-',
                'marker': '',
                'setlabel': '|e> fit_model'+str(i),
                'do_legend': True }

            self.plot_dicts['on_fit_2_'+str(i)] = {
                'title': 'Ramsey w t_delay = '+ \
                         str(self.proc_data_dict['delay_to_relax'][i])+ \
                         ' s, in |e> state',
                'ax_id':'ramsey_on_'+str(i),
                'plotfn': self.plot_line,
                'xvals': x_fit,
                'yvals':  self.proc_data_dict['ramsey_fit_results'][1][i][2].eval(
                    self.proc_data_dict['ramsey_fit_results'][1][i][2].params,
                    t=x_fit),
                'linestyle': '-',
                'marker': '',
                'setlabel': '|e> fit_simpel_model'+str(i),
                'do_legend': True }

            self.plot_dicts['hidden_e_'+str(i)] = {
                'ax_id':'ramsey_on_'+str(i),
                'plotfn': self.plot_line,
                'xvals': [0],
                'yvals': [0],
                'color': 'w',
                'setlabel': 'Residual photon count = '
                            ''+str(self.proc_data_dict['photon_number'][1][i]),
                'do_legend': True }


    def prepare_photon_number_plot(self):


        ylabel = 'Average photon number'
        yunit = ''

        x_fit = np.linspace(min(self.proc_data_dict['delay_to_relax']),
                            max(self.proc_data_dict['delay_to_relax']),101)
        minmax_data = [min(min(self.proc_data_dict['photon_number'][0]),
                           min(self.proc_data_dict['photon_number'][1])),
                       max(max(self.proc_data_dict['photon_number'][0]),
                           max(self.proc_data_dict['photon_number'][1]))]
        minmax_data[0] -= minmax_data[0]/5
        minmax_data[1] += minmax_data[1]/5

        self.proc_data_dict['photon_number'][1],

        self.fit_res['excited_state'].eval(
            self.fit_res['excited_state'].params,
            t=x_fit)
        self.plot_dicts['Photon number count'] = {
            'plotfn': self.plot_line,
            'xlabel': 'Delay after first RO-pulse',
            'ax_id': 'Photon number count ',
            'xunit': 's',
            'xvals': self.proc_data_dict['delay_to_relax'],
            'yvals': self.proc_data_dict['photon_number'][0],
            'ylabel': ylabel,
            'yunit': yunit,
            'yrange': minmax_data,
            'title': 'Residual photon number',
            'color': 'b',
            'linestyle': '',
            'marker': 'o',
            'setlabel': '|g> data',
            'func': 'semilogy',
            'do_legend': True}

        self.plot_dicts['main2'] = {
            'plotfn': self.plot_line,
            'xunit': 's',
            'xvals': x_fit,
            'yvals': self.fit_res['ground_state'].eval(
                self.fit_res['ground_state'].params,
                t=x_fit),
            'yrange': minmax_data,
            'ax_id': 'Photon number count ',
            'color': 'b',
            'linestyle': '-',
            'marker': '',
            'setlabel': '|g> fit',
            'func': 'semilogy',
            'do_legend': True}

        self.plot_dicts['main3'] = {
            'plotfn': self.plot_line,
            'xunit': 's',
            'xvals': self.proc_data_dict['delay_to_relax'],
            'yvals': self.proc_data_dict['photon_number'][1],
            'yrange': minmax_data,
            'ax_id': 'Photon number count ',
            'color': 'r',
            'linestyle': '',
            'marker': 'o',
            'setlabel': '|e> data',
            'func': 'semilogy',
            'do_legend': True}

        self.plot_dicts['main4'] = {
            'plotfn': self.plot_line,
            'xunit': 's',
            'ax_id': 'Photon number count ',
            'xvals': x_fit,
            'yvals': self.fit_res['excited_state'].eval(
                self.fit_res['excited_state'].params,
                t=x_fit),
            'yrange': minmax_data,
            'ylabel': ylabel,
            'color': 'r',
            'linestyle': '-',
            'marker': '',
            'setlabel': '|e> fit',
            'func': 'semilogy',
            'do_legend': True}

        self.plot_dicts['hidden_1'] = {
            'ax_id': 'Photon number count ',
            'plotfn': self.plot_line,
            'yrange': minmax_data,
            'xvals': [0],
            'yvals': [0],
            'color': 'w',
            'setlabel': 'tau_g = '
                        ''+str("%.3f" %
                        (self.fit_res['ground_state'].params['tau'].value*1e9))+''
                        ' ns',
            'do_legend': True }


        self.plot_dicts['hidden_2'] = {
            'ax_id': 'Photon number count ',
            'plotfn': self.plot_line,
            'yrange': minmax_data,
            'xvals': [0],
            'yvals': [0],
            'color': 'w',
            'setlabel': 'tau_e = '
                        ''+str("%.3f" %
                        (self.fit_res['excited_state'].params['tau'].value*1e9))+''
                        ' ns',
            'do_legend': True}


class RODynamicPhaseAnalysis(MultiQubit_TimeDomain_Analysis):

    def __init__(self, qb_names: list=None,  t_start: str=None, t_stop: str=None,
                 data_file_path: str=None, single_timestamp: bool=False,
                 options_dict: dict=None, extract_only: bool=False,
                 do_fitting: bool=True, auto=True):

        super().__init__(qb_names=qb_names, t_start=t_start, t_stop=t_stop,
                         data_file_path=data_file_path,
                         options_dict=options_dict,
                         extract_only=extract_only,
                         do_fitting=do_fitting,
                         auto=False)

        if auto:
            self.run_analysis()

    def process_data(self):

        super().process_data()

        if 'qbp_name' in self.metadata:
            self.pulsed_qbname = self.metadata['qbp_name']
        else:
            self.pulsed_qbname = self.options_dict.get('pulsed_qbname')
        self.measured_qubits = [qbn for qbn in self.channel_map if
                                qbn != self.pulsed_qbname]

    def prepare_fitting(self):
        self.fit_dicts = OrderedDict()
        for qbn in self.measured_qubits:
            ro_dict = self.proc_data_dict['projected_data_dict'][qbn]
            sweep_points = self.proc_data_dict['sweep_points_dict'][qbn][
                'msmt_sweep_points']
            for ro_suff, data in ro_dict.items():
                cos_mod = lmfit.Model(fit_mods.CosFunc)
                if self.num_cal_points != 0:
                    data = data[:-self.num_cal_points]
                guess_pars = fit_mods.Cos_guess(
                    model=cos_mod,
                    t=sweep_points,
                    data=data)
                guess_pars['amplitude'].vary = True
                guess_pars['offset'].vary = True
                guess_pars['frequency'].vary = True
                guess_pars['phase'].vary = True

                key = 'cos_fit_{}{}'.format(qbn, ro_suff)
                self.fit_dicts[key] = {
                    'fit_fn': fit_mods.CosFunc,
                    'fit_xvals': {'t': sweep_points},
                    'fit_yvals': {'data': data},
                    'guess_pars': guess_pars}

    def analyze_fit_results(self):

        self.dynamic_phases = OrderedDict()
        for meas_qbn in self.measured_qubits:
            self.dynamic_phases[meas_qbn] = \
                (self.fit_dicts['cos_fit_{}_measure'.format(meas_qbn)][
                    'fit_res'].best_values['phase'] -
                 self.fit_dicts['cos_fit_{}_ref_measure'.format(meas_qbn)][
                    'fit_res'].best_values['phase'])*180/np.pi

    def prepare_plots(self):

        super().prepare_plots()

        if self.do_fitting:
            for meas_qbn in self.measured_qubits:
                sweep_points_dict = self.proc_data_dict['sweep_points_dict'][
                    meas_qbn]
                if self.num_cal_points != 0:
                    yvals = [self.proc_data_dict['projected_data_dict'][meas_qbn][
                                 '_ref_measure'][:-self.num_cal_points],
                             self.proc_data_dict['projected_data_dict'][meas_qbn][
                                 '_measure'][:-self.num_cal_points]]
                    sweep_points = sweep_points_dict['msmt_sweep_points']

                    # plot cal points
                    for i, cal_pts_idxs in enumerate(
                            self.cal_states_dict.values()):
                        key = list(self.cal_states_dict)[i] + meas_qbn
                        self.plot_dicts[key] = {
                            'fig_id': 'dyn_phase_plot_' + meas_qbn,
                            'plotfn': self.plot_line,
                            'xvals': np.mean([
                                sweep_points_dict['cal_points_sweep_points'][
                                    cal_pts_idxs],
                                sweep_points_dict['cal_points_sweep_points'][
                                    cal_pts_idxs]],
                                axis=0),
                            'yvals': np.mean([
                                self.proc_data_dict['projected_data_dict'][meas_qbn][
                                    '_ref_measure'][cal_pts_idxs],
                                self.proc_data_dict['projected_data_dict'][meas_qbn][
                                    '_measure'][cal_pts_idxs]],
                                             axis=0),
                            'setlabel': list(self.cal_states_dict)[i],
                            'do_legend': True,
                            'legend_bbox_to_anchor': (1, 0.5),
                            'legend_pos': 'center left',
                            'linestyle': 'none',
                            'line_kws': {'color': self.get_cal_state_color(
                                list(self.cal_states_dict)[i])}}

                else:
                    yvals = [self.proc_data_dict['projected_data_dict'][meas_qbn][
                                 '_ref_measure'],
                             self.proc_data_dict['projected_data_dict'][meas_qbn][
                                 '_measure']]
                    sweep_points = sweep_points_dict['sweep_points']

                self.plot_dicts['dyn_phase_plot_' + meas_qbn] = {
                    'plotfn': self.plot_line,
                    'xvals': [sweep_points, sweep_points],
                    'xlabel': self.raw_data_dict['xlabel'][0],
                    'xunit': self.raw_data_dict['xunit'][0][0],
                    'yvals': yvals,
                    'ylabel': 'Excited state population',
                    'yunit': '',
                    'setlabel': ['with measurement', 'no measurement'],
                    'title': (self.raw_data_dict['timestamps'][0] + ' ' +
                              self.raw_data_dict['measurementstring'][0]),
                    'linestyle': 'none',
                    'do_legend': True,
                    'legend_bbox_to_anchor': (1, 0.5),
                    'legend_pos': 'center left'}

                self.plot_dicts['cos_fit_' + meas_qbn + '_ref_measure'] = {
                    'fig_id': 'dyn_phase_plot_' + meas_qbn,
                    'plotfn': self.plot_fit,
                    'fit_res': self.fit_dicts['cos_fit_{}_ref_measure'.format(
                                    meas_qbn)]['fit_res'],
                    'setlabel': 'cos fit',
                    'do_legend': True,
                    'legend_bbox_to_anchor': (1, 0.5),
                    'legend_pos': 'center left'}

                self.plot_dicts['cos_fit_' + meas_qbn + '_measure'] = {
                    'fig_id': 'dyn_phase_plot_' + meas_qbn,
                    'plotfn': self.plot_fit,
                    'fit_res': self.fit_dicts['cos_fit_{}_measure'.format(
                                    meas_qbn)]['fit_res'],
                    'setlabel': 'cos fit',
                    'do_legend': True,
                    'legend_bbox_to_anchor': (1, 0.5),
                    'legend_pos': 'center left'}

                textstr = 'Dynamic phase = {:.2f}'.format(
                    self.dynamic_phases[meas_qbn]) + r'$^{\circ}$'
                self.plot_dicts['text_msg_' + meas_qbn] = {
                    'fig_id': 'dyn_phase_plot_' + meas_qbn,
                    'ypos': -0.175,
                    'xpos': 0.5,
                    'horizontalalignment': 'center',
                    'verticalalignment': 'top',
                    'plotfn': self.plot_text,
                    'text_string': textstr}


class MeasurementInducedDephasingAnalysis(ba.BaseDataAnalysis):
    def __init__(self, *args, **kwargs):
        options_dict = kwargs.pop('options_dict', {})
        auto = kwargs.pop('auto', True)
        super().__init__(*args, options_dict=options_dict, **kwargs)
        self.single_timestamp = True
        self.params_dict = {
            'value_names': 'value_names',
            'measured_values': 'measured_values',
            'sweep_points': 'sweep_points',
            'measurementstring': 'measurementstring',
            'exp_metadata': 'exp_metadata'}
        self.numeric_params = []
        if auto:
            self.run_analysis()

    def process_data(self):
        rdd = self.raw_data_dict
        pdd = self.proc_data_dict
        self.metadata = rdd.get('exp_metadata', {})
        if self.metadata is None:
            self.metadata = {}
        self.cal_points = self.metadata.get('cal_points', ((-4, -3), (-2, -1)))
        self.cal_points = self.options_dict.get('cal_points', self.cal_points)
        self.cal_points = tuple([j % len(rdd['sweep_points'])
                                 for j in self.cal_points[i]]
                                for i in [0, 1])

        data_ch_indices = [i for i, ch in enumerate(rdd['value_names'])
                           if ch[-8:] == '_measure']
        if len(rdd['measured_values']) == 1:
            # if only one weight function is used rotation is not required
            pdd['corr_data_all'] = a_tools.normalize_data_v3(
                    rdd['measured_values'], 
                    cal_zero_points=self.cal_points[0],
                    cal_one_points=self.cal_points[1])
        else:
            pdd['corr_data_all'] = a_tools.rotate_and_normalize_data(
                data=rdd['measured_values'],
                zero_coord=None, one_coord=None,
                cal_zero_points=self.cal_points[0],
                cal_one_points=self.cal_points[1])[0]

        pdd['corr_data_flat'] = np.array([pdd['corr_data_all'][i]
                                     for i in range(len(pdd['corr_data_all']))
                                     if (i not in self.cal_points[0] and
                                         i not in self.cal_points[1])])
        pdd['phases'] = self.metadata.get('phases', None)
        pdd['phases'] = self.options_dict.get('phases', pdd['phases'])
        pdd['ro_amp_scales'] = self.metadata.get('ro_amp_scales', None)
        pdd['ro_amp_scales'] = self.options_dict.get('ro_amp_scales', 
            pdd['ro_amp_scales'])
        pdd['ref_amplitude'] = self.metadata.get('ref_amplitude', 1)
        pdd['ref_amplitude'] = self.options_dict.get('ref_amplitude', 
            pdd['ref_amplitude'])
        pdd['amplitudes'] = pdd['ref_amplitude']*pdd['ro_amp_scales']
        shape = (len(pdd['amplitudes']), len(pdd['phases']))
        pdd['corr_data'] = np.reshape(pdd['corr_data_flat'], shape).T
        

    def prepare_fitting(self):
        pdd = self.proc_data_dict
        rdd = self.raw_data_dict
        self.fit_dicts = OrderedDict()
        cos_mod = lmfit.Model(fit_mods.CosFunc)
        cos_mod.guess = fit_mods.Cos_guess.__get__(cos_mod, cos_mod.__class__)
        for i, data in enumerate(pdd['corr_data'].T):
            self.fit_dicts['cos_fit_{}'.format(i)] = {
                'model': cos_mod,
                'guess_dict': {'frequency': {'value': 1/360,
                                             'vary': False}},
                'fit_xvals': {'t': pdd['phases']},
                'fit_yvals': {'data': data}}

    def analyze_fit_results(self):
        pdd = self.proc_data_dict
        pdd['phase_contrast'] = np.array([
            self.fit_res['cos_fit_{}'.format(i)].best_values['amplitude']
            for i in range(len(pdd['amplitudes']))])
        pdd['phase_offset'] = np.array([
            self.fit_res['cos_fit_{}'.format(i)].best_values['phase']
            for i in range(len(pdd['amplitudes']))])
        pdd['phase_offset'] += np.pi*(pdd['phase_contrast'] < 0)
        pdd['phase_offset'] = (pdd['phase_offset'] + np.pi) % (2*np.pi) - np.pi
        pdd['phase_offset'] = np.unwrap(pdd['phase_offset'])
        pdd['phase_contrast'] = np.abs(pdd['phase_contrast'])

        gauss_mod = lmfit.models.GaussianModel()
        self.fit_dicts['phase_contrast_fit'] = {
            'model': gauss_mod,
            'guess_dict': {'center': {'value': 0, 'vary': False}},
            'fit_xvals': {'x': pdd['amplitudes']},
            'fit_yvals': {'data': pdd['phase_contrast']}}

        quadratic_mod = lmfit.models.QuadraticModel()
        self.fit_dicts['phase_offset_fit'] = {
            'model': quadratic_mod,
            'guess_dict': {'b': {'value': 0, 'vary': False}},
            'fit_xvals': {'x': pdd['amplitudes']},
            'fit_yvals': {'data': pdd['phase_offset']}}
        self.run_fitting()

        pdd['sigma'] = self.fit_res['phase_contrast_fit'].best_values['sigma']
        pdd['sigma_err'] = self.fit_res['phase_contrast_fit'].params['sigma'].\
                                                                        stderr
        pdd['a'] = self.fit_res['phase_offset_fit'].best_values['a']
        pdd['a_err'] = self.fit_res['phase_offset_fit'].params['a'].stderr
        pdd['c'] = self.fit_res['phase_offset_fit'].best_values['c']
        pdd['c_err'] = self.fit_res['phase_offset_fit'].params['c'].stderr

        pdd['sigma_err'] = float('nan') if pdd['sigma_err'] is None \
                                        else pdd['sigma_err']
        pdd['a_err'] = float('nan') if pdd['a_err'] is None else pdd['a_err']
        pdd['c_err'] = float('nan') if pdd['c_err'] is None else pdd['c_err']


    def prepare_plots(self):
        pdd = self.proc_data_dict

        self.plot_dicts['corr_data'] = {
            'title': self.raw_data_dict['measurementstring'] +
                     '\n' + self.raw_data_dict['timestamp'],
            'plotfn': self.plot_colorxy,
            'xvals': pdd['phases'],
            'yvals': pdd['amplitudes'],
            'zvals': pdd['corr_data'].T,
            'xlabel': r'Pulse phase, $\phi$',
            'xunit': 'deg',
            'ylabel': r'Readout pulse amplitude, $V_{RO}$',
            'yunit': 'V',
            'zlabel': 'Excited state population',
        }

        colormap = self.options_dict.get('colormap', mpl.cm.plasma)
        for i, amp in enumerate(pdd['amplitudes']):
            color = colormap(i/(len(pdd['amplitudes'])-1))
            label = 'cos_data_{}'.format(i)
            self.plot_dicts[label] = {
                'title': self.raw_data_dict['measurementstring'] +
                         '\n' + self.raw_data_dict['timestamp'],
                'ax_id': 'amplitude_crossections',
                'plotfn': self.plot_line,
                'xvals': pdd['phases'],
                'yvals': pdd['corr_data'][:,i],
                'xlabel': r'Pulse phase, $\phi$',
                'xunit': 'deg',
                'ylabel': 'Excited state population',
                'linestyle': '',
                'color': color,
                'setlabel': 'data {}: amp={:.4f}'.format(i, amp),
                'do_legend': True,
                'legend_bbox_to_anchor': (1, 1),
                'legend_pos': 'upper left',
            }
        if self.do_fitting:
            for i, amp in enumerate(pdd['amplitudes']):
                color = colormap(i/(len(pdd['amplitudes'])-1))
                label = 'cos_fit_{}'.format(i)
                self.plot_dicts[label] = {
                    'ax_id': 'amplitude_crossections',
                    'plotfn': self.plot_fit,
                    'fit_res': self.fit_res[label],
                    'plot_init': self.options_dict.get('plot_init', False),
                    'color': color,
                    'setlabel': 'fit {}: amp={:.4f}'.format(i, amp),
                }

                # Phase contrast
            self.plot_dicts['phase_contrast_data'] = {
                'title': self.raw_data_dict['measurementstring'] +
                         '\n' + self.raw_data_dict['timestamp'],
                'ax_id': 'phase_contrast',
                'plotfn': self.plot_line,
                'xvals': pdd['amplitudes'],
                'yvals': 200*pdd['phase_contrast'],
                'xlabel': r'Readout pulse amplitude, $V_{RO}$',
                'xunit': 'V',
                'ylabel': 'Phase contrast',
                'yunit': '%',
                'linestyle': '',
                'color': 'k',
                'setlabel': 'data',
                'do_legend': True,
            }
            self.plot_dicts['phase_contrast_fit'] = {
                'ax_id': 'phase_contrast',
                'plotfn': self.plot_line,
                'xvals': pdd['amplitudes'],
                'yvals': 200*self.fit_res['phase_contrast_fit'].best_fit,
                'color': 'r',
                'marker': '',
                'setlabel': 'fit',
                'do_legend': True,
            }
            self.plot_dicts['phase_contrast_labels'] = {
                'ax_id': 'phase_contrast',
                'plotfn': self.plot_line,
                'xvals': pdd['amplitudes'],
                'yvals': 200*pdd['phase_contrast'],
                'marker': '',
                'linestyle': '',
                'setlabel': r'$\sigma = ({:.5f} \pm {:.5f})$ V'.
                    format(pdd['sigma'], pdd['sigma_err']),
                'do_legend': True,
                'legend_bbox_to_anchor': (1, 1),
                'legend_pos': 'upper left',
            }

            # Phase offset
            self.plot_dicts['phase_offset_data'] = {
                'title': self.raw_data_dict['measurementstring'] +
                         '\n' + self.raw_data_dict['timestamp'],
                'ax_id': 'phase_offset',
                'plotfn': self.plot_line,
                'xvals': pdd['amplitudes'],
                'yvals': pdd['phase_offset'],
                'xlabel': r'Readout pulse amplitude, $V_{RO}$',
                'xunit': 'DAC unit',
                'ylabel': 'Phase offset',
                'yunit': 'deg',
                'linestyle': '',
                'color': 'k',
                'setlabel': 'data',
                'do_legend': True,
            }
            self.plot_dicts['phase_offset_fit'] = {
                'ax_id': 'phase_offset',
                'plotfn': self.plot_line,
                'xvals': pdd['amplitudes'],
                'yvals': self.fit_res['phase_offset_fit'].best_fit,
                'color': 'r',
                'marker': '',
                'setlabel': 'fit',
                'do_legend': True,
            }
            self.plot_dicts['phase_offset_labels'] = {
                'ax_id': 'phase_offset',
                'plotfn': self.plot_line,
                'xvals': pdd['amplitudes'],
                'yvals': pdd['phase_offset'],
                'marker': '',
                'linestyle': '',
                'setlabel': r'$a = {:.0f} \pm {:.0f}$ deg/V${{}}^2$'.
                    format(pdd['a'], pdd['a_err']) + '\n' +
                            r'$c = {:.1f} \pm {:.1f}$ deg'.
                    format(pdd['c'], pdd['c_err']),
                'do_legend': True,
                'legend_bbox_to_anchor': (1, 1),
                'legend_pos': 'upper left',
            }


class RabiAnalysis(MultiQubit_TimeDomain_Analysis):

    def __init__(self, qb_names, *args, **kwargs):
        params_dict = {}
        for qbn in qb_names:
            s = 'Instrument settings.'+qbn
            for trans_name in ['ge', 'ef']:
                params_dict[f'{trans_name}_amp180_'+qbn] = \
                    s+f'.{trans_name}_amp180'
                params_dict[f'{trans_name}_amp90scale_'+qbn] = \
                    s+f'.{trans_name}_amp90_scale'
        kwargs['params_dict'] = params_dict
        kwargs['numeric_params'] = list(params_dict)
        super().__init__(qb_names, *args, **kwargs)

    def prepare_fitting(self):
        self.fit_dicts = OrderedDict()
        for qbn in self.qb_names:
            data = self.proc_data_dict['data_to_fit'][qbn]
            sweep_points = self.proc_data_dict['sweep_points_dict'][qbn][
                'msmt_sweep_points']
            if self.num_cal_points != 0:
                data = data[:-self.num_cal_points]
            cos_mod = lmfit.Model(fit_mods.CosFunc)
            guess_pars = fit_mods.Cos_guess(
                model=cos_mod, t=sweep_points, data=data)
            guess_pars['amplitude'].vary = True
            guess_pars['amplitude'].min = -10
            guess_pars['offset'].vary = True
            guess_pars['frequency'].vary = True
            guess_pars['phase'].vary = True

            key = 'cos_fit_' + qbn
            self.fit_dicts[key] = {
                'fit_fn': fit_mods.CosFunc,
                'fit_xvals': {'t': sweep_points},
                'fit_yvals': {'data': data},
                'guess_pars': guess_pars}

    def analyze_fit_results(self):
        self.proc_data_dict['analysis_params_dict'] = OrderedDict()
        for qbn in self.qb_names:
            fit_res = self.fit_dicts['cos_fit_' + qbn]['fit_res']
            sweep_points = self.proc_data_dict['sweep_points_dict'][qbn][
                'msmt_sweep_points']
            self.proc_data_dict['analysis_params_dict'][qbn] = \
                self.get_amplitudes(fit_res=fit_res, sweep_points=sweep_points)
        self.save_processed_data(key='analysis_params_dict')

    def get_amplitudes(self, fit_res, sweep_points):
        # Extract the best fitted frequency and phase.
        freq_fit = fit_res.best_values['frequency']
        phase_fit = fit_res.best_values['phase']

        freq_std = fit_res.params['frequency'].stderr
        phase_std = fit_res.params['phase'].stderr

        # If fitted_phase<0, shift fitted_phase by 4. This corresponds to a
        # shift of 2pi in the argument of cos.
        if np.abs(phase_fit) < 0.1:
            phase_fit = 0

        # If phase_fit<1, the piHalf amplitude<0.
        if phase_fit < 1:
            log.info('The data could not be fitted correctly. '
                         'The fitted phase "%s" <1, which gives '
                         'negative piHalf '
                         'amplitude.' % phase_fit)

        stepsize = sweep_points[1] - sweep_points[0]
        if freq_fit > 2 * stepsize:
            log.info('The data could not be fitted correctly. The '
                         'frequency "%s" is too high.' % freq_fit)
        n = np.arange(-2, 10)

        piPulse_vals = (n*np.pi - phase_fit)/(2*np.pi*freq_fit)
        piHalfPulse_vals = (n*np.pi + np.pi/2 - phase_fit)/(2*np.pi*freq_fit)

        # find piHalfPulse
        try:
            piHalfPulse = \
                np.min(piHalfPulse_vals[piHalfPulse_vals >= sweep_points[1]])
            n_piHalf_pulse = n[piHalfPulse_vals==piHalfPulse]
        except ValueError:
            piHalfPulse = np.asarray([])

        if piHalfPulse.size == 0 or piHalfPulse > max(sweep_points):
            i = 0
            while (piHalfPulse_vals[i] < min(sweep_points) and
                   i<piHalfPulse_vals.size):
                i+=1
            piHalfPulse = piHalfPulse_vals[i]
            n_piHalf_pulse = n[i]

        # find piPulse
        try:
            if piHalfPulse.size != 0:
                piPulse = \
                    np.min(piPulse_vals[piPulse_vals >= piHalfPulse])
            else:
                piPulse = np.min(piPulse_vals[piPulse_vals >= 0.001])
            n_pi_pulse = n[piHalfPulse_vals == piHalfPulse]

        except ValueError:
            piPulse = np.asarray([])

        if piPulse.size == 0:
            i = 0
            while (piPulse_vals[i] < min(sweep_points) and
                   i < piPulse_vals.size):
                i += 1
            piPulse = piPulse_vals[i]
            n_pi_pulse = n[i]

        try:
            freq_idx = fit_res.var_names.index('frequency')
            phase_idx = fit_res.var_names.index('phase')
            if fit_res.covar is not None:
                cov_freq_phase = fit_res.covar[freq_idx, phase_idx]
            else:
                cov_freq_phase = 0
        except ValueError:
            cov_freq_phase = 0

        try:
            piPulse_std = self.calculate_pulse_stderr(
                f=freq_fit,
                phi=phase_fit,
                f_err=freq_std,
                phi_err=phase_std,
                period_num=n_pi_pulse,
                cov=cov_freq_phase)
            piHalfPulse_std = self.calculate_pulse_stderr(
                f=freq_fit,
                phi=phase_fit,
                f_err=freq_std,
                phi_err=phase_std,
                period_num=n_piHalf_pulse,
                cov=cov_freq_phase)
        except Exception as e:
            print(e)
            piPulse_std = 0
            piHalfPulse_std = 0

        rabi_amplitudes = {'piPulse': piPulse,
                           'piPulse_stderr': piPulse_std,
                           'piHalfPulse': piHalfPulse,
                           'piHalfPulse_stderr': piHalfPulse_std}

        return rabi_amplitudes

    def calculate_pulse_stderr(self, f, phi, f_err, phi_err,
                               period_num, cov=0):
        x = period_num + phi
        return np.sqrt((f_err*x/(2*np.pi*(f**2)))**2 +
                       (phi_err/(2*np.pi*f))**2 -
                       2*(cov**2)*x/((2*np.pi*(f**3))**2))[0]

    def prepare_plots(self):
        super().prepare_plots()

        if self.do_fitting:
            for qbn in self.qb_names:
                base_plot_name = 'Rabi_' + qbn
                self.prepare_projected_data_plot(
                    fig_name=base_plot_name,
                    data=self.proc_data_dict['data_to_fit'][qbn],
                    plot_name_suffix=qbn+'fit',
                    qb_name=qbn)

                fit_res = self.fit_dicts['cos_fit_' + qbn]['fit_res']
                self.plot_dicts['fit_' + qbn] = {
                    'fig_id': base_plot_name,
                    'plotfn': self.plot_fit,
                    'fit_res': fit_res,
                    'setlabel': 'cosine fit',
                    'color': 'r',
                    'do_legend': True,
                    'legend_ncol': 2,
                    'legend_bbox_to_anchor': (1, -0.15),
                    'legend_pos': 'upper right'}

                rabi_amplitudes = self.proc_data_dict['analysis_params_dict']
                self.plot_dicts['piamp_marker_' + qbn] = {
                    'fig_id': base_plot_name,
                    'plotfn': self.plot_line,
                    'xvals': np.array([rabi_amplitudes[qbn]['piPulse']]),
                    'yvals': np.array([fit_res.model.func(
                        rabi_amplitudes[qbn]['piPulse'],
                        **fit_res.best_values)]),
                    'setlabel': '$\pi$-Pulse amp',
                    'color': 'r',
                    'marker': 'o',
                    'line_kws': {'markersize': 10},
                    'linestyle': '',
                    'do_legend': True,
                    'legend_ncol': 2,
                    'legend_bbox_to_anchor': (1, -0.15),
                    'legend_pos': 'upper right'}

                self.plot_dicts['piamp_hline_' + qbn] = {
                    'fig_id': base_plot_name,
                    'plotfn': self.plot_hlines,
                    'y': [fit_res.model.func(
                        rabi_amplitudes[qbn]['piPulse'],
                        **fit_res.best_values)],
                    'xmin': self.proc_data_dict['sweep_points_dict'][qbn][
                        'sweep_points'][0],
                    'xmax': self.proc_data_dict['sweep_points_dict'][qbn][
                        'sweep_points'][-1],
                    'colors': 'gray'}

                self.plot_dicts['pihalfamp_marker_' + qbn] = {
                    'fig_id': base_plot_name,
                    'plotfn': self.plot_line,
                    'xvals': np.array([rabi_amplitudes[qbn]['piHalfPulse']]),
                    'yvals': np.array([fit_res.model.func(
                        rabi_amplitudes[qbn]['piHalfPulse'],
                        **fit_res.best_values)]),
                    'setlabel': '$\pi /2$-Pulse amp',
                    'color': 'm',
                    'marker': 'o',
                    'line_kws': {'markersize': 10},
                    'linestyle': '',
                    'do_legend': True,
                    'legend_ncol': 2,
                    'legend_bbox_to_anchor': (1, -0.15),
                    'legend_pos': 'upper right'}

                self.plot_dicts['pihalfamp_hline_' + qbn] = {
                    'fig_id': base_plot_name,
                    'plotfn': self.plot_hlines,
                    'y': [fit_res.model.func(
                        rabi_amplitudes[qbn]['piHalfPulse'],
                        **fit_res.best_values)],
                    'xmin': self.proc_data_dict['sweep_points_dict'][qbn][
                        'sweep_points'][0],
                    'xmax': self.proc_data_dict['sweep_points_dict'][qbn][
                        'sweep_points'][-1],
                    'colors': 'gray'}

                trans_name = 'ef' if 'f' in self.data_to_fit[qbn] else 'ge'
                old_pipulse_val = self.raw_data_dict[
                    f'{trans_name}_amp180_'+qbn]
                if old_pipulse_val != old_pipulse_val:
                    old_pipulse_val = 0
                old_pihalfpulse_val = self.raw_data_dict[
                    f'{trans_name}_amp90scale_'+qbn]
                if old_pihalfpulse_val != old_pihalfpulse_val:
                    old_pihalfpulse_val = 0
                old_pihalfpulse_val *= old_pipulse_val

                textstr = ('  $\pi-Amp$ = {:.3f} V'.format(
                    rabi_amplitudes[qbn]['piPulse']) +
                           ' $\pm$ {:.3f} V '.format(
                    rabi_amplitudes[qbn]['piPulse_stderr']) +
                           '\n$\pi/2-Amp$ = {:.3f} V '.format(
                    rabi_amplitudes[qbn]['piHalfPulse']) +
                           ' $\pm$ {:.3f} V '.format(
                    rabi_amplitudes[qbn]['piHalfPulse_stderr']) +
                           '\n  $\pi-Amp_{old}$ = ' + '{:.3f} V '.format(
                    old_pipulse_val) +
                           '\n$\pi/2-Amp_{old}$ = ' + '{:.3f} V '.format(
                    old_pihalfpulse_val))
                self.plot_dicts['text_msg_' + qbn] = {
                    'fig_id': base_plot_name,
                    'ypos': -0.2,
                    'xpos': 0,
                    'horizontalalignment': 'left',
                    'verticalalignment': 'top',
                    'plotfn': self.plot_text,
                    'text_string': textstr}


class T1Analysis(MultiQubit_TimeDomain_Analysis):

    def __init__(self, qb_names, *args, **kwargs):
        params_dict = {}
        for qbn in qb_names:
            s = 'Instrument settings.'+qbn
            for trans_name in ['ge', 'ef']:
                params_dict[f'{trans_name}_T1_'+qbn] = s+'.T1{}'.format(
                    '_ef' if trans_name == 'ef' else '')
        kwargs['params_dict'] = params_dict
        kwargs['numeric_params'] = list(params_dict)
        super().__init__(qb_names, *args, **kwargs)

    def prepare_fitting(self):
        self.fit_dicts = OrderedDict()
        for qbn in self.qb_names:
            data = self.proc_data_dict['data_to_fit'][qbn]
            sweep_points = self.proc_data_dict['sweep_points_dict'][qbn][
                'msmt_sweep_points']
            if self.num_cal_points != 0:
                data = data[:-self.num_cal_points]
            exp_decay_mod = lmfit.Model(fit_mods.ExpDecayFunc)
            guess_pars = fit_mods.exp_dec_guess(
                model=exp_decay_mod, data=data, t=sweep_points)
            guess_pars['amplitude'].vary = True
            guess_pars['tau'].vary = True
            if self.options_dict.get('vary_offset', False):
                guess_pars['offset'].vary = True
            else:
                guess_pars['offset'].value = 0
                guess_pars['offset'].vary = False
            key = 'exp_decay_' + qbn
            self.fit_dicts[key] = {
                'fit_fn': exp_decay_mod.func,
                'fit_xvals': {'t': sweep_points},
                'fit_yvals': {'data': data},
                'guess_pars': guess_pars}

    def analyze_fit_results(self):
        self.proc_data_dict['analysis_params_dict'] = OrderedDict()
        for qbn in self.qb_names:
            self.proc_data_dict['analysis_params_dict'][qbn] = OrderedDict()
            self.proc_data_dict['analysis_params_dict'][qbn]['T1'] = \
                self.fit_dicts['exp_decay_' + qbn]['fit_res'].best_values['tau']
            self.proc_data_dict['analysis_params_dict'][qbn]['T1_stderr'] = \
                self.fit_dicts['exp_decay_' + qbn]['fit_res'].params[
                    'tau'].stderr
        self.save_processed_data(key='analysis_params_dict')

    def prepare_plots(self):
        super().prepare_plots()

        if self.do_fitting:
            for qbn in self.qb_names:
                # rename base plot
                base_plot_name = 'T1_' + qbn
                self.prepare_projected_data_plot(
                    fig_name=base_plot_name,
                    data=self.proc_data_dict['data_to_fit'][qbn],
                    plot_name_suffix=qbn+'fit',
                    qb_name=qbn)

                self.plot_dicts['fit_' + qbn] = {
                    'fig_id': base_plot_name,
                    'plotfn': self.plot_fit,
                    'fit_res': self.fit_dicts['exp_decay_' + qbn]['fit_res'],
                    'setlabel': 'exp decay fit',
                    'do_legend': True,
                    'color': 'r',
                    'legend_ncol': 2,
                    'legend_bbox_to_anchor': (1, -0.15),
                    'legend_pos': 'upper right'}

                trans_name = 'ef' if 'f' in self.data_to_fit[qbn] else 'ge'
                old_T1_val = self.raw_data_dict[f'{trans_name}_T1_'+qbn]
                if old_T1_val != old_T1_val:
                    old_T1_val = 0
                T1_dict = self.proc_data_dict['analysis_params_dict']
                textstr = '$T_1$ = {:.2f} $\mu$s'.format(
                            T1_dict[qbn]['T1']*1e6) \
                          + ' $\pm$ {:.2f} $\mu$s'.format(
                            T1_dict[qbn]['T1_stderr']*1e6) \
                          + '\nold $T_1$ = {:.2f} $\mu$s'.format(old_T1_val*1e6)
                self.plot_dicts['text_msg_' + qbn] = {
                    'fig_id': base_plot_name,
                    'ypos': -0.2,
                    'xpos': 0,
                    'horizontalalignment': 'left',
                    'verticalalignment': 'top',
                    'plotfn': self.plot_text,
                    'text_string': textstr}


class RamseyAnalysis(MultiQubit_TimeDomain_Analysis):

    def __init__(self, qb_names, *args, **kwargs):
        params_dict = {}
        for qbn in qb_names:
            s = 'Instrument settings.'+qbn
            for trans_name in ['ge', 'ef']:
                params_dict[f'{trans_name}_freq_'+qbn] = s+f'.{trans_name}_freq'
        kwargs['params_dict'] = params_dict
        kwargs['numeric_params'] = list(params_dict)
        super().__init__(qb_names, *args, **kwargs)

    def prepare_fitting(self):
        if self.options_dict.get('fit_gaussian_decay', True):
            self.fit_keys = ['exp_decay_', 'gauss_decay_']
        else:
            self.fit_keys = ['exp_decay_']
        self.fit_dicts = OrderedDict()
        for qbn in self.qb_names:
            data = self.proc_data_dict['data_to_fit'][qbn]
            sweep_points = self.proc_data_dict['sweep_points_dict'][qbn][
                'msmt_sweep_points']
            if self.num_cal_points != 0:
                data = data[:-self.num_cal_points]
            for i, key in enumerate([k + qbn for k in self.fit_keys]):
                exp_damped_decay_mod = lmfit.Model(fit_mods.ExpDampOscFunc)
                guess_pars = fit_mods.exp_damp_osc_guess(
                    model=exp_damped_decay_mod, data=data, t=sweep_points,
                    n_guess=i+1)
                guess_pars['amplitude'].vary = False
                guess_pars['amplitude'].value = 0.5
                guess_pars['frequency'].vary = True
                guess_pars['tau'].vary = True
                guess_pars['phase'].vary = True
                guess_pars['n'].vary = False
                guess_pars['oscillation_offset'].vary = \
                        'f' in self.data_to_fit[qbn]
                # guess_pars['exponential_offset'].value = 0.5
                guess_pars['exponential_offset'].vary = True
                self.fit_dicts[key] = {
                    'fit_fn': exp_damped_decay_mod .func,
                    'fit_xvals': {'t': sweep_points},
                    'fit_yvals': {'data': data},
                    'guess_pars': guess_pars}

    def analyze_fit_results(self):
        if 'artificial_detuning' in self.options_dict:
            artificial_detuning_dict = OrderedDict(
                [(qbn, self.options_dict['artificial_detuning'])
             for qbn in self.qb_names])
        elif 'artificial_detuning_dict' in self.metadata:
            artificial_detuning_dict = self.metadata[
                'artificial_detuning_dict']
        elif 'artificial_detuning' in self.metadata:
            artificial_detuning_dict = OrderedDict(
                [(qbn, self.metadata['artificial_detuning'])
                 for qbn in self.qb_names])
        else:
            raise ValueError('"artificial_detuning" not found.')

        self.proc_data_dict['analysis_params_dict'] = OrderedDict()
        for qbn in self.qb_names:
            self.proc_data_dict['analysis_params_dict'][qbn] = OrderedDict()
            for key in [k + qbn for k in self.fit_keys]:
                self.proc_data_dict['analysis_params_dict'][qbn][key] = \
                    OrderedDict()
                fit_res = self.fit_dicts[key]['fit_res']
                for par in fit_res.params:
                    if fit_res.params[par].stderr is None:
                        fit_res.params[par].stderr = 0

                trans_name = 'ef' if 'f' in self.data_to_fit[qbn] else 'ge'
                old_qb_freq = self.raw_data_dict[f'{trans_name}_freq_'+qbn]
                if old_qb_freq != old_qb_freq:
                    old_qb_freq = 0
                self.proc_data_dict['analysis_params_dict'][qbn][key][
                    'old_qb_freq'] = old_qb_freq
                self.proc_data_dict['analysis_params_dict'][qbn][key][
                    'new_qb_freq'] = old_qb_freq + \
                                     artificial_detuning_dict[qbn] - \
                                     fit_res.best_values['frequency']
                self.proc_data_dict['analysis_params_dict'][qbn][key][
                    'new_qb_freq_stderr'] = fit_res.params['frequency'].stderr
                self.proc_data_dict['analysis_params_dict'][qbn][key][
                    'T2_star'] = fit_res.best_values['tau']
                self.proc_data_dict['analysis_params_dict'][qbn][key][
                    'T2_star_stderr'] = fit_res.params['tau'].stderr
                self.proc_data_dict['analysis_params_dict'][qbn][key][
                    'artificial_detuning'] = artificial_detuning_dict[qbn]
        self.save_processed_data(key='analysis_params_dict')

    def prepare_plots(self):
        super().prepare_plots()

        if self.do_fitting:
            ramsey_dict = self.proc_data_dict['analysis_params_dict']
            for qbn in self.qb_names:
                base_plot_name = 'Ramsey_' + qbn
                self.prepare_projected_data_plot(
                    fig_name=base_plot_name,
                    data=self.proc_data_dict['data_to_fit'][qbn],
                    plot_name_suffix=qbn+'fit',
                    qb_name=qbn)

                exp_decay_fit_key = self.fit_keys[0] + qbn
                old_qb_freq = ramsey_dict[qbn][
                    exp_decay_fit_key]['old_qb_freq']
                textstr = ''
                T2_star_str = ''

                try:
                    xunit = self.metadata["sweep_unit"]
                    xlabel = self.metadata["sweep_name"]
                except KeyError:
                    xlabel = self.raw_data_dict['sweep_parameter_names'][0]
                    xunit = self.raw_data_dict['sweep_parameter_units'][0]
                if np.ndim(xunit) > 0:
                    xunit = xunit[0]

                for i, key in enumerate([k + qbn for k in self.fit_keys]):

                    fit_res = self.fit_dicts[key]['fit_res']
                    self.plot_dicts['fit_' + key] = {
                        'fig_id': base_plot_name,
                        'plotfn': self.plot_fit,
                        'xlabel': xlabel,
                        'xunit': xunit,
                        'fit_res': fit_res,
                        'setlabel': 'exp decay fit' if i == 0 else
                            'gauss decay fit',
                        'do_legend': True,
                        'color': 'r' if i == 0 else 'C4',
                        'legend_bbox_to_anchor': (1, -0.15),
                        'legend_pos': 'upper right'}

                    if i != 0:
                        textstr += '\n'
                    textstr += \
                        ('$f_{{qubit \_ new \_ {{{key}}} }}$ = '.format(
                            key=('exp' if i == 0 else 'gauss')) +
                            '{:.6f} GHz '.format(
                            ramsey_dict[qbn][key]['new_qb_freq']*1e-9) +
                            '$\pm$ {:.2E} GHz '.format(
                            ramsey_dict[qbn][key][
                                'new_qb_freq_stderr']*1e-9))
                    T2_star_str += \
                        ('\n$T_{{2,{{{key}}} }}^\star$ = '.format(
                            key=('exp' if i == 0 else 'gauss')) +
                            '{:.2f} $\mu$s'.format(
                            fit_res.params['tau'].value*1e6) +
                            '$\pm$ {:.2f} $\mu$s'.format(
                            fit_res.params['tau'].stderr*1e6))

                textstr += '\n$f_{qubit \_ old}$ = '+'{:.6f} GHz '.format(
                    old_qb_freq*1e-9)
                textstr += ('\n$\Delta f$ = {:.4f} MHz '.format(
                    (ramsey_dict[qbn][exp_decay_fit_key]['new_qb_freq'] -
                    old_qb_freq)*1e-6) + '$\pm$ {:.2E} MHz'.format(
                    self.fit_dicts[exp_decay_fit_key]['fit_res'].params[
                        'frequency'].stderr*1e-6) +
                    '\n$f_{Ramsey}$ = '+'{:.4f} MHz $\pm$ {:.2E} MHz'.format(
                    self.fit_dicts[exp_decay_fit_key]['fit_res'].params[
                        'frequency'].value*1e-6,
                    self.fit_dicts[exp_decay_fit_key]['fit_res'].params[
                        'frequency'].stderr*1e-6))
                textstr += T2_star_str
                textstr += '\nartificial detuning = {:.2f} MHz'.format(
                    ramsey_dict[qbn][exp_decay_fit_key][
                        'artificial_detuning']*1e-6)

                self.plot_dicts['text_msg_' + qbn] = {
                    'fig_id': base_plot_name,
                    'ypos': -0.2,
                    'xpos': -0.025,
                    'horizontalalignment': 'left',
                    'verticalalignment': 'top',
                    'plotfn': self.plot_text,
                    'text_string': textstr}

                self.plot_dicts['half_hline_' + qbn] = {
                    'fig_id': base_plot_name,
                    'plotfn': self.plot_hlines,
                    'y': 0.5,
                    'xmin': self.proc_data_dict['sweep_points_dict'][qbn][
                        'sweep_points'][0],
                    'xmax': self.proc_data_dict['sweep_points_dict'][qbn][
                        'sweep_points'][-1],
                    'colors': 'gray'}


class QScaleAnalysis(MultiQubit_TimeDomain_Analysis):
    def __init__(self, qb_names, *args, **kwargs):
        params_dict = {}
        for qbn in qb_names:
            s = 'Instrument settings.'+qbn
            for trans_name in ['ge', 'ef']:
                params_dict[f'{trans_name}_qscale_'+qbn] = \
                    s+f'.{trans_name}_motzoi'
        kwargs['params_dict'] = params_dict
        kwargs['numeric_params'] = list(params_dict)
        super().__init__(qb_names, *args, **kwargs)

    def process_data(self):
        super().process_data()

        self.proc_data_dict['qscale_data'] = OrderedDict()
        for qbn in self.qb_names:
            self.proc_data_dict['qscale_data'][qbn] = OrderedDict()
            sweep_points = self.proc_data_dict['sweep_points_dict'][qbn][
                'msmt_sweep_points']
            data = self.proc_data_dict['data_to_fit'][qbn]
            if self.num_cal_points != 0:
                data = data[:-self.num_cal_points]
            self.proc_data_dict['qscale_data'][qbn]['sweep_points_xx'] = \
                sweep_points[0::3]
            self.proc_data_dict['qscale_data'][qbn]['sweep_points_xy'] = \
                sweep_points[1::3]
            self.proc_data_dict['qscale_data'][qbn]['sweep_points_xmy'] = \
                sweep_points[2::3]
            self.proc_data_dict['qscale_data'][qbn]['data_xx'] = \
                data[0::3]
            self.proc_data_dict['qscale_data'][qbn]['data_xy'] = \
                data[1::3]
            self.proc_data_dict['qscale_data'][qbn]['data_xmy'] = \
                data[2::3]

    def prepare_fitting(self):
        self.fit_dicts = OrderedDict()
        for qbn in self.qb_names:
            for msmt_label in ['_xx', '_xy', '_xmy']:
                sweep_points = self.proc_data_dict['qscale_data'][qbn][
                    'sweep_points' + msmt_label]
                data = self.proc_data_dict['qscale_data'][qbn][
                    'data' + msmt_label]

                if msmt_label == '_xx':
                    model = lmfit.models.ConstantModel()
                else:
                    model = lmfit.models.LinearModel()

                guess_pars = model.guess(data=data, x=sweep_points)
                key = 'fit' + msmt_label + '_' + qbn
                self.fit_dicts[key] = {
                    'fit_fn': model.func,
                    'fit_xvals': {'x': sweep_points},
                    'fit_yvals': {'data': data},
                    'guess_pars': guess_pars}

    def analyze_fit_results(self):
        self.proc_data_dict['analysis_params_dict'] = OrderedDict()
        # The best qscale parameter is the point where all 3 curves intersect.
        threshold = 0.02
        for qbn in self.qb_names:
            self.proc_data_dict['analysis_params_dict'][qbn] = OrderedDict()
            fitparams0 = self.fit_dicts['fit_xx'+'_'+qbn]['fit_res'].params
            fitparams1 = self.fit_dicts['fit_xy'+'_'+qbn]['fit_res'].params
            fitparams2 = self.fit_dicts['fit_xmy'+'_'+qbn]['fit_res'].params

            intercept_diff_mean = fitparams1['intercept'].value - \
                                  fitparams2['intercept'].value
            slope_diff_mean = fitparams2['slope'].value - \
                              fitparams1['slope'].value
            optimal_qscale = intercept_diff_mean/slope_diff_mean

            # Warning if Xpi/2Xpi line is not within +/-threshold of 0.5
            if (fitparams0['c'].value > (0.5 + threshold)) or \
                    (fitparams0['c'].value < (0.5 - threshold)):
                log.warning('The trace from the X90-X180 pulses is '
                                'NOT within $\pm${} of the expected value '
                                'of 0.5.'.format(threshold))
            # Warning if optimal_qscale is not within +/-threshold of 0.5
            y_optimal_qscale = optimal_qscale * fitparams2['slope'].value + \
                                 fitparams2['intercept'].value
            if (y_optimal_qscale > (0.5 + threshold)) or \
                    (y_optimal_qscale < (0.5 - threshold)):
                log.warning('The optimal qscale found gives a population '
                                'that is NOT within $\pm${} of the expected '
                                'value of 0.5.'.format(threshold))

            # Calculate standard deviation
            intercept_diff_std_squared = \
                fitparams1['intercept'].stderr**2 + \
                fitparams2['intercept'].stderr**2
            slope_diff_std_squared = \
                fitparams2['slope'].stderr**2 + fitparams1['slope'].stderr**2

            optimal_qscale_stderr = np.sqrt(
                intercept_diff_std_squared*(1/slope_diff_mean**2) +
                slope_diff_std_squared*(intercept_diff_mean /
                                        (slope_diff_mean**2))**2)

            self.proc_data_dict['analysis_params_dict'][qbn]['qscale'] = \
                optimal_qscale
            self.proc_data_dict['analysis_params_dict'][qbn][
                'qscale_stderr'] = optimal_qscale_stderr

    def prepare_plots(self):
        super().prepare_plots()

        color_dict = {'_xx': '#365C91',
                      '_xy': '#683050',
                      '_xmy': '#3C7541'}
        label_dict = {'_xx': r'$X_{\pi/2}X_{\pi}$',
                      '_xy': r'$X_{\pi/2}Y_{\pi}$',
                      '_xmy': r'$X_{\pi/2}Y_{-\pi}$'}
        for qbn in self.qb_names:
            base_plot_name = 'Qscale_' + qbn
            for msmt_label in ['_xx', '_xy', '_xmy']:
                sweep_points = self.proc_data_dict['qscale_data'][qbn][
                    'sweep_points' + msmt_label]
                data = self.proc_data_dict['qscale_data'][qbn][
                    'data' + msmt_label]
                if msmt_label == '_xx':
                    plot_name = base_plot_name
                else:
                    plot_name = 'data' + msmt_label + '_' + qbn

                # plot data
                try:
                    xunit = self.metadata["sweep_unit"]
                    xlabel = self.metadata["sweep_name"]
                except KeyError:
                    xlabel = self.raw_data_dict['sweep_parameter_names'][0]
                    xunit = self.raw_data_dict['sweep_parameter_units'][0]

                self.plot_dicts[plot_name] = {
                    'plotfn': self.plot_line,
                    'xvals': sweep_points,
                    'xlabel': xlabel,
                    'xunit': xunit,
                    'yvals': data,
                    'ylabel': '{} state population'.format(
                        self.get_latex_prob_label(self.data_to_fit[qbn])),
                    'yunit': '',
                    'setlabel': 'Data\n' + label_dict[msmt_label],
                    'title': (self.raw_data_dict['timestamp'] + ' ' +
                              self.raw_data_dict['measurementstring'] +
                              '\n' + qbn),
                    'linestyle': 'none',
                    'color': color_dict[msmt_label],
                    'do_legend': True,
                    'legend_bbox_to_anchor': (1, 0.5),
                    'legend_pos': 'center left'}
                if msmt_label != '_xx':
                    self.plot_dicts[plot_name]['fig_id'] = base_plot_name

                if self.do_fitting:
                    # plot fit
                    xfine = np.linspace(sweep_points[0], sweep_points[-1], 1000)
                    fit_key = 'fit' + msmt_label + '_' + qbn
                    fit_res = self.fit_dicts[fit_key]['fit_res']
                    yvals = fit_res.model.func(xfine, **fit_res.best_values)
                    if not hasattr(yvals, '__iter__'):
                        yvals = np.array(len(xfine)*[yvals])
                    self.plot_dicts[fit_key] = {
                        'fig_id': base_plot_name,
                        'plotfn': self.plot_line,
                        'xvals': xfine,
                        'yvals': yvals,
                        'marker': '',
                        'setlabel': 'Fit\n' + label_dict[msmt_label],
                        'do_legend': True,
                        'color': color_dict[msmt_label],
                        'legend_bbox_to_anchor': (1, 0.5),
                        'legend_pos': 'center left'}

                    trans_name = 'ef' if 'f' in self.data_to_fit[qbn] else 'ge'
                    old_qscale_val = self.raw_data_dict[
                        f'{trans_name}_qscale_'+qbn]
                    if old_qscale_val != old_qscale_val:
                        old_qscale_val = 0
                    textstr = 'Qscale = {:.4f} $\pm$ {:.4f}'.format(
                        self.proc_data_dict['analysis_params_dict'][qbn][
                            'qscale'],
                        self.proc_data_dict['analysis_params_dict'][qbn][
                            'qscale_stderr']) + \
                            '\nold Qscale= {:.4f}'.format(old_qscale_val)

                    self.plot_dicts['text_msg_' + qbn] = {
                        'fig_id': base_plot_name,
                        'ypos': -0.175,
                        'xpos': 0.5,
                        'horizontalalignment': 'center',
                        'verticalalignment': 'top',
                        'plotfn': self.plot_text,
                        'text_string': textstr}

            # plot cal points
            if self.num_cal_points != 0:
                for i, cal_pts_idxs in enumerate(
                        self.cal_states_dict.values()):
                    plot_dict_name = list(self.cal_states_dict)[i] + \
                                     '_' + qbn
                    self.plot_dicts[plot_dict_name] = {
                        'fig_id': base_plot_name,
                        'plotfn': self.plot_line,
                        'xvals': np.mean([
                            self.proc_data_dict['sweep_points_dict'][qbn]
                            ['cal_points_sweep_points'][cal_pts_idxs],
                            self.proc_data_dict['sweep_points_dict'][qbn]
                            ['cal_points_sweep_points'][cal_pts_idxs]],
                            axis=0),
                        'yvals': self.proc_data_dict[
                            'data_to_fit'][qbn][cal_pts_idxs],
                        'setlabel': list(self.cal_states_dict)[i],
                        'do_legend': True,
                        'legend_bbox_to_anchor': (1, 0.5),
                        'legend_pos': 'center left',
                        'linestyle': 'none',
                        'line_kws': {'color': self.get_cal_state_color(
                            list(self.cal_states_dict)[i])}}

                    self.plot_dicts[plot_dict_name + '_line'] = {
                        'fig_id': base_plot_name,
                        'plotfn': self.plot_hlines,
                        'y': np.mean(
                            self.proc_data_dict[
                                'data_to_fit'][qbn][cal_pts_idxs]),
                        'xmin': self.proc_data_dict['sweep_points_dict'][
                            qbn]['sweep_points'][0],
                        'xmax': self.proc_data_dict['sweep_points_dict'][
                            qbn]['sweep_points'][-1],
                        'colors': 'gray'}


class EchoAnalysis(MultiQubit_TimeDomain_Analysis):

    def __init__(self, *args, **kwargs):
        auto = kwargs.pop('auto', True)
        super().__init__(*args, auto=False, **kwargs)
        if self.options_dict.get('artificial_detuning', None) is not None:
            self.echo_analysis = RamseyAnalysis(*args, auto=False, **kwargs)
        else:
            if 'options_dict' in kwargs:
                # kwargs.pop('options_dict')
                kwargs['options_dict'].update({'vary_offset': True})
            else:
                kwargs['options_dict'] = {'vary_offset': True}
            self.echo_analysis = T1Analysis(*args, auto=False, **kwargs)

        if auto:
            self.echo_analysis.extract_data()
            self.echo_analysis.process_data()
            self.echo_analysis.prepare_fitting()
            self.echo_analysis.run_fitting()
            self.echo_analysis.save_fit_results()
            self.analyze_fit_results()
            self.prepare_plots()

    def analyze_fit_results(self):
        self.echo_analysis.analyze_fit_results()
        self.proc_data_dict['analysis_params_dict'] = OrderedDict()
        for qbn in self.qb_names:
            self.proc_data_dict['analysis_params_dict'][qbn] = OrderedDict()

            params_dict = self.echo_analysis.proc_data_dict[
                'analysis_params_dict'][qbn]
            if 'T1' in params_dict:
                self.proc_data_dict['analysis_params_dict'][qbn][
                    'T2_echo'] = params_dict['T1']
                self.proc_data_dict['analysis_params_dict'][qbn][
                    'T2_echo_stderr'] = params_dict['T1_stderr']
            else:
                self.proc_data_dict['analysis_params_dict'][qbn][
                    'T2_echo'] = params_dict['exp_decay_'+qbn][
                    'T2_star']
                self.proc_data_dict['analysis_params_dict'][qbn][
                    'T2_echo_stderr'] = params_dict['exp_decay_'+qbn][
                    'T2_star_stderr']

    def prepare_plots(self):
        self.echo_analysis.prepare_plots()
        for qbn in self.qb_names:
            # rename base plot
            figure_name = 'Echo_' + qbn
            echo_plot_key_t1 = [key for key in self.echo_analysis.plot_dicts if
                                'T1_'+qbn in key]
            echo_plot_key_ram = [key for key in self.echo_analysis.plot_dicts if
                                 'Ramsey_'+qbn in key]
            if len(echo_plot_key_t1) != 0:
                echo_plot_name = echo_plot_key_t1[0]
            elif len(echo_plot_key_ram) != 0:
                echo_plot_name = echo_plot_key_ram[0]
            else:
                raise ValueError('Neither T1 nor Ramsey plots were found.')

            self.echo_analysis.plot_dicts[echo_plot_name][
                'legend_pos'] = 'upper right'
            self.echo_analysis.plot_dicts[echo_plot_name][
                'legend_bbox_to_anchor'] = (1, -0.15)

            for plot_label in self.echo_analysis.plot_dicts:
                if qbn in plot_label:
                    if 'raw' not in plot_label and 'projected' not in plot_label:
                        self.echo_analysis.plot_dicts[plot_label]['fig_id'] = \
                            figure_name

            old_T2e_val = a_tools.get_param_value_from_file(
                file_path=self.echo_analysis.raw_data_dict['folder'],
                instr_name=qbn, param_name='T2{}'.format(
                    '_ef' if 'f' in self.echo_analysis.data_to_fit[qbn]
                    else ''))
            T2_dict = self.proc_data_dict['analysis_params_dict']
            textstr = '$T_2$ echo = {:.2f} $\mu$s'.format(
                T2_dict[qbn]['T2_echo']*1e6) \
                      + ' $\pm$ {:.2f} $\mu$s'.format(
                T2_dict[qbn]['T2_echo_stderr']*1e6) \
                      + '\nold $T_2$ echo = {:.2f} $\mu$s'.format(
                old_T2e_val*1e6)

            self.echo_analysis.plot_dicts['text_msg_' + qbn][
                'text_string'] = textstr

        self.echo_analysis.plot(key_list='auto')
        self.echo_analysis.save_figures(close_figs=True)


class OverUnderRotationAnalysis(MultiQubit_TimeDomain_Analysis):

    def __init__(self, *args, **kwargs):
        super().__init__(*args, **kwargs)

    def prepare_fitting(self):
        self.fit_dicts = OrderedDict()
        for qbn in self.qb_names:
            data = self.proc_data_dict['projected_data_dict'][qbn]
            sweep_points = self.proc_data_dict['sweep_points_dict'][qbn][
                'msmt_sweep_points']
            if self.num_cal_points != 0:
                data = data[:-self.num_cal_points]
            model = lmfit.models.LinearModel()
            guess_pars = model.guess(data=data, x=sweep_points)
            guess_pars['intercept'].value = 0.5
            guess_pars['intercept'].vary = False
            key = 'fit_' + qbn
            self.fit_dicts[key] = {
                'fit_fn': model.func,
                'fit_xvals': {'x': sweep_points},
                'fit_yvals': {'data': data},
                'guess_pars': guess_pars}

    def analyze_fit_results(self):
        self.proc_data_dict['analysis_params_dict'] = OrderedDict()
        for qbn in self.qb_names:
            try:
                old_amp180 = a_tools.get_param_value_from_file(
                    file_path=self.raw_data_dict['folder'][0],
                    instr_name=qbn, param_name='amp180{}'.format(
                        '_ef' if 'f' in self.data_to_fit[qbn] else ''))
            except KeyError:
                old_amp180 = a_tools.get_param_value_from_file(
                    file_path=self.raw_data_dict['folder'][0],
                    instr_name=qbn, param_name='{}_amp180'.format(
                        'ef' if 'f' in self.data_to_fit[qbn] else 'ge'))

            self.proc_data_dict['analysis_params_dict'][qbn] = OrderedDict()
            self.proc_data_dict['analysis_params_dict'][qbn][
                'corrected_amp'] = old_amp180 - self.fit_dicts[
                'fit_' + qbn]['fit_res'].best_values['slope']*old_amp180
            self.proc_data_dict['analysis_params_dict'][qbn][
                'corrected_amp_stderr'] = self.fit_dicts[
                'fit_' + qbn]['fit_res'].params['slope'].stderr*old_amp180

    def prepare_plots(self):
        super().prepare_plots()

        if self.do_fitting:
            for qbn in self.qb_names:
                # rename base plot
                if self.fit_dicts['fit_' + qbn][
                        'fit_res'].best_values['slope'] >= 0:
                    base_plot_name = 'OverRotation_' + qbn
                else:
                    base_plot_name = 'UnderRotation_' + qbn
                self.prepare_projected_data_plot(
                    fig_name=base_plot_name,
                    data=self.proc_data_dict['data_to_fit'][qbn],
                    plot_name_suffix=qbn+'fit',
                    qb_name=qbn)

                self.plot_dicts['fit_' + qbn] = {
                    'fig_id': base_plot_name,
                    'plotfn': self.plot_fit,
                    'fit_res': self.fit_dicts['fit_' + qbn]['fit_res'],
                    'setlabel': 'linear fit',
                    'do_legend': True,
                    'color': 'r',
                    'legend_ncol': 2,
                    'legend_bbox_to_anchor': (1, -0.15),
                    'legend_pos': 'upper right'}

                try:
                    old_amp180 = a_tools.get_param_value_from_file(
                        file_path=self.raw_data_dict['folder'][0],
                        instr_name=qbn, param_name='amp180{}'.format(
                            '_ef' if 'f' in self.data_to_fit[qbn] else ''))
                except KeyError:
                    old_amp180 = a_tools.get_param_value_from_file(
                        file_path=self.raw_data_dict['folder'][0],
                        instr_name=qbn, param_name='{}_amp180'.format(
                            'ef' if 'f' in self.data_to_fit[qbn] else 'ge'))
                correction_dict = self.proc_data_dict['analysis_params_dict']
                fit_res = self.fit_dicts['fit_' + qbn]['fit_res']
                textstr = '$\pi$-Amp = {:.4f} mV'.format(
                    correction_dict[qbn]['corrected_amp']*1e3) \
                          + ' $\pm$ {:.1e} mV'.format(
                    correction_dict[qbn]['corrected_amp_stderr']*1e3) \
                          + '\nold $\pi$-Amp = {:.4f} mV'.format(
                    old_amp180*1e3) \
                          + '\namp. correction = {:.4f} mV'.format(
                              fit_res.best_values['slope']*old_amp180*1e3) \
                          + '\nintercept = {:.2f}'.format(
                              fit_res.best_values['intercept'])
                self.plot_dicts['text_msg_' + qbn] = {
                    'fig_id': base_plot_name,
                    'ypos': -0.2,
                    'xpos': 0,
                    'horizontalalignment': 'left',
                    'verticalalignment': 'top',
                    'plotfn': self.plot_text,
                    'text_string': textstr}

                self.plot_dicts['half_hline_' + qbn] = {
                    'fig_id': base_plot_name,
                    'plotfn': self.plot_hlines,
                    'y': 0.5,
                    'xmin': self.proc_data_dict['sweep_points_dict'][qbn][
                        'sweep_points'][0],
                    'xmax': self.proc_data_dict['sweep_points_dict'][qbn][
                        'sweep_points'][-1],
                    'colors': 'gray'}


class CPhaseLeakageAnalysis(MultiQubit_TimeDomain_Analysis):

    def __init__(self, *args, **kwargs):
        super().__init__(*args, **kwargs)

    def process_data(self):
        super().process_data()

        self.leakage_qbname = self.get_param_value('leakage_qbname')
        self.cphase_qbname = self.get_param_value('cphase_qbname')
        if self.leakage_qbname is None and self.cphase_qbname is None:
            raise ValueError('Please provide either leakage_qbname or '
                             'cphase_qbname.')
        elif self.cphase_qbname is None:
            self.cphase_qbname = [qbn for qbn in self.qb_names if
                                  qbn != self.leakage_qbname][0]
        elif self.leakage_qbname is None:
            self.leakage_qbname = [qbn for qbn in self.qb_names if
                                   qbn != self.cphase_qbname]
            if len(self.leakage_qbname) > 0:
                self.leakage_qbname = self.leakage_qbname[0]
            else:
                self.leakage_qbname = None

        for qbn, data in self.proc_data_dict['data_to_fit'].items():
            if data.shape[1] != self.proc_data_dict['sweep_points_dict'][qbn][
                    'sweep_points'].size:
                self.proc_data_dict['data_to_fit'][qbn] = data.T

        # convert phases to radians
        for qbn in self.qb_names:
            sweep_dict = self.proc_data_dict['sweep_points_dict'][qbn]
            sweep_dict['sweep_points'] *= np.pi/180

        # reshape data for ease of use
        self.proc_data_dict['data_to_fit_reshaped'] = {
            qbn: np.reshape(
                self.proc_data_dict['data_to_fit'][qbn][
                    :, :-self.num_cal_points],
                (2*self.proc_data_dict['data_to_fit'][qbn][
                    :, :-self.num_cal_points].shape[0],
                self.proc_data_dict['data_to_fit'][qbn][
                    :, :-self.num_cal_points].shape[1]//2))
            for qbn in self.qb_names}

    def prepare_fitting(self):
        self.fit_dicts = OrderedDict()
        labels = ['e', 'g']
        for i, qbn in enumerate(self.qb_names):
            for row in range(self.proc_data_dict['data_to_fit_reshaped'][
                                 qbn].shape[0]):
                phases = np.unique(self.proc_data_dict['sweep_points_dict'][
                    qbn]['msmt_sweep_points'])
                data = self.proc_data_dict['data_to_fit_reshaped'][qbn][row, :]
                key = 'fit_{}{}_{}'.format(labels[row % 2], row, qbn)
                if qbn == self.cphase_qbname:
                    # fit cphase qb results to a cosine
                    model = lmfit.Model(fit_mods.CosFunc)
                    guess_pars = fit_mods.Cos_guess(
                        model=model,
                        t=phases,
                        data=data)
                    guess_pars['amplitude'].vary = True
                    guess_pars['offset'].vary = True
                    guess_pars['frequency'].value = 1/(2*np.pi)
                    guess_pars['frequency'].vary = False
                    guess_pars['phase'].vary = True

                    self.fit_dicts[key] = {
                        'fit_fn': fit_mods.CosFunc,
                        'fit_xvals': {'t': phases},
                        'fit_yvals': {'data': data},
                        'guess_pars': guess_pars}
                else:
                    # fit leakage qb results to a constant
                    model = lmfit.models.ConstantModel()
                    guess_pars = model.guess(data=data, x=phases)

                    self.fit_dicts[key] = {
                        'fit_fn': model.func,
                        'fit_xvals': {'x': phases},
                        'fit_yvals': {'data': data},
                        'guess_pars': guess_pars}

    def analyze_fit_results(self):
        self.proc_data_dict['analysis_params_dict'] = OrderedDict()
        # get cphases population losses
        keys = [k for k in list(self.fit_dicts.keys()) if
                self.cphase_qbname in k]
        fit_res_objs = [self.fit_dicts[k]['fit_res'] for k in keys]
        # cphases
        phases = np.array([fr.best_values['phase'] for fr in fit_res_objs])
        phases_errs = np.array([fr.params['phase'].stderr
                                for fr in fit_res_objs])
        phases_errs[phases_errs == None] = 0.0

        cphases = phases[0::2] - phases[1::2]
        cphases[cphases < 0] += 2*np.pi
        cphases_stderrs = np.sqrt(np.array(phases_errs[0::2]**2 +
                                           phases_errs[1::2]**2,
                                           dtype=np.float64))
        self.proc_data_dict['analysis_params_dict'][
            'cphase'] = {'val': cphases, 'stderr': cphases_stderrs}

        # population losses
        amps = np.array([fr.best_values['amplitude'] for fr in fit_res_objs])
        amps_errs = np.array([fr.params['amplitude'].stderr
                                for fr in fit_res_objs])
        amps_errs[amps_errs == None] = 0.0

        population_loss = np.abs(amps[0::2] - amps[1::2])/amps[1::2]
        x = amps[0::2] - amps[1::2]
        x_err = np.array(amps_errs[0::2]**2 + amps_errs[1::2]**2,
                         dtype=np.float64)
        y = amps[1::2]
        y_err = amps_errs[1::2]
        population_loss_stderrs = np.sqrt(np.array(
            ((y*x_err)**2 + (x*y_err)**2)/(y**4), dtype=np.float64))
        self.proc_data_dict['analysis_params_dict'][
            'population_loss'] = {'val': population_loss,
                                  'stderr': population_loss_stderrs}

        if self.leakage_qbname is not None:
            # get leakage
            keys = [k for k in list(self.fit_dicts.keys()) if
                    self.leakage_qbname in k]
            fit_res_objs = [self.fit_dicts[k]['fit_res'] for k in keys]

            lines = np.array([fr.best_values['c'] for fr in fit_res_objs])
            lines_errs = np.array([fr.params['c'].stderr for fr in fit_res_objs])
            lines_errs[lines_errs == None] = 0.0

            leakage = lines[0::2] - lines[1::2]#/np.abs(lines[1::2])
            x = lines[1::2] - lines[0::2]
            x_err = np.array(np.sqrt(lines_errs[0::2]**2 + lines_errs[1::2]**2),
                             dtype=np.float64)
            y = lines[1::2]
            y_err = lines_errs[1::2]
            leakage_errs = np.sqrt(np.array(
                ((y*x_err)**2 + (x*y_err)**2)/(y**4), dtype=np.float64))
            self.proc_data_dict['analysis_params_dict'][
                'leakage'] = {'val': leakage, 'stderr': x_err}

        self.save_processed_data(key='analysis_params_dict')

    def plot_traces(self, prob_label, data_2d, qbn):
        plotsize = self.get_default_plot_params(set=False)[
            'figure.figsize']
        plotsize = (plotsize[0], plotsize[0]/1.25)
        if data_2d.shape[1] != self.proc_data_dict[
                'sweep_points_dict'][qbn]['sweep_points'].size:
            data_2d = data_2d.T

        data_2d_reshaped = np.reshape(
            data_2d[:, :-self.num_cal_points],
            (2*data_2d[:, :-self.num_cal_points].shape[0],
             data_2d[:, :-self.num_cal_points].shape[1]//2))

        data_2d_cal_reshaped = [[data_2d[:, -self.num_cal_points:]]] * \
                               (2*data_2d[:, :-self.num_cal_points].shape[0])

        ref_states_plot_dicts = {}
        for row in range(data_2d_reshaped.shape[0]):
            phases = np.unique(self.proc_data_dict['sweep_points_dict'][qbn][
                    'msmt_sweep_points'])
            data = data_2d_reshaped[row, :]
            legend_bbox_to_anchor = (1, -0.15)
            legend_pos = 'upper right'
            legend_ncol = 2

            if qbn == self.cphase_qbname and \
                    self.get_latex_prob_label(prob_label) == \
                    self.get_latex_prob_label(self.data_to_fit[qbn]):
                figure_name = 'Cphase_{}_{}'.format(qbn, prob_label)
            elif qbn == self.leakage_qbname and \
                    self.get_latex_prob_label(prob_label) == \
                    self.get_latex_prob_label(self.data_to_fit[qbn]):
                figure_name = 'Leakage_{}_{}'.format(qbn, prob_label)
            else:
                figure_name = 'projected_plot_' + qbn + '_' + \
                              prob_label

            # plot cal points
            if self.num_cal_points > 0:
                data_w_cal = data_2d_cal_reshaped[row][0][0]
                for i, cal_pts_idxs in enumerate(
                        self.cal_states_dict.values()):
                    s = '{}_{}_{}'.format(row, qbn, prob_label)
                    ref_state_plot_name = list(
                        self.cal_states_dict)[i] + '_' + s
                    ref_states_plot_dicts[ref_state_plot_name] = {
                        'fig_id': figure_name,
                        'plotfn': self.plot_line,
                        'plotsize': plotsize,
                        'xvals': self.proc_data_dict[
                            'sweep_points_dict'][qbn][
                            'cal_points_sweep_points'][
                            cal_pts_idxs],
                        'yvals': data_w_cal[cal_pts_idxs],
                        'setlabel': list(
                            self.cal_states_dict)[i] if
                        row == 0 else '',
                        'do_legend': row == 0,
                        'legend_bbox_to_anchor':
                            legend_bbox_to_anchor,
                        'legend_pos': legend_pos,
                        'legend_ncol': legend_ncol,
                        'linestyle': 'none',
                        'line_kws': {'color':
                            self.get_cal_state_color(
                                list(self.cal_states_dict)[i])}}
                # phases = phases[:-self.num_cal_points]
                # data = data[:-self.num_cal_points]

            if self.leakage_qbname is not None:
                legend_label = '{} in $|g\\rangle$'.format(
                    self.leakage_qbname) if row % 2 != 0 else \
                    '{} in $|e\\rangle$'.format(
                        self.leakage_qbname)
            else:
                legend_label = 'qbc in $|g\\rangle$' if \
                    row % 2 != 0 else 'qbc in $|e\\rangle$'
            hard_sweep_params = self.get_param_value('hard_sweep_params')
            sweep_name = self.get_param_value('sweep_name')
            sweep_unit = self.get_param_value('sweep_unit')
            if hard_sweep_params is not None:
                xlabel = list(hard_sweep_params)[0]
                xunit = list(hard_sweep_params.values())[0][
                    'unit']
            elif (sweep_name is not None) and (sweep_unit is not None):
                xlabel = sweep_name
                xunit = sweep_unit
            else:
                xlabel = self.raw_data_dict['sweep_parameter_names']
                xunit = self.raw_data_dict['sweep_parameter_units']
            if np.ndim(xunit) > 0:
                xunit = xunit[0]
            self.plot_dicts['data_{}_{}_{}'.format(
                row, qbn, prob_label)] = {
                'plotfn': self.plot_line,
                'fig_id': figure_name,
                'plotsize': plotsize,
                'xvals': phases,
                'xlabel': xlabel,
                'xunit': xunit,
                'yvals': data,
                'ylabel': '{} state population'.format(
                    self.get_latex_prob_label(prob_label)),
                'yunit': '',
                'setlabel': 'Data - ' + legend_label
                if row in [0, 1] else '',
                'title': self.raw_data_dict['timestamp'] + ' ' +
                         self.raw_data_dict['measurementstring'] + '-' + qbn,
                'linestyle': 'none',
                'color': 'C0' if row % 2 == 0 else 'C2',
                'do_legend': row in [0, 1],
                'legend_ncol': legend_ncol,
                'legend_bbox_to_anchor': legend_bbox_to_anchor,
                'legend_pos': legend_pos}

            if self.do_fitting and 'projected' not in figure_name:
                k = 'fit_{}{}_{}'.format(
                    'e' if row % 2 == 0 else 'g', row, qbn)
                fit_res = self.fit_dicts[k]['fit_res']

                if qbn == self.cphase_qbname:
                    self.plot_dicts[k + '_' + prob_label] = {
                        'fig_id': figure_name,
                        'plotfn': self.plot_fit,
                        'fit_res': fit_res,
                        'setlabel': 'Fit - ' + legend_label
                        if row in [0, 1] else '',
                        'color': 'C0' if row % 2 == 0 else 'C2',
                        'do_legend': row in [0, 1],
                        'legend_ncol': legend_ncol,
                        'legend_bbox_to_anchor':
                            legend_bbox_to_anchor,
                        'legend_pos': legend_pos}
                else:
                    xvals = fit_res.userkws[
                        fit_res.model.independent_vars[0]]
                    xfine = np.linspace(min(xvals), max(xvals), 100)
                    yvals = fit_res.model.func(
                        xfine, **fit_res.best_values)
                    if not hasattr(yvals, '__iter__'):
                        yvals = np.array(len(xfine)*[yvals])

                    self.plot_dicts[k] = {
                        'fig_id': figure_name,
                        'plotfn': self.plot_line,
                        'xvals': xfine,
                        'yvals': yvals,
                        'marker': '',
                        'setlabel': 'Fit - ' + legend_label
                        if row in [0, 1] else '',
                        'do_legend': row in [0, 1],
                        'legend_ncol': legend_ncol,
                        'color': 'C0' if row % 2 == 0 else 'C2',
                        'legend_bbox_to_anchor':
                            legend_bbox_to_anchor,
                        'legend_pos': legend_pos}

        # ref state plots need to be added at the end, otherwise the
        # legend for |g> and |e> is added twice (because of the
        # condition do_legend = (row in [0,1]) in the plot dicts above
        if self.num_cal_points > 0:
            self.plot_dicts.update(ref_states_plot_dicts)
        return figure_name

    def prepare_plots(self):
        if self.options_dict.get('plot_all_traces', True):
            for j, qbn in enumerate(self.qb_names):
                if self.options_dict.get('plot_all_probs', True):
                    for prob_label, data_2d in self.proc_data_dict[
                            'projected_data_dict'][qbn].items():
                        figure_name = self.plot_traces(prob_label, data_2d, qbn)
                else:
                    figure_name = self.plot_traces(
                        self.data_to_fit[qbn], self.proc_data_dict[
                            'data_to_fit'][qbn], qbn)
                    
                if self.do_fitting and len(self.proc_data_dict[
                               'analysis_params_dict']['cphase']['val']) == 1:
                        if qbn == self.cphase_qbname:
                            textstr = 'Cphase = {:.2f}'.format(
                                self.proc_data_dict['analysis_params_dict'][
                                    'cphase']['val'][0]*180/np.pi) + \
                                      r'$^{\circ}$'
                            textstr += '\nPopulation loss = {:.3f}'.format(
                                self.proc_data_dict['analysis_params_dict'][
                                    'population_loss']['val'][0])
                            self.plot_dicts['text_msg_' + qbn] = {
                                'fig_id': figure_name,
                                'ypos': -0.2,
                                'xpos': -0.05,
                                'horizontalalignment': 'left',
                                'verticalalignment': 'top',
                                'plotfn': self.plot_text,
                                'text_string': textstr}
                        else:
                            textstr = 'Leakage = {:.5f}'.format(
                                self.proc_data_dict['analysis_params_dict'][
                                    'leakage']['val'][0])
                            self.plot_dicts['text_msg_' + qbn] = {
                                'fig_id': figure_name,
                                'ypos': -0.2,
                                'xpos': -0.05,
                                'horizontalalignment': 'left',
                                'verticalalignment': 'top',
                                'plotfn': self.plot_text,
                                'text_string': textstr}

        # plot analysis results
        if self.do_fitting and len(self.proc_data_dict[
                'analysis_params_dict']['cphase']['val']) > 1:
            # unique_swpts2d = [np.unique(arr) for arr in self.raw_data_dict[
            #     'sweep_points_2D_dict'][self.qb_names[0]]]
            # swpts2d_lengths = np.array([len(np.unique(arr)) for arr in
            #                             unique_swpts2d])
            # swpts2d_idxs = np.where(swpts2d_lengths > 1)[0]
            assert ('soft_sweep_params' in self.metadata)
            ss_pars = self.metadata['soft_sweep_params']

            for idx, ss_pname in enumerate(ss_pars):
                for param_name, results_dict in self.proc_data_dict[
                        'analysis_params_dict'].items():
                    plot_name = '{}_vs_{}'.format(param_name, ss_pname)
                    self.plot_dicts[plot_name] = {
                        'plotfn': self.plot_line,
                        'xvals': ss_pars[ss_pname]['values'],
                        'xlabel': ss_pname,
                        'xunit': ss_pars[ss_pname]['unit'],
                        'yvals': results_dict['val']-np.pi if \
                                param_name=='cphase' else results_dict['val'],
                        'yerr': results_dict['stderr'] if
                            param_name != 'leakage' else None,
                        'ylabel': param_name+'-$\\pi$' if \
                            param_name=='cphase' else param_name,
                        'yunit': 'rad' if param_name == 'cphase' else '',
                        'linestyle': 'none',
                        'do_legend': False}
                    if param_name == 'cphase':
                        self.plot_dicts[plot_name+'_hline'] = {
                            'fig_id': plot_name,
                            'plotfn': self.plot_hlines,
                            'y': 0,
                            'xmin': np.min(ss_pars[ss_pname]['values']),
                            'xmax': np.max(ss_pars[ss_pname]['values']),
                            'colors': 'gray'}


class CZDynamicPhaseAnalysis(MultiQubit_TimeDomain_Analysis):

    def __init__(self, *args, **kwargs):
        super().__init__(*args, **kwargs)

    def process_data(self):
        super().process_data()
        # convert phases to radians
        for qbn in self.qb_names:
            sweep_dict = self.proc_data_dict['sweep_points_dict'][qbn]
            sweep_dict['sweep_points'] *= np.pi/180

        # get data with flux pulse and w/o flux pulse
        self.data_with_fp = OrderedDict()
        self.data_no_fp = OrderedDict()
        for qbn in self.qb_names:
            all_data = self.proc_data_dict['data_to_fit'][qbn]
            if self.num_cal_points != 0:
                all_data = all_data[:-self.num_cal_points]
            self.data_with_fp[qbn] = all_data[0: len(all_data)//2]
            self.data_no_fp[qbn] = all_data[len(all_data)//2:]

    def prepare_fitting(self):
        self.fit_dicts = OrderedDict()
        for qbn in self.qb_names:
            sweep_points = np.unique(
                self.proc_data_dict['sweep_points_dict'][qbn][
                    'msmt_sweep_points'])
            for i, data in enumerate([self.data_with_fp[qbn],
                                      self.data_no_fp[qbn]]):
                cos_mod = lmfit.Model(fit_mods.CosFunc)
                guess_pars = fit_mods.Cos_guess(
                    model=cos_mod,
                    t=sweep_points,
                    data=data)
                guess_pars['amplitude'].vary = True
                guess_pars['offset'].vary = True
                guess_pars['frequency'].value = 1/(2*np.pi)
                guess_pars['frequency'].vary = False
                guess_pars['phase'].vary = True

                key = 'cos_fit_{}_{}'.format(qbn, 'wfp' if i == 0 else 'nofp')
                self.fit_dicts[key] = {
                    'fit_fn': fit_mods.CosFunc,
                    'fit_xvals': {'t': sweep_points},
                    'fit_yvals': {'data': data},
                    'guess_pars': guess_pars}

    def analyze_fit_results(self):
        self.proc_data_dict['analysis_params_dict'] = OrderedDict()
        for qbn in self.qb_names:
            self.proc_data_dict['analysis_params_dict'][qbn] = OrderedDict()
            self.proc_data_dict['analysis_params_dict'][qbn][
                'dynamic_phase'] = {
                'val': (self.fit_dicts[f'cos_fit_{qbn}_wfp'][
                            'fit_res'].best_values['phase'] -
                        self.fit_dicts[f'cos_fit_{qbn}_nofp'][
                            'fit_res'].best_values['phase']),
                'stderr': np.sqrt(
                    self.fit_dicts[f'cos_fit_{qbn}_wfp'][
                        'fit_res'].params['phase'].stderr**2 +
                    self.fit_dicts[f'cos_fit_{qbn}_nofp'][
                        'fit_res'].params['phase'].stderr**2)
                }
        self.save_processed_data(key='analysis_params_dict')

    def prepare_plots(self):
        super().prepare_plots()
        for qbn in self.qb_names:
            for i, data in enumerate([self.data_with_fp[qbn],
                                      self.data_no_fp[qbn]]):
                fit_key = f'cos_fit_{qbn}_wfp' if i == 0 else \
                    f'cos_fit_{qbn}_nofp'
                plot_name_suffix = 'fit_'+'wfp' if i == 0 else 'nofp'
                cal_pts_data = self.proc_data_dict['data_to_fit'][qbn][
                               -self.num_cal_points:]
                base_plot_name = 'Dynamic_phase_' + qbn
                self.prepare_projected_data_plot(
                    fig_name=base_plot_name,
                    data=np.concatenate((data,cal_pts_data)),
                    sweep_points=np.unique(
                        self.proc_data_dict['sweep_points_dict'][qbn][
                            'sweep_points']),
                    data_label='with flux pulse' if i == 0 else 'no flux pulse',
                    plot_name_suffix=qbn + plot_name_suffix,
                    qb_name=qbn,
                    do_legend_cal_states=(i == 0))
                if self.do_fitting:
                    fit_res = self.fit_dicts[fit_key]['fit_res']
                    self.plot_dicts[plot_name_suffix + '_' + qbn] = {
                        'fig_id': base_plot_name,
                        'plotfn': self.plot_fit,
                        'fit_res': fit_res ,
                        'setlabel': 'cosine fit',
                        'color': 'r',
                        'do_legend': i == 0}

                    textstr = 'Dynamic phase {}:\n\t{:.2f}'.format(
                        qbn,
                        self.proc_data_dict['analysis_params_dict'][qbn][
                            'dynamic_phase']['val']*180/np.pi) + \
                              r'$^{\circ}$' + \
                            '$\\pm${:.2f}'.format(
                        self.proc_data_dict['analysis_params_dict'][qbn][
                            'dynamic_phase']['stderr']*180/np.pi) + \
                              r'$^{\circ}$'

                    fpl = self.get_param_value('flux_pulse_length')
                    if fpl is not None:
                        textstr += '\n length: {:.2f} ns'.format(fpl*1e9)
                    fpa = self.get_param_value('flux_pulse_amp')
                    if fpa is not None:
                        textstr += '\n amp: {:.2f} V'.format(fpa)

                    self.plot_dicts['text_msg_' + qbn] = {
                        'fig_id': base_plot_name,
                        'ypos': -0.15,
                        'xpos': -0.05,
                        'horizontalalignment': 'left',
                        'verticalalignment': 'top',
                        'plotfn': self.plot_text,
                        'text_string': textstr}
            for plot_name in list(self.plot_dicts)[::-1]:
                if self.plot_dicts[plot_name].get('do_legend', False):
                    break
            self.plot_dicts[plot_name].update(
                {'legend_ncol': 2,
                 'legend_bbox_to_anchor': (1, -0.15),
                 'legend_pos': 'upper right'})<|MERGE_RESOLUTION|>--- conflicted
+++ resolved
@@ -303,12 +303,14 @@
 
             # for now assuming the same for all qubits.
             self.cal_states_dict = self.cp.get_indices()[self.qb_names[0]]
-
-<<<<<<< HEAD
-            cal_states_rots = self.cp.get_rotations(last_ge_pulses,
-                    self.qb_names[0])[self.qb_names[0]] if rotate else None
-            self.cal_states_rotations = self.get_param_value(
-                'cal_states_rotations', default_value=cal_states_rots)
+            if rotate:
+                cal_states_rots = self.cp.get_rotations(last_ge_pulses,
+                        self.qb_names[0])[self.qb_names[0]] if rotate else None
+                self.cal_states_rotations = self.get_param_value(
+                    'cal_states_rotations', default_value=cal_states_rots)
+            else:
+                self.cal_states_rotations = None
+
             sweep_points_w_calpts = \
                 {qbn: {'sweep_points': self.cp.extend_sweep_points(
                     self.proc_data_dict['sweep_points_dict'][qbn][
@@ -319,26 +321,18 @@
             log.warning("Failed retrieving cal point objects or states. "
                         "Please update measurement to provide cal point object "
                         "in metadata. Trying to get them using the old way ...")
-            self.cal_states_dict = self.options_dict.get(
-                'cal_states_dict', self.metadata.get('cal_states_dict', None))
-            self.cal_states_rotations = self.options_dict.get(
-                'cal_states_rotations', self.metadata.get(
-                    'cal_states_rotations', None))
-=======
-        if rotate:
-            cal_states_rots = self.cp.get_rotations(last_ge_pulses,
-                    self.qb_names[0])[self.qb_names[0]]
-            self.cal_states_rotations = self.get_param_value(
-                'cal_states_rotations', default_value=cal_states_rots)
-        else:
-            self.cal_states_rotations = None
->>>>>>> a67b2990
+            if rotate:
+                cal_states_rots = self.cp.get_rotations(last_ge_pulses,
+                                                        self.qb_names[0])[self.qb_names[0]] if rotate else None
+                self.cal_states_rotations = self.get_param_value(
+                    'cal_states_rotations', default_value=cal_states_rots)
+            else:
+                self.cal_states_rotations = None
 
 
         # create projected_data_dict
         self.data_to_fit = self.get_param_value('data_to_fit')
         if self.cal_states_rotations is not None:
-            print('here')
             self.cal_states_analysis()
         else:
             self.proc_data_dict['projected_data_dict'] = OrderedDict()
