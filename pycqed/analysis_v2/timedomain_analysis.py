--- conflicted
+++ resolved
@@ -4294,15 +4294,10 @@
                 'zvals': pdd['qb_msmt_vals'][qb],
                 'xlabel': r'Ramsey phase, $\phi$',
                 'xunit': 'deg',
-<<<<<<< HEAD
-                'ylabel': self.sp[1]['target_amp'][2],
-                'yunit': self.sp[1]['target_amp'][1],
-=======
                 'ylabel': self.sp.get_sweep_params_property('label', 1,
                                                             'target_amp'),
                 'yunit': self.sp.get_sweep_params_property('unit', 1,
                                                            'target_amp'),
->>>>>>> 5b5440d5
                 'zlabel': 'Excited state population',
             }
 
@@ -4352,15 +4347,10 @@
                     'plotfn': self.plot_line,
                     'xvals': pdd['target_amps'],
                     'yvals': pdd['phase_contrast'][qb] * 100,
-<<<<<<< HEAD
-                    'xlabel': self.sp[1]['target_amp'][2],
-                    'xunit': self.sp[1]['target_amp'][1],
-=======
                     'xlabel':self.sp.get_sweep_params_property('label', 1,
                                                                'target_amp'),
                     'xunit': self.sp.get_sweep_params_property('unit', 1,
                                                                'target_amp'),
->>>>>>> 5b5440d5
                     'ylabel': 'Phase contrast',
                     'yunit': '%',
                     'linestyle': '-',
@@ -4376,15 +4366,10 @@
                     'plotfn': self.plot_line,
                     'xvals': pdd['target_amps'],
                     'yvals': pdd['phase_offset'][qb],
-<<<<<<< HEAD
-                    'xlabel': self.sp[1]['target_amp'][2],
-                    'xunit': self.sp[1]['target_amp'][1],
-=======
                     'xlabel':self.sp.get_sweep_params_property('label', 1,
                                                                'target_amp'),
                     'xunit': self.sp.get_sweep_params_property('unit', 1,
                                                                'target_amp'),
->>>>>>> 5b5440d5
                     'ylabel': 'Phase offset',
                     'yunit': 'deg',
                     'linestyle': 'none',
@@ -4400,15 +4385,10 @@
                     'plotfn': self.plot_line,
                     'xvals': pdd['target_amps'],
                     'yvals': pdd['freq_offset'][qb],
-<<<<<<< HEAD
-                    'xlabel': self.sp[1]['target_amp'][2],
-                    'xunit': self.sp[1]['target_amp'][1],
-=======
                     'xlabel':self.sp.get_sweep_params_property('label', 1,
                                                                'target_amp'),
                     'xunit': self.sp.get_sweep_params_property('unit', 1,
                                                                'target_amp'),
->>>>>>> 5b5440d5
                     'ylabel': 'Freq. offset, $\\Delta f$',
                     'yunit': 'Hz',
                     'linestyle': 'none',
