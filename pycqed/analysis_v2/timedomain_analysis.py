--- conflicted
+++ resolved
@@ -550,12 +550,7 @@
                         self.global_pca_TwoD(
                             qbn, self.proc_data_dict['meas_results_per_qb'],
                             self.channel_map, self.data_to_fit,
-<<<<<<< HEAD
                             data_mostly_g=data_mostly_g.get(qbn, False)))
-=======
-                            data_mostly_g=self.get_param_value(
-                                'data_mostly_g', default_value=None)))
->>>>>>> de25f367
                 elif len(cal_states_dict) == 3:
                     self.proc_data_dict['projected_data_dict'].update(
                         self.rotate_data_3_cal_states_TwoD(
@@ -578,12 +573,8 @@
                             qbn, self.proc_data_dict['meas_results_per_qb'],
                             self.channel_map, self.cal_states_dict_for_rotation,
                             self.data_to_fit,
-<<<<<<< HEAD
                             data_mostly_g=data_mostly_g.get(qbn, False),
                             column_PCA=self.rotation_type == 'column_PCA'))
-=======
-                            self.rotation_type=='column_PCA'))
->>>>>>> de25f367
             else:
                 if len(cal_states_dict) == 3:
                     self.proc_data_dict['projected_data_dict'].update(
@@ -738,11 +729,7 @@
 
     @staticmethod
     def global_pca_TwoD(qb_name, meas_results_per_qb, channel_map,
-<<<<<<< HEAD
                         data_to_fit, data_mostly_g=False):
-=======
-                        data_to_fit, data_mostly_g=None):
->>>>>>> de25f367
         meas_res_dict = meas_results_per_qb[qb_name]
         if list(meas_res_dict) != channel_map[qb_name]:
             raise NotImplementedError('Global PCA is only implemented '
@@ -756,29 +743,17 @@
             [v.T.flatten() for v in meas_res_dict.values()])
         rot_flat_data, _, _ = \
             a_tools.rotate_and_normalize_data_IQ(
-<<<<<<< HEAD
                 data=data_array)
         data = np.reshape(rot_flat_data, raw_data_arr.T.shape)
         if data_mostly_g:
             data = a_tools.set_majority_sign(data)
         rotated_data_dict[qb_name][data_to_fit[qb_name]] = data
-=======
-                data=data_array,
-                data_mostly_g=data_mostly_g)
-        rotated_data_dict[qb_name][data_to_fit[qb_name]] = \
-            np.reshape(rot_flat_data, raw_data_arr.T.shape)
-
->>>>>>> de25f367
         return rotated_data_dict
 
     @staticmethod
     def rotate_data_TwoD(qb_name, meas_results_per_qb, channel_map,
-<<<<<<< HEAD
                          cal_states_dict, data_to_fit,
                          column_PCA=False, data_mostly_g=False):
-=======
-                         cal_states_dict, data_to_fit, do_column_PCA=False):
->>>>>>> de25f367
         meas_res_dict = meas_results_per_qb[qb_name]
         rotated_data_dict = OrderedDict()
         if len(cal_states_dict[qb_name]) == 0:
@@ -793,7 +768,6 @@
             raw_data_arr = meas_res_dict[list(meas_res_dict)[0]]
             rotated_data_dict[qb_name][data_to_fit[qb_name]] = \
                 deepcopy(raw_data_arr.transpose())
-<<<<<<< HEAD
             if column_PCA:
                 for row in range(raw_data_arr.shape[0]):
                     data = a_tools.rotate_and_normalize_data_1ch(
@@ -814,44 +788,13 @@
                         data = a_tools.set_majority_sign(data)
                     rotated_data_dict[qb_name][data_to_fit[qb_name]][col] = data
 
-=======
-            if do_column_PCA:
-                for row in range(raw_data_arr.shape[0]):
-                    rotated_data_dict[qb_name][data_to_fit[qb_name]][:, row] = \
-                        a_tools.rotate_and_normalize_data_1ch(
-                            data=raw_data_arr[row, :],
-                            cal_zero_points=cal_zero_points,
-                            cal_one_points=cal_one_points)
-            else:
-                for col in range(raw_data_arr.shape[1]):
-                    rotated_data_dict[qb_name][data_to_fit[qb_name]][col] = \
-                        a_tools.rotate_and_normalize_data_1ch(
-                            data=raw_data_arr[:, col],
-                            cal_zero_points=cal_zero_points,
-                            cal_one_points=cal_one_points)
->>>>>>> de25f367
         elif list(meas_res_dict) == channel_map[qb_name]:
             # two RO channels per qubit
             raw_data_arr = meas_res_dict[list(meas_res_dict)[0]]
             rotated_data_dict[qb_name][data_to_fit[qb_name]] = \
                 deepcopy(raw_data_arr.transpose())
-<<<<<<< HEAD
             if column_PCA:
                 for row in range(raw_data_arr.shape[0]):
-=======
-            if do_column_PCA:
-                for row in range(raw_data_arr.shape[0]):
-                    data_array = np.array(
-                        [v[row, :] for v in meas_res_dict.values()])
-                    rotated_data_dict[qb_name][
-                        data_to_fit[qb_name]][:, row], _, _ = \
-                        a_tools.rotate_and_normalize_data_IQ(
-                            data=data_array,
-                            cal_zero_points=cal_zero_points,
-                            cal_one_points=cal_one_points)
-            else:
-                for col in range(raw_data_arr.shape[1]):
->>>>>>> de25f367
                     data_array = np.array(
                         [v[row, :] for v in meas_res_dict.values()])
                     data, _, _ = \
@@ -859,7 +802,6 @@
                             data=data_array,
                             cal_zero_points=cal_zero_points,
                             cal_one_points=cal_one_points)
-<<<<<<< HEAD
                     if data_mostly_g:
                         data = a_tools.set_majority_sign(data)
                     rotated_data_dict[qb_name][data_to_fit[qb_name]][
@@ -877,8 +819,6 @@
                     rotated_data_dict[qb_name][
                         data_to_fit[qb_name]][col] = data
 
-=======
->>>>>>> de25f367
         else:
             # multiple readouts per qubit per channel
             if isinstance(channel_map[qb_name], str):
@@ -1033,12 +973,8 @@
                             plot_name_suffix = ''
                             plot_cal_points = (
                                 not self.options_dict.get('TwoD', False))
-<<<<<<< HEAD
-                            data_axis_label = 'Rotated signal (arb.)' if \
-=======
                             data_axis_label = \
                                 'Strongest principal component (arb.)' if \
->>>>>>> de25f367
                                 'pca' in self.rotation_type.lower() else \
                                 '{} state population'.format(
                                 self.get_latex_prob_label(data_key))
@@ -1058,10 +994,6 @@
                             not self.options_dict.get('TwoD', False)))
 
         if self.get_param_value('plot_raw_data', default_value=True):
-<<<<<<< HEAD
-            # self.rotate == True:
-=======
->>>>>>> de25f367
             self.prepare_raw_data_plots(plot_filtered=False)
             if 'preparation_params' in self.metadata:
                 if 'active' in self.metadata['preparation_params'].get(
@@ -1163,11 +1095,7 @@
             data_axis_label='', do_legend_data=True, do_legend_cal_states=True):
         title_suffix = qb_name + title_suffix
         if data_axis_label == '':
-<<<<<<< HEAD
-            data_axis_label = 'Rotated signal (arb.)' if \
-=======
             data_axis_label = 'Strongest principal component (arb.)' if \
->>>>>>> de25f367
                 'pca' in self.rotation_type.lower() else \
                 '{} state population'.format(self.get_latex_prob_label(
                     self.data_to_fit[qb_name]))
@@ -7513,12 +7441,9 @@
         ranges that should be excluded from  the fit (these will not be
         fitted!). Plots will still show the full data.
         Ex: {'qb1': [ [-10e-9, 5e-9, 5.42e9, 5.5e9], [...] ]}
-<<<<<<< HEAD
     - fit_first_cal_state: dict with keys qubit names and values booleans
         specifying whether to fit the delay points corresponding to the first
         cal state (usually g) for that qubit
-=======
->>>>>>> de25f367
     - sigma_guess: dict with keys qubit names and values floats specifying the
         fit guess value for the Gaussian sigma
     - sign_of_peaks: dict with keys qubit names and values floats specifying the
@@ -7593,11 +7518,7 @@
             self.sign_of_peaks = {qbn: None for qbn in self.qb_names}
         for qbn in self.qb_names:
             if self.sign_of_peaks.get(qbn, None) is None:
-<<<<<<< HEAD
                 if self.rotation_type in ['column_PCA', 'fixed_cal_points']:
-=======
-                if self.rotation_type == 'fixed_cal_points':
->>>>>>> de25f367
                     # e state corresponds to larger values than g state
                     self.sign_of_peaks[qbn] = 1
                 else:
@@ -7620,11 +7541,7 @@
     def prepare_fitting_slice(self, freqs, qbn, mu_guess,
                               slice_idx=None, data_slice=None):
         if slice_idx is None:
-<<<<<<< HEAD
-            raise ValueError('"since_idx" cannot be None. It is used '
-=======
             raise ValueError('"slice_idx" cannot be None. It is used '
->>>>>>> de25f367
                              'for unique names in the fit_dicts.')
         if data_slice is None:
             data_slice = self.proc_data_dict['proc_data_to_fit'][qbn][
@@ -7661,11 +7578,8 @@
             'delay_ranges_to_fit', default_value={})
         self.freq_ranges_to_fit = self.get_param_value(
             'freq_ranges_to_fit', default_value={})
-<<<<<<< HEAD
         fit_first_cal_state = self.get_param_value(
             'fit_first_cal_state', default_value={})
-=======
->>>>>>> de25f367
 
         self.fit_dicts = OrderedDict()
         self.delays_for_fit = OrderedDict()
@@ -7676,7 +7590,6 @@
             delays = self.proc_data_dict['proc_sweep_points_dict'][qbn][
                 'sweep_points']
             self.delays_for_fit[qbn] = np.array([])
-<<<<<<< HEAD
             self.freqs_for_fit[qbn] = []
             dr_fit = self.delay_ranges_to_fit.get(qbn, [(min(delays),
                                                         max(delays))])
@@ -7690,13 +7603,6 @@
                 if not fit_first_cal_state.get(qbn, True) and \
                         i-len(delays) in first_cal_state_idxs:
                     continue
-=======
-            self.freqs_for_fit[qbn] = len(delays) * ['']
-            dr_fit = self.delay_ranges_to_fit.get(qbn, [(min(delays),
-                                                        max(delays))])
-            fr_fit = self.freq_ranges_to_fit.get(qbn, [])
-            for i, delay in enumerate(delays):
->>>>>>> de25f367
                 if any([t[0] <= delay <= t[1] for t in dr_fit]):
                     data_slice = data[:, i]
                     freqs = self.proc_data_dict['proc_sweep_points_2D_dict'][
@@ -7719,11 +7625,7 @@
                                 freqs = freqs[reduction_arr]
                                 data_slice = data_slice[reduction_arr]
 
-<<<<<<< HEAD
                     self.freqs_for_fit[qbn].append(freqs)
-=======
-                    self.freqs_for_fit[qbn][i] = freqs
->>>>>>> de25f367
                     self.delays_for_fit[qbn] = np.append(
                         self.delays_for_fit[qbn], delay)
                     mu_guess = freqs[np.argmax(
