import lmfit
import numpy as np
from numpy.linalg import inv
import scipy as sp
import itertools
import matplotlib as mpl
from collections import OrderedDict, defaultdict

from sklearn.mixture import GaussianMixture as GM
from sklearn.tree import DecisionTreeClassifier as DTC

from pycqed.analysis import fitting_models as fit_mods
from pycqed.analysis import analysis_toolbox as a_tools
import pycqed.analysis_v2.base_analysis as ba
import pycqed.analysis_v2.readout_analysis as roa
from pycqed.analysis_v2.readout_analysis import \
    Singleshot_Readout_Analysis_Qutrit as SSROQutrit
import pycqed.analysis_v2.tomography_qudev as tomo
from pycqed.analysis.tools.plotting import SI_val_to_msg_str
from copy import deepcopy
from pycqed.measurement.sweep_points import SweepPoints
from pycqed.measurement.calibration.calibration_points import CalibrationPoints
import matplotlib.pyplot as plt
from pycqed.analysis.three_state_rotation import predict_proba_avg_ro
import logging

from pycqed.utilities import math
from pycqed.utilities.general import find_symmetry_index
<<<<<<< HEAD
=======
import pycqed.measurement.waveform_control.segment as seg_mod
>>>>>>> 7ab7f928

log = logging.getLogger(__name__)
try:
    import qutip as qtp
except ImportError as e:
    log.warning('Could not import qutip, tomography code will not work')


class AveragedTimedomainAnalysis(ba.BaseDataAnalysis):
    def __init__(self, *args, **kwargs):
        super().__init__(*args, **kwargs)
        self.single_timestamp = True
        self.params_dict = {
            'value_names': 'value_names',
            'measured_values': 'measured_values',
            'measurementstring': 'measurementstring',
            'exp_metadata': 'exp_metadata'}
        self.numeric_params = []
        if kwargs.get('auto', True):
            self.run_analysis()

    def process_data(self):
        self.metadata = self.raw_data_dict.get('exp_metadata', {})
        if self.metadata is None:
            self.metadata = {}
        cal_points = self.metadata.get('cal_points', None)
        cal_points = self.options_dict.get('cal_points', cal_points)
        cal_points_list = roa.convert_channel_names_to_index(
            cal_points, len(self.raw_data_dict['measured_values'][0]),
            self.raw_data_dict['value_names'])
        self.proc_data_dict['cal_points_list'] = cal_points_list
        measured_values = self.raw_data_dict['measured_values']
        cal_idxs = self._find_calibration_indices()
        scales = [np.std(x[cal_idxs]) for x in measured_values]
        observable_vectors = np.zeros((len(cal_points_list),
                                       len(measured_values)))
        observable_vector_stds = np.ones_like(observable_vectors)
        for i, observable in enumerate(cal_points_list):
            for ch_idx, seg_idxs in enumerate(observable):
                x = measured_values[ch_idx][seg_idxs] / scales[ch_idx]
                if len(x) > 0:
                    observable_vectors[i][ch_idx] = np.mean(x)
                if len(x) > 1:
                    observable_vector_stds[i][ch_idx] = np.std(x)
        Omtx = (observable_vectors[1:] - observable_vectors[0]).T
        d0 = observable_vectors[0]
        corr_values = np.zeros(
            (len(cal_points_list) - 1, len(measured_values[0])))
        for i in range(len(measured_values[0])):
            d = np.array([x[i] / scale for x, scale in zip(measured_values,
                                                           scales)])
            corr_values[:, i] = inv(Omtx.T.dot(Omtx)).dot(Omtx.T).dot(d - d0)
        self.proc_data_dict['corr_values'] = corr_values

    def measurement_operators_and_results(self):
        """
        Converts the calibration points to measurement operators. Assumes that
        the calibration points are ordered the same as the basis states for
        the tomography calculation (e.g. for two qubits |gg>, |ge>, |eg>, |ee>).
        Also assumes that each calibration in the passed cal_points uses
        different segments.

        Returns:
            A tuple of
                the measured values with outthe calibration points;
                the measurement operators corresponding to each channel;
                and the expected covariation matrix between the operators.
        """
        d = len(self.proc_data_dict['cal_points_list'])
        cal_point_idxs = [set() for _ in range(d)]
        for i, idxs_lists in enumerate(self.proc_data_dict['cal_points_list']):
            for idxs in idxs_lists:
                cal_point_idxs[i].update(idxs)
        cal_point_idxs = [sorted(list(idxs)) for idxs in cal_point_idxs]
        cal_point_idxs = np.array(cal_point_idxs)
        raw_data = self.raw_data_dict['measured_values']
        means = [None] * d
        residuals = [list() for _ in raw_data]
        for i, cal_point_idx in enumerate(cal_point_idxs):
            means[i] = [np.mean(ch_data[cal_point_idx]) for ch_data in raw_data]
            for j, ch_residuals in enumerate(residuals):
                ch_residuals += list(raw_data[j][cal_point_idx] - means[i][j])
        means = np.array(means)
        residuals = np.array(residuals)
        Fs = [np.diag(ms) for ms in means.T]
        Omega = residuals.dot(residuals.T) / len(residuals.T)
        data_idxs = np.setdiff1d(np.arange(len(raw_data[0])),
                                 cal_point_idxs.flatten())
        data = np.array([ch_data[data_idxs] for ch_data in raw_data])
        return data, Fs, Omega

    def _find_calibration_indices(self):
        cal_indices = set()
        cal_points = self.options_dict['cal_points']
        nr_segments = self.raw_data_dict['measured_values'].shape[-1]
        for observable in cal_points:
            if isinstance(observable, (list, np.ndarray)):
                for idxs in observable:
                    cal_indices.update({idx % nr_segments for idx in idxs})
            else:  # assume dictionaries
                for idxs in observable.values():
                    cal_indices.update({idx % nr_segments for idx in idxs})
        return list(cal_indices)


def all_cal_points(d, nr_ch, reps=1):
    """
    Generates a list of calibration points for a Hilbert space of dimension d,
    with nr_ch channels and reps reprtitions of each calibration point.
    """
    return [[list(range(-reps*i, -reps*(i-1)))]*nr_ch for i in range(d, 0, -1)]


class Single_Qubit_TimeDomainAnalysis(ba.BaseDataAnalysis):

    def process_data(self):
        """
        This takes care of rotating and normalizing the data if required.
        this should work for several input types.
            - I/Q values (2 quadratures + cal points)
            - weight functions (1 quadrature + cal points)
            - counts (no cal points)

        There are several options possible to specify the normalization
        using the options dict.
            cal_points (tuple) of indices of the calibrati  on points

            zero_coord, one_coord
        """

        cal_points = self.options_dict.get('cal_points', None)
        zero_coord = self.options_dict.get('zero_coord', None)
        one_coord = self.options_dict.get('one_coord', None)

        if cal_points is None:
            # default for all standard Timedomain experiments
            cal_points = [list(range(-4, -2)), list(range(-2, 0))]

        if len(self.raw_data_dict['measured_values']) == 1:
            # if only one weight function is used rotation is not required
            self.proc_data_dict['corr_data'] = a_tools.rotate_and_normalize_data_1ch(
                self.raw_data_dict['measured_values'][0],
                cal_zero_points=cal_points[0],
                cal_one_points=cal_points[1])
        else:
            self.proc_data_dict['corr_data'], zero_coord, one_coord = \
                a_tools.rotate_and_normalize_data(
                    data=self.raw_data_dict['measured_values'][0:2],
                    zero_coord=zero_coord,
                    one_coord=one_coord,
                    cal_zero_points=cal_points[0],
                    cal_one_points=cal_points[1])

        # This should be added to the hdf5 datafile but cannot because of the
        # way that the "new" analysis works.

        # self.add_dataset_to_analysisgroup('Corrected data',
        #                                   self.proc_data_dict['corr_data'])


class MultiQubit_TimeDomain_Analysis(ba.BaseDataAnalysis):

    def __init__(self,
                 qb_names: list=None, label: str='',
                 t_start: str=None, t_stop: str=None, data_file_path: str=None,
                 options_dict: dict=None, extract_only: bool=False,
                 do_fitting: bool=True, auto=True,
                 params_dict=None, numeric_params=None, **kwargs):

        super().__init__(t_start=t_start, t_stop=t_stop, label=label,
                         data_file_path=data_file_path,
                         options_dict=options_dict,
                         extract_only=extract_only,
                         do_fitting=do_fitting, **kwargs)

        self.qb_names = qb_names
        self.params_dict = params_dict
        if self.params_dict is None:
            self.params_dict = {}
        self.numeric_params = numeric_params
        if self.numeric_params is None:
            self.numeric_params = []

        if not hasattr(self, "job"):
            self.create_job(qb_names=qb_names, t_start=t_start, t_stop=t_stop,
                            label=label, data_file_path=data_file_path,
                            do_fitting=do_fitting, options_dict=options_dict,
                            extract_only=extract_only, params_dict=params_dict,
                            numeric_params=numeric_params, **kwargs)
        if auto:
            self.run_analysis()

    def extract_data(self):
        super().extract_data()

        if self.qb_names is None:
            self.qb_names = self.get_param_value('ro_qubits')
            if self.qb_names is None:
                raise ValueError('Provide the "qb_names."')

<<<<<<< HEAD
        self.data_filter = self.get_param_value('data_filter')
        self.prep_params = self.get_param_value('preparation_params',
                                           default_value=dict())
=======
>>>>>>> 7ab7f928
        self.channel_map = self.get_param_value('meas_obj_value_names_map')
        if self.channel_map is None:
            # if the new name meas_obj_value_names_map is not found, try with
            # the old name channel_map
            self.channel_map = self.get_param_value('channel_map')
            if self.channel_map is None:
                value_names = self.raw_data_dict['value_names']
                if np.ndim(value_names) > 0:
                    value_names = value_names
                if 'w' in value_names[0]:
                    self.channel_map = a_tools.get_qb_channel_map_from_hdf(
                        self.qb_names, value_names=value_names,
                        file_path=self.raw_data_dict['folder'])
                else:
                    self.channel_map = {}
                    for qbn in self.qb_names:
                        self.channel_map[qbn] = value_names

        if len(self.channel_map) == 0:
            raise ValueError('No qubit RO channels have been found.')

        # creates self.sp
        self.get_sweep_points()

    def get_sweep_points(self):
        self.sp = self.get_param_value('sweep_points')
        if self.sp is not None:
            self.sp = SweepPoints.cast_init(self.sp)

    def create_sweep_points_dict(self):
        sweep_points_dict = self.get_param_value('sweep_points_dict')
        hard_sweep_params = self.get_param_value('hard_sweep_params')
        if self.sp is not None:
            self.mospm = self.get_param_value('meas_obj_sweep_points_map')
            if self.mospm is None:
                raise ValueError('When providing "sweep_points", '
                                 '"meas_obj_sweep_points_map" has to be '
                                 'provided in addition.')
            self.proc_data_dict['sweep_points_dict'] = \
                {qbn: {'sweep_points': self.sp.get_sweep_params_property(
                    'values', 0, self.mospm[qbn])[0]}
                 for qbn in self.qb_names}
        elif sweep_points_dict is not None:
            # assumed to be of the form {qbn1: swpts_array1, qbn2: swpts_array2}
            self.proc_data_dict['sweep_points_dict'] = \
                {qbn: {'sweep_points': sweep_points_dict[qbn]}
                 for qbn in self.qb_names}
        elif hard_sweep_params is not None:
            self.proc_data_dict['sweep_points_dict'] = \
                {qbn: {'sweep_points': list(hard_sweep_params.values())[0][
                    'values']} for qbn in self.qb_names}
        else:
            self.proc_data_dict['sweep_points_dict'] = \
                {qbn: {'sweep_points': self.data_filter(
                    self.raw_data_dict['hard_sweep_points'])}
                    for qbn in self.qb_names}

    def create_sweep_points_2D_dict(self):
        soft_sweep_params = self.get_param_value('soft_sweep_params')
        if self.sp is not None:
            self.proc_data_dict['sweep_points_2D_dict'] = OrderedDict()
            for qbn in self.qb_names:
                self.proc_data_dict['sweep_points_2D_dict'][qbn] = \
                    OrderedDict()
                for pn in self.mospm[qbn]:
                    if pn in self.sp[1]:
                        self.proc_data_dict['sweep_points_2D_dict'][qbn][
                            pn] = self.sp[1][pn][0]
        elif soft_sweep_params is not None:
            self.proc_data_dict['sweep_points_2D_dict'] = \
                {qbn: {pn: soft_sweep_params[pn]['values'] for
                       pn in soft_sweep_params}
                 for qbn in self.qb_names}
        else:
            if len(self.raw_data_dict['soft_sweep_points'].shape) == 1:
                self.proc_data_dict['sweep_points_2D_dict'] = \
                    {qbn: {self.raw_data_dict['sweep_parameter_names'][1]:
                               self.raw_data_dict['soft_sweep_points']} for
                     qbn in self.qb_names}
            else:
                sspn = self.raw_data_dict['sweep_parameter_names'][1:]
                self.proc_data_dict['sweep_points_2D_dict'] = \
                    {qbn: {sspn[i]: self.raw_data_dict['soft_sweep_points'][i]
                           for i in range(len(sspn))} for qbn in self.qb_names}
        if self.get_param_value('percentage_done', 100) < 100:
            # This indicated an interrupted measurement.
            # Remove non-measured sweep points in that case.
            # raw_data_dict['soft_sweep_points'] is obtained in
            # BaseDataAnalysis.add_measured_data(), and its length should
            # always correspond to the actual number of measured soft sweep
            # points.
            ssl = len(self.raw_data_dict['soft_sweep_points'])
            for sps in self.proc_data_dict['sweep_points_2D_dict'].values():
                for k, v in sps.items():
                    sps[k] = v[:ssl]

    def create_meas_results_per_qb(self):
        measured_RO_channels = list(self.raw_data_dict['measured_data'])
        meas_results_per_qb_raw = {}
        meas_results_per_qb = {}
        for qb_name, RO_channels in self.channel_map.items():
            meas_results_per_qb_raw[qb_name] = {}
            meas_results_per_qb[qb_name] = {}
            if isinstance(RO_channels, str):
                meas_ROs_per_qb = [RO_ch for RO_ch in measured_RO_channels
                                   if RO_channels in RO_ch]
                for meas_RO in meas_ROs_per_qb:
                    meas_results_per_qb_raw[qb_name][meas_RO] = \
                        self.raw_data_dict[
                            'measured_data'][meas_RO]
                    meas_results_per_qb[qb_name][meas_RO] = \
                        self.data_filter(
                            meas_results_per_qb_raw[qb_name][meas_RO])

            elif isinstance(RO_channels, list):
                for qb_RO_ch in RO_channels:
                    meas_ROs_per_qb = [RO_ch for RO_ch in measured_RO_channels
                                       if qb_RO_ch in RO_ch]

                    for meas_RO in meas_ROs_per_qb:
                        meas_results_per_qb_raw[qb_name][meas_RO] = \
                            self.raw_data_dict[
                                'measured_data'][meas_RO]
                        meas_results_per_qb[qb_name][meas_RO] = \
                            self.data_filter(
                                meas_results_per_qb_raw[qb_name][meas_RO])
            else:
                raise TypeError('The RO channels for {} must either be a list '
                                'or a string.'.format(qb_name))
        self.proc_data_dict['meas_results_per_qb_raw'] = \
            meas_results_per_qb_raw
        self.proc_data_dict['meas_results_per_qb'] = \
            meas_results_per_qb

    def process_data(self):
        super().process_data()

        self.data_with_reset = False
        if self.data_filter is None:
            if 'active' in self.prep_params.get('preparation_type', 'wait'):
                reset_reps = self.prep_params.get('reset_reps', 1)
                self.data_filter = lambda x: x[reset_reps::reset_reps+1]
                self.data_with_reset = True
            elif "preselection" in self.prep_params.get('preparation_type',
                                                        'wait'):
                self.data_filter = lambda x: x[1::2]  # filter preselection RO
        if self.data_filter is None:
            self.data_filter = lambda x: x

        self.create_sweep_points_dict()
        self.create_meas_results_per_qb()

        # temporary fix for appending calibration points to x values but
        # without breaking sequences not yet using this interface.
        rotate = self.get_param_value('rotate', default_value=False)
        cal_points = self.get_param_value('cal_points')
        last_ge_pulses = self.get_param_value('last_ge_pulses',
                                              default_value=False)

        if self.get_param_value("data_type", "averaged") == "singleshot":
            predict_proba = self.get_param_value("predict_proba", False)
            if predict_proba and self.get_param_value("classified_ro", False):
                log.warning("predict_proba set to 'False' as probabilities are"
                            "already obtained from classified readout")
                predict_proba = False
            self.process_single_shots(
                predict_proba=predict_proba,
                classifier_params=self.get_param_value("classifier_params"),
                states_map=self.get_param_value("states_map"))
            # ensure rotation is removed when single shots yield probabilities
            if self.get_param_value("classified_ro", False) or predict_proba:
                rotate = False
        try:
            self.cp = CalibrationPoints.from_string(cal_points)
            # for now assuming the same for all qubits.
            self.cal_states_dict = self.cp.get_indices(
                self.qb_names)[self.qb_names[0]]
            if rotate:
                cal_states_rots = self.cp.get_rotations(last_ge_pulses,
                        self.qb_names[0])[self.qb_names[0]] if rotate else None
                self.cal_states_rotations = self.get_param_value(
                    'cal_states_rotations', default_value=cal_states_rots)
            else:
                self.cal_states_rotations = None
            sweep_points_w_calpts = \
                {qbn: {'sweep_points': self.cp.extend_sweep_points(
                    self.proc_data_dict['sweep_points_dict'][qbn][
                        'sweep_points'], qbn)} for qbn in self.qb_names}
            self.proc_data_dict['sweep_points_dict'] = sweep_points_w_calpts
        except TypeError as e:
            log.error(e)
            log.warning("Failed retrieving cal point objects or states. "
                        "Please update measurement to provide cal point object "
                        "in metadata. Trying to get them using the old way ...")
            if rotate:
                self.cal_states_rotations = self.get_param_value(
                    'cal_states_rotations', default_value=None)
            else:
                self.cal_states_rotations = None
            self.cal_states_dict = self.get_param_value('cal_states_dict',
                                                         default_value={})

        # create projected_data_dict
        self.data_to_fit = deepcopy(self.get_param_value('data_to_fit', {}))
        # TODO: Steph 15.09.2020
        # This is a hack to allow list inside data_to_fit. These lists are
        # currently only supported by MultiCZgate_CalibAnalysis
        for qbn in self.data_to_fit:
            if isinstance(self.data_to_fit[qbn], (list, tuple)):
                self.data_to_fit[qbn] = self.data_to_fit[qbn][0]
        global_PCA = self.get_param_value('global_PCA', default_value=False)
        if self.cal_states_rotations is not None or global_PCA:
            self.cal_states_analysis()
        else:
            # this assumes data obtained with classifier detector!
            # ie pg, pe, pf are expected to be in the value_names
            self.proc_data_dict['projected_data_dict'] = OrderedDict()
            for qbn, data_dict in self.proc_data_dict[
                    'meas_results_per_qb'].items():
                self.proc_data_dict['projected_data_dict'][qbn] = OrderedDict()
                for state_prob in ['pg', 'pe', 'pf']:
                    self.proc_data_dict['projected_data_dict'][qbn].update(
                        {state_prob: data for key, data in data_dict.items()
                         if state_prob in key})
            if self.cal_states_dict is None:
                self.cal_states_dict = {}
            self.num_cal_points = np.array(list(
                self.cal_states_dict.values())).flatten().size

            # correct probabilities given calibration matrix
            if self.get_param_value("correction_matrix") is not None:
                self.proc_data_dict['projected_data_dict_corrected'] = \
                    OrderedDict()
                for qbn, data_dict in self.proc_data_dict[
                    'meas_results_per_qb'].items():
                    self.proc_data_dict['projected_data_dict'][qbn] = \
                        OrderedDict()
                    probas_raw = np.asarray([
                        data_dict[k] for k in data_dict for state_prob in
                        ['pg', 'pe', 'pf'] if state_prob in k])
                    corr_mtx = self.get_param_value("correction_matrix")[qbn]
                    probas_corrected = np.linalg.inv(corr_mtx).T @ probas_raw
                    for state_prob in ['pg', 'pe', 'pf']:
                        self.proc_data_dict['projected_data_dict_corrected'][
                            qbn].update({state_prob: data for key, data in
                             zip(["pg", "pe", "pf"], probas_corrected)})

        # get data_to_fit
        self.proc_data_dict['data_to_fit'] = OrderedDict()
        for qbn, prob_data in self.proc_data_dict[
                'projected_data_dict'].items():
            if qbn in self.data_to_fit:
                self.proc_data_dict['data_to_fit'][qbn] = prob_data[
                    self.data_to_fit[qbn]]

        # create msmt_sweep_points, sweep_points, cal_points_sweep_points
        for qbn in self.qb_names:
            if self.num_cal_points > 0:
                self.proc_data_dict['sweep_points_dict'][qbn][
                    'msmt_sweep_points'] = \
                    self.proc_data_dict['sweep_points_dict'][qbn][
                    'sweep_points'][:-self.num_cal_points]
                self.proc_data_dict['sweep_points_dict'][qbn][
                    'cal_points_sweep_points'] = \
                    self.proc_data_dict['sweep_points_dict'][qbn][
                        'sweep_points'][-self.num_cal_points::]
            else:
                self.proc_data_dict['sweep_points_dict'][qbn][
                    'msmt_sweep_points'] = self.proc_data_dict[
                    'sweep_points_dict'][qbn]['sweep_points']
                self.proc_data_dict['sweep_points_dict'][qbn][
                    'cal_points_sweep_points'] = []
        if self.options_dict.get('TwoD', False):
            self.create_sweep_points_2D_dict()

    def get_cal_data_points(self):
        if len(self.cal_states_rotations) == 0:
            # "To use PCA (no cal states rotation), the measurement function
            # has to specify the following in the metadata:
            # - CalibrationPoints with qubit names but empty states
            # - cal_states_rotations = {}
            # - rotate = True
            # - data_to_fit defined ({qbn: 'prob_to_fit'})
            self.cal_states_dict = {qbn: [] for qbn in self.qb_names}
            self.cal_states_dict_for_rotation = self.cal_states_dict
        else:
            if self.cal_states_dict is None:
                log.info('Assuming two cal states, |g> and |e>, and using '
                      'sweep_points[-4:-2] as |g> cal points, and '
                      'sweep_points[-2::] as |e> cal points.')
                self.cal_states_dict = OrderedDict()
                indices = list(range(-len(self.cal_states_rotations)*2, 0))
                for state, rot_idx in self.cal_states_rotations.items():
                    self.cal_states_dict[self.get_latex_prob_label(state)] = \
                        indices[2*rot_idx: 2*rot_idx+2]
                self.cal_states_dict_for_rotation = OrderedDict()
                for qbn in self.qb_names:
                    self.cal_states_dict_for_rotation[qbn] = self.cal_states_dict
            else:
                self.cal_states_dict_for_rotation = OrderedDict()
                states = False
                cal_states_rotations = self.cal_states_rotations
                for key in cal_states_rotations.keys():
                    if key == 'g' or key == 'e' or key == 'f':
                        states = True
                for qbn in self.qb_names:
                    self.cal_states_dict_for_rotation[qbn] = OrderedDict()
                    if states:
                        cal_states_rot_qb = cal_states_rotations
                    else:
                        cal_states_rot_qb = cal_states_rotations[qbn]
                    for i in range(len(cal_states_rot_qb)):
                        cal_state = \
                            [k for k, idx in cal_states_rot_qb.items()
                             if idx == i][0]
                        self.cal_states_dict_for_rotation[qbn][cal_state] = \
                            self.cal_states_dict[cal_state]

        self.num_cal_points = np.array(list(
            self.cal_states_dict.values())).flatten().size

    def cal_states_analysis(self):
        self.get_cal_data_points()
        self.proc_data_dict['projected_data_dict'] = OrderedDict(
            {qbn: '' for qbn in self.qb_names})
        for qbn in self.qb_names:
            cal_states_dict = self.cal_states_dict_for_rotation[qbn]
            if len(cal_states_dict) not in [0, 2, 3]:
                raise NotImplementedError('Calibration states rotation is '
                                          'currently only implemented for 0, '
                                          '2, or 3 cal states per qubit.')

            if self.get_param_value('TwoD', default_value=False):
                if len(cal_states_dict) == 3:
                    self.proc_data_dict['projected_data_dict'].update(
                        self.rotate_data_3_cal_states_TwoD(
                            qbn, self.proc_data_dict['meas_results_per_qb'],
                            self.channel_map,
                            self.cal_states_dict_for_rotation))
                else:
                    self.proc_data_dict['projected_data_dict'].update(
                        self.rotate_data_TwoD(
                            qbn, self.proc_data_dict['meas_results_per_qb'],
                            self.channel_map, self.cal_states_dict_for_rotation,
                            self.data_to_fit,
                            global_PCA=self.get_param_value(
                                'global_PCA', default_value=False),
                            data_mostly_g=self.get_param_value(
                                'data_mostly_g', default_value=True)))
            else:
                if len(cal_states_dict) == 3:
                    self.proc_data_dict['projected_data_dict'].update(
                        self.rotate_data_3_cal_states(
                            qbn, self.proc_data_dict['meas_results_per_qb'],
                            self.channel_map,
                            self.cal_states_dict_for_rotation))
                else:
                    self.proc_data_dict['projected_data_dict'].update(
                        self.rotate_data(
                            qbn, self.proc_data_dict['meas_results_per_qb'],
                            self.channel_map, self.cal_states_dict_for_rotation,
                            self.data_to_fit))

    @staticmethod
    def rotate_data_3_cal_states(qb_name, meas_results_per_qb, channel_map,
                                 cal_states_dict):
        # FOR 3 CAL STATES
        rotated_data_dict = OrderedDict()
        meas_res_dict  =meas_results_per_qb[qb_name]
        rotated_data_dict[qb_name] = OrderedDict()
        cal_pts_idxs = list(cal_states_dict[qb_name].values())
        cal_points_data = np.zeros((len(cal_pts_idxs), 2))
        if list(meas_res_dict) == channel_map[qb_name]:
            raw_data = np.array([v for v in meas_res_dict.values()]).T
            for i, cal_idx in enumerate(cal_pts_idxs):
                cal_points_data[i, :] = np.mean(raw_data[cal_idx, :],
                                                axis=0)
            rotated_data = predict_proba_avg_ro(raw_data, cal_points_data)
            for i, state in enumerate(list(cal_states_dict[qb_name])):
                rotated_data_dict[qb_name][f'p{state}'] = rotated_data[:, i]
        else:
            raise NotImplementedError('Calibration states rotation with 3 '
                                      'cal states only implemented for '
                                      '2 readout channels per qubit.')
        return rotated_data_dict

    @staticmethod
    def rotate_data(qb_name, meas_results_per_qb, channel_map,
                    cal_states_dict, data_to_fit):
        # ONLY WORKS FOR 2 CAL STATES
        meas_res_dict = meas_results_per_qb[qb_name]
        rotated_data_dict = OrderedDict()
        if len(cal_states_dict[qb_name]) == 0:
            cal_zero_points = None
            cal_one_points = None
        else:
            cal_zero_points = list(cal_states_dict[qb_name].values())[0]
            cal_one_points = list(cal_states_dict[qb_name].values())[1]
        rotated_data_dict[qb_name] = OrderedDict()
        if len(meas_res_dict) == 1:
            # one RO channel per qubit
            if cal_zero_points is None and cal_one_points is None:
                data = meas_res_dict[list(meas_res_dict)[0]]
                rotated_data_dict[qb_name][data_to_fit[qb_name]] = \
                    (data - np.min(data))/(np.max(data) - np.min(data))
            else:
                rotated_data_dict[qb_name][data_to_fit[qb_name]] = \
                    a_tools.rotate_and_normalize_data_1ch(
                        data=meas_res_dict[list(meas_res_dict)[0]],
                        cal_zero_points=cal_zero_points,
                        cal_one_points=cal_one_points)
        elif list(meas_res_dict) == channel_map[qb_name]:
            # two RO channels per qubit
            rotated_data_dict[qb_name][data_to_fit[qb_name]], _, _ = \
                a_tools.rotate_and_normalize_data_IQ(
                    data=np.array([v for v in meas_res_dict.values()]),
                    cal_zero_points=cal_zero_points,
                    cal_one_points=cal_one_points)
        else:
            # multiple readouts per qubit per channel
            if isinstance(channel_map[qb_name], str):
                qb_ro_ch0 = channel_map[qb_name]
            else:
                qb_ro_ch0 = channel_map[qb_name][0]
            ro_suffixes = [s[len(qb_ro_ch0)+1::] for s in
                           list(meas_res_dict) if qb_ro_ch0 in s]
            for i, ro_suf in enumerate(ro_suffixes):
                if len(ro_suffixes) == len(meas_res_dict):
                    # one RO ch per qubit
                    rotated_data_dict[qb_name][ro_suf] = \
                        a_tools.rotate_and_normalize_data_1ch(
                            data=meas_res_dict[list(meas_res_dict)[i]],
                            cal_zero_points=cal_zero_points,
                            cal_one_points=cal_one_points)
                else:
                    # two RO ch per qubit
                    keys = [k for k in meas_res_dict if ro_suf in k]
                    correct_keys = [k for k in keys
                                    if k[len(qb_ro_ch0)+1::] == ro_suf]
                    data_array = np.array([meas_res_dict[k]
                                           for k in correct_keys])
                    rotated_data_dict[qb_name][ro_suf], \
                    _, _ = \
                        a_tools.rotate_and_normalize_data_IQ(
                            data=data_array,
                            cal_zero_points=cal_zero_points,
                            cal_one_points=cal_one_points)
        return rotated_data_dict

    @staticmethod
    def rotate_data_3_cal_states_TwoD(qb_name, meas_results_per_qb,
                                      channel_map, cal_states_dict):
        # FOR 3 CAL STATES
        meas_res_dict = meas_results_per_qb[qb_name]
        rotated_data_dict = OrderedDict()
        rotated_data_dict[qb_name] = OrderedDict()
        cal_pts_idxs = list(cal_states_dict[qb_name].values())
        cal_points_data = np.zeros((len(cal_pts_idxs), 2))
        if list(meas_res_dict) == channel_map[qb_name]:
            # two RO channels per qubit
            raw_data_arr = meas_res_dict[list(meas_res_dict)[0]]
            for i, state in enumerate(list(cal_states_dict[qb_name])):
                rotated_data_dict[qb_name][f'p{state}'] = np.zeros(
                    raw_data_arr.shape)
            for col in range(raw_data_arr.shape[1]):
                raw_data = np.concatenate([
                    v[:, col].reshape(len(v[:, col]), 1) for
                    v in meas_res_dict.values()], axis=1)
                for i, cal_idx in enumerate(cal_pts_idxs):
                    cal_points_data[i, :] = np.mean(raw_data[cal_idx, :],
                                                    axis=0)
                # rotated data is (raw_data_arr.shape[0], 3)
                rotated_data = predict_proba_avg_ro(
                    raw_data, cal_points_data)

                for i, state in enumerate(list(cal_states_dict[qb_name])):
                    rotated_data_dict[qb_name][f'p{state}'][:, col] = \
                        rotated_data[:, i]
        else:
            raise NotImplementedError('Calibration states rotation with 3 '
                                      'cal states only implemented for '
                                      '2 readout channels per qubit.')
        # transpose data
        for i, state in enumerate(list(cal_states_dict[qb_name])):
            rotated_data_dict[qb_name][f'p{state}'] = \
                rotated_data_dict[qb_name][f'p{state}'].T
        return rotated_data_dict


    @staticmethod
    def rotate_data_TwoD(qb_name, meas_results_per_qb, channel_map,
                         cal_states_dict, data_to_fit,
                         global_PCA=False, data_mostly_g=None):
        meas_res_dict = meas_results_per_qb[qb_name]
        rotated_data_dict = OrderedDict()
        if len(cal_states_dict[qb_name]) == 0:
            cal_zero_points = None
            cal_one_points = None
        else:
            cal_zero_points = list(cal_states_dict[qb_name].values())[0]
            cal_one_points = list(cal_states_dict[qb_name].values())[1]
        rotated_data_dict[qb_name] = OrderedDict()
        if len(meas_res_dict) == 1:
            if global_PCA:
                raise NotImplementedError('Global PCA is not implemented \
                                        for one channel RO!')
            # one RO channel per qubit
            raw_data_arr = meas_res_dict[list(meas_res_dict)[0]]
            rotated_data_dict[qb_name][data_to_fit[qb_name]] = \
                deepcopy(raw_data_arr.transpose())
            for col in range(raw_data_arr.shape[1]):
                rotated_data_dict[qb_name][data_to_fit[qb_name]][col] = \
                    a_tools.rotate_and_normalize_data_1ch(
                        data=raw_data_arr[:, col],
                        cal_zero_points=cal_zero_points,
                        cal_one_points=cal_one_points)
        elif list(meas_res_dict) == channel_map[qb_name]:
            # two RO channels per qubit
            raw_data_arr = meas_res_dict[list(meas_res_dict)[0]]
            rotated_data_dict[qb_name][data_to_fit[qb_name]] = \
                deepcopy(raw_data_arr.transpose())
            if not global_PCA:
                for col in range(raw_data_arr.shape[1]):
                    data_array = np.array(
                        [v[:, col] for v in meas_res_dict.values()])
                    rotated_data_dict[qb_name][
                            data_to_fit[qb_name]][col], _, _ = \
                        a_tools.rotate_and_normalize_data_IQ(
                            data=data_array,
                            cal_zero_points=cal_zero_points,
                            cal_one_points=cal_one_points)
            else:
                data_array = np.array(
                    [v.T.flatten() for v in meas_res_dict.values()])
                rot_flat_data, _, _ = \
                    a_tools.rotate_and_normalize_data_IQ(
                        data=data_array,
                        cal_zero_points=None,  # if cal_points are None, rotation via PCA
                        cal_one_points=None,
                        data_mostly_g=data_mostly_g  # True if most points are expected to be ground state
                    )
                rotated_data_dict[qb_name][data_to_fit[qb_name]] = \
                    np.reshape(rot_flat_data, raw_data_arr.T.shape)
        else:
            if global_PCA:
                raise NotImplementedError('Global PCA is not implemented \
                                        for multiple RPs per qubit channel!')
            # multiple readouts per qubit per channel
            if isinstance(channel_map[qb_name], str):
                qb_ro_ch0 = channel_map[qb_name]
            else:
                qb_ro_ch0 = channel_map[qb_name][0]

            ro_suffixes = [s[len(qb_ro_ch0)+1::] for s in
                           list(meas_res_dict) if qb_ro_ch0 in s]

            for i, ro_suf in enumerate(ro_suffixes):
                if len(ro_suffixes) == len(meas_res_dict):
                    # one RO ch per qubit
                    raw_data_arr = meas_res_dict[list(meas_res_dict)[i]]
                    rotated_data_dict[qb_name][ro_suf] = \
                        deepcopy(raw_data_arr.transpose())
                    for col in range(raw_data_arr.shape[1]):
                        rotated_data_dict[qb_name][
                            ro_suf][col] = \
                            a_tools.rotate_and_normalize_data_1ch(
                                data=raw_data_arr[:, col],
                                cal_zero_points=cal_zero_points,
                                cal_one_points=cal_one_points)
                else:
                    # two RO ch per qubit
                    raw_data_arr = meas_res_dict[list(meas_res_dict)[i]]
                    rotated_data_dict[qb_name][ro_suf] = \
                        deepcopy(raw_data_arr.transpose())
                    for col in range(raw_data_arr.shape[1]):
                        data_array = np.array(
                            [v[:, col] for k, v in meas_res_dict.items()
                             if ro_suf in k])
                        rotated_data_dict[qb_name][ro_suf][col], _, _ = \
                            a_tools.rotate_and_normalize_data_IQ(
                                data=data_array,
                                cal_zero_points=cal_zero_points,
                                cal_one_points=cal_one_points)
        return rotated_data_dict

    def get_xaxis_label_unit(self, qb_name):
        hard_sweep_params = self.get_param_value('hard_sweep_params')
        sweep_name = self.get_param_value('sweep_name')
        sweep_unit = self.get_param_value('sweep_unit')
        if self.sp is not None:
            _, xunit, xlabel = self.sp.get_sweep_params_description(
                param_names=self.mospm[qb_name], dimension=0)[0]
        elif hard_sweep_params is not None:
            xlabel = list(hard_sweep_params)[0]
            xunit = list(hard_sweep_params.values())[0][
                'unit']
        elif (sweep_name is not None) and (sweep_unit is not None):
            xlabel = sweep_name
            xunit = sweep_unit
        else:
            xlabel = self.raw_data_dict['sweep_parameter_names']
            xunit = self.raw_data_dict['sweep_parameter_units']
        if np.ndim(xlabel) > 0:
            xlabel = xlabel[0]
        if np.ndim(xunit) > 0:
            xunit = xunit[0]
        return xlabel, xunit

    @staticmethod
    def get_cal_state_color(cal_state_label):
        if cal_state_label == 'g' or cal_state_label == r'$|g\rangle$':
            return 'k'
        elif cal_state_label == 'e' or cal_state_label == r'$|e\rangle$':
            return 'gray'
        elif cal_state_label == 'f' or cal_state_label == r'$|f\rangle$':
            return 'C8'
        else:
            return 'C4'

    @staticmethod
    def get_latex_prob_label(prob_label):
        if '$' in prob_label:
            return prob_label
        elif 'p' in prob_label.lower():
            return r'$|{}\rangle$'.format(prob_label[-1])
        else:
            return r'$|{}\rangle$'.format(prob_label)

    def _get_single_shots_per_qb(self, raw=False):
        """
        Gets single shots from the proc_data_dict and arranges
        them as arrays per qubit
        Args:
            raw (bool): whether or not to return  raw shots (before
            data filtering)

        Returns: shots_per_qb: dict where keys are qb_names and
            values are arrays of shape (n_shots, n_value_names) for
            1D measurements and (n_shots*n_soft_sp, n_value_names) for
            2D measurements

        """
        # prepare data in convenient format, i.e. arrays per qubit
        shots_per_qb = dict()        # store shots per qb and per state
        pdd = self.proc_data_dict    # for convenience of notation
        key = 'meas_results_per_qb'
        if raw:
            key += "_raw"
        for qbn in self.qb_names:
                # if "1D measurement" , shape is (n_shots, n_vn) i.e. one
                # column for each value_name (often equal to n_ro_ch)
                shots_per_qb[qbn] = \
                    np.asarray(list(
                        pdd[key][qbn].values())).T
                # if "2D measurement" reshape from (n_soft_sp, n_shots, n_vn)
                #  to ( n_shots * n_soft_sp, n_ro_ch)
                if np.ndim(shots_per_qb[qbn]) == 3:
                    assert self.get_param_value("TwoD", False) == True, \
                        "'TwoD' is False but single shot data seems to be 2D"
                    n_vn = shots_per_qb[qbn].shape[-1]
                    n_vn = shots_per_qb[qbn].shape[-1]
                    # put softsweep as inner most loop for easier processing
                    shots_per_qb[qbn] = np.swapaxes(shots_per_qb[qbn], 0, 1)
                    # reshape to 2D array
                    shots_per_qb[qbn] = shots_per_qb[qbn].reshape((-1, n_vn))
                # make 2D array in case only one channel (1D array)
                elif np.ndim(shots_per_qb[qbn]) == 1:
                    shots_per_qb[qbn] = np.expand_dims(shots_per_qb[qbn],
                                                       axis=-1)

        return shots_per_qb

    def process_single_shots(self, predict_proba=True,
                             classifier_params=None,
                             states_map=None):
        """
        Processes single shots from proc_data_dict("meas_results_per_qb")
        This includes assigning probabilities to each shot (optional),
        preselect shots on the ground state if there is a preselection readout,
        average the shots/probabilities.

        Args:
            predict_proba (bool): whether or not to assign probabilities to shots.
                If True, it assumes that shots in the proc_data_dict are the
                raw voltages on n channels. If False, it assumes either that
                shots were acquired with the classifier detector (i.e. shots
                are the probabilities of being in each state of the classifier)
                or that they are raw voltages. Note that when preselection
                the function checks for "classified_ro" and if it is false,
                 (i.e. the input are raw voltages and not probas) then it uses
                  the classifier on the preselection readouts regardless of the
                  "predict_proba" flag (preselection requires classif of ground state).
            classifier_params (dict): dict where keys are qb_names and values
                are dictionaries of classifier parameters passed to
                a_tools.predict_proba_from_clf(). Defaults to
                qb.acq_classifier_params(). Note: it
            states_map (dict):
                list of states corresponding to the different integers output
                by the classifier. Defaults to  {0: "g", 1: "e", 2: "f", 3: "h"}

        Other parameters taken from self.get_param_value:
            use_preselection (bool): whether or not preselection should be used
                before averaging. If true, then checks if there is a preselection
                readout in prep_params and if so, performs preselection on the
                ground state
            n_shots (int): number of shots per readout. Used to infer the number
                of readouts. Defaults to qb.acq_shots. WATCH OUT, sometimes
                for mutli-qubit detector uses max(qb.acq_shots() for qb in qbs),
                such that acq_shots found in the hdf5 file might be different than
                the actual number of shots used for the experiment.
                it is therefore safer to pass the number of shots in the metadata.
        Returns:

        """
        if states_map is None:
            states_map = {0: "g", 1: "e", 2: "f", 3: "h"}

        # get preselection information
        prep_params_presel = self.prep_params.get('preparation_type', "wait") \
                             == "preselection"
        use_preselection = self.get_param_value("use_preselection", True)
        # activate preselection flag only if preselection is in prep_params
        # and the user wants to use the preselection readouts
        preselection = prep_params_presel and use_preselection

        # returns for each qb: (n_shots, n_ch) or (n_soft_sp* n_shots, n_ch)
        # where n_soft_sp is the inner most loop i.e. the first dim is ordered as
        # (shot0_ssp0, shot0_ssp1, ... , shot1_ssp0, shot1_ssp1, ...)
        shots_per_qb = self._get_single_shots_per_qb()


        # determine number of shots
        n_shots = self.get_param_value("n_shots")
        if n_shots is None:
            n_shots_from_hdf = [
                int(self.get_hdf_param_value(f"Instrument settings/{qbn}",
                                             "acq_shots")) for qbn in self.qb_names]
            if len(np.unique(n_shots_from_hdf)) > 1:
                log.warning("Number of shots extracted from hdf are not all the same:"
                            "assuming n_shots=max(qb.acq_shots() for qb in qb_names)")
            n_shots = np.max(n_shots_from_hdf)

        # determine number of readouts per sequence
        if self.get_param_value("TwoD", False):
            n_seqs = self.sp.length(1)  # corresponds to number of soft sweep points
        else:
            n_seqs = 1
        # does not count preselection readout
        n_readouts = list(shots_per_qb.values())[0].shape[0] // (n_shots * n_seqs)

        if preselection:
            # get preselection readouts
            preselection_ro_mask = np.tile([True]*n_seqs + [False]*n_seqs,
                                           n_shots*n_readouts )
            presel_shots_per_qb = \
                {qbn: presel_shots[preselection_ro_mask] for qbn, presel_shots in
                 self._get_single_shots_per_qb(raw=True).items()}

        # get classification parameters
        if classifier_params is None:
            classifier_params = {}
            from numpy import array  # for eval
            for qbn in self.qb_names:
                classifier_params[qbn] =  eval(self.get_hdf_param_value(
                f'Instrument settings/{qbn}', "acq_classifier_params"))

        # process single shots per qubit
        for qbn, shots in shots_per_qb.items():
            if predict_proba:
                # shots become probabilities with shape (n_shots, n_states)
                try:
                    shots = a_tools.predict_gm_proba_from_clf(
                        shots, classifier_params[qbn])
                except ValueError as e:
                    log.error(f'If the following error relates to number'
                              ' of features, probably wrong classifer parameters'
                              ' were passed (e.g. a classifier trained with'
                              ' a different number of channels than in the'
                              f' current measurement): {e}')
                    raise e
                if not 'meas_results_per_qb_probs' in self.proc_data_dict:
                    self.proc_data_dict['meas_results_per_qb_probs'] = {}
                self.proc_data_dict['meas_results_per_qb_probs'][qbn] = shots

            if preselection:
                if self.get_param_value('classified_ro', False):
                    # shots were obtained with classifier detector and
                    # are already probas
                    presel_proba = presel_shots_per_qb[qbn]
                else:
                    # use classifier calibrated to classify preselection readouts
                    presel_proba = a_tools.predict_gm_proba_from_clf(
                        presel_shots_per_qb[qbn], classifier_params[qbn])
                presel_classified = np.argmax(presel_proba, axis=1)
                # create boolean array of shots to keep.
                # each time ro is the ground state --> true otherwise false
                g_state_int = [k for k, v in states_map.items() if v == "g"][0]
                presel_filter = presel_classified == g_state_int

                if np.sum(presel_filter) == 0:
                    # FIXME: Nathan should probably not be error but just continue
                    #  without preselection ?
                    raise ValueError(f"{qbn}: No data left after preselection!")
            else:
                # keep all shots
                presel_filter = np.ones(len(shots), dtype=bool)

            # TODO: Nathan: if predict_proba is activated then we should
            #  first classify, then do a count table and thereby estimate
            #  average proba
            averaged_shots = [] # either raw voltage shots or probas
            for ro in range(n_readouts*n_seqs):
                shots_single_ro = shots[ro::n_readouts*n_seqs]
                presel_filter_single_ro = presel_filter[ro::n_readouts*n_seqs]
                averaged_shots.append(
                    np.mean(shots_single_ro[presel_filter_single_ro], axis=0))
            if self.get_param_value("TwoD", False):
                averaged_shots = np.reshape(averaged_shots, (n_readouts, n_seqs, -1))
                averaged_shots = np.swapaxes(averaged_shots, 0, 1) # return to original 2D shape
            # reshape to (n_prob or n_ch or 1, n_readouts) if 1d
            # or (n_prob or n_ch or 1, n_readouts, n_ssp) if 2d
            averaged_shots = np.array(averaged_shots).T

            if predict_proba:
                # value names are different from what was previously in
                # meas_results_per_qb and therefore "artificial" values
                # are made based on states
                self.proc_data_dict['meas_results_per_qb'][qbn] = \
                    {"p" + states_map[i]: p for i, p in enumerate(averaged_shots)}
            else:
                # reuse value names that were already there if did not classify
                for i, k in enumerate(
                        self.proc_data_dict['meas_results_per_qb'][qbn]):
                    self.proc_data_dict['meas_results_per_qb'][qbn][k] = \
                        averaged_shots[i]

    def prepare_plots(self):
        if self.get_param_value('plot_proj_data', default_value=True):
            for qb_name, corr_data in self.proc_data_dict[
                    'projected_data_dict'].items():
                fig_name = 'projected_plot_' + qb_name
                if isinstance(corr_data, dict):
                    for data_key, data in corr_data.items():
                        if self.cal_states_rotations is None:
                            data_label = data_key
                            title_suffix = ''
                            plot_name_suffix = data_key
                            plot_cal_points = False
                            data_axis_label = 'Population'
                        else:
                            fig_name = 'projected_plot_' + qb_name + \
                                       data_key
                            data_label = 'Data'
                            title_suffix = data_key
                            plot_name_suffix = ''
                            plot_cal_points = (
                                not self.options_dict.get('TwoD', False))
                            data_axis_label = '{} state population'.format(
                                self.get_latex_prob_label(data_key))
                        self.prepare_projected_data_plot(
                            fig_name, data, qb_name=qb_name,
                            data_label=data_label,
                            title_suffix=title_suffix,
                            plot_name_suffix=plot_name_suffix,
                            data_axis_label=data_axis_label,
                            plot_cal_points=plot_cal_points)

                else:
                    fig_name = 'projected_plot_' + qb_name
                    self.prepare_projected_data_plot(
                        fig_name, corr_data, qb_name=qb_name,
                        plot_cal_points=(
                            not self.options_dict.get('TwoD', False)))

        if self.get_param_value('plot_raw_data', default_value=True):
            # self.cal_states_rotations is not None:
            self.prepare_raw_data_plots(plot_filtered=False)
            if 'preparation_params' in self.metadata:
                if 'active' in self.metadata['preparation_params'].get(
                        'preparation_type', 'wait'):
                    self.prepare_raw_data_plots(plot_filtered=True)

    def prepare_raw_data_plots(self, plot_filtered=False):
        if plot_filtered or not self.data_with_reset:
            key = 'meas_results_per_qb'
            suffix = 'filtered' if self.data_with_reset else ''
            func_for_swpts = lambda qb_name: self.proc_data_dict[
                'sweep_points_dict'][qb_name]['sweep_points']
        else:
            key = 'meas_results_per_qb_raw'
            suffix = ''
            func_for_swpts = lambda qb_name: self.raw_data_dict[
                'hard_sweep_points']
        for qb_name, raw_data_dict in self.proc_data_dict[key].items():
            if qb_name not in self.qb_names:
                continue
            sweep_points = func_for_swpts(qb_name)
            if len(raw_data_dict) == 1:
                numplotsx = 1
                numplotsy = 1
            elif len(raw_data_dict) == 2:
                numplotsx = 1
                numplotsy = 2
            else:
                numplotsx = 2
                numplotsy = len(raw_data_dict) // 2 + len(raw_data_dict) % 2

            plotsize = self.get_default_plot_params(set=False)['figure.figsize']
            fig_title = (self.raw_data_dict['timestamp'] + ' ' +
                         self.raw_data_dict['measurementstring'] +
                         '\nRaw data ' + suffix + ' ' + qb_name)
            plot_name = 'raw_plot_' + qb_name + suffix
            xlabel, xunit = self.get_xaxis_label_unit(qb_name)

            for ax_id, ro_channel in enumerate(raw_data_dict):
                if self.get_param_value('TwoD', default_value=False):
                    if self.sp is None:
                        soft_sweep_params = self.get_param_value(
                            'soft_sweep_params')
                        if soft_sweep_params is not None:
                            yunit = list(soft_sweep_params.values())[0]['unit']
                        else:
                            yunit = self.raw_data_dict[
                                'sweep_parameter_units'][1]
                        if np.ndim(yunit) > 0:
                            yunit = yunit[0]
                    for pn, ssp in self.proc_data_dict['sweep_points_2D_dict'][
                            qb_name].items():
                        ylabel = pn
                        if self.sp is not None:
                            yunit = self.sp.get_sweep_params_property(
                                'unit', dimension=1, param_names=pn)
                            ylabel = self.sp.get_sweep_params_property(
                                'label', dimension=1, param_names=pn)
                        self.plot_dicts[f'{plot_name}_{ro_channel}_{pn}'] = {
                            'fig_id': plot_name + '_' + pn,
                            'ax_id': ax_id,
                            'plotfn': self.plot_colorxy,
                            'xvals': sweep_points,
                            'yvals': ssp,
                            'zvals': raw_data_dict[ro_channel].T,
                            'xlabel': xlabel,
                            'xunit': xunit,
                            'ylabel': ylabel,
                            'yunit': yunit,
                            'numplotsx': numplotsx,
                            'numplotsy': numplotsy,
                            'plotsize': (plotsize[0]*numplotsx,
                                         plotsize[1]*numplotsy),
                            'title': fig_title,
                            'clabel': '{} (Vpeak)'.format(ro_channel)}
                else:
                    self.plot_dicts[plot_name + '_' + ro_channel] = {
                        'fig_id': plot_name,
                        'ax_id': ax_id,
                        'plotfn': self.plot_line,
                        'xvals': sweep_points,
                        'xlabel': xlabel,
                        'xunit': xunit,
                        'yvals': raw_data_dict[ro_channel],
                        'ylabel': '{} (Vpeak)'.format(ro_channel),
                        'yunit': '',
                        'numplotsx': numplotsx,
                        'numplotsy': numplotsy,
                        'plotsize': (plotsize[0]*numplotsx,
                                     plotsize[1]*numplotsy),
                        'title': fig_title}
            if len(raw_data_dict) == 1:
                self.plot_dicts[
                    plot_name + '_' + list(raw_data_dict)[0]]['ax_id'] = None

    def prepare_projected_data_plot(
            self, fig_name, data, qb_name, title_suffix='', sweep_points=None,
            plot_cal_points=True, plot_name_suffix='', data_label='Data',
            data_axis_label='', do_legend_data=True, do_legend_cal_states=True):
        title_suffix = qb_name + title_suffix
        if data_axis_label == '':
            data_axis_label = '{} state population'.format(
                self.get_latex_prob_label(self.data_to_fit[qb_name]))
        plotsize = self.get_default_plot_params(set=False)['figure.figsize']
        plotsize = (plotsize[0], plotsize[0]/1.25)

        if sweep_points is None:
            sweep_points = self.proc_data_dict['sweep_points_dict'][qb_name][
                'sweep_points']
        plot_names_cal = []
        if plot_cal_points and self.num_cal_points != 0:
            yvals = data[:-self.num_cal_points]
            xvals = sweep_points[:-self.num_cal_points]
            # plot cal points
            for i, cal_pts_idxs in enumerate(
                    self.cal_states_dict.values()):
                plot_dict_name_cal = fig_name + '_' + \
                                     list(self.cal_states_dict)[i] + '_' + \
                                     plot_name_suffix
                plot_names_cal += [plot_dict_name_cal]
                self.plot_dicts[plot_dict_name_cal] = {
                    'fig_id': fig_name,
                    'plotfn': self.plot_line,
                    'plotsize': plotsize,
                    'xvals': self.proc_data_dict['sweep_points_dict'][qb_name][
                        'cal_points_sweep_points'][cal_pts_idxs],
                    'yvals': data[cal_pts_idxs],
                    'setlabel': list(self.cal_states_dict)[i],
                    'do_legend': do_legend_cal_states,
                    'legend_bbox_to_anchor': (1, 0.5),
                    'legend_pos': 'center left',
                    'linestyle': 'none',
                    'line_kws': {'color': self.get_cal_state_color(
                        list(self.cal_states_dict)[i])}}

                self.plot_dicts[plot_dict_name_cal+'_line'] = {
                    'fig_id': fig_name,
                    'plotsize': plotsize,
                    'plotfn': self.plot_hlines,
                    'y': np.mean(data[cal_pts_idxs]),
                    'xmin': self.proc_data_dict['sweep_points_dict'][qb_name][
                        'sweep_points'][0],
                    'xmax': self.proc_data_dict['sweep_points_dict'][qb_name][
                        'sweep_points'][-1],
                    'colors': 'gray'}

        else:
            yvals = data
            xvals = sweep_points
        title = (self.raw_data_dict['timestamp'] + ' ' +
                 self.raw_data_dict['measurementstring'])
        if title_suffix is not None:
            title += '\n' + title_suffix

        plot_dict_name = fig_name + '_' + plot_name_suffix
        xlabel, xunit = self.get_xaxis_label_unit(qb_name)

        if self.get_param_value('TwoD', default_value=False):
            if self.sp is None:
                soft_sweep_params = self.get_param_value(
                    'soft_sweep_params')
                if soft_sweep_params is not None:
                    yunit = list(soft_sweep_params.values())[0]['unit']
                else:
                    yunit = self.raw_data_dict['sweep_parameter_units'][1]
                if np.ndim(yunit) > 0:
                    yunit = yunit[0]
            for pn, ssp in self.proc_data_dict['sweep_points_2D_dict'][
                    qb_name].items():
                ylabel = pn
                if self.sp is not None:
                    yunit = self.sp.get_sweep_params_property(
                        'unit', dimension=1, param_names=pn)
                    ylabel = self.sp.get_sweep_params_property(
                        'label', dimension=1, param_names=pn)
                self.plot_dicts[f'{plot_dict_name}_{pn}'] = {
                    'plotfn': self.plot_colorxy,
                    'fig_id': fig_name + '_' + pn,
                    'xvals': xvals,
                    'yvals': ssp,
                    'zvals': yvals,
                    'xlabel': xlabel,
                    'xunit': xunit,
                    'ylabel': ylabel,
                    'yunit': yunit,
                    'title': title,
                    'clabel': data_axis_label}
        else:
            self.plot_dicts[plot_dict_name] = {
                'plotfn': self.plot_line,
                'fig_id': fig_name,
                'plotsize': plotsize,
                'xvals': xvals,
                'xlabel': xlabel,
                'xunit': xunit,
                'yvals': yvals,
                'ylabel': data_axis_label,
                'yunit': '',
                'setlabel': data_label,
                'title': title,
                'linestyle': 'none',
                'do_legend': do_legend_data,
                'legend_bbox_to_anchor': (1, 0.5),
                'legend_pos': 'center left'}
        if len(plot_names_cal) > 0:
            if do_legend_data and not do_legend_cal_states:
                for plot_name in plot_names_cal:
                    plot_dict_cal = self.plot_dicts.pop(plot_name)
                    self.plot_dicts[plot_name] = plot_dict_cal


class Idling_Error_Rate_Analyisis(ba.BaseDataAnalysis):

    def __init__(self, t_start: str=None, t_stop: str=None,
                 label: str='', data_file_path: str=None,
                 options_dict: dict=None, extract_only: bool=False,
                 do_fitting: bool=True, auto=True):
        super().__init__(t_start=t_start, t_stop=t_stop,
                         label=label,
                         data_file_path=data_file_path,
                         options_dict=options_dict,
                         extract_only=extract_only, do_fitting=do_fitting)

        self.params_dict = {'xlabel': 'sweep_name',
                            'xunit': 'sweep_unit',
                            'xvals': 'sweep_points',
                            'measurementstring': 'measurementstring',
                            'value_names': 'value_names',
                            'value_units': 'value_units',
                            'measured_values': 'measured_values'}
        self.numeric_params = []
        if auto:
            self.run_analysis()

    def process_data(self):
        post_sel_th = self.options_dict.get('post_sel_th', 0.5)
        raw_shots = self.raw_data_dict['measured_values'][0][0]
        post_sel_shots = raw_shots[::2]
        data_shots = raw_shots[1::2]
        data_shots[np.where(post_sel_shots > post_sel_th)] = np.nan

        states = ['0', '1', '+']
        self.proc_data_dict['xvals'] = np.unique(self.raw_data_dict['xvals'])
        for i, state in enumerate(states):
            self.proc_data_dict['shots_{}'.format(state)] =data_shots[i::3]

            self.proc_data_dict['yvals_{}'.format(state)] = \
                np.nanmean(np.reshape(self.proc_data_dict['shots_{}'.format(state)],
                               (len(self.proc_data_dict['xvals']), -1),
                               order='F'), axis=1)


    def prepare_plots(self):
        # assumes that value names are unique in an experiment
        states = ['0', '1', '+']
        for i, state in enumerate(states):
            yvals = self.proc_data_dict['yvals_{}'.format(state)]
            xvals =  self.proc_data_dict['xvals']

            self.plot_dicts['Prepare in {}'.format(state)] = {
                'ax_id': 'main',
                'plotfn': self.plot_line,
                'xvals': xvals,
                'xlabel': self.raw_data_dict['xlabel'][0],
                'xunit': self.raw_data_dict['xunit'][0][0],
                'yvals': yvals,
                'ylabel': 'Counts',
                'yrange': [0, 1],
                'xrange': self.options_dict.get('xrange', None),
                'yunit': 'frac',
                'setlabel': 'Prepare in {}'.format(state),
                'do_legend':True,
                'title': (self.raw_data_dict['timestamps'][0]+' - ' +
                          self.raw_data_dict['timestamps'][-1] + '\n' +
                          self.raw_data_dict['measurementstring'][0]),
                'legend_pos': 'upper right'}
        if self.do_fitting:
            for state in ['0', '1', '+']:
                self.plot_dicts['fit_{}'.format(state)] = {
                    'ax_id': 'main',
                    'plotfn': self.plot_fit,
                    'fit_res': self.fit_dicts['fit {}'.format(state)]['fit_res'],
                    'plot_init': self.options_dict['plot_init'],
                    'setlabel': 'fit |{}>'.format(state),
                    'do_legend': True,
                    'legend_pos': 'upper right'}

                self.plot_dicts['fit_text']={
                    'ax_id':'main',
                    'box_props': 'fancy',
                    'xpos':1.05,
                    'horizontalalignment':'left',
                    'plotfn': self.plot_text,
                    'text_string': self.proc_data_dict['fit_msg']}



    def analyze_fit_results(self):
        fit_msg =''
        states = ['0', '1', '+']
        for state in states:
            fr = self.fit_res['fit {}'.format(state)]
            N1 = fr.params['N1'].value, fr.params['N1'].stderr
            N2 = fr.params['N2'].value, fr.params['N2'].stderr
            fit_msg += ('Prep |{}> : \n\tN_1 = {:.2g} $\pm$ {:.2g}'
                    '\n\tN_2 = {:.2g} $\pm$ {:.2g}\n').format(
                state, N1[0], N1[1], N2[0], N2[1])

        self.proc_data_dict['fit_msg'] = fit_msg

    def prepare_fitting(self):
        self.fit_dicts = OrderedDict()
        states = ['0', '1', '+']
        for i, state in enumerate(states):
            yvals = self.proc_data_dict['yvals_{}'.format(state)]
            xvals =  self.proc_data_dict['xvals']

            mod = lmfit.Model(fit_mods.idle_error_rate_exp_decay)
            mod.guess = fit_mods.idle_err_rate_guess.__get__(mod, mod.__class__)

            # Done here explicitly so that I can overwrite a specific guess
            guess_pars = mod.guess(N=xvals, data=yvals)
            vary_N2 = self.options_dict.get('vary_N2', True)

            if not vary_N2:
                guess_pars['N2'].value = 1e21
                guess_pars['N2'].vary = False
            self.fit_dicts['fit {}'.format(states[i])] = {
                'model': mod,
                'fit_xvals': {'N': xvals},
                'fit_yvals': {'data': yvals},
                'guess_pars': guess_pars}
            # Allows fixing the double exponential coefficient


class Grovers_TwoQubitAllStates_Analysis(ba.BaseDataAnalysis):

    def __init__(self, t_start: str=None, t_stop: str=None,
                 label: str='', data_file_path: str=None,
                 options_dict: dict=None, extract_only: bool=False,
                 do_fitting: bool=True, auto=True):
        super().__init__(t_start=t_start, t_stop=t_stop,
                         label=label,
                         data_file_path=data_file_path,
                         options_dict=options_dict,
                         extract_only=extract_only, do_fitting=do_fitting)

        self.params_dict = {'xlabel': 'sweep_name',
                            'xunit': 'sweep_unit',
                            'xvals': 'sweep_points',
                            'measurementstring': 'measurementstring',
                            'value_names': 'value_names',
                            'value_units': 'value_units',
                            'measured_values': 'measured_values'}
        self.numeric_params = []
        if auto:
            self.run_analysis()

    def process_data(self):
        self.proc_data_dict = OrderedDict()
        normalize_to_cal_points = self.options_dict.get('normalize_to_cal_points', True)
        cal_points = [
                        [[-4, -3], [-2, -1]],
                        [[-4, -2], [-3, -1]],
                       ]
        for idx in [0,1]:
            yvals = list(self.raw_data_dict['measured_data'].values())[idx][0]

            self.proc_data_dict['ylabel_{}'.format(idx)] = \
                self.raw_data_dict['value_names'][0][idx]
            self.proc_data_dict['yunit'] = self.raw_data_dict['value_units'][0][idx]

            if normalize_to_cal_points:
                yvals = a_tools.rotate_and_normalize_data_1ch(yvals,
                    cal_zero_points=cal_points[idx][0],
                    cal_one_points=cal_points[idx][1])
            self.proc_data_dict['yvals_{}'.format(idx)] = yvals

        y0 = self.proc_data_dict['yvals_0']
        y1 = self.proc_data_dict['yvals_1']
        p_success = ((y0[0]*y1[0]) +
                     (1-y0[1])*y1[1] +
                     (y0[2])*(1-y1[2]) +
                     (1-y0[3])*(1-y1[3]) )/4
        self.proc_data_dict['p_success'] = p_success


    def prepare_plots(self):
        # assumes that value names are unique in an experiment
        for i in [0, 1]:
            yvals = self.proc_data_dict['yvals_{}'.format(i)]
            xvals =  self.raw_data_dict['xvals'][0]
            ylabel = self.proc_data_dict['ylabel_{}'.format(i)]
            self.plot_dicts['main_{}'.format(ylabel)] = {
                'plotfn': self.plot_line,
                'xvals': self.raw_data_dict['xvals'][0],
                'xlabel': self.raw_data_dict['xlabel'][0],
                'xunit': self.raw_data_dict['xunit'][0][0],
                'yvals': self.proc_data_dict['yvals_{}'.format(i)],
                'ylabel': ylabel,
                'yunit': self.proc_data_dict['yunit'],
                'title': (self.raw_data_dict['timestamps'][0] + ' \n' +
                          self.raw_data_dict['measurementstring'][0]),
                'do_legend': False,
                'legend_pos': 'upper right'}


        self.plot_dicts['limit_text']={
            'ax_id':'main_{}'.format(ylabel),
            'box_props': 'fancy',
            'xpos':1.05,
            'horizontalalignment':'left',
            'plotfn': self.plot_text,
            'text_string': 'P succes = {:.3f}'.format(self.proc_data_dict['p_success'])}








class FlippingAnalysis(Single_Qubit_TimeDomainAnalysis):

    def __init__(self, t_start: str=None, t_stop: str=None,
                 data_file_path: str=None,
                 options_dict: dict=None, extract_only: bool=False,
                 do_fitting: bool=True, auto=True):
        super().__init__(t_start=t_start, t_stop=t_stop,
                         data_file_path=data_file_path,
                         options_dict=options_dict,
                         extract_only=extract_only, do_fitting=do_fitting)
        self.single_timestamp = True

        self.params_dict = {'xlabel': 'sweep_name',
                            'xunit': 'sweep_unit',
                            'measurementstring': 'measurementstring',
                            'sweep_points': 'sweep_points',
                            'value_names': 'value_names',
                            'value_units': 'value_units',
                            'measured_values': 'measured_values'}
        # This analysis makes a hardcoded assumption on the calibration points
        self.options_dict['cal_points'] = [list(range(-4, -2)),
                                           list(range(-2, 0))]

        self.numeric_params = []
        if auto:
            self.run_analysis()

    def prepare_fitting(self):
        self.fit_dicts = OrderedDict()
        # Even though we expect an exponentially damped oscillation we use
        # a simple cosine as this gives more reliable fitting and we are only
        # interested in extracting the frequency of the oscillation
        cos_mod = lmfit.Model(fit_mods.CosFunc)

        guess_pars = fit_mods.Cos_guess(
            model=cos_mod, t=self.raw_data_dict['sweep_points'][:-4],
            data=self.proc_data_dict['corr_data'][:-4])

        # This enforces the oscillation to start at the equator
        # and ensures that any over/under rotation is absorbed in the
        # frequency
        guess_pars['amplitude'].value = 0.5
        guess_pars['amplitude'].vary = False
        guess_pars['offset'].value = 0.5
        guess_pars['offset'].vary = False

        self.fit_dicts['cos_fit'] = {
            'fit_fn': fit_mods.CosFunc,
            'fit_xvals': {'t': self.raw_data_dict['sweep_points'][:-4]},
            'fit_yvals': {'data': self.proc_data_dict['corr_data'][:-4]},
            'guess_pars': guess_pars}

        # In the case there are very few periods we fall back on a small
        # angle approximation to extract the drive detuning
        poly_mod = lmfit.models.PolynomialModel(degree=1)
        # the detuning can be estimated using on a small angle approximation
        # c1 = d/dN (cos(2*pi*f N) ) evaluated at N = 0 -> c1 = -2*pi*f
        poly_mod.set_param_hint('frequency', expr='-c1/(2*pi)')
        guess_pars = poly_mod.guess(x=self.raw_data_dict['sweep_points'][:-4],
                                    data=self.proc_data_dict['corr_data'][:-4])
        # Constraining the line ensures that it will only give a good fit
        # if the small angle approximation holds
        guess_pars['c0'].vary = False
        guess_pars['c0'].value = 0.5

        self.fit_dicts['line_fit'] = {
            'model': poly_mod,
            'fit_xvals': {'x': self.raw_data_dict['sweep_points'][:-4]},
            'fit_yvals': {'data': self.proc_data_dict['corr_data'][:-4]},
            'guess_pars': guess_pars}

    def analyze_fit_results(self):
        sf_line = self._get_scale_factor_line()
        sf_cos = self._get_scale_factor_cos()
        self.proc_data_dict['scale_factor'] = self.get_scale_factor()

        msg = 'Scale fact. based on '
        if self.proc_data_dict['scale_factor'] == sf_cos:
            msg += 'cos fit\n'
        else:
            msg += 'line fit\n'
        msg += 'cos fit: {:.4f}\n'.format(sf_cos)
        msg += 'line fit: {:.4f}'.format(sf_line)

        self.raw_data_dict['scale_factor_msg'] = msg
        # TODO: save scale factor to file

    def get_scale_factor(self):
        """
        Returns the scale factor that should correct for the error in the
        pulse amplitude.
        """
        # Model selection based on the Bayesian Information Criterion (BIC)
        # as  calculated by lmfit
        if (self.fit_dicts['line_fit']['fit_res'].bic <
                self.fit_dicts['cos_fit']['fit_res'].bic):
            scale_factor = self._get_scale_factor_line()
        else:
            scale_factor = self._get_scale_factor_cos()
        return scale_factor

    def _get_scale_factor_cos(self):
        # 1/period of the oscillation corresponds to the (fractional)
        # over/under rotation error per gate
        frequency = self.fit_dicts['cos_fit']['fit_res'].params['frequency']

        # the square is needed to account for the difference between
        # power and amplitude
        scale_factor = (1+frequency)**2

        phase = np.rad2deg(self.fit_dicts['cos_fit']['fit_res'].params['phase']) % 360
        # phase ~90 indicates an under rotation so the scale factor
        # has to be larger than 1. A phase ~270 indicates an over
        # rotation so then the scale factor has to be smaller than one.
        if phase > 180:
            scale_factor = 1/scale_factor

        return scale_factor

    def _get_scale_factor_line(self):
        # 1/period of the oscillation corresponds to the (fractional)
        # over/under rotation error per gate
        frequency = self.fit_dicts['line_fit']['fit_res'].params['frequency']
        scale_factor = (1+frequency)**2
        # no phase sign check is needed here as this is contained in the
        # sign of the coefficient

        return scale_factor

    def prepare_plots(self):
        self.plot_dicts['main'] = {
            'plotfn': self.plot_line,
            'xvals': self.raw_data_dict['sweep_points'],
            'xlabel': self.raw_data_dict['xlabel'],
            'xunit': self.raw_data_dict['xunit'],  # does not do anything yet
            'yvals': self.proc_data_dict['corr_data'],
            'ylabel': 'Excited state population',
            'yunit': '',
            'setlabel': 'data',
            'title': (self.raw_data_dict['timestamp'] + ' ' +
                      self.raw_data_dict['measurementstring']),
            'do_legend': True,
            'legend_pos': 'upper right'}

        if self.do_fitting:
            self.plot_dicts['line_fit'] = {
                'ax_id': 'main',
                'plotfn': self.plot_fit,
                'fit_res': self.fit_dicts['line_fit']['fit_res'],
                'plot_init': self.options_dict['plot_init'],
                'setlabel': 'line fit',
                'do_legend': True,
                'legend_pos': 'upper right'}

            self.plot_dicts['cos_fit'] = {
                'ax_id': 'main',
                'plotfn': self.plot_fit,
                'fit_res': self.fit_dicts['cos_fit']['fit_res'],
                'plot_init': self.options_dict['plot_init'],
                'setlabel': 'cos fit',
                'do_legend': True,
                'legend_pos': 'upper right'}

            self.plot_dicts['text_msg'] = {
                'ax_id': 'main',
                'ypos': 0.15,
                'plotfn': self.plot_text,
                'box_props': 'fancy',
                'text_string': self.raw_data_dict['scale_factor_msg']}


class Intersect_Analysis(Single_Qubit_TimeDomainAnalysis):
    """
    Analysis to extract the intercept of two parameters.

    relevant options_dict parameters
        ch_idx_A (int) specifies first channel for intercept
        ch_idx_B (int) specifies second channel for intercept if same as first
            it will assume data was taken interleaved.
    """
    def __init__(self, t_start: str=None, t_stop: str=None,
                 data_file_path: str=None,
                 options_dict: dict=None, extract_only: bool=False,
                 do_fitting: bool=True, auto=True):

        super().__init__(t_start=t_start, t_stop=t_stop,
                         data_file_path=data_file_path,
                         options_dict=options_dict,
                         extract_only=extract_only, do_fitting=do_fitting)
        self.single_timestamp = False

        self.params_dict = {'xlabel': 'sweep_name',
                            'xvals': 'sweep_points',
                            'xunit': 'sweep_unit',
                            'measurementstring': 'measurementstring',
                            'value_names': 'value_names',
                            'value_units': 'value_units',
                            'measured_values': 'measured_values'}

        self.numeric_params = []
        if auto:
            self.run_analysis()


    def process_data(self):
        """
        selects the relevant acq channel based on "ch_idx_A" and "ch_idx_B"
        specified in the options dict. If ch_idx_A and ch_idx_B are the same
        it will unzip the data.
        """
        self.proc_data_dict = deepcopy(self.raw_data_dict)
        # The channel containing the data must be specified in the options dict
        ch_idx_A = self.options_dict.get('ch_idx_A', 0)
        ch_idx_B = self.options_dict.get('ch_idx_B', 0)


        self.proc_data_dict['ylabel'] = self.raw_data_dict['value_names'][0][ch_idx_A]
        self.proc_data_dict['yunit'] = self.raw_data_dict['value_units'][0][ch_idx_A]

        if ch_idx_A == ch_idx_B:
            yvals = list(self.raw_data_dict['measured_data'].values())[ch_idx_A][0]
            self.proc_data_dict['xvals_A'] = self.raw_data_dict['xvals'][0][::2]
            self.proc_data_dict['xvals_B'] = self.raw_data_dict['xvals'][0][1::2]
            self.proc_data_dict['yvals_A'] = yvals[::2]
            self.proc_data_dict['yvals_B'] = yvals[1::2]
        else:
            self.proc_data_dict['xvals_A'] = self.raw_data_dict['xvals'][0]
            self.proc_data_dict['xvals_B'] = self.raw_data_dict['xvals'][0]

            self.proc_data_dict['yvals_A'] = list(self.raw_data_dict
                ['measured_data'].values())[ch_idx_A][0]
            self.proc_data_dict['yvals_B'] = list(self.raw_data_dict
                ['measured_data'].values())[ch_idx_B][0]

    def prepare_fitting(self):
        self.fit_dicts = OrderedDict()

        self.fit_dicts['line_fit_A'] = {
            'model': lmfit.models.PolynomialModel(degree=2),
            'fit_xvals': {'x': self.proc_data_dict['xvals_A']},
            'fit_yvals': {'data': self.proc_data_dict['yvals_A']}}

        self.fit_dicts['line_fit_B'] = {
            'model': lmfit.models.PolynomialModel(degree=2),
            'fit_xvals': {'x': self.proc_data_dict['xvals_B']},
            'fit_yvals': {'data': self.proc_data_dict['yvals_B']}}


    def analyze_fit_results(self):
        fr_0 = self.fit_res['line_fit_A'].best_values
        fr_1 = self.fit_res['line_fit_B'].best_values

        c0 = (fr_0['c0'] - fr_1['c0'])
        c1 = (fr_0['c1'] - fr_1['c1'])
        c2 = (fr_0['c2'] - fr_1['c2'])
        poly_coeff = [c0, c1, c2]
        poly = np.polynomial.polynomial.Polynomial([fr_0['c0'],
                                                   fr_0['c1'], fr_0['c2']])
        ic = np.polynomial.polynomial.polyroots(poly_coeff)

        self.proc_data_dict['intersect_L'] = ic[0], poly(ic[0])
        self.proc_data_dict['intersect_R'] = ic[1], poly(ic[1])

        if (((np.min(self.proc_data_dict['xvals']))< ic[0]) and
                ( ic[0] < (np.max(self.proc_data_dict['xvals'])))):
            self.proc_data_dict['intersect'] =self.proc_data_dict['intersect_L']
        else:
            self.proc_data_dict['intersect'] =self.proc_data_dict['intersect_R']

    def prepare_plots(self):
        self.plot_dicts['main'] = {
            'plotfn': self.plot_line,
            'xvals': self.proc_data_dict['xvals_A'],
            'xlabel': self.proc_data_dict['xlabel'][0],
            'xunit': self.proc_data_dict['xunit'][0][0],
            'yvals': self.proc_data_dict['yvals_A'],
            'ylabel': self.proc_data_dict['ylabel'],
            'yunit': self.proc_data_dict['yunit'],
            'setlabel': 'A',
            'title': (self.proc_data_dict['timestamps'][0] + ' \n' +
                      self.proc_data_dict['measurementstring'][0]),
            'do_legend': True,
            'yrange': (0,1),
            'legend_pos': 'upper right'}

        self.plot_dicts['on'] = {
            'plotfn': self.plot_line,
            'ax_id': 'main',
            'xvals': self.proc_data_dict['xvals_B'],
            'xlabel': self.proc_data_dict['xlabel'][0],
            'xunit': self.proc_data_dict['xunit'][0][0],
            'yvals': self.proc_data_dict['yvals_B'],
            'ylabel': self.proc_data_dict['ylabel'],
            'yunit': self.proc_data_dict['yunit'],
            'setlabel': 'B',
            'do_legend': True,
            'legend_pos': 'upper right'}

        if self.do_fitting:
            self.plot_dicts['line_fit_A'] = {
                'ax_id': 'main',
                'plotfn': self.plot_fit,
                'fit_res': self.fit_dicts['line_fit_A']['fit_res'],
                'plot_init': self.options_dict['plot_init'],
                'setlabel': 'Fit A',
                'do_legend': True}
            self.plot_dicts['line_fit_B'] = {
                'ax_id': 'main',
                'plotfn': self.plot_fit,
                'fit_res': self.fit_dicts['line_fit_B']['fit_res'],
                'plot_init': self.options_dict['plot_init'],
                'setlabel': 'Fit B',
                'do_legend': True}


            ic, ic_unit = SI_val_to_msg_str(
                self.proc_data_dict['intersect'][0],
                 self.proc_data_dict['xunit'][0][0], return_type=float)
            self.plot_dicts['intercept_message'] = {
                'ax_id': 'main',
                'plotfn': self.plot_line,
                'xvals': [self.proc_data_dict['intersect'][0]],
                'yvals': [self.proc_data_dict['intersect'][1]],
                'line_kws': {'alpha': .5, 'color':'gray',
                            'markersize':15},
                'marker': 'o',
                'setlabel': 'Intercept: {:.1f} {}'.format(ic, ic_unit),
                'do_legend': True}

    def get_intersect(self):

        return self.proc_data_dict['intersect']



class CZ_1QPhaseCal_Analysis(ba.BaseDataAnalysis):
    """
    Analysis to extract the intercept for a single qubit phase calibration
    experiment

    N.B. this is a less generic version of "Intersect_Analysis" and should
    be deprecated (MAR Dec 2017)
    """
    def __init__(self, t_start: str=None, t_stop: str=None,
                 data_file_path: str=None,
                 options_dict: dict=None, extract_only: bool=False,
                 do_fitting: bool=True, auto=True):
        super().__init__(t_start=t_start, t_stop=t_stop,
                         data_file_path=data_file_path,
                         options_dict=options_dict,
                         extract_only=extract_only, do_fitting=do_fitting)
        self.single_timestamp = False

        self.params_dict = {'xlabel': 'sweep_name',
                            'xunit': 'sweep_unit',
                            'xvals': 'sweep_points',
                            'measurementstring': 'measurementstring',
                            'value_names': 'value_names',
                            'value_units': 'value_units',
                            'measured_values': 'measured_values'}

        self.numeric_params = []
        if auto:
            self.run_analysis()

    def process_data(self):
        """
        selects the relevant acq channel based on "ch_idx" in options dict and
        then splits the data for th
        """
        self.proc_data_dict = OrderedDict()
        # The channel containing the data must be specified in the options dict
        ch_idx = self.options_dict['ch_idx']

        yvals = list(self.raw_data_dict['measured_data'].values())[ch_idx][0]

        self.proc_data_dict['ylabel'] = self.raw_data_dict['value_names'][0][ch_idx]
        self.proc_data_dict['yunit'] = self.raw_data_dict['value_units'][0][ch_idx]
        self.proc_data_dict['xvals_off'] = self.raw_data_dict['xvals'][0][::2]
        self.proc_data_dict['xvals_on'] = self.raw_data_dict['xvals'][0][1::2]
        self.proc_data_dict['yvals_off'] = yvals[::2]
        self.proc_data_dict['yvals_on'] = yvals[1::2]


    def prepare_fitting(self):
        self.fit_dicts = OrderedDict()

        self.fit_dicts['line_fit_off'] = {
            'model': lmfit.models.PolynomialModel(degree=1),
            'fit_xvals': {'x': self.proc_data_dict['xvals_off']},
            'fit_yvals': {'data': self.proc_data_dict['yvals_off']}}

        self.fit_dicts['line_fit_on'] = {
            'model': lmfit.models.PolynomialModel(degree=1),
            'fit_xvals': {'x': self.proc_data_dict['xvals_on']},
            'fit_yvals': {'data': self.proc_data_dict['yvals_on']}}


    def analyze_fit_results(self):
        fr_0 = self.fit_res['line_fit_off'].best_values
        fr_1 = self.fit_res['line_fit_on'].best_values
        ic = -(fr_0['c0'] - fr_1['c0'])/(fr_0['c1'] - fr_1['c1'])

        self.proc_data_dict['zero_phase_diff_intersect'] = ic


    def prepare_plots(self):
        self.plot_dicts['main'] = {
            'plotfn': self.plot_line,
            'xvals': self.proc_data_dict['xvals_off'],
            'xlabel': self.raw_data_dict['xlabel'][0],
            'xunit': self.raw_data_dict['xunit'][0][0],
            'yvals': self.proc_data_dict['yvals_off'],
            'ylabel': self.proc_data_dict['ylabel'],
            'yunit': self.proc_data_dict['yunit'],
            'setlabel': 'CZ off',
            'title': (self.raw_data_dict['timestamps'][0] + ' \n' +
                      self.raw_data_dict['measurementstring'][0]),
            'do_legend': True,
            'yrange': (0,1),
            'legend_pos': 'upper right'}

        self.plot_dicts['on'] = {
            'plotfn': self.plot_line,
            'ax_id': 'main',
            'xvals': self.proc_data_dict['xvals_on'],
            'xlabel': self.raw_data_dict['xlabel'][0],
            'xunit': self.raw_data_dict['xunit'][0][0],
            'yvals': self.proc_data_dict['yvals_on'],
            'ylabel': self.proc_data_dict['ylabel'],
            'yunit': self.proc_data_dict['yunit'],
            'setlabel': 'CZ on',
            'do_legend': True,
            'legend_pos': 'upper right'}

        if self.do_fitting:
            self.plot_dicts['line_fit_off'] = {
                'ax_id': 'main',
                'plotfn': self.plot_fit,
                'fit_res': self.fit_dicts['line_fit_off']['fit_res'],
                'plot_init': self.options_dict['plot_init'],
                'setlabel': 'Fit CZ off',
                'do_legend': True}
            self.plot_dicts['line_fit_on'] = {
                'ax_id': 'main',
                'plotfn': self.plot_fit,
                'fit_res': self.fit_dicts['line_fit_on']['fit_res'],
                'plot_init': self.options_dict['plot_init'],
                'setlabel': 'Fit CZ on',
                'do_legend': True}


            ic, ic_unit = SI_val_to_msg_str(
                self.proc_data_dict['zero_phase_diff_intersect'],
                 self.raw_data_dict['xunit'][0][0], return_type=float)
            self.plot_dicts['intercept_message'] = {
                'ax_id': 'main',
                'plotfn': self.plot_line,
                'xvals': [self.proc_data_dict['zero_phase_diff_intersect']],
                'yvals': [np.mean(self.proc_data_dict['xvals_on'])],
                'line_kws': {'alpha': 0},
                'setlabel': 'Intercept: {:.1f} {}'.format(ic, ic_unit),
                'do_legend': True}

    def get_zero_phase_diff_intersect(self):

        return self.proc_data_dict['zero_phase_diff_intersect']


class Oscillation_Analysis(ba.BaseDataAnalysis):
    """
    Very basic analysis to determine the phase of a single oscillation
    that has an assumed period of 360 degrees.
    """
    def __init__(self, t_start: str=None, t_stop: str=None,
                 data_file_path: str=None,
                 label: str='',
                 options_dict: dict=None, extract_only: bool=False,
                 do_fitting: bool=True, auto=True):
        super().__init__(t_start=t_start, t_stop=t_stop,
                         label=label,
                         data_file_path=data_file_path,
                         options_dict=options_dict,
                         extract_only=extract_only, do_fitting=do_fitting)
        self.single_timestamp = False

        self.params_dict = {'xlabel': 'sweep_name',
                            'xunit': 'sweep_unit',
                            'xvals': 'sweep_points',
                            'measurementstring': 'measurementstring',
                            'value_names': 'value_names',
                            'value_units': 'value_units',
                            'measured_values': 'measured_values'}

        self.numeric_params = []
        if auto:
            self.run_analysis()

    def process_data(self):
        self.proc_data_dict = OrderedDict()
        idx = 1

        self.proc_data_dict['yvals'] = list(self.raw_data_dict['measured_data'].values())[idx][0]
        self.proc_data_dict['ylabel'] = self.raw_data_dict['value_names'][0][idx]
        self.proc_data_dict['yunit'] = self.raw_data_dict['value_units'][0][idx]

    def prepare_fitting(self):
        self.fit_dicts = OrderedDict()
        cos_mod = lmfit.Model(fit_mods.CosFunc)
        cos_mod.guess = fit_mods.Cos_guess.__get__(cos_mod, cos_mod.__class__)
        self.fit_dicts['cos_fit'] = {
            'model': cos_mod,
            'guess_dict': {'frequency': {'value': 1/360, 'vary': False}},
            'fit_xvals': {'t': self.raw_data_dict['xvals'][0]},
            'fit_yvals': {'data': self.proc_data_dict['yvals']}}

    def analyze_fit_results(self):
        fr = self.fit_res['cos_fit'].best_values
        self.proc_data_dict['phi'] =  np.rad2deg(fr['phase'])


    def prepare_plots(self):
        self.plot_dicts['main'] = {
            'plotfn': self.plot_line,
            'xvals': self.raw_data_dict['xvals'][0],
            'xlabel': self.raw_data_dict['xlabel'][0],
            'xunit': self.raw_data_dict['xunit'][0][0],
            'yvals': self.proc_data_dict['yvals'],
            'ylabel': self.proc_data_dict['ylabel'],
            'yunit': self.proc_data_dict['yunit'],
            'title': (self.raw_data_dict['timestamps'][0] + ' \n' +
                      self.raw_data_dict['measurementstring'][0]),
            'do_legend': True,
            # 'yrange': (0,1),
            'legend_pos': 'upper right'}

        if self.do_fitting:
            self.plot_dicts['cos_fit'] = {
                'ax_id': 'main',
                'plotfn': self.plot_fit,
                'fit_res': self.fit_dicts['cos_fit']['fit_res'],
                'plot_init': self.options_dict['plot_init'],
                'setlabel': 'Fit',
                'do_legend': True}


class Conditional_Oscillation_Analysis(ba.BaseDataAnalysis):
    """
    Analysis to extract quantities from a conditional oscillation.

    """
    def __init__(self, t_start: str=None, t_stop: str=None,
                 data_file_path: str=None,
                 label: str='',
                 options_dict: dict=None, extract_only: bool=False,
                 do_fitting: bool=True, auto=True):
        super().__init__(t_start=t_start, t_stop=t_stop,
                         label=label,
                         data_file_path=data_file_path,
                         options_dict=options_dict,
                         extract_only=extract_only, do_fitting=do_fitting)
        self.single_timestamp = False

        self.params_dict = {'xlabel': 'sweep_name',
                            'xunit': 'sweep_unit',
                            'xvals': 'sweep_points',
                            'measurementstring': 'measurementstring',
                            'value_names': 'value_names',
                            'value_units': 'value_units',
                            'measured_values': 'measured_values'}

        self.numeric_params = []
        if auto:
            self.run_analysis()

    def process_data(self):
        """
        selects the relevant acq channel based on "ch_idx_osc" and
        "ch_idx_spec" in the options dict and then splits the data for the
        off and on cases
        """
        self.proc_data_dict = OrderedDict()
        # The channel containing the data must be specified in the options dict
        ch_idx_spec = self.options_dict.get('ch_idx_spec', 0)
        ch_idx_osc = self.options_dict.get('ch_idx_osc', 1)
        normalize_to_cal_points = self.options_dict.get('normalize_to_cal_points', True)
        cal_points = [
                        [[-4, -3], [-2, -1]],
                        [[-4, -2], [-3, -1]],
                       ]


        i = 0
        for idx, type_str in zip([ch_idx_osc, ch_idx_spec], ['osc', 'spec']):
            yvals = list(self.raw_data_dict['measured_data'].values())[idx][0]
            self.proc_data_dict['ylabel_{}'.format(type_str)] = self.raw_data_dict['value_names'][0][idx]
            self.proc_data_dict['yunit'] = self.raw_data_dict['value_units'][0][idx]

            if normalize_to_cal_points:
                yvals = a_tools.rotate_and_normalize_data_1ch(yvals,
                    cal_zero_points=cal_points[i][0],
                    cal_one_points=cal_points[i][1])
                i +=1

                self.proc_data_dict['yvals_{}_off'.format(type_str)] = yvals[::2]
                self.proc_data_dict['yvals_{}_on'.format(type_str)] = yvals[1::2]
                self.proc_data_dict['xvals_off'] = self.raw_data_dict['xvals'][0][::2]
                self.proc_data_dict['xvals_on'] = self.raw_data_dict['xvals'][0][1::2]

            else:
                self.proc_data_dict['yvals_{}_off'.format(type_str)] = yvals[::2]
                self.proc_data_dict['yvals_{}_on'.format(type_str)] = yvals[1::2]


                self.proc_data_dict['xvals_off'] = self.raw_data_dict['xvals'][0][::2]
                self.proc_data_dict['xvals_on'] = self.raw_data_dict['xvals'][0][1::2]



    def prepare_fitting(self):
        self.fit_dicts = OrderedDict()
        cos_mod0 = lmfit.Model(fit_mods.CosFunc)
        cos_mod0.guess = fit_mods.Cos_guess.__get__(cos_mod0, cos_mod0.__class__)
        self.fit_dicts['cos_fit_off'] = {
            'model': cos_mod0,
            'guess_dict': {'frequency': {'value': 1/360, 'vary': False}},
            'fit_xvals': {'t': self.proc_data_dict['xvals_off'][:-2]},
            'fit_yvals': {'data': self.proc_data_dict['yvals_osc_off'][:-2]}}

        cos_mod1 = lmfit.Model(fit_mods.CosFunc)
        cos_mod1.guess = fit_mods.Cos_guess.__get__(cos_mod1, cos_mod1.__class__)
        self.fit_dicts['cos_fit_on'] = {
            'model': cos_mod1,
            'guess_dict': {'frequency': {'value': 1/360, 'vary': False}},
            'fit_xvals': {'t': self.proc_data_dict['xvals_on'][:-2]},
            'fit_yvals': {'data': self.proc_data_dict['yvals_osc_on'][:-2]}}

    def analyze_fit_results(self):
        fr_0 = self.fit_res['cos_fit_off'].params
        fr_1 = self.fit_res['cos_fit_on'].params

        phi0 = np.rad2deg(fr_0['phase'].value)
        phi1 = np.rad2deg(fr_1['phase'].value)

        phi0_stderr = np.rad2deg(fr_0['phase'].stderr)
        phi1_stderr = np.rad2deg(fr_1['phase'].stderr)

        self.proc_data_dict['phi_0'] = phi0, phi0_stderr
        self.proc_data_dict['phi_1'] = phi1, phi1_stderr
        phi_cond_stderr = (phi0_stderr**2+phi1_stderr**2)**.5
        self.proc_data_dict['phi_cond'] = (phi1 -phi0), phi_cond_stderr


        osc_amp = np.mean([fr_0['amplitude'], fr_1['amplitude']])
        osc_amp_stderr = np.sqrt(fr_0['amplitude'].stderr**2 +
                                 fr_1['amplitude']**2)/2

        self.proc_data_dict['osc_amp_0'] = (fr_0['amplitude'].value,
                                            fr_0['amplitude'].stderr)
        self.proc_data_dict['osc_amp_1'] = (fr_1['amplitude'].value,
                                            fr_1['amplitude'].stderr)

        self.proc_data_dict['osc_offs_0'] = (fr_0['offset'].value,
                                            fr_0['offset'].stderr)
        self.proc_data_dict['osc_offs_1'] = (fr_1['offset'].value,
                                            fr_1['offset'].stderr)


        offs_stderr = (fr_0['offset'].stderr**2+fr_1['offset'].stderr**2)**.5
        self.proc_data_dict['offs_diff'] = (
            fr_1['offset'].value - fr_0['offset'].value, offs_stderr)

        # self.proc_data_dict['osc_amp'] = (osc_amp, osc_amp_stderr)
        self.proc_data_dict['missing_fraction'] = (
            np.mean(self.proc_data_dict['yvals_spec_on'][:-2]) -
            np.mean(self.proc_data_dict['yvals_spec_off'][:-2]))


    def prepare_plots(self):
        self._prepare_main_oscillation_figure()
        self._prepare_spectator_qubit_figure()

    def _prepare_main_oscillation_figure(self):
        self.plot_dicts['main'] = {
            'plotfn': self.plot_line,
            'xvals': self.proc_data_dict['xvals_off'],
            'xlabel': self.raw_data_dict['xlabel'][0],
            'xunit': self.raw_data_dict['xunit'][0][0],
            'yvals': self.proc_data_dict['yvals_osc_off'],
            'ylabel': self.proc_data_dict['ylabel_osc'],
            'yunit': self.proc_data_dict['yunit'],
            'setlabel': 'CZ off',
            'title': (self.raw_data_dict['timestamps'][0] + ' \n' +
                      self.raw_data_dict['measurementstring'][0]),
            'do_legend': True,
            # 'yrange': (0,1),
            'legend_pos': 'upper right'}

        self.plot_dicts['on'] = {
            'plotfn': self.plot_line,
            'ax_id': 'main',
            'xvals': self.proc_data_dict['xvals_on'],
            'xlabel': self.raw_data_dict['xlabel'][0],
            'xunit': self.raw_data_dict['xunit'][0][0],
            'yvals': self.proc_data_dict['yvals_osc_on'],
            'ylabel': self.proc_data_dict['ylabel_osc'],
            'yunit': self.proc_data_dict['yunit'],
            'setlabel': 'CZ on',
            'do_legend': True,
            'legend_pos': 'upper right'}

        if self.do_fitting:
            self.plot_dicts['cos_fit_off'] = {
                'ax_id': 'main',
                'plotfn': self.plot_fit,
                'fit_res': self.fit_dicts['cos_fit_off']['fit_res'],
                'plot_init': self.options_dict['plot_init'],
                'setlabel': 'Fit CZ off',
                'do_legend': True}
            self.plot_dicts['cos_fit_on'] = {
                'ax_id': 'main',
                'plotfn': self.plot_fit,
                'fit_res': self.fit_dicts['cos_fit_on']['fit_res'],
                'plot_init': self.options_dict['plot_init'],
                'setlabel': 'Fit CZ on',
                'do_legend': True}

            # offset as a guide for the eye
            y = self.fit_res['cos_fit_off'].params['offset'].value
            self.plot_dicts['cos_off_offset'] ={
                'plotfn': self.plot_matplot_ax_method,
                'ax_id':'main',
                'func': 'axhline',
                'plot_kws': {
                    'y': y, 'color': 'C0', 'linestyle': 'dotted'}
                    }

            phase_message = (
                'Phase diff.: {:.1f} $\pm$ {:.1f} deg\n'
                'Phase off: {:.1f} $\pm$ {:.1f}deg\n'
                'Phase on: {:.1f} $\pm$ {:.1f}deg\n'
                'Osc. amp. off: {:.4f} $\pm$ {:.4f}\n'
                'Osc. amp. on: {:.4f} $\pm$ {:.4f}\n'
                'Offs. diff.: {:.4f} $\pm$ {:.4f}\n'
                'Osc. offs. off: {:.4f} $\pm$ {:.4f}\n'
                'Osc. offs. on: {:.4f} $\pm$ {:.4f}'.format(
                    self.proc_data_dict['phi_cond'][0],
                    self.proc_data_dict['phi_cond'][1],
                    self.proc_data_dict['phi_0'][0],
                    self.proc_data_dict['phi_0'][1],
                    self.proc_data_dict['phi_1'][0],
                    self.proc_data_dict['phi_1'][1],
                    self.proc_data_dict['osc_amp_0'][0],
                    self.proc_data_dict['osc_amp_0'][1],
                    self.proc_data_dict['osc_amp_1'][0],
                    self.proc_data_dict['osc_amp_1'][1],
                    self.proc_data_dict['offs_diff'][0],
                    self.proc_data_dict['offs_diff'][1],
                    self.proc_data_dict['osc_offs_0'][0],
                    self.proc_data_dict['osc_offs_0'][1],
                    self.proc_data_dict['osc_offs_1'][0],
                    self.proc_data_dict['osc_offs_1'][1]))
            self.plot_dicts['phase_message'] = {
                'ax_id': 'main',
                'ypos': 0.9,
                'xpos': 1.45,
                'plotfn': self.plot_text,
                'box_props': 'fancy',
                'line_kws': {'alpha': 0},
                'text_string': phase_message}

    def _prepare_spectator_qubit_figure(self):

        self.plot_dicts['spectator_qubit'] = {
            'plotfn': self.plot_line,
            'xvals': self.proc_data_dict['xvals_off'],
            'xlabel': self.raw_data_dict['xlabel'][0],
            'xunit': self.raw_data_dict['xunit'][0][0],
            'yvals': self.proc_data_dict['yvals_spec_off'],
            'ylabel': self.proc_data_dict['ylabel_spec'],
            'yunit': self.proc_data_dict['yunit'],
            'setlabel': 'CZ off',
            'title': (self.raw_data_dict['timestamps'][0] + ' \n' +
                      self.raw_data_dict['measurementstring'][0]),
            'do_legend': True,
            # 'yrange': (0,1),
            'legend_pos': 'upper right'}

        self.plot_dicts['spec_on'] = {
            'plotfn': self.plot_line,
            'ax_id': 'spectator_qubit',
            'xvals': self.proc_data_dict['xvals_on'],
            'xlabel': self.raw_data_dict['xlabel'][0],
            'xunit': self.raw_data_dict['xunit'][0][0],
            'yvals': self.proc_data_dict['yvals_spec_on'],
            'ylabel': self.proc_data_dict['ylabel_spec'],
            'yunit': self.proc_data_dict['yunit'],
            'setlabel': 'CZ on',
            'do_legend': True,
            'legend_pos': 'upper right'}

        if self.do_fitting:
            leak_msg = (
                'Missing fraction: {:.2f} % '.format(
                    self.proc_data_dict['missing_fraction']*100))
            self.plot_dicts['leak_msg'] = {
                'ax_id': 'spectator_qubit',
                'ypos': 0.7,
                'plotfn': self.plot_text,
                'box_props': 'fancy',
                'line_kws': {'alpha': 0},
                'text_string': leak_msg}
            # offset as a guide for the eye
            y = self.fit_res['cos_fit_on'].params['offset'].value
            self.plot_dicts['cos_on_offset'] ={
                'plotfn': self.plot_matplot_ax_method,
                'ax_id':'main',
                'func': 'axhline',
                'plot_kws': {
                    'y': y, 'color': 'C1', 'linestyle': 'dotted'}
                    }


class StateTomographyAnalysis(ba.BaseDataAnalysis):
    """
    Analyses the results of the state tomography experiment and calculates
    the corresponding quantum state.

    Possible options that can be passed in the options_dict parameter:
        cal_points: A data structure specifying the indices of the calibration
                    points. See the AveragedTimedomainAnalysis for format.
                    The calibration points need to be in the same order as the
                    used basis for the result.
        data_type: 'averaged' or 'singleshot'. For singleshot data each
                   measurement outcome is saved and arbitrary order correlations
                   between the states can be calculated.
        meas_operators: (optional) A list of qutip operators or numpy 2d arrays.
                        This overrides the measurement operators otherwise
                        found from the calibration points.
        covar_matrix: (optional) The covariance matrix of the measurement
                      operators as a 2d numpy array. Overrides the one found
                      from the calibration points.
        use_covariance_matrix (bool): Flag to define whether to use the
            covariance matrix
        basis_rots_str: A list of standard PycQED pulse names that were
                             applied to qubits before measurement
        basis_rots: As an alternative to single_qubit_pulses, the basis
                    rotations applied to the system as qutip operators or numpy
                    matrices can be given.
        mle: True/False, whether to do maximum likelihood fit. If False, only
             least squares fit will be done, which could give negative
             eigenvalues for the density matrix.
        rho_target (optional): A qutip density matrix that the result will be
                               compared to when calculating fidelity.
    """
    def __init__(self, *args, **kwargs):
        auto = kwargs.pop('auto', True)
        super().__init__(*args, **kwargs)
        kwargs['auto'] = auto
        self.single_timestamp = True
        self.params_dict = {'exp_metadata': 'exp_metadata'}
        self.numeric_params = []
        self.data_type = self.options_dict['data_type']
        if self.data_type == 'averaged':
            self.base_analysis = AveragedTimedomainAnalysis(*args, **kwargs)
        elif self.data_type == 'singleshot':
            self.base_analysis = roa.MultiQubit_SingleShot_Analysis(
                *args, **kwargs)
        else:
            raise KeyError("Invalid tomography data mode: '" + self.data_type +
                           "'. Valid modes are 'averaged' and 'singleshot'.")
        if kwargs.get('auto', True):
            self.run_analysis()

    def process_data(self):
        tomography_qubits = self.options_dict.get('tomography_qubits', None)
        data, Fs, Omega = self.base_analysis.measurement_operators_and_results(
                              tomography_qubits)
        if 'data_filter' in self.options_dict:
            data = self.options_dict['data_filter'](data.T).T

        data = data.T
        for i, v in enumerate(data):
            data[i] = v / v.sum()
        data = data.T

        Fs = self.options_dict.get('meas_operators', Fs)
        Fs = [qtp.Qobj(F) for F in Fs]
        d = Fs[0].shape[0]
        self.proc_data_dict['d'] = d
        Omega = self.options_dict.get('covar_matrix', Omega)
        if Omega is None:
            Omega = np.diag(np.ones(len(Fs)))
        elif len(Omega.shape) == 1:
            Omega = np.diag(Omega)

        metadata = self.raw_data_dict.get('exp_metadata',
                                          self.options_dict.get(
                                              'exp_metadata', {}))
        if metadata is None:
            metadata = {}
        self.raw_data_dict['exp_metadata'] = metadata
        basis_rots_str = metadata.get('basis_rots_str', None)
        basis_rots_str = self.options_dict.get('basis_rots_str', basis_rots_str)
        if basis_rots_str is not None:
            nr_qubits = int(np.round(np.log2(d)))
            pulse_list = list(itertools.product(basis_rots_str,
                                                repeat=nr_qubits))
            rotations = tomo.standard_qubit_pulses_to_rotations(pulse_list)
        else:
            rotations = metadata.get('basis_rots', None)
            rotations = self.options_dict.get('basis_rots', rotations)
            if rotations is None:
                raise KeyError("Either 'basis_rots_str' or 'basis_rots' "
                               "parameter must be passed in the options "
                               "dictionary or in the experimental metadata.")
        rotations = [qtp.Qobj(U) for U in rotations]

        all_Fs = tomo.rotated_measurement_operators(rotations, Fs)
        all_Fs = list(itertools.chain(*np.array(all_Fs, dtype=np.object).T))
        all_mus = np.array(list(itertools.chain(*data.T)))
        all_Omegas = sp.linalg.block_diag(*[Omega] * len(data[0]))


        self.proc_data_dict['meas_operators'] = all_Fs
        self.proc_data_dict['covar_matrix'] = all_Omegas
        self.proc_data_dict['meas_results'] = all_mus

        if self.options_dict.get('pauli_raw', False):
            pauli_raw = self.generate_raw_pauli_set()
            rho_raw = tomo.pauli_set_to_density_matrix(pauli_raw)
            self.proc_data_dict['rho_raw'] = rho_raw
            self.proc_data_dict['rho'] = rho_raw
        else:
            rho_ls = tomo.least_squares_tomography(
                all_mus, all_Fs,
                all_Omegas if self.get_param_value('use_covariance_matrix', False)
                else None )
            self.proc_data_dict['rho_ls'] = rho_ls
            self.proc_data_dict['rho'] = rho_ls
            if self.options_dict.get('mle', False):
                rho_mle = tomo.mle_tomography(
                    all_mus, all_Fs,
                    all_Omegas if self.get_param_value('use_covariance_matrix', False) else None,
                    rho_guess=rho_ls)
                self.proc_data_dict['rho_mle'] = rho_mle
                self.proc_data_dict['rho'] = rho_mle

        rho = self.proc_data_dict['rho']
        self.proc_data_dict['purity'] = (rho * rho).tr().real

        rho_target = metadata.get('rho_target', None)
        rho_target = self.options_dict.get('rho_target', rho_target)
        if rho_target is not None:
            self.proc_data_dict['fidelity'] = tomo.fidelity(rho, rho_target)
        if d == 4:
            self.proc_data_dict['concurrence'] = tomo.concurrence(rho)
        else:
            self.proc_data_dict['concurrence'] = 0

    def prepare_plots(self):
        self.prepare_density_matrix_plot()
        d = self.proc_data_dict['d']
        if 2 ** (d.bit_length() - 1) == d:
            # dimension is power of two, plot expectation values of pauli
            # operators
            self.prepare_pauli_basis_plot()

    def prepare_density_matrix_plot(self):
        self.tight_fig = self.options_dict.get('tight_fig', False)
        rho_target = self.raw_data_dict['exp_metadata'].get('rho_target', None)
        rho_target = self.options_dict.get('rho_target', rho_target)
        d = self.proc_data_dict['d']
        xtick_labels = self.options_dict.get('rho_ticklabels', None)
        ytick_labels = self.options_dict.get('rho_ticklabels', None)
        if 2 ** (d.bit_length() - 1) == d:
            nr_qubits = d.bit_length() - 1
            fmt_string = '{{:0{}b}}'.format(nr_qubits)
            labels = [fmt_string.format(i) for i in range(2 ** nr_qubits)]
            if xtick_labels is None:
                xtick_labels = ['$|' + lbl + r'\rangle$' for lbl in labels]
            if ytick_labels is None:
                ytick_labels = [r'$\langle' + lbl + '|$' for lbl in labels]
        color = (0.5 * np.angle(self.proc_data_dict['rho'].full()) / np.pi) % 1.
        cmap = self.options_dict.get('rho_colormap', self.default_phase_cmap())
        if self.options_dict.get('pauli_raw', False):
            title = 'Density matrix reconstructed from the Pauli set\n'
        elif self.options_dict.get('mle', False):
            title = 'Maximum likelihood fit of the density matrix\n'
        else:
            title = 'Least squares fit of the density matrix\n'
        empty_artist = mpl.patches.Rectangle((0, 0), 0, 0, visible=False)
        legend_entries = [(empty_artist,
                           r'Purity, $Tr(\rho^2) = {:.1f}\%$'.format(
                               100 * self.proc_data_dict['purity']))]
        if rho_target is not None:
            legend_entries += [
                (empty_artist, r'Fidelity, $F = {:.1f}\%$'.format(
                    100 * self.proc_data_dict['fidelity']))]
        if d == 4:
            legend_entries += [
                (empty_artist, r'Concurrence, $C = {:.2f}$'.format(
                    self.proc_data_dict['concurrence']))]
        meas_string = self.base_analysis.\
            raw_data_dict['measurementstring']
        if isinstance(meas_string, list):
            if len(meas_string) > 1:
                meas_string = meas_string[0] + ' to ' + meas_string[-1]
            else:
                meas_string = meas_string[0]
        self.plot_dicts['density_matrix'] = {
            'plotfn': self.plot_bar3D,
            '3d': True,
            '3d_azim': -35,
            '3d_elev': 35,
            'xvals': np.arange(d),
            'yvals': np.arange(d),
            'zvals': np.abs(self.proc_data_dict['rho'].full()),
            'zrange': (0, 1),
            'color': color,
            'colormap': cmap,
            'bar_widthx': 0.5,
            'bar_widthy': 0.5,
            'xtick_loc': np.arange(d),
            'xtick_labels': xtick_labels,
            'ytick_loc': np.arange(d),
            'ytick_labels': ytick_labels,
            'ctick_loc': np.linspace(0, 1, 5),
            'ctick_labels': ['$0$', r'$\frac{1}{2}\pi$', r'$\pi$',
                             r'$\frac{3}{2}\pi$', r'$2\pi$'],
            'clabel': 'Phase (rad)',
            'title': (title + self.raw_data_dict['timestamp'] + ' ' +
                      meas_string),
            'do_legend': True,
            'legend_entries': legend_entries,
            'legend_kws': dict(loc='upper left', bbox_to_anchor=(0, 0.94))
        }

        if rho_target is not None:
            rho_target = qtp.Qobj(rho_target)
            if rho_target.type == 'ket':
                rho_target = rho_target * rho_target.dag()
            elif rho_target.type == 'bra':
                rho_target = rho_target.dag() * rho_target
            self.plot_dicts['density_matrix_target'] = {
                'plotfn': self.plot_bar3D,
                '3d': True,
                '3d_azim': -35,
                '3d_elev': 35,
                'xvals': np.arange(d),
                'yvals': np.arange(d),
                'zvals': np.abs(rho_target.full()),
                'zrange': (0, 1),
                'color': (0.5 * np.angle(rho_target.full()) / np.pi) % 1.,
                'colormap': cmap,
                'bar_widthx': 0.5,
                'bar_widthy': 0.5,
                'xtick_loc': np.arange(d),
                'xtick_labels': xtick_labels,
                'ytick_loc': np.arange(d),
                'ytick_labels': ytick_labels,
                'ctick_loc': np.linspace(0, 1, 5),
                'ctick_labels': ['$0$', r'$\frac{1}{2}\pi$', r'$\pi$',
                                 r'$\frac{3}{2}\pi$', r'$2\pi$'],
                'clabel': 'Phase (rad)',
                'title': ('Target density matrix\n' +
                          self.raw_data_dict['timestamp'] + ' ' +
                          meas_string),
                'bar_kws': dict(zorder=1),
            }

    def generate_raw_pauli_set(self):
        nr_qubits = self.proc_data_dict['d'].bit_length() - 1
        pauli_raw_values = []
        for op in tomo.generate_pauli_set(nr_qubits)[1]:
            nr_terms = 0
            sum_terms = 0.
            for meas_op, meas_res in zip(self.proc_data_dict['meas_operators'],
                                         self.proc_data_dict['meas_results']):
                trace = (meas_op*op).tr().real
                clss = int(trace*2)
                if clss < 0:
                    sum_terms -= meas_res
                    nr_terms += 1
                elif clss > 0:
                    sum_terms += meas_res
                    nr_terms += 1
            pauli_raw_values.append(2**nr_qubits*sum_terms/nr_terms)
        return pauli_raw_values

    def prepare_pauli_basis_plot(self):
        yexp = tomo.density_matrix_to_pauli_basis(self.proc_data_dict['rho'])
        nr_qubits = self.proc_data_dict['d'].bit_length() - 1
        labels = list(itertools.product(*[['I', 'X', 'Y', 'Z']]*nr_qubits))
        labels = [''.join(label_list) for label_list in labels]
        if nr_qubits == 1:
            order = [1, 2, 3]
        elif nr_qubits == 2:
            order = [1, 2, 3, 4, 8, 12, 5, 6, 7, 9, 10, 11, 13, 14, 15]
        elif nr_qubits == 3:
            order = [1, 2, 3, 4, 8, 12, 16, 32, 48] + \
                    [5, 6, 7, 9, 10, 11, 13, 14, 15] + \
                    [17, 18, 19, 33, 34, 35, 49, 50, 51] + \
                    [20, 24, 28, 36, 40, 44, 52, 56, 60] + \
                    [21, 22, 23, 25, 26, 27, 29, 30, 31] + \
                    [37, 38, 39, 41, 42, 43, 45, 46, 47] + \
                    [53, 54, 55, 57, 58, 59, 61, 62, 63]
        else:
            order = np.arange(4**nr_qubits)[1:]
        if self.options_dict.get('pauli_raw', False):
            fit_type = 'raw counts'
        elif self.options_dict.get('mle', False):
            fit_type = 'maximum likelihood estimation'
        else:
            fit_type = 'least squares fit'
        meas_string = self.base_analysis. \
            raw_data_dict['measurementstring']
        if np.ndim(meas_string) > 0:
            if len(meas_string) > 1:
                meas_string = meas_string[0] + ' to ' + meas_string[-1]
            else:
                meas_string = meas_string[0]
        self.plot_dicts['pauli_basis'] = {
            'plotfn': self.plot_bar,
            'xcenters': np.arange(len(order)),
            'xwidth': 0.4,
            'xrange': (-1, len(order)),
            'yvals': np.array(yexp)[order],
            'xlabel': r'Pauli operator, $\hat{O}$',
            'ylabel': r'Expectation value, $\mathrm{Tr}(\hat{O} \hat{\rho})$',
            'title': 'Pauli operators, ' + fit_type + '\n' +
                      self.raw_data_dict['timestamp'] + ' ' + meas_string,
            'yrange': (-1.1, 1.1),
            'xtick_loc': np.arange(4**nr_qubits - 1),
            'xtick_rotation': 90,
            'xtick_labels': np.array(labels)[order],
            'bar_kws': dict(zorder=10),
            'setlabel': 'Fit to experiment',
            'do_legend': True
        }
        if nr_qubits > 2:
            self.plot_dicts['pauli_basis']['plotsize'] = (10, 5)

        rho_target = self.raw_data_dict['exp_metadata'].get('rho_target', None)
        rho_target = self.options_dict.get('rho_target', rho_target)
        if rho_target is not None:
            rho_target = qtp.Qobj(rho_target)
            ytar = tomo.density_matrix_to_pauli_basis(rho_target)
            self.plot_dicts['pauli_basis_target'] = {
                'plotfn': self.plot_bar,
                'ax_id': 'pauli_basis',
                'xcenters': np.arange(len(order)),
                'xwidth': 0.8,
                'yvals': np.array(ytar)[order],
                'xtick_loc': np.arange(len(order)),
                'xtick_labels': np.array(labels)[order],
                'bar_kws': dict(color='0.8', zorder=0),
                'setlabel': 'Target values',
                'do_legend': True
            }

        purity_str = r'Purity, $Tr(\rho^2) = {:.1f}\%$'.format(
            100 * self.proc_data_dict['purity'])
        if rho_target is not None:
            fidelity_str = '\n' + r'Fidelity, $F = {:.1f}\%$'.format(
                100 * self.proc_data_dict['fidelity'])
        else:
            fidelity_str = ''
        if self.proc_data_dict['d'] == 4:
            concurrence_str = '\n' + r'Concurrence, $C = {:.1f}\%$'.format(
                100 * self.proc_data_dict['concurrence'])
        else:
            concurrence_str = ''
        self.plot_dicts['pauli_info_labels'] = {
            'ax_id': 'pauli_basis',
            'plotfn': self.plot_line,
            'xvals': [0],
            'yvals': [0],
            'line_kws': {'alpha': 0},
            'setlabel': purity_str + fidelity_str,
            'do_legend': True
        }

    def default_phase_cmap(self):
        cols = np.array(((41, 39, 231), (61, 130, 163), (208, 170, 39),
                         (209, 126, 4), (181, 28, 20), (238, 76, 152),
                         (251, 130, 242), (162, 112, 251))) / 255
        n = len(cols)
        cdict = {
            'red': [[i/n, cols[i%n][0], cols[i%n][0]] for i in range(n+1)],
            'green': [[i/n, cols[i%n][1], cols[i%n][1]] for i in range(n+1)],
            'blue': [[i/n, cols[i%n][2], cols[i%n][2]] for i in range(n+1)],
        }

        return mpl.colors.LinearSegmentedColormap('DMDefault', cdict)


class ReadoutROPhotonsAnalysis(Single_Qubit_TimeDomainAnalysis):
    """
    Analyses the photon number in the RO based on the
    readout_photons_in_resonator function

    function specific options for options dict:
    f_qubit
    chi
    artif_detuning
    print_fit_results
    """

    def __init__(self, t_start: str=None, t_stop: str=None,
                 label: str='', data_file_path: str=None,
                 close_figs: bool=False, options_dict: dict=None,
                 extract_only: bool=False, do_fitting: bool=False,
                 auto: bool=True):
        super().__init__(t_start=t_start, t_stop=t_stop,
                         data_file_path=data_file_path,
                         options_dict=options_dict,
                         close_figs=close_figs, label=label,
                         extract_only=extract_only, do_fitting=do_fitting)
        if self.options_dict.get('TwoD', None) is None:
            self.options_dict['TwoD'] = True
        self.label = label
        self.params_dict = {
            'measurementstring': 'measurementstring',
            'sweep_points': 'sweep_points',
            'sweep_points_2D': 'sweep_points_2D',
            'value_names': 'value_names',
            'value_units': 'value_units',
            'measured_values': 'measured_values'}

        self.numeric_params = self.options_dict.get('numeric_params',
                                                   OrderedDict())

        self.kappa = self.options_dict.get('kappa_effective', None)
        self.chi = self.options_dict.get('chi', None)
        self.T2 = self.options_dict.get('T2echo', None)
        self.artif_detuning = self.options_dict.get('artif_detuning', 0)

        if (self.kappa is None) or (self.chi is None) or (self.T2 is None):
            raise ValueError('kappa_effective, chi and T2echo must be passed to '
                             'the options_dict.')

        if auto:
            self.run_analysis()

    def process_data(self):
        self.proc_data_dict = OrderedDict()
        self.proc_data_dict['qubit_state'] = [[],[]]
        self.proc_data_dict['delay_to_relax'] = self.raw_data_dict[
                                                    'sweep_points_2D'][0]
        self.proc_data_dict['ramsey_times'] = []

        for i,x in enumerate(np.transpose(self.raw_data_dict[
                        'measured_data']['raw w0 _measure'][0])):
            self.proc_data_dict['qubit_state'][0].append([])
            self.proc_data_dict['qubit_state'][1].append([])

            for j,y in enumerate(np.transpose(self.raw_data_dict[
                    'measured_data']['raw w0 _measure'][0])[i]):

                if j%2 == 0:
                    self.proc_data_dict['qubit_state'][0][i].append(y)

                else:
                    self.proc_data_dict['qubit_state'][1][i].append(y)
        for i,x in enumerate( self.raw_data_dict['sweep_points'][0]):
            if i % 2 == 0:
                self.proc_data_dict['ramsey_times'].append(x)

    #I STILL NEED to pass Chi
    def prepare_fitting(self):
        self.proc_data_dict['photon_number'] = [[],[]]
        self.proc_data_dict['fit_results'] = []
        self.proc_data_dict['ramsey_fit_results'] = [[],[]]


        for i,tau in enumerate(self.proc_data_dict['delay_to_relax']):

            self.proc_data_dict['ramsey_fit_results'][0].append(self.fit_Ramsey(
                            self.proc_data_dict['ramsey_times'][:-4],
                            self.proc_data_dict['qubit_state'][0][i][:-4]/
                            max(self.proc_data_dict['qubit_state'][0][i][:-4]),
                            state=0,
                            kw=self.options_dict))

            self.proc_data_dict['ramsey_fit_results'][1].append(self.fit_Ramsey(
                            self.proc_data_dict['ramsey_times'][:-4],
                            self.proc_data_dict['qubit_state'][1][i][:-4]/
                            max(self.proc_data_dict['qubit_state'][1][i][:-4]),
                            state=1,
                            kw=self.options_dict))

            n01 = self.proc_data_dict['ramsey_fit_results'
                                         ][0][i][0].params['n0'].value
            n02 = self.proc_data_dict['ramsey_fit_results'
                                         ][1][i][0].params['n0'].value

            self.proc_data_dict['photon_number'][0].append(n01)
            self.proc_data_dict['photon_number'][1].append(n02)


    def run_fitting(self):
        print_fit_results = self.params_dict.pop('print_fit_results',False)

        exp_dec_mod = lmfit.Model(fit_mods.ExpDecayFunc)
        exp_dec_mod.set_param_hint('n',
                                   value=1,
                                   vary=False)
        exp_dec_mod.set_param_hint('offset',
                                   value=0,
                                   min=0,
                                   vary=True)
        exp_dec_mod.set_param_hint('tau',
                                   value=self.proc_data_dict[
                                                'delay_to_relax'][-1],
                                   min=1e-11,
                                   vary=True)
        exp_dec_mod.set_param_hint('amplitude',
                                   value=1,
                                   min=0,
                                   vary=True)
        params = exp_dec_mod.make_params()
        self.fit_res = OrderedDict()
        self.fit_res['ground_state'] = exp_dec_mod.fit(
                                data=self.proc_data_dict['photon_number'][0],
                                params=params,
                                t=self.proc_data_dict['delay_to_relax'])
        self.fit_res['excited_state'] = exp_dec_mod.fit(
                                data=self.proc_data_dict['photon_number'][1],
                                params=params,
                                t=self.proc_data_dict['delay_to_relax'])
        if print_fit_results:
            print(self.fit_res['ground_state'].fit_report())
            print(self.fit_res['excited_state'].fit_report())

    def fit_Ramsey(self, x, y, state, **kw):

        x = np.array(x)

        y = np.array(y)

        exp_dec_p_mod = lmfit.Model(fit_mods.ExpDecayPmod)
        comb_exp_dec_mod = lmfit.Model(fit_mods.CombinedOszExpDecayFunc)

        average = np.mean(y)

        ft_of_data = np.fft.fft(y)
        index_of_fourier_maximum = np.argmax(np.abs(
            ft_of_data[1:len(ft_of_data) // 2])) + 1
        max_ramsey_delay = x[-1] - x[0]

        fft_axis_scaling = 1 / max_ramsey_delay
        freq_est = fft_axis_scaling * index_of_fourier_maximum

        n_est = (freq_est-self.artif_detuning)/(2 * self.chi)


        exp_dec_p_mod.set_param_hint('T2echo',
                                   value=self.T2,
                                   vary=False)
        exp_dec_p_mod.set_param_hint('offset',
                                   value=average,
                                   min=0,
                                   vary=True)
        exp_dec_p_mod.set_param_hint('delta',
                                   value=self.artif_detuning,
                                   vary=False)
        exp_dec_p_mod.set_param_hint('amplitude',
                                   value=1,
                                   min=0,
                                   vary=True)
        exp_dec_p_mod.set_param_hint('kappa',
                                   value=self.kappa[state],
                                   vary=False)
        exp_dec_p_mod.set_param_hint('chi',
                                   value=self.chi,
                                   vary=False)
        exp_dec_p_mod.set_param_hint('n0',
                                      value=n_est,
                                      min=0,
                                      vary=True)
        exp_dec_p_mod.set_param_hint('phase',
                                       value=0,
                                       vary=True)


        comb_exp_dec_mod.set_param_hint('tau',
                                     value=self.T2,
                                     vary=True)
        comb_exp_dec_mod.set_param_hint('offset',
                                        value=average,
                                        min=0,
                                        vary=True)
        comb_exp_dec_mod.set_param_hint('oscillation_offset',
                                        value=average,
                                        min=0,
                                        vary=True)
        comb_exp_dec_mod.set_param_hint('amplitude',
                                     value=1,
                                     min=0,
                                     vary=True)
        comb_exp_dec_mod.set_param_hint('tau_gauss',
                                     value=self.kappa[state],
                                     vary=True)
        comb_exp_dec_mod.set_param_hint('n0',
                                     value=n_est,
                                     min=0,
                                     vary=True)
        comb_exp_dec_mod.set_param_hint('phase',
                                     value=0,
                                     vary=True)
        comb_exp_dec_mod.set_param_hint('delta',
                                     value=self.artif_detuning,
                                     vary=False)
        comb_exp_dec_mod.set_param_hint('chi',
                                     value=self.chi,
                                     vary=False)

        if (np.average(y[:4]) >
                np.average(y[4:8])):
            phase_estimate = 0
        else:
            phase_estimate = np.pi
        exp_dec_p_mod.set_param_hint('phase',
                                     value=phase_estimate, vary=True)
        comb_exp_dec_mod.set_param_hint('phase',
                                     value=phase_estimate, vary=True)

        amplitude_guess = 0.5
        if np.all(np.logical_and(y >= 0, y <= 1)):
            exp_dec_p_mod.set_param_hint('amplitude',
                                         value=amplitude_guess,
                                         min=0.00,
                                         max=4.0,
                                         vary=True)
            comb_exp_dec_mod.set_param_hint('amplitude',
                                         value=amplitude_guess,
                                         min=0.00,
                                         max=4.0,
                                         vary=True)

        else:
            print('data is not normalized, varying amplitude')
            exp_dec_p_mod.set_param_hint('amplitude',
                                         value=max(y),
                                         min=0.00,
                                         max=4.0,
                                         vary=True)
            comb_exp_dec_mod.set_param_hint('amplitude',
                                        value=max(y),
                                        min=0.00,
                                        max=4.0,
                                        vary=True)

        fit_res_1 = exp_dec_p_mod.fit(data=y,
                                    t=x,
                                    params= exp_dec_p_mod.make_params())

        fit_res_2 = comb_exp_dec_mod.fit(data=y,
                                         t=x,
                                         params= comb_exp_dec_mod.make_params())


        if fit_res_1.chisqr > .35:
            log.warning('Fit did not converge, varying phase')
            fit_res_lst = []

            for phase_estimate in np.linspace(0, 2*np.pi, 10):

                for i, del_amp in enumerate(np.linspace(
                        -max(y)/10, max(y)/10, 10)):
                    exp_dec_p_mod.set_param_hint('phase',
                                                 value=phase_estimate,
                                                 vary=False)
                    exp_dec_p_mod.set_param_hint('amplitude',
                                                 value=max(y)+ del_amp)

                    fit_res_lst += [exp_dec_p_mod.fit(
                        data=y,
                        t=x,
                        params= exp_dec_p_mod.make_params())]

            chisqr_lst = [fit_res_1.chisqr for fit_res_1 in fit_res_lst]
            fit_res_1 = fit_res_lst[np.argmin(chisqr_lst)]

        if fit_res_2.chisqr > .35:
            log.warning('Fit did not converge, varying phase')
            fit_res_lst = []

            for phase_estimate in np.linspace(0, 2*np.pi, 10):

                for i, del_amp in enumerate(np.linspace(
                        -max(y)/10, max(y)/10, 10)):
                    comb_exp_dec_mod.set_param_hint('phase',
                                                 value=phase_estimate,
                                                 vary=False)
                    comb_exp_dec_mod.set_param_hint('amplitude',
                                                 value=max(y)+ del_amp)

                    fit_res_lst += [comb_exp_dec_mod.fit(
                        data=y,
                        t=x,
                        params= comb_exp_dec_mod.make_params())]

            chisqr_lst = [fit_res_2.chisqr for fit_res_2 in fit_res_lst]
            fit_res_2 = fit_res_lst[np.argmin(chisqr_lst)]

        if fit_res_1.chisqr < fit_res_2.chisqr:
            self.proc_data_dict['params'] = exp_dec_p_mod.make_params()
            return [fit_res_1,fit_res_1,fit_res_2]
        else:
            self.proc_data_dict['params'] = comb_exp_dec_mod.make_params()
            return [fit_res_2,fit_res_1,fit_res_2]


    def prepare_plots(self):
            self.prepare_2D_sweep_plot()
            self.prepare_photon_number_plot()
            self.prepare_ramsey_plots()

    def prepare_2D_sweep_plot(self):
        self.plot_dicts['off_full_data_'+self.label] = {
            'title': 'Raw data |g>',
            'plotfn': self.plot_colorxy,
            'xvals': self.proc_data_dict['ramsey_times'],
            'xlabel': 'Ramsey delays',
            'xunit': 's',
            'yvals': self.proc_data_dict['delay_to_relax'],
            'ylabel': 'Delay after first RO-pulse',
            'yunit': 's',
            'zvals': np.array(self.proc_data_dict['qubit_state'][0]) }

        self.plot_dicts['on_full_data_'+self.label] = {
            'title': 'Raw data |e>',
            'plotfn': self.plot_colorxy,
            'xvals': self.proc_data_dict['ramsey_times'],
            'xlabel': 'Ramsey delays',
            'xunit': 's',
            'yvals': self.proc_data_dict['delay_to_relax'],
            'ylabel': 'Delay after first RO-pulse',
            'yunit': 's',
            'zvals': np.array(self.proc_data_dict['qubit_state'][1])  }



    def prepare_ramsey_plots(self):
        x_fit = np.linspace(self.proc_data_dict['ramsey_times'][0],
                            max(self.proc_data_dict['ramsey_times']),101)
        for i in range(len(self.proc_data_dict['ramsey_fit_results'][0])):

            self.plot_dicts['off_'+str(i)] = {
                'title': 'Ramsey w t_delay = '+\
                         str(self.proc_data_dict['delay_to_relax'][i])+ \
                         ' s, in |g> state',
                'ax_id':'ramsey_off_'+str(i),
                'plotfn': self.plot_line,
                'xvals': self.proc_data_dict['ramsey_times'],
                'xlabel': 'Ramsey delays',
                'xunit': 's',
                'yvals': np.array(self.proc_data_dict['qubit_state'][0][i]/
                             max(self.proc_data_dict['qubit_state'][0][i][:-4])),
                'ylabel': 'Measured qubit state',
                'yunit': '',
                'marker': 'o',
                'setlabel': '|g> data_'+str(i),
                'do_legend': True }

            self.plot_dicts['off_fit_'+str(i)] = {
                'title': 'Ramsey w t_delay = '+ \
                         str(self.proc_data_dict['delay_to_relax'][i])+ \
                         ' s, in |g> state',
                'ax_id':'ramsey_off_'+str(i),
                'plotfn': self.plot_line,
                'xvals': x_fit,
                'yvals':  self.proc_data_dict['ramsey_fit_results'][0][i][1].eval(
                    self.proc_data_dict['ramsey_fit_results'][0][i][1].params,
                    t=x_fit),
                'linestyle': '-',
                'marker': '',
                'setlabel': '|g> fit_model'+str(i),
                'do_legend': True  }

            self.plot_dicts['off_fit_2_'+str(i)] = {
                'title': 'Ramsey w t_delay = '+ \
                         str(self.proc_data_dict['delay_to_relax'][i])+ \
                         ' s, in |g> state',
                'ax_id':'ramsey_off_'+str(i),
                'plotfn': self.plot_line,
                'xvals': x_fit,
                'yvals':  self.proc_data_dict['ramsey_fit_results'][0][i][2].eval(
                    self.proc_data_dict['ramsey_fit_results'][0][i][2].params,
                    t=x_fit),
                'linestyle': '-',
                'marker': '',
                'setlabel': '|g> fit_simpel_model'+str(i),
                'do_legend': True  }

            self.plot_dicts['hidden_g_'+str(i)] = {
                'ax_id':'ramsey_off_'+str(i),
                'plotfn': self.plot_line,
                'xvals': [0],
                'yvals': [0],
                'color': 'w',
                'setlabel': 'Residual photon count = '
                             ''+str(self.proc_data_dict['photon_number'][0][i]),
                'do_legend': True }


            self.plot_dicts['on_'+str(i)] = {
                'title': 'Ramsey w t_delay = '+ \
                         str(self.proc_data_dict['delay_to_relax'][i])+ \
                         ' s, in |e> state',
                'ax_id':'ramsey_on_'+str(i),
                'plotfn': self.plot_line,
                'xvals': self.proc_data_dict['ramsey_times'],
                'xlabel': 'Ramsey delays',
                'xunit': 's',
                'yvals':  np.array(self.proc_data_dict['qubit_state'][1][i]/
                             max(self.proc_data_dict['qubit_state'][1][i][:-4])),
                'ylabel': 'Measured qubit state',
                'yunit': '',
                'marker': 'o',
                'setlabel': '|e> data_'+str(i),
                'do_legend': True }

            self.plot_dicts['on_fit_'+str(i)] = {
                'title': 'Ramsey w t_delay = '+ \
                         str(self.proc_data_dict['delay_to_relax'][i])+ \
                         ' s, in |e> state',
                'ax_id':'ramsey_on_'+str(i),
                'plotfn': self.plot_line,
                'xvals': x_fit,
                'yvals':  self.proc_data_dict['ramsey_fit_results'][1][i][1].eval(
                    self.proc_data_dict['ramsey_fit_results'][1][i][1].params,
                    t=x_fit),
                'linestyle': '-',
                'marker': '',
                'setlabel': '|e> fit_model'+str(i),
                'do_legend': True }

            self.plot_dicts['on_fit_2_'+str(i)] = {
                'title': 'Ramsey w t_delay = '+ \
                         str(self.proc_data_dict['delay_to_relax'][i])+ \
                         ' s, in |e> state',
                'ax_id':'ramsey_on_'+str(i),
                'plotfn': self.plot_line,
                'xvals': x_fit,
                'yvals':  self.proc_data_dict['ramsey_fit_results'][1][i][2].eval(
                    self.proc_data_dict['ramsey_fit_results'][1][i][2].params,
                    t=x_fit),
                'linestyle': '-',
                'marker': '',
                'setlabel': '|e> fit_simpel_model'+str(i),
                'do_legend': True }

            self.plot_dicts['hidden_e_'+str(i)] = {
                'ax_id':'ramsey_on_'+str(i),
                'plotfn': self.plot_line,
                'xvals': [0],
                'yvals': [0],
                'color': 'w',
                'setlabel': 'Residual photon count = '
                            ''+str(self.proc_data_dict['photon_number'][1][i]),
                'do_legend': True }


    def prepare_photon_number_plot(self):


        ylabel = 'Average photon number'
        yunit = ''

        x_fit = np.linspace(min(self.proc_data_dict['delay_to_relax']),
                            max(self.proc_data_dict['delay_to_relax']),101)
        minmax_data = [min(min(self.proc_data_dict['photon_number'][0]),
                           min(self.proc_data_dict['photon_number'][1])),
                       max(max(self.proc_data_dict['photon_number'][0]),
                           max(self.proc_data_dict['photon_number'][1]))]
        minmax_data[0] -= minmax_data[0]/5
        minmax_data[1] += minmax_data[1]/5

        self.proc_data_dict['photon_number'][1],

        self.fit_res['excited_state'].eval(
            self.fit_res['excited_state'].params,
            t=x_fit)
        self.plot_dicts['Photon number count'] = {
            'plotfn': self.plot_line,
            'xlabel': 'Delay after first RO-pulse',
            'ax_id': 'Photon number count ',
            'xunit': 's',
            'xvals': self.proc_data_dict['delay_to_relax'],
            'yvals': self.proc_data_dict['photon_number'][0],
            'ylabel': ylabel,
            'yunit': yunit,
            'yrange': minmax_data,
            'title': 'Residual photon number',
            'color': 'b',
            'linestyle': '',
            'marker': 'o',
            'setlabel': '|g> data',
            'func': 'semilogy',
            'do_legend': True}

        self.plot_dicts['main2'] = {
            'plotfn': self.plot_line,
            'xunit': 's',
            'xvals': x_fit,
            'yvals': self.fit_res['ground_state'].eval(
                self.fit_res['ground_state'].params,
                t=x_fit),
            'yrange': minmax_data,
            'ax_id': 'Photon number count ',
            'color': 'b',
            'linestyle': '-',
            'marker': '',
            'setlabel': '|g> fit',
            'func': 'semilogy',
            'do_legend': True}

        self.plot_dicts['main3'] = {
            'plotfn': self.plot_line,
            'xunit': 's',
            'xvals': self.proc_data_dict['delay_to_relax'],
            'yvals': self.proc_data_dict['photon_number'][1],
            'yrange': minmax_data,
            'ax_id': 'Photon number count ',
            'color': 'r',
            'linestyle': '',
            'marker': 'o',
            'setlabel': '|e> data',
            'func': 'semilogy',
            'do_legend': True}

        self.plot_dicts['main4'] = {
            'plotfn': self.plot_line,
            'xunit': 's',
            'ax_id': 'Photon number count ',
            'xvals': x_fit,
            'yvals': self.fit_res['excited_state'].eval(
                self.fit_res['excited_state'].params,
                t=x_fit),
            'yrange': minmax_data,
            'ylabel': ylabel,
            'color': 'r',
            'linestyle': '-',
            'marker': '',
            'setlabel': '|e> fit',
            'func': 'semilogy',
            'do_legend': True}

        self.plot_dicts['hidden_1'] = {
            'ax_id': 'Photon number count ',
            'plotfn': self.plot_line,
            'yrange': minmax_data,
            'xvals': [0],
            'yvals': [0],
            'color': 'w',
            'setlabel': 'tau_g = '
                        ''+str("%.3f" %
                        (self.fit_res['ground_state'].params['tau'].value*1e9))+''
                        ' ns',
            'do_legend': True }


        self.plot_dicts['hidden_2'] = {
            'ax_id': 'Photon number count ',
            'plotfn': self.plot_line,
            'yrange': minmax_data,
            'xvals': [0],
            'yvals': [0],
            'color': 'w',
            'setlabel': 'tau_e = '
                        ''+str("%.3f" %
                        (self.fit_res['excited_state'].params['tau'].value*1e9))+''
                        ' ns',
            'do_legend': True}


class RODynamicPhaseAnalysis(MultiQubit_TimeDomain_Analysis):

    def __init__(self, qb_names: list=None,  t_start: str=None, t_stop: str=None,
                 data_file_path: str=None, single_timestamp: bool=False,
                 options_dict: dict=None, extract_only: bool=False,
                 do_fitting: bool=True, auto=True):

        super().__init__(qb_names=qb_names, t_start=t_start, t_stop=t_stop,
                         data_file_path=data_file_path,
                         options_dict=options_dict,
                         extract_only=extract_only,
                         do_fitting=do_fitting,
                         auto=False)

        if auto:
            self.run_analysis()

    def process_data(self):

        super().process_data()

        if 'qbp_name' in self.metadata:
            self.pulsed_qbname = self.metadata['qbp_name']
        else:
            self.pulsed_qbname = self.options_dict.get('pulsed_qbname')
        self.measured_qubits = [qbn for qbn in self.channel_map if
                                qbn != self.pulsed_qbname]

    def prepare_fitting(self):
        self.fit_dicts = OrderedDict()
        for qbn in self.measured_qubits:
            ro_dict = self.proc_data_dict['projected_data_dict'][qbn]
            sweep_points = self.proc_data_dict['sweep_points_dict'][qbn][
                'msmt_sweep_points']
            for ro_suff, data in ro_dict.items():
                cos_mod = lmfit.Model(fit_mods.CosFunc)
                if self.num_cal_points != 0:
                    data = data[:-self.num_cal_points]
                guess_pars = fit_mods.Cos_guess(
                    model=cos_mod,
                    t=sweep_points,
                    data=data)
                guess_pars['amplitude'].vary = True
                guess_pars['offset'].vary = True
                guess_pars['frequency'].vary = True
                guess_pars['phase'].vary = True

                key = 'cos_fit_{}{}'.format(qbn, ro_suff)
                self.fit_dicts[key] = {
                    'fit_fn': fit_mods.CosFunc,
                    'fit_xvals': {'t': sweep_points},
                    'fit_yvals': {'data': data},
                    'guess_pars': guess_pars}

    def analyze_fit_results(self):

        self.dynamic_phases = OrderedDict()
        for meas_qbn in self.measured_qubits:
            self.dynamic_phases[meas_qbn] = \
                (self.fit_dicts['cos_fit_{}_measure'.format(meas_qbn)][
                    'fit_res'].best_values['phase'] -
                 self.fit_dicts['cos_fit_{}_ref_measure'.format(meas_qbn)][
                    'fit_res'].best_values['phase'])*180/np.pi

    def prepare_plots(self):

        super().prepare_plots()

        if self.do_fitting:
            for meas_qbn in self.measured_qubits:
                sweep_points_dict = self.proc_data_dict['sweep_points_dict'][
                    meas_qbn]
                if self.num_cal_points != 0:
                    yvals = [self.proc_data_dict['projected_data_dict'][meas_qbn][
                                 '_ref_measure'][:-self.num_cal_points],
                             self.proc_data_dict['projected_data_dict'][meas_qbn][
                                 '_measure'][:-self.num_cal_points]]
                    sweep_points = sweep_points_dict['msmt_sweep_points']

                    # plot cal points
                    for i, cal_pts_idxs in enumerate(
                            self.cal_states_dict.values()):
                        key = list(self.cal_states_dict)[i] + meas_qbn
                        self.plot_dicts[key] = {
                            'fig_id': 'dyn_phase_plot_' + meas_qbn,
                            'plotfn': self.plot_line,
                            'xvals': np.mean([
                                sweep_points_dict['cal_points_sweep_points'][
                                    cal_pts_idxs],
                                sweep_points_dict['cal_points_sweep_points'][
                                    cal_pts_idxs]],
                                axis=0),
                            'yvals': np.mean([
                                self.proc_data_dict['projected_data_dict'][meas_qbn][
                                    '_ref_measure'][cal_pts_idxs],
                                self.proc_data_dict['projected_data_dict'][meas_qbn][
                                    '_measure'][cal_pts_idxs]],
                                             axis=0),
                            'setlabel': list(self.cal_states_dict)[i],
                            'do_legend': True,
                            'legend_bbox_to_anchor': (1, 0.5),
                            'legend_pos': 'center left',
                            'linestyle': 'none',
                            'line_kws': {'color': self.get_cal_state_color(
                                list(self.cal_states_dict)[i])}}

                else:
                    yvals = [self.proc_data_dict['projected_data_dict'][meas_qbn][
                                 '_ref_measure'],
                             self.proc_data_dict['projected_data_dict'][meas_qbn][
                                 '_measure']]
                    sweep_points = sweep_points_dict['sweep_points']

                self.plot_dicts['dyn_phase_plot_' + meas_qbn] = {
                    'plotfn': self.plot_line,
                    'xvals': [sweep_points, sweep_points],
                    'xlabel': self.raw_data_dict['xlabel'][0],
                    'xunit': self.raw_data_dict['xunit'][0][0],
                    'yvals': yvals,
                    'ylabel': 'Excited state population',
                    'yunit': '',
                    'setlabel': ['with measurement', 'no measurement'],
                    'title': (self.raw_data_dict['timestamps'][0] + ' ' +
                              self.raw_data_dict['measurementstring'][0]),
                    'linestyle': 'none',
                    'do_legend': True,
                    'legend_bbox_to_anchor': (1, 0.5),
                    'legend_pos': 'center left'}

                self.plot_dicts['cos_fit_' + meas_qbn + '_ref_measure'] = {
                    'fig_id': 'dyn_phase_plot_' + meas_qbn,
                    'plotfn': self.plot_fit,
                    'fit_res': self.fit_dicts['cos_fit_{}_ref_measure'.format(
                                    meas_qbn)]['fit_res'],
                    'setlabel': 'cos fit',
                    'do_legend': True,
                    'legend_bbox_to_anchor': (1, 0.5),
                    'legend_pos': 'center left'}

                self.plot_dicts['cos_fit_' + meas_qbn + '_measure'] = {
                    'fig_id': 'dyn_phase_plot_' + meas_qbn,
                    'plotfn': self.plot_fit,
                    'fit_res': self.fit_dicts['cos_fit_{}_measure'.format(
                                    meas_qbn)]['fit_res'],
                    'setlabel': 'cos fit',
                    'do_legend': True,
                    'legend_bbox_to_anchor': (1, 0.5),
                    'legend_pos': 'center left'}

                textstr = 'Dynamic phase = {:.2f}'.format(
                    self.dynamic_phases[meas_qbn]) + r'$^{\circ}$'
                self.plot_dicts['text_msg_' + meas_qbn] = {
                    'fig_id': 'dyn_phase_plot_' + meas_qbn,
                    'ypos': -0.175,
                    'xpos': 0.5,
                    'horizontalalignment': 'center',
                    'verticalalignment': 'top',
                    'plotfn': self.plot_text,
                    'text_string': textstr}


class FluxAmplitudeSweepAnalysis(MultiQubit_TimeDomain_Analysis):
    def __init__(self, qb_names, *args, **kwargs):
        self.mask_freq = kwargs.pop('mask_freq', None)
        self.mask_amp = kwargs.pop('mask_amp', None)

        super().__init__(qb_names, *args, **kwargs)

    def process_data(self):
        super().process_data()

        pdd = self.proc_data_dict
        nr_sp = {qb: len(pdd['sweep_points_dict'][qb]['sweep_points'])
                 for qb in self.qb_names}
        nr_sp2d = {qb: len(list(pdd['sweep_points_2D_dict'][qb].values())[0])
                           for qb in self.qb_names}
        nr_cp = self.num_cal_points

        # make matrix out of vector
        data_reshaped = {qb: np.reshape(deepcopy(
            pdd['data_to_fit'][qb]).T.flatten(), (nr_sp[qb], nr_sp2d[qb]))
                         for qb in self.qb_names}
        pdd['data_reshaped'] = data_reshaped

        # remove calibration points from data to fit
        data_no_cp = {qb: np.array([pdd['data_reshaped'][qb][i, :]
                                    for i in range(nr_sp[qb]-nr_cp)])
            for qb in self.qb_names}

        # apply mask
        for qb in self.qb_names:
            if self.mask_freq is None:
                self.mask_freq = [True]*nr_sp2d[qb] # by default, no point is masked
            if self.mask_amp is None:
                self.mask_amp = [True]*(nr_sp[qb]-nr_cp)

        pdd['freqs_masked'] = {}
        pdd['amps_masked'] = {}
        pdd['data_masked'] = {}
        for qb in self.qb_names:
            sp_param = [k for k in self.mospm[qb] if 'freq' in k][0]
            pdd['freqs_masked'][qb] = \
                pdd['sweep_points_2D_dict'][qb][sp_param][self.mask_freq]
            pdd['amps_masked'][qb] = \
                pdd['sweep_points_dict'][qb]['sweep_points'][
                :-self.num_cal_points][self.mask_amp]
            data_masked = data_no_cp[qb][self.mask_amp,:]
            pdd['data_masked'][qb] = data_masked[:, self.mask_freq]

    def prepare_fitting(self):
        pdd = self.proc_data_dict
        self.fit_dicts = OrderedDict()

        # Gaussian fit of amplitude slices
        gauss_mod = fit_mods.GaussianModel_v2()
        for qb in self.qb_names:
            for i in range(len(pdd['amps_masked'][qb])):
                data = pdd['data_masked'][qb][i,:]
                self.fit_dicts[f'gauss_fit_{qb}_{i}'] = {
                    'model': gauss_mod,
                    'fit_xvals': {'x': pdd['freqs_masked'][qb]},
                    'fit_yvals': {'data': data}
                    }

    def analyze_fit_results(self):
        pdd = self.proc_data_dict

        pdd['gauss_center'] = {}
        pdd['gauss_center_err'] = {}
        pdd['filtered_center'] = {}
        pdd['filtered_amps'] = {}

        for qb in self.qb_names:
            pdd['gauss_center'][qb] = np.array([
                self.fit_res[f'gauss_fit_{qb}_{i}'].best_values['center']
                for i in range(len(pdd['amps_masked'][qb]))])
            pdd['gauss_center_err'][qb] = np.array([
                self.fit_res[f'gauss_fit_{qb}_{i}'].params['center'].stderr
                for i in range(len(pdd['amps_masked'][qb]))])

            # filter out points with stderr > 1e6 Hz
            pdd['filtered_center'][qb] = np.array([])
            pdd['filtered_amps'][qb] = np.array([])
            for i, stderr in enumerate(pdd['gauss_center_err'][qb]):
                try:
                    if stderr < 1e6:
                        pdd['filtered_center'][qb] = \
                            np.append(pdd['filtered_center'][qb],
                                  pdd['gauss_center'][qb][i])
                        pdd['filtered_amps'][qb] = \
                            np.append(pdd['filtered_amps'][qb],
                            pdd['sweep_points_dict'][qb]\
                            ['sweep_points'][:-self.num_cal_points][i])
                except:
                    continue

            # if gaussian fitting does not work (i.e. all points were filtered
            # out above) use max value of data to get an estimate of freq
            if len(pdd['filtered_amps'][qb]) == 0:
                for qb in self.qb_names:
                    freqs = np.array([])
                    for i in range(pdd['data_masked'][qb].shape[0]):
                        freqs = np.append(freqs, pdd['freqs_masked'][qb]\
                            [np.argmax(pdd['data_masked'][qb][i,:])])
                    pdd['filtered_center'][qb] = freqs
                    pdd['filtered_amps'][qb] = pdd['amps_masked'][qb]

            # fit the freqs to the qubit model
            freq_mod = lmfit.Model(fit_mods.Qubit_dac_to_freq)
            freq_mod.guess = fit_mods.Qubit_dac_arch_guess.__get__(
                freq_mod, freq_mod.__class__)

            self.fit_dicts[f'freq_fit_{qb}'] = {
                'model': freq_mod,
                'fit_xvals': {'dac_voltage': pdd['filtered_amps'][qb]},
                'fit_yvals': {'data': pdd['filtered_center'][qb]}}

            self.run_fitting()

    def prepare_plots(self):
        pdd = self.proc_data_dict
        rdd = self.raw_data_dict

        for qb in self.qb_names:
            sp_param = [k for k in self.mospm[qb] if 'freq' in k][0]
            self.plot_dicts[f'data_2d_{qb}'] = {
                'title': rdd['measurementstring'] +
                            '\n' + rdd['timestamp'],
                'ax_id': f'data_2d_{qb}',
                'plotfn': self.plot_colorxy,
                'xvals': pdd['sweep_points_dict'][qb]['sweep_points'],
                'yvals': pdd['sweep_points_2D_dict'][qb][sp_param],
                'zvals': np.transpose(pdd['data_reshaped'][qb]),
                'xlabel': r'Flux pulse amplitude',
                'xunit': 'V',
                'ylabel': r'Qubit drive frequency',
                'yunit': 'Hz',
                'zlabel': 'Excited state population',
            }

            if self.do_fitting:
                if self.options_dict.get('scatter', True):
                    label = f'freq_scatter_{qb}_scatter'
                    self.plot_dicts[label] = {
                        'title': rdd['measurementstring'] +
                        '\n' + rdd['timestamp'],
                        'ax_id': f'data_2d_{qb}',
                        'plotfn': self.plot_line,
                        'linestyle': '',
                        'marker': 'o',
                        'xvals': pdd['filtered_amps'][qb],
                        'yvals': pdd['filtered_center'][qb],
                        'xlabel': r'Flux pulse amplitude',
                        'xunit': 'V',
                        'ylabel': r'Qubit drive frequency',
                        'yunit': 'Hz',
                        'color': 'purple',
                    }

                amps = pdd['sweep_points_dict'][qb]['sweep_points'][
                                     :-self.num_cal_points]

                label = f'freq_scatter_{qb}'
                self.plot_dicts[label] = {
                    'title': rdd['measurementstring'] +
                             '\n' + rdd['timestamp'],
                    'ax_id': f'data_2d_{qb}',
                    'plotfn': self.plot_line,
                    'linestyle': '-',
                    'marker': '',
                    'xvals': amps,
                    'yvals': fit_mods.Qubit_dac_to_freq(amps,
                            **self.fit_res[f'freq_fit_{qb}'].best_values),
                    'color': 'red',
                }


class T1FrequencySweepAnalysis(MultiQubit_TimeDomain_Analysis):
    def process_data(self):
        super().process_data()

        pdd = self.proc_data_dict
        nr_cp = self.num_cal_points
        self.lengths = OrderedDict()
        self.amps = OrderedDict()
        self.freqs = OrderedDict()
        for qbn in self.qb_names:
            len_key = [pn for pn in self.mospm[qbn] if 'length' in pn]
            if len(len_key) == 0:
                raise KeyError('Couldn"t find sweep points corresponding to '
                               'flux pulse length.')
            self.lengths[qbn] = self.sp.get_sweep_params_property(
                'values', 0, len_key[0])

            amp_key = [pn for pn in self.mospm[qbn] if 'amp' in pn]
            if len(len_key) == 0:
                raise KeyError('Couldn"t find sweep points corresponding to '
                               'flux pulse amplitude.')
            self.amps[qbn] = self.sp.get_sweep_params_property(
                'values', 1, amp_key[0])

            freq_key = [pn for pn in self.mospm[qbn] if 'freq' in pn]
            if len(freq_key) == 0:
                self.freqs[qbn] = None
            else:
                self.freqs[qbn] =self.sp.get_sweep_params_property(
                    'values', 1, freq_key[0])

        nr_amps = len(self.amps[self.qb_names[0]])
        nr_lengths = len(self.lengths[self.qb_names[0]])

        # make matrix out of vector
        data_reshaped_no_cp = {qb: np.reshape(deepcopy(
                pdd['data_to_fit'][qb][
                :, :pdd['data_to_fit'][qb].shape[1]-nr_cp]).flatten(),
                (nr_amps, nr_lengths)) for qb in self.qb_names}

        pdd['data_reshaped_no_cp'] = data_reshaped_no_cp

    def prepare_fitting(self):
        pdd = self.proc_data_dict

        self.fit_dicts = OrderedDict()
        exp_mod = fit_mods.ExponentialModel()
        for qb in self.qb_names:
            for i, data in enumerate(pdd['data_reshaped_no_cp'][qb]):
                self.fit_dicts[f'exp_fit_{qb}_amp_{i}'] = {
                    'model': exp_mod,
                    'fit_xvals': {'x': self.lengths[qb]},
                    'fit_yvals': {'data': data}}

    def analyze_fit_results(self):
        pdd = self.proc_data_dict

        pdd['T1'] = {}
        pdd['T1_err'] = {}
        pdd['mask'] = {}

        for qb in self.qb_names:
            pdd['T1'][qb] = np.array([
                abs(self.fit_res[f'exp_fit_{qb}_amp_{i}'].best_values['decay'])
                for i in range(len(self.amps[qb]))])

            pdd['T1_err'][qb] = np.array([
                self.fit_res[f'exp_fit_{qb}_amp_{i}'].params['decay'].stderr
                for i in range(len(self.amps[qb]))])

            pdd['mask'][qb] = []
            for i in range(len(self.amps[qb])):
                try:
                    if pdd['T1_err'][qb][i] < 10 * pdd['T1'][qb][i]:
                        pdd['mask'][qb].append(True)
                    else:
                        pdd['mask'][qb].append(False)
                except TypeError:
                    pdd['mask'][qb].append(False)

    def prepare_plots(self):
        pdd = self.proc_data_dict
        rdd = self.raw_data_dict

        for qb in self.qb_names:
            for p, param_values in enumerate([self.amps, self.freqs]):
                if param_values is None:
                    continue
                suffix = '_amp' if p == 0 else '_freq'
                mask = pdd['mask'][qb]
                xlabel = r'Flux pulse amplitude' if p == 0 else \
                    r'Derived qubit frequency'

                # Plot T1 vs flux pulse amplitude
                label = f'T1_fit_{qb}{suffix}'
                self.plot_dicts[label] = {
                    'title': rdd['measurementstring'] + '\n' + rdd['timestamp'],
                    'plotfn': self.plot_line,
                    'linestyle': '-',
                    'xvals': param_values[qb][mask],
                    'yvals': pdd['T1'][qb][mask],
                    'yerr': pdd['T1_err'][qb][mask],
                    'xlabel': xlabel,
                    'xunit': 'V' if p == 0 else 'Hz',
                    'ylabel': r'T1',
                    'yunit': 's',
<<<<<<< HEAD
                    'color': 'blue',
=======
>>>>>>> 7ab7f928
                }

                # Plot rotated integrated average in dependece of flux pulse
                # amplitude and length
                label = f'T1_color_plot_{qb}{suffix}'
                self.plot_dicts[label] = {
                    'title': rdd['measurementstring'] + '\n' + rdd['timestamp'],
                    'plotfn': self.plot_colorxy,
                    'linestyle': '-',
                    'xvals': param_values[qb][mask],
                    'yvals': self.lengths[qb],
                    'zvals': np.transpose(pdd['data_reshaped_no_cp'][qb][mask]),
                    'xlabel': xlabel,
                    'xunit': 'V' if p == 0 else 'Hz',
                    'ylabel': r'Flux pulse length',
                    'yunit': 's',
                    'zlabel': r'Excited state population'
                }

                # Plot population loss for the first flux pulse length as a
                # function of flux pulse amplitude
                label = f'Pop_loss_{qb}{suffix}'
                self.plot_dicts[label] = {
                    'title': rdd['measurementstring'] + '\n' + rdd['timestamp'],
                    'plotfn': self.plot_line,
                    'linestyle': '-',
                    'xvals': param_values[qb][mask],
                    'yvals': 1 - pdd['data_reshaped_no_cp'][qb][:, 0][mask],
                    'xlabel': xlabel,
                    'xunit': 'V' if p == 0 else 'Hz',
                    'ylabel': r'Pop. loss @ {:.0f} ns'.format(
                        self.lengths[qb][0]/1e-9
                    ),
                    'yunit': '',
                }

            # Plot all fits in single figure
            if not self.options_dict.get('all_fits', False):
                continue

            colormap = self.options_dict.get('colormap', mpl.cm.plasma)
            for i in range(len(self.amps[qb])):
                color = colormap(i/(len(self.amps[qb])-1))
                label = f'exp_fit_{qb}_amp_{i}'
                fitid = param_values[qb][i]
                self.plot_dicts[label] = {
                    'title': rdd['measurementstring'] + '\n' + rdd['timestamp'],
                    'fig_id': f'T1_fits_{qb}',
                    'xlabel': r'Flux pulse length',
                    'xunit': 's',
                    'ylabel': r'Excited state population',
                    'plotfn': self.plot_fit,
                    'fit_res': self.fit_res[label],
                    'plot_init': self.options_dict.get('plot_init', False),
                    'color': color,
                    'setlabel': f'freq={fitid:.4f}' if p == 1
                                        else f'amp={fitid:.4f}',
                    'do_legend': False,
                    'legend_bbox_to_anchor': (1, 1),
                    'legend_pos': 'upper left',
                    }

                label = f'freq_scatter_{qb}_{i}'
                self.plot_dicts[label] = {
                    'fig_id': f'T1_fits_{qb}',
                    'plotfn': self.plot_line,
                    'xvals': self.lengths[qb],
                    'linestyle': '',
                    'yvals': pdd['data_reshaped_no_cp'][qb][i, :],
                    'color': color,
                    'setlabel': f'freq={fitid:.4f}' if p == 1
                                        else f'amp={fitid:.4f}',
                }


class T2FrequencySweepAnalysis(MultiQubit_TimeDomain_Analysis):
    def process_data(self):
        super().process_data()

        pdd = self.proc_data_dict
        nr_cp = self.num_cal_points
        nr_amps = len(self.metadata['amplitudes'])
        nr_lengths = len(self.metadata['flux_lengths'])
        nr_phases = len(self.metadata['phases'])

        # make matrix out of vector
        data_reshaped_no_cp = {qb: np.reshape(
            deepcopy(pdd['data_to_fit'][qb][
                     :, :pdd['data_to_fit'][qb].shape[1]-nr_cp]).flatten(),
            (nr_amps, nr_lengths, nr_phases)) for qb in self.qb_names}

        pdd['data_reshaped_no_cp'] = data_reshaped_no_cp
        if self.metadata['use_cal_points']:
            pdd['cal_point_data'] = {qb: deepcopy(
                pdd['data_to_fit'][qb][
                len(pdd['data_to_fit'][qb])-nr_cp:]) for qb in self.qb_names}

    def prepare_fitting(self):
        pdd = self.proc_data_dict

        self.fit_dicts = OrderedDict()

        nr_amps = len(self.metadata['amplitudes'])


        cos_mod = lmfit.Model(fit_mods.CosFunc)
        cos_mod.guess = fit_mods.Cos_guess.__get__(cos_mod, cos_mod.__class__)
        for qb in self.qb_names:
            for i in range(nr_amps):
                for j, data in enumerate(pdd['data_reshaped_no_cp'][qb][i]):
                    self.fit_dicts[f'cos_fit_{qb}_{i}_{j}'] = {
                        'model': cos_mod,
                        'fit_xvals': {'t': self.metadata['phases']},
                        'guess_dict': {'frequency': {'value': 1/360,
                                                 'vary': False}},
                        'fit_yvals': {'data': data}}

    def analyze_fit_results(self):
        pdd = self.proc_data_dict

        pdd['T2'] = {}
        pdd['T2_err'] = {}
        pdd['mask'] = {}
        pdd['phase_contrast'] = {}
        nr_lengths = len(self.metadata['flux_lengths'])
        nr_amps = len(self.metadata['amplitudes'])

        for qb in self.qb_names:
            pdd['phase_contrast'][qb] = {}
            exp_mod = fit_mods.ExponentialModel()
            for i in range(nr_amps):
                pdd['phase_contrast'][qb][f'amp_{i}'] = np.array([self.fit_res[
                                                        f'cos_fit_{qb}_{i}_{j}'
                                                    ].best_values['amplitude']
                                                    for j in
                                                    range(nr_lengths)])

                self.fit_dicts[f'exp_fit_{qb}_{i}'] = {
                    'model': exp_mod,
                    'fit_xvals': {'x': self.metadata['flux_lengths']},
                    'fit_yvals': {'data': np.array([self.fit_res[
                                                        f'cos_fit_{qb}_{i}_{j}'
                                                    ].best_values['amplitude']
                                                    for j in
                                                    range(nr_lengths)])}}

            self.run_fitting()

            pdd['T2'][qb] = np.array([
                abs(self.fit_res[f'exp_fit_{qb}_{i}'].best_values['decay'])
                for i in range(len(self.metadata['amplitudes']))])

            pdd['mask'][qb] = []
            for i in range(len(self.metadata['amplitudes'])):
                try:
                    if self.fit_res[f'exp_fit_{qb}_{i}']\
                                            .params['decay'].stderr < 1e-5:
                        pdd['mask'][qb].append(True)
                    else:
                        pdd['mask'][qb].append(False)
                except TypeError:
                    pdd['mask'][qb].append(False)

    def prepare_plots(self):
        pdd = self.proc_data_dict
        rdd = self.raw_data_dict

        for qb in self.qb_names:
            mask = pdd['mask'][qb]
            label = f'T2_fit_{qb}'
            xvals = self.metadata['amplitudes'][mask] if \
                self.metadata['frequencies'] is None else \
                self.metadata['frequencies'][mask]
            xlabel = r'Flux pulse amplitude' if \
                self.metadata['frequencies'] is None else \
                r'Derived qubit frequency'
            self.plot_dicts[label] = {
                'plotfn': self.plot_line,
                'linestyle': '-',
                'xvals': xvals,
                'yvals': pdd['T2'][qb][mask],
                'xlabel': xlabel,
                'xunit': 'V' if self.metadata['frequencies'] is None else 'Hz',
                'ylabel': r'T2',
                'yunit': 's',
                'color': 'blue',
            }

            # Plot all fits in single figure
            if not self.options_dict.get('all_fits', False):
                continue

            colormap = self.options_dict.get('colormap', mpl.cm.plasma)
            for i in range(len(self.metadata['amplitudes'])):
                color = colormap(i/(len(self.metadata['frequencies'])-1))
                label = f'exp_fit_{qb}_amp_{i}'
                freqs = self.metadata['frequencies'] is not None
                fitid = self.metadata.get('frequencies',
                                          self.metadata['amplitudes'])[i]
                self.plot_dicts[label] = {
                    'title': rdd['measurementstring'] +
                            '\n' + rdd['timestamp'],
                    'ax_id': f'T2_fits_{qb}',
                    'xlabel': r'Flux pulse length',
                    'xunit': 's',
                    'ylabel': r'Excited state population',
                    'plotfn': self.plot_fit,
                    'fit_res': self.fit_res[label],
                    'plot_init': self.options_dict.get('plot_init', False),
                    'color': color,
                    'setlabel': f'freq={fitid:.4f}' if freqs
                                        else f'amp={fitid:.4f}',
                    'do_legend': False,
                    'legend_bbox_to_anchor': (1, 1),
                    'legend_pos': 'upper left',
                    }

                label = f'freq_scatter_{qb}_{i}'
                self.plot_dicts[label] = {
                    'ax_id': f'T2_fits_{qb}',
                    'plotfn': self.plot_line,
                    'xvals': self.metadata['phases'],
                    'linestyle': '',
                    'yvals': pdd['data_reshaped_no_cp'][qb][i,:],
                    'color': color,
                    'setlabel': f'freq={fitid:.4f}' if freqs
                                        else f'amp={fitid:.4f}',
                }

class MeasurementInducedDephasingAnalysis(MultiQubit_TimeDomain_Analysis):
    def process_data(self):
        super().process_data()

        rdd = self.raw_data_dict
        pdd = self.proc_data_dict

        pdd['data_reshaped'] = {qb: [] for qb in pdd['data_to_fit']}
        pdd['amps_reshaped'] = np.unique(self.metadata['hard_sweep_params']['ro_amp_scale']['values'])
        pdd['phases_reshaped'] = []
        for amp in pdd['amps_reshaped']:
            mask = self.metadata['hard_sweep_params']['ro_amp_scale']['values'] == amp
            pdd['phases_reshaped'].append(self.metadata['hard_sweep_params']['phase']['values'][mask])
            for qb in self.qb_names:
                pdd['data_reshaped'][qb].append(pdd['data_to_fit'][qb][:len(mask)][mask])

    def prepare_fitting(self):
        pdd = self.proc_data_dict
        rdd = self.raw_data_dict
        self.fit_dicts = OrderedDict()
        cos_mod = lmfit.Model(fit_mods.CosFunc)
        cos_mod.guess = fit_mods.Cos_guess.__get__(cos_mod, cos_mod.__class__)
        for qb in self.qb_names:
            for i, data in enumerate(pdd['data_reshaped'][qb]):
                self.fit_dicts[f'cos_fit_{qb}_{i}'] = {
                    'model': cos_mod,
                    'guess_dict': {'frequency': {'value': 1/360,
                                                 'vary': False}},
                    'fit_xvals': {'t': pdd['phases_reshaped'][i]},
                    'fit_yvals': {'data': data}}

    def analyze_fit_results(self):
        pdd = self.proc_data_dict

        pdd['phase_contrast'] = {}
        pdd['phase_offset'] = {}
        pdd['sigma'] = {}
        pdd['sigma_err'] = {}
        pdd['a'] = {}
        pdd['a_err'] = {}
        pdd['c'] = {}
        pdd['c_err'] = {}

        for qb in self.qb_names:
            pdd['phase_contrast'][qb] = np.array([
                self.fit_res[f'cos_fit_{qb}_{i}'].best_values['amplitude']
                for i, _ in enumerate(pdd['data_reshaped'][qb])])
            pdd['phase_offset'][qb] = np.array([
                self.fit_res[f'cos_fit_{qb}_{i}'].best_values['phase']
                for i, _ in enumerate(pdd['data_reshaped'][qb])])
            pdd['phase_offset'][qb] += np.pi * (pdd['phase_contrast'][qb] < 0)
            pdd['phase_offset'][qb] = (pdd['phase_offset'][qb] + np.pi) % (2 * np.pi) - np.pi
            pdd['phase_offset'][qb] = 180*np.unwrap(pdd['phase_offset'][qb])/np.pi
            pdd['phase_contrast'][qb] = np.abs(pdd['phase_contrast'][qb])

            gauss_mod = lmfit.models.GaussianModel()
            self.fit_dicts[f'phase_contrast_fit_{qb}'] = {
                'model': gauss_mod,
                'guess_dict': {'center': {'value': 0, 'vary': False}},
                'fit_xvals': {'x': pdd['amps_reshaped']},
                'fit_yvals': {'data': pdd['phase_contrast'][qb]}}

            quadratic_mod = lmfit.models.QuadraticModel()
            self.fit_dicts[f'phase_offset_fit_{qb}'] = {
                'model': quadratic_mod,
                'guess_dict': {'b': {'value': 0, 'vary': False}},
                'fit_xvals': {'x': pdd['amps_reshaped']},
                'fit_yvals': {'data': pdd['phase_offset'][qb]}}

            self.run_fitting()
            self.save_fit_results()

            pdd['sigma'][qb] = self.fit_res[f'phase_contrast_fit_{qb}'].best_values['sigma']
            pdd['sigma_err'][qb] = self.fit_res[f'phase_contrast_fit_{qb}'].params['sigma']. \
                stderr
            pdd['a'][qb] = self.fit_res[f'phase_offset_fit_{qb}'].best_values['a']
            pdd['a_err'][qb] = self.fit_res[f'phase_offset_fit_{qb}'].params['a'].stderr
            pdd['c'][qb] = self.fit_res[f'phase_offset_fit_{qb}'].best_values['c']
            pdd['c_err'][qb] = self.fit_res[f'phase_offset_fit_{qb}'].params['c'].stderr

            pdd['sigma_err'][qb] = float('nan') if pdd['sigma_err'][qb] is None \
                else pdd['sigma_err'][qb]
            pdd['a_err'][qb] = float('nan') if pdd['a_err'][qb] is None else pdd['a_err'][qb]
            pdd['c_err'][qb] = float('nan') if pdd['c_err'][qb] is None else pdd['c_err'][qb]

    def prepare_plots(self):
        pdd = self.proc_data_dict
        rdd = self.raw_data_dict

        phases_equal = True
        for phases in pdd['phases_reshaped'][1:]:
            if not np.all(phases == pdd['phases_reshaped'][0]):
                phases_equal = False
                break

        for qb in self.qb_names:
            if phases_equal:
                self.plot_dicts[f'data_2d_{qb}'] = {
                    'title': rdd['measurementstring'] +
                             '\n' + rdd['timestamp'],
                    'plotfn': self.plot_colorxy,
                    'xvals': pdd['phases_reshaped'][0],
                    'yvals': pdd['amps_reshaped'],
                    'zvals': pdd['data_reshaped'][qb],
                    'xlabel': r'Pulse phase, $\phi$',
                    'xunit': 'deg',
                    'ylabel': r'Readout pulse amplitude scale, $V_{RO}/V_{ref}$',
                    'yunit': '',
                    'zlabel': 'Excited state population',
                }

            colormap = self.options_dict.get('colormap', mpl.cm.plasma)
            for i, amp in enumerate(pdd['amps_reshaped']):
                color = colormap(i/(len(pdd['amps_reshaped'])-1))
                label = f'cos_data_{qb}_{i}'
                self.plot_dicts[label] = {
                    'title': rdd['measurementstring'] +
                             '\n' + rdd['timestamp'],
                    'ax_id': f'amplitude_crossections_{qb}',
                    'plotfn': self.plot_line,
                    'xvals': pdd['phases_reshaped'][i],
                    'yvals': pdd['data_reshaped'][qb][i],
                    'xlabel': r'Pulse phase, $\phi$',
                    'xunit': 'deg',
                    'ylabel': 'Excited state population',
                    'linestyle': '',
                    'color': color,
                    'setlabel': f'amp={amp:.4f}',
                    'do_legend': True,
                    'legend_bbox_to_anchor': (1, 1),
                    'legend_pos': 'upper left',
                }
            if self.do_fitting:
                for i, amp in enumerate(pdd['amps_reshaped']):
                    color = colormap(i/(len(pdd['amps_reshaped'])-1))
                    label = f'cos_fit_{qb}_{i}'
                    self.plot_dicts[label] = {
                        'ax_id': f'amplitude_crossections_{qb}',
                        'plotfn': self.plot_fit,
                        'fit_res': self.fit_res[label],
                        'plot_init': self.options_dict.get('plot_init', False),
                        'color': color,
                        'setlabel': f'fit, amp={amp:.4f}',
                    }

                # Phase contrast
                self.plot_dicts[f'phase_contrast_data_{qb}'] = {
                    'title': rdd['measurementstring'] +
                             '\n' + rdd['timestamp'],
                    'ax_id': f'phase_contrast_{qb}',
                    'plotfn': self.plot_line,
                    'xvals': pdd['amps_reshaped'],
                    'yvals': 200*pdd['phase_contrast'][qb],
                    'xlabel': r'Readout pulse amplitude scale, $V_{RO}/V_{ref}$',
                    'xunit': '',
                    'ylabel': 'Phase contrast',
                    'yunit': '%',
                    'linestyle': '',
                    'color': 'k',
                    'setlabel': 'data',
                    'do_legend': True,
                }
                self.plot_dicts[f'phase_contrast_fit_{qb}'] = {
                    'ax_id': f'phase_contrast_{qb}',
                    'plotfn': self.plot_line,
                    'xvals': pdd['amps_reshaped'],
                    'yvals': 200*self.fit_res[f'phase_contrast_fit_{qb}'].best_fit,
                    'color': 'r',
                    'marker': '',
                    'setlabel': 'fit',
                    'do_legend': True,
                }
                self.plot_dicts[f'phase_contrast_labels_{qb}'] = {
                    'ax_id': f'phase_contrast_{qb}',
                    'plotfn': self.plot_line,
                    'xvals': pdd['amps_reshaped'],
                    'yvals': 200*pdd['phase_contrast'][qb],
                    'marker': '',
                    'linestyle': '',
                    'setlabel': r'$\sigma = ({:.5f} \pm {:.5f})$ V'.
                        format(pdd['sigma'][qb], pdd['sigma_err'][qb]),
                    'do_legend': True,
                    'legend_bbox_to_anchor': (1, 1),
                    'legend_pos': 'upper left',
                }

                # Phase offset
                self.plot_dicts[f'phase_offset_data_{qb}'] = {
                    'title': rdd['measurementstring'] +
                             '\n' + rdd['timestamp'],
                    'ax_id': f'phase_offset_{qb}',
                    'plotfn': self.plot_line,
                    'xvals': pdd['amps_reshaped'],
                    'yvals': pdd['phase_offset'][qb],
                    'xlabel': r'Readout pulse amplitude scale, $V_{RO}/V_{ref}$',
                    'xunit': '',
                    'ylabel': 'Phase offset',
                    'yunit': 'deg',
                    'linestyle': '',
                    'color': 'k',
                    'setlabel': 'data',
                    'do_legend': True,
                }
                self.plot_dicts[f'phase_offset_fit_{qb}'] = {
                    'ax_id': f'phase_offset_{qb}',
                    'plotfn': self.plot_line,
                    'xvals': pdd['amps_reshaped'],
                    'yvals': self.fit_res[f'phase_offset_fit_{qb}'].best_fit,
                    'color': 'r',
                    'marker': '',
                    'setlabel': 'fit',
                    'do_legend': True,
                }
                self.plot_dicts[f'phase_offset_labels_{qb}'] = {
                    'ax_id': f'phase_offset_{qb}',
                    'plotfn': self.plot_line,
                    'xvals': pdd['amps_reshaped'],
                    'yvals': pdd['phase_offset'][qb],
                    'marker': '',
                    'linestyle': '',
                    'setlabel': r'$a = {:.0f} \pm {:.0f}$ deg/V${{}}^2$'.
                        format(pdd['a'][qb], pdd['a_err'][qb]) + '\n' +
                                r'$c = {:.1f} \pm {:.1f}$ deg'.
                        format(pdd['c'][qb], pdd['c_err'][qb]),
                    'do_legend': True,
                    'legend_bbox_to_anchor': (1, 1),
                    'legend_pos': 'upper left',
                }


class DriveCrosstalkCancellationAnalysis(MultiQubit_TimeDomain_Analysis):
    def process_data(self):
        super().process_data()
        if self.sp is None:
            raise ValueError('This analysis needs a SweepPoints '
                             'class instance.')

        pdd = self.proc_data_dict
        # get the ramsey phases as the values of the first sweep parameter
        # in the 2nd sweep dimension.
        # !!! This assumes all qubits have the same ramsey phases !!!
        pdd['ramsey_phases'] = self.sp.get_sweep_params_property('values', 1)
        pdd['qb_sweep_points'] = {}
        pdd['qb_sweep_param'] = {}
        for k, v in self.sp.get_sweep_dimension(0).items():
            if k == 'phase':
                continue
            qb, param = k.split('.')
            pdd['qb_sweep_points'][qb] = v[0]
            pdd['qb_sweep_param'][qb] = (param, v[1], v[2])
        pdd['qb_msmt_vals'] = {}
        pdd['qb_cal_vals'] = {}

        for qb, data in pdd['data_to_fit'].items():
            pdd['qb_msmt_vals'][qb] = data[:, :-self.num_cal_points].reshape(
                len(pdd['qb_sweep_points'][qb]), len(pdd['ramsey_phases']))
            pdd['qb_cal_vals'][qb] = data[0, -self.num_cal_points:]

    def prepare_fitting(self):
        pdd = self.proc_data_dict
        self.fit_dicts = OrderedDict()
        cos_mod = lmfit.Model(fit_mods.CosFunc)
        cos_mod.guess = fit_mods.Cos_guess.__get__(cos_mod, cos_mod.__class__)
        for qb in self.qb_names:
            for i, data in enumerate(pdd['qb_msmt_vals'][qb]):
                self.fit_dicts[f'cos_fit_{qb}_{i}'] = {
                    'model': cos_mod,
                    'guess_dict': {'frequency': {'value': 1/360,
                                                 'vary': False}},
                    'fit_xvals': {'t': pdd['ramsey_phases']},
                    'fit_yvals': {'data': data}}

    def analyze_fit_results(self):
        pdd = self.proc_data_dict

        pdd['phase_contrast'] = {}
        pdd['phase_offset'] = {}

        for qb in self.qb_names:
            pdd['phase_contrast'][qb] = np.array([
                2*self.fit_res[f'cos_fit_{qb}_{i}'].best_values['amplitude']
                for i, _ in enumerate(pdd['qb_msmt_vals'][qb])])
            pdd['phase_offset'][qb] = np.array([
                self.fit_res[f'cos_fit_{qb}_{i}'].best_values['phase']
                for i, _ in enumerate(pdd['qb_msmt_vals'][qb])])
            pdd['phase_offset'][qb] *= 180/np.pi
            pdd['phase_offset'][qb] += 180 * (pdd['phase_contrast'][qb] < 0)
            pdd['phase_offset'][qb] = (pdd['phase_offset'][qb] + 180) % 360 - 180
            pdd['phase_contrast'][qb] = np.abs(pdd['phase_contrast'][qb])

    def prepare_plots(self):
        pdd = self.proc_data_dict
        rdd = self.raw_data_dict

        for qb in self.qb_names:
            self.plot_dicts[f'data_2d_{qb}'] = {
                'title': rdd['measurementstring'] +
                         '\n' + rdd['timestamp'] + '\n' + qb,
                'plotfn': self.plot_colorxy,
                'xvals': pdd['ramsey_phases'],
                'yvals': pdd['qb_sweep_points'][qb],
                'zvals': pdd['qb_msmt_vals'][qb],
                'xlabel': r'Ramsey phase, $\phi$',
                'xunit': 'deg',
                'ylabel': pdd['qb_sweep_param'][qb][2],
                'yunit': pdd['qb_sweep_param'][qb][1],
                'zlabel': 'Excited state population',
            }

            colormap = self.options_dict.get('colormap', mpl.cm.plasma)
            for i, pval in enumerate(pdd['qb_sweep_points'][qb]):
                if i == len(pdd['qb_sweep_points'][qb]) - 1:
                    legendlabel='data, ref.'
                else:
                    legendlabel = f'data, {pdd["qb_sweep_param"][qb][0]}='\
                                  f'{pval:.4f}{pdd["qb_sweep_param"][qb][1]}'
                color = colormap(i/(len(pdd['qb_sweep_points'][qb])-1))
                label = f'cos_data_{qb}_{i}'

                self.plot_dicts[label] = {
                    'title': rdd['measurementstring'] +
                             '\n' + rdd['timestamp'] + '\n' + qb,
                    'ax_id': f'param_crossections_{qb}',
                    'plotfn': self.plot_line,
                    'xvals': pdd['ramsey_phases'],
                    'yvals': pdd['qb_msmt_vals'][qb][i],
                    'xlabel': r'Ramsey phase, $\phi$',
                    'xunit': 'deg',
                    'ylabel': 'Excited state population',
                    'linestyle': '',
                    'color': color,
                    'setlabel': legendlabel,
                    'do_legend': False,
                    'legend_bbox_to_anchor': (1, 1),
                    'legend_pos': 'upper left',
                }
            if self.do_fitting:
                for i, pval in enumerate(pdd['qb_sweep_points'][qb]):
                    if i == len(pdd['qb_sweep_points'][qb]) - 1:
                        legendlabel = 'fit, ref.'
                    else:
                        legendlabel = f'fit, {pdd["qb_sweep_param"][qb][0]}='\
                                      f'{pval:.4f}{pdd["qb_sweep_param"][qb][1]}'
                    color = colormap(i/(len(pdd['qb_sweep_points'][qb])-1))
                    label = f'cos_fit_{qb}_{i}'
                    self.plot_dicts[label] = {
                        'ax_id': f'param_crossections_{qb}',
                        'plotfn': self.plot_fit,
                        'fit_res': self.fit_res[label],
                        'plot_init': self.options_dict.get('plot_init', False),
                        'color': color,
                        'do_legend': False,
                        # 'setlabel': legendlabel
                    }

                # Phase contrast
                self.plot_dicts[f'phase_contrast_data_{qb}'] = {
                    'title': rdd['measurementstring'] +
                             '\n' + rdd['timestamp'] + '\n' + qb,
                    'ax_id': f'phase_contrast_{qb}',
                    'plotfn': self.plot_line,
                    'xvals': pdd['qb_sweep_points'][qb][:-1],
                    'yvals': pdd['phase_contrast'][qb][:-1] * 100,
                    'xlabel': pdd['qb_sweep_param'][qb][2],
                    'xunit': pdd['qb_sweep_param'][qb][1],
                    'ylabel': 'Phase contrast',
                    'yunit': '%',
                    'linestyle': '-',
                    'marker': 'o',
                    'color': 'C0',
                    'setlabel': 'data',
                    'do_legend': True,
                }
                self.plot_dicts[f'phase_contrast_ref_{qb}'] = {
                    'ax_id': f'phase_contrast_{qb}',
                    'plotfn': self.plot_hlines,
                    'xmin': pdd['qb_sweep_points'][qb][:-1].min(),
                    'xmax': pdd['qb_sweep_points'][qb][:-1].max(),
                    'y': pdd['phase_contrast'][qb][-1] * 100,
                    'linestyle': '--',
                    'colors': '0.6',
                    'setlabel': 'ref',
                    'do_legend': True,
                }

                # Phase offset
                self.plot_dicts[f'phase_offset_data_{qb}'] = {
                    'title': rdd['measurementstring'] +
                             '\n' + rdd['timestamp'] + '\n' + qb,
                    'ax_id': f'phase_offset_{qb}',
                    'plotfn': self.plot_line,
                    'xvals': pdd['qb_sweep_points'][qb][:-1],
                    'yvals': pdd['phase_offset'][qb][:-1],
                    'xlabel': pdd['qb_sweep_param'][qb][2],
                    'xunit': pdd['qb_sweep_param'][qb][1],
                    'ylabel': 'Phase offset',
                    'yunit': 'deg',
                    'linestyle': '-',
                    'marker': 'o',
                    'color': 'C0',
                    'setlabel': 'data',
                    'do_legend': True,
                }
                self.plot_dicts[f'phase_offset_ref_{qb}'] = {
                    'ax_id': f'phase_offset_{qb}',
                    'plotfn': self.plot_hlines,
                    'xmin': pdd['qb_sweep_points'][qb][:-1].min(),
                    'xmax': pdd['qb_sweep_points'][qb][:-1].max(),
                    'y': pdd['phase_offset'][qb][-1],
                    'linestyle': '--',
                    'colors': '0.6',
                    'setlabel': 'ref',
                    'do_legend': True,
                }


class FluxlineCrosstalkAnalysis(MultiQubit_TimeDomain_Analysis):
<<<<<<< HEAD
=======
    def __init__(self, qb_names, *args, **kwargs):
        params_dict = {f'{qbn}.amp_to_freq_model':
                       f'Instrument settings.{qbn}.fit_ge_freq_from_flux_pulse_amp'
                       for qbn in qb_names}
        kwargs['params_dict'] = kwargs.get('params_dict', {})
        kwargs['params_dict'].update(params_dict)
        super().__init__(qb_names, *args, **kwargs)

    def process_data(self):
        super().process_data()
        if self.sp is None:
            raise ValueError('This analysis needs a SweepPoints '
                             'class instance.')

        pdd = self.proc_data_dict
        # get the ramsey phases as the values of the first sweep parameter
        # in the 1st sweep dimension.
        # !!! This assumes all qubits have the same ramsey phases !!!
        pdd['ramsey_phases'] = self.sp.get_sweep_params_property('values', 0)
        pdd['target_amps'] = self.sp.get_sweep_params_property('values', 1)
        pdd['target_fluxpulse_length'] = \
            self.get_param_value('target_fluxpulse_length')
        pdd['crosstalk_qubits_amplitudes'] = \
            self.get_param_value('crosstalk_qubits_amplitudes')

        pdd['qb_msmt_vals'] = {qb:
            pdd['data_to_fit'][qb][:, :-self.num_cal_points].reshape(
                len(pdd['target_amps']), len(pdd['ramsey_phases']))
            for qb in self.qb_names}
        pdd['qb_cal_vals'] = {
            qb: pdd['data_to_fit'][qb][0, -self.num_cal_points:]
            for qb in self.qb_names}

    def prepare_fitting(self):
        pdd = self.proc_data_dict
        self.fit_dicts = OrderedDict()
        cos_mod = lmfit.Model(fit_mods.CosFunc)
        cos_mod.guess = fit_mods.Cos_guess.__get__(cos_mod, cos_mod.__class__)
        for qb in self.qb_names:
            for i, data in enumerate(pdd['qb_msmt_vals'][qb]):
                self.fit_dicts[f'cos_fit_{qb}_{i}'] = {
                    'model': cos_mod,
                    'guess_dict': {'frequency': {'value': 1 / 360,
                                                 'vary': False}},
                    'fit_xvals': {'t': pdd['ramsey_phases']},
                    'fit_yvals': {'data': data}}

    def analyze_fit_results(self):
        pdd = self.proc_data_dict

        pdd['phase_contrast'] = {}
        pdd['phase_offset'] = {}
        pdd['freq_offset'] = {}
        pdd['freq'] = {}

        self.skip_qb_freq_fits = self.get_param_value('skip_qb_freq_fits', False)

        if not self.skip_qb_freq_fits:
            pdd['flux'] = {}

        for qb in self.qb_names:
            pdd['phase_contrast'][qb] = np.array([
                2 * self.fit_res[f'cos_fit_{qb}_{i}'].best_values['amplitude']
                for i, _ in enumerate(pdd['qb_msmt_vals'][qb])])
            pdd['phase_offset'][qb] = np.array([
                self.fit_res[f'cos_fit_{qb}_{i}'].best_values['phase']
                for i, _ in enumerate(pdd['qb_msmt_vals'][qb])])
            pdd['phase_offset'][qb] *= 180 / np.pi
            pdd['phase_offset'][qb] += 180 * (pdd['phase_contrast'][qb] < 0)
            pdd['phase_offset'][qb] = (pdd['phase_offset'][qb] + 180) % 360 - 180
            pdd['phase_offset'][qb] = \
                np.unwrap(pdd['phase_offset'][qb] / 180 * np.pi) * 180 / np.pi
            pdd['phase_contrast'][qb] = np.abs(pdd['phase_contrast'][qb])
            pdd['freq_offset'][qb] = pdd['phase_offset'][qb] / 360 / pdd[
                'target_fluxpulse_length']
            fr = lmfit.Model(lambda a, f_a=1, f0=0: a * f_a + f0).fit(
                data=pdd['freq_offset'][qb], a=pdd['target_amps'])
            pdd['freq_offset'][qb] -= fr.best_values['f0']

            if not self.skip_qb_freq_fits:
                mpars = eval(self.raw_data_dict[f'{qb}.amp_to_freq_model'])
                freq_idle = fit_mods.Qubit_dac_to_freq(
                    pdd['crosstalk_qubits_amplitudes'].get(qb, 0), **mpars)
                pdd['freq'][qb] = pdd['freq_offset'][qb] + freq_idle
                mpars.update({'V_per_phi0': 1, 'dac_sweet_spot': 0})
                pdd['flux'][qb] = fit_mods.Qubit_freq_to_dac(
                    pdd['freq'][qb], **mpars)



        # fit fitted results to linear models
        lin_mod = lmfit.Model(lambda x, a=1, b=0: a*x + b)
        def guess(model, data, x, **kwargs):
            a_guess = (data[-1] - data[0])/(x[-1] - x[0])
            b_guess = data[0] - x[0]*a_guess
            return model.make_params(a=a_guess, b=b_guess)
        lin_mod.guess = guess.__get__(lin_mod, lin_mod.__class__)

        keys_to_fit = []
        for qb in self.qb_names:
            for param in ['phase_offset', 'freq_offset', 'flux']:
                if param == 'flux' and self.skip_qb_freq_fits:
                    continue
                key = f'{param}_fit_{qb}'
                self.fit_dicts[key] = {
                    'model': lin_mod,
                    'fit_xvals': {'x': pdd['target_amps']},
                    'fit_yvals': {'data': pdd[param][qb]}}
                keys_to_fit.append(key)
        self.run_fitting(keys_to_fit=keys_to_fit)

    def prepare_plots(self):
        pdd = self.proc_data_dict
        rdd = self.raw_data_dict

        for qb in self.qb_names:
            self.plot_dicts[f'data_2d_{qb}'] = {
                'title': rdd['measurementstring'] +
                         '\n' + rdd['timestamp'] + '\n' + qb,
                'plotfn': self.plot_colorxy,
                'xvals': pdd['ramsey_phases'],
                'yvals': pdd['target_amps'],
                'zvals': pdd['qb_msmt_vals'][qb],
                'xlabel': r'Ramsey phase, $\phi$',
                'xunit': 'deg',
                'ylabel': self.sp.get_sweep_params_property('label', 1,
                                                            'target_amp'),
                'yunit': self.sp.get_sweep_params_property('unit', 1,
                                                           'target_amp'),
                'zlabel': 'Excited state population',
            }

            colormap = self.options_dict.get('colormap', mpl.cm.plasma)
            for i, pval in enumerate(pdd['target_amps']):
                legendlabel = f'data, amp. = {pval:.4f} V'
                color = colormap(i / (len(pdd['target_amps']) - 1))
                label = f'cos_data_{qb}_{i}'

                self.plot_dicts[label] = {
                    'title': rdd['measurementstring'] +
                             '\n' + rdd['timestamp'] + '\n' + qb,
                    'ax_id': f'param_crossections_{qb}',
                    'plotfn': self.plot_line,
                    'xvals': pdd['ramsey_phases'],
                    'yvals': pdd['qb_msmt_vals'][qb][i],
                    'xlabel': r'Ramsey phase, $\phi$',
                    'xunit': 'deg',
                    'ylabel': 'Excited state population',
                    'linestyle': '',
                    'color': color,
                    'setlabel': legendlabel,
                    'do_legend': False,
                    'legend_bbox_to_anchor': (1, 1),
                    'legend_pos': 'upper left',
                }
            if self.do_fitting:
                for i, pval in enumerate(pdd['target_amps']):
                    legendlabel = f'fit, amp. = {pval:.4f} V'
                    color = colormap(i / (len(pdd['target_amps']) - 1))
                    label = f'cos_fit_{qb}_{i}'
                    self.plot_dicts[label] = {
                        'ax_id': f'param_crossections_{qb}',
                        'plotfn': self.plot_fit,
                        'fit_res': self.fit_res[label],
                        'plot_init': self.options_dict.get('plot_init', False),
                        'color': color,
                        'setlabel': legendlabel,
                        'do_legend': False,
                    }

                # Phase contrast
                self.plot_dicts[f'phase_contrast_data_{qb}'] = {
                    'title': rdd['measurementstring'] +
                             '\n' + rdd['timestamp'] + '\n' + qb,
                    'ax_id': f'phase_contrast_{qb}',
                    'plotfn': self.plot_line,
                    'xvals': pdd['target_amps'],
                    'yvals': pdd['phase_contrast'][qb] * 100,
                    'xlabel':self.sp.get_sweep_params_property('label', 1,
                                                               'target_amp'),
                    'xunit': self.sp.get_sweep_params_property('unit', 1,
                                                               'target_amp'),
                    'ylabel': 'Phase contrast',
                    'yunit': '%',
                    'linestyle': '-',
                    'marker': 'o',
                    'color': 'C0',
                }

                # Phase offset
                self.plot_dicts[f'phase_offset_data_{qb}'] = {
                    'title': rdd['measurementstring'] +
                             '\n' + rdd['timestamp'] + '\n' + qb,
                    'ax_id': f'phase_offset_{qb}',
                    'plotfn': self.plot_line,
                    'xvals': pdd['target_amps'],
                    'yvals': pdd['phase_offset'][qb],
                    'xlabel':self.sp.get_sweep_params_property('label', 1,
                                                               'target_amp'),
                    'xunit': self.sp.get_sweep_params_property('unit', 1,
                                                               'target_amp'),
                    'ylabel': 'Phase offset',
                    'yunit': 'deg',
                    'linestyle': 'none',
                    'marker': 'o',
                    'color': 'C0',
                }

                # Frequency offset
                self.plot_dicts[f'freq_offset_data_{qb}'] = {
                    'title': rdd['measurementstring'] +
                             '\n' + rdd['timestamp'] + '\n' + qb,
                    'ax_id': f'freq_offset_{qb}',
                    'plotfn': self.plot_line,
                    'xvals': pdd['target_amps'],
                    'yvals': pdd['freq_offset'][qb],
                    'xlabel':self.sp.get_sweep_params_property('label', 1,
                                                               'target_amp'),
                    'xunit': self.sp.get_sweep_params_property('unit', 1,
                                                               'target_amp'),
                    'ylabel': 'Freq. offset, $\\Delta f$',
                    'yunit': 'Hz',
                    'linestyle': 'none',
                    'marker': 'o',
                    'color': 'C0',
                }

                if not self.skip_qb_freq_fits:
                    # Flux
                    self.plot_dicts[f'flux_data_{qb}'] = {
                        'title': rdd['measurementstring'] +
                                 '\n' + rdd['timestamp'] + '\n' + qb,
                        'ax_id': f'flux_{qb}',
                        'plotfn': self.plot_line,
                        'xvals': pdd['target_amps'],
                        'yvals': pdd['flux'][qb],
                        'xlabel': self.sp[1]['target_amp'][2],
                        'xunit': self.sp[1]['target_amp'][1],
                        'ylabel': 'Flux, $\\Phi$',
                        'yunit': '$\\Phi_0$',
                        'linestyle': 'none',
                        'marker': 'o',
                        'color': 'C0',
                    }

                for param in ['phase_offset', 'freq_offset', 'flux']:
                    if param == 'flux' and self.skip_qb_freq_fits:
                        continue
                    self.plot_dicts[f'{param}_fit_{qb}'] = {
                        'ax_id': f'{param}_{qb}',
                        'plotfn': self.plot_fit,
                        'fit_res': self.fit_res[f'{param}_fit_{qb}'],
                        'plot_init': self.options_dict.get('plot_init', False),
                        'linestyle': '-',
                        'marker': '',
                        'color': 'C1',
                    }

class RabiAnalysis(MultiQubit_TimeDomain_Analysis):

>>>>>>> 7ab7f928
    def __init__(self, qb_names, *args, **kwargs):
        params_dict = {f'{qbn}.amp_to_freq_model':
                       f'Instrument settings.{qbn}.fit_ge_freq_from_flux_pulse_amp'
                       for qbn in qb_names}
        kwargs['params_dict'] = kwargs.get('params_dict', {})
        kwargs['params_dict'].update(params_dict)
        super().__init__(qb_names, *args, **kwargs)

    def process_data(self):
        super().process_data()
        if self.sp is None:
            raise ValueError('This analysis needs a SweepPoints '
                             'class instance.')

        pdd = self.proc_data_dict
        # get the ramsey phases as the values of the first sweep parameter
        # in the 1st sweep dimension.
        # !!! This assumes all qubits have the same ramsey phases !!!
        pdd['ramsey_phases'] = self.sp.get_sweep_params_property('values', 0)
        pdd['target_amps'] = self.sp.get_sweep_params_property('values', 1)
        pdd['target_fluxpulse_length'] = \
            self.get_param_value('target_fluxpulse_length')
        pdd['crosstalk_qubits_amplitudes'] = \
            self.get_param_value('crosstalk_qubits_amplitudes')

        pdd['qb_msmt_vals'] = {qb:
            pdd['data_to_fit'][qb][:, :-self.num_cal_points].reshape(
                len(pdd['target_amps']), len(pdd['ramsey_phases']))
            for qb in self.qb_names}
        pdd['qb_cal_vals'] = {
            qb: pdd['data_to_fit'][qb][0, -self.num_cal_points:]
            for qb in self.qb_names}

    def prepare_fitting(self):
        pdd = self.proc_data_dict
        self.fit_dicts = OrderedDict()
        cos_mod = lmfit.Model(fit_mods.CosFunc)
        cos_mod.guess = fit_mods.Cos_guess.__get__(cos_mod, cos_mod.__class__)
        for qb in self.qb_names:
            for i, data in enumerate(pdd['qb_msmt_vals'][qb]):
                self.fit_dicts[f'cos_fit_{qb}_{i}'] = {
                    'model': cos_mod,
                    'guess_dict': {'frequency': {'value': 1 / 360,
                                                 'vary': False}},
                    'fit_xvals': {'t': pdd['ramsey_phases']},
                    'fit_yvals': {'data': data}}

    def analyze_fit_results(self):
        pdd = self.proc_data_dict

        pdd['phase_contrast'] = {}
        pdd['phase_offset'] = {}
        pdd['freq_offset'] = {}
        pdd['freq'] = {}

        self.skip_qb_freq_fits = self.get_param_value('skip_qb_freq_fits', False)

        if not self.skip_qb_freq_fits:
            pdd['flux'] = {}

        for qb in self.qb_names:
            pdd['phase_contrast'][qb] = np.array([
                2 * self.fit_res[f'cos_fit_{qb}_{i}'].best_values['amplitude']
                for i, _ in enumerate(pdd['qb_msmt_vals'][qb])])
            pdd['phase_offset'][qb] = np.array([
                self.fit_res[f'cos_fit_{qb}_{i}'].best_values['phase']
                for i, _ in enumerate(pdd['qb_msmt_vals'][qb])])
            pdd['phase_offset'][qb] *= 180 / np.pi
            pdd['phase_offset'][qb] += 180 * (pdd['phase_contrast'][qb] < 0)
            pdd['phase_offset'][qb] = (pdd['phase_offset'][qb] + 180) % 360 - 180
            pdd['phase_offset'][qb] = \
                np.unwrap(pdd['phase_offset'][qb] / 180 * np.pi) * 180 / np.pi
            pdd['phase_contrast'][qb] = np.abs(pdd['phase_contrast'][qb])
            pdd['freq_offset'][qb] = pdd['phase_offset'][qb] / 360 / pdd[
                'target_fluxpulse_length']
            fr = lmfit.Model(lambda a, f_a=1, f0=0: a * f_a + f0).fit(
                data=pdd['freq_offset'][qb], a=pdd['target_amps'])
            pdd['freq_offset'][qb] -= fr.best_values['f0']

            if not self.skip_qb_freq_fits:
                mpars = eval(self.raw_data_dict[f'{qb}.amp_to_freq_model'])
                freq_idle = fit_mods.Qubit_dac_to_freq(
                    pdd['crosstalk_qubits_amplitudes'].get(qb, 0), **mpars)
                pdd['freq'][qb] = pdd['freq_offset'][qb] + freq_idle
                mpars.update({'V_per_phi0': 1, 'dac_sweet_spot': 0})
                pdd['flux'][qb] = fit_mods.Qubit_freq_to_dac(
                    pdd['freq'][qb], **mpars)



        # fit fitted results to linear models
        lin_mod = lmfit.Model(lambda x, a=1, b=0: a*x + b)
        def guess(model, data, x, **kwargs):
            a_guess = (data[-1] - data[0])/(x[-1] - x[0])
            b_guess = data[0] - x[0]*a_guess
            return model.make_params(a=a_guess, b=b_guess)
        lin_mod.guess = guess.__get__(lin_mod, lin_mod.__class__)

        keys_to_fit = []
        for qb in self.qb_names:
            for param in ['phase_offset', 'freq_offset', 'flux']:
                if param == 'flux' and self.skip_qb_freq_fits:
                    continue
                key = f'{param}_fit_{qb}'
                self.fit_dicts[key] = {
                    'model': lin_mod,
                    'fit_xvals': {'x': pdd['target_amps']},
                    'fit_yvals': {'data': pdd[param][qb]}}
                keys_to_fit.append(key)
        self.run_fitting(keys_to_fit=keys_to_fit)

    def prepare_plots(self):
        pdd = self.proc_data_dict
        rdd = self.raw_data_dict

        for qb in self.qb_names:
            self.plot_dicts[f'data_2d_{qb}'] = {
                'title': rdd['measurementstring'] +
                         '\n' + rdd['timestamp'] + '\n' + qb,
                'plotfn': self.plot_colorxy,
                'xvals': pdd['ramsey_phases'],
                'yvals': pdd['target_amps'],
                'zvals': pdd['qb_msmt_vals'][qb],
                'xlabel': r'Ramsey phase, $\phi$',
                'xunit': 'deg',
                'ylabel': self.sp[1]['target_amp'][2],
                'yunit': self.sp[1]['target_amp'][1],
                'zlabel': 'Excited state population',
            }

            colormap = self.options_dict.get('colormap', mpl.cm.plasma)
            for i, pval in enumerate(pdd['target_amps']):
                legendlabel = f'data, amp. = {pval:.4f} V'
                color = colormap(i / (len(pdd['target_amps']) - 1))
                label = f'cos_data_{qb}_{i}'

                self.plot_dicts[label] = {
                    'title': rdd['measurementstring'] +
                             '\n' + rdd['timestamp'] + '\n' + qb,
                    'ax_id': f'param_crossections_{qb}',
                    'plotfn': self.plot_line,
                    'xvals': pdd['ramsey_phases'],
                    'yvals': pdd['qb_msmt_vals'][qb][i],
                    'xlabel': r'Ramsey phase, $\phi$',
                    'xunit': 'deg',
                    'ylabel': 'Excited state population',
                    'linestyle': '',
                    'color': color,
                    'setlabel': legendlabel,
                    'do_legend': False,
                    'legend_bbox_to_anchor': (1, 1),
                    'legend_pos': 'upper left',
                }
            if self.do_fitting:
                for i, pval in enumerate(pdd['target_amps']):
                    legendlabel = f'fit, amp. = {pval:.4f} V'
                    color = colormap(i / (len(pdd['target_amps']) - 1))
                    label = f'cos_fit_{qb}_{i}'
                    self.plot_dicts[label] = {
                        'ax_id': f'param_crossections_{qb}',
                        'plotfn': self.plot_fit,
                        'fit_res': self.fit_res[label],
                        'plot_init': self.options_dict.get('plot_init', False),
                        'color': color,
                        'setlabel': legendlabel,
                        'do_legend': False,
                    }

                # Phase contrast
                self.plot_dicts[f'phase_contrast_data_{qb}'] = {
                    'title': rdd['measurementstring'] +
                             '\n' + rdd['timestamp'] + '\n' + qb,
                    'ax_id': f'phase_contrast_{qb}',
                    'plotfn': self.plot_line,
                    'xvals': pdd['target_amps'],
                    'yvals': pdd['phase_contrast'][qb] * 100,
                    'xlabel': self.sp[1]['target_amp'][2],
                    'xunit': self.sp[1]['target_amp'][1],
                    'ylabel': 'Phase contrast',
                    'yunit': '%',
                    'linestyle': '-',
                    'marker': 'o',
                    'color': 'C0',
                }

                # Phase offset
                self.plot_dicts[f'phase_offset_data_{qb}'] = {
                    'title': rdd['measurementstring'] +
                             '\n' + rdd['timestamp'] + '\n' + qb,
                    'ax_id': f'phase_offset_{qb}',
                    'plotfn': self.plot_line,
                    'xvals': pdd['target_amps'],
                    'yvals': pdd['phase_offset'][qb],
                    'xlabel': self.sp[1]['target_amp'][2],
                    'xunit': self.sp[1]['target_amp'][1],
                    'ylabel': 'Phase offset',
                    'yunit': 'deg',
                    'linestyle': 'none',
                    'marker': 'o',
                    'color': 'C0',
                }

                # Frequency offset
                self.plot_dicts[f'freq_offset_data_{qb}'] = {
                    'title': rdd['measurementstring'] +
                             '\n' + rdd['timestamp'] + '\n' + qb,
                    'ax_id': f'freq_offset_{qb}',
                    'plotfn': self.plot_line,
                    'xvals': pdd['target_amps'],
                    'yvals': pdd['freq_offset'][qb],
                    'xlabel': self.sp[1]['target_amp'][2],
                    'xunit': self.sp[1]['target_amp'][1],
                    'ylabel': 'Freq. offset, $\\Delta f$',
                    'yunit': 'Hz',
                    'linestyle': 'none',
                    'marker': 'o',
                    'color': 'C0',
                }

                if not self.skip_qb_freq_fits:
                    # Flux
                    self.plot_dicts[f'flux_data_{qb}'] = {
                        'title': rdd['measurementstring'] +
                                 '\n' + rdd['timestamp'] + '\n' + qb,
                        'ax_id': f'flux_{qb}',
                        'plotfn': self.plot_line,
                        'xvals': pdd['target_amps'],
                        'yvals': pdd['flux'][qb],
                        'xlabel': self.sp[1]['target_amp'][2],
                        'xunit': self.sp[1]['target_amp'][1],
                        'ylabel': 'Flux, $\\Phi$',
                        'yunit': '$\\Phi_0$',
                        'linestyle': 'none',
                        'marker': 'o',
                        'color': 'C0',
                    }

                for param in ['phase_offset', 'freq_offset', 'flux']:
                    if param == 'flux' and self.skip_qb_freq_fits:
                        continue
                    self.plot_dicts[f'{param}_fit_{qb}'] = {
                        'ax_id': f'{param}_{qb}',
                        'plotfn': self.plot_fit,
                        'fit_res': self.fit_res[f'{param}_fit_{qb}'],
                        'plot_init': self.options_dict.get('plot_init', False),
                        'linestyle': '-',
                        'marker': '',
                        'color': 'C1',
                    }

class RabiAnalysis(MultiQubit_TimeDomain_Analysis):

    def __init__(self, qb_names, *args, **kwargs):
        params_dict = {}
        for qbn in qb_names:
            s = 'Instrument settings.'+qbn
            for trans_name in ['ge', 'ef']:
                params_dict[f'{trans_name}_amp180_'+qbn] = \
                    s+f'.{trans_name}_amp180'
                params_dict[f'{trans_name}_amp90scale_'+qbn] = \
                    s+f'.{trans_name}_amp90_scale'
        kwargs['params_dict'] = params_dict
        kwargs['numeric_params'] = list(params_dict)
        super().__init__(qb_names, *args, **kwargs)

    def prepare_fitting(self):
        self.fit_dicts = OrderedDict()
        for qbn in self.qb_names:
            data = self.proc_data_dict['data_to_fit'][qbn]
            sweep_points = self.proc_data_dict['sweep_points_dict'][qbn][
                'msmt_sweep_points']
            if self.num_cal_points != 0:
                data = data[:-self.num_cal_points]
            cos_mod = lmfit.Model(fit_mods.CosFunc)
            guess_pars = fit_mods.Cos_guess(
                model=cos_mod, t=sweep_points, data=data)
            guess_pars['amplitude'].vary = True
            guess_pars['amplitude'].min = -10
            guess_pars['offset'].vary = True
            guess_pars['frequency'].vary = True
            guess_pars['phase'].vary = True

            key = 'cos_fit_' + qbn
            self.fit_dicts[key] = {
                'fit_fn': fit_mods.CosFunc,
                'fit_xvals': {'t': sweep_points},
                'fit_yvals': {'data': data},
                'guess_pars': guess_pars}

    def analyze_fit_results(self):
        self.proc_data_dict['analysis_params_dict'] = OrderedDict()
        for qbn in self.qb_names:
            fit_res = self.fit_dicts['cos_fit_' + qbn]['fit_res']
            sweep_points = self.proc_data_dict['sweep_points_dict'][qbn][
                'msmt_sweep_points']
            self.proc_data_dict['analysis_params_dict'][qbn] = \
                self.get_amplitudes(fit_res=fit_res, sweep_points=sweep_points)
        self.save_processed_data(key='analysis_params_dict')

    def get_amplitudes(self, fit_res, sweep_points):
        # Extract the best fitted frequency and phase.
        freq_fit = fit_res.best_values['frequency']
        phase_fit = fit_res.best_values['phase']

        freq_std = fit_res.params['frequency'].stderr
        phase_std = fit_res.params['phase'].stderr

        # If fitted_phase<0, shift fitted_phase by 4. This corresponds to a
        # shift of 2pi in the argument of cos.
        if np.abs(phase_fit) < 0.1:
            phase_fit = 0

        # If phase_fit<1, the piHalf amplitude<0.
        if phase_fit < 1:
            log.info('The data could not be fitted correctly. '
                         'The fitted phase "%s" <1, which gives '
                         'negative piHalf '
                         'amplitude.' % phase_fit)

        stepsize = sweep_points[1] - sweep_points[0]
        if freq_fit > 2 * stepsize:
            log.info('The data could not be fitted correctly. The '
                         'frequency "%s" is too high.' % freq_fit)
        n = np.arange(-2, 10)

        piPulse_vals = (n*np.pi - phase_fit)/(2*np.pi*freq_fit)
        piHalfPulse_vals = (n*np.pi + np.pi/2 - phase_fit)/(2*np.pi*freq_fit)

        # find piHalfPulse
        try:
            piHalfPulse = \
                np.min(piHalfPulse_vals[piHalfPulse_vals >= sweep_points[1]])
            n_piHalf_pulse = n[piHalfPulse_vals==piHalfPulse]
        except ValueError:
            piHalfPulse = np.asarray([])

        if piHalfPulse.size == 0 or piHalfPulse > max(sweep_points):
            i = 0
            while (piHalfPulse_vals[i] < min(sweep_points) and
                   i<piHalfPulse_vals.size):
                i+=1
            piHalfPulse = piHalfPulse_vals[i]
            n_piHalf_pulse = n[i]

        # find piPulse
        try:
            if piHalfPulse.size != 0:
                piPulse = \
                    np.min(piPulse_vals[piPulse_vals >= piHalfPulse])
            else:
                piPulse = np.min(piPulse_vals[piPulse_vals >= 0.001])
            n_pi_pulse = n[piHalfPulse_vals == piHalfPulse]

        except ValueError:
            piPulse = np.asarray([])

        if piPulse.size == 0:
            i = 0
            while (piPulse_vals[i] < min(sweep_points) and
                   i < piPulse_vals.size):
                i += 1
            piPulse = piPulse_vals[i]
            n_pi_pulse = n[i]

        try:
            freq_idx = fit_res.var_names.index('frequency')
            phase_idx = fit_res.var_names.index('phase')
            if fit_res.covar is not None:
                cov_freq_phase = fit_res.covar[freq_idx, phase_idx]
            else:
                cov_freq_phase = 0
        except ValueError:
            cov_freq_phase = 0

        try:
            piPulse_std = self.calculate_pulse_stderr(
                f=freq_fit,
                phi=phase_fit,
                f_err=freq_std,
                phi_err=phase_std,
                period_num=n_pi_pulse,
                cov=cov_freq_phase)
            piHalfPulse_std = self.calculate_pulse_stderr(
                f=freq_fit,
                phi=phase_fit,
                f_err=freq_std,
                phi_err=phase_std,
                period_num=n_piHalf_pulse,
                cov=cov_freq_phase)
        except Exception as e:
            log.error(e)
            piPulse_std = 0
            piHalfPulse_std = 0

        rabi_amplitudes = {'piPulse': piPulse,
                           'piPulse_stderr': piPulse_std,
                           'piHalfPulse': piHalfPulse,
                           'piHalfPulse_stderr': piHalfPulse_std}

        return rabi_amplitudes

    def calculate_pulse_stderr(self, f, phi, f_err, phi_err,
                               period_num, cov=0):
        x = period_num + phi
        return np.sqrt((f_err*x/(2*np.pi*(f**2)))**2 +
                       (phi_err/(2*np.pi*f))**2 -
                       2*(cov**2)*x/((2*np.pi*(f**3))**2))[0]

    def prepare_plots(self):
        super().prepare_plots()

        if self.do_fitting:
            for qbn in self.qb_names:
                base_plot_name = 'Rabi_' + qbn
                self.prepare_projected_data_plot(
                    fig_name=base_plot_name,
                    data=self.proc_data_dict['data_to_fit'][qbn],
                    plot_name_suffix=qbn+'fit',
                    qb_name=qbn)

                fit_res = self.fit_dicts['cos_fit_' + qbn]['fit_res']
                self.plot_dicts['fit_' + qbn] = {
                    'fig_id': base_plot_name,
                    'plotfn': self.plot_fit,
                    'fit_res': fit_res,
                    'setlabel': 'cosine fit',
                    'color': 'r',
                    'do_legend': True,
                    'legend_ncol': 2,
                    'legend_bbox_to_anchor': (1, -0.15),
                    'legend_pos': 'upper right'}

                rabi_amplitudes = self.proc_data_dict['analysis_params_dict']
                self.plot_dicts['piamp_marker_' + qbn] = {
                    'fig_id': base_plot_name,
                    'plotfn': self.plot_line,
                    'xvals': np.array([rabi_amplitudes[qbn]['piPulse']]),
                    'yvals': np.array([fit_res.model.func(
                        rabi_amplitudes[qbn]['piPulse'],
                        **fit_res.best_values)]),
                    'setlabel': '$\pi$-Pulse amp',
                    'color': 'r',
                    'marker': 'o',
                    'line_kws': {'markersize': 10},
                    'linestyle': '',
                    'do_legend': True,
                    'legend_ncol': 2,
                    'legend_bbox_to_anchor': (1, -0.15),
                    'legend_pos': 'upper right'}

                self.plot_dicts['piamp_hline_' + qbn] = {
                    'fig_id': base_plot_name,
                    'plotfn': self.plot_hlines,
                    'y': [fit_res.model.func(
                        rabi_amplitudes[qbn]['piPulse'],
                        **fit_res.best_values)],
                    'xmin': self.proc_data_dict['sweep_points_dict'][qbn][
                        'sweep_points'][0],
                    'xmax': self.proc_data_dict['sweep_points_dict'][qbn][
                        'sweep_points'][-1],
                    'colors': 'gray'}

                self.plot_dicts['pihalfamp_marker_' + qbn] = {
                    'fig_id': base_plot_name,
                    'plotfn': self.plot_line,
                    'xvals': np.array([rabi_amplitudes[qbn]['piHalfPulse']]),
                    'yvals': np.array([fit_res.model.func(
                        rabi_amplitudes[qbn]['piHalfPulse'],
                        **fit_res.best_values)]),
                    'setlabel': '$\pi /2$-Pulse amp',
                    'color': 'm',
                    'marker': 'o',
                    'line_kws': {'markersize': 10},
                    'linestyle': '',
                    'do_legend': True,
                    'legend_ncol': 2,
                    'legend_bbox_to_anchor': (1, -0.15),
                    'legend_pos': 'upper right'}

                self.plot_dicts['pihalfamp_hline_' + qbn] = {
                    'fig_id': base_plot_name,
                    'plotfn': self.plot_hlines,
                    'y': [fit_res.model.func(
                        rabi_amplitudes[qbn]['piHalfPulse'],
                        **fit_res.best_values)],
                    'xmin': self.proc_data_dict['sweep_points_dict'][qbn][
                        'sweep_points'][0],
                    'xmax': self.proc_data_dict['sweep_points_dict'][qbn][
                        'sweep_points'][-1],
                    'colors': 'gray'}

                trans_name = 'ef' if 'f' in self.data_to_fit[qbn] else 'ge'
                old_pipulse_val = self.raw_data_dict[
                    f'{trans_name}_amp180_'+qbn]
                if old_pipulse_val != old_pipulse_val:
                    old_pipulse_val = 0
                old_pihalfpulse_val = self.raw_data_dict[
                    f'{trans_name}_amp90scale_'+qbn]
                if old_pihalfpulse_val != old_pihalfpulse_val:
                    old_pihalfpulse_val = 0
                old_pihalfpulse_val *= old_pipulse_val

                textstr = ('  $\pi-Amp$ = {:.3f} V'.format(
                    rabi_amplitudes[qbn]['piPulse']) +
                           ' $\pm$ {:.3f} V '.format(
                    rabi_amplitudes[qbn]['piPulse_stderr']) +
                           '\n$\pi/2-Amp$ = {:.3f} V '.format(
                    rabi_amplitudes[qbn]['piHalfPulse']) +
                           ' $\pm$ {:.3f} V '.format(
                    rabi_amplitudes[qbn]['piHalfPulse_stderr']) +
                           '\n  $\pi-Amp_{old}$ = ' + '{:.3f} V '.format(
                    old_pipulse_val) +
                           '\n$\pi/2-Amp_{old}$ = ' + '{:.3f} V '.format(
                    old_pihalfpulse_val))
                self.plot_dicts['text_msg_' + qbn] = {
                    'fig_id': base_plot_name,
                    'ypos': -0.2,
                    'xpos': 0,
                    'horizontalalignment': 'left',
                    'verticalalignment': 'top',
                    'plotfn': self.plot_text,
                    'text_string': textstr}


class T1Analysis(MultiQubit_TimeDomain_Analysis):

    def __init__(self, qb_names, *args, **kwargs):
        params_dict = {}
        for qbn in qb_names:
            s = 'Instrument settings.'+qbn
            for trans_name in ['ge', 'ef']:
                params_dict[f'{trans_name}_T1_'+qbn] = s+'.T1{}'.format(
                    '_ef' if trans_name == 'ef' else '')
        kwargs['params_dict'] = params_dict
        kwargs['numeric_params'] = list(params_dict)
        super().__init__(qb_names, *args, **kwargs)

    def prepare_fitting(self):
        self.fit_dicts = OrderedDict()
        for qbn in self.qb_names:
            data = self.proc_data_dict['data_to_fit'][qbn]
            sweep_points = self.proc_data_dict['sweep_points_dict'][qbn][
                'msmt_sweep_points']
            if self.num_cal_points != 0:
                data = data[:-self.num_cal_points]
            exp_decay_mod = lmfit.Model(fit_mods.ExpDecayFunc)
            guess_pars = fit_mods.exp_dec_guess(
                model=exp_decay_mod, data=data, t=sweep_points)
            guess_pars['amplitude'].vary = True
            guess_pars['tau'].vary = True
            if self.options_dict.get('vary_offset', False):
                guess_pars['offset'].vary = True
            else:
                guess_pars['offset'].value = 0
                guess_pars['offset'].vary = False
            key = 'exp_decay_' + qbn
            self.fit_dicts[key] = {
                'fit_fn': exp_decay_mod.func,
                'fit_xvals': {'t': sweep_points},
                'fit_yvals': {'data': data},
                'guess_pars': guess_pars}

    def analyze_fit_results(self):
        self.proc_data_dict['analysis_params_dict'] = OrderedDict()
        for qbn in self.qb_names:
            self.proc_data_dict['analysis_params_dict'][qbn] = OrderedDict()
            self.proc_data_dict['analysis_params_dict'][qbn]['T1'] = \
                self.fit_dicts['exp_decay_' + qbn]['fit_res'].best_values['tau']
            self.proc_data_dict['analysis_params_dict'][qbn]['T1_stderr'] = \
                self.fit_dicts['exp_decay_' + qbn]['fit_res'].params[
                    'tau'].stderr
        self.save_processed_data(key='analysis_params_dict')

    def prepare_plots(self):
        super().prepare_plots()

        if self.do_fitting:
            for qbn in self.qb_names:
                # rename base plot
                base_plot_name = 'T1_' + qbn
                self.prepare_projected_data_plot(
                    fig_name=base_plot_name,
                    data=self.proc_data_dict['data_to_fit'][qbn],
                    plot_name_suffix=qbn+'fit',
                    qb_name=qbn)

                self.plot_dicts['fit_' + qbn] = {
                    'fig_id': base_plot_name,
                    'plotfn': self.plot_fit,
                    'fit_res': self.fit_dicts['exp_decay_' + qbn]['fit_res'],
                    'setlabel': 'exp decay fit',
                    'do_legend': True,
                    'color': 'r',
                    'legend_ncol': 2,
                    'legend_bbox_to_anchor': (1, -0.15),
                    'legend_pos': 'upper right'}

                trans_name = 'ef' if 'f' in self.data_to_fit[qbn] else 'ge'
                old_T1_val = self.raw_data_dict[f'{trans_name}_T1_'+qbn]
                if old_T1_val != old_T1_val:
                    old_T1_val = 0
                T1_dict = self.proc_data_dict['analysis_params_dict']
                textstr = '$T_1$ = {:.2f} $\mu$s'.format(
                            T1_dict[qbn]['T1']*1e6) \
                          + ' $\pm$ {:.2f} $\mu$s'.format(
                            T1_dict[qbn]['T1_stderr']*1e6) \
                          + '\nold $T_1$ = {:.2f} $\mu$s'.format(old_T1_val*1e6)
                self.plot_dicts['text_msg_' + qbn] = {
                    'fig_id': base_plot_name,
                    'ypos': -0.2,
                    'xpos': 0,
                    'horizontalalignment': 'left',
                    'verticalalignment': 'top',
                    'plotfn': self.plot_text,
                    'text_string': textstr}


class RamseyAnalysis(MultiQubit_TimeDomain_Analysis):

    def __init__(self, qb_names, *args, **kwargs):
        params_dict = {}
        for qbn in qb_names:
            s = 'Instrument settings.'+qbn
            for trans_name in ['ge', 'ef']:
                params_dict[f'{trans_name}_freq_'+qbn] = s+f'.{trans_name}_freq'
        kwargs['params_dict'] = params_dict
        kwargs['numeric_params'] = list(params_dict)
        super().__init__(qb_names, *args, **kwargs)

    def prepare_fitting(self):
        if self.options_dict.get('fit_gaussian_decay', True):
            self.fit_keys = ['exp_decay_', 'gauss_decay_']
        else:
            self.fit_keys = ['exp_decay_']
        self.fit_dicts = OrderedDict()
        for qbn in self.qb_names:
            data = self.proc_data_dict['data_to_fit'][qbn]
            sweep_points = self.proc_data_dict['sweep_points_dict'][qbn][
                'msmt_sweep_points']
            if self.num_cal_points != 0:
                data = data[:-self.num_cal_points]
            for i, key in enumerate([k + qbn for k in self.fit_keys]):
                exp_damped_decay_mod = lmfit.Model(fit_mods.ExpDampOscFunc)
                guess_pars = fit_mods.exp_damp_osc_guess(
                    model=exp_damped_decay_mod, data=data, t=sweep_points,
                    n_guess=i+1)
                guess_pars['amplitude'].vary = False
                guess_pars['amplitude'].value = 0.5
                guess_pars['frequency'].vary = True
                guess_pars['tau'].vary = True
                guess_pars['phase'].vary = True
                guess_pars['n'].vary = False
                guess_pars['oscillation_offset'].vary = \
                        'f' in self.data_to_fit[qbn]
                # guess_pars['exponential_offset'].value = 0.5
                guess_pars['exponential_offset'].vary = True
                self.fit_dicts[key] = {
                    'fit_fn': exp_damped_decay_mod .func,
                    'fit_xvals': {'t': sweep_points},
                    'fit_yvals': {'data': data},
                    'guess_pars': guess_pars}

    def analyze_fit_results(self):
        if 'artificial_detuning' in self.options_dict:
            artificial_detuning_dict = OrderedDict(
                [(qbn, self.options_dict['artificial_detuning'])
             for qbn in self.qb_names])
        elif 'artificial_detuning_dict' in self.metadata:
            artificial_detuning_dict = self.metadata[
                'artificial_detuning_dict']
        elif 'artificial_detuning' in self.metadata:
            artificial_detuning_dict = OrderedDict(
                [(qbn, self.metadata['artificial_detuning'])
                 for qbn in self.qb_names])
        else:
            raise ValueError('"artificial_detuning" not found.')

        self.proc_data_dict['analysis_params_dict'] = OrderedDict()
        for qbn in self.qb_names:
            self.proc_data_dict['analysis_params_dict'][qbn] = OrderedDict()
            for key in [k + qbn for k in self.fit_keys]:
                self.proc_data_dict['analysis_params_dict'][qbn][key] = \
                    OrderedDict()
                fit_res = self.fit_dicts[key]['fit_res']
                for par in fit_res.params:
                    if fit_res.params[par].stderr is None:
                        fit_res.params[par].stderr = 0

                trans_name = 'ef' if 'f' in self.data_to_fit[qbn] else 'ge'
                old_qb_freq = self.raw_data_dict[f'{trans_name}_freq_'+qbn]
                if old_qb_freq != old_qb_freq:
                    old_qb_freq = 0
                self.proc_data_dict['analysis_params_dict'][qbn][key][
                    'old_qb_freq'] = old_qb_freq
                self.proc_data_dict['analysis_params_dict'][qbn][key][
                    'new_qb_freq'] = old_qb_freq + \
                                     artificial_detuning_dict[qbn] - \
                                     fit_res.best_values['frequency']
                self.proc_data_dict['analysis_params_dict'][qbn][key][
                    'new_qb_freq_stderr'] = fit_res.params['frequency'].stderr
                self.proc_data_dict['analysis_params_dict'][qbn][key][
                    'T2_star'] = fit_res.best_values['tau']
                self.proc_data_dict['analysis_params_dict'][qbn][key][
                    'T2_star_stderr'] = fit_res.params['tau'].stderr
                self.proc_data_dict['analysis_params_dict'][qbn][key][
                    'artificial_detuning'] = artificial_detuning_dict[qbn]
        hdf_group_name_suffix = self.options_dict.get(
            'hdf_group_name_suffix', '')
        self.save_processed_data(key='analysis_params_dict' +
                                     hdf_group_name_suffix)

    def prepare_plots(self):
        super().prepare_plots()

        if self.do_fitting:
            ramsey_dict = self.proc_data_dict['analysis_params_dict']
            for qbn in self.qb_names:
                base_plot_name = 'Ramsey_' + qbn
                self.prepare_projected_data_plot(
                    fig_name=base_plot_name,
                    data=self.proc_data_dict['data_to_fit'][qbn],
                    plot_name_suffix=qbn+'fit',
                    qb_name=qbn)

                exp_decay_fit_key = self.fit_keys[0] + qbn
                old_qb_freq = ramsey_dict[qbn][
                    exp_decay_fit_key]['old_qb_freq']
                textstr = ''
                T2_star_str = ''

                for i, key in enumerate([k + qbn for k in self.fit_keys]):

                    fit_res = self.fit_dicts[key]['fit_res']
                    self.plot_dicts['fit_' + key] = {
                        'fig_id': base_plot_name,
                        'plotfn': self.plot_fit,
                        'fit_res': fit_res,
                        'setlabel': 'exp decay fit' if i == 0 else
                            'gauss decay fit',
                        'do_legend': True,
                        'color': 'r' if i == 0 else 'C4',
                        'legend_bbox_to_anchor': (1, -0.15),
                        'legend_pos': 'upper right'}

                    if i != 0:
                        textstr += '\n'
                    textstr += \
                        ('$f_{{qubit \_ new \_ {{{key}}} }}$ = '.format(
                            key=('exp' if i == 0 else 'gauss')) +
                            '{:.6f} GHz '.format(
                            ramsey_dict[qbn][key]['new_qb_freq']*1e-9) +
                            '$\pm$ {:.2E} GHz '.format(
                            ramsey_dict[qbn][key][
                                'new_qb_freq_stderr']*1e-9))
                    T2_star_str += \
                        ('\n$T_{{2,{{{key}}} }}^\star$ = '.format(
                            key=('exp' if i == 0 else 'gauss')) +
                            '{:.2f} $\mu$s'.format(
                            fit_res.params['tau'].value*1e6) +
                            '$\pm$ {:.2f} $\mu$s'.format(
                            fit_res.params['tau'].stderr*1e6))

                textstr += '\n$f_{qubit \_ old}$ = '+'{:.6f} GHz '.format(
                    old_qb_freq*1e-9)
                textstr += ('\n$\Delta f$ = {:.4f} MHz '.format(
                    (ramsey_dict[qbn][exp_decay_fit_key]['new_qb_freq'] -
                    old_qb_freq)*1e-6) + '$\pm$ {:.2E} MHz'.format(
                    self.fit_dicts[exp_decay_fit_key]['fit_res'].params[
                        'frequency'].stderr*1e-6) +
                    '\n$f_{Ramsey}$ = '+'{:.4f} MHz $\pm$ {:.2E} MHz'.format(
                    self.fit_dicts[exp_decay_fit_key]['fit_res'].params[
                        'frequency'].value*1e-6,
                    self.fit_dicts[exp_decay_fit_key]['fit_res'].params[
                        'frequency'].stderr*1e-6))
                textstr += T2_star_str
                textstr += '\nartificial detuning = {:.2f} MHz'.format(
                    ramsey_dict[qbn][exp_decay_fit_key][
                        'artificial_detuning']*1e-6)

                self.plot_dicts['text_msg_' + qbn] = {
                    'fig_id': base_plot_name,
                    'ypos': -0.2,
                    'xpos': -0.025,
                    'horizontalalignment': 'left',
                    'verticalalignment': 'top',
                    'plotfn': self.plot_text,
                    'text_string': textstr}

                self.plot_dicts['half_hline_' + qbn] = {
                    'fig_id': base_plot_name,
                    'plotfn': self.plot_hlines,
                    'y': 0.5,
                    'xmin': self.proc_data_dict['sweep_points_dict'][qbn][
                        'sweep_points'][0],
                    'xmax': self.proc_data_dict['sweep_points_dict'][qbn][
                        'sweep_points'][-1],
                    'colors': 'gray'}


class QScaleAnalysis(MultiQubit_TimeDomain_Analysis):
    def __init__(self, qb_names, *args, **kwargs):
        params_dict = {}
        for qbn in qb_names:
            s = 'Instrument settings.'+qbn
            for trans_name in ['ge', 'ef']:
                params_dict[f'{trans_name}_qscale_'+qbn] = \
                    s+f'.{trans_name}_motzoi'
        kwargs['params_dict'] = params_dict
        kwargs['numeric_params'] = list(params_dict)
        super().__init__(qb_names, *args, **kwargs)

    def process_data(self):
        super().process_data()

        self.proc_data_dict['qscale_data'] = OrderedDict()
        for qbn in self.qb_names:
            self.proc_data_dict['qscale_data'][qbn] = OrderedDict()
            sweep_points = deepcopy(self.proc_data_dict['sweep_points_dict'][
                                        qbn]['msmt_sweep_points'])
            # check if the sweep points are repeated 3 times as they have to be
            # for the qscale analysis:
            # Takes the first 3 entries and check if they are all the same or different.
            # Needed For backwards compatibility with QudevTransmon.measure_qscale()
            # that does not (yet) use Sweeppoints object.

            unique_sp = np.unique(sweep_points[:3])
            if unique_sp.size > 1:
                sweep_points = np.repeat(sweep_points, 3)
            # replace in proc_data_dict; otherwise plotting in base class fails
            self.proc_data_dict['sweep_points_dict'][qbn][
                'msmt_sweep_points'] = sweep_points
            self.proc_data_dict['sweep_points_dict'][qbn][
                'sweep_points'] = np.concatenate([
                sweep_points, self.proc_data_dict['sweep_points_dict'][qbn][
                    'cal_points_sweep_points']])

            data = self.proc_data_dict['data_to_fit'][qbn]
            if self.num_cal_points != 0:
                data = data[:-self.num_cal_points]
            self.proc_data_dict['qscale_data'][qbn]['sweep_points_xx'] = \
                sweep_points[0::3]
            self.proc_data_dict['qscale_data'][qbn]['sweep_points_xy'] = \
                sweep_points[1::3]
            self.proc_data_dict['qscale_data'][qbn]['sweep_points_xmy'] = \
                sweep_points[2::3]
            self.proc_data_dict['qscale_data'][qbn]['data_xx'] = \
                data[0::3]
            self.proc_data_dict['qscale_data'][qbn]['data_xy'] = \
                data[1::3]
            self.proc_data_dict['qscale_data'][qbn]['data_xmy'] = \
                data[2::3]

    def prepare_fitting(self):
        self.fit_dicts = OrderedDict()

        for qbn in self.qb_names:
            for msmt_label in ['_xx', '_xy', '_xmy']:
                sweep_points = self.proc_data_dict['qscale_data'][qbn][
                    'sweep_points' + msmt_label]
                data = self.proc_data_dict['qscale_data'][qbn][
                    'data' + msmt_label]

                # As a workaround for a weird bug letting crash the analysis
                # every second time, we do not use lmfit.models.ConstantModel
                # and lmfit.models.LinearModel, but create custom models.
                if msmt_label == '_xx':
                    model = lmfit.Model(lambda x, c: c)
                    guess_pars = model.make_params(c=np.mean(data))
                else:
                    model = lmfit.Model(lambda x, slope, intercept:
                                        slope * x + intercept)
                    slope = (data[-1] - data[0]) / \
                            (sweep_points[-1] - sweep_points[0])
                    intercept = data[-1] - slope * sweep_points[-1]
                    guess_pars = model.make_params(slope=slope,
                                                   intercept=intercept)

                key = 'fit' + msmt_label + '_' + qbn
                self.fit_dicts[key] = {
                    'fit_fn': model.func,
                    'fit_xvals': {'x': sweep_points},
                    'fit_yvals': {'data': data},
                    'guess_pars': guess_pars}

    def analyze_fit_results(self):
        self.proc_data_dict['analysis_params_dict'] = OrderedDict()
        # The best qscale parameter is the point where all 3 curves intersect.
        threshold = 0.02
        for qbn in self.qb_names:
            self.proc_data_dict['analysis_params_dict'][qbn] = OrderedDict()
            fitparams0 = self.fit_dicts['fit_xx'+'_'+qbn]['fit_res'].params
            fitparams1 = self.fit_dicts['fit_xy'+'_'+qbn]['fit_res'].params
            fitparams2 = self.fit_dicts['fit_xmy'+'_'+qbn]['fit_res'].params

            intercept_diff_mean = fitparams1['intercept'].value - \
                                  fitparams2['intercept'].value
            slope_diff_mean = fitparams2['slope'].value - \
                              fitparams1['slope'].value
            optimal_qscale = intercept_diff_mean/slope_diff_mean

            # Warning if Xpi/2Xpi line is not within +/-threshold of 0.5
            if (fitparams0['c'].value > (0.5 + threshold)) or \
                    (fitparams0['c'].value < (0.5 - threshold)):
                log.warning('The trace from the X90-X180 pulses is '
                                'NOT within $\pm${} of the expected value '
                                'of 0.5.'.format(threshold))
            # Warning if optimal_qscale is not within +/-threshold of 0.5
            y_optimal_qscale = optimal_qscale * fitparams2['slope'].value + \
                                 fitparams2['intercept'].value
            if (y_optimal_qscale > (0.5 + threshold)) or \
                    (y_optimal_qscale < (0.5 - threshold)):
                log.warning('The optimal qscale found gives a population '
                                'that is NOT within $\pm${} of the expected '
                                'value of 0.5.'.format(threshold))

            # Calculate standard deviation
            intercept_diff_std_squared = \
                fitparams1['intercept'].stderr**2 + \
                fitparams2['intercept'].stderr**2
            slope_diff_std_squared = \
                fitparams2['slope'].stderr**2 + fitparams1['slope'].stderr**2

            optimal_qscale_stderr = np.sqrt(
                intercept_diff_std_squared*(1/slope_diff_mean**2) +
                slope_diff_std_squared*(intercept_diff_mean /
                                        (slope_diff_mean**2))**2)

            self.proc_data_dict['analysis_params_dict'][qbn]['qscale'] = \
                optimal_qscale
            self.proc_data_dict['analysis_params_dict'][qbn][
                'qscale_stderr'] = optimal_qscale_stderr

    def prepare_plots(self):
        super().prepare_plots()

        color_dict = {'_xx': '#365C91',
                      '_xy': '#683050',
                      '_xmy': '#3C7541'}
        label_dict = {'_xx': r'$X_{\pi/2}X_{\pi}$',
                      '_xy': r'$X_{\pi/2}Y_{\pi}$',
                      '_xmy': r'$X_{\pi/2}Y_{-\pi}$'}
        for qbn in self.qb_names:
            base_plot_name = 'Qscale_' + qbn
            for msmt_label in ['_xx', '_xy', '_xmy']:
                sweep_points = self.proc_data_dict['qscale_data'][qbn][
                    'sweep_points' + msmt_label]
                data = self.proc_data_dict['qscale_data'][qbn][
                    'data' + msmt_label]
                if msmt_label == '_xx':
                    plot_name = base_plot_name
                else:
                    plot_name = 'data' + msmt_label + '_' + qbn
                xlabel, xunit = self.get_xaxis_label_unit(qbn)
                self.plot_dicts[plot_name] = {
                    'plotfn': self.plot_line,
                    'xvals': sweep_points,
                    'xlabel': xlabel,
                    'xunit': xunit,
                    'yvals': data,
                    'ylabel': '{} state population'.format(
                        self.get_latex_prob_label(self.data_to_fit[qbn])),
                    'yunit': '',
                    'setlabel': 'Data\n' + label_dict[msmt_label],
                    'title': (self.raw_data_dict['timestamp'] + ' ' +
                              self.raw_data_dict['measurementstring'] +
                              '\n' + qbn),
                    'linestyle': 'none',
                    'color': color_dict[msmt_label],
                    'do_legend': True,
                    'legend_bbox_to_anchor': (1, 0.5),
                    'legend_pos': 'center left'}
                if msmt_label != '_xx':
                    self.plot_dicts[plot_name]['fig_id'] = base_plot_name

                if self.do_fitting:
                    # plot fit
                    xfine = np.linspace(sweep_points[0], sweep_points[-1], 1000)
                    fit_key = 'fit' + msmt_label + '_' + qbn
                    fit_res = self.fit_dicts[fit_key]['fit_res']
                    yvals = fit_res.model.func(xfine, **fit_res.best_values)
                    if not hasattr(yvals, '__iter__'):
                        yvals = np.array(len(xfine)*[yvals])
                    self.plot_dicts[fit_key] = {
                        'fig_id': base_plot_name,
                        'plotfn': self.plot_line,
                        'xvals': xfine,
                        'yvals': yvals,
                        'marker': '',
                        'setlabel': 'Fit\n' + label_dict[msmt_label],
                        'do_legend': True,
                        'color': color_dict[msmt_label],
                        'legend_bbox_to_anchor': (1, 0.5),
                        'legend_pos': 'center left'}

                    trans_name = 'ef' if 'f' in self.data_to_fit[qbn] else 'ge'
                    old_qscale_val = self.raw_data_dict[
                        f'{trans_name}_qscale_'+qbn]
                    if old_qscale_val != old_qscale_val:
                        old_qscale_val = 0
                    textstr = 'Qscale = {:.4f} $\pm$ {:.4f}'.format(
                        self.proc_data_dict['analysis_params_dict'][qbn][
                            'qscale'],
                        self.proc_data_dict['analysis_params_dict'][qbn][
                            'qscale_stderr']) + \
                            '\nold Qscale= {:.4f}'.format(old_qscale_val)

                    self.plot_dicts['text_msg_' + qbn] = {
                        'fig_id': base_plot_name,
                        'ypos': -0.175,
                        'xpos': 0.5,
                        'horizontalalignment': 'center',
                        'verticalalignment': 'top',
                        'plotfn': self.plot_text,
                        'text_string': textstr}

            # plot cal points
            if self.num_cal_points != 0:
                for i, cal_pts_idxs in enumerate(
                        self.cal_states_dict.values()):
                    plot_dict_name = list(self.cal_states_dict)[i] + \
                                     '_' + qbn
                    self.plot_dicts[plot_dict_name] = {
                        'fig_id': base_plot_name,
                        'plotfn': self.plot_line,
                        'xvals': np.mean([
                            self.proc_data_dict['sweep_points_dict'][qbn]
                            ['cal_points_sweep_points'][cal_pts_idxs],
                            self.proc_data_dict['sweep_points_dict'][qbn]
                            ['cal_points_sweep_points'][cal_pts_idxs]],
                            axis=0),
                        'yvals': self.proc_data_dict[
                            'data_to_fit'][qbn][cal_pts_idxs],
                        'setlabel': list(self.cal_states_dict)[i],
                        'do_legend': True,
                        'legend_bbox_to_anchor': (1, 0.5),
                        'legend_pos': 'center left',
                        'linestyle': 'none',
                        'line_kws': {'color': self.get_cal_state_color(
                            list(self.cal_states_dict)[i])}}

                    self.plot_dicts[plot_dict_name + '_line'] = {
                        'fig_id': base_plot_name,
                        'plotfn': self.plot_hlines,
                        'y': np.mean(
                            self.proc_data_dict[
                                'data_to_fit'][qbn][cal_pts_idxs]),
                        'xmin': self.proc_data_dict['sweep_points_dict'][
                            qbn]['sweep_points'][0],
                        'xmax': self.proc_data_dict['sweep_points_dict'][
                            qbn]['sweep_points'][-1],
                        'colors': 'gray'}


class EchoAnalysis(MultiQubit_TimeDomain_Analysis):

    def __init__(self, *args, **kwargs):
        auto = kwargs.pop('auto', True)
        super().__init__(*args, auto=False, **kwargs)
        if self.options_dict.get('artificial_detuning', None) is not None:
            self.echo_analysis = RamseyAnalysis(*args, auto=False, **kwargs)
        else:
            if 'options_dict' in kwargs:
                # kwargs.pop('options_dict')
                kwargs['options_dict'].update({'vary_offset': True})
            else:
                kwargs['options_dict'] = {'vary_offset': True}
            self.echo_analysis = T1Analysis(*args, auto=False, **kwargs)

        if auto:
            self.echo_analysis.extract_data()
            self.echo_analysis.process_data()
            self.echo_analysis.prepare_fitting()
            self.echo_analysis.run_fitting()
            self.echo_analysis.save_fit_results()
            self.analyze_fit_results()
            self.prepare_plots()

    def analyze_fit_results(self):
        self.echo_analysis.analyze_fit_results()
        self.proc_data_dict['analysis_params_dict'] = OrderedDict()
        for qbn in self.qb_names:
            self.proc_data_dict['analysis_params_dict'][qbn] = OrderedDict()

            params_dict = self.echo_analysis.proc_data_dict[
                'analysis_params_dict'][qbn]
            if 'T1' in params_dict:
                self.proc_data_dict['analysis_params_dict'][qbn][
                    'T2_echo'] = params_dict['T1']
                self.proc_data_dict['analysis_params_dict'][qbn][
                    'T2_echo_stderr'] = params_dict['T1_stderr']
            else:
                self.proc_data_dict['analysis_params_dict'][qbn][
                    'T2_echo'] = params_dict['exp_decay_'+qbn][
                    'T2_star']
                self.proc_data_dict['analysis_params_dict'][qbn][
                    'T2_echo_stderr'] = params_dict['exp_decay_'+qbn][
                    'T2_star_stderr']

    def prepare_plots(self):
        self.echo_analysis.prepare_plots()
        for qbn in self.qb_names:
            # rename base plot
            figure_name = 'Echo_' + qbn
            echo_plot_key_t1 = [key for key in self.echo_analysis.plot_dicts if
                                'T1_'+qbn in key]
            echo_plot_key_ram = [key for key in self.echo_analysis.plot_dicts if
                                 'Ramsey_'+qbn in key]
            if len(echo_plot_key_t1) != 0:
                echo_plot_name = echo_plot_key_t1[0]
            elif len(echo_plot_key_ram) != 0:
                echo_plot_name = echo_plot_key_ram[0]
            else:
                raise ValueError('Neither T1 nor Ramsey plots were found.')

            self.echo_analysis.plot_dicts[echo_plot_name][
                'legend_pos'] = 'upper right'
            self.echo_analysis.plot_dicts[echo_plot_name][
                'legend_bbox_to_anchor'] = (1, -0.15)

            for plot_label in self.echo_analysis.plot_dicts:
                if qbn in plot_label:
                    if 'raw' not in plot_label and 'projected' not in plot_label:
                        self.echo_analysis.plot_dicts[plot_label]['fig_id'] = \
                            figure_name

            old_T2e_val = a_tools.get_instr_setting_value_from_file(
                file_path=self.echo_analysis.raw_data_dict['folder'],
                instr_name=qbn, param_name='T2{}'.format(
                    '_ef' if 'f' in self.echo_analysis.data_to_fit[qbn]
                    else ''))
            T2_dict = self.proc_data_dict['analysis_params_dict']
            textstr = '$T_2$ echo = {:.2f} $\mu$s'.format(
                T2_dict[qbn]['T2_echo']*1e6) \
                      + ' $\pm$ {:.2f} $\mu$s'.format(
                T2_dict[qbn]['T2_echo_stderr']*1e6) \
                      + '\nold $T_2$ echo = {:.2f} $\mu$s'.format(
                old_T2e_val*1e6)

            self.echo_analysis.plot_dicts['text_msg_' + qbn][
                'text_string'] = textstr

        self.echo_analysis.plot(key_list='auto')
        self.echo_analysis.save_figures(close_figs=True)


class RamseyAddPulseAnalysis(MultiQubit_TimeDomain_Analysis):

    def __init__(self, *args, **kwargs):
        auto = kwargs.pop('auto', True)
        super().__init__(*args, auto=False, **kwargs)
        options_dict = kwargs.pop('options_dict', OrderedDict())
        options_dict_no = deepcopy(options_dict)
        options_dict_no.update(dict(
            data_filter=lambda raw: np.concatenate([
                raw[:-4][1::2], raw[-4:]]),
            hdf_group_name_suffix='_no_pulse'))
        self.ramsey_analysis = RamseyAnalysis(
            *args, auto=False, options_dict=options_dict_no,
            **kwargs)
        options_dict_with = deepcopy(options_dict)
        options_dict_with.update(dict(
            data_filter=lambda raw: np.concatenate([
                raw[:-4][0::2], raw[-4:]]),
            hdf_group_name_suffix='_with_pulse'))
        self.ramsey_add_pulse_analysis = RamseyAnalysis(
            *args, auto=False, options_dict=options_dict_with,
            **kwargs)


        if auto:
            self.ramsey_analysis.extract_data()
            self.ramsey_analysis.process_data()
            self.ramsey_analysis.prepare_fitting()
            self.ramsey_analysis.run_fitting()
            self.ramsey_analysis.save_fit_results()
            self.ramsey_add_pulse_analysis.extract_data()
            self.ramsey_add_pulse_analysis.process_data()
            self.ramsey_add_pulse_analysis.prepare_fitting()
            self.ramsey_add_pulse_analysis.run_fitting()
            self.ramsey_add_pulse_analysis.save_fit_results()
            self.raw_data_dict = self.ramsey_analysis.raw_data_dict
            self.analyze_fit_results()
            self.prepare_plots()
            keylist = []
            for qbn in self.qb_names:
                figure_name = 'CrossZZ_' + qbn
                keylist.append(figure_name+'with')
                keylist.append(figure_name+'no')
            self.plot()
            self.save_figures(close_figs=True)

    def analyze_fit_results(self):
        self.cross_kerr = 0.0
        self.ramsey_analysis.analyze_fit_results()
        self.ramsey_add_pulse_analysis.analyze_fit_results()

        self.proc_data_dict['analysis_params_dict'] = OrderedDict()


        for qbn in self.qb_names:

            self.proc_data_dict['analysis_params_dict'][qbn] = OrderedDict()

            self.params_dict_ramsey = self.ramsey_analysis.proc_data_dict[
                'analysis_params_dict'][qbn]
            self.params_dict_add_pulse = \
                self.ramsey_add_pulse_analysis.proc_data_dict[
                    'analysis_params_dict'][qbn]
            self.cross_kerr = self.params_dict_ramsey[
                                  'exp_decay_'+str(qbn)]['new_qb_freq'] \
                            - self.params_dict_add_pulse[
                                  'exp_decay_'+str(qbn)]['new_qb_freq']
            self.cross_kerr_error = np.sqrt(
                (self.params_dict_ramsey[
                    'exp_decay_'+str(qbn)]['new_qb_freq_stderr'])**2 +
                (self.params_dict_add_pulse[
                    'exp_decay_' + str(qbn)]['new_qb_freq_stderr'])**2)

    def prepare_plots(self):
        self.ramsey_analysis.prepare_plots()
        self.ramsey_add_pulse_analysis.prepare_plots()

        self.ramsey_analysis.plot(key_list='auto')
        self.ramsey_analysis.save_figures(close_figs=True, savebase='Ramsey_no')

        self.ramsey_add_pulse_analysis.plot(key_list='auto')
        self.ramsey_add_pulse_analysis.save_figures(close_figs=True,
                                                    savebase='Ramsey_with')

        self.options_dict['plot_proj_data'] = False
        self.metadata = {'plot_proj_data': False, 'plot_raw_data': False}
        super().prepare_plots()

        try:
            xunit = self.metadata["sweep_unit"]
            xlabel = self.metadata["sweep_name"]
        except KeyError:
            xlabel = self.raw_data_dict['sweep_parameter_names'][0]
            xunit = self.raw_data_dict['sweep_parameter_units'][0]
        if np.ndim(xunit) > 0:
            xunit = xunit[0]
        title = (self.raw_data_dict['timestamp'] + ' ' +
                 self.raw_data_dict['measurementstring'])

        for qbn in self.qb_names:
            data_no = self.ramsey_analysis.proc_data_dict['data_to_fit'][
                          qbn][:-self.ramsey_analysis.num_cal_points]
            data_with = self.ramsey_add_pulse_analysis.proc_data_dict[
                            'data_to_fit'][
                            qbn][:-self.ramsey_analysis.num_cal_points]
            delays = self.ramsey_analysis.proc_data_dict['sweep_points_dict'][
                         qbn]['sweep_points'][
                     :-self.ramsey_analysis.num_cal_points]

            figure_name = 'CrossZZ_' + qbn
            self.plot_dicts[figure_name+'with'] = {
                'fig_id': figure_name,
                'plotfn': self.plot_line,
                'xvals': delays,
                'yvals': data_with,
                'xlabel': xlabel,
                'xunit': xunit,
                'ylabel': '|e> state population',
                'setlabel': 'with $\\pi$-pulse',
                'title': title,
                'color': 'r',
                'marker': 'o',
                'line_kws': {'markersize': 5},
                'linestyle': 'none',
                'do_legend': True,
                'legend_ncol': 2,
                'legend_bbox_to_anchor': (1, -0.15),
                'legend_pos': 'upper right'}

            if self.do_fitting:
                fit_res_with = self.ramsey_add_pulse_analysis.fit_dicts[
                    'exp_decay_' + qbn]['fit_res']
                self.plot_dicts['fit_with_'+qbn] = {
                    'fig_id': figure_name,
                    'plotfn': self.plot_fit,
                    'xlabel': 'Ramsey delay',
                    'xunit': 's',
                    'fit_res': fit_res_with,
                    'setlabel': 'with $\\pi$-pulse - fit',
                    'title': title,
                    'do_legend': True,
                    'color': 'r',
                    'legend_ncol': 2,
                    'legend_bbox_to_anchor': (1, -0.15),
                    'legend_pos': 'upper right'}

            self.plot_dicts[figure_name+'no'] = {
                'fig_id': figure_name,
                'plotfn': self.plot_line,
                'xvals': delays,
                'yvals': data_no,
                'setlabel': 'no $\\pi$-pulse',
                'title': title,
                'color': 'g',
                'marker': 'o',
                'line_kws': {'markersize': 5},
                'linestyle': 'none',
                'do_legend': True,
                'legend_ncol': 2,
                'legend_bbox_to_anchor': (1, -0.15),
                'legend_pos': 'upper right'}

            if self.do_fitting:
                fit_res_no = self.ramsey_analysis.fit_dicts[
                    'exp_decay_' + qbn]['fit_res']
                self.plot_dicts['fit_no_'+qbn] = {
                    'fig_id': figure_name,
                    'plotfn': self.plot_fit,
                    'xlabel': 'Ramsey delay',
                    'xunit': 's',
                    'fit_res': fit_res_no,
                    'setlabel': 'no $\\pi$-pulse - fit',
                    'title': title,
                    'do_legend': True,
                    'color': 'g',
                    'legend_ncol': 2,
                    'legend_bbox_to_anchor': (1, -0.15),
                    'legend_pos': 'upper right'}

            textstr = r'$\alpha ZZ$ = {:.2f} +- {:.2f}'.format(
               self.cross_kerr*1e-3, self.cross_kerr_error*1e-3) + ' kHz'

            self.plot_dicts['text_msg_' + qbn] = {'fig_id': figure_name,
                                                  'text_string': textstr,
                                                  'ypos': -0.2,
                                                  'xpos': -0.075,
                                                  'horizontalalignment': 'left',
                                                  'verticalalignment': 'top',
                                                  'plotfn': self.plot_text}




class OverUnderRotationAnalysis(MultiQubit_TimeDomain_Analysis):

    def __init__(self, *args, **kwargs):
        super().__init__(*args, **kwargs)

    def prepare_fitting(self):
        self.fit_dicts = OrderedDict()
        for qbn in self.qb_names:
            data = self.proc_data_dict['projected_data_dict'][qbn]
            sweep_points = self.proc_data_dict['sweep_points_dict'][qbn][
                'msmt_sweep_points']
            if self.num_cal_points != 0:
                data = data[:-self.num_cal_points]
            model = lmfit.models.LinearModel()
            guess_pars = model.guess(data=data, x=sweep_points)
            guess_pars['intercept'].value = 0.5
            guess_pars['intercept'].vary = False
            key = 'fit_' + qbn
            self.fit_dicts[key] = {
                'fit_fn': model.func,
                'fit_xvals': {'x': sweep_points},
                'fit_yvals': {'data': data},
                'guess_pars': guess_pars}

    def analyze_fit_results(self):
        self.proc_data_dict['analysis_params_dict'] = OrderedDict()
        for qbn in self.qb_names:
            try:
                old_amp180 = a_tools.get_instr_setting_value_from_file(
                    file_path=self.raw_data_dict['folder'][0],
                    instr_name=qbn, param_name='amp180{}'.format(
                        '_ef' if 'f' in self.data_to_fit[qbn] else ''))
            except KeyError:
                old_amp180 = a_tools.get_instr_setting_value_from_file(
                    file_path=self.raw_data_dict['folder'][0],
                    instr_name=qbn, param_name='{}_amp180'.format(
                        'ef' if 'f' in self.data_to_fit[qbn] else 'ge'))

            self.proc_data_dict['analysis_params_dict'][qbn] = OrderedDict()
            self.proc_data_dict['analysis_params_dict'][qbn][
                'corrected_amp'] = old_amp180 - self.fit_dicts[
                'fit_' + qbn]['fit_res'].best_values['slope']*old_amp180
            self.proc_data_dict['analysis_params_dict'][qbn][
                'corrected_amp_stderr'] = self.fit_dicts[
                'fit_' + qbn]['fit_res'].params['slope'].stderr*old_amp180

    def prepare_plots(self):
        super().prepare_plots()

        if self.do_fitting:
            for qbn in self.qb_names:
                # rename base plot
                if self.fit_dicts['fit_' + qbn][
                        'fit_res'].best_values['slope'] >= 0:
                    base_plot_name = 'OverRotation_' + qbn
                else:
                    base_plot_name = 'UnderRotation_' + qbn
                self.prepare_projected_data_plot(
                    fig_name=base_plot_name,
                    data=self.proc_data_dict['data_to_fit'][qbn],
                    plot_name_suffix=qbn+'fit',
                    qb_name=qbn)

                self.plot_dicts['fit_' + qbn] = {
                    'fig_id': base_plot_name,
                    'plotfn': self.plot_fit,
                    'fit_res': self.fit_dicts['fit_' + qbn]['fit_res'],
                    'setlabel': 'linear fit',
                    'do_legend': True,
                    'color': 'r',
                    'legend_ncol': 2,
                    'legend_bbox_to_anchor': (1, -0.15),
                    'legend_pos': 'upper right'}

                try:
                    old_amp180 = a_tools.get_instr_setting_value_from_file(
                        file_path=self.raw_data_dict['folder'][0],
                        instr_name=qbn, param_name='amp180{}'.format(
                            '_ef' if 'f' in self.data_to_fit[qbn] else ''))
                except KeyError:
                    old_amp180 = a_tools.get_instr_setting_value_from_file(
                        file_path=self.raw_data_dict['folder'][0],
                        instr_name=qbn, param_name='{}_amp180'.format(
                            'ef' if 'f' in self.data_to_fit[qbn] else 'ge'))
                correction_dict = self.proc_data_dict['analysis_params_dict']
                fit_res = self.fit_dicts['fit_' + qbn]['fit_res']
                textstr = '$\pi$-Amp = {:.4f} mV'.format(
                    correction_dict[qbn]['corrected_amp']*1e3) \
                          + ' $\pm$ {:.1e} mV'.format(
                    correction_dict[qbn]['corrected_amp_stderr']*1e3) \
                          + '\nold $\pi$-Amp = {:.4f} mV'.format(
                    old_amp180*1e3) \
                          + '\namp. correction = {:.4f} mV'.format(
                              fit_res.best_values['slope']*old_amp180*1e3) \
                          + '\nintercept = {:.2f}'.format(
                              fit_res.best_values['intercept'])
                self.plot_dicts['text_msg_' + qbn] = {
                    'fig_id': base_plot_name,
                    'ypos': -0.2,
                    'xpos': 0,
                    'horizontalalignment': 'left',
                    'verticalalignment': 'top',
                    'plotfn': self.plot_text,
                    'text_string': textstr}

                self.plot_dicts['half_hline_' + qbn] = {
                    'fig_id': base_plot_name,
                    'plotfn': self.plot_hlines,
                    'y': 0.5,
                    'xmin': self.proc_data_dict['sweep_points_dict'][qbn][
                        'sweep_points'][0],
                    'xmax': self.proc_data_dict['sweep_points_dict'][qbn][
                        'sweep_points'][-1],
                    'colors': 'gray'}


class MultiCZgate_Calib_Analysis(MultiQubit_TimeDomain_Analysis):

    def __init__(self, *args, **kwargs):
        options_dict = kwargs.pop('options_dict', {})
        options_dict.update({'TwoD': True})
        kwargs.update({'options_dict': options_dict})
        self.phase_key = 'phase_diffs'
        self.legend_label_func = lambda qbn, row: ''
        super().__init__(*args, **kwargs)

    def process_data(self):
        super().process_data()

        # Find leakage and ramsey qubit names
        self.leakage_qbnames = self.get_param_value('leakage_qbnames',
                                                    default_value=[])
        self.ramsey_qbnames = self.get_param_value('ramsey_qbnames',
                                                   default_value=[])
        self.gates_list = self.get_param_value('gates_list', default_value=[])
        if not len(self.gates_list):
            leakage_qbnames_temp = len(self.ramsey_qbnames) * ['']
            self.gates_list = [(qbl, qbr) for qbl, qbr in
                               zip(leakage_qbnames_temp, self.ramsey_qbnames)]

        # TODO: Steph 15.09.2020
        # This is a hack. It should be done in MultiQubit_TimeDomain_Analysis
        # but would break every analysis inheriting from it but we just needed
        # it to work for this analysis :) 
        self.data_to_fit = self.get_param_value('data_to_fit', {})
        for qbn in self.data_to_fit:
            # make values of data_to_fit be lists
            if isinstance(self.data_to_fit[qbn], str):
                self.data_to_fit[qbn] = [self.data_to_fit[qbn]]

        # Overwrite data_to_fit in proc_data_dict
        self.proc_data_dict['data_to_fit'] = OrderedDict()
        for qbn, prob_data in self.proc_data_dict[
                'projected_data_dict'].items():
            if qbn in self.data_to_fit:
                self.proc_data_dict['data_to_fit'][qbn] = {
                    prob_label: prob_data[prob_label] for prob_label in
                    self.data_to_fit[qbn]}

        # Make sure data has the right shape (len(hard_sp), len(soft_sp))
        for qbn, prob_data in self.proc_data_dict['data_to_fit'].items():
            for prob_label, data in prob_data.items():
                if data.shape[1] != self.proc_data_dict[
                        'sweep_points_dict'][qbn]['sweep_points'].size:
                    self.proc_data_dict['data_to_fit'][qbn][prob_label] = data.T

        # reshape data for ease of use
        self.proc_data_dict['data_to_fit_reshaped'] = OrderedDict()
        for qbn in self.qb_names:
            self.proc_data_dict['data_to_fit_reshaped'][qbn] = {
                prob_label: np.reshape(
                    self.proc_data_dict['data_to_fit'][qbn][prob_label][
                    :, :-self.num_cal_points],
                    (2*self.proc_data_dict['data_to_fit'][qbn][prob_label][
                       :, :-self.num_cal_points].shape[0],
                     self.proc_data_dict['data_to_fit'][qbn][prob_label][
                     :, :-self.num_cal_points].shape[1]//2))
                for prob_label in self.proc_data_dict['data_to_fit'][qbn]}

        # convert phases to radians
        for qbn in self.qb_names:
            sweep_dict = self.proc_data_dict['sweep_points_dict'][qbn]
            sweep_dict['sweep_points'] *= np.pi/180

    def plot_traces(self, prob_label, data_2d, qbn):
        plotsize = self.get_default_plot_params(set=False)[
            'figure.figsize']
        plotsize = (plotsize[0], plotsize[0]/1.25)
        if data_2d.shape[1] != self.proc_data_dict[
                'sweep_points_dict'][qbn]['sweep_points'].size:
            data_2d = data_2d.T

        data_2d_reshaped = np.reshape(
            data_2d[:, :-self.num_cal_points],
            (2*data_2d[:, :-self.num_cal_points].shape[0],
             data_2d[:, :-self.num_cal_points].shape[1]//2))

        data_2d_cal_reshaped = [[data_2d[:, -self.num_cal_points:]]] * \
                               (2*data_2d[:, :-self.num_cal_points].shape[0])

        ref_states_plot_dicts = {}
        for row in range(data_2d_reshaped.shape[0]):
            phases = np.unique(self.proc_data_dict['sweep_points_dict'][qbn][
                                   'msmt_sweep_points'])
            data = data_2d_reshaped[row, :]
            legend_bbox_to_anchor = (1, -0.15)
            legend_pos = 'upper right'
            legend_ncol = 2

            if qbn in self.ramsey_qbnames and self.get_latex_prob_label(
                    prob_label) in [self.get_latex_prob_label(pl)
                                    for pl in self.data_to_fit[qbn]]:
                figure_name = '{}_{}_{}'.format(self.phase_key, qbn, prob_label)
            elif qbn in self.leakage_qbnames and self.get_latex_prob_label(
                    prob_label) in [self.get_latex_prob_label(pl)
                                    for pl in self.data_to_fit[qbn]]:
                figure_name = 'Leakage_{}_{}'.format(qbn, prob_label)
            else:
                figure_name = 'projected_plot_' + qbn + '_' + \
                              prob_label

            # plot cal points
            if self.num_cal_points > 0:
                data_w_cal = data_2d_cal_reshaped[row][0][0]
                for i, cal_pts_idxs in enumerate(
                        self.cal_states_dict.values()):
                    s = '{}_{}_{}'.format(row, qbn, prob_label)
                    ref_state_plot_name = list(
                        self.cal_states_dict)[i] + '_' + s
                    ref_states_plot_dicts[ref_state_plot_name] = {
                        'fig_id': figure_name,
                        'plotfn': self.plot_line,
                        'plotsize': plotsize,
                        'xvals': self.proc_data_dict[
                            'sweep_points_dict'][qbn][
                            'cal_points_sweep_points'][
                            cal_pts_idxs],
                        'yvals': data_w_cal[cal_pts_idxs],
                        'setlabel': list(
                            self.cal_states_dict)[i] if
                        row == 0 else '',
                        'do_legend': row == 0,
                        'legend_bbox_to_anchor':
                            legend_bbox_to_anchor,
                        'legend_pos': legend_pos,
                        'legend_ncol': legend_ncol,
                        'linestyle': 'none',
                        'line_kws': {'color':
                            self.get_cal_state_color(
                                list(self.cal_states_dict)[i])}}

            xlabel, xunit = self.get_xaxis_label_unit(qbn)
            self.plot_dicts['data_{}_{}_{}'.format(
                row, qbn, prob_label)] = {
                'plotfn': self.plot_line,
                'fig_id': figure_name,
                'plotsize': plotsize,
                'xvals': phases,
                'xlabel': xlabel,
                'xunit': xunit,
                'yvals': data,
                'ylabel': '{} state population'.format(
                    self.get_latex_prob_label(prob_label)),
                'yunit': '',
                'yscale': self.get_param_value("yscale", "linear"),
                'setlabel': 'Data - ' + self.legend_label_func(qbn, row)
                    if row in [0, 1] else '',
                'title': self.raw_data_dict['timestamp'] + ' ' +
                         self.raw_data_dict['measurementstring'] + '-' + qbn,
                'linestyle': 'none',
                'color': 'C0' if row % 2 == 0 else 'C2',
                'do_legend': row in [0, 1],
                'legend_ncol': legend_ncol,
                'legend_bbox_to_anchor': legend_bbox_to_anchor,
                'legend_pos': legend_pos}

            if self.do_fitting and 'projected' not in figure_name:
                if qbn in self.leakage_qbnames and self.get_param_value(
                        'classified_ro', False):
                    continue

                k = 'fit_{}{}_{}_{}'.format(
                    'on' if row % 2 == 0 else 'off', row, prob_label, qbn)
                if f'Cos_{k}' in self.fit_dicts:
                    fit_res = self.fit_dicts[f'Cos_{k}']['fit_res']
                    self.plot_dicts[k + '_' + prob_label] = {
                        'fig_id': figure_name,
                        'plotfn': self.plot_fit,
                        'fit_res': fit_res,
                        'setlabel': 'Fit - ' + self.legend_label_func(qbn, row)
                            if row in [0, 1] else '',
                        'color': 'C0' if row % 2 == 0 else 'C2',
                        'do_legend': row in [0, 1],
                        'legend_ncol': legend_ncol,
                        'legend_bbox_to_anchor':
                            legend_bbox_to_anchor,
                        'legend_pos': legend_pos}
                elif f'Linear_{k}' in self.fit_dicts:
                    fit_res = self.fit_dicts[f'Linear_{k}']['fit_res']
                    xvals = fit_res.userkws[
                        fit_res.model.independent_vars[0]]
                    xfine = np.linspace(min(xvals), max(xvals), 100)
                    yvals = fit_res.model.func(
                        xfine, **fit_res.best_values)
                    if not hasattr(yvals, '__iter__'):
                        yvals = np.array(len(xfine)*[yvals])

                    self.plot_dicts[k] = {
                        'fig_id': figure_name,
                        'plotfn': self.plot_line,
                        'xvals': xfine,
                        'yvals': yvals,
                        'marker': '',
                        'setlabel': 'Fit - ' + self.legend_label_func(
                            qbn, row) if row in [0, 1] else '',
                        'do_legend': row in [0, 1],
                        'legend_ncol': legend_ncol,
                        'color': 'C0' if row % 2 == 0 else 'C2',
                        'legend_bbox_to_anchor':
                            legend_bbox_to_anchor,
                        'legend_pos': legend_pos}

        # ref state plots need to be added at the end, otherwise the
        # legend for |g> and |e> is added twice (because of the
        # condition do_legend = (row in [0,1]) in the plot dicts above
        if self.num_cal_points > 0:
            self.plot_dicts.update(ref_states_plot_dicts)
        return figure_name

    def prepare_fitting(self):
        self.fit_dicts = OrderedDict()
        self.leakage_values = np.array([])
        labels = ['on', 'off']
        for i, qbn in enumerate(self.qb_names):
            for prob_label in self.data_to_fit[qbn]:
                for row in range(self.proc_data_dict['data_to_fit_reshaped'][
                                     qbn][prob_label].shape[0]):
                    phases = np.unique(self.proc_data_dict['sweep_points_dict'][
                                           qbn]['msmt_sweep_points'])
                    data = self.proc_data_dict['data_to_fit_reshaped'][qbn][
                        prob_label][row, :]
                    key = 'fit_{}{}_{}_{}'.format(labels[row % 2], row,
                                                   prob_label, qbn)
                    if qbn in self.leakage_qbnames and prob_label == 'pf':
                        if self.get_param_value('classified_ro', False):
                            self.leakage_values = np.append(self.leakage_values,
                                                            np.mean(data))
                        else:
                            # fit leakage qb results to a constant
                            model = lmfit.models.ConstantModel()
                            guess_pars = model.guess(data=data, x=phases)
                            self.fit_dicts[f'Linear_{key}'] = {
                                'fit_fn': model.func,
                                'fit_xvals': {'x': phases},
                                'fit_yvals': {'data': data},
                                'guess_pars': guess_pars}
<<<<<<< HEAD
                    elif prob_label == 'pe':
=======
                    elif prob_label == 'pe' or prob_label == 'pg':
>>>>>>> 7ab7f928
                        # fit ramsey qb results to a cosine
                        model = lmfit.Model(fit_mods.CosFunc)
                        guess_pars = fit_mods.Cos_guess(
                            model=model,
                            t=phases,
                            data=data)
                        guess_pars['amplitude'].vary = True
                        guess_pars['offset'].vary = True
                        guess_pars['frequency'].value = 1/(2*np.pi)
                        guess_pars['frequency'].vary = False
                        guess_pars['phase'].vary = True

                        self.fit_dicts[f'Cos_{key}'] = {
                            'fit_fn': fit_mods.CosFunc,
                            'fit_xvals': {'t': phases},
                            'fit_yvals': {'data': data},
                            'guess_pars': guess_pars}

    def analyze_fit_results(self):
        self.proc_data_dict['analysis_params_dict'] = OrderedDict()

        for qbn in self.qb_names:
            # Cos fits
            keys = [k for k in list(self.fit_dicts.keys()) if
                    (k.startswith('Cos') and k.endswith(qbn))]
            if len(keys) > 0:
                fit_res_objs = [self.fit_dicts[k]['fit_res'] for k in keys]
                # cosine amplitudes
                amps = np.array([fr.best_values['amplitude'] for fr
                                 in fit_res_objs])
                amps_errs = np.array([fr.params['amplitude'].stderr
<<<<<<< HEAD
                                      for fr in fit_res_objs])
                amps_errs[amps_errs == None] = 0.0
=======
                                      for fr in fit_res_objs], dtype=np.float64)
                amps_errs = np.nan_to_num(amps_errs)
                # amps_errs.dtype = amps.dtype
>>>>>>> 7ab7f928
                if qbn in self.ramsey_qbnames:
                    # phase_diffs
                    phases = np.array([fr.best_values['phase'] for fr in
                                       fit_res_objs])
                    phases_errs = np.array([fr.params['phase'].stderr for fr in
<<<<<<< HEAD
                                            fit_res_objs])
                    phases_errs[phases_errs == None] = 0.0
                    phase_diffs = phases[0::2] - phases[1::2]
                    if self.phase_key == 'cphase':
                        phase_diffs[phase_diffs < 0] += 2*np.pi
=======
                                            fit_res_objs], dtype=np.float64)
                    phases_errs = np.nan_to_num(phases_errs)
                    phase_diffs = phases[0::2] - phases[1::2]
                    phase_diffs %= (2*np.pi)
>>>>>>> 7ab7f928
                    phase_diffs_stderrs = np.sqrt(np.array(phases_errs[0::2]**2 +
                                                           phases_errs[1::2]**2,
                                                           dtype=np.float64))
                    self.proc_data_dict['analysis_params_dict'][
                        f'{self.phase_key}_{qbn}'] = {
                        'val': phase_diffs, 'stderr': phase_diffs_stderrs}

                    # population_loss = (cos_amp_g - cos_amp_e)/ cos_amp_g
                    population_loss = (amps[1::2] - amps[0::2])/amps[1::2]
                    x   = amps[1::2] - amps[0::2]
                    x_err = np.array(amps_errs[0::2]**2 + amps_errs[1::2]**2,
                                     dtype=np.float64)
                    y = amps[1::2]
                    y_err = amps_errs[1::2]
                    try:
                        population_loss_stderrs = np.sqrt(np.array(
                            ((y * x_err) ** 2 + (x * y_err) ** 2) / (y ** 4),
                            dtype=np.float64))
                    except:
                        population_loss_stderrs = float("nan")
                    self.proc_data_dict['analysis_params_dict'][
                        f'population_loss_{qbn}'] = \
                        {'val': population_loss, 'stderr': population_loss_stderrs}
                else:
                    self.proc_data_dict['analysis_params_dict'][
                        f'amps_{qbn}'] = {
                        'val': amps[1::2], 'stderr': amps_errs[1::2]}

            # Linear fits
            keys = [k for k in list(self.fit_dicts.keys()) if
                    (k.startswith('Linear') and k.endswith(qbn))]
            if len(keys) > 0:
                fit_res_objs = [self.fit_dicts[k]['fit_res'] for k in keys]
                # get leakage
                lines = np.array([fr.best_values['c'] for fr
                                  in fit_res_objs])
                lines_errs = np.array([fr.params['c'].stderr for
<<<<<<< HEAD
                                       fr in fit_res_objs])
                lines_errs[lines_errs == None] = 0.0
=======
                                       fr in fit_res_objs], dtype=np.float64)
                lines_errs = np.nan_to_num(lines_errs)
>>>>>>> 7ab7f928

                leakage = lines[0::2]
                leakage_errs = np.array(lines_errs[0::2], dtype=np.float64)
                leakage_increase = lines[0::2] - lines[1::2]
                leakage_increase_errs = np.array(np.sqrt(lines_errs[0::2]**2,
                                                         lines_errs[1::2]**2),
                                                 dtype=np.float64)
                self.proc_data_dict['analysis_params_dict'][
                    f'leakage_{qbn}'] = \
                    {'val': leakage, 'stderr': leakage_errs}
                self.proc_data_dict['analysis_params_dict'][
                    f'leakage_increase_{qbn}'] = {'val': leakage_increase,
                                                  'stderr': leakage_increase_errs}

            # special case: if classified detector was used, we get leakage
            # for free
            if qbn in self.leakage_qbnames and self.get_param_value(
                    'classified_ro', False):
                leakage = self.leakage_values[0::2]
                leakage_errs = np.zeros(len(leakage))
                leakage_increase = self.leakage_values[0::2] - \
                                   self.leakage_values[1::2]
                leakage_increase_errs = np.zeros(len(leakage))
                self.proc_data_dict['analysis_params_dict'][
                    f'leakage_{qbn}'] = \
                    {'val': leakage, 'stderr': leakage_errs}
                self.proc_data_dict['analysis_params_dict'][
                    f'leakage_increase_{qbn}'] = {'val': leakage_increase,
                                                  'stderr': leakage_increase_errs}

        self.save_processed_data(key='analysis_params_dict')

    def prepare_plots(self):
        len_ssp = len(self.proc_data_dict['analysis_params_dict'][
                          f'{self.phase_key}_{self.ramsey_qbnames[0]}']['val'])
        if self.options_dict.get('plot_all_traces', True):
            for j, qbn in enumerate(self.qb_names):
                if self.options_dict.get('plot_all_probs', True):
                    for prob_label, data_2d in self.proc_data_dict[
                            'projected_data_dict'][qbn].items():
                        figure_name = self.plot_traces(prob_label, data_2d, qbn)
                else:
                    for prob_label, data_2d in self.proc_data_dict[
                            'data_to_fit'][qbn]:
                        figure_name = self.plot_traces(prob_label, data_2d, qbn)

                if self.do_fitting and len_ssp == 1:
                    self.options_dict.update({'TwoD': False,
                                              'plot_proj_data': False})
                    super().prepare_plots()

                    if qbn in self.ramsey_qbnames:
                        # add the cphase + leakage textboxes to the
                        # cphase_qbr_pe figure
                        figure_name = f'{self.phase_key}_{qbn}_pe'
                        textstr = '{} = \n{:.2f}'.format(
                            self.phase_key,
                            self.proc_data_dict['analysis_params_dict'][
                                f'{self.phase_key}_{qbn}']['val'][0]*180/np.pi) + \
                                  r'$^{\circ}$' + \
                                  '$\\pm${:.2f}'.format(
                                      self.proc_data_dict[
                                          'analysis_params_dict'][
                                          f'{self.phase_key}_{qbn}'][
                                          'stderr'][0] * 180 / np.pi) + \
                                  r'$^{\circ}$'
                        textstr += '\n\nContrast loss = \n' + \
                                   '{:.3f} $\\pm$ {:.3f}'.format(
                                       self.proc_data_dict[
                                           'analysis_params_dict'][
                                           f'population_loss_{qbn}']['val'][0],
                                       self.proc_data_dict[
                                           'analysis_params_dict'][
                                           f'population_loss_{qbn}'][
                                           'stderr'][0])
                        self.plot_dicts['cphase_text_msg_' + qbn] = {
                            'fig_id': figure_name,
                            'ypos': -0.2,
                            'xpos': -0.1,
                            'horizontalalignment': 'left',
                            'verticalalignment': 'top',
                            'box_props': None,
                            'plotfn': self.plot_text,
                            'text_string': textstr}

                        qbl = [gl[0] for gl in self.gates_list
                               if qbn == gl[1]]
                        if len(qbl):
                            qbl = qbl[0]
                            textstr = 'Leakage =\n{:.5f} $\\pm$ {:.5f}'.format(
                                self.proc_data_dict['analysis_params_dict'][
                                    f'leakage_{qbl}']['val'][0],
                                self.proc_data_dict['analysis_params_dict'][
                                    f'leakage_{qbl}']['stderr'][0])
                            textstr += '\n\n$\\Delta$Leakage = \n' \
                                       '{:.5f} $\\pm$ {:.5f}'.format(
                                self.proc_data_dict['analysis_params_dict'][
                                    f'leakage_increase_{qbl}']['val'][0],
                                self.proc_data_dict['analysis_params_dict'][
                                    f'leakage_increase_{qbl}']['stderr'][0])
                            self.plot_dicts['cphase_text_msg_' + qbl] = {
                                'fig_id': figure_name,
                                'ypos': -0.2,
                                'xpos': 0.175,
                                'horizontalalignment': 'left',
                                'verticalalignment': 'top',
                                'box_props': None,
                                'plotfn': self.plot_text,
                                'text_string': textstr}

                    else:
                        if f'amps_{qbn}' in self.proc_data_dict[
                                'analysis_params_dict']:
<<<<<<< HEAD
                            figure_name = f'Leakage_{qbn}_pe'
=======
                            figure_name = f'Leakage_{qbn}_pg'
>>>>>>> 7ab7f928
                            textstr = 'Amplitude CZ int. OFF = \n' + \
                                       '{:.3f} $\\pm$ {:.3f}'.format(
                                           self.proc_data_dict[
                                               'analysis_params_dict'][
                                               f'amps_{qbn}']['val'][0],
                                           self.proc_data_dict[
                                               'analysis_params_dict'][
                                               f'amps_{qbn}']['stderr'][0])
                            self.plot_dicts['swap_text_msg_' + qbn] = {
                                'fig_id': figure_name,
                                'ypos': -0.2,
                                'xpos': -0.1,
                                'horizontalalignment': 'left',
                                'verticalalignment': 'top',
                                'box_props': None,
                                'plotfn': self.plot_text,
                                'text_string': textstr}

        # plot analysis results
        if self.do_fitting and len_ssp > 1:
            for qbn in self.qb_names:
                ss_pars = self.proc_data_dict['sweep_points_2D_dict'][qbn]
                for idx, ss_pname in enumerate(ss_pars):
<<<<<<< HEAD
                    sp_info = self.sp[1][ss_pname]
                    for param_name, results_dict in self.proc_data_dict[
                            'analysis_params_dict'].items():
                        if qbn in param_name:
                            reps = len(results_dict['val']) / len(sp_info[0])
                            plot_name = f'{param_name}_vs_{sp_info[2]}'
                            if 'phase' in param_name:
                                yvals = results_dict['val']*180/np.pi - 180
                                yerr = results_dict['stderr']*180/np.pi
                                ylabel = param_name + '-$180^{\\circ}$'
=======
                    xvals = self.sp.get_sweep_params_property('values', 1,
                                                              ss_pname)
                    xlabel = self.sp.get_sweep_params_property('label', 1,
                                                               ss_pname)
                    xunit = self.sp.get_sweep_params_property('unit', 1,
                                                               ss_pname)
                    for param_name, results_dict in self.proc_data_dict[
                            'analysis_params_dict'].items():
                        if qbn in param_name:
                            reps = len(results_dict['val']) / len(xvals)
                            plot_name = f'{param_name}_vs_{xlabel}'
                            if 'phase' in param_name:
                                yvals = results_dict['val']*180/np.pi - (180 if
                                    len(self.leakage_qbnames) > 0 else 0)
                                yerr = results_dict['stderr']*180/np.pi
                                ylabel = param_name + ('-$180^{\\circ}$' if
                                    len(self.leakage_qbnames) > 0 else '')
>>>>>>> 7ab7f928
                                self.plot_dicts[plot_name+'_hline'] = {
                                    'fig_id': plot_name,
                                    'plotfn': self.plot_hlines,
                                    'y': 0,
<<<<<<< HEAD
                                    'xmin': np.min(sp_info[0]),
                                    'xmax': np.max(sp_info[0]),
=======
                                    'xmin': np.min(xvals),
                                    'xmax': np.max(xvals),
>>>>>>> 7ab7f928
                                    'colors': 'gray'}
                            else:
                                yvals = results_dict['val']
                                yerr = results_dict['stderr']
                                ylabel = param_name

<<<<<<< HEAD
                            self.plot_dicts[plot_name] = {
                                'plotfn': self.plot_line,
                                'xvals': np.repeat(sp_info[0], reps),
                                'xlabel': sp_info[2],
                                'xunit': sp_info[1],
=======
                            if 'phase' in param_name:
                                yunit = 'deg'
                            elif 'freq' in param_name:
                                yunit = 'Hz'
                            else:
                                yunit = ''
                            self.plot_dicts[plot_name] = {
                                'plotfn': self.plot_line,
                                'xvals': np.repeat(xvals, reps),
                                'xlabel': xlabel,
                                'xunit': xunit,
>>>>>>> 7ab7f928
                                'yvals': yvals,
                                'yerr': yerr if param_name != 'leakage'
                                    else None,
                                'ylabel': ylabel,
<<<<<<< HEAD
                                'yunit': 'deg' if 'phase' in param_name else '',
=======
                                'yunit': yunit,
                                'title': self.raw_data_dict['timestamp'] + ' ' +
                                         self.raw_data_dict['measurementstring']
                                         + '-' + qbn,
>>>>>>> 7ab7f928
                                'linestyle': 'none',
                                'do_legend': False}


class CPhaseLeakageAnalysis(MultiCZgate_Calib_Analysis):

    def __init__(self, *args, **kwargs):
        super().__init__(*args, **kwargs)

    def process_data(self):
        super().process_data()

        # Find leakage and ramsey qubit names
        # first try the legacy code
        leakage_qbname = self.get_param_value('leakage_qbname')
        ramsey_qbname = self.get_param_value('ramsey_qbname')
        if leakage_qbname is not None and ramsey_qbname is not None:
            self.gates_list += [(leakage_qbname, ramsey_qbname)]
            self.leakage_qbnames = [leakage_qbname]
            self.ramsey_qbnames = [ramsey_qbname]
        else:
            # new measurement framework
            task_list = self.get_param_value('task_list', default_value=[])
            for task in task_list:
                self.gates_list += [(task['qbl'], task['qbr'])]
                self.leakage_qbnames += [task['qbl']]
                self.ramsey_qbnames += [task['qbr']]

        if len(self.leakage_qbnames) == 0 and len(self.ramsey_qbnames) == 0:
            raise ValueError('Please provide either leakage_qbnames or '
                             'ramsey_qbnames.')
        elif len(self.ramsey_qbnames) == 0:
            self.ramsey_qbnames = [qbn for qbn in self.qb_names if
                                  qbn not in self.leakage_qbnames]
        elif len(self.leakage_qbnames) == 0:
            self.leakage_qbnames = [qbn for qbn in self.qb_names if
                                   qbn not in self.ramsey_qbnames]
            if len(self.leakage_qbnames) == 0:
                self.leakage_qbnames = None

        self.phase_key = 'cphase'
        if len(self.leakage_qbnames) > 0:
            def legend_label_func(qbn, row, gates_list=self.gates_list):
                leakage_qbnames = [qb_tup[0] for qb_tup in gates_list]
                if qbn in leakage_qbnames:
                    return f'{qbn} in $|g\\rangle$' if row % 2 != 0 else \
                        f'{qbn} in $|e\\rangle$'
                else:
                    qbln = [qb_tup for qb_tup in gates_list
                            if qbn == qb_tup[1]][0][0]
                    return f'{qbln} in $|g\\rangle$' if row % 2 != 0 else \
                        f'{qbln} in $|e\\rangle$'
        else:
            legend_label_func = lambda qbn, row: \
                'qbc in $|g\\rangle$' if row % 2 != 0 else \
                    'qbc in $|e\\rangle$'
        self.legend_label_func = legend_label_func


class DynamicPhaseAnalysis(MultiCZgate_Calib_Analysis):

    def __init__(self, *args, **kwargs):
        super().__init__(*args, **kwargs)

    def process_data(self):
        super().process_data()

        if len(self.ramsey_qbnames) == 0:
            self.ramsey_qbnames = self.qb_names

        self.phase_key = 'dynamic_phase'
        self.legend_label_func = lambda qbn, row: 'no FP' \
            if row % 2 != 0 else 'with FP'
<<<<<<< HEAD
=======


class CryoscopeAnalysis(DynamicPhaseAnalysis):

    def __init__(self, qb_names, *args, **kwargs):
        options_dict = kwargs.get('options_dict', {})
        unwrap_phases = options_dict.pop('unwrap_phases', True)
        options_dict['unwrap_phases'] = unwrap_phases
        kwargs['options_dict'] = options_dict
        params_dict = {}
        for qbn in qb_names:
            s = f'Instrument settings.{qbn}'
            params_dict[f'ge_freq_{qbn}'] = s+f'.ge_freq'
        kwargs['params_dict'] = params_dict
        kwargs['numeric_params'] = list(params_dict)
        super().__init__(qb_names, *args, **kwargs)

    def process_data(self):
        super().process_data()
        self.phase_key = 'delta_phase'

    def analyze_fit_results(self):
        super().analyze_fit_results()

        global_delta_tau = self.get_param_value('estimation_window')
        task_list = self.get_param_value('task_list')
        for qbn in self.qb_names:
            delta_tau = deepcopy(global_delta_tau)
            if delta_tau is None:
                if task_list is None:
                    log.warning(f'estimation_window is None and task_list was '
                                f'for {qbn} not found. Assuming no '
                                f'estimation_window was used.')
                else:
                    task = [t for t in task_list if t['qb'] == qbn]
                    if not len(task):
                        raise ValueError(f'{qbn} not found in task_list.')
                    delta_tau = task[0].get('estimation_window', None)

            if delta_tau is None:
                raise NotImplementedError(
                    'Analysis for a cryoscope measurement without an '
                    'estimation_window not yet implemented.')

            delta_phases = self.proc_data_dict['analysis_params_dict'][
                f'{self.phase_key}_{qbn}']
            delta_phases_vals = delta_phases['val']
            delta_phases_errs = delta_phases['stderr']
            if self.get_param_value('unwrap_phases', False):
                delta_phases_vals = np.unwrap((delta_phases_vals + np.pi) %
                                              (2*np.pi) - np.pi)
            self.proc_data_dict['analysis_params_dict'][
                f'{self.phase_key}_{qbn}']['val'] = delta_phases_vals

            delta_freqs = delta_phases_vals/2/np.pi/delta_tau
            delta_freqs_errs = delta_phases_errs/2/np.pi/delta_tau
            self.proc_data_dict['analysis_params_dict'][f'delta_freq_{qbn}'] = \
                {'val': delta_freqs, 'stderr': delta_freqs_errs}

            qb_freqs = self.raw_data_dict[f'ge_freq_{qbn}'] + delta_freqs
            self.proc_data_dict['analysis_params_dict'][f'freq_{qbn}'] = \
                {'val':  qb_freqs, 'stderr': delta_freqs_errs}


    def get_generated_and_measured_pulse(self, qbn=None):
        """
        Args:
            qbn: specifies for which qubit to calculate the quantities for.
                Defaults to the first qubit in qb_names.

        Returns: A tuple (tvals_gen, volts_gen, tvals_meas, freqs_meas,
                freq_errs_meas, volt_freq_conv)
            tvals_gen: time values for the generated fluxpulse
            volts_gen: voltages of the generated fluxpulse
            tvals_meas: time-values for the measured qubit frequencies
            freqs_meas: measured qubit frequencies
            freq_errs_meas: errors of measured qubit frequencies
            volt_freq_conv: dictionary of fit params for frequency-voltage 
                conversion
        """
        if qbn is None:
            qbn = self.qb_names[0]

        tvals_meas = self.proc_data_dict['sweep_points_2D_dict'][qbn][
            f'{qbn}_truncation_length']
        freqs_meas = self.proc_data_dict['analysis_params_dict'][
            f'freq_{qbn}']['val']
        freq_errs_meas = self.proc_data_dict['analysis_params_dict'][
            f'freq_{qbn}']['stderr']

        # Flux pulse parameters
        # Needs to be changed when support for other pulses is added.
        op_dict = {
            'pulse_type': f'Instrument settings.{qbn}.flux_pulse_type',
            'channel': f'Instrument settings.{qbn}.flux_pulse_channel',
            'aux_channels_dict': f'Instrument settings.{qbn}.'
                                 f'flux_pulse_aux_channels_dict',
            'amplitude': f'Instrument settings.{qbn}.flux_pulse_amplitude',
            'frequency': f'Instrument settings.{qbn}.flux_pulse_frequency',
            'phase': f'Instrument settings.{qbn}.flux_pulse_phase',
            'pulse_length': f'Instrument settings.{qbn}.'
                            f'flux_pulse_pulse_length',
            'truncation_length': f'Instrument settings.{qbn}.'
                                 f'flux_pulse_truncation_length',
            'buffer_length_start': f'Instrument settings.{qbn}.'
                                   f'flux_pulse_buffer_length_start',
            'buffer_length_end': f'Instrument settings.{qbn}.'
                                 f'flux_pulse_buffer_length_end',
            'extra_buffer_aux_pulse': f'Instrument settings.{qbn}.'
                                      f'flux_pulse_extra_buffer_aux_pulse',
            'pulse_delay': f'Instrument settings.{qbn}.'
                           f'flux_pulse_pulse_delay',
            'basis_rotation': f'Instrument settings.{qbn}.'
                              f'flux_pulse_basis_rotation',
            'gaussian_filter_sigma': f'Instrument settings.{qbn}.'
                                     f'flux_pulse_gaussian_filter_sigma',
        }

        params_dict = {
            'volt_freq_conv': f'Instrument settings.{qbn}.'
                              f'fit_ge_freq_from_flux_pulse_amp',
            'flux_channel': f'Instrument settings.{qbn}.'
                            f'flux_pulse_channel',
            **op_dict
        }

        dd = self.get_data_from_timestamp_list(params_dict)
        dd['element_name'] = 'element'

        pulse = seg_mod.UnresolvedPulse(dd).pulse_obj
        pulse.algorithm_time(0)

        tvals_gen = np.arange(0, pulse.length, 1 / 2.4e9)
        volts_gen = pulse.chan_wf(dd['flux_channel'], tvals_gen)
        volt_freq_conv = dd['volt_freq_conv']

        return tvals_gen, volts_gen, tvals_meas, freqs_meas, freq_errs_meas, \
               volt_freq_conv
>>>>>>> 7ab7f928


class CZDynamicPhaseAnalysis(MultiQubit_TimeDomain_Analysis):

    def __init__(self, *args, **kwargs):
        super().__init__(*args, **kwargs)

    def process_data(self):
        super().process_data()
        # convert phases to radians
        for qbn in self.qb_names:
            sweep_dict = self.proc_data_dict['sweep_points_dict'][qbn]
            sweep_dict['sweep_points'] *= np.pi/180

        # get data with flux pulse and w/o flux pulse
        self.data_with_fp = OrderedDict()
        self.data_no_fp = OrderedDict()
        for qbn in self.qb_names:
            all_data = self.proc_data_dict['data_to_fit'][qbn]
            if self.num_cal_points != 0:
                all_data = all_data[:-self.num_cal_points]
            self.data_with_fp[qbn] = all_data[0: len(all_data)//2]
            self.data_no_fp[qbn] = all_data[len(all_data)//2:]

    def prepare_fitting(self):
        self.fit_dicts = OrderedDict()
        for qbn in self.qb_names:
            sweep_points = np.unique(
                self.proc_data_dict['sweep_points_dict'][qbn][
                    'msmt_sweep_points'])
            for i, data in enumerate([self.data_with_fp[qbn],
                                      self.data_no_fp[qbn]]):
                cos_mod = lmfit.Model(fit_mods.CosFunc)
                guess_pars = fit_mods.Cos_guess(
                    model=cos_mod,
                    t=sweep_points,
                    data=data)
                guess_pars['amplitude'].vary = True
                guess_pars['offset'].vary = True
                guess_pars['frequency'].value = 1/(2*np.pi)
                guess_pars['frequency'].vary = False
                guess_pars['phase'].vary = True

                key = 'cos_fit_{}_{}'.format(qbn, 'wfp' if i == 0 else 'nofp')
                self.fit_dicts[key] = {
                    'fit_fn': fit_mods.CosFunc,
                    'fit_xvals': {'t': sweep_points},
                    'fit_yvals': {'data': data},
                    'guess_pars': guess_pars}

    def analyze_fit_results(self):
        self.proc_data_dict['analysis_params_dict'] = OrderedDict()
        for qbn in self.qb_names:
            self.proc_data_dict['analysis_params_dict'][qbn] = OrderedDict()
            self.proc_data_dict['analysis_params_dict'][qbn][
                'dynamic_phase'] = {
                'val': (self.fit_dicts[f'cos_fit_{qbn}_wfp'][
                            'fit_res'].best_values['phase'] -
                        self.fit_dicts[f'cos_fit_{qbn}_nofp'][
                            'fit_res'].best_values['phase']),
                'stderr': np.sqrt(
                    self.fit_dicts[f'cos_fit_{qbn}_wfp'][
                        'fit_res'].params['phase'].stderr**2 +
                    self.fit_dicts[f'cos_fit_{qbn}_nofp'][
                        'fit_res'].params['phase'].stderr**2)
            }
        self.save_processed_data(key='analysis_params_dict')

    def prepare_plots(self):
        super().prepare_plots()
        for qbn in self.qb_names:
            for i, data in enumerate([self.data_with_fp[qbn],
                                      self.data_no_fp[qbn]]):
                fit_key = f'cos_fit_{qbn}_wfp' if i == 0 else \
                    f'cos_fit_{qbn}_nofp'
                plot_name_suffix = 'fit_'+'wfp' if i == 0 else 'nofp'
                cal_pts_data = self.proc_data_dict['data_to_fit'][qbn][
                               -self.num_cal_points:]
                base_plot_name = 'Dynamic_phase_' + qbn
                self.prepare_projected_data_plot(
                    fig_name=base_plot_name,
                    data=np.concatenate((data,cal_pts_data)),
                    sweep_points=np.unique(
                        self.proc_data_dict['sweep_points_dict'][qbn][
                            'sweep_points']),
                    data_label='with flux pulse' if i == 0 else 'no flux pulse',
                    plot_name_suffix=qbn + plot_name_suffix,
                    qb_name=qbn,
                    do_legend_cal_states=(i == 0))
                if self.do_fitting:
                    fit_res = self.fit_dicts[fit_key]['fit_res']
                    self.plot_dicts[plot_name_suffix + '_' + qbn] = {
                        'fig_id': base_plot_name,
                        'plotfn': self.plot_fit,
                        'fit_res': fit_res ,
                        'setlabel': 'cosine fit',
                        'color': 'r',
                        'do_legend': i == 0}

                    textstr = 'Dynamic phase {}:\n\t{:.2f}'.format(
                        qbn,
                        self.proc_data_dict['analysis_params_dict'][qbn][
                            'dynamic_phase']['val']*180/np.pi) + \
                              r'$^{\circ}$' + \
                              '$\\pm${:.2f}'.format(
                                  self.proc_data_dict['analysis_params_dict'][qbn][
                                      'dynamic_phase']['stderr']*180/np.pi) + \
                              r'$^{\circ}$'

                    fpl = self.get_param_value('flux_pulse_length')
                    if fpl is not None:
                        textstr += '\n length: {:.2f} ns'.format(fpl*1e9)
                    fpa = self.get_param_value('flux_pulse_amp')
                    if fpa is not None:
                        textstr += '\n amp: {:.4f} V'.format(fpa)

                    self.plot_dicts['text_msg_' + qbn] = {
                        'fig_id': base_plot_name,
                        'ypos': -0.15,
                        'xpos': -0.05,
                        'horizontalalignment': 'left',
                        'verticalalignment': 'top',
                        'plotfn': self.plot_text,
                        'text_string': textstr}
            for plot_name in list(self.plot_dicts)[::-1]:
                if self.plot_dicts[plot_name].get('do_legend', False):
                    break
            self.plot_dicts[plot_name].update(
                {'legend_ncol': 2,
                 'legend_bbox_to_anchor': (1, -0.15),
                 'legend_pos': 'upper right'})


class MultiQutrit_Timetrace_Analysis(ba.BaseDataAnalysis):
    """
    Analysis class for timetraces, in particular use to compute
    Optimal SNR integration weights.
    """
    def __init__(self, qb_names=None, auto=True, **kwargs):
        """
        Initializes the timetrace analysis class.
        Args:
            qb_names (list): name of the qubits to analyze (can be a subset
                of the measured qubits)
            auto (bool): Start analysis automatically
            **kwargs:
                t_start: timestamp of the first timetrace
                t_stop: timestamp of the last timetrace to analyze
                options_dict (dict): relevant parameters:
                    acq_weights_basis (list, dict):
                        list of basis vectors used to compute optimal weight.
                        e.g. ["ge", 'gf'], the first basis vector will be the
                        "e" timetrace minus the "g" timetrace and the second basis
                        vector is f - g. The first letter in each basis state is the
                        "reference state", i.e. the one of which the timetrace
                         is substracted. Can also be passed as a dictionary where
                         keys are the qubit names and the values are lists of basis states
                         in case different bases should be used for different qubits.
                    orthonormalize (bool): Whether or not to orthonormalize the
                        weight basis
                    tmax (float): time boundary for the plot (not the weights)
                        in seconds.
                    scale_weights (bool): scales the weights near unity to avoid
                        loss of precision on FPGA if weights are too small

        """

        if qb_names is not None:
            self.params_dict = {}
            for qbn in qb_names:
                s = 'Instrument settings.' + qbn
                for trans_name in ['ge', 'ef']:
                    self.params_dict[f'ro_mod_freq_' + qbn] = \
                        s + f'.ro_mod_freq'
            self.numeric_params = list(self.params_dict)

        self.qb_names = qb_names
        super().__init__(**kwargs)
        if auto:
            self.run_analysis()

    def extract_data(self):
        super().extract_data()

        if self.qb_names is None:
            # get all qubits from cal_points of first timetrace
            cp = CalibrationPoints.from_string(
                self.get_param_value('cal_points', None, 0))
            self.qb_names = deepcopy(cp.qb_names)

        self.channel_map = self.get_param_value('channel_map', None,
                                                metadata_index=0)
        if self.channel_map is None:
            # assume same channel map for all timetraces (pick 0th)
            value_names = self.raw_data_dict[0]['value_names']
            if np.ndim(value_names) > 0:
                value_names = value_names
            if 'w' in value_names[0]:
                self.channel_map = a_tools.get_qb_channel_map_from_hdf(
                    self.qb_names, value_names=value_names,
                    file_path=self.raw_data_dict['folder'])
            else:
                self.channel_map = {}
                for qbn in self.qb_names:
                    self.channel_map[qbn] = value_names

        if len(self.channel_map) == 0:
            raise ValueError('No qubit RO channels have been found.')

    def process_data(self):
        super().process_data()
        pdd = self.proc_data_dict

        pdd['analysis_params_dict'] = dict()
        ana_params = pdd['analysis_params_dict']
        ana_params['timetraces'] = defaultdict(dict)
        ana_params['optimal_weights'] = defaultdict(dict)
        ana_params['optimal_weights_basis_labels'] = defaultdict(dict)
        for qbn in self.qb_names:
            # retrieve time traces
            for i, rdd in enumerate(self.raw_data_dict):
                ttrace_per_ro_ch = [rdd["measured_data"][ch]
                                    for ch in self.channel_map[qbn]]
                if len(ttrace_per_ro_ch) != 2:
                    raise NotImplementedError(
                        'This analysis does not support optimal weight '
                        f'measurement based on {len(ttrace_per_ro_ch)} ro channels.'
                        f' Try again with 2 RO channels.')
                cp = CalibrationPoints.from_string(
                    self.get_param_value('cal_points', None, i))
                # get state of qubit. There can be only one cal point per sequence
                # when using uhf for time traces so it is the 0th state
                qb_state = cp.states[0][cp.qb_names.index(qbn)]
                # store all timetraces in same pdd for convenience
                ana_params['timetraces'][qbn].update(
                    {qb_state: ttrace_per_ro_ch[0] + 1j *ttrace_per_ro_ch[1]})

            timetraces = ana_params['timetraces'][qbn] # for convenience
            basis_labels = self.get_param_value('acq_weights_basis', None, 0)
            if basis_labels is None:
                # guess basis labels from # states measured
                basis_labels = ["ge", "gf"] \
                    if len(ana_params['timetraces'][qbn]) > 2 else ['ge']

            if isinstance(basis_labels, dict):
                # if different basis for qubits, then select the according one
                basis_labels = basis_labels[qbn]

            # check that states from the basis are included in mmnt
            for bs in basis_labels:
                for qb_s in bs:
                     assert qb_s in timetraces,\
                         f'State: {qb_s} on {qbn} was not provided in the given ' \
                         f'timestamps but was requested as part of the basis' \
                         f' {basis_labels}. Please choose another weight basis.'
            basis = np.array([timetraces[b[1]] - timetraces[b[0]]
                              for b in basis_labels])

            # orthonormalize if required
            if self.get_param_value("orthonormalize", False):
                basis = math.gram_schmidt(basis.T).T
                basis_labels = [bs + "_ortho" if bs != basis_labels[0] else bs
                                for bs in basis_labels]

            # scale if required
            if self.get_param_value('scale_weights', True):
                k = np.amax([(np.max(np.abs(b.real)),
                              np.max(np.abs(b.imag))) for b in basis])
                basis /= k
            ana_params['optimal_weights'][qbn] = basis
            ana_params['optimal_weights_basis_labels'][qbn] = basis_labels

            self.save_processed_data()

    def prepare_plots(self):

        pdd = self.proc_data_dict
        rdd = self.raw_data_dict
        ana_params = self.proc_data_dict['analysis_params_dict']
        for qbn in self.qb_names:
            mod_freq = float(
                rdd[0].get(f'ro_mod_freq_{qbn}',
                           self.get_hdf_param_value(f"Instrument settings/{qbn}",
                                                    'ro_mod_freq')))
            tbase = rdd[0]['hard_sweep_points']
            basis_labels = pdd["analysis_params_dict"][
                'optimal_weights_basis_labels'][qbn]
            title = 'Optimal SNR weights ' + qbn + \
                    "".join(['\n' + rddi["timestamp"] for rddi in rdd]) \
                            + f'\nWeight Basis: {basis_labels}'
            plot_name = f"weights_{qbn}"
            xlabel = "Time, $t$"
            modulation = np.exp(2j * np.pi * mod_freq * tbase)

            for ax_id, (state, ttrace) in \
                enumerate(ana_params["timetraces"][qbn].items()):
                for func, label in zip((np.real, np.imag), ('I', "Q")):
                    # plot timetraces for each state, I and Q channels
                    self.plot_dicts[f"{plot_name}_{state}_{label}"] = {
                        'fig_id': plot_name,
                        'ax_id': ax_id,
                        'plotfn': self.plot_line,
                        'xvals': tbase,
                        "marker": "",
                        'yvals': func(ttrace*modulation),
                        'ylabel': 'Voltage, $V$',
                        'yunit': 'V',
                        "sharex": True,
                        "setdesc": label + f"_{state}",
                        "setlabel": "",
                        "do_legend":True,
                        "legend_pos": "upper right",
                        'numplotsx': 1,
                        'numplotsy': len(rdd) + 1, # #states + 1 for weights
                        'plotsize': (10,
                                     (len(rdd) + 1) * 3), # 3 inches per plot
                        'title': title if ax_id == 0 else ""}
            ax_id = len(ana_params["timetraces"][qbn]) # id plots for weights
            for i, weights in enumerate(ana_params['optimal_weights'][qbn]):
                for func, label in zip((np.real, np.imag), ('I', "Q")):
                    self.plot_dicts[f"{plot_name}_weights_{label}_{i}"] = {
                        'fig_id': plot_name,
                        'ax_id': ax_id,
                        'plotfn': self.plot_line,
                        'xvals': tbase,
                        'xlabel': xlabel,
                        "setlabel": "",
                        "marker": "",
                        'xunit': 's',
                        'yvals': func(weights * modulation),
                        'ylabel': 'Voltage, $V$ (arb.u.)',
                        "sharex": True,
                        "xrange": (0, self.get_param_value('tmax', 1200e-9, 0)),
                        "setdesc": label + f"_{i+1}",
                        "do_legend": True,
                        "legend_pos": "upper right",
                        }


class MultiQutrit_Singleshot_Readout_Analysis(MultiQubit_TimeDomain_Analysis):
    """
    Analysis class for parallel SSRO qutrit/qubit calibration. It is a child class
    from the tda.MultiQubit_Timedomain_Analysis as it uses the same functions to
    - preprocess the data to remove active reset/preselection
    - extract the channel map
    - reorder the data per qubit
    Note that in the future, it might be useful to transfer these functionalities
    to the base analysis.
    """

    def __init__(self,
                 options_dict: dict = None, auto=True, **kw):
        '''
        options dict options:
            'nr_bins' : number of bins to use for the histograms
            'post_select' :
            'post_select_threshold' :
            'nr_samples' : amount of different samples (e.g. ground and excited = 2)
            'sample_0' : index of first sample (ground-state)
            'sample_1' : index of second sample (first excited-state)
            'max_datapoints' : maximum amount of datapoints for culumative fit
            'log_hist' : use log scale for the y-axis of the 1D histograms
            'verbose' : see BaseDataAnalysis
            'presentation_mode' : see BaseDataAnalysis
            'classif_method': how to classify the data.
                'ncc' : default. Nearest Cluster Center
                'gmm': gaussian mixture model.
                'threshold': finds optimal vertical and horizontal thresholds.
            'classif_kw': kw to pass to the classifier
            see BaseDataAnalysis for more.
        '''
        super().__init__(options_dict=options_dict, auto=False,
                         **kw)
        self.params_dict = {
            'measurementstring': 'measurementstring',
            'measured_data': 'measured_data',
            'value_names': 'value_names',
            'value_units': 'value_units'}
        self.numeric_params = []
        self.DEFAULT_CLASSIF = "gmm"
        self.classif_method = self.options_dict.get("classif_method",
                                                    self.DEFAULT_CLASSIF)

        self.create_job(options_dict=options_dict, auto=auto, **kw)

        if auto:
            self.run_analysis()

    def extract_data(self):
        super().extract_data()
        self.preselection = \
            self.get_param_value("preparation_params",
                                 {}).get("preparation_type", "wait") == "preselection"
        default_states_info = defaultdict(dict)
        default_states_info.update({"g": {"label": r"$|g\rangle$"},
                               "e": {"label": r"$|e\rangle$"},
                               "f": {"label": r"$|f\rangle$"}
                               })

        self.states_info = \
            self.get_param_value("states_info",
                                {qbn: deepcopy(default_states_info)
                                 for qbn in self.qb_names})

    def process_data(self):
        """
        Create the histograms based on the raw data
        """
        ######################################################
        #  Separating data into shots for each level         #
        ######################################################
        super().process_data()
        del self.proc_data_dict['data_to_fit'] # not used in this analysis
        n_states = len(self.cp.states)

        # prepare data in convenient format, i.e. arrays per qubit and per state
        # e.g. {'qb1': {'g': np.array of shape (n_shots, n_ro_ch}, ...}, ...}
        shots_per_qb = dict()        # store shots per qb and per state
        presel_shots_per_qb = dict() # store preselection ro
        means = defaultdict(OrderedDict)    # store mean per qb for each ro_ch
        pdd = self.proc_data_dict    # for convenience of notation

        for qbn in self.qb_names:
            # shape is (n_shots, n_ro_ch) i.e. one column for each ro_ch
            shots_per_qb[qbn] = \
                np.asarray(list(
                    pdd['meas_results_per_qb'][qbn].values())).T
            # make 2D array in case only one channel (1D array)
            if len(shots_per_qb[qbn].shape) == 1:
                shots_per_qb[qbn] = np.expand_dims(shots_per_qb[qbn],
                                                   axis=-1)
            for i, qb_state in enumerate(self.cp.get_states(qbn)[qbn]):
                means[qbn][qb_state] = np.mean(shots_per_qb[qbn][i::n_states],
                                               axis=0)
            if self.preselection:
                # preselection shots were removed so look at raw data
                # and look at only the first out of every two readouts
                presel_shots_per_qb[qbn] = \
                    np.asarray(list(
                        pdd['meas_results_per_qb_raw'][qbn].values())).T[::2]
                # make 2D array in case only one channel (1D array)
                if len(presel_shots_per_qb[qbn].shape) == 1:
                    presel_shots_per_qb[qbn] = \
                        np.expand_dims(presel_shots_per_qb[qbn], axis=-1)

        # create placeholders for analysis data
        pdd['analysis_params'] = dict()
        pdd['data'] = defaultdict(dict)
        pdd['analysis_params']['state_prob_mtx'] = defaultdict(dict)
        pdd['analysis_params']['classifier_params'] = defaultdict(dict)
        pdd['analysis_params']['means'] = defaultdict(dict)
        pdd['analysis_params']["n_shots"] = len(shots_per_qb[qbn])
        self.clf_ = defaultdict(dict)
        # create placeholders for analysis with preselection
        if self.preselection:
            pdd['data_masked'] = defaultdict(dict)
            pdd['analysis_params']['state_prob_mtx_masked'] = defaultdict(dict)
            pdd['analysis_params']['n_shots_masked'] = defaultdict(dict)

        n_shots = len(shots_per_qb[qbn]) // n_states

        for qbn, qb_shots in shots_per_qb.items():
            # create mapping to integer following ordering in cal_points.
            # Notes:
            # 1) the state_integer should to the order of pdd[qbn]['means'] so that
            # when passing the init_means to the GMM model, it is ensured that each
            # gaussian component will predict the state_integer associated to that state
            # 2) the mapping cannot be preestablished because the GMM predicts labels
            # in range(n_components). For instance, if a qubit has states "g", "f"
            # then the model will predicts 0's and 1's, so the typical g=0, e=1, f=2
            # mapping would fail. The number of different states can be different
            # for each qubit and therefore the mapping should also be done per qubit.
            state_integer = 0
            for state in means[qbn].keys():
                self.states_info[qbn][state]["int"] = state_integer
                state_integer += 1

            # note that if some states are repeated, they are assigned the same label
            qb_states_integer_repr = \
                [self.states_info[qbn][s]["int"]
                 for s in self.cp.get_states(qbn)[qbn]]
            prep_states = np.tile(qb_states_integer_repr, n_shots)

            pdd['analysis_params']['means'][qbn] = deepcopy(means[qbn])
            pdd['data'][qbn] = dict(X=deepcopy(qb_shots),
                                    prep_states=prep_states)
            # self.proc_data_dict['keyed_data'] = deepcopy(data)

            assert np.ndim(qb_shots) == 2, "Data must be a two D array. " \
                                    "Received shape {}, ndim {}"\
                                    .format(qb_shots.shape, np.ndim(qb_shots))
            pred_states, clf_params, clf = \
                self._classify(qb_shots, prep_states,
                               method=self.classif_method, qb_name=qbn,
                               **self.options_dict.get("classif_kw", dict()))
            # order "unique" states to have in usual order "gef" etc.
            state_labels_ordered = self._order_state_labels(
                list(means[qbn].keys()))
            # translate to corresponding integers
            state_labels_ordered_int = [self.states_info[qbn][s]['int'] for s in
                                        state_labels_ordered]
            fm = self.fidelity_matrix(prep_states, pred_states,
                                      labels=state_labels_ordered_int)

            # save fidelity matrix and classifier
            pdd['analysis_params']['state_prob_mtx'][qbn] = fm
            pdd['analysis_params']['classifier_params'][qbn] = clf_params
            self.clf_[qbn] = clf
            if self.preselection:
                #re do with classification first of preselection and masking
                pred_presel = self.clf_[qbn].predict(presel_shots_per_qb[qbn])
                presel_filter = \
                    pred_presel == self.states_info[qbn]['g']['int']
                if np.sum(presel_filter) == 0:
                    log.warning(f"{qbn}: No data left after preselection! "
                                f"Skipping preselection data & figures.")
                    continue
                qb_shots_masked = qb_shots[presel_filter]
                prep_states = prep_states[presel_filter]
                pred_states = self.clf_[qbn].predict(qb_shots_masked)
                fm = self.fidelity_matrix(prep_states, pred_states,
                                          labels=state_labels_ordered_int)

                pdd['data_masked'][qbn] = dict(X=deepcopy(qb_shots_masked),
                                          prep_states=deepcopy(prep_states))
                pdd['analysis_params']['state_prob_mtx_masked'][qbn] = fm
                pdd['analysis_params']['n_shots_masked'][qbn] = \
                    qb_shots_masked.shape[0]

        self.save_processed_data()

    def _classify(self, X, prep_state, method, qb_name, **kw):
        """

        Args:
            X: measured data to classify
            prep_state: prepared states (true values)
            type: classification method
            qb_name: name of the qubit to classify

        Returns:

        """
        if np.ndim(X) == 1:
            X = X.reshape((-1,1))
        params = dict()

        if method == 'ncc':
            ncc = SSROQutrit.NCC(
                self.proc_data_dict['analysis_params']['means'][qb_name])
            pred_states = ncc.predict(X)
            # self.clf_ = ncc
            return pred_states, dict(), ncc

        elif method == 'gmm':
            cov_type = kw.pop("covariance_type", "tied")
            # full allows full covariance matrix for each level. Other options
            # see GM documentation
            # assumes if repeated state, should be considered of the same component
            # this classification method should not be used for multiplexed SSRO
            # analysis
            n_qb_states = len(np.unique(self.cp.get_states(qb_name)[qb_name]))
            gm = GM(n_components=n_qb_states,
                    covariance_type=cov_type,
                    random_state=0,
                    weights_init=[1 / n_qb_states] * n_qb_states,
                    means_init=[mu for _, mu in
                                self.proc_data_dict['analysis_params']
                                    ['means'][qb_name].items()])
            gm.fit(X)
            pred_states = np.argmax(gm.predict_proba(X), axis=1)

            params['means_'] = gm.means_
            params['covariances_'] = gm.covariances_
            params['covariance_type'] = gm.covariance_type
            params['weights_'] = gm.weights_
            params['precisions_cholesky_'] = gm.precisions_cholesky_
            return pred_states, params, gm

        elif method == "threshold":
            tree = DTC(max_depth=kw.pop("max_depth", X.shape[1]),
                       random_state=0, **kw)
            tree.fit(X, prep_state)
            pred_states = tree.predict(X)
            params["thresholds"], params["mapping"] = \
                self._extract_tree_info(tree, self.cp.get_states(qb_name)[qb_name])
            if len(params["thresholds"]) != X.shape[1]:
                msg = "Best 2 thresholds to separate this data lie on axis {}" \
                    ", most probably because the data is not well separated." \
                    "The classifier attribute clf_ can still be used for " \
                    "classification (which was done to obtain the state " \
                    "assignment probability matrix), but only the threshold" \
                    " yielding highest gini impurity decrease was returned." \
                    "\nTo circumvent this problem, you can either choose" \
                    " a second threshold manually (fidelity will likely be " \
                    "worse), make the data more separable, or use another " \
                    "classification method."
                logging.warning(msg.format(list(params['thresholds'].keys())[0]))
            return pred_states, params, tree
        elif method == "threshold_brute":
            raise NotImplementedError()
        else:
            raise NotImplementedError("Classification method: {} is not "
                                      "implemented. Available methods: {}"
                                      .format(method, ['ncc', 'gmm',
                                                       'threshold']))
    @staticmethod
    def _get_covariances(gmm, cov_type=None):
       return SSROQutrit._get_covariances(gmm, cov_type=cov_type)

    @staticmethod
    def fidelity_matrix(prep_states, pred_states, levels=('g', 'e', 'f'),
                        plot=False, labels=None, normalize=True):

        return SSROQutrit.fidelity_matrix(prep_states, pred_states,
                                          levels=levels, plot=plot,
                                          normalize=normalize, labels=labels)

    @staticmethod
    def plot_fidelity_matrix(fm, target_names,
                             title="State Assignment Probability Matrix",
                             auto_shot_info=True, ax=None,
                             cmap=None, normalize=True, show=False):
        return SSROQutrit.plot_fidelity_matrix(
            fm, target_names, title=title, ax=ax,
            auto_shot_info=auto_shot_info,
            cmap=cmap, normalize=normalize, show=show)

    @staticmethod
    def _extract_tree_info(tree_clf, class_names=None):
        return SSROQutrit._extract_tree_info(tree_clf,
                                             class_names=class_names)

    @staticmethod
    def _to_codeword_idx(tuple):
        return SSROQutrit._to_codeword_idx(tuple)

    @staticmethod
    def plot_scatter_and_marginal_hist(data, y_true=None, plot_fitting=False,
                                       **kwargs):
        return SSROQutrit.plot_scatter_and_marginal_hist(
            data, y_true=y_true, plot_fitting=plot_fitting, **kwargs)

    @staticmethod
    def plot_clf_boundaries(X, clf, ax=None, cmap=None):
        return SSROQutrit.plot_clf_boundaries(X, clf, ax=ax, cmap=cmap)

    @staticmethod
    def plot_std(mean, cov, ax, n_std=1.0, facecolor='none', **kwargs):
        return SSROQutrit.plot_std(mean, cov, ax,n_std=n_std,
                                   facecolor=facecolor, **kwargs)

    @staticmethod
    def plot_1D_hist(data, y_true=None, plot_fitting=True,
                     **kwargs):
        return SSROQutrit.plot_1D_hist(data, y_true=y_true,
                                       plot_fitting=plot_fitting, **kwargs)

    @staticmethod
    def _order_state_labels(states_labels,
                            order="gefhabcdijklmnopqrtuvwxyz0123456789"):
        """
        Orders state labels according to provided ordering. e.g. for default
        ("f", "e", "g") would become ("g", "e", "f")
        Args:
            states_labels (list, tuple): list of states_labels
            order (str): custom string order

        Returns:

        """
        try:
            indices = [order.index(s) for s in states_labels]
            order_for_states = np.argsort(indices).astype(np.int32)
            return np.array(states_labels)[order_for_states]

        except Exception as e:
            log.error(f"Could not find order in state_labels:"
                      f"{states_labels}. Probably because one or several "
                      f"states are not part of '{order}'. Error: {e}."
                      f" Returning same as input order")
            return states_labels


    def plot(self, **kwargs):
        if not self.get_param_value("plot", True):
            return # no plotting if "plot" is False
        cmap = plt.get_cmap('tab10')
        show = self.options_dict.get("show", False)
        pdd = self.proc_data_dict
        for qbn in self.qb_names:
            n_qb_states = len(np.unique(self.cp.get_states(qbn)[qbn]))
            tab_x = a_tools.truncate_colormap(cmap, 0,
                                              n_qb_states/10)

            kwargs = {
                "states": list(pdd["analysis_params"]['means'][qbn].keys()),
                "xlabel": "Integration Unit 1, $u_1$",
                "ylabel": "Integration Unit 2, $u_2$",
                "scale":self.options_dict.get("hist_scale", "linear"),
                "cmap":tab_x}
            data_keys = [k for k in list(pdd.keys()) if
                            k.startswith("data") and qbn in pdd[k]]

            for dk in data_keys:
                data = pdd[dk][qbn]
                title =  self.raw_data_dict['timestamp'] + f" {qbn} " + dk + \
                    "\n{} classifier".format(self.classif_method)
                kwargs.update(dict(title=title))

                # plot data and histograms
                n_shots_to_plot = self.get_param_value('n_shots_to_plot', None)
                if n_shots_to_plot is not None:
                    n_shots_to_plot *= n_qb_states
                if data['X'].shape[1] == 1:
                    if self.classif_method == "gmm":
                        kwargs['means'] = pdd['analysis_params']['means'][qbn]
                        kwargs['std'] = np.sqrt(self._get_covariances(self.clf_[qbn]))
                    kwargs['colors'] = cmap(np.unique(data['prep_states']))
                    fig, main_ax = self.plot_1D_hist(data['X'][:n_shots_to_plot],
                                            data["prep_states"][:n_shots_to_plot],
                                            **kwargs)
                else:
                    fig = self.plot_scatter_and_marginal_hist(
                        data['X'][:n_shots_to_plot],
                        data["prep_states"][:n_shots_to_plot],
                        **kwargs)

                    # plot clf_boundaries
                    main_ax = fig.get_axes()[0]
                    self.plot_clf_boundaries(data['X'], self.clf_[qbn], ax=main_ax,
                                             cmap=tab_x)
                    # plot means and std dev
                    means = pdd['analysis_params']['means'][qbn]
                    try:
                        clf_means = pdd['analysis_params'][
                            'classifier_params'][qbn]['means_']
                    except Exception as e: # not a gmm model--> no clf_means.
                        clf_means = []
                    try:
                        covs = self._get_covariances(self.clf_[qbn])
                    except Exception as e: # not a gmm model--> no cov.
                        covs = []

                    for i, mean in enumerate(means.values()):
                        main_ax.scatter(mean[0], mean[1], color='w', s=80)
                        if len(clf_means):
                            main_ax.scatter(clf_means[i][0], clf_means[i][1],
                                                      color='k', s=80)
                        if len(covs) != 0:
                            self.plot_std(clf_means[i] if len(clf_means)
                                          else mean,
                                          covs[i],
                                          n_std=1, ax=main_ax,
                                          edgecolor='k', linestyle='--',
                                          linewidth=1)

                # plot thresholds and mapping
                plt_fn = {0: main_ax.axvline, 1: main_ax.axhline}
                thresholds = pdd['analysis_params'][
                    'classifier_params'][qbn].get("thresholds", dict())
                mapping = pdd['analysis_params'][
                    'classifier_params'][qbn].get("mapping", dict())
                for k, thres in thresholds.items():
                    plt_fn[k](thres, linewidth=2,
                              label="threshold i.u. {}: {:.5f}".format(k, thres),
                              color='k', linestyle="--")
                    main_ax.legend(loc=[0.2,-0.62])

                ax_frac = {0: (0.07, 0.1), # locations for codewords
                           1: (0.83, 0.1),
                           2: (0.07, 0.9),
                           3: (0.83, 0.9)}
                for cw, state in mapping.items():
                    main_ax.annotate("0b{:02b}".format(cw) + f":{state}",
                                     ax_frac[cw], xycoords='axes fraction')

                self.figs[f'{qbn}_{self.classif_method}_classifier_{dk}'] = fig
            if show:
                plt.show()

            # state assignment prob matrix
            title = self.raw_data_dict['timestamp'] + "\n{} State Assignment" \
                " Probability Matrix\nTotal # shots:{}"\
                .format(self.classif_method,
                        self.proc_data_dict['analysis_params']['n_shots'])
            fig = self.plot_fidelity_matrix(
                self.proc_data_dict['analysis_params']['state_prob_mtx'][qbn],
                self._order_state_labels(kwargs['states']),
                title=title,
                show=show,
                auto_shot_info=False)
            self.figs[f'{qbn}_state_prob_matrix_{self.classif_method}'] = fig

            if self.preselection and \
                    len(pdd['analysis_params']['state_prob_mtx_masked'][qbn]) != 0:
                title = self.raw_data_dict['timestamp'] + \
                    "\n{} State Assignment Probability Matrix Masked"\
                    "\nTotal # shots:{}".format(
                        self.classif_method,
                        self.proc_data_dict['analysis_params']['n_shots_masked'][qbn])

                fig = self.plot_fidelity_matrix(
                    pdd['analysis_params']['state_prob_mtx_masked'][qbn],
                    self._order_state_labels(kwargs['states']),
                    title=title, show=show, auto_shot_info=False)
                fig_key = f'{qbn}_state_prob_matrix_masked_{self.classif_method}'
                self.figs[fig_key] = fig


class FluxPulseTimingAnalysis(MultiQubit_TimeDomain_Analysis):

    def __init__(self, qb_names, *args, **kwargs):
        params_dict = {}
        for qbn in qb_names:
            s = 'Instrument settings.'+qbn
        kwargs['params_dict'] = params_dict
        kwargs['numeric_params'] = list(params_dict)
        # super().__init__(qb_names, *args, **kwargs)

        options_dict = kwargs.pop('options_dict', {})
        options_dict['TwoD'] = True
        kwargs['options_dict'] = options_dict
        super().__init__(qb_names, *args, **kwargs)

    def process_data(self):
        super().process_data()

        # Make sure data has the right shape (len(hard_sp), len(soft_sp))
        for qbn, data in self.proc_data_dict['data_to_fit'].items():
            if data.shape[1] != self.proc_data_dict['sweep_points_dict'][qbn][
                'sweep_points'].size:
                self.proc_data_dict['data_to_fit'][qbn] = data.T

    def prepare_fitting(self):
        self.fit_dicts = OrderedDict()
        for qbn in self.qb_names:
            data = self.proc_data_dict['data_to_fit'][qbn][0]
            sweep_points = self.proc_data_dict['sweep_points_dict'][qbn][
                'msmt_sweep_points']
            if self.num_cal_points != 0:
                data = data[:-self.num_cal_points]
            TwoErrorFuncModel = lmfit.Model(fit_mods.TwoErrorFunc)
            guess_pars = fit_mods.TwoErrorFunc_guess(model=TwoErrorFuncModel,
                                               data=data, \
                                            delays=sweep_points)
            guess_pars['amp'].vary = True
            guess_pars['mu_A'].vary = True
            guess_pars['mu_B'].vary = True
            guess_pars['sigma'].vary = True
            guess_pars['offset'].vary = True
            key = 'two_error_func_' + qbn
            self.fit_dicts[key] = {
                'fit_fn': TwoErrorFuncModel.func,
                'fit_xvals': {'x': sweep_points},
                'fit_yvals': {'data': data},
                'guess_pars': guess_pars}


    def analyze_fit_results(self):
        self.proc_data_dict['analysis_params_dict'] = OrderedDict()
        for qbn in self.qb_names:
            mu_A = self.fit_dicts['two_error_func_' + qbn]['fit_res'].best_values[
                'mu_A']
            mu_B = self.fit_dicts['two_error_func_' + qbn]['fit_res'].best_values[
                'mu_B']
            fp_length = a_tools.get_instr_setting_value_from_file(
                file_path=self.raw_data_dict['folder'],
                instr_name=qbn, param_name='flux_pulse_pulse_length')


            self.proc_data_dict['analysis_params_dict'][qbn] = OrderedDict()
            self.proc_data_dict['analysis_params_dict'][qbn]['delay'] = \
                mu_A + 0.5 * (mu_B - mu_A) - fp_length / 2
            self.proc_data_dict['analysis_params_dict'][qbn]['delay_stderr'] = \
                1 / 2 * np.sqrt(
                    self.fit_dicts['two_error_func_' + qbn]['fit_res'].params[
                        'mu_A'].stderr ** 2
                    + self.fit_dicts['two_error_func_' + qbn]['fit_res'].params[
                        'mu_B'].stderr ** 2)
            self.proc_data_dict['analysis_params_dict'][qbn]['fp_length'] = \
                (mu_B - mu_A)
            self.proc_data_dict['analysis_params_dict'][qbn]['fp_length_stderr'] = \
                np.sqrt(
                    self.fit_dicts['two_error_func_' + qbn]['fit_res'].params[
                        'mu_A'].stderr ** 2
                    + self.fit_dicts['two_error_func_' + qbn]['fit_res'].params[
                        'mu_B'].stderr ** 2)
        self.save_processed_data(key='analysis_params_dict')

    def prepare_plots(self):
        self.options_dict.update({'TwoD': False,
                                  'plot_proj_data': False})
        super().prepare_plots()

        if self.do_fitting:
            for qbn in self.qb_names:
                # rename base plot
                base_plot_name = 'Pulse_timing_' + qbn
                self.prepare_projected_data_plot(
                    fig_name=base_plot_name,
                    data=self.proc_data_dict['data_to_fit'][qbn][0],
                    plot_name_suffix=qbn+'fit',
                    qb_name=qbn)

                self.plot_dicts['fit_' + qbn] = {
                    'fig_id': base_plot_name,
                    'plotfn': self.plot_fit,
                    'fit_res': self.fit_dicts['two_error_func_' + qbn]['fit_res'],
                    'setlabel': 'two error func. fit',
                    'do_legend': True,
                    'color': 'r',
                    'legend_ncol': 1,
                    'legend_bbox_to_anchor': (1, -0.15),
                    'legend_pos': 'upper right'}

                apd = self.proc_data_dict['analysis_params_dict']
                textstr = 'delay = {:.2f} ns'.format(apd[qbn]['delay']*1e9) \
                          + ' $\pm$ {:.2f} ns'.format(apd[qbn]['delay_stderr']
                                                      * 1e9)
                textstr += '\n\nflux_pulse_length:\n  fitted = {:.2f} ns'.format(
                    apd[qbn]['fp_length'] * 1e9) \
                           + ' $\pm$ {:.2f} ns'.format(
                    apd[qbn]['fp_length_stderr'] * 1e9)
                textstr += '\n  set = {:.2f} ns'.format(
                    1e9 * a_tools.get_instr_setting_value_from_file(
                        file_path=self.raw_data_dict['folder'],
                        instr_name=qbn, param_name='flux_pulse_pulse_length'))

                self.plot_dicts['text_msg_' + qbn] = {
                    'fig_id': base_plot_name,
                    'ypos': -0.2,
                    'xpos': 0,
                    'horizontalalignment': 'left',
                    'verticalalignment': 'top',
                    'plotfn': self.plot_text,
                    'text_string': textstr}


class FluxPulseTimingBetweenQubitsAnalysis(MultiQubit_TimeDomain_Analysis):

    def __init__(self, qb_names, *args, **kwargs):
        params_dict = {}
        for qbn in qb_names:
            s = 'Instrument settings.' + qbn
        kwargs['params_dict'] = params_dict
        kwargs['numeric_params'] = list(params_dict)
        # super().__init__(qb_names, *args, **kwargs)

        options_dict = kwargs.pop('options_dict', {})
        options_dict['TwoD'] = True
        kwargs['options_dict'] = options_dict
        super().__init__(qb_names, *args, **kwargs)

    #         self.analyze_results()

    def process_data(self):
        super().process_data()

        # Make sure data has the right shape (len(hard_sp), len(soft_sp))
        for qbn, data in self.proc_data_dict['data_to_fit'].items():
            if data.shape[1] != self.proc_data_dict['sweep_points_dict'][qbn][
                'sweep_points'].size:
                self.proc_data_dict['data_to_fit'][qbn] = data.T

        self.proc_data_dict['analysis_params_dict'] = OrderedDict()
        for qbn in self.qb_names:
            data = self.proc_data_dict['data_to_fit'][qbn][0]
            sweep_points = self.proc_data_dict['sweep_points_dict'][qbn][
                'msmt_sweep_points']
<<<<<<< HEAD
            if self.num_cal_points != 0:
                data = data[:-self.num_cal_points]
            symmetry_idx, corr_data = find_symmetry_index(data)
            delay = sweep_points[symmetry_idx]
            self.proc_data_dict['analysis_params_dict'][qbn] = OrderedDict()
            self.proc_data_dict['analysis_params_dict'][qbn]['delay'] = delay
            self.proc_data_dict['analysis_params_dict'][qbn][
                'delay_stderr'] = np.diff(sweep_points).mean()
=======
            delays = np.zeros(len(sweep_points) * 2 - 1)
            delays[0::2] = sweep_points
            delays[1::2] = sweep_points[:-1] + np.diff(sweep_points) / 2
            if self.num_cal_points != 0:
                data = data[:-self.num_cal_points]
            symmetry_idx, corr_data = find_symmetry_index(data)
            delay = delays[symmetry_idx]

            self.proc_data_dict['analysis_params_dict'][qbn] = OrderedDict()
            self.proc_data_dict['analysis_params_dict'][qbn]['delays'] = delays
            self.proc_data_dict['analysis_params_dict'][qbn]['delay'] = delay
            self.proc_data_dict['analysis_params_dict'][qbn][
                'delay_stderr'] = np.diff(delays).mean()
>>>>>>> 7ab7f928
            self.proc_data_dict['analysis_params_dict'][qbn][
                'corr_data'] = np.array(corr_data)
        self.save_processed_data(key='analysis_params_dict')

    def prepare_plots(self):
        self.options_dict.update({'TwoD': False,
                                  'plot_proj_data': False})
        super().prepare_plots()
        rdd = self.raw_data_dict
        for qbn in self.qb_names:
            # rename base plot
            base_plot_name = 'Pulse_timing_' + qbn
            self.prepare_projected_data_plot(
                fig_name=base_plot_name,
                data=self.proc_data_dict['data_to_fit'][qbn][0],
                plot_name_suffix=qbn + 'fit',
                qb_name=qbn)

            corr_data = self.proc_data_dict['analysis_params_dict'][qbn][
                'corr_data']
<<<<<<< HEAD
            delays = self.proc_data_dict['sweep_points_dict'][qbn][
                         'msmt_sweep_points'] / 1e-9
            self.plot_dicts['Autocorrelation_' + qbn] = {
                'title': rdd['measurementstring'] +
                         '\n' + rdd['timestamp'] + '\n' + qbn,
                'fig_name': f'Autocorrelation_{qbn}',
                'fig_id': f'Autocorrelation_{qbn}',
                'plotfn': self.plot_line,
                'xvals': delays,
                'yvals': corr_data,
                'xlabel': r'Delay time',
                'xunit': 'ns',
                'ylabel': 'Autocorrelation function',
=======
            delays = self.proc_data_dict['analysis_params_dict'][qbn]['delays']

            self.plot_dicts['Autoconvolution_' + qbn] = {
                'title': rdd['measurementstring'] +
                         '\n' + rdd['timestamp'] + '\n' + qbn,
                'fig_name': f'Autoconvolution_{qbn}',
                'fig_id': f'Autoconvolution_{qbn}',
                'plotfn': self.plot_line,
                'xvals': delays[0::2] / 1e-9,
                'yvals': corr_data[0::2],
                'xlabel': r'Delay time',
                'xunit': 'ns',
                'ylabel': 'Autoconvolution function',
>>>>>>> 7ab7f928
                'linestyle': '-',
                'color': 'k',
                #                                     'setlabel': legendlabel,
                'do_legend': False,
                'legend_bbox_to_anchor': (1, 1),
                'legend_pos': 'upper left',
            }

<<<<<<< HEAD
            self.plot_dicts['corr_vline_' + qbn] = {
                'fig_id': f'Autocorrelation_{qbn}',
=======
            self.plot_dicts['Autoconvolution2_' + qbn] = {
                'fig_id': f'Autoconvolution_{qbn}',
                'plotfn': self.plot_line,
                'xvals': delays[1::2] / 1e-9,
                'yvals': corr_data[1::2],
                'color': 'r'}

            self.plot_dicts['corr_vline_' + qbn] = {
                'fig_id': f'Autoconvolution_{qbn}',
>>>>>>> 7ab7f928
                'plotfn': self.plot_vlines,
                'x': self.proc_data_dict['analysis_params_dict'][qbn][
                         'delay'] / 1e-9,
                'ymin': corr_data.min(),
                'ymax': corr_data.max(),
                'colors': 'gray'}

            apd = self.proc_data_dict['analysis_params_dict']
            textstr = 'delay = {:.2f} ns'.format(apd[qbn]['delay'] * 1e9) \
                      + ' $\pm$ {:.2f} ns'.format(apd[qbn]['delay_stderr']
                                                  * 1e9)
            self.plot_dicts['text_msg_' + qbn] = {
<<<<<<< HEAD
                'fig_id': f'Autocorrelation_{qbn}',
=======
                'fig_id': f'Autoconvolution_{qbn}',
>>>>>>> 7ab7f928
                'ypos': -0.2,
                'xpos': 0,
                'horizontalalignment': 'left',
                'verticalalignment': 'top',
                'plotfn': self.plot_text,
                'text_string': textstr}

<<<<<<< HEAD
=======

>>>>>>> 7ab7f928
class FluxPulseScopeAnalysis(MultiQubit_TimeDomain_Analysis):

    def __init__(self, *args, **kwargs):
        options_dict = kwargs.pop('options_dict', {})
        options_dict['TwoD'] = True
        kwargs['options_dict'] = options_dict
        super().__init__(*args, **kwargs)

    def process_data(self):
        super().process_data()

        self.rectangles_exclude = self.get_param_value('rectangles_exclude')
        # dictionaries with keys qubit names and values a list of tuples of
        # 2 numbers specifying ranges to exclude
        freq_ranges_exclude = self.get_param_value('freq_ranges_exclude')
        delay_ranges_exclude = self.get_param_value('delay_ranges_exclude')

        self.proc_data_dict['proc_data_to_fit'] = deepcopy(
            self.proc_data_dict['data_to_fit'])
        self.proc_data_dict['proc_sweep_points_2D_dict'] = deepcopy(
            self.proc_data_dict['sweep_points_2D_dict'])
        self.proc_data_dict['proc_sweep_points_dict'] = deepcopy(
            self.proc_data_dict['sweep_points_dict'])
        if freq_ranges_exclude is not None:
            for qbn, freq_range_list in freq_ranges_exclude.items():
                if freq_range_list is None:
                    continue
                param_name = self.mospm[qbn][1]
                freqs = self.proc_data_dict['proc_sweep_points_2D_dict'][qbn][
                    param_name]
                data = self.proc_data_dict['proc_data_to_fit'][qbn]
                for freq_range in freq_range_list:
                    reduction_arr = np.logical_not(
                        np.logical_and(freqs > freq_range[0],
                                       freqs < freq_range[1]))
                    freqs_reshaped = freqs[reduction_arr]
                    self.proc_data_dict['proc_data_to_fit'][qbn] = \
                        data[reduction_arr]
                    self.proc_data_dict['proc_sweep_points_2D_dict'][qbn][
                        param_name] = freqs_reshaped

        # exclude delays
        if delay_ranges_exclude is not None:
            for qbn, delay_range_list in delay_ranges_exclude.items():
                if delay_range_list is None:
                    continue
                delays = self.proc_data_dict['proc_sweep_points_dict'][qbn][
                    'msmt_sweep_points']
                data = self.proc_data_dict['proc_data_to_fit'][qbn]
                for delay_range in delay_range_list:
                    reduction_arr = np.logical_not(
                        np.logical_and(delays > delay_range[0],
                                       delays < delay_range[1]))
                    delays_reshaped = delays[reduction_arr]
                    self.proc_data_dict['proc_data_to_fit'][qbn] = \
                        np.concatenate([
                            data[:, :-self.num_cal_points][:, reduction_arr],
                            data[:, -self.num_cal_points:]], axis=1)
                    self.proc_data_dict['proc_sweep_points_dict'][qbn][
                        'msmt_sweep_points'] = delays_reshaped
                    self.proc_data_dict['proc_sweep_points_dict'][qbn][
                        'sweep_points'] = np.concatenate([
                        self.proc_data_dict['proc_sweep_points_dict'][qbn][
                            'msmt_sweep_points'], self.proc_data_dict[
                            'sweep_points_dict'][qbn][
                            'cal_points_sweep_points']])

        self.sign_of_peaks = self.get_param_value('sign_of_peaks',
                                                  default_value=OrderedDict())
        if self.sign_of_peaks is None:
            self.sign_of_peaks = {}
        if len(self.sign_of_peaks) == 0:
            for qbn in self.qb_names:
                msmt_data = self.proc_data_dict['proc_data_to_fit'][qbn][
                    :, :-self.num_cal_points]
                self.sign_of_peaks[qbn] = np.sign(np.mean(msmt_data) -
                                                  np.median(msmt_data))

        self.sigma_guess = self.get_param_value('sigma_guess')
        if self.sigma_guess is None:
            self.sigma_guess = {qbn: 10e6 for qbn in self.qb_names}

        self.from_lower = self.get_param_value('from_lower')
        if self.from_lower is None:
            self.from_lower = {qbn: False for qbn in self.qb_names}
        self.ghost = self.get_param_value('ghost')
        if self.ghost is None:
            self.ghost = {qbn: False for qbn in self.qb_names}

    def prepare_fitting_slice(self, freqs, qbn, slice_idx, mu_guess):
        data_slice = self.proc_data_dict['proc_data_to_fit'][qbn][:, slice_idx]
        GaussianModel = fit_mods.GaussianModel
        ampl_guess = (data_slice.max() - data_slice.min()) / \
                     0.4 * self.sign_of_peaks[qbn] * self.sigma_guess[qbn]
        offset_guess = data_slice[0]
        GaussianModel.set_param_hint('sigma',
                                     value=self.sigma_guess[qbn],
                                     vary=False)
        GaussianModel.set_param_hint('mu',
                                     value=mu_guess,
                                     vary=True)
        GaussianModel.set_param_hint('ampl',
                                     value=ampl_guess,
                                     vary=True)
        GaussianModel.set_param_hint('offset',
                                     value=offset_guess,
                                     vary=True)
        guess_pars = GaussianModel.make_params()

        key = f'gauss_fit_{qbn}_slice{slice_idx}'
        self.fit_dicts[key] = {
            'fit_fn': GaussianModel.func,
            'fit_xvals': {'freq': freqs},
            'fit_yvals': {'data': data_slice},
            'guess_pars': guess_pars}

    def prepare_fitting(self):
        self.fit_dicts = OrderedDict()
        self.freqs_for_fit = OrderedDict()
        for qbn in self.qb_names:
            param_name = self.mospm[qbn][1]
            data = self.proc_data_dict['proc_data_to_fit'][qbn]
            freqs = self.proc_data_dict['proc_sweep_points_2D_dict'][qbn][
                param_name]
            delays = self.proc_data_dict['proc_sweep_points_dict'][qbn][
                'sweep_points']
            for i, delay in enumerate(delays):
                data_slice = data[:, i]
                if self.rectangles_exclude is not None and \
                        self.rectangles_exclude.get(qbn, None) is not None:
                    for rectangle in self.rectangles_exclude[qbn]:
                        if rectangle[0] < delay < rectangle[1]:
                            reduction_arr = np.logical_not(
                                np.logical_and(freqs > rectangle[2],
                                               freqs < rectangle[3]))
                            freqs = freqs[reduction_arr]
                            data_slice = data_slice[reduction_arr]
                self.freqs_for_fit[qbn] = freqs
                mu_guess = freqs[np.argmax(
                    data_slice * self.sign_of_peaks[qbn])]
                self.prepare_fitting_slice(freqs, qbn, i, mu_guess)

    def analyze_fit_results(self):
        self.proc_data_dict['analysis_params_dict'] = OrderedDict()
        for qbn in self.qb_names:
            delays = self.proc_data_dict['proc_sweep_points_dict'][qbn][
                'sweep_points']
            fitted_freqs = np.zeros(len(delays))
            fitted_freqs_errs = np.zeros(len(delays))

            fit_keys = [k for k in self.fit_dicts if qbn in k]
            assert len(fit_keys) == len(fitted_freqs)
            deep = False
            for i, fk in enumerate(fit_keys):
                fit_res = self.fit_dicts[fk]['fit_res']
                fitted_freqs[i] = fit_res.best_values['mu']
                fitted_freqs_errs[i] = fit_res.params['mu'].stderr
                if self.from_lower[qbn]:
                    if self.ghost[qbn]:
                        if (fitted_freqs[i - 1] - fit_res.best_values['mu']) / \
                                fitted_freqs[i - 1] > 0.05 and i > len(delays)-4:
                            deep = False
                        condition1 = ((fitted_freqs[i-1] -
                                     fit_res.best_values['mu']) /
                                     fitted_freqs[i-1]) < -0.015
                        condition2 = (i > 1 and i < (len(fitted_freqs) -
                                                     len(delays)))
                        if condition1 and condition2:
                            if deep:
                                mu_guess = fitted_freqs[i-1]
                                self.prepare_fitting_slice(
                                    self.freqs_for_fit[qbn], qbn, i, mu_guess)
                                self.run_fitting(keys_to_fit=[fk])
                                fitted_freqs[i] = self.fit_dicts[fk][
                                    'fit_res'].best_values['mu']
                                fitted_freqs_errs[i] = self.fit_dicts[fk][
                                    'fit_res'].params['mu'].stderr
                            deep = True
                else:
                    if self.ghost[qbn]:
                        if (fitted_freqs[i - 1] - fit_res.best_values['mu']) / \
                                fitted_freqs[i - 1] > -0.05 and \
                                i > len(delays) - 4:
                            deep = False
                        if (fitted_freqs[i - 1] - fit_res.best_values['mu']) / \
                                fitted_freqs[i - 1] > 0.015 and i > 1:
                            if deep:
                                mu_guess = fitted_freqs[i - 1]
                                self.prepare_fitting_slice(
                                    self.freqs_for_fit[qbn], qbn, i, mu_guess)
                                self.run_fitting(keys_to_fit=[fk])
                                fitted_freqs[i] = self.fit_dicts[fk][
                                    'fit_res'].best_values['mu']
                                fitted_freqs_errs[i] = self.fit_dicts[fk][
                                    'fit_res'].params['mu'].stderr
                            deep = True

            self.proc_data_dict['analysis_params_dict'][
                f'fitted_freqs_{qbn}'] = {'val': fitted_freqs,
                                          'stderr': fitted_freqs_errs}

        self.save_processed_data(key='analysis_params_dict')

    def prepare_plots(self):
        super().prepare_plots()

        if self.do_fitting:
            for qbn in self.qb_names:
                base_plot_name = 'FluxPulseScope_' + qbn
                xlabel, xunit = self.get_xaxis_label_unit(qbn)
                param_name = self.mospm[qbn][1]
                ylabel = self.sp.get_sweep_params_property(
                    'label', dimension=1, param_names=param_name)
                yunit = self.sp.get_sweep_params_property(
                    'unit', dimension=1, param_names=param_name)
                self.plot_dicts[f'{base_plot_name}_main'] = {
                    'plotfn': self.plot_colorxy,
                    'fig_id': base_plot_name,
                    'xvals': self.proc_data_dict['proc_sweep_points_dict'][qbn][
                        'sweep_points'],
                    'yvals': self.proc_data_dict['proc_sweep_points_2D_dict'][
                        qbn][param_name],
                    'zvals': self.proc_data_dict['proc_data_to_fit'][qbn],
                    'xlabel': xlabel,
                    'xunit': xunit,
                    'ylabel': ylabel,
                    'yunit': yunit,
                    'title': (self.raw_data_dict['timestamp'] + ' ' +
                              self.raw_data_dict['measurementstring'] + ' ' +
                              qbn),
                    'clabel': '{} state population'.format(
                        self.get_latex_prob_label(self.data_to_fit[qbn]))}

                self.plot_dicts[f'{base_plot_name}_fit'] = {
                    'fig_id': base_plot_name,
                    'plotfn': self.plot_line,
                    'xvals': self.proc_data_dict['proc_sweep_points_dict'][qbn][
                        'sweep_points'],
                    'yvals': self.proc_data_dict['analysis_params_dict'][
                                                 f'fitted_freqs_{qbn}']['val'],
                    'color': 'r',
                    'linestyle': '-',
                    'marker': None,}<|MERGE_RESOLUTION|>--- conflicted
+++ resolved
@@ -26,10 +26,7 @@
 
 from pycqed.utilities import math
 from pycqed.utilities.general import find_symmetry_index
-<<<<<<< HEAD
-=======
 import pycqed.measurement.waveform_control.segment as seg_mod
->>>>>>> 7ab7f928
 
 log = logging.getLogger(__name__)
 try:
@@ -230,12 +227,6 @@
             if self.qb_names is None:
                 raise ValueError('Provide the "qb_names."')
 
-<<<<<<< HEAD
-        self.data_filter = self.get_param_value('data_filter')
-        self.prep_params = self.get_param_value('preparation_params',
-                                           default_value=dict())
-=======
->>>>>>> 7ab7f928
         self.channel_map = self.get_param_value('meas_obj_value_names_map')
         if self.channel_map is None:
             # if the new name meas_obj_value_names_map is not found, try with
@@ -372,15 +363,16 @@
 
     def process_data(self):
         super().process_data()
-
+        self.data_filter = self.get_param_value('data_filter')
+        prep_params = self.get_param_value('preparation_params',
+                                           default_value=dict())
         self.data_with_reset = False
         if self.data_filter is None:
-            if 'active' in self.prep_params.get('preparation_type', 'wait'):
-                reset_reps = self.prep_params.get('reset_reps', 1)
+            if 'active' in prep_params.get('preparation_type', 'wait'):
+                reset_reps = prep_params.get('reset_reps', 1)
                 self.data_filter = lambda x: x[reset_reps::reset_reps+1]
                 self.data_with_reset = True
-            elif "preselection" in self.prep_params.get('preparation_type',
-                                                        'wait'):
+            elif "preselection" in prep_params.get('preparation_type', 'wait'):
                 self.data_filter = lambda x: x[1::2]  # filter preselection RO
         if self.data_filter is None:
             self.data_filter = lambda x: x
@@ -394,25 +386,11 @@
         cal_points = self.get_param_value('cal_points')
         last_ge_pulses = self.get_param_value('last_ge_pulses',
                                               default_value=False)
-
-        if self.get_param_value("data_type", "averaged") == "singleshot":
-            predict_proba = self.get_param_value("predict_proba", False)
-            if predict_proba and self.get_param_value("classified_ro", False):
-                log.warning("predict_proba set to 'False' as probabilities are"
-                            "already obtained from classified readout")
-                predict_proba = False
-            self.process_single_shots(
-                predict_proba=predict_proba,
-                classifier_params=self.get_param_value("classifier_params"),
-                states_map=self.get_param_value("states_map"))
-            # ensure rotation is removed when single shots yield probabilities
-            if self.get_param_value("classified_ro", False) or predict_proba:
-                rotate = False
         try:
             self.cp = CalibrationPoints.from_string(cal_points)
             # for now assuming the same for all qubits.
             self.cal_states_dict = self.cp.get_indices(
-                self.qb_names)[self.qb_names[0]]
+                self.qb_names, prep_params)[self.qb_names[0]]
             if rotate:
                 cal_states_rots = self.cp.get_rotations(last_ge_pulses,
                         self.qb_names[0])[self.qb_names[0]] if rotate else None
@@ -467,20 +445,18 @@
 
             # correct probabilities given calibration matrix
             if self.get_param_value("correction_matrix") is not None:
-                self.proc_data_dict['projected_data_dict_corrected'] = \
-                    OrderedDict()
+                self.proc_data_dict['projected_data_dict_corrected'] = OrderedDict()
                 for qbn, data_dict in self.proc_data_dict[
                     'meas_results_per_qb'].items():
-                    self.proc_data_dict['projected_data_dict'][qbn] = \
-                        OrderedDict()
-                    probas_raw = np.asarray([
-                        data_dict[k] for k in data_dict for state_prob in
-                        ['pg', 'pe', 'pf'] if state_prob in k])
+                    self.proc_data_dict['projected_data_dict'][qbn] = OrderedDict()
+                    probas_raw = np.asarray([data_dict[k] for k in data_dict
+                                             for state_prob in ['pg', 'pe', 'pf'] if
+                                             state_prob in k])
                     corr_mtx = self.get_param_value("correction_matrix")[qbn]
                     probas_corrected = np.linalg.inv(corr_mtx).T @ probas_raw
                     for state_prob in ['pg', 'pe', 'pf']:
-                        self.proc_data_dict['projected_data_dict_corrected'][
-                            qbn].update({state_prob: data for key, data in
+                        self.proc_data_dict['projected_data_dict_corrected'][qbn].update(
+                            {state_prob: data for key, data in
                              zip(["pg", "pe", "pf"], probas_corrected)})
 
         # get data_to_fit
@@ -863,214 +839,6 @@
             return r'$|{}\rangle$'.format(prob_label[-1])
         else:
             return r'$|{}\rangle$'.format(prob_label)
-
-    def _get_single_shots_per_qb(self, raw=False):
-        """
-        Gets single shots from the proc_data_dict and arranges
-        them as arrays per qubit
-        Args:
-            raw (bool): whether or not to return  raw shots (before
-            data filtering)
-
-        Returns: shots_per_qb: dict where keys are qb_names and
-            values are arrays of shape (n_shots, n_value_names) for
-            1D measurements and (n_shots*n_soft_sp, n_value_names) for
-            2D measurements
-
-        """
-        # prepare data in convenient format, i.e. arrays per qubit
-        shots_per_qb = dict()        # store shots per qb and per state
-        pdd = self.proc_data_dict    # for convenience of notation
-        key = 'meas_results_per_qb'
-        if raw:
-            key += "_raw"
-        for qbn in self.qb_names:
-                # if "1D measurement" , shape is (n_shots, n_vn) i.e. one
-                # column for each value_name (often equal to n_ro_ch)
-                shots_per_qb[qbn] = \
-                    np.asarray(list(
-                        pdd[key][qbn].values())).T
-                # if "2D measurement" reshape from (n_soft_sp, n_shots, n_vn)
-                #  to ( n_shots * n_soft_sp, n_ro_ch)
-                if np.ndim(shots_per_qb[qbn]) == 3:
-                    assert self.get_param_value("TwoD", False) == True, \
-                        "'TwoD' is False but single shot data seems to be 2D"
-                    n_vn = shots_per_qb[qbn].shape[-1]
-                    n_vn = shots_per_qb[qbn].shape[-1]
-                    # put softsweep as inner most loop for easier processing
-                    shots_per_qb[qbn] = np.swapaxes(shots_per_qb[qbn], 0, 1)
-                    # reshape to 2D array
-                    shots_per_qb[qbn] = shots_per_qb[qbn].reshape((-1, n_vn))
-                # make 2D array in case only one channel (1D array)
-                elif np.ndim(shots_per_qb[qbn]) == 1:
-                    shots_per_qb[qbn] = np.expand_dims(shots_per_qb[qbn],
-                                                       axis=-1)
-
-        return shots_per_qb
-
-    def process_single_shots(self, predict_proba=True,
-                             classifier_params=None,
-                             states_map=None):
-        """
-        Processes single shots from proc_data_dict("meas_results_per_qb")
-        This includes assigning probabilities to each shot (optional),
-        preselect shots on the ground state if there is a preselection readout,
-        average the shots/probabilities.
-
-        Args:
-            predict_proba (bool): whether or not to assign probabilities to shots.
-                If True, it assumes that shots in the proc_data_dict are the
-                raw voltages on n channels. If False, it assumes either that
-                shots were acquired with the classifier detector (i.e. shots
-                are the probabilities of being in each state of the classifier)
-                or that they are raw voltages. Note that when preselection
-                the function checks for "classified_ro" and if it is false,
-                 (i.e. the input are raw voltages and not probas) then it uses
-                  the classifier on the preselection readouts regardless of the
-                  "predict_proba" flag (preselection requires classif of ground state).
-            classifier_params (dict): dict where keys are qb_names and values
-                are dictionaries of classifier parameters passed to
-                a_tools.predict_proba_from_clf(). Defaults to
-                qb.acq_classifier_params(). Note: it
-            states_map (dict):
-                list of states corresponding to the different integers output
-                by the classifier. Defaults to  {0: "g", 1: "e", 2: "f", 3: "h"}
-
-        Other parameters taken from self.get_param_value:
-            use_preselection (bool): whether or not preselection should be used
-                before averaging. If true, then checks if there is a preselection
-                readout in prep_params and if so, performs preselection on the
-                ground state
-            n_shots (int): number of shots per readout. Used to infer the number
-                of readouts. Defaults to qb.acq_shots. WATCH OUT, sometimes
-                for mutli-qubit detector uses max(qb.acq_shots() for qb in qbs),
-                such that acq_shots found in the hdf5 file might be different than
-                the actual number of shots used for the experiment.
-                it is therefore safer to pass the number of shots in the metadata.
-        Returns:
-
-        """
-        if states_map is None:
-            states_map = {0: "g", 1: "e", 2: "f", 3: "h"}
-
-        # get preselection information
-        prep_params_presel = self.prep_params.get('preparation_type', "wait") \
-                             == "preselection"
-        use_preselection = self.get_param_value("use_preselection", True)
-        # activate preselection flag only if preselection is in prep_params
-        # and the user wants to use the preselection readouts
-        preselection = prep_params_presel and use_preselection
-
-        # returns for each qb: (n_shots, n_ch) or (n_soft_sp* n_shots, n_ch)
-        # where n_soft_sp is the inner most loop i.e. the first dim is ordered as
-        # (shot0_ssp0, shot0_ssp1, ... , shot1_ssp0, shot1_ssp1, ...)
-        shots_per_qb = self._get_single_shots_per_qb()
-
-
-        # determine number of shots
-        n_shots = self.get_param_value("n_shots")
-        if n_shots is None:
-            n_shots_from_hdf = [
-                int(self.get_hdf_param_value(f"Instrument settings/{qbn}",
-                                             "acq_shots")) for qbn in self.qb_names]
-            if len(np.unique(n_shots_from_hdf)) > 1:
-                log.warning("Number of shots extracted from hdf are not all the same:"
-                            "assuming n_shots=max(qb.acq_shots() for qb in qb_names)")
-            n_shots = np.max(n_shots_from_hdf)
-
-        # determine number of readouts per sequence
-        if self.get_param_value("TwoD", False):
-            n_seqs = self.sp.length(1)  # corresponds to number of soft sweep points
-        else:
-            n_seqs = 1
-        # does not count preselection readout
-        n_readouts = list(shots_per_qb.values())[0].shape[0] // (n_shots * n_seqs)
-
-        if preselection:
-            # get preselection readouts
-            preselection_ro_mask = np.tile([True]*n_seqs + [False]*n_seqs,
-                                           n_shots*n_readouts )
-            presel_shots_per_qb = \
-                {qbn: presel_shots[preselection_ro_mask] for qbn, presel_shots in
-                 self._get_single_shots_per_qb(raw=True).items()}
-
-        # get classification parameters
-        if classifier_params is None:
-            classifier_params = {}
-            from numpy import array  # for eval
-            for qbn in self.qb_names:
-                classifier_params[qbn] =  eval(self.get_hdf_param_value(
-                f'Instrument settings/{qbn}', "acq_classifier_params"))
-
-        # process single shots per qubit
-        for qbn, shots in shots_per_qb.items():
-            if predict_proba:
-                # shots become probabilities with shape (n_shots, n_states)
-                try:
-                    shots = a_tools.predict_gm_proba_from_clf(
-                        shots, classifier_params[qbn])
-                except ValueError as e:
-                    log.error(f'If the following error relates to number'
-                              ' of features, probably wrong classifer parameters'
-                              ' were passed (e.g. a classifier trained with'
-                              ' a different number of channels than in the'
-                              f' current measurement): {e}')
-                    raise e
-                if not 'meas_results_per_qb_probs' in self.proc_data_dict:
-                    self.proc_data_dict['meas_results_per_qb_probs'] = {}
-                self.proc_data_dict['meas_results_per_qb_probs'][qbn] = shots
-
-            if preselection:
-                if self.get_param_value('classified_ro', False):
-                    # shots were obtained with classifier detector and
-                    # are already probas
-                    presel_proba = presel_shots_per_qb[qbn]
-                else:
-                    # use classifier calibrated to classify preselection readouts
-                    presel_proba = a_tools.predict_gm_proba_from_clf(
-                        presel_shots_per_qb[qbn], classifier_params[qbn])
-                presel_classified = np.argmax(presel_proba, axis=1)
-                # create boolean array of shots to keep.
-                # each time ro is the ground state --> true otherwise false
-                g_state_int = [k for k, v in states_map.items() if v == "g"][0]
-                presel_filter = presel_classified == g_state_int
-
-                if np.sum(presel_filter) == 0:
-                    # FIXME: Nathan should probably not be error but just continue
-                    #  without preselection ?
-                    raise ValueError(f"{qbn}: No data left after preselection!")
-            else:
-                # keep all shots
-                presel_filter = np.ones(len(shots), dtype=bool)
-
-            # TODO: Nathan: if predict_proba is activated then we should
-            #  first classify, then do a count table and thereby estimate
-            #  average proba
-            averaged_shots = [] # either raw voltage shots or probas
-            for ro in range(n_readouts*n_seqs):
-                shots_single_ro = shots[ro::n_readouts*n_seqs]
-                presel_filter_single_ro = presel_filter[ro::n_readouts*n_seqs]
-                averaged_shots.append(
-                    np.mean(shots_single_ro[presel_filter_single_ro], axis=0))
-            if self.get_param_value("TwoD", False):
-                averaged_shots = np.reshape(averaged_shots, (n_readouts, n_seqs, -1))
-                averaged_shots = np.swapaxes(averaged_shots, 0, 1) # return to original 2D shape
-            # reshape to (n_prob or n_ch or 1, n_readouts) if 1d
-            # or (n_prob or n_ch or 1, n_readouts, n_ssp) if 2d
-            averaged_shots = np.array(averaged_shots).T
-
-            if predict_proba:
-                # value names are different from what was previously in
-                # meas_results_per_qb and therefore "artificial" values
-                # are made based on states
-                self.proc_data_dict['meas_results_per_qb'][qbn] = \
-                    {"p" + states_map[i]: p for i, p in enumerate(averaged_shots)}
-            else:
-                # reuse value names that were already there if did not classify
-                for i, k in enumerate(
-                        self.proc_data_dict['meas_results_per_qb'][qbn]):
-                    self.proc_data_dict['meas_results_per_qb'][qbn][k] = \
-                        averaged_shots[i]
 
     def prepare_plots(self):
         if self.get_param_value('plot_proj_data', default_value=True):
@@ -3756,10 +3524,6 @@
                     'xunit': 'V' if p == 0 else 'Hz',
                     'ylabel': r'T1',
                     'yunit': 's',
-<<<<<<< HEAD
-                    'color': 'blue',
-=======
->>>>>>> 7ab7f928
                 }
 
                 # Plot rotated integrated average in dependece of flux pulse
@@ -4406,8 +4170,6 @@
 
 
 class FluxlineCrosstalkAnalysis(MultiQubit_TimeDomain_Analysis):
-<<<<<<< HEAD
-=======
     def __init__(self, qb_names, *args, **kwargs):
         params_dict = {f'{qbn}.amp_to_freq_model':
                        f'Instrument settings.{qbn}.fit_ge_freq_from_flux_pulse_amp'
@@ -4628,259 +4390,6 @@
                                                                'target_amp'),
                     'xunit': self.sp.get_sweep_params_property('unit', 1,
                                                                'target_amp'),
-                    'ylabel': 'Freq. offset, $\\Delta f$',
-                    'yunit': 'Hz',
-                    'linestyle': 'none',
-                    'marker': 'o',
-                    'color': 'C0',
-                }
-
-                if not self.skip_qb_freq_fits:
-                    # Flux
-                    self.plot_dicts[f'flux_data_{qb}'] = {
-                        'title': rdd['measurementstring'] +
-                                 '\n' + rdd['timestamp'] + '\n' + qb,
-                        'ax_id': f'flux_{qb}',
-                        'plotfn': self.plot_line,
-                        'xvals': pdd['target_amps'],
-                        'yvals': pdd['flux'][qb],
-                        'xlabel': self.sp[1]['target_amp'][2],
-                        'xunit': self.sp[1]['target_amp'][1],
-                        'ylabel': 'Flux, $\\Phi$',
-                        'yunit': '$\\Phi_0$',
-                        'linestyle': 'none',
-                        'marker': 'o',
-                        'color': 'C0',
-                    }
-
-                for param in ['phase_offset', 'freq_offset', 'flux']:
-                    if param == 'flux' and self.skip_qb_freq_fits:
-                        continue
-                    self.plot_dicts[f'{param}_fit_{qb}'] = {
-                        'ax_id': f'{param}_{qb}',
-                        'plotfn': self.plot_fit,
-                        'fit_res': self.fit_res[f'{param}_fit_{qb}'],
-                        'plot_init': self.options_dict.get('plot_init', False),
-                        'linestyle': '-',
-                        'marker': '',
-                        'color': 'C1',
-                    }
-
-class RabiAnalysis(MultiQubit_TimeDomain_Analysis):
-
->>>>>>> 7ab7f928
-    def __init__(self, qb_names, *args, **kwargs):
-        params_dict = {f'{qbn}.amp_to_freq_model':
-                       f'Instrument settings.{qbn}.fit_ge_freq_from_flux_pulse_amp'
-                       for qbn in qb_names}
-        kwargs['params_dict'] = kwargs.get('params_dict', {})
-        kwargs['params_dict'].update(params_dict)
-        super().__init__(qb_names, *args, **kwargs)
-
-    def process_data(self):
-        super().process_data()
-        if self.sp is None:
-            raise ValueError('This analysis needs a SweepPoints '
-                             'class instance.')
-
-        pdd = self.proc_data_dict
-        # get the ramsey phases as the values of the first sweep parameter
-        # in the 1st sweep dimension.
-        # !!! This assumes all qubits have the same ramsey phases !!!
-        pdd['ramsey_phases'] = self.sp.get_sweep_params_property('values', 0)
-        pdd['target_amps'] = self.sp.get_sweep_params_property('values', 1)
-        pdd['target_fluxpulse_length'] = \
-            self.get_param_value('target_fluxpulse_length')
-        pdd['crosstalk_qubits_amplitudes'] = \
-            self.get_param_value('crosstalk_qubits_amplitudes')
-
-        pdd['qb_msmt_vals'] = {qb:
-            pdd['data_to_fit'][qb][:, :-self.num_cal_points].reshape(
-                len(pdd['target_amps']), len(pdd['ramsey_phases']))
-            for qb in self.qb_names}
-        pdd['qb_cal_vals'] = {
-            qb: pdd['data_to_fit'][qb][0, -self.num_cal_points:]
-            for qb in self.qb_names}
-
-    def prepare_fitting(self):
-        pdd = self.proc_data_dict
-        self.fit_dicts = OrderedDict()
-        cos_mod = lmfit.Model(fit_mods.CosFunc)
-        cos_mod.guess = fit_mods.Cos_guess.__get__(cos_mod, cos_mod.__class__)
-        for qb in self.qb_names:
-            for i, data in enumerate(pdd['qb_msmt_vals'][qb]):
-                self.fit_dicts[f'cos_fit_{qb}_{i}'] = {
-                    'model': cos_mod,
-                    'guess_dict': {'frequency': {'value': 1 / 360,
-                                                 'vary': False}},
-                    'fit_xvals': {'t': pdd['ramsey_phases']},
-                    'fit_yvals': {'data': data}}
-
-    def analyze_fit_results(self):
-        pdd = self.proc_data_dict
-
-        pdd['phase_contrast'] = {}
-        pdd['phase_offset'] = {}
-        pdd['freq_offset'] = {}
-        pdd['freq'] = {}
-
-        self.skip_qb_freq_fits = self.get_param_value('skip_qb_freq_fits', False)
-
-        if not self.skip_qb_freq_fits:
-            pdd['flux'] = {}
-
-        for qb in self.qb_names:
-            pdd['phase_contrast'][qb] = np.array([
-                2 * self.fit_res[f'cos_fit_{qb}_{i}'].best_values['amplitude']
-                for i, _ in enumerate(pdd['qb_msmt_vals'][qb])])
-            pdd['phase_offset'][qb] = np.array([
-                self.fit_res[f'cos_fit_{qb}_{i}'].best_values['phase']
-                for i, _ in enumerate(pdd['qb_msmt_vals'][qb])])
-            pdd['phase_offset'][qb] *= 180 / np.pi
-            pdd['phase_offset'][qb] += 180 * (pdd['phase_contrast'][qb] < 0)
-            pdd['phase_offset'][qb] = (pdd['phase_offset'][qb] + 180) % 360 - 180
-            pdd['phase_offset'][qb] = \
-                np.unwrap(pdd['phase_offset'][qb] / 180 * np.pi) * 180 / np.pi
-            pdd['phase_contrast'][qb] = np.abs(pdd['phase_contrast'][qb])
-            pdd['freq_offset'][qb] = pdd['phase_offset'][qb] / 360 / pdd[
-                'target_fluxpulse_length']
-            fr = lmfit.Model(lambda a, f_a=1, f0=0: a * f_a + f0).fit(
-                data=pdd['freq_offset'][qb], a=pdd['target_amps'])
-            pdd['freq_offset'][qb] -= fr.best_values['f0']
-
-            if not self.skip_qb_freq_fits:
-                mpars = eval(self.raw_data_dict[f'{qb}.amp_to_freq_model'])
-                freq_idle = fit_mods.Qubit_dac_to_freq(
-                    pdd['crosstalk_qubits_amplitudes'].get(qb, 0), **mpars)
-                pdd['freq'][qb] = pdd['freq_offset'][qb] + freq_idle
-                mpars.update({'V_per_phi0': 1, 'dac_sweet_spot': 0})
-                pdd['flux'][qb] = fit_mods.Qubit_freq_to_dac(
-                    pdd['freq'][qb], **mpars)
-
-
-
-        # fit fitted results to linear models
-        lin_mod = lmfit.Model(lambda x, a=1, b=0: a*x + b)
-        def guess(model, data, x, **kwargs):
-            a_guess = (data[-1] - data[0])/(x[-1] - x[0])
-            b_guess = data[0] - x[0]*a_guess
-            return model.make_params(a=a_guess, b=b_guess)
-        lin_mod.guess = guess.__get__(lin_mod, lin_mod.__class__)
-
-        keys_to_fit = []
-        for qb in self.qb_names:
-            for param in ['phase_offset', 'freq_offset', 'flux']:
-                if param == 'flux' and self.skip_qb_freq_fits:
-                    continue
-                key = f'{param}_fit_{qb}'
-                self.fit_dicts[key] = {
-                    'model': lin_mod,
-                    'fit_xvals': {'x': pdd['target_amps']},
-                    'fit_yvals': {'data': pdd[param][qb]}}
-                keys_to_fit.append(key)
-        self.run_fitting(keys_to_fit=keys_to_fit)
-
-    def prepare_plots(self):
-        pdd = self.proc_data_dict
-        rdd = self.raw_data_dict
-
-        for qb in self.qb_names:
-            self.plot_dicts[f'data_2d_{qb}'] = {
-                'title': rdd['measurementstring'] +
-                         '\n' + rdd['timestamp'] + '\n' + qb,
-                'plotfn': self.plot_colorxy,
-                'xvals': pdd['ramsey_phases'],
-                'yvals': pdd['target_amps'],
-                'zvals': pdd['qb_msmt_vals'][qb],
-                'xlabel': r'Ramsey phase, $\phi$',
-                'xunit': 'deg',
-                'ylabel': self.sp[1]['target_amp'][2],
-                'yunit': self.sp[1]['target_amp'][1],
-                'zlabel': 'Excited state population',
-            }
-
-            colormap = self.options_dict.get('colormap', mpl.cm.plasma)
-            for i, pval in enumerate(pdd['target_amps']):
-                legendlabel = f'data, amp. = {pval:.4f} V'
-                color = colormap(i / (len(pdd['target_amps']) - 1))
-                label = f'cos_data_{qb}_{i}'
-
-                self.plot_dicts[label] = {
-                    'title': rdd['measurementstring'] +
-                             '\n' + rdd['timestamp'] + '\n' + qb,
-                    'ax_id': f'param_crossections_{qb}',
-                    'plotfn': self.plot_line,
-                    'xvals': pdd['ramsey_phases'],
-                    'yvals': pdd['qb_msmt_vals'][qb][i],
-                    'xlabel': r'Ramsey phase, $\phi$',
-                    'xunit': 'deg',
-                    'ylabel': 'Excited state population',
-                    'linestyle': '',
-                    'color': color,
-                    'setlabel': legendlabel,
-                    'do_legend': False,
-                    'legend_bbox_to_anchor': (1, 1),
-                    'legend_pos': 'upper left',
-                }
-            if self.do_fitting:
-                for i, pval in enumerate(pdd['target_amps']):
-                    legendlabel = f'fit, amp. = {pval:.4f} V'
-                    color = colormap(i / (len(pdd['target_amps']) - 1))
-                    label = f'cos_fit_{qb}_{i}'
-                    self.plot_dicts[label] = {
-                        'ax_id': f'param_crossections_{qb}',
-                        'plotfn': self.plot_fit,
-                        'fit_res': self.fit_res[label],
-                        'plot_init': self.options_dict.get('plot_init', False),
-                        'color': color,
-                        'setlabel': legendlabel,
-                        'do_legend': False,
-                    }
-
-                # Phase contrast
-                self.plot_dicts[f'phase_contrast_data_{qb}'] = {
-                    'title': rdd['measurementstring'] +
-                             '\n' + rdd['timestamp'] + '\n' + qb,
-                    'ax_id': f'phase_contrast_{qb}',
-                    'plotfn': self.plot_line,
-                    'xvals': pdd['target_amps'],
-                    'yvals': pdd['phase_contrast'][qb] * 100,
-                    'xlabel': self.sp[1]['target_amp'][2],
-                    'xunit': self.sp[1]['target_amp'][1],
-                    'ylabel': 'Phase contrast',
-                    'yunit': '%',
-                    'linestyle': '-',
-                    'marker': 'o',
-                    'color': 'C0',
-                }
-
-                # Phase offset
-                self.plot_dicts[f'phase_offset_data_{qb}'] = {
-                    'title': rdd['measurementstring'] +
-                             '\n' + rdd['timestamp'] + '\n' + qb,
-                    'ax_id': f'phase_offset_{qb}',
-                    'plotfn': self.plot_line,
-                    'xvals': pdd['target_amps'],
-                    'yvals': pdd['phase_offset'][qb],
-                    'xlabel': self.sp[1]['target_amp'][2],
-                    'xunit': self.sp[1]['target_amp'][1],
-                    'ylabel': 'Phase offset',
-                    'yunit': 'deg',
-                    'linestyle': 'none',
-                    'marker': 'o',
-                    'color': 'C0',
-                }
-
-                # Frequency offset
-                self.plot_dicts[f'freq_offset_data_{qb}'] = {
-                    'title': rdd['measurementstring'] +
-                             '\n' + rdd['timestamp'] + '\n' + qb,
-                    'ax_id': f'freq_offset_{qb}',
-                    'plotfn': self.plot_line,
-                    'xvals': pdd['target_amps'],
-                    'yvals': pdd['freq_offset'][qb],
-                    'xlabel': self.sp[1]['target_amp'][2],
-                    'xunit': self.sp[1]['target_amp'][1],
                     'ylabel': 'Freq. offset, $\\Delta f$',
                     'yunit': 'Hz',
                     'linestyle': 'none',
@@ -6363,11 +5872,7 @@
                                 'fit_xvals': {'x': phases},
                                 'fit_yvals': {'data': data},
                                 'guess_pars': guess_pars}
-<<<<<<< HEAD
-                    elif prob_label == 'pe':
-=======
                     elif prob_label == 'pe' or prob_label == 'pg':
->>>>>>> 7ab7f928
                         # fit ramsey qb results to a cosine
                         model = lmfit.Model(fit_mods.CosFunc)
                         guess_pars = fit_mods.Cos_guess(
@@ -6399,31 +5904,18 @@
                 amps = np.array([fr.best_values['amplitude'] for fr
                                  in fit_res_objs])
                 amps_errs = np.array([fr.params['amplitude'].stderr
-<<<<<<< HEAD
-                                      for fr in fit_res_objs])
-                amps_errs[amps_errs == None] = 0.0
-=======
                                       for fr in fit_res_objs], dtype=np.float64)
                 amps_errs = np.nan_to_num(amps_errs)
                 # amps_errs.dtype = amps.dtype
->>>>>>> 7ab7f928
                 if qbn in self.ramsey_qbnames:
                     # phase_diffs
                     phases = np.array([fr.best_values['phase'] for fr in
                                        fit_res_objs])
                     phases_errs = np.array([fr.params['phase'].stderr for fr in
-<<<<<<< HEAD
-                                            fit_res_objs])
-                    phases_errs[phases_errs == None] = 0.0
-                    phase_diffs = phases[0::2] - phases[1::2]
-                    if self.phase_key == 'cphase':
-                        phase_diffs[phase_diffs < 0] += 2*np.pi
-=======
                                             fit_res_objs], dtype=np.float64)
                     phases_errs = np.nan_to_num(phases_errs)
                     phase_diffs = phases[0::2] - phases[1::2]
                     phase_diffs %= (2*np.pi)
->>>>>>> 7ab7f928
                     phase_diffs_stderrs = np.sqrt(np.array(phases_errs[0::2]**2 +
                                                            phases_errs[1::2]**2,
                                                            dtype=np.float64))
@@ -6461,13 +5953,8 @@
                 lines = np.array([fr.best_values['c'] for fr
                                   in fit_res_objs])
                 lines_errs = np.array([fr.params['c'].stderr for
-<<<<<<< HEAD
-                                       fr in fit_res_objs])
-                lines_errs[lines_errs == None] = 0.0
-=======
                                        fr in fit_res_objs], dtype=np.float64)
                 lines_errs = np.nan_to_num(lines_errs)
->>>>>>> 7ab7f928
 
                 leakage = lines[0::2]
                 leakage_errs = np.array(lines_errs[0::2], dtype=np.float64)
@@ -6581,11 +6068,7 @@
                     else:
                         if f'amps_{qbn}' in self.proc_data_dict[
                                 'analysis_params_dict']:
-<<<<<<< HEAD
-                            figure_name = f'Leakage_{qbn}_pe'
-=======
                             figure_name = f'Leakage_{qbn}_pg'
->>>>>>> 7ab7f928
                             textstr = 'Amplitude CZ int. OFF = \n' + \
                                        '{:.3f} $\\pm$ {:.3f}'.format(
                                            self.proc_data_dict[
@@ -6609,18 +6092,6 @@
             for qbn in self.qb_names:
                 ss_pars = self.proc_data_dict['sweep_points_2D_dict'][qbn]
                 for idx, ss_pname in enumerate(ss_pars):
-<<<<<<< HEAD
-                    sp_info = self.sp[1][ss_pname]
-                    for param_name, results_dict in self.proc_data_dict[
-                            'analysis_params_dict'].items():
-                        if qbn in param_name:
-                            reps = len(results_dict['val']) / len(sp_info[0])
-                            plot_name = f'{param_name}_vs_{sp_info[2]}'
-                            if 'phase' in param_name:
-                                yvals = results_dict['val']*180/np.pi - 180
-                                yerr = results_dict['stderr']*180/np.pi
-                                ylabel = param_name + '-$180^{\\circ}$'
-=======
                     xvals = self.sp.get_sweep_params_property('values', 1,
                                                               ss_pname)
                     xlabel = self.sp.get_sweep_params_property('label', 1,
@@ -6638,31 +6109,18 @@
                                 yerr = results_dict['stderr']*180/np.pi
                                 ylabel = param_name + ('-$180^{\\circ}$' if
                                     len(self.leakage_qbnames) > 0 else '')
->>>>>>> 7ab7f928
                                 self.plot_dicts[plot_name+'_hline'] = {
                                     'fig_id': plot_name,
                                     'plotfn': self.plot_hlines,
                                     'y': 0,
-<<<<<<< HEAD
-                                    'xmin': np.min(sp_info[0]),
-                                    'xmax': np.max(sp_info[0]),
-=======
                                     'xmin': np.min(xvals),
                                     'xmax': np.max(xvals),
->>>>>>> 7ab7f928
                                     'colors': 'gray'}
                             else:
                                 yvals = results_dict['val']
                                 yerr = results_dict['stderr']
                                 ylabel = param_name
 
-<<<<<<< HEAD
-                            self.plot_dicts[plot_name] = {
-                                'plotfn': self.plot_line,
-                                'xvals': np.repeat(sp_info[0], reps),
-                                'xlabel': sp_info[2],
-                                'xunit': sp_info[1],
-=======
                             if 'phase' in param_name:
                                 yunit = 'deg'
                             elif 'freq' in param_name:
@@ -6674,19 +6132,14 @@
                                 'xvals': np.repeat(xvals, reps),
                                 'xlabel': xlabel,
                                 'xunit': xunit,
->>>>>>> 7ab7f928
                                 'yvals': yvals,
                                 'yerr': yerr if param_name != 'leakage'
                                     else None,
                                 'ylabel': ylabel,
-<<<<<<< HEAD
-                                'yunit': 'deg' if 'phase' in param_name else '',
-=======
                                 'yunit': yunit,
                                 'title': self.raw_data_dict['timestamp'] + ' ' +
                                          self.raw_data_dict['measurementstring']
                                          + '-' + qbn,
->>>>>>> 7ab7f928
                                 'linestyle': 'none',
                                 'do_legend': False}
 
@@ -6760,8 +6213,6 @@
         self.phase_key = 'dynamic_phase'
         self.legend_label_func = lambda qbn, row: 'no FP' \
             if row % 2 != 0 else 'with FP'
-<<<<<<< HEAD
-=======
 
 
 class CryoscopeAnalysis(DynamicPhaseAnalysis):
@@ -6900,7 +6351,6 @@
 
         return tvals_gen, volts_gen, tvals_meas, freqs_meas, freq_errs_meas, \
                volt_freq_conv
->>>>>>> 7ab7f928
 
 
 class CZDynamicPhaseAnalysis(MultiQubit_TimeDomain_Analysis):
@@ -7871,16 +7321,6 @@
             data = self.proc_data_dict['data_to_fit'][qbn][0]
             sweep_points = self.proc_data_dict['sweep_points_dict'][qbn][
                 'msmt_sweep_points']
-<<<<<<< HEAD
-            if self.num_cal_points != 0:
-                data = data[:-self.num_cal_points]
-            symmetry_idx, corr_data = find_symmetry_index(data)
-            delay = sweep_points[symmetry_idx]
-            self.proc_data_dict['analysis_params_dict'][qbn] = OrderedDict()
-            self.proc_data_dict['analysis_params_dict'][qbn]['delay'] = delay
-            self.proc_data_dict['analysis_params_dict'][qbn][
-                'delay_stderr'] = np.diff(sweep_points).mean()
-=======
             delays = np.zeros(len(sweep_points) * 2 - 1)
             delays[0::2] = sweep_points
             delays[1::2] = sweep_points[:-1] + np.diff(sweep_points) / 2
@@ -7894,7 +7334,6 @@
             self.proc_data_dict['analysis_params_dict'][qbn]['delay'] = delay
             self.proc_data_dict['analysis_params_dict'][qbn][
                 'delay_stderr'] = np.diff(delays).mean()
->>>>>>> 7ab7f928
             self.proc_data_dict['analysis_params_dict'][qbn][
                 'corr_data'] = np.array(corr_data)
         self.save_processed_data(key='analysis_params_dict')
@@ -7915,21 +7354,6 @@
 
             corr_data = self.proc_data_dict['analysis_params_dict'][qbn][
                 'corr_data']
-<<<<<<< HEAD
-            delays = self.proc_data_dict['sweep_points_dict'][qbn][
-                         'msmt_sweep_points'] / 1e-9
-            self.plot_dicts['Autocorrelation_' + qbn] = {
-                'title': rdd['measurementstring'] +
-                         '\n' + rdd['timestamp'] + '\n' + qbn,
-                'fig_name': f'Autocorrelation_{qbn}',
-                'fig_id': f'Autocorrelation_{qbn}',
-                'plotfn': self.plot_line,
-                'xvals': delays,
-                'yvals': corr_data,
-                'xlabel': r'Delay time',
-                'xunit': 'ns',
-                'ylabel': 'Autocorrelation function',
-=======
             delays = self.proc_data_dict['analysis_params_dict'][qbn]['delays']
 
             self.plot_dicts['Autoconvolution_' + qbn] = {
@@ -7943,7 +7367,6 @@
                 'xlabel': r'Delay time',
                 'xunit': 'ns',
                 'ylabel': 'Autoconvolution function',
->>>>>>> 7ab7f928
                 'linestyle': '-',
                 'color': 'k',
                 #                                     'setlabel': legendlabel,
@@ -7952,10 +7375,6 @@
                 'legend_pos': 'upper left',
             }
 
-<<<<<<< HEAD
-            self.plot_dicts['corr_vline_' + qbn] = {
-                'fig_id': f'Autocorrelation_{qbn}',
-=======
             self.plot_dicts['Autoconvolution2_' + qbn] = {
                 'fig_id': f'Autoconvolution_{qbn}',
                 'plotfn': self.plot_line,
@@ -7965,7 +7384,6 @@
 
             self.plot_dicts['corr_vline_' + qbn] = {
                 'fig_id': f'Autoconvolution_{qbn}',
->>>>>>> 7ab7f928
                 'plotfn': self.plot_vlines,
                 'x': self.proc_data_dict['analysis_params_dict'][qbn][
                          'delay'] / 1e-9,
@@ -7978,11 +7396,7 @@
                       + ' $\pm$ {:.2f} ns'.format(apd[qbn]['delay_stderr']
                                                   * 1e9)
             self.plot_dicts['text_msg_' + qbn] = {
-<<<<<<< HEAD
-                'fig_id': f'Autocorrelation_{qbn}',
-=======
                 'fig_id': f'Autoconvolution_{qbn}',
->>>>>>> 7ab7f928
                 'ypos': -0.2,
                 'xpos': 0,
                 'horizontalalignment': 'left',
@@ -7990,10 +7404,7 @@
                 'plotfn': self.plot_text,
                 'text_string': textstr}
 
-<<<<<<< HEAD
-=======
-
->>>>>>> 7ab7f928
+
 class FluxPulseScopeAnalysis(MultiQubit_TimeDomain_Analysis):
 
     def __init__(self, *args, **kwargs):
