--- conflicted
+++ resolved
@@ -4191,8 +4191,6 @@
 
 
 class FluxlineCrosstalkAnalysis(MultiQubit_TimeDomain_Analysis):
-<<<<<<< HEAD
-=======
     """Analysis for the measure_fluxline_crosstalk measurement.
 
     The measurement involves Ramsey measurements on a set of crosstalk qubits,
@@ -4217,7 +4215,6 @@
     """
 
 
->>>>>>> 83ffb0d6
     def __init__(self, qb_names, *args, **kwargs):
         params_dict = {f'{qbn}.amp_to_freq_model':
                        f'Instrument settings.{qbn}.fit_ge_freq_from_flux_pulse_amp'
@@ -4233,13 +4230,7 @@
                              'class instance.')
 
         pdd = self.proc_data_dict
-<<<<<<< HEAD
-        # get the ramsey phases as the values of the first sweep parameter
-        # in the 1st sweep dimension.
-        # !!! This assumes all qubits have the same ramsey phases !!!
-=======
-
->>>>>>> 83ffb0d6
+
         pdd['ramsey_phases'] = self.sp.get_sweep_params_property('values', 0)
         pdd['target_amps'] = self.sp.get_sweep_params_property('values', 1)
         pdd['target_fluxpulse_length'] = \
