--- conflicted
+++ resolved
@@ -20,11 +20,8 @@
 from pycqed.analysis.tools.plotting import SI_val_to_msg_str
 from copy import deepcopy
 from pycqed.measurement.calibration_points import CalibrationPoints
-<<<<<<< HEAD
 import matplotlib.pyplot as plt
-=======
 from pycqed.analysis.three_state_rotation import predict_proba_avg_ro
->>>>>>> 751a7fe5
 import logging
 
 from pycqed.utilities import math
@@ -237,28 +234,7 @@
         if len(self.channel_map) == 0:
             raise ValueError('No qubit RO channels have been found.')
 
-<<<<<<< HEAD
-    def process_data(self):
-        super().process_data()
-        data_filter = self.get_param_value('data_filter')
-        self.data_with_reset = False
-        if data_filter is None:
-            if 'preparation_params' in self.metadata:
-                if 'active' in self.metadata['preparation_params'].get(
-                        'preparation_type', 'wait'):
-                    reset_reps = self.metadata['preparation_params'].get(
-                        'reset_reps', 1)
-                    data_filter = lambda x: x[reset_reps::reset_reps+1]
-                    self.data_with_reset = True
-                elif "preselection" in self.metadata['preparation_params'].get(
-                        'preparation_type', 'wait'):
-                    data_filter = lambda x: x[1::2] # filter preselection RO
-        if data_filter is None:
-            data_filter = lambda x: x
-
-=======
     def create_sweep_points_dict(self):
->>>>>>> 751a7fe5
         sweep_points_dict = self.get_param_value('sweep_points_dict')
         hard_sweep_params = self.get_param_value('hard_sweep_params')
         self.sp = self.get_param_value('sweep_points')
@@ -402,15 +378,9 @@
                                                          default_value={})
 
         # create projected_data_dict
-<<<<<<< HEAD
-        self.data_to_fit = self.get_param_value('data_to_fit', {})
+        self.data_to_fit = self.get_param_value('data_to_fit')
         if self.cal_states_rotations is not None \
             and not self.get_param_value('global_PCA', default_value=False):
-=======
-        self.data_to_fit = self.get_param_value('data_to_fit')
-        global_PCA = self.get_param_value('global_PCA', default_value=False)
-        if self.cal_states_rotations is not None or global_PCA:
->>>>>>> 751a7fe5
             self.cal_states_analysis()
         else:
             # this assumes data obtained with classifier detector!
