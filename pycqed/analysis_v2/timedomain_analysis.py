import lmfit
import numpy as np
from numpy.linalg import inv
import scipy as sp
import itertools
import matplotlib as mpl
from collections import OrderedDict
from pycqed.analysis import fitting_models as fit_mods
from pycqed.analysis import analysis_toolbox as a_tools
import pycqed.analysis_v2.base_analysis as ba
import pycqed.analysis_v2.readout_analysis as roa
import pycqed.analysis_v2.tomography_qudev as tomo
import re
from pycqed.analysis.tools.plotting import SI_val_to_msg_str
from copy import deepcopy
from pycqed.measurement.calibration_points import CalibrationPoints
import logging
log = logging.getLogger(__name__)
try:
    import qutip as qtp
except ImportError as e:
    log.warning('Could not import qutip, tomography code will not work')


class AveragedTimedomainAnalysis(ba.BaseDataAnalysis):
    def __init__(self, *args, **kwargs):
        super().__init__(*args, **kwargs)
        self.single_timestamp = True
        self.params_dict = {
            'value_names': 'value_names',
            'measured_values': 'measured_values',
            'measurementstring': 'measurementstring',
            'exp_metadata': 'exp_metadata'}
        self.numeric_params = []
        if kwargs.get('auto', True):
            self.run_analysis()

    def process_data(self):
        self.metadata = self.raw_data_dict.get('exp_metadata', {})
        if self.metadata is None:
            self.metadata = {}
        cal_points = self.metadata.get('cal_points', None)
        cal_points = self.options_dict.get('cal_points', cal_points)
        cal_points_list = roa.convert_channel_names_to_index(
            cal_points, len(self.raw_data_dict['measured_values'][0]),
            self.raw_data_dict['value_names'])
        self.proc_data_dict['cal_points_list'] = cal_points_list
        measured_values = self.raw_data_dict['measured_values']
        cal_idxs = self._find_calibration_indices()
        scales = [np.std(x[cal_idxs]) for x in measured_values]
        observable_vectors = np.zeros((len(cal_points_list),
                                       len(measured_values)))
        observable_vector_stds = np.ones_like(observable_vectors)
        for i, observable in enumerate(cal_points_list):
            for ch_idx, seg_idxs in enumerate(observable):
                x = measured_values[ch_idx][seg_idxs] / scales[ch_idx]
                if len(x) > 0:
                    observable_vectors[i][ch_idx] = np.mean(x)
                if len(x) > 1:
                    observable_vector_stds[i][ch_idx] = np.std(x)
        Omtx = (observable_vectors[1:] - observable_vectors[0]).T
        d0 = observable_vectors[0]
        corr_values = np.zeros(
            (len(cal_points_list) - 1, len(measured_values[0])))
        for i in range(len(measured_values[0])):
            d = np.array([x[i] / scale for x, scale in zip(measured_values,
                                                           scales)])
            corr_values[:, i] = inv(Omtx.T.dot(Omtx)).dot(Omtx.T).dot(d - d0)
        self.proc_data_dict['corr_values'] = corr_values

    def measurement_operators_and_results(self):
        """
        Converts the calibration points to measurement operators. Assumes that
        the calibration points are ordered the same as the basis states for
        the tomography calculation (e.g. for two qubits |gg>, |ge>, |eg>, |ee>).
        Also assumes that each calibration in the passed cal_points uses
        different segments.

        Returns:
            A tuple of
                the measured values with outthe calibration points;
                the measurement operators corresponding to each channel;
                and the expected covariation matrix between the operators.
        """
        d = len(self.proc_data_dict['cal_points_list'])
        cal_point_idxs = [set() for _ in range(d)]
        for i, idxs_lists in enumerate(self.proc_data_dict['cal_points_list']):
            for idxs in idxs_lists:
                cal_point_idxs[i].update(idxs)
        cal_point_idxs = [sorted(list(idxs)) for idxs in cal_point_idxs]
        cal_point_idxs = np.array(cal_point_idxs)
        raw_data = self.raw_data_dict['measured_values']
        means = [None] * d
        residuals = [list() for _ in raw_data]
        for i, cal_point_idx in enumerate(cal_point_idxs):
            means[i] = [np.mean(ch_data[cal_point_idx]) for ch_data in raw_data]
            for j, ch_residuals in enumerate(residuals):
                ch_residuals += list(raw_data[j][cal_point_idx] - means[i][j])
        means = np.array(means)
        residuals = np.array(residuals)
        Fs = [np.diag(ms) for ms in means.T]
        Omega = residuals.dot(residuals.T) / len(residuals.T)
        data_idxs = np.setdiff1d(np.arange(len(raw_data[0])),
                                 cal_point_idxs.flatten())
        data = np.array([ch_data[data_idxs] for ch_data in raw_data])
        return data, Fs, Omega

    def _find_calibration_indices(self):
        cal_indices = set()
        cal_points = self.options_dict['cal_points']
        nr_segments = self.raw_data_dict['measured_values'].shape[-1]
        for observable in cal_points:
            if isinstance(observable, (list, np.ndarray)):
                for idxs in observable:
                    cal_indices.update({idx % nr_segments for idx in idxs})
            else:  # assume dictionaries
                for idxs in observable.values():
                    cal_indices.update({idx % nr_segments for idx in idxs})
        return list(cal_indices)


def all_cal_points(d, nr_ch, reps=1):
    """
    Generates a list of calibration points for a Hilbert space of dimension d,
    with nr_ch channels and reps reprtitions of each calibration point.
    """
    return [[list(range(-reps*i, -reps*(i-1)))]*nr_ch for i in range(d, 0, -1)]


class Single_Qubit_TimeDomainAnalysis(ba.BaseDataAnalysis):

    def process_data(self):
        """
        This takes care of rotating and normalizing the data if required.
        this should work for several input types.
            - I/Q values (2 quadratures + cal points)
            - weight functions (1 quadrature + cal points)
            - counts (no cal points)

        There are several options possible to specify the normalization
        using the options dict.
            cal_points (tuple) of indices of the calibrati  on points

            zero_coord, one_coord
        """

        cal_points = self.options_dict.get('cal_points', None)
        zero_coord = self.options_dict.get('zero_coord', None)
        one_coord = self.options_dict.get('one_coord', None)

        if cal_points is None:
            # default for all standard Timedomain experiments
            cal_points = [list(range(-4, -2)), list(range(-2, 0))]

        if len(self.raw_data_dict['measured_values']) == 1:
            # if only one weight function is used rotation is not required
            self.proc_data_dict['corr_data'] = a_tools.rotate_and_normalize_data_1ch(
                self.raw_data_dict['measured_values'][0],
                cal_zero_points=cal_points[0],
                cal_one_points=cal_points[1])
        else:
            self.proc_data_dict['corr_data'], zero_coord, one_coord = \
                a_tools.rotate_and_normalize_data(
                    data=self.raw_data_dict['measured_values'][0:2],
                    zero_coord=zero_coord,
                    one_coord=one_coord,
                    cal_zero_points=cal_points[0],
                    cal_one_points=cal_points[1])

        # This should be added to the hdf5 datafile but cannot because of the
        # way that the "new" analysis works.

        # self.add_dataset_to_analysisgroup('Corrected data',
        #                                   self.proc_data_dict['corr_data'])


class MultiQubit_TimeDomain_Analysis(ba.BaseDataAnalysis):

    def __init__(self,
                 qb_names: list=None, label: str='',
                 t_start: str=None, t_stop: str=None, data_file_path: str=None,
                 options_dict: dict=None, extract_only: bool=False,
                 do_fitting: bool=True, auto=True,
                 params_dict=None, numeric_params=None, **kwargs):

        super().__init__(t_start=t_start, t_stop=t_stop, label=label,
                         data_file_path=data_file_path,
                         options_dict=options_dict,
                         extract_only=extract_only,
                         do_fitting=do_fitting, **kwargs)

        self.qb_names = qb_names
        if self.qb_names is None:
            raise ValueError('Provide the "qb_names."')

        self.params_dict = params_dict
        if self.params_dict is None:
            self.params_dict = {}
        self.numeric_params = numeric_params
        if self.numeric_params is None:
            self.numeric_params = []

        if auto:
            self.run_analysis()

    def extract_data(self):
        super().extract_data()

        self.channel_map = self.get_param_value('channel_map')
        if self.channel_map is None:
            value_names = self.raw_data_dict['value_names']
            if np.ndim(value_names) > 0:
                value_names = value_names
            if 'w' in value_names[0]:
                self.channel_map = a_tools.get_qb_channel_map_from_hdf(
                    self.qb_names, value_names=value_names,
                    file_path=self.raw_data_dict['folder'])
            else:
                self.channel_map = {}
                for qbn in self.qb_names:
                    self.channel_map[qbn] = value_names

        if len(self.channel_map) == 0:
            raise ValueError('No qubit RO channels have been found.')

    def process_data(self):
        super().process_data()
        data_filter = self.get_param_value('data_filter')
        self.data_with_reset = False
        if data_filter is None:
            if 'preparation_params' in self.metadata:
                if 'active' in self.metadata['preparation_params'].get(
                        'preparation_type', 'wait'):
                    reset_reps = self.metadata['preparation_params'].get(
                        'reset_reps', 1)
                    data_filter = lambda x: x[reset_reps::reset_reps+1]
                    self.data_with_reset = True
        if data_filter is None:
            data_filter = lambda x: x

        sweep_points_dict = self.get_param_value('sweep_points_dict')
        hard_sweep_params = self.get_param_value('hard_sweep_params')
        if sweep_points_dict is not None:
            # assumed to be of the form {qbn1: swpts_array1, qbn2: swpts_array2}
            self.proc_data_dict['sweep_points_dict'] = \
                {qbn: {'sweep_points': sweep_points_dict[qbn]}
                 for qbn in self.qb_names}
        elif hard_sweep_params is not None:
            self.proc_data_dict['sweep_points_dict'] = \
                {qbn: {'sweep_points': list(hard_sweep_params.values())[0][
                    'values']} for qbn in self.qb_names}
        else:
            self.proc_data_dict['sweep_points_dict'] = \
                {qbn: {'sweep_points': data_filter(
                    self.raw_data_dict['hard_sweep_points'])}
                 for qbn in self.qb_names}

        measured_RO_channels = list(self.raw_data_dict['measured_data'])
        meas_results_per_qb_raw = {}
        meas_results_per_qb = {}
        for qb_name, RO_channels in self.channel_map.items():
            meas_results_per_qb_raw[qb_name] = {}
            meas_results_per_qb[qb_name] = {}
            if isinstance(RO_channels, str):
                meas_ROs_per_qb = [RO_ch for RO_ch in measured_RO_channels
                                   if RO_channels in RO_ch]
                for meas_RO in meas_ROs_per_qb:
                    meas_results_per_qb_raw[qb_name][meas_RO] = \
                        self.raw_data_dict[
                            'measured_data'][meas_RO]
                    meas_results_per_qb[qb_name][meas_RO] = \
                        data_filter(meas_results_per_qb_raw[qb_name][meas_RO])

            elif isinstance(RO_channels, list):
                for qb_RO_ch in RO_channels:
                    meas_ROs_per_qb = [RO_ch for RO_ch in measured_RO_channels
                                      if qb_RO_ch in RO_ch]

                    for meas_RO in meas_ROs_per_qb:
                        meas_results_per_qb_raw[qb_name][meas_RO] = \
                            self.raw_data_dict[
                                'measured_data'][meas_RO]
                        meas_results_per_qb[qb_name][meas_RO] = \
                            data_filter(
                                meas_results_per_qb_raw[qb_name][meas_RO])
            else:
                raise TypeError('The RO channels for {} must either be a list '
                                'or a string.'.format(qb_name))
        self.proc_data_dict['meas_results_per_qb_raw'] = \
            meas_results_per_qb_raw
        self.proc_data_dict['meas_results_per_qb'] = \
            meas_results_per_qb

        # temporary fix for appending calibration points to x values but
        # without breaking sequences not yet using this interface.
        rotate = self.get_param_value('rotate', default_value=False)
        cal_points = self.get_param_value('cal_points')
        last_ge_pulses = self.get_param_value('last_ge_pulses',
                                              default_value=False)
        try:
            self.cp = eval(cal_points)
            # for now assuming the same for all qubits.
            self.cal_states_dict = self.cp.get_indices()[self.qb_names[0]]
            if rotate:
                cal_states_rots = self.cp.get_rotations(last_ge_pulses,
                        self.qb_names[0])[self.qb_names[0]] if rotate else None
                self.cal_states_rotations = self.get_param_value(
                    'cal_states_rotations', default_value=cal_states_rots)
            else:
                self.cal_states_rotations = None
            sweep_points_w_calpts = \
                {qbn: {'sweep_points': self.cp.extend_sweep_points(
                    self.proc_data_dict['sweep_points_dict'][qbn][
                        'sweep_points'], qbn)} for qbn in self.qb_names}
            self.proc_data_dict['sweep_points_dict'] = sweep_points_w_calpts
        except TypeError as e:
            log.error(e)
            log.warning("Failed retrieving cal point objects or states. "
                        "Please update measurement to provide cal point object "
                        "in metadata. Trying to get them using the old way ...")
            if rotate:
                self.cal_states_rotations = self.get_param_value(
                    'cal_states_rotations', default_value=None)
            else:
                self.cal_states_rotations = None
            self.cal_states_dict = self.get_param_value('cal_states_dict',
                                                         default_value={})


        # create projected_data_dict
        self.data_to_fit = self.get_param_value('data_to_fit')
        if self.cal_states_rotations is not None:
            self.cal_states_analysis()
        else:
            # this assumes data obtained with classifier detector!
            # ie pg, pe, pf are expected to be in the value_names
            self.proc_data_dict['projected_data_dict'] = OrderedDict()
            for qbn, data_dict in self.proc_data_dict[
                    'meas_results_per_qb'].items():
                self.proc_data_dict['projected_data_dict'][qbn] = OrderedDict()
                for state_prob in ['pg', 'pe', 'pf']:
                    self.proc_data_dict['projected_data_dict'][qbn].update(
                        {state_prob: data for key, data in data_dict.items()
                         if state_prob in key})
            if self.cal_states_dict is None:
                self.cal_states_dict = {}
            self.num_cal_points = np.array(list(
                self.cal_states_dict.values())).flatten().size

            # correct probabilities given calibration matrix
            if self.get_param_value("correction_matrix") is not None:
                self.proc_data_dict['projected_data_dict_corrected'] = OrderedDict()
                for qbn, data_dict in self.proc_data_dict[
                    'meas_results_per_qb'].items():
                    self.proc_data_dict['projected_data_dict'][qbn] = OrderedDict()
                    probas_raw = np.asarray([data_dict[k] for k in data_dict
                                             for state_prob in ['pg', 'pe', 'pf'] if
                                             state_prob in k])
                    corr_mtx = self.get_param_value("correction_matrix")[qbn]
                    probas_corrected = np.linalg.inv(corr_mtx).T @ probas_raw
                    for state_prob in ['pg', 'pe', 'pf']:
                        self.proc_data_dict['projected_data_dict_corrected'][qbn].update(
                            {state_prob: data for key, data in
                             zip(["pg", "pe", "pf"], probas_corrected)})

        # get data_to_fit
        self.proc_data_dict['data_to_fit'] = OrderedDict()
        for qbn, prob_data in self.proc_data_dict[
                'projected_data_dict'].items():
            if qbn in self.data_to_fit:
                self.proc_data_dict['data_to_fit'][qbn] = prob_data[
                    self.data_to_fit[qbn]]

        # create msmt_sweep_points, sweep_points, cal_points_sweep_points
        for qbn in self.qb_names:
            if self.num_cal_points > 0:
                self.proc_data_dict['sweep_points_dict'][qbn][
                    'msmt_sweep_points'] = \
                    self.proc_data_dict['sweep_points_dict'][qbn][
                    'sweep_points'][:-self.num_cal_points]
                self.proc_data_dict['sweep_points_dict'][qbn][
                    'cal_points_sweep_points'] = \
                    self.proc_data_dict['sweep_points_dict'][qbn][
                        'sweep_points'][-self.num_cal_points::]
            else:
                self.proc_data_dict['sweep_points_dict'][qbn][
                    'msmt_sweep_points'] = self.proc_data_dict[
                    'sweep_points_dict'][qbn]['sweep_points']
                self.proc_data_dict['sweep_points_dict'][qbn][
                    'cal_points_sweep_points'] = []
        if self.options_dict.get('TwoD', False):
            sweep_points_2D_dict = self.get_param_value('sweep_points_2D_dict')
            soft_sweep_params = self.get_param_value('soft_sweep_params')
            if sweep_points_2D_dict is not None:
                # assumed to be of the form {qbn1: swpts_array1,
                # qbn2: swpts_array2}
                self.proc_data_dict['sweep_points_2D_dict'] = \
                    sweep_points_2D_dict
            elif soft_sweep_params is not None:
                self.proc_data_dict['sweep_points_2D_dict'] = \
                    {qbn: list(soft_sweep_params.values())[0]['values']
                     for qbn in self.qb_names}
            else:
                self.proc_data_dict['sweep_points_2D_dict'] = \
                    {qbn: self.raw_data_dict['soft_sweep_points'] for
                     qbn in self.qb_names}

    def get_cal_data_points(self):
        if len(self.cal_states_rotations) == 0:
            self.cal_states_dict = {}
            self.cal_states_dict_for_rotation = self.cal_states_dict
        else:
            if self.cal_states_dict is None:
                print('Assuming two cal states, |g> and |e>, and using '
                      'sweep_points[-4:-2] as |g> cal points, and '
                      'sweep_points[-2::] as |e> cal points.')
                self.cal_states_dict = OrderedDict()
                indices = list(range(-len(self.cal_states_rotations)*2, 0))
                for state, rot_idx in self.cal_states_rotations.items():
                    self.cal_states_dict[self.get_latex_prob_label(state)] = \
                        indices[2*rot_idx: 2*rot_idx+2]
                self.cal_states_dict_for_rotation = OrderedDict()
                for qbn in self.qb_names:
                    self.cal_states_dict_for_rotation[qbn] = self.cal_states_dict
            else:
                self.cal_states_dict_for_rotation = OrderedDict()
                states = False
                cal_states_rotations = self.cal_states_rotations
                for key in cal_states_rotations.keys():
                    if key == 'g' or key == 'e' or key == 'f':
                        states = True
                for qbn in self.qb_names:
                    self.cal_states_dict_for_rotation[qbn] = OrderedDict()
                    if states:
                        cal_states_rot_qb = cal_states_rotations
                    else:
                        cal_states_rot_qb = cal_states_rotations[qbn]
                    for i in range(len(cal_states_rot_qb)):
                        cal_state = \
                            [k for k, idx in cal_states_rot_qb.items()
                             if idx == i][0]
                        self.cal_states_dict_for_rotation[qbn][cal_state] = \
                            self.cal_states_dict[cal_state]

        self.num_cal_points = np.array(list(
            self.cal_states_dict.values())).flatten().size

    def cal_states_analysis(self):
        self.get_cal_data_points()
        if self.get_param_value('TwoD', default_value=False):
            self.proc_data_dict['projected_data_dict'] = \
                self.rotate_data_TwoD(
                    self.proc_data_dict['meas_results_per_qb'],
                    self.channel_map, self.cal_states_dict_for_rotation,
                    self.data_to_fit)
        else:
            self.proc_data_dict['projected_data_dict'] = \
                self.rotate_data(
                    self.proc_data_dict['meas_results_per_qb'],
                    self.channel_map, self.cal_states_dict_for_rotation,
                    self.data_to_fit)

    @staticmethod
    def rotate_data(meas_results_per_qb, channel_map,
                    cal_states_dict, data_to_fit):
        # ONLY WORKS FOR 2 CAL STATES
        rotated_data_dict = OrderedDict()
        for qb_name, meas_res_dict in meas_results_per_qb.items():
            if len(cal_states_dict[qb_name]) == 0:
                cal_zero_points = None
                cal_one_points = None
            else:
                cal_zero_points = list(cal_states_dict[qb_name].values())[0]
                cal_one_points = list(cal_states_dict[qb_name].values())[1]
            rotated_data_dict[qb_name] = OrderedDict()
            if len(meas_res_dict) == 1:
                # one RO channel per qubit
                if cal_zero_points is None and cal_one_points is None:
                    data = meas_res_dict[list(meas_res_dict)[0]]
                    rotated_data_dict[qb_name][data_to_fit[qb_name]] = \
                        (data - np.min(data))/(np.max(data) - np.min(data))
                else:
                    rotated_data_dict[qb_name][data_to_fit[qb_name]] = \
                        a_tools.rotate_and_normalize_data_1ch(
                            data=meas_res_dict[list(meas_res_dict)[0]],
                            cal_zero_points=cal_zero_points,
                            cal_one_points=cal_one_points)
            elif list(meas_res_dict) == channel_map[qb_name]:
                # two RO channels per qubit
                rotated_data_dict[qb_name][data_to_fit[qb_name]], _, _ = \
                    a_tools.rotate_and_normalize_data_IQ(
                        data=np.array([v for v in meas_res_dict.values()]),
                        cal_zero_points=cal_zero_points,
                        cal_one_points=cal_one_points)
            else:
                # multiple readouts per qubit per channel
                if isinstance(channel_map[qb_name], str):
                    qb_ro_ch0 = channel_map[qb_name]
                else:
                    qb_ro_ch0 = channel_map[qb_name][0]
                ro_suffixes = [s[len(qb_ro_ch0)+1::] for s in
                               list(meas_res_dict) if qb_ro_ch0 in s]
                for i, ro_suf in enumerate(ro_suffixes):
                    if len(ro_suffixes) == len(meas_res_dict):
                        # one RO ch per qubit
                        rotated_data_dict[qb_name][ro_suf] = \
                            a_tools.rotate_and_normalize_data_1ch(
                                data=meas_res_dict[list(meas_res_dict)[i]],
                                cal_zero_points=cal_zero_points,
                                cal_one_points=cal_one_points)
                    else:
                        # two RO ch per qubit
                        keys = [k for k in meas_res_dict if ro_suf in k]
                        correct_keys = [k for k in keys
                                        if k[len(qb_ro_ch0)+1::] == ro_suf]
                        data_array = np.array([meas_res_dict[k]
                                               for k in correct_keys])
                        rotated_data_dict[qb_name][ro_suf], \
                        _, _ = \
                            a_tools.rotate_and_normalize_data_IQ(
                                data=data_array,
                                cal_zero_points=cal_zero_points,
                                cal_one_points=cal_one_points)
        return rotated_data_dict

    @staticmethod
    def rotate_data_TwoD(meas_results_per_qb, channel_map,
                         cal_states_dict, data_to_fit):
        rotated_data_dict = OrderedDict()
        for qb_name, meas_res_dict in meas_results_per_qb.items():
            if len(cal_states_dict[qb_name]) == 0:
                cal_zero_points = None
                cal_one_points = None
            else:
                cal_zero_points = list(cal_states_dict[qb_name].values())[0]
                cal_one_points = list(cal_states_dict[qb_name].values())[1]
            rotated_data_dict[qb_name] = OrderedDict()
            if len(meas_res_dict) == 1:
                # one RO channel per qubit
                raw_data_arr = meas_res_dict[list(meas_res_dict)[0]]
                rotated_data_dict[qb_name][data_to_fit[qb_name]] = \
                    deepcopy(raw_data_arr.transpose())
                for col in range(raw_data_arr.shape[1]):
                    rotated_data_dict[qb_name][data_to_fit[qb_name]][col] = \
                        a_tools.rotate_and_normalize_data_1ch(
                            data=raw_data_arr[:, col],
                            cal_zero_points=cal_zero_points,
                            cal_one_points=cal_one_points)
            elif list(meas_res_dict) == channel_map[qb_name]:
                # two RO channels per qubit
                raw_data_arr = meas_res_dict[list(meas_res_dict)[0]]
                rotated_data_dict[qb_name][data_to_fit[qb_name]] = \
                    deepcopy(raw_data_arr.transpose())
                for col in range(raw_data_arr.shape[1]):
                    data_array = np.array(
                        [v[:, col] for v in meas_res_dict.values()])
                    rotated_data_dict[qb_name][
                            data_to_fit[qb_name]][col], _, _ = \
                        a_tools.rotate_and_normalize_data_IQ(
                            data=data_array,
                            cal_zero_points=cal_zero_points,
                            cal_one_points=cal_one_points)
            else:
                # multiple readouts per qubit per channel
                if isinstance(channel_map[qb_name], str):
                    qb_ro_ch0 = channel_map[qb_name]
                else:
                    qb_ro_ch0 = channel_map[qb_name][0]

                ro_suffixes = [s[len(qb_ro_ch0)+1::] for s in
                               list(meas_res_dict) if qb_ro_ch0 in s]

                for i, ro_suf in enumerate(ro_suffixes):
                    if len(ro_suffixes) == len(meas_res_dict):
                        # one RO ch per qubit
                        raw_data_arr = meas_res_dict[list(meas_res_dict)[i]]
                        rotated_data_dict[qb_name][ro_suf] = \
                            deepcopy(raw_data_arr.transpose())
                        for col in range(raw_data_arr.shape[1]):
                            rotated_data_dict[qb_name][
                                ro_suf][col] = \
                                a_tools.rotate_and_normalize_data_1ch(
                                    data=raw_data_arr[:, col],
                                    cal_zero_points=cal_zero_points,
                                    cal_one_points=cal_one_points)
                    else:
                        # two RO ch per qubit
                        raw_data_arr = meas_res_dict[list(meas_res_dict)[i]]
                        rotated_data_dict[qb_name][ro_suf] = \
                            deepcopy(raw_data_arr.transpose())
                        for col in range(raw_data_arr.shape[1]):
                            data_array = np.array(
                                [v[:, col] for k, v in meas_res_dict.items()
                                 if ro_suf in k])
                            rotated_data_dict[qb_name][ro_suf][col], _, _ = \
                                a_tools.rotate_and_normalize_data_IQ(
                                    data=data_array,
                                    cal_zero_points=cal_zero_points,
                                    cal_one_points=cal_one_points)
        return rotated_data_dict

    @staticmethod
    def get_cal_state_color(cal_state_label):
        if cal_state_label == 'g' or cal_state_label == r'$|g\rangle$':
            return 'k'
        elif cal_state_label == 'e' or cal_state_label == r'$|e\rangle$':
            return 'gray'
        elif cal_state_label == 'f' or cal_state_label == r'$|f\rangle$':
            return 'C8'
        else:
            return 'C4'

    @staticmethod
    def get_latex_prob_label(prob_label):
        if '$' in prob_label:
            return prob_label
        elif 'p' in prob_label.lower():
            return r'$|{}\rangle$'.format(prob_label[-1])
        else:
            return r'$|{}\rangle$'.format(prob_label)

    def prepare_plots(self):
        if self.get_param_value('plot_proj_data', default_value=True):
            for qb_name, corr_data in self.proc_data_dict[
                    'projected_data_dict'].items():
                fig_name = 'projected_plot_' + qb_name
                if isinstance(corr_data, dict):
                    for data_key, data in corr_data.items():
                        if self.cal_states_rotations is None:
                            data_label = data_key
                            title_suffix = ''
                            plot_name_suffix = data_key
                            plot_cal_points = False
                            data_axis_label = 'Population'
                        else:
                            fig_name = 'projected_plot_' + qb_name + \
                                       data_key
                            data_label = 'Data'
                            title_suffix = data_key
                            plot_name_suffix = ''
                            plot_cal_points = (
                                not self.options_dict.get('TwoD', False))
                            data_axis_label = ''
                        self.prepare_projected_data_plot(
                            fig_name, data, qb_name=qb_name,
                            data_label=data_label,
                            title_suffix=title_suffix,
                            plot_name_suffix=plot_name_suffix,
                            data_axis_label=data_axis_label,
                            plot_cal_points=plot_cal_points)

                else:
                    fig_name = 'projected_plot_' + qb_name
                    self.prepare_projected_data_plot(
                        fig_name, corr_data, qb_name=qb_name,
                        plot_cal_points=(
                            not self.options_dict.get('TwoD', False)))

        if self.get_param_value('plot_raw_data', default_value=True):
            # self.cal_states_rotations is not None:
            self.prepare_raw_data_plots(plot_filtered=False)
            if 'preparation_params' in self.metadata:
                if 'active' in self.metadata['preparation_params'].get(
                        'preparation_type', 'wait'):
                    self.prepare_raw_data_plots(plot_filtered=True)

    def prepare_raw_data_plots(self, plot_filtered=False):
        if plot_filtered or not self.data_with_reset:
            key = 'meas_results_per_qb'
            suffix = 'filtered' if self.data_with_reset else ''
            func_for_swpts = lambda qb_name: self.proc_data_dict[
                'sweep_points_dict'][qb_name]['sweep_points']
        else:
            key = 'meas_results_per_qb_raw'
            suffix = ''
            func_for_swpts = lambda qb_name: self.raw_data_dict[
                'hard_sweep_points']
        for qb_name, raw_data_dict in self.proc_data_dict[key].items():
            sweep_points = func_for_swpts(qb_name)
            if len(raw_data_dict) == 1:
                numplotsx = 1
                numplotsy = 1
            elif len(raw_data_dict) == 2:
                numplotsx = 1
                numplotsy = 2
            else:
                numplotsx = 2
                numplotsy = len(raw_data_dict) // 2 + len(raw_data_dict) % 2

            plotsize = self.get_default_plot_params(set=False)['figure.figsize']
            fig_title = (self.raw_data_dict['timestamp'] + ' ' +
                         self.raw_data_dict['measurementstring'] +
                         '\nRaw data ' + suffix + ' ' + qb_name)
            plot_name = 'raw_plot_' + qb_name + suffix
            # get xunit and label: temporarily with try catch for old
            # sequences which do not have unit and label in meta data
            hard_sweep_params = self.get_param_value('hard_sweep_params')
            sweep_name = self.get_param_value('sweep_name')
            sweep_unit = self.get_param_value('sweep_unit')
            if hard_sweep_params is not None:
                xlabel = list(hard_sweep_params)[0]
                xunit = list(hard_sweep_params.values())[0][
                    'unit']
            elif (sweep_name is not None) and (sweep_unit is not None):
                xlabel = sweep_name
                xunit = sweep_unit
            else:
                xlabel = self.raw_data_dict['sweep_parameter_names']
                xunit = self.raw_data_dict['sweep_parameter_units']
            if np.ndim(xunit) > 0:
                xunit = xunit[0]
            for ax_id, ro_channel in enumerate(raw_data_dict):
                if self.get_param_value('TwoD', default_value=False):
                    soft_sweep_params = self.get_param_value(
                        'soft_sweep_params')
                    if soft_sweep_params is not None:
                        ylabel = list(soft_sweep_params)[0]
                        yunit = list(soft_sweep_params.values())[0]['unit']
                    else:
                        ylabel = self.raw_data_dict['sweep_parameter_names'][1]
                        yunit = self.raw_data_dict['sweep_parameter_units'][1]
                    if np.ndim(yunit) > 0:
                        yunit = yunit[0]
                    self.plot_dicts[plot_name + '_' + ro_channel] = {
                        'fig_id': plot_name,
                        'ax_id': ax_id,
                        'plotfn': self.plot_colorxy,
                        'xvals': sweep_points,
                        'yvals': self.proc_data_dict[
                            'sweep_points_2D_dict'][qb_name],
                        'zvals': raw_data_dict[ro_channel].T,
                        'xlabel': xlabel,
                        'xunit': xunit,
                        'ylabel': ylabel,
                        'yunit': yunit,
                        'numplotsx': numplotsx,
                        'numplotsy': numplotsy,
                        'plotsize': (plotsize[0]*numplotsx,
                                     plotsize[1]*numplotsy),
                        'title': fig_title,
                        'clabel': '{} (Vpeak)'.format(ro_channel)}
                else:
                    self.plot_dicts[plot_name + '_' + ro_channel] = {
                        'fig_id': plot_name,
                        'ax_id': ax_id,
                        'plotfn': self.plot_line,
                        'xvals': sweep_points,
                        'xlabel': xlabel,
                        'xunit': xunit,
                        'yvals': raw_data_dict[ro_channel],
                        'ylabel': '{} (Vpeak)'.format(ro_channel),
                        'yunit': '',
                        'numplotsx': numplotsx,
                        'numplotsy': numplotsy,
                        'plotsize': (plotsize[0]*numplotsx,
                                     plotsize[1]*numplotsy),
                        'title': fig_title}
            if len(raw_data_dict) == 1:
                self.plot_dicts[
                    plot_name + '_' + list(raw_data_dict)[0]]['ax_id'] = None

    def prepare_projected_data_plot(
            self, fig_name, data, qb_name, title_suffix='', sweep_points=None,
            plot_cal_points=True, plot_name_suffix='', data_label='Data',
            data_axis_label='', do_legend_data=True, do_legend_cal_states=True):
        title_suffix = qb_name + title_suffix
        if data_axis_label == '':
            data_axis_label = '{} state population'.format(
                self.get_latex_prob_label(self.data_to_fit[qb_name]))
        plotsize = self.get_default_plot_params(set=False)['figure.figsize']
        plotsize = (plotsize[0], plotsize[0]/1.25)

        if sweep_points is None:
            sweep_points = self.proc_data_dict['sweep_points_dict'][qb_name][
                'sweep_points']
        plot_names_cal = []
        if plot_cal_points and self.num_cal_points != 0:
            yvals = data[:-self.num_cal_points]
            xvals = sweep_points[:-self.num_cal_points]
            # plot cal points
            for i, cal_pts_idxs in enumerate(
                    self.cal_states_dict.values()):
                plot_dict_name_cal = list(self.cal_states_dict)[i] + \
                                 '_' + qb_name + '_' + plot_name_suffix
                plot_names_cal += [plot_dict_name_cal]
                self.plot_dicts[plot_dict_name_cal] = {
                    'fig_id': fig_name,
                    'plotfn': self.plot_line,
                    'plotsize': plotsize,
                    'xvals': self.proc_data_dict['sweep_points_dict'][qb_name][
                        'cal_points_sweep_points'][cal_pts_idxs],
                    'yvals': data[cal_pts_idxs],
                    'setlabel': list(self.cal_states_dict)[i],
                    'do_legend': do_legend_cal_states,
                    'legend_bbox_to_anchor': (1, 0.5),
                    'legend_pos': 'center left',
                    'linestyle': 'none',
                    'line_kws': {'color': self.get_cal_state_color(
                        list(self.cal_states_dict)[i])}}

                self.plot_dicts[plot_dict_name_cal+'_line'] = {
                    'fig_id': fig_name,
                    'plotsize': plotsize,
                    'plotfn': self.plot_hlines,
                    'y': np.mean(data[cal_pts_idxs]),
                    'xmin': self.proc_data_dict['sweep_points_dict'][qb_name][
                        'sweep_points'][0],
                    'xmax': self.proc_data_dict['sweep_points_dict'][qb_name][
                        'sweep_points'][-1],
                    'colors': 'gray'}

        else:
            yvals = data
            xvals = sweep_points
        title = (self.raw_data_dict['timestamp'] + ' ' +
                 self.raw_data_dict['measurementstring'])
        if title_suffix is not None:
            title += '\n' + title_suffix

        plot_dict_name = fig_name + '_' + plot_name_suffix
        # get x info (try for old sequences which do not have info in meta
        hard_sweep_params = self.get_param_value('hard_sweep_params')
        sweep_name = self.get_param_value('sweep_name')
        sweep_unit = self.get_param_value('sweep_unit')
        if hard_sweep_params is not None:
            xlabel = list(hard_sweep_params)[0]
            xunit = list(hard_sweep_params.values())[0][
                'unit']
        elif (sweep_name is not None) and (sweep_unit is not None):
            xlabel = sweep_name
            xunit = sweep_unit
        else:
            xlabel = self.raw_data_dict['sweep_parameter_names']
            xunit = self.raw_data_dict['sweep_parameter_units']
        if np.ndim(xunit) > 0:
            xunit = xunit[0]

        if self.get_param_value('TwoD', default_value=False):
            soft_sweep_params = self.get_param_value(
                'soft_sweep_params')
            if soft_sweep_params is not None:
                ylabel = list(soft_sweep_params)[0]
                yunit = list(soft_sweep_params.values())[0]['unit']
            else:
                ylabel = self.raw_data_dict['sweep_parameter_names'][1]
                yunit = self.raw_data_dict['sweep_parameter_units'][1]
            if np.ndim(yunit) > 0:
                yunit = yunit[0]
            self.plot_dicts[plot_dict_name] = {
                'plotfn': self.plot_colorxy,
                'fig_id': fig_name,
                'xvals': xvals,
                'yvals': self.proc_data_dict[
                    'sweep_points_2D_dict'][qb_name],
                'zvals': yvals,
                'xlabel': xlabel,
                'xunit': xunit,
                'ylabel': ylabel,
                'yunit': yunit,
                'title': title,
                'clabel': data_axis_label}
        else:
            self.plot_dicts[plot_dict_name] = {
                'plotfn': self.plot_line,
                'fig_id': fig_name,
                'plotsize': plotsize,
                'xvals': xvals,
                'xlabel': xlabel,
                'xunit': xunit,
                'yvals': yvals,
                'ylabel': data_axis_label,
                'yunit': '',
                'setlabel': data_label,
                'title': title,
                'linestyle': 'none',
                'do_legend': do_legend_data,
                'legend_bbox_to_anchor': (1, 0.5),
                'legend_pos': 'center left'}
        if len(plot_names_cal) > 0:
            if do_legend_data and not do_legend_cal_states:
                for plot_name in plot_names_cal:
                    plot_dict_cal = self.plot_dicts.pop(plot_name)
                    self.plot_dicts[plot_name] = plot_dict_cal


class Idling_Error_Rate_Analyisis(ba.BaseDataAnalysis):

    def __init__(self, t_start: str=None, t_stop: str=None,
                 label: str='', data_file_path: str=None,
                 options_dict: dict=None, extract_only: bool=False,
                 do_fitting: bool=True, auto=True):
        super().__init__(t_start=t_start, t_stop=t_stop,
                         label=label,
                         data_file_path=data_file_path,
                         options_dict=options_dict,
                         extract_only=extract_only, do_fitting=do_fitting)

        self.params_dict = {'xlabel': 'sweep_name',
                            'xunit': 'sweep_unit',
                            'xvals': 'sweep_points',
                            'measurementstring': 'measurementstring',
                            'value_names': 'value_names',
                            'value_units': 'value_units',
                            'measured_values': 'measured_values'}
        self.numeric_params = []
        if auto:
            self.run_analysis()

    def process_data(self):
        post_sel_th = self.options_dict.get('post_sel_th', 0.5)
        raw_shots = self.raw_data_dict['measured_values'][0][0]
        post_sel_shots = raw_shots[::2]
        data_shots = raw_shots[1::2]
        data_shots[np.where(post_sel_shots > post_sel_th)] = np.nan

        states = ['0', '1', '+']
        self.proc_data_dict['xvals'] = np.unique(self.raw_data_dict['xvals'])
        for i, state in enumerate(states):
            self.proc_data_dict['shots_{}'.format(state)] =data_shots[i::3]

            self.proc_data_dict['yvals_{}'.format(state)] = \
                np.nanmean(np.reshape(self.proc_data_dict['shots_{}'.format(state)],
                               (len(self.proc_data_dict['xvals']), -1),
                               order='F'), axis=1)


    def prepare_plots(self):
        # assumes that value names are unique in an experiment
        states = ['0', '1', '+']
        for i, state in enumerate(states):
            yvals = self.proc_data_dict['yvals_{}'.format(state)]
            xvals =  self.proc_data_dict['xvals']

            self.plot_dicts['Prepare in {}'.format(state)] = {
                'ax_id': 'main',
                'plotfn': self.plot_line,
                'xvals': xvals,
                'xlabel': self.raw_data_dict['xlabel'][0],
                'xunit': self.raw_data_dict['xunit'][0][0],
                'yvals': yvals,
                'ylabel': 'Counts',
                'yrange': [0, 1],
                'xrange': self.options_dict.get('xrange', None),
                'yunit': 'frac',
                'setlabel': 'Prepare in {}'.format(state),
                'do_legend':True,
                'title': (self.raw_data_dict['timestamps'][0]+' - ' +
                          self.raw_data_dict['timestamps'][-1] + '\n' +
                          self.raw_data_dict['measurementstring'][0]),
                'legend_pos': 'upper right'}
        if self.do_fitting:
            for state in ['0', '1', '+']:
                self.plot_dicts['fit_{}'.format(state)] = {
                    'ax_id': 'main',
                    'plotfn': self.plot_fit,
                    'fit_res': self.fit_dicts['fit {}'.format(state)]['fit_res'],
                    'plot_init': self.options_dict['plot_init'],
                    'setlabel': 'fit |{}>'.format(state),
                    'do_legend': True,
                    'legend_pos': 'upper right'}

                self.plot_dicts['fit_text']={
                    'ax_id':'main',
                    'box_props': 'fancy',
                    'xpos':1.05,
                    'horizontalalignment':'left',
                    'plotfn': self.plot_text,
                    'text_string': self.proc_data_dict['fit_msg']}



    def analyze_fit_results(self):
        fit_msg =''
        states = ['0', '1', '+']
        for state in states:
            fr = self.fit_res['fit {}'.format(state)]
            N1 = fr.params['N1'].value, fr.params['N1'].stderr
            N2 = fr.params['N2'].value, fr.params['N2'].stderr
            fit_msg += ('Prep |{}> : \n\tN_1 = {:.2g} $\pm$ {:.2g}'
                    '\n\tN_2 = {:.2g} $\pm$ {:.2g}\n').format(
                state, N1[0], N1[1], N2[0], N2[1])

        self.proc_data_dict['fit_msg'] = fit_msg

    def prepare_fitting(self):
        self.fit_dicts = OrderedDict()
        states = ['0', '1', '+']
        for i, state in enumerate(states):
            yvals = self.proc_data_dict['yvals_{}'.format(state)]
            xvals =  self.proc_data_dict['xvals']

            mod = lmfit.Model(fit_mods.idle_error_rate_exp_decay)
            mod.guess = fit_mods.idle_err_rate_guess.__get__(mod, mod.__class__)

            # Done here explicitly so that I can overwrite a specific guess
            guess_pars = mod.guess(N=xvals, data=yvals)
            vary_N2 = self.options_dict.get('vary_N2', True)

            if not vary_N2:
                guess_pars['N2'].value = 1e21
                guess_pars['N2'].vary = False
            self.fit_dicts['fit {}'.format(states[i])] = {
                'model': mod,
                'fit_xvals': {'N': xvals},
                'fit_yvals': {'data': yvals},
                'guess_pars': guess_pars}
            # Allows fixing the double exponential coefficient


class Grovers_TwoQubitAllStates_Analysis(ba.BaseDataAnalysis):

    def __init__(self, t_start: str=None, t_stop: str=None,
                 label: str='', data_file_path: str=None,
                 options_dict: dict=None, extract_only: bool=False,
                 do_fitting: bool=True, auto=True):
        super().__init__(t_start=t_start, t_stop=t_stop,
                         label=label,
                         data_file_path=data_file_path,
                         options_dict=options_dict,
                         extract_only=extract_only, do_fitting=do_fitting)

        self.params_dict = {'xlabel': 'sweep_name',
                            'xunit': 'sweep_unit',
                            'xvals': 'sweep_points',
                            'measurementstring': 'measurementstring',
                            'value_names': 'value_names',
                            'value_units': 'value_units',
                            'measured_values': 'measured_values'}
        self.numeric_params = []
        if auto:
            self.run_analysis()

    def process_data(self):
        self.proc_data_dict = OrderedDict()
        normalize_to_cal_points = self.options_dict.get('normalize_to_cal_points', True)
        cal_points = [
                        [[-4, -3], [-2, -1]],
                        [[-4, -2], [-3, -1]],
                       ]
        for idx in [0,1]:
            yvals = list(self.raw_data_dict['measured_data'].values())[idx][0]

            self.proc_data_dict['ylabel_{}'.format(idx)] = \
                self.raw_data_dict['value_names'][0][idx]
            self.proc_data_dict['yunit'] = self.raw_data_dict['value_units'][0][idx]

            if normalize_to_cal_points:
                yvals = a_tools.rotate_and_normalize_data_1ch(yvals,
                    cal_zero_points=cal_points[idx][0],
                    cal_one_points=cal_points[idx][1])
            self.proc_data_dict['yvals_{}'.format(idx)] = yvals

        y0 = self.proc_data_dict['yvals_0']
        y1 = self.proc_data_dict['yvals_1']
        p_success = ((y0[0]*y1[0]) +
                     (1-y0[1])*y1[1] +
                     (y0[2])*(1-y1[2]) +
                     (1-y0[3])*(1-y1[3]) )/4
        self.proc_data_dict['p_success'] = p_success


    def prepare_plots(self):
        # assumes that value names are unique in an experiment
        for i in [0, 1]:
            yvals = self.proc_data_dict['yvals_{}'.format(i)]
            xvals =  self.raw_data_dict['xvals'][0]
            ylabel = self.proc_data_dict['ylabel_{}'.format(i)]
            self.plot_dicts['main_{}'.format(ylabel)] = {
                'plotfn': self.plot_line,
                'xvals': self.raw_data_dict['xvals'][0],
                'xlabel': self.raw_data_dict['xlabel'][0],
                'xunit': self.raw_data_dict['xunit'][0][0],
                'yvals': self.proc_data_dict['yvals_{}'.format(i)],
                'ylabel': ylabel,
                'yunit': self.proc_data_dict['yunit'],
                'title': (self.raw_data_dict['timestamps'][0] + ' \n' +
                          self.raw_data_dict['measurementstring'][0]),
                'do_legend': False,
                'legend_pos': 'upper right'}


        self.plot_dicts['limit_text']={
            'ax_id':'main_{}'.format(ylabel),
            'box_props': 'fancy',
            'xpos':1.05,
            'horizontalalignment':'left',
            'plotfn': self.plot_text,
            'text_string': 'P succes = {:.3f}'.format(self.proc_data_dict['p_success'])}








class FlippingAnalysis(Single_Qubit_TimeDomainAnalysis):

    def __init__(self, t_start: str=None, t_stop: str=None,
                 data_file_path: str=None,
                 options_dict: dict=None, extract_only: bool=False,
                 do_fitting: bool=True, auto=True):
        super().__init__(t_start=t_start, t_stop=t_stop,
                         data_file_path=data_file_path,
                         options_dict=options_dict,
                         extract_only=extract_only, do_fitting=do_fitting)
        self.single_timestamp = True

        self.params_dict = {'xlabel': 'sweep_name',
                            'xunit': 'sweep_unit',
                            'measurementstring': 'measurementstring',
                            'sweep_points': 'sweep_points',
                            'value_names': 'value_names',
                            'value_units': 'value_units',
                            'measured_values': 'measured_values'}
        # This analysis makes a hardcoded assumption on the calibration points
        self.options_dict['cal_points'] = [list(range(-4, -2)),
                                           list(range(-2, 0))]

        self.numeric_params = []
        if auto:
            self.run_analysis()

    def prepare_fitting(self):
        self.fit_dicts = OrderedDict()
        # Even though we expect an exponentially damped oscillation we use
        # a simple cosine as this gives more reliable fitting and we are only
        # interested in extracting the frequency of the oscillation
        cos_mod = lmfit.Model(fit_mods.CosFunc)

        guess_pars = fit_mods.Cos_guess(
            model=cos_mod, t=self.raw_data_dict['sweep_points'][:-4],
            data=self.proc_data_dict['corr_data'][:-4])

        # This enforces the oscillation to start at the equator
        # and ensures that any over/under rotation is absorbed in the
        # frequency
        guess_pars['amplitude'].value = 0.5
        guess_pars['amplitude'].vary = False
        guess_pars['offset'].value = 0.5
        guess_pars['offset'].vary = False

        self.fit_dicts['cos_fit'] = {
            'fit_fn': fit_mods.CosFunc,
            'fit_xvals': {'t': self.raw_data_dict['sweep_points'][:-4]},
            'fit_yvals': {'data': self.proc_data_dict['corr_data'][:-4]},
            'guess_pars': guess_pars}

        # In the case there are very few periods we fall back on a small
        # angle approximation to extract the drive detuning
        poly_mod = lmfit.models.PolynomialModel(degree=1)
        # the detuning can be estimated using on a small angle approximation
        # c1 = d/dN (cos(2*pi*f N) ) evaluated at N = 0 -> c1 = -2*pi*f
        poly_mod.set_param_hint('frequency', expr='-c1/(2*pi)')
        guess_pars = poly_mod.guess(x=self.raw_data_dict['sweep_points'][:-4],
                                    data=self.proc_data_dict['corr_data'][:-4])
        # Constraining the line ensures that it will only give a good fit
        # if the small angle approximation holds
        guess_pars['c0'].vary = False
        guess_pars['c0'].value = 0.5

        self.fit_dicts['line_fit'] = {
            'model': poly_mod,
            'fit_xvals': {'x': self.raw_data_dict['sweep_points'][:-4]},
            'fit_yvals': {'data': self.proc_data_dict['corr_data'][:-4]},
            'guess_pars': guess_pars}

    def analyze_fit_results(self):
        sf_line = self._get_scale_factor_line()
        sf_cos = self._get_scale_factor_cos()
        self.proc_data_dict['scale_factor'] = self.get_scale_factor()

        msg = 'Scale fact. based on '
        if self.proc_data_dict['scale_factor'] == sf_cos:
            msg += 'cos fit\n'
        else:
            msg += 'line fit\n'
        msg += 'cos fit: {:.4f}\n'.format(sf_cos)
        msg += 'line fit: {:.4f}'.format(sf_line)

        self.raw_data_dict['scale_factor_msg'] = msg
        # TODO: save scale factor to file

    def get_scale_factor(self):
        """
        Returns the scale factor that should correct for the error in the
        pulse amplitude.
        """
        # Model selection based on the Bayesian Information Criterion (BIC)
        # as  calculated by lmfit
        if (self.fit_dicts['line_fit']['fit_res'].bic <
                self.fit_dicts['cos_fit']['fit_res'].bic):
            scale_factor = self._get_scale_factor_line()
        else:
            scale_factor = self._get_scale_factor_cos()
        return scale_factor

    def _get_scale_factor_cos(self):
        # 1/period of the oscillation corresponds to the (fractional)
        # over/under rotation error per gate
        frequency = self.fit_dicts['cos_fit']['fit_res'].params['frequency']

        # the square is needed to account for the difference between
        # power and amplitude
        scale_factor = (1+frequency)**2

        phase = np.rad2deg(self.fit_dicts['cos_fit']['fit_res'].params['phase']) % 360
        # phase ~90 indicates an under rotation so the scale factor
        # has to be larger than 1. A phase ~270 indicates an over
        # rotation so then the scale factor has to be smaller than one.
        if phase > 180:
            scale_factor = 1/scale_factor

        return scale_factor

    def _get_scale_factor_line(self):
        # 1/period of the oscillation corresponds to the (fractional)
        # over/under rotation error per gate
        frequency = self.fit_dicts['line_fit']['fit_res'].params['frequency']
        scale_factor = (1+frequency)**2
        # no phase sign check is needed here as this is contained in the
        # sign of the coefficient

        return scale_factor

    def prepare_plots(self):
        self.plot_dicts['main'] = {
            'plotfn': self.plot_line,
            'xvals': self.raw_data_dict['sweep_points'],
            'xlabel': self.raw_data_dict['xlabel'],
            'xunit': self.raw_data_dict['xunit'],  # does not do anything yet
            'yvals': self.proc_data_dict['corr_data'],
            'ylabel': 'Excited state population',
            'yunit': '',
            'setlabel': 'data',
            'title': (self.raw_data_dict['timestamp'] + ' ' +
                      self.raw_data_dict['measurementstring']),
            'do_legend': True,
            'legend_pos': 'upper right'}

        if self.do_fitting:
            self.plot_dicts['line_fit'] = {
                'ax_id': 'main',
                'plotfn': self.plot_fit,
                'fit_res': self.fit_dicts['line_fit']['fit_res'],
                'plot_init': self.options_dict['plot_init'],
                'setlabel': 'line fit',
                'do_legend': True,
                'legend_pos': 'upper right'}

            self.plot_dicts['cos_fit'] = {
                'ax_id': 'main',
                'plotfn': self.plot_fit,
                'fit_res': self.fit_dicts['cos_fit']['fit_res'],
                'plot_init': self.options_dict['plot_init'],
                'setlabel': 'cos fit',
                'do_legend': True,
                'legend_pos': 'upper right'}

            self.plot_dicts['text_msg'] = {
                'ax_id': 'main',
                'ypos': 0.15,
                'plotfn': self.plot_text,
                'box_props': 'fancy',
                'text_string': self.raw_data_dict['scale_factor_msg']}


class Intersect_Analysis(Single_Qubit_TimeDomainAnalysis):
    """
    Analysis to extract the intercept of two parameters.

    relevant options_dict parameters
        ch_idx_A (int) specifies first channel for intercept
        ch_idx_B (int) specifies second channel for intercept if same as first
            it will assume data was taken interleaved.
    """
    def __init__(self, t_start: str=None, t_stop: str=None,
                 data_file_path: str=None,
                 options_dict: dict=None, extract_only: bool=False,
                 do_fitting: bool=True, auto=True):

        super().__init__(t_start=t_start, t_stop=t_stop,
                         data_file_path=data_file_path,
                         options_dict=options_dict,
                         extract_only=extract_only, do_fitting=do_fitting)
        self.single_timestamp = False

        self.params_dict = {'xlabel': 'sweep_name',
                            'xvals': 'sweep_points',
                            'xunit': 'sweep_unit',
                            'measurementstring': 'measurementstring',
                            'value_names': 'value_names',
                            'value_units': 'value_units',
                            'measured_values': 'measured_values'}

        self.numeric_params = []
        if auto:
            self.run_analysis()


    def process_data(self):
        """
        selects the relevant acq channel based on "ch_idx_A" and "ch_idx_B"
        specified in the options dict. If ch_idx_A and ch_idx_B are the same
        it will unzip the data.
        """
        self.proc_data_dict = deepcopy(self.raw_data_dict)
        # The channel containing the data must be specified in the options dict
        ch_idx_A = self.options_dict.get('ch_idx_A', 0)
        ch_idx_B = self.options_dict.get('ch_idx_B', 0)


        self.proc_data_dict['ylabel'] = self.raw_data_dict['value_names'][0][ch_idx_A]
        self.proc_data_dict['yunit'] = self.raw_data_dict['value_units'][0][ch_idx_A]

        if ch_idx_A == ch_idx_B:
            yvals = list(self.raw_data_dict['measured_data'].values())[ch_idx_A][0]
            self.proc_data_dict['xvals_A'] = self.raw_data_dict['xvals'][0][::2]
            self.proc_data_dict['xvals_B'] = self.raw_data_dict['xvals'][0][1::2]
            self.proc_data_dict['yvals_A'] = yvals[::2]
            self.proc_data_dict['yvals_B'] = yvals[1::2]
        else:
            self.proc_data_dict['xvals_A'] = self.raw_data_dict['xvals'][0]
            self.proc_data_dict['xvals_B'] = self.raw_data_dict['xvals'][0]

            self.proc_data_dict['yvals_A'] = list(self.raw_data_dict
                ['measured_data'].values())[ch_idx_A][0]
            self.proc_data_dict['yvals_B'] = list(self.raw_data_dict
                ['measured_data'].values())[ch_idx_B][0]

    def prepare_fitting(self):
        self.fit_dicts = OrderedDict()

        self.fit_dicts['line_fit_A'] = {
            'model': lmfit.models.PolynomialModel(degree=2),
            'fit_xvals': {'x': self.proc_data_dict['xvals_A']},
            'fit_yvals': {'data': self.proc_data_dict['yvals_A']}}

        self.fit_dicts['line_fit_B'] = {
            'model': lmfit.models.PolynomialModel(degree=2),
            'fit_xvals': {'x': self.proc_data_dict['xvals_B']},
            'fit_yvals': {'data': self.proc_data_dict['yvals_B']}}


    def analyze_fit_results(self):
        fr_0 = self.fit_res['line_fit_A'].best_values
        fr_1 = self.fit_res['line_fit_B'].best_values

        c0 = (fr_0['c0'] - fr_1['c0'])
        c1 = (fr_0['c1'] - fr_1['c1'])
        c2 = (fr_0['c2'] - fr_1['c2'])
        poly_coeff = [c0, c1, c2]
        poly = np.polynomial.polynomial.Polynomial([fr_0['c0'],
                                                   fr_0['c1'], fr_0['c2']])
        ic = np.polynomial.polynomial.polyroots(poly_coeff)

        self.proc_data_dict['intersect_L'] = ic[0], poly(ic[0])
        self.proc_data_dict['intersect_R'] = ic[1], poly(ic[1])

        if (((np.min(self.proc_data_dict['xvals']))< ic[0]) and
                ( ic[0] < (np.max(self.proc_data_dict['xvals'])))):
            self.proc_data_dict['intersect'] =self.proc_data_dict['intersect_L']
        else:
            self.proc_data_dict['intersect'] =self.proc_data_dict['intersect_R']

    def prepare_plots(self):
        self.plot_dicts['main'] = {
            'plotfn': self.plot_line,
            'xvals': self.proc_data_dict['xvals_A'],
            'xlabel': self.proc_data_dict['xlabel'][0],
            'xunit': self.proc_data_dict['xunit'][0][0],
            'yvals': self.proc_data_dict['yvals_A'],
            'ylabel': self.proc_data_dict['ylabel'],
            'yunit': self.proc_data_dict['yunit'],
            'setlabel': 'A',
            'title': (self.proc_data_dict['timestamps'][0] + ' \n' +
                      self.proc_data_dict['measurementstring'][0]),
            'do_legend': True,
            'yrange': (0,1),
            'legend_pos': 'upper right'}

        self.plot_dicts['on'] = {
            'plotfn': self.plot_line,
            'ax_id': 'main',
            'xvals': self.proc_data_dict['xvals_B'],
            'xlabel': self.proc_data_dict['xlabel'][0],
            'xunit': self.proc_data_dict['xunit'][0][0],
            'yvals': self.proc_data_dict['yvals_B'],
            'ylabel': self.proc_data_dict['ylabel'],
            'yunit': self.proc_data_dict['yunit'],
            'setlabel': 'B',
            'do_legend': True,
            'legend_pos': 'upper right'}

        if self.do_fitting:
            self.plot_dicts['line_fit_A'] = {
                'ax_id': 'main',
                'plotfn': self.plot_fit,
                'fit_res': self.fit_dicts['line_fit_A']['fit_res'],
                'plot_init': self.options_dict['plot_init'],
                'setlabel': 'Fit A',
                'do_legend': True}
            self.plot_dicts['line_fit_B'] = {
                'ax_id': 'main',
                'plotfn': self.plot_fit,
                'fit_res': self.fit_dicts['line_fit_B']['fit_res'],
                'plot_init': self.options_dict['plot_init'],
                'setlabel': 'Fit B',
                'do_legend': True}


            ic, ic_unit = SI_val_to_msg_str(
                self.proc_data_dict['intersect'][0],
                 self.proc_data_dict['xunit'][0][0], return_type=float)
            self.plot_dicts['intercept_message'] = {
                'ax_id': 'main',
                'plotfn': self.plot_line,
                'xvals': [self.proc_data_dict['intersect'][0]],
                'yvals': [self.proc_data_dict['intersect'][1]],
                'line_kws': {'alpha': .5, 'color':'gray',
                            'markersize':15},
                'marker': 'o',
                'setlabel': 'Intercept: {:.1f} {}'.format(ic, ic_unit),
                'do_legend': True}

    def get_intersect(self):

        return self.proc_data_dict['intersect']



class CZ_1QPhaseCal_Analysis(ba.BaseDataAnalysis):
    """
    Analysis to extract the intercept for a single qubit phase calibration
    experiment

    N.B. this is a less generic version of "Intersect_Analysis" and should
    be deprecated (MAR Dec 2017)
    """
    def __init__(self, t_start: str=None, t_stop: str=None,
                 data_file_path: str=None,
                 options_dict: dict=None, extract_only: bool=False,
                 do_fitting: bool=True, auto=True):
        super().__init__(t_start=t_start, t_stop=t_stop,
                         data_file_path=data_file_path,
                         options_dict=options_dict,
                         extract_only=extract_only, do_fitting=do_fitting)
        self.single_timestamp = False

        self.params_dict = {'xlabel': 'sweep_name',
                            'xunit': 'sweep_unit',
                            'xvals': 'sweep_points',
                            'measurementstring': 'measurementstring',
                            'value_names': 'value_names',
                            'value_units': 'value_units',
                            'measured_values': 'measured_values'}

        self.numeric_params = []
        if auto:
            self.run_analysis()

    def process_data(self):
        """
        selects the relevant acq channel based on "ch_idx" in options dict and
        then splits the data for th
        """
        self.proc_data_dict = OrderedDict()
        # The channel containing the data must be specified in the options dict
        ch_idx = self.options_dict['ch_idx']

        yvals = list(self.raw_data_dict['measured_data'].values())[ch_idx][0]

        self.proc_data_dict['ylabel'] = self.raw_data_dict['value_names'][0][ch_idx]
        self.proc_data_dict['yunit'] = self.raw_data_dict['value_units'][0][ch_idx]
        self.proc_data_dict['xvals_off'] = self.raw_data_dict['xvals'][0][::2]
        self.proc_data_dict['xvals_on'] = self.raw_data_dict['xvals'][0][1::2]
        self.proc_data_dict['yvals_off'] = yvals[::2]
        self.proc_data_dict['yvals_on'] = yvals[1::2]


    def prepare_fitting(self):
        self.fit_dicts = OrderedDict()

        self.fit_dicts['line_fit_off'] = {
            'model': lmfit.models.PolynomialModel(degree=1),
            'fit_xvals': {'x': self.proc_data_dict['xvals_off']},
            'fit_yvals': {'data': self.proc_data_dict['yvals_off']}}

        self.fit_dicts['line_fit_on'] = {
            'model': lmfit.models.PolynomialModel(degree=1),
            'fit_xvals': {'x': self.proc_data_dict['xvals_on']},
            'fit_yvals': {'data': self.proc_data_dict['yvals_on']}}


    def analyze_fit_results(self):
        fr_0 = self.fit_res['line_fit_off'].best_values
        fr_1 = self.fit_res['line_fit_on'].best_values
        ic = -(fr_0['c0'] - fr_1['c0'])/(fr_0['c1'] - fr_1['c1'])

        self.proc_data_dict['zero_phase_diff_intersect'] = ic


    def prepare_plots(self):
        self.plot_dicts['main'] = {
            'plotfn': self.plot_line,
            'xvals': self.proc_data_dict['xvals_off'],
            'xlabel': self.raw_data_dict['xlabel'][0],
            'xunit': self.raw_data_dict['xunit'][0][0],
            'yvals': self.proc_data_dict['yvals_off'],
            'ylabel': self.proc_data_dict['ylabel'],
            'yunit': self.proc_data_dict['yunit'],
            'setlabel': 'CZ off',
            'title': (self.raw_data_dict['timestamps'][0] + ' \n' +
                      self.raw_data_dict['measurementstring'][0]),
            'do_legend': True,
            'yrange': (0,1),
            'legend_pos': 'upper right'}

        self.plot_dicts['on'] = {
            'plotfn': self.plot_line,
            'ax_id': 'main',
            'xvals': self.proc_data_dict['xvals_on'],
            'xlabel': self.raw_data_dict['xlabel'][0],
            'xunit': self.raw_data_dict['xunit'][0][0],
            'yvals': self.proc_data_dict['yvals_on'],
            'ylabel': self.proc_data_dict['ylabel'],
            'yunit': self.proc_data_dict['yunit'],
            'setlabel': 'CZ on',
            'do_legend': True,
            'legend_pos': 'upper right'}

        if self.do_fitting:
            self.plot_dicts['line_fit_off'] = {
                'ax_id': 'main',
                'plotfn': self.plot_fit,
                'fit_res': self.fit_dicts['line_fit_off']['fit_res'],
                'plot_init': self.options_dict['plot_init'],
                'setlabel': 'Fit CZ off',
                'do_legend': True}
            self.plot_dicts['line_fit_on'] = {
                'ax_id': 'main',
                'plotfn': self.plot_fit,
                'fit_res': self.fit_dicts['line_fit_on']['fit_res'],
                'plot_init': self.options_dict['plot_init'],
                'setlabel': 'Fit CZ on',
                'do_legend': True}


            ic, ic_unit = SI_val_to_msg_str(
                self.proc_data_dict['zero_phase_diff_intersect'],
                 self.raw_data_dict['xunit'][0][0], return_type=float)
            self.plot_dicts['intercept_message'] = {
                'ax_id': 'main',
                'plotfn': self.plot_line,
                'xvals': [self.proc_data_dict['zero_phase_diff_intersect']],
                'yvals': [np.mean(self.proc_data_dict['xvals_on'])],
                'line_kws': {'alpha': 0},
                'setlabel': 'Intercept: {:.1f} {}'.format(ic, ic_unit),
                'do_legend': True}

    def get_zero_phase_diff_intersect(self):

        return self.proc_data_dict['zero_phase_diff_intersect']


class Oscillation_Analysis(ba.BaseDataAnalysis):
    """
    Very basic analysis to determine the phase of a single oscillation
    that has an assumed period of 360 degrees.
    """
    def __init__(self, t_start: str=None, t_stop: str=None,
                 data_file_path: str=None,
                 label: str='',
                 options_dict: dict=None, extract_only: bool=False,
                 do_fitting: bool=True, auto=True):
        super().__init__(t_start=t_start, t_stop=t_stop,
                         label=label,
                         data_file_path=data_file_path,
                         options_dict=options_dict,
                         extract_only=extract_only, do_fitting=do_fitting)
        self.single_timestamp = False

        self.params_dict = {'xlabel': 'sweep_name',
                            'xunit': 'sweep_unit',
                            'xvals': 'sweep_points',
                            'measurementstring': 'measurementstring',
                            'value_names': 'value_names',
                            'value_units': 'value_units',
                            'measured_values': 'measured_values'}

        self.numeric_params = []
        if auto:
            self.run_analysis()

    def process_data(self):
        self.proc_data_dict = OrderedDict()
        idx = 1

        self.proc_data_dict['yvals'] = list(self.raw_data_dict['measured_data'].values())[idx][0]
        self.proc_data_dict['ylabel'] = self.raw_data_dict['value_names'][0][idx]
        self.proc_data_dict['yunit'] = self.raw_data_dict['value_units'][0][idx]

    def prepare_fitting(self):
        self.fit_dicts = OrderedDict()
        cos_mod = lmfit.Model(fit_mods.CosFunc)
        cos_mod.guess = fit_mods.Cos_guess.__get__(cos_mod, cos_mod.__class__)
        self.fit_dicts['cos_fit'] = {
            'model': cos_mod,
            'guess_dict': {'frequency': {'value': 1/360, 'vary': False}},
            'fit_xvals': {'t': self.raw_data_dict['xvals'][0]},
            'fit_yvals': {'data': self.proc_data_dict['yvals']}}

    def analyze_fit_results(self):
        fr = self.fit_res['cos_fit'].best_values
        self.proc_data_dict['phi'] =  np.rad2deg(fr['phase'])


    def prepare_plots(self):
        self.plot_dicts['main'] = {
            'plotfn': self.plot_line,
            'xvals': self.raw_data_dict['xvals'][0],
            'xlabel': self.raw_data_dict['xlabel'][0],
            'xunit': self.raw_data_dict['xunit'][0][0],
            'yvals': self.proc_data_dict['yvals'],
            'ylabel': self.proc_data_dict['ylabel'],
            'yunit': self.proc_data_dict['yunit'],
            'title': (self.raw_data_dict['timestamps'][0] + ' \n' +
                      self.raw_data_dict['measurementstring'][0]),
            'do_legend': True,
            # 'yrange': (0,1),
            'legend_pos': 'upper right'}

        if self.do_fitting:
            self.plot_dicts['cos_fit'] = {
                'ax_id': 'main',
                'plotfn': self.plot_fit,
                'fit_res': self.fit_dicts['cos_fit']['fit_res'],
                'plot_init': self.options_dict['plot_init'],
                'setlabel': 'Fit',
                'do_legend': True}


class Conditional_Oscillation_Analysis(ba.BaseDataAnalysis):
    """
    Analysis to extract quantities from a conditional oscillation.

    """
    def __init__(self, t_start: str=None, t_stop: str=None,
                 data_file_path: str=None,
                 label: str='',
                 options_dict: dict=None, extract_only: bool=False,
                 do_fitting: bool=True, auto=True):
        super().__init__(t_start=t_start, t_stop=t_stop,
                         label=label,
                         data_file_path=data_file_path,
                         options_dict=options_dict,
                         extract_only=extract_only, do_fitting=do_fitting)
        self.single_timestamp = False

        self.params_dict = {'xlabel': 'sweep_name',
                            'xunit': 'sweep_unit',
                            'xvals': 'sweep_points',
                            'measurementstring': 'measurementstring',
                            'value_names': 'value_names',
                            'value_units': 'value_units',
                            'measured_values': 'measured_values'}

        self.numeric_params = []
        if auto:
            self.run_analysis()

    def process_data(self):
        """
        selects the relevant acq channel based on "ch_idx_osc" and
        "ch_idx_spec" in the options dict and then splits the data for the
        off and on cases
        """
        self.proc_data_dict = OrderedDict()
        # The channel containing the data must be specified in the options dict
        ch_idx_spec = self.options_dict.get('ch_idx_spec', 0)
        ch_idx_osc = self.options_dict.get('ch_idx_osc', 1)
        normalize_to_cal_points = self.options_dict.get('normalize_to_cal_points', True)
        cal_points = [
                        [[-4, -3], [-2, -1]],
                        [[-4, -2], [-3, -1]],
                       ]


        i = 0
        for idx, type_str in zip([ch_idx_osc, ch_idx_spec], ['osc', 'spec']):
            yvals = list(self.raw_data_dict['measured_data'].values())[idx][0]
            self.proc_data_dict['ylabel_{}'.format(type_str)] = self.raw_data_dict['value_names'][0][idx]
            self.proc_data_dict['yunit'] = self.raw_data_dict['value_units'][0][idx]

            if normalize_to_cal_points:
                yvals = a_tools.rotate_and_normalize_data_1ch(yvals,
                    cal_zero_points=cal_points[i][0],
                    cal_one_points=cal_points[i][1])
                i +=1

                self.proc_data_dict['yvals_{}_off'.format(type_str)] = yvals[::2]
                self.proc_data_dict['yvals_{}_on'.format(type_str)] = yvals[1::2]
                self.proc_data_dict['xvals_off'] = self.raw_data_dict['xvals'][0][::2]
                self.proc_data_dict['xvals_on'] = self.raw_data_dict['xvals'][0][1::2]

            else:
                self.proc_data_dict['yvals_{}_off'.format(type_str)] = yvals[::2]
                self.proc_data_dict['yvals_{}_on'.format(type_str)] = yvals[1::2]


                self.proc_data_dict['xvals_off'] = self.raw_data_dict['xvals'][0][::2]
                self.proc_data_dict['xvals_on'] = self.raw_data_dict['xvals'][0][1::2]



    def prepare_fitting(self):
        self.fit_dicts = OrderedDict()
        cos_mod0 = lmfit.Model(fit_mods.CosFunc)
        cos_mod0.guess = fit_mods.Cos_guess.__get__(cos_mod0, cos_mod0.__class__)
        self.fit_dicts['cos_fit_off'] = {
            'model': cos_mod0,
            'guess_dict': {'frequency': {'value': 1/360, 'vary': False}},
            'fit_xvals': {'t': self.proc_data_dict['xvals_off'][:-2]},
            'fit_yvals': {'data': self.proc_data_dict['yvals_osc_off'][:-2]}}

        cos_mod1 = lmfit.Model(fit_mods.CosFunc)
        cos_mod1.guess = fit_mods.Cos_guess.__get__(cos_mod1, cos_mod1.__class__)
        self.fit_dicts['cos_fit_on'] = {
            'model': cos_mod1,
            'guess_dict': {'frequency': {'value': 1/360, 'vary': False}},
            'fit_xvals': {'t': self.proc_data_dict['xvals_on'][:-2]},
            'fit_yvals': {'data': self.proc_data_dict['yvals_osc_on'][:-2]}}

    def analyze_fit_results(self):
        fr_0 = self.fit_res['cos_fit_off'].params
        fr_1 = self.fit_res['cos_fit_on'].params

        phi0 = np.rad2deg(fr_0['phase'].value)
        phi1 = np.rad2deg(fr_1['phase'].value)

        phi0_stderr = np.rad2deg(fr_0['phase'].stderr)
        phi1_stderr = np.rad2deg(fr_1['phase'].stderr)

        self.proc_data_dict['phi_0'] = phi0, phi0_stderr
        self.proc_data_dict['phi_1'] = phi1, phi1_stderr
        phi_cond_stderr = (phi0_stderr**2+phi1_stderr**2)**.5
        self.proc_data_dict['phi_cond'] = (phi1 -phi0), phi_cond_stderr


        osc_amp = np.mean([fr_0['amplitude'], fr_1['amplitude']])
        osc_amp_stderr = np.sqrt(fr_0['amplitude'].stderr**2 +
                                 fr_1['amplitude']**2)/2

        self.proc_data_dict['osc_amp_0'] = (fr_0['amplitude'].value,
                                            fr_0['amplitude'].stderr)
        self.proc_data_dict['osc_amp_1'] = (fr_1['amplitude'].value,
                                            fr_1['amplitude'].stderr)

        self.proc_data_dict['osc_offs_0'] = (fr_0['offset'].value,
                                            fr_0['offset'].stderr)
        self.proc_data_dict['osc_offs_1'] = (fr_1['offset'].value,
                                            fr_1['offset'].stderr)


        offs_stderr = (fr_0['offset'].stderr**2+fr_1['offset'].stderr**2)**.5
        self.proc_data_dict['offs_diff'] = (
            fr_1['offset'].value - fr_0['offset'].value, offs_stderr)

        # self.proc_data_dict['osc_amp'] = (osc_amp, osc_amp_stderr)
        self.proc_data_dict['missing_fraction'] = (
            np.mean(self.proc_data_dict['yvals_spec_on'][:-2]) -
            np.mean(self.proc_data_dict['yvals_spec_off'][:-2]))


    def prepare_plots(self):
        self._prepare_main_oscillation_figure()
        self._prepare_spectator_qubit_figure()

    def _prepare_main_oscillation_figure(self):
        self.plot_dicts['main'] = {
            'plotfn': self.plot_line,
            'xvals': self.proc_data_dict['xvals_off'],
            'xlabel': self.raw_data_dict['xlabel'][0],
            'xunit': self.raw_data_dict['xunit'][0][0],
            'yvals': self.proc_data_dict['yvals_osc_off'],
            'ylabel': self.proc_data_dict['ylabel_osc'],
            'yunit': self.proc_data_dict['yunit'],
            'setlabel': 'CZ off',
            'title': (self.raw_data_dict['timestamps'][0] + ' \n' +
                      self.raw_data_dict['measurementstring'][0]),
            'do_legend': True,
            # 'yrange': (0,1),
            'legend_pos': 'upper right'}

        self.plot_dicts['on'] = {
            'plotfn': self.plot_line,
            'ax_id': 'main',
            'xvals': self.proc_data_dict['xvals_on'],
            'xlabel': self.raw_data_dict['xlabel'][0],
            'xunit': self.raw_data_dict['xunit'][0][0],
            'yvals': self.proc_data_dict['yvals_osc_on'],
            'ylabel': self.proc_data_dict['ylabel_osc'],
            'yunit': self.proc_data_dict['yunit'],
            'setlabel': 'CZ on',
            'do_legend': True,
            'legend_pos': 'upper right'}

        if self.do_fitting:
            self.plot_dicts['cos_fit_off'] = {
                'ax_id': 'main',
                'plotfn': self.plot_fit,
                'fit_res': self.fit_dicts['cos_fit_off']['fit_res'],
                'plot_init': self.options_dict['plot_init'],
                'setlabel': 'Fit CZ off',
                'do_legend': True}
            self.plot_dicts['cos_fit_on'] = {
                'ax_id': 'main',
                'plotfn': self.plot_fit,
                'fit_res': self.fit_dicts['cos_fit_on']['fit_res'],
                'plot_init': self.options_dict['plot_init'],
                'setlabel': 'Fit CZ on',
                'do_legend': True}

            # offset as a guide for the eye
            y = self.fit_res['cos_fit_off'].params['offset'].value
            self.plot_dicts['cos_off_offset'] ={
                'plotfn': self.plot_matplot_ax_method,
                'ax_id':'main',
                'func': 'axhline',
                'plot_kws': {
                    'y': y, 'color': 'C0', 'linestyle': 'dotted'}
                    }

            phase_message = (
                'Phase diff.: {:.1f} $\pm$ {:.1f} deg\n'
                'Phase off: {:.1f} $\pm$ {:.1f}deg\n'
                'Phase on: {:.1f} $\pm$ {:.1f}deg\n'
                'Osc. amp. off: {:.4f} $\pm$ {:.4f}\n'
                'Osc. amp. on: {:.4f} $\pm$ {:.4f}\n'
                'Offs. diff.: {:.4f} $\pm$ {:.4f}\n'
                'Osc. offs. off: {:.4f} $\pm$ {:.4f}\n'
                'Osc. offs. on: {:.4f} $\pm$ {:.4f}'.format(
                    self.proc_data_dict['phi_cond'][0],
                    self.proc_data_dict['phi_cond'][1],
                    self.proc_data_dict['phi_0'][0],
                    self.proc_data_dict['phi_0'][1],
                    self.proc_data_dict['phi_1'][0],
                    self.proc_data_dict['phi_1'][1],
                    self.proc_data_dict['osc_amp_0'][0],
                    self.proc_data_dict['osc_amp_0'][1],
                    self.proc_data_dict['osc_amp_1'][0],
                    self.proc_data_dict['osc_amp_1'][1],
                    self.proc_data_dict['offs_diff'][0],
                    self.proc_data_dict['offs_diff'][1],
                    self.proc_data_dict['osc_offs_0'][0],
                    self.proc_data_dict['osc_offs_0'][1],
                    self.proc_data_dict['osc_offs_1'][0],
                    self.proc_data_dict['osc_offs_1'][1]))
            self.plot_dicts['phase_message'] = {
                'ax_id': 'main',
                'ypos': 0.9,
                'xpos': 1.45,
                'plotfn': self.plot_text,
                'box_props': 'fancy',
                'line_kws': {'alpha': 0},
                'text_string': phase_message}

    def _prepare_spectator_qubit_figure(self):

        self.plot_dicts['spectator_qubit'] = {
            'plotfn': self.plot_line,
            'xvals': self.proc_data_dict['xvals_off'],
            'xlabel': self.raw_data_dict['xlabel'][0],
            'xunit': self.raw_data_dict['xunit'][0][0],
            'yvals': self.proc_data_dict['yvals_spec_off'],
            'ylabel': self.proc_data_dict['ylabel_spec'],
            'yunit': self.proc_data_dict['yunit'],
            'setlabel': 'CZ off',
            'title': (self.raw_data_dict['timestamps'][0] + ' \n' +
                      self.raw_data_dict['measurementstring'][0]),
            'do_legend': True,
            # 'yrange': (0,1),
            'legend_pos': 'upper right'}

        self.plot_dicts['spec_on'] = {
            'plotfn': self.plot_line,
            'ax_id': 'spectator_qubit',
            'xvals': self.proc_data_dict['xvals_on'],
            'xlabel': self.raw_data_dict['xlabel'][0],
            'xunit': self.raw_data_dict['xunit'][0][0],
            'yvals': self.proc_data_dict['yvals_spec_on'],
            'ylabel': self.proc_data_dict['ylabel_spec'],
            'yunit': self.proc_data_dict['yunit'],
            'setlabel': 'CZ on',
            'do_legend': True,
            'legend_pos': 'upper right'}

        if self.do_fitting:
            leak_msg = (
                'Missing fraction: {:.2f} % '.format(
                    self.proc_data_dict['missing_fraction']*100))
            self.plot_dicts['leak_msg'] = {
                'ax_id': 'spectator_qubit',
                'ypos': 0.7,
                'plotfn': self.plot_text,
                'box_props': 'fancy',
                'line_kws': {'alpha': 0},
                'text_string': leak_msg}
            # offset as a guide for the eye
            y = self.fit_res['cos_fit_on'].params['offset'].value
            self.plot_dicts['cos_on_offset'] ={
                'plotfn': self.plot_matplot_ax_method,
                'ax_id':'main',
                'func': 'axhline',
                'plot_kws': {
                    'y': y, 'color': 'C1', 'linestyle': 'dotted'}
                    }


class StateTomographyAnalysis(ba.BaseDataAnalysis):
    """
    Analyses the results of the state tomography experiment and calculates
    the corresponding quantum state.

    Possible options that can be passed in the options_dict parameter:
        cal_points: A data structure specifying the indices of the calibration
                    points. See the AveragedTimedomainAnalysis for format.
                    The calibration points need to be in the same order as the
                    used basis for the result.
        data_type: 'averaged' or 'singleshot'. For singleshot data each
                   measurement outcome is saved and arbitrary order correlations
                   between the states can be calculated.
        meas_operators: (optional) A list of qutip operators or numpy 2d arrays.
                        This overrides the measurement operators otherwise
                        found from the calibration points.
        covar_matrix: (optional) The covariance matrix of the measurement
                      operators as a 2d numpy array. Overrides the one found
                      from the calibration points.
        use_covariance_matrix (bool): Flag to define whether to use the
            covariance matrix
        basis_rots_str: A list of standard PycQED pulse names that were
                             applied to qubits before measurement
        basis_rots: As an alternative to single_qubit_pulses, the basis
                    rotations applied to the system as qutip operators or numpy
                    matrices can be given.
        mle: True/False, whether to do maximum likelihood fit. If False, only
             least squares fit will be done, which could give negative
             eigenvalues for the density matrix.
        rho_target (optional): A qutip density matrix that the result will be
                               compared to when calculating fidelity.
    """
    def __init__(self, *args, **kwargs):
        super().__init__(*args, **kwargs)
        self.single_timestamp = True
        self.params_dict = {'exp_metadata': 'exp_metadata'}
        self.numeric_params = []
        self.data_type = self.options_dict['data_type']
        if self.data_type == 'averaged':
            self.base_analysis = AveragedTimedomainAnalysis(*args, **kwargs)
        elif self.data_type == 'singleshot':
            self.base_analysis = roa.MultiQubit_SingleShot_Analysis(
                *args, **kwargs)
        else:
            raise KeyError("Invalid tomography data mode: '" + self.data_type +
                           "'. Valid modes are 'averaged' and 'singleshot'.")

        if kwargs.get('auto', True):
            self.run_analysis()

    def extract_data(self):
        super().extract_data()

    def process_data(self):
        tomography_qubits = self.options_dict.get('tomography_qubits', None)
        data, Fs, Omega = self.base_analysis.measurement_operators_and_results(
                              tomography_qubits)
        if 'data_filter' in self.options_dict:
            data = self.options_dict['data_filter'](data.T).T

        data = data.T
        for i, v in enumerate(data):
            data[i] = v / v.sum()
        data = data.T

        Fs = self.options_dict.get('meas_operators', Fs)
        Fs = [qtp.Qobj(F) for F in Fs]
        d = Fs[0].shape[0]
        self.proc_data_dict['d'] = d
        Omega = self.options_dict.get('covar_matrix', Omega)
        if Omega is None:
            Omega = np.diag(np.ones(len(Fs)))
        elif len(Omega.shape) == 1:
            Omega = np.diag(Omega)
        metadata = self.raw_data_dict.get('exp_metadata', {})
        if metadata is None:
            metadata = {}
        self.raw_data_dict['exp_metadata'] = metadata
        basis_rots_str = metadata.get('basis_rots_str', None)
        basis_rots_str = self.options_dict.get('basis_rots_str', basis_rots_str)
        if basis_rots_str is not None:
            nr_qubits = int(np.round(np.log2(d)))
            pulse_list = list(itertools.product(basis_rots_str,
                                                repeat=nr_qubits))
            rotations = tomo.standard_qubit_pulses_to_rotations(pulse_list)
        else:
            rotations = metadata.get('basis_rots', None)
            rotations = self.options_dict.get('basis_rots', rotations)
            if rotations is None:
                raise KeyError("Either 'basis_rots_str' or 'basis_rots' "
                               "parameter must be passed in the options "
                               "dictionary or in the experimental metadata.")
        rotations = [qtp.Qobj(U) for U in rotations]

        all_Fs = tomo.rotated_measurement_operators(rotations, Fs)
        all_Fs = list(itertools.chain(*np.array(all_Fs, dtype=np.object).T))
        all_mus = np.array(list(itertools.chain(*data.T)))
        all_Omegas = sp.linalg.block_diag(*[Omega] * len(data[0]))


        self.proc_data_dict['meas_operators'] = all_Fs
        self.proc_data_dict['covar_matrix'] = all_Omegas
        self.proc_data_dict['meas_results'] = all_mus

        if self.options_dict.get('pauli_raw', False):
            pauli_raw = self.generate_raw_pauli_set()
            rho_raw = tomo.pauli_set_to_density_matrix(pauli_raw)
            self.proc_data_dict['rho_raw'] = rho_raw
            self.proc_data_dict['rho'] = rho_raw
        else:
            rho_ls = tomo.least_squares_tomography(
                all_mus, all_Fs,
                all_Omegas if self.get_param_value('use_covariance_matrix', False)
                else None )
            self.proc_data_dict['rho_ls'] = rho_ls
            self.proc_data_dict['rho'] = rho_ls
            if self.options_dict.get('mle', False):
                rho_mle = tomo.mle_tomography(
                    all_mus, all_Fs, None,
                    all_Omegas if self.get_param_value('use_covariance_matrix', False) else None,
                    rho_guess=rho_ls)
                self.proc_data_dict['rho_mle'] = rho_mle
                self.proc_data_dict['rho'] = rho_mle

        rho = self.proc_data_dict['rho']
        self.proc_data_dict['purity'] = (rho * rho).tr().real

        rho_target = metadata.get('rho_target', None)
        rho_target = self.options_dict.get('rho_target', rho_target)
        if rho_target is not None:
            self.proc_data_dict['fidelity'] = tomo.fidelity(rho, rho_target)
        if d == 4:
            self.proc_data_dict['concurrence'] = tomo.concurrence(rho)

    def prepare_plots(self):
        self.prepare_density_matrix_plot()
        d = self.proc_data_dict['d']
        if 2 ** (d.bit_length() - 1) == d:
            # dimension is power of two, plot expectation values of pauli
            # operators
            self.prepare_pauli_basis_plot()

    def prepare_density_matrix_plot(self):
        self.tight_fig = self.options_dict.get('tight_fig', False)
        rho_target = self.raw_data_dict['exp_metadata'].get('rho_target', None)
        rho_target = self.options_dict.get('rho_target', rho_target)
        d = self.proc_data_dict['d']
        xtick_labels = self.options_dict.get('rho_ticklabels', None)
        ytick_labels = self.options_dict.get('rho_ticklabels', None)
        if 2 ** (d.bit_length() - 1) == d:
            nr_qubits = d.bit_length() - 1
            fmt_string = '{{:0{}b}}'.format(nr_qubits)
            labels = [fmt_string.format(i) for i in range(2 ** nr_qubits)]
            if xtick_labels is None:
                xtick_labels = ['$|' + lbl + r'\rangle$' for lbl in labels]
            if ytick_labels is None:
                ytick_labels = [r'$\langle' + lbl + '|$' for lbl in labels]
        color = (0.5 * np.angle(self.proc_data_dict['rho'].full()) / np.pi) % 1.
        cmap = self.options_dict.get('rho_colormap', self.default_phase_cmap())
        if self.options_dict.get('pauli_raw', False):
            title = 'Density matrix reconstructed from the Pauli set\n'
        elif self.options_dict.get('mle', False):
            title = 'Maximum likelihood fit of the density matrix\n'
        else:
            title = 'Least squares fit of the density matrix\n'
        empty_artist = mpl.patches.Rectangle((0, 0), 0, 0, visible=False)
        legend_entries = [(empty_artist,
                           r'Purity, $Tr(\rho^2) = {:.1f}\%$'.format(
                               100 * self.proc_data_dict['purity']))]
        if rho_target is not None:
            legend_entries += [
                (empty_artist, r'Fidelity, $F = {:.1f}\%$'.format(
                    100 * self.proc_data_dict['fidelity']))]
        if d == 4:
            legend_entries += [
                (empty_artist, r'Concurrence, $C = {:.2f}$'.format(
                    self.proc_data_dict['concurrence']))]
        meas_string = self.base_analysis.\
            raw_data_dict['measurementstring']
        if isinstance(meas_string, list):
            if len(meas_string) > 1:
                meas_string = meas_string[0] + ' to ' + meas_string[-1]
            else:
                meas_string = meas_string[0]
        self.plot_dicts['density_matrix'] = {
            'plotfn': self.plot_bar3D,
            '3d': True,
            '3d_azim': -35,
            '3d_elev': 35,
            'xvals': np.arange(d),
            'yvals': np.arange(d),
            'zvals': np.abs(self.proc_data_dict['rho'].full()),
            'zrange': (0, 1),
            'color': color,
            'colormap': cmap,
            'bar_widthx': 0.5,
            'bar_widthy': 0.5,
            'xtick_loc': np.arange(d),
            'xtick_labels': xtick_labels,
            'ytick_loc': np.arange(d),
            'ytick_labels': ytick_labels,
            'ctick_loc': np.linspace(0, 1, 5),
            'ctick_labels': ['$0$', r'$\frac{1}{2}\pi$', r'$\pi$',
                             r'$\frac{3}{2}\pi$', r'$2\pi$'],
            'clabel': 'Phase (rad)',
            'title': (title + self.raw_data_dict['timestamp'] + ' ' +
                      meas_string),
            'do_legend': True,
            'legend_entries': legend_entries,
            'legend_kws': dict(loc='upper left', bbox_to_anchor=(0, 0.94))
        }

        if rho_target is not None:
            rho_target = qtp.Qobj(rho_target)
            if rho_target.type == 'ket':
                rho_target = rho_target * rho_target.dag()
            elif rho_target.type == 'bra':
                rho_target = rho_target.dag() * rho_target
            self.plot_dicts['density_matrix_target'] = {
                'plotfn': self.plot_bar3D,
                '3d': True,
                '3d_azim': -35,
                '3d_elev': 35,
                'xvals': np.arange(d),
                'yvals': np.arange(d),
                'zvals': np.abs(rho_target.full()),
                'zrange': (0, 1),
                'color': (0.5 * np.angle(rho_target.full()) / np.pi) % 1.,
                'colormap': cmap,
                'bar_widthx': 0.5,
                'bar_widthy': 0.5,
                'xtick_loc': np.arange(d),
                'xtick_labels': xtick_labels,
                'ytick_loc': np.arange(d),
                'ytick_labels': ytick_labels,
                'ctick_loc': np.linspace(0, 1, 5),
                'ctick_labels': ['$0$', r'$\frac{1}{2}\pi$', r'$\pi$',
                                 r'$\frac{3}{2}\pi$', r'$2\pi$'],
                'clabel': 'Phase (rad)',
                'title': ('Target density matrix\n' +
                          self.raw_data_dict['timestamp'] + ' ' +
                          meas_string),
                'bar_kws': dict(zorder=1),
            }
    
    def generate_raw_pauli_set(self):
        nr_qubits = self.proc_data_dict['d'].bit_length() - 1
        pauli_raw_values = []
        for op in tomo.generate_pauli_set(nr_qubits)[1]:
            nr_terms = 0
            sum_terms = 0.
            for meas_op, meas_res in zip(self.proc_data_dict['meas_operators'], 
                                         self.proc_data_dict['meas_results']):
                trace = (meas_op*op).tr().real
                clss = int(trace*2)
                if clss < 0:
                    sum_terms -= meas_res
                    nr_terms += 1
                elif clss > 0:
                    sum_terms += meas_res
                    nr_terms += 1
            pauli_raw_values.append(2**nr_qubits*sum_terms/nr_terms)
        return pauli_raw_values

    def prepare_pauli_basis_plot(self):
        yexp = tomo.density_matrix_to_pauli_basis(self.proc_data_dict['rho'])
        nr_qubits = self.proc_data_dict['d'].bit_length() - 1
        labels = list(itertools.product(*[['I', 'X', 'Y', 'Z']]*nr_qubits))
        labels = [''.join(label_list) for label_list in labels]
        if nr_qubits == 1:
            order = [1, 2, 3]
        elif nr_qubits == 2:
            order = [1, 2, 3, 4, 8, 12, 5, 6, 7, 9, 10, 11, 13, 14, 15]
        elif nr_qubits == 3:
            order = [1, 2, 3, 4, 8, 12, 16, 32, 48] + \
                    [5, 6, 7, 9, 10, 11, 13, 14, 15] + \
                    [17, 18, 19, 33, 34, 35, 49, 50, 51] + \
                    [20, 24, 28, 36, 40, 44, 52, 56, 60] + \
                    [21, 22, 23, 25, 26, 27, 29, 30, 31] + \
                    [37, 38, 39, 41, 42, 43, 45, 46, 47] + \
                    [53, 54, 55, 57, 58, 59, 61, 62, 63]
        else:
            order = np.arange(4**nr_qubits)[1:]
        if self.options_dict.get('pauli_raw', False):
            fit_type = 'raw counts'
        elif self.options_dict.get('mle', False):
            fit_type = 'maximum likelihood estimation'
        else:
            fit_type = 'least squares fit'
        meas_string = self.base_analysis. \
            raw_data_dict['measurementstring']
        if np.ndim(meas_string) > 0:
            if len(meas_string) > 1:
                meas_string = meas_string[0] + ' to ' + meas_string[-1]
            else:
                meas_string = meas_string[0]
        self.plot_dicts['pauli_basis'] = {
            'plotfn': self.plot_bar,
            'xcenters': np.arange(len(order)),
            'xwidth': 0.4,
            'xrange': (-1, len(order)),
            'yvals': np.array(yexp)[order],
            'xlabel': r'Pauli operator, $\hat{O}$',
            'ylabel': r'Expectation value, $\mathrm{Tr}(\hat{O} \hat{\rho})$',
            'title': 'Pauli operators, ' + fit_type + '\n' +
                      self.raw_data_dict['timestamp'] + ' ' + meas_string,
            'yrange': (-1.1, 1.1),
            'xtick_loc': np.arange(4**nr_qubits - 1),
            'xtick_rotation': 90,
            'xtick_labels': np.array(labels)[order],
            'bar_kws': dict(zorder=10),
            'setlabel': 'Fit to experiment',
            'do_legend': True
        }
        if nr_qubits > 2:
            self.plot_dicts['pauli_basis']['plotsize'] = (10, 5)

        rho_target = self.raw_data_dict['exp_metadata'].get('rho_target', None)
        rho_target = self.options_dict.get('rho_target', rho_target)
        if rho_target is not None:
            rho_target = qtp.Qobj(rho_target)
            ytar = tomo.density_matrix_to_pauli_basis(rho_target)
            self.plot_dicts['pauli_basis_target'] = {
                'plotfn': self.plot_bar,
                'ax_id': 'pauli_basis',
                'xcenters': np.arange(len(order)),
                'xwidth': 0.8,
                'yvals': np.array(ytar)[order],
                'xtick_loc': np.arange(len(order)),
                'xtick_labels': np.array(labels)[order],
                'bar_kws': dict(color='0.8', zorder=0),
                'setlabel': 'Target values',
                'do_legend': True
            }

        purity_str = r'Purity, $Tr(\rho^2) = {:.1f}\%$'.format(
            100 * self.proc_data_dict['purity'])
        if rho_target is not None:
            fidelity_str = '\n' + r'Fidelity, $F = {:.1f}\%$'.format(
                100 * self.proc_data_dict['fidelity'])
        else:
            fidelity_str = ''
        if self.proc_data_dict['d'] == 4:
            concurrence_str = '\n' + r'Concurrence, $C = {:.1f}\%$'.format(
                100 * self.proc_data_dict['concurrence'])
        else:
            concurrence_str = ''
        self.plot_dicts['pauli_info_labels'] = {
            'ax_id': 'pauli_basis',
            'plotfn': self.plot_line,
            'xvals': [0],
            'yvals': [0],
            'line_kws': {'alpha': 0},
            'setlabel': purity_str + fidelity_str,
            'do_legend': True
        }

    def default_phase_cmap(self):
        cols = np.array(((41, 39, 231), (61, 130, 163), (208, 170, 39),
                         (209, 126, 4), (181, 28, 20), (238, 76, 152),
                         (251, 130, 242), (162, 112, 251))) / 255
        n = len(cols)
        cdict = {
            'red': [[i/n, cols[i%n][0], cols[i%n][0]] for i in range(n+1)],
            'green': [[i/n, cols[i%n][1], cols[i%n][1]] for i in range(n+1)],
            'blue': [[i/n, cols[i%n][2], cols[i%n][2]] for i in range(n+1)],
        }

        return mpl.colors.LinearSegmentedColormap('DMDefault', cdict)


class ReadoutROPhotonsAnalysis(Single_Qubit_TimeDomainAnalysis):
    """
    Analyses the photon number in the RO based on the
    readout_photons_in_resonator function

    function specific options for options dict:
    f_qubit
    chi
    artif_detuning
    print_fit_results
    """

    def __init__(self, t_start: str=None, t_stop: str=None,
                 label: str='', data_file_path: str=None,
                 close_figs: bool=False, options_dict: dict=None,
                 extract_only: bool=False, do_fitting: bool=False,
                 auto: bool=True):
        super().__init__(t_start=t_start, t_stop=t_stop,
                         data_file_path=data_file_path,
                         options_dict=options_dict,
                         close_figs=close_figs, label=label,
                         extract_only=extract_only, do_fitting=do_fitting)
        if self.options_dict.get('TwoD', None) is None:
            self.options_dict['TwoD'] = True
        self.label = label
        self.params_dict = {
            'measurementstring': 'measurementstring',
            'sweep_points': 'sweep_points',
            'sweep_points_2D': 'sweep_points_2D',
            'value_names': 'value_names',
            'value_units': 'value_units',
            'measured_values': 'measured_values'}

        self.numeric_params = self.options_dict.get('numeric_params',
                                                   OrderedDict())

        self.kappa = self.options_dict.get('kappa_effective', None)
        self.chi = self.options_dict.get('chi', None)
        self.T2 = self.options_dict.get('T2echo', None)
        self.artif_detuning = self.options_dict.get('artif_detuning', 0)

        if (self.kappa is None) or (self.chi is None) or (self.T2 is None):
            raise ValueError('kappa_effective, chi and T2echo must be passed to '
                             'the options_dict.')

        if auto:
            self.run_analysis()

    def process_data(self):
        self.proc_data_dict = OrderedDict()
        self.proc_data_dict['qubit_state'] = [[],[]]
        self.proc_data_dict['delay_to_relax'] = self.raw_data_dict[
                                                    'sweep_points_2D'][0]
        self.proc_data_dict['ramsey_times'] = []

        for i,x in enumerate(np.transpose(self.raw_data_dict[
                        'measured_data']['raw w0 _measure'][0])):
            self.proc_data_dict['qubit_state'][0].append([])
            self.proc_data_dict['qubit_state'][1].append([])

            for j,y in enumerate(np.transpose(self.raw_data_dict[
                    'measured_data']['raw w0 _measure'][0])[i]):

                if j%2 == 0:
                    self.proc_data_dict['qubit_state'][0][i].append(y)

                else:
                    self.proc_data_dict['qubit_state'][1][i].append(y)
        for i,x in enumerate( self.raw_data_dict['sweep_points'][0]):
            if i % 2 == 0:
                self.proc_data_dict['ramsey_times'].append(x)

    #I STILL NEED to pass Chi
    def prepare_fitting(self):
        self.proc_data_dict['photon_number'] = [[],[]]
        self.proc_data_dict['fit_results'] = []
        self.proc_data_dict['ramsey_fit_results'] = [[],[]]


        for i,tau in enumerate(self.proc_data_dict['delay_to_relax']):

            self.proc_data_dict['ramsey_fit_results'][0].append(self.fit_Ramsey(
                            self.proc_data_dict['ramsey_times'][:-4],
                            self.proc_data_dict['qubit_state'][0][i][:-4]/
                            max(self.proc_data_dict['qubit_state'][0][i][:-4]),
                            state=0,
                            kw=self.options_dict))

            self.proc_data_dict['ramsey_fit_results'][1].append(self.fit_Ramsey(
                            self.proc_data_dict['ramsey_times'][:-4],
                            self.proc_data_dict['qubit_state'][1][i][:-4]/
                            max(self.proc_data_dict['qubit_state'][1][i][:-4]),
                            state=1,
                            kw=self.options_dict))

            n01 = self.proc_data_dict['ramsey_fit_results'
                                         ][0][i][0].params['n0'].value
            n02 = self.proc_data_dict['ramsey_fit_results'
                                         ][1][i][0].params['n0'].value

            self.proc_data_dict['photon_number'][0].append(n01)
            self.proc_data_dict['photon_number'][1].append(n02)


    def run_fitting(self):
        print_fit_results = self.params_dict.pop('print_fit_results',False)

        exp_dec_mod = lmfit.Model(fit_mods.ExpDecayFunc)
        exp_dec_mod.set_param_hint('n',
                                   value=1,
                                   vary=False)
        exp_dec_mod.set_param_hint('offset',
                                   value=0,
                                   min=0,
                                   vary=True)
        exp_dec_mod.set_param_hint('tau',
                                   value=self.proc_data_dict[
                                                'delay_to_relax'][-1],
                                   min=1e-11,
                                   vary=True)
        exp_dec_mod.set_param_hint('amplitude',
                                   value=1,
                                   min=0,
                                   vary=True)
        params = exp_dec_mod.make_params()
        self.fit_res = OrderedDict()
        self.fit_res['ground_state'] = exp_dec_mod.fit(
                                data=self.proc_data_dict['photon_number'][0],
                                params=params,
                                t=self.proc_data_dict['delay_to_relax'])
        self.fit_res['excited_state'] = exp_dec_mod.fit(
                                data=self.proc_data_dict['photon_number'][1],
                                params=params,
                                t=self.proc_data_dict['delay_to_relax'])
        if print_fit_results:
            print(self.fit_res['ground_state'].fit_report())
            print(self.fit_res['excited_state'].fit_report())

    def fit_Ramsey(self, x, y, state, **kw):

        x = np.array(x)

        y = np.array(y)

        exp_dec_p_mod = lmfit.Model(fit_mods.ExpDecayPmod)
        comb_exp_dec_mod = lmfit.Model(fit_mods.CombinedOszExpDecayFunc)

        average = np.mean(y)

        ft_of_data = np.fft.fft(y)
        index_of_fourier_maximum = np.argmax(np.abs(
            ft_of_data[1:len(ft_of_data) // 2])) + 1
        max_ramsey_delay = x[-1] - x[0]

        fft_axis_scaling = 1 / max_ramsey_delay
        freq_est = fft_axis_scaling * index_of_fourier_maximum

        n_est = (freq_est-self.artif_detuning)/(2 * self.chi)


        exp_dec_p_mod.set_param_hint('T2echo',
                                   value=self.T2,
                                   vary=False)
        exp_dec_p_mod.set_param_hint('offset',
                                   value=average,
                                   min=0,
                                   vary=True)
        exp_dec_p_mod.set_param_hint('delta',
                                   value=self.artif_detuning,
                                   vary=False)
        exp_dec_p_mod.set_param_hint('amplitude',
                                   value=1,
                                   min=0,
                                   vary=True)
        exp_dec_p_mod.set_param_hint('kappa',
                                   value=self.kappa[state],
                                   vary=False)
        exp_dec_p_mod.set_param_hint('chi',
                                   value=self.chi,
                                   vary=False)
        exp_dec_p_mod.set_param_hint('n0',
                                      value=n_est,
                                      min=0,
                                      vary=True)
        exp_dec_p_mod.set_param_hint('phase',
                                       value=0,
                                       vary=True)


        comb_exp_dec_mod.set_param_hint('tau',
                                     value=self.T2,
                                     vary=True)
        comb_exp_dec_mod.set_param_hint('offset',
                                        value=average,
                                        min=0,
                                        vary=True)
        comb_exp_dec_mod.set_param_hint('oscillation_offset',
                                        value=average,
                                        min=0,
                                        vary=True)
        comb_exp_dec_mod.set_param_hint('amplitude',
                                     value=1,
                                     min=0,
                                     vary=True)
        comb_exp_dec_mod.set_param_hint('tau_gauss',
                                     value=self.kappa[state],
                                     vary=True)
        comb_exp_dec_mod.set_param_hint('n0',
                                     value=n_est,
                                     min=0,
                                     vary=True)
        comb_exp_dec_mod.set_param_hint('phase',
                                     value=0,
                                     vary=True)
        comb_exp_dec_mod.set_param_hint('delta',
                                     value=self.artif_detuning,
                                     vary=False)
        comb_exp_dec_mod.set_param_hint('chi',
                                     value=self.chi,
                                     vary=False)

        if (np.average(y[:4]) >
                np.average(y[4:8])):
            phase_estimate = 0
        else:
            phase_estimate = np.pi
        exp_dec_p_mod.set_param_hint('phase',
                                     value=phase_estimate, vary=True)
        comb_exp_dec_mod.set_param_hint('phase',
                                     value=phase_estimate, vary=True)

        amplitude_guess = 0.5
        if np.all(np.logical_and(y >= 0, y <= 1)):
            exp_dec_p_mod.set_param_hint('amplitude',
                                         value=amplitude_guess,
                                         min=0.00,
                                         max=4.0,
                                         vary=True)
            comb_exp_dec_mod.set_param_hint('amplitude',
                                         value=amplitude_guess,
                                         min=0.00,
                                         max=4.0,
                                         vary=True)

        else:
            print('data is not normalized, varying amplitude')
            exp_dec_p_mod.set_param_hint('amplitude',
                                         value=max(y),
                                         min=0.00,
                                         max=4.0,
                                         vary=True)
            comb_exp_dec_mod.set_param_hint('amplitude',
                                        value=max(y),
                                        min=0.00,
                                        max=4.0,
                                        vary=True)

        fit_res_1 = exp_dec_p_mod.fit(data=y,
                                    t=x,
                                    params= exp_dec_p_mod.make_params())

        fit_res_2 = comb_exp_dec_mod.fit(data=y,
                                         t=x,
                                         params= comb_exp_dec_mod.make_params())


        if fit_res_1.chisqr > .35:
            log.warning('Fit did not converge, varying phase')
            fit_res_lst = []

            for phase_estimate in np.linspace(0, 2*np.pi, 10):

                for i, del_amp in enumerate(np.linspace(
                        -max(y)/10, max(y)/10, 10)):
                    exp_dec_p_mod.set_param_hint('phase',
                                                 value=phase_estimate,
                                                 vary=False)
                    exp_dec_p_mod.set_param_hint('amplitude',
                                                 value=max(y)+ del_amp)

                    fit_res_lst += [exp_dec_p_mod.fit(
                        data=y,
                        t=x,
                        params= exp_dec_p_mod.make_params())]

            chisqr_lst = [fit_res_1.chisqr for fit_res_1 in fit_res_lst]
            fit_res_1 = fit_res_lst[np.argmin(chisqr_lst)]

        if fit_res_2.chisqr > .35:
            log.warning('Fit did not converge, varying phase')
            fit_res_lst = []

            for phase_estimate in np.linspace(0, 2*np.pi, 10):

                for i, del_amp in enumerate(np.linspace(
                        -max(y)/10, max(y)/10, 10)):
                    comb_exp_dec_mod.set_param_hint('phase',
                                                 value=phase_estimate,
                                                 vary=False)
                    comb_exp_dec_mod.set_param_hint('amplitude',
                                                 value=max(y)+ del_amp)

                    fit_res_lst += [comb_exp_dec_mod.fit(
                        data=y,
                        t=x,
                        params= comb_exp_dec_mod.make_params())]

            chisqr_lst = [fit_res_2.chisqr for fit_res_2 in fit_res_lst]
            fit_res_2 = fit_res_lst[np.argmin(chisqr_lst)]

        if fit_res_1.chisqr < fit_res_2.chisqr:
            self.proc_data_dict['params'] = exp_dec_p_mod.make_params()
            return [fit_res_1,fit_res_1,fit_res_2]
        else:
            self.proc_data_dict['params'] = comb_exp_dec_mod.make_params()
            return [fit_res_2,fit_res_1,fit_res_2]


    def prepare_plots(self):
            self.prepare_2D_sweep_plot()
            self.prepare_photon_number_plot()
            self.prepare_ramsey_plots()

    def prepare_2D_sweep_plot(self):
        self.plot_dicts['off_full_data_'+self.label] = {
            'title': 'Raw data |g>',
            'plotfn': self.plot_colorxy,
            'xvals': self.proc_data_dict['ramsey_times'],
            'xlabel': 'Ramsey delays',
            'xunit': 's',
            'yvals': self.proc_data_dict['delay_to_relax'],
            'ylabel': 'Delay after first RO-pulse',
            'yunit': 's',
            'zvals': np.array(self.proc_data_dict['qubit_state'][0]) }

        self.plot_dicts['on_full_data_'+self.label] = {
            'title': 'Raw data |e>',
            'plotfn': self.plot_colorxy,
            'xvals': self.proc_data_dict['ramsey_times'],
            'xlabel': 'Ramsey delays',
            'xunit': 's',
            'yvals': self.proc_data_dict['delay_to_relax'],
            'ylabel': 'Delay after first RO-pulse',
            'yunit': 's',
            'zvals': np.array(self.proc_data_dict['qubit_state'][1])  }



    def prepare_ramsey_plots(self):
        x_fit = np.linspace(self.proc_data_dict['ramsey_times'][0],
                            max(self.proc_data_dict['ramsey_times']),101)
        for i in range(len(self.proc_data_dict['ramsey_fit_results'][0])):

            self.plot_dicts['off_'+str(i)] = {
                'title': 'Ramsey w t_delay = '+\
                         str(self.proc_data_dict['delay_to_relax'][i])+ \
                         ' s, in |g> state',
                'ax_id':'ramsey_off_'+str(i),
                'plotfn': self.plot_line,
                'xvals': self.proc_data_dict['ramsey_times'],
                'xlabel': 'Ramsey delays',
                'xunit': 's',
                'yvals': np.array(self.proc_data_dict['qubit_state'][0][i]/
                             max(self.proc_data_dict['qubit_state'][0][i][:-4])),
                'ylabel': 'Measured qubit state',
                'yunit': '',
                'marker': 'o',
                'setlabel': '|g> data_'+str(i),
                'do_legend': True }

            self.plot_dicts['off_fit_'+str(i)] = {
                'title': 'Ramsey w t_delay = '+ \
                         str(self.proc_data_dict['delay_to_relax'][i])+ \
                         ' s, in |g> state',
                'ax_id':'ramsey_off_'+str(i),
                'plotfn': self.plot_line,
                'xvals': x_fit,
                'yvals':  self.proc_data_dict['ramsey_fit_results'][0][i][1].eval(
                    self.proc_data_dict['ramsey_fit_results'][0][i][1].params,
                    t=x_fit),
                'linestyle': '-',
                'marker': '',
                'setlabel': '|g> fit_model'+str(i),
                'do_legend': True  }

            self.plot_dicts['off_fit_2_'+str(i)] = {
                'title': 'Ramsey w t_delay = '+ \
                         str(self.proc_data_dict['delay_to_relax'][i])+ \
                         ' s, in |g> state',
                'ax_id':'ramsey_off_'+str(i),
                'plotfn': self.plot_line,
                'xvals': x_fit,
                'yvals':  self.proc_data_dict['ramsey_fit_results'][0][i][2].eval(
                    self.proc_data_dict['ramsey_fit_results'][0][i][2].params,
                    t=x_fit),
                'linestyle': '-',
                'marker': '',
                'setlabel': '|g> fit_simpel_model'+str(i),
                'do_legend': True  }

            self.plot_dicts['hidden_g_'+str(i)] = {
                'ax_id':'ramsey_off_'+str(i),
                'plotfn': self.plot_line,
                'xvals': [0],
                'yvals': [0],
                'color': 'w',
                'setlabel': 'Residual photon count = '
                             ''+str(self.proc_data_dict['photon_number'][0][i]),
                'do_legend': True }


            self.plot_dicts['on_'+str(i)] = {
                'title': 'Ramsey w t_delay = '+ \
                         str(self.proc_data_dict['delay_to_relax'][i])+ \
                         ' s, in |e> state',
                'ax_id':'ramsey_on_'+str(i),
                'plotfn': self.plot_line,
                'xvals': self.proc_data_dict['ramsey_times'],
                'xlabel': 'Ramsey delays',
                'xunit': 's',
                'yvals':  np.array(self.proc_data_dict['qubit_state'][1][i]/
                             max(self.proc_data_dict['qubit_state'][1][i][:-4])),
                'ylabel': 'Measured qubit state',
                'yunit': '',
                'marker': 'o',
                'setlabel': '|e> data_'+str(i),
                'do_legend': True }

            self.plot_dicts['on_fit_'+str(i)] = {
                'title': 'Ramsey w t_delay = '+ \
                         str(self.proc_data_dict['delay_to_relax'][i])+ \
                         ' s, in |e> state',
                'ax_id':'ramsey_on_'+str(i),
                'plotfn': self.plot_line,
                'xvals': x_fit,
                'yvals':  self.proc_data_dict['ramsey_fit_results'][1][i][1].eval(
                    self.proc_data_dict['ramsey_fit_results'][1][i][1].params,
                    t=x_fit),
                'linestyle': '-',
                'marker': '',
                'setlabel': '|e> fit_model'+str(i),
                'do_legend': True }

            self.plot_dicts['on_fit_2_'+str(i)] = {
                'title': 'Ramsey w t_delay = '+ \
                         str(self.proc_data_dict['delay_to_relax'][i])+ \
                         ' s, in |e> state',
                'ax_id':'ramsey_on_'+str(i),
                'plotfn': self.plot_line,
                'xvals': x_fit,
                'yvals':  self.proc_data_dict['ramsey_fit_results'][1][i][2].eval(
                    self.proc_data_dict['ramsey_fit_results'][1][i][2].params,
                    t=x_fit),
                'linestyle': '-',
                'marker': '',
                'setlabel': '|e> fit_simpel_model'+str(i),
                'do_legend': True }

            self.plot_dicts['hidden_e_'+str(i)] = {
                'ax_id':'ramsey_on_'+str(i),
                'plotfn': self.plot_line,
                'xvals': [0],
                'yvals': [0],
                'color': 'w',
                'setlabel': 'Residual photon count = '
                            ''+str(self.proc_data_dict['photon_number'][1][i]),
                'do_legend': True }


    def prepare_photon_number_plot(self):


        ylabel = 'Average photon number'
        yunit = ''

        x_fit = np.linspace(min(self.proc_data_dict['delay_to_relax']),
                            max(self.proc_data_dict['delay_to_relax']),101)
        minmax_data = [min(min(self.proc_data_dict['photon_number'][0]),
                           min(self.proc_data_dict['photon_number'][1])),
                       max(max(self.proc_data_dict['photon_number'][0]),
                           max(self.proc_data_dict['photon_number'][1]))]
        minmax_data[0] -= minmax_data[0]/5
        minmax_data[1] += minmax_data[1]/5

        self.proc_data_dict['photon_number'][1],

        self.fit_res['excited_state'].eval(
            self.fit_res['excited_state'].params,
            t=x_fit)
        self.plot_dicts['Photon number count'] = {
            'plotfn': self.plot_line,
            'xlabel': 'Delay after first RO-pulse',
            'ax_id': 'Photon number count ',
            'xunit': 's',
            'xvals': self.proc_data_dict['delay_to_relax'],
            'yvals': self.proc_data_dict['photon_number'][0],
            'ylabel': ylabel,
            'yunit': yunit,
            'yrange': minmax_data,
            'title': 'Residual photon number',
            'color': 'b',
            'linestyle': '',
            'marker': 'o',
            'setlabel': '|g> data',
            'func': 'semilogy',
            'do_legend': True}

        self.plot_dicts['main2'] = {
            'plotfn': self.plot_line,
            'xunit': 's',
            'xvals': x_fit,
            'yvals': self.fit_res['ground_state'].eval(
                self.fit_res['ground_state'].params,
                t=x_fit),
            'yrange': minmax_data,
            'ax_id': 'Photon number count ',
            'color': 'b',
            'linestyle': '-',
            'marker': '',
            'setlabel': '|g> fit',
            'func': 'semilogy',
            'do_legend': True}

        self.plot_dicts['main3'] = {
            'plotfn': self.plot_line,
            'xunit': 's',
            'xvals': self.proc_data_dict['delay_to_relax'],
            'yvals': self.proc_data_dict['photon_number'][1],
            'yrange': minmax_data,
            'ax_id': 'Photon number count ',
            'color': 'r',
            'linestyle': '',
            'marker': 'o',
            'setlabel': '|e> data',
            'func': 'semilogy',
            'do_legend': True}

        self.plot_dicts['main4'] = {
            'plotfn': self.plot_line,
            'xunit': 's',
            'ax_id': 'Photon number count ',
            'xvals': x_fit,
            'yvals': self.fit_res['excited_state'].eval(
                self.fit_res['excited_state'].params,
                t=x_fit),
            'yrange': minmax_data,
            'ylabel': ylabel,
            'color': 'r',
            'linestyle': '-',
            'marker': '',
            'setlabel': '|e> fit',
            'func': 'semilogy',
            'do_legend': True}

        self.plot_dicts['hidden_1'] = {
            'ax_id': 'Photon number count ',
            'plotfn': self.plot_line,
            'yrange': minmax_data,
            'xvals': [0],
            'yvals': [0],
            'color': 'w',
            'setlabel': 'tau_g = '
                        ''+str("%.3f" %
                        (self.fit_res['ground_state'].params['tau'].value*1e9))+''
                        ' ns',
            'do_legend': True }


        self.plot_dicts['hidden_2'] = {
            'ax_id': 'Photon number count ',
            'plotfn': self.plot_line,
            'yrange': minmax_data,
            'xvals': [0],
            'yvals': [0],
            'color': 'w',
            'setlabel': 'tau_e = '
                        ''+str("%.3f" %
                        (self.fit_res['excited_state'].params['tau'].value*1e9))+''
                        ' ns',
            'do_legend': True}


class RODynamicPhaseAnalysis(MultiQubit_TimeDomain_Analysis):

    def __init__(self, qb_names: list=None,  t_start: str=None, t_stop: str=None,
                 data_file_path: str=None, single_timestamp: bool=False,
                 options_dict: dict=None, extract_only: bool=False,
                 do_fitting: bool=True, auto=True):

        super().__init__(qb_names=qb_names, t_start=t_start, t_stop=t_stop,
                         data_file_path=data_file_path,
                         options_dict=options_dict,
                         extract_only=extract_only,
                         do_fitting=do_fitting,
                         auto=False)

        if auto:
            self.run_analysis()

    def process_data(self):

        super().process_data()

        if 'qbp_name' in self.metadata:
            self.pulsed_qbname = self.metadata['qbp_name']
        else:
            self.pulsed_qbname = self.options_dict.get('pulsed_qbname')
        self.measured_qubits = [qbn for qbn in self.channel_map if
                                qbn != self.pulsed_qbname]

    def prepare_fitting(self):
        self.fit_dicts = OrderedDict()
        for qbn in self.measured_qubits:
            ro_dict = self.proc_data_dict['projected_data_dict'][qbn]
            sweep_points = self.proc_data_dict['sweep_points_dict'][qbn][
                'msmt_sweep_points']
            for ro_suff, data in ro_dict.items():
                cos_mod = lmfit.Model(fit_mods.CosFunc)
                if self.num_cal_points != 0:
                    data = data[:-self.num_cal_points]
                guess_pars = fit_mods.Cos_guess(
                    model=cos_mod,
                    t=sweep_points,
                    data=data)
                guess_pars['amplitude'].vary = True
                guess_pars['offset'].vary = True
                guess_pars['frequency'].vary = True
                guess_pars['phase'].vary = True

                key = 'cos_fit_{}{}'.format(qbn, ro_suff)
                self.fit_dicts[key] = {
                    'fit_fn': fit_mods.CosFunc,
                    'fit_xvals': {'t': sweep_points},
                    'fit_yvals': {'data': data},
                    'guess_pars': guess_pars}

    def analyze_fit_results(self):

        self.dynamic_phases = OrderedDict()
        for meas_qbn in self.measured_qubits:
            self.dynamic_phases[meas_qbn] = \
                (self.fit_dicts['cos_fit_{}_measure'.format(meas_qbn)][
                    'fit_res'].best_values['phase'] -
                 self.fit_dicts['cos_fit_{}_ref_measure'.format(meas_qbn)][
                    'fit_res'].best_values['phase'])*180/np.pi

    def prepare_plots(self):

        super().prepare_plots()

        if self.do_fitting:
            for meas_qbn in self.measured_qubits:
                sweep_points_dict = self.proc_data_dict['sweep_points_dict'][
                    meas_qbn]
                if self.num_cal_points != 0:
                    yvals = [self.proc_data_dict['projected_data_dict'][meas_qbn][
                                 '_ref_measure'][:-self.num_cal_points],
                             self.proc_data_dict['projected_data_dict'][meas_qbn][
                                 '_measure'][:-self.num_cal_points]]
                    sweep_points = sweep_points_dict['msmt_sweep_points']

                    # plot cal points
                    for i, cal_pts_idxs in enumerate(
                            self.cal_states_dict.values()):
                        key = list(self.cal_states_dict)[i] + meas_qbn
                        self.plot_dicts[key] = {
                            'fig_id': 'dyn_phase_plot_' + meas_qbn,
                            'plotfn': self.plot_line,
                            'xvals': np.mean([
                                sweep_points_dict['cal_points_sweep_points'][
                                    cal_pts_idxs],
                                sweep_points_dict['cal_points_sweep_points'][
                                    cal_pts_idxs]],
                                axis=0),
                            'yvals': np.mean([
                                self.proc_data_dict['projected_data_dict'][meas_qbn][
                                    '_ref_measure'][cal_pts_idxs],
                                self.proc_data_dict['projected_data_dict'][meas_qbn][
                                    '_measure'][cal_pts_idxs]],
                                             axis=0),
                            'setlabel': list(self.cal_states_dict)[i],
                            'do_legend': True,
                            'legend_bbox_to_anchor': (1, 0.5),
                            'legend_pos': 'center left',
                            'linestyle': 'none',
                            'line_kws': {'color': self.get_cal_state_color(
                                list(self.cal_states_dict)[i])}}

                else:
                    yvals = [self.proc_data_dict['projected_data_dict'][meas_qbn][
                                 '_ref_measure'],
                             self.proc_data_dict['projected_data_dict'][meas_qbn][
                                 '_measure']]
                    sweep_points = sweep_points_dict['sweep_points']

                self.plot_dicts['dyn_phase_plot_' + meas_qbn] = {
                    'plotfn': self.plot_line,
                    'xvals': [sweep_points, sweep_points],
                    'xlabel': self.raw_data_dict['xlabel'][0],
                    'xunit': self.raw_data_dict['xunit'][0][0],
                    'yvals': yvals,
                    'ylabel': 'Excited state population',
                    'yunit': '',
                    'setlabel': ['with measurement', 'no measurement'],
                    'title': (self.raw_data_dict['timestamps'][0] + ' ' +
                              self.raw_data_dict['measurementstring'][0]),
                    'linestyle': 'none',
                    'do_legend': True,
                    'legend_bbox_to_anchor': (1, 0.5),
                    'legend_pos': 'center left'}

                self.plot_dicts['cos_fit_' + meas_qbn + '_ref_measure'] = {
                    'fig_id': 'dyn_phase_plot_' + meas_qbn,
                    'plotfn': self.plot_fit,
                    'fit_res': self.fit_dicts['cos_fit_{}_ref_measure'.format(
                                    meas_qbn)]['fit_res'],
                    'setlabel': 'cos fit',
                    'do_legend': True,
                    'legend_bbox_to_anchor': (1, 0.5),
                    'legend_pos': 'center left'}

                self.plot_dicts['cos_fit_' + meas_qbn + '_measure'] = {
                    'fig_id': 'dyn_phase_plot_' + meas_qbn,
                    'plotfn': self.plot_fit,
                    'fit_res': self.fit_dicts['cos_fit_{}_measure'.format(
                                    meas_qbn)]['fit_res'],
                    'setlabel': 'cos fit',
                    'do_legend': True,
                    'legend_bbox_to_anchor': (1, 0.5),
                    'legend_pos': 'center left'}

                textstr = 'Dynamic phase = {:.2f}'.format(
                    self.dynamic_phases[meas_qbn]) + r'$^{\circ}$'
                self.plot_dicts['text_msg_' + meas_qbn] = {
                    'fig_id': 'dyn_phase_plot_' + meas_qbn,
                    'ypos': -0.175,
                    'xpos': 0.5,
                    'horizontalalignment': 'center',
                    'verticalalignment': 'top',
                    'plotfn': self.plot_text,
                    'text_string': textstr}

class MeasurementInducedDephasingAnalysis(MultiQubit_TimeDomain_Analysis):
    def process_data(self):
        super().process_data()

        rdd = self.raw_data_dict
        pdd = self.proc_data_dict

        pdd['data_reshaped'] = {qb: [] for qb in pdd['data_to_fit']}
        pdd['amps_reshaped'] = np.unique(self.metadata['hard_sweep_params']['ro_amp_scale']['values'])
        pdd['phases_reshaped'] = []
        for amp in pdd['amps_reshaped']:
            mask = self.metadata['hard_sweep_params']['ro_amp_scale']['values'] == amp
            pdd['phases_reshaped'].append(self.metadata['hard_sweep_params']['phase']['values'][mask])
            for qb in self.qb_names:
                pdd['data_reshaped'][qb].append(pdd['data_to_fit'][qb][:len(mask)][mask])

    def prepare_fitting(self):
        pdd = self.proc_data_dict
        rdd = self.raw_data_dict
        self.fit_dicts = OrderedDict()
        cos_mod = lmfit.Model(fit_mods.CosFunc)
        cos_mod.guess = fit_mods.Cos_guess.__get__(cos_mod, cos_mod.__class__)
        for qb in self.qb_names:
            for i, data in enumerate(pdd['data_reshaped'][qb]):
                self.fit_dicts[f'cos_fit_{qb}_{i}'] = {
                    'model': cos_mod,
                    'guess_dict': {'frequency': {'value': 1/360,
                                                 'vary': False}},
                    'fit_xvals': {'t': pdd['phases_reshaped'][i]},
                    'fit_yvals': {'data': data}}

    def analyze_fit_results(self):
        pdd = self.proc_data_dict

        pdd['phase_contrast'] = {}
        pdd['phase_offset'] = {}
        pdd['sigma'] = {}
        pdd['sigma_err'] = {}
        pdd['a'] = {}
        pdd['a_err'] = {}
        pdd['c'] = {}
        pdd['c_err'] = {}

        for qb in self.qb_names:
            pdd['phase_contrast'][qb] = np.array([
                self.fit_res[f'cos_fit_{qb}_{i}'].best_values['amplitude']
                for i, _ in enumerate(pdd['data_reshaped'][qb])])
            pdd['phase_offset'][qb] = np.array([
                self.fit_res[f'cos_fit_{qb}_{i}'].best_values['phase']
                for i, _ in enumerate(pdd['data_reshaped'][qb])])
            pdd['phase_offset'][qb] += np.pi * (pdd['phase_contrast'][qb] < 0)
            pdd['phase_offset'][qb] = (pdd['phase_offset'][qb] + np.pi) % (2 * np.pi) - np.pi
            pdd['phase_offset'][qb] = 180*np.unwrap(pdd['phase_offset'][qb])/np.pi
            pdd['phase_contrast'][qb] = np.abs(pdd['phase_contrast'][qb])

            gauss_mod = lmfit.models.GaussianModel()
            self.fit_dicts[f'phase_contrast_fit_{qb}'] = {
                'model': gauss_mod,
                'guess_dict': {'center': {'value': 0, 'vary': False}},
                'fit_xvals': {'x': pdd['amps_reshaped']},
                'fit_yvals': {'data': pdd['phase_contrast'][qb]}}

            quadratic_mod = lmfit.models.QuadraticModel()
            self.fit_dicts[f'phase_offset_fit_{qb}'] = {
                'model': quadratic_mod,
                'guess_dict': {'b': {'value': 0, 'vary': False}},
                'fit_xvals': {'x': pdd['amps_reshaped']},
                'fit_yvals': {'data': pdd['phase_offset'][qb]}}

            self.run_fitting()
            self.save_fit_results()

            pdd['sigma'][qb] = self.fit_res[f'phase_contrast_fit_{qb}'].best_values['sigma']
            pdd['sigma_err'][qb] = self.fit_res[f'phase_contrast_fit_{qb}'].params['sigma']. \
                stderr
            pdd['a'][qb] = self.fit_res[f'phase_offset_fit_{qb}'].best_values['a']
            pdd['a_err'][qb] = self.fit_res[f'phase_offset_fit_{qb}'].params['a'].stderr
            pdd['c'][qb] = self.fit_res[f'phase_offset_fit_{qb}'].best_values['c']
            pdd['c_err'][qb] = self.fit_res[f'phase_offset_fit_{qb}'].params['c'].stderr

            pdd['sigma_err'][qb] = float('nan') if pdd['sigma_err'][qb] is None \
                else pdd['sigma_err'][qb]
            pdd['a_err'][qb] = float('nan') if pdd['a_err'][qb] is None else pdd['a_err'][qb]
            pdd['c_err'][qb] = float('nan') if pdd['c_err'][qb] is None else pdd['c_err'][qb]

    def prepare_plots(self):
        pdd = self.proc_data_dict
        rdd = self.raw_data_dict

        phases_equal = True
        for phases in pdd['phases_reshaped'][1:]:
            if not np.all(phases == pdd['phases_reshaped'][0]):
                phases_equal = False
                break

        for qb in self.qb_names:
            if phases_equal:
                self.plot_dicts[f'data_2d_{qb}'] = {
                    'title': rdd['measurementstring'] +
                             '\n' + rdd['timestamp'],
                    'plotfn': self.plot_colorxy,
                    'xvals': pdd['phases_reshaped'][0],
                    'yvals': pdd['amps_reshaped'],
                    'zvals': pdd['data_reshaped'][qb],
                    'xlabel': r'Pulse phase, $\phi$',
                    'xunit': 'deg',
                    'ylabel': r'Readout pulse amplitude scale, $V_{RO}/V_{ref}$',
                    'yunit': '',
                    'zlabel': 'Excited state population',
                }

            colormap = self.options_dict.get('colormap', mpl.cm.plasma)
            for i, amp in enumerate(pdd['amps_reshaped']):
                color = colormap(i/(len(pdd['amps_reshaped'])-1))
                label = f'cos_data_{qb}_{i}'
                self.plot_dicts[label] = {
                    'title': rdd['measurementstring'] +
                             '\n' + rdd['timestamp'],
                    'ax_id': f'amplitude_crossections_{qb}',
                    'plotfn': self.plot_line,
                    'xvals': pdd['phases_reshaped'][i],
                    'yvals': pdd['data_reshaped'][qb][i],
                    'xlabel': r'Pulse phase, $\phi$',
                    'xunit': 'deg',
                    'ylabel': 'Excited state population',
                    'linestyle': '',
                    'color': color,
                    'setlabel': f'amp={amp:.4f}',
                    'do_legend': True,
                    'legend_bbox_to_anchor': (1, 1),
                    'legend_pos': 'upper left',
                }
            if self.do_fitting:
                for i, amp in enumerate(pdd['amps_reshaped']):
                    color = colormap(i/(len(pdd['amps_reshaped'])-1))
                    label = f'cos_fit_{qb}_{i}'
                    self.plot_dicts[label] = {
                        'ax_id': f'amplitude_crossections_{qb}',
                        'plotfn': self.plot_fit,
                        'fit_res': self.fit_res[label],
                        'plot_init': self.options_dict.get('plot_init', False),
                        'color': color,
                        'setlabel': f'fit, amp={amp:.4f}',
                    }

                # Phase contrast
                self.plot_dicts[f'phase_contrast_data_{qb}'] = {
                    'title': rdd['measurementstring'] +
                             '\n' + rdd['timestamp'],
                    'ax_id': f'phase_contrast_{qb}',
                    'plotfn': self.plot_line,
                    'xvals': pdd['amps_reshaped'],
                    'yvals': 200*pdd['phase_contrast'][qb],
                    'xlabel': r'Readout pulse amplitude scale, $V_{RO}/V_{ref}$',
                    'xunit': '',
                    'ylabel': 'Phase contrast',
                    'yunit': '%',
                    'linestyle': '',
                    'color': 'k',
                    'setlabel': 'data',
                    'do_legend': True,
                }
                self.plot_dicts[f'phase_contrast_fit_{qb}'] = {
                    'ax_id': f'phase_contrast_{qb}',
                    'plotfn': self.plot_line,
                    'xvals': pdd['amps_reshaped'],
                    'yvals': 200*self.fit_res[f'phase_contrast_fit_{qb}'].best_fit,
                    'color': 'r',
                    'marker': '',
                    'setlabel': 'fit',
                    'do_legend': True,
                }
                self.plot_dicts[f'phase_contrast_labels_{qb}'] = {
                    'ax_id': f'phase_contrast_{qb}',
                    'plotfn': self.plot_line,
                    'xvals': pdd['amps_reshaped'],
                    'yvals': 200*pdd['phase_contrast'][qb],
                    'marker': '',
                    'linestyle': '',
                    'setlabel': r'$\sigma = ({:.5f} \pm {:.5f})$ V'.
                        format(pdd['sigma'][qb], pdd['sigma_err'][qb]),
                    'do_legend': True,
                    'legend_bbox_to_anchor': (1, 1),
                    'legend_pos': 'upper left',
                }

                # Phase offset
                self.plot_dicts[f'phase_offset_data_{qb}'] = {
                    'title': rdd['measurementstring'] +
                             '\n' + rdd['timestamp'],
                    'ax_id': f'phase_offset_{qb}',
                    'plotfn': self.plot_line,
                    'xvals': pdd['amps_reshaped'],
                    'yvals': pdd['phase_offset'][qb],
                    'xlabel': r'Readout pulse amplitude scale, $V_{RO}/V_{ref}$',
                    'xunit': '',
                    'ylabel': 'Phase offset',
                    'yunit': 'deg',
                    'linestyle': '',
                    'color': 'k',
                    'setlabel': 'data',
                    'do_legend': True,
                }
                self.plot_dicts[f'phase_offset_fit_{qb}'] = {
                    'ax_id': f'phase_offset_{qb}',
                    'plotfn': self.plot_line,
                    'xvals': pdd['amps_reshaped'],
                    'yvals': self.fit_res[f'phase_offset_fit_{qb}'].best_fit,
                    'color': 'r',
                    'marker': '',
                    'setlabel': 'fit',
                    'do_legend': True,
                }
                self.plot_dicts[f'phase_offset_labels_{qb}'] = {
                    'ax_id': f'phase_offset_{qb}',
                    'plotfn': self.plot_line,
                    'xvals': pdd['amps_reshaped'],
                    'yvals': pdd['phase_offset'][qb],
                    'marker': '',
                    'linestyle': '',
                    'setlabel': r'$a = {:.0f} \pm {:.0f}$ deg/V${{}}^2$'.
                        format(pdd['a'][qb], pdd['a_err'][qb]) + '\n' +
                                r'$c = {:.1f} \pm {:.1f}$ deg'.
                        format(pdd['c'][qb], pdd['c_err'][qb]),
                    'do_legend': True,
                    'legend_bbox_to_anchor': (1, 1),
                    'legend_pos': 'upper left',
                }


class RabiAnalysis(MultiQubit_TimeDomain_Analysis):

    def __init__(self, qb_names, *args, **kwargs):
        params_dict = {}
        for qbn in qb_names:
            s = 'Instrument settings.'+qbn
            for trans_name in ['ge', 'ef']:
                params_dict[f'{trans_name}_amp180_'+qbn] = \
                    s+f'.{trans_name}_amp180'
                params_dict[f'{trans_name}_amp90scale_'+qbn] = \
                    s+f'.{trans_name}_amp90_scale'
        kwargs['params_dict'] = params_dict
        kwargs['numeric_params'] = list(params_dict)
        super().__init__(qb_names, *args, **kwargs)

    def prepare_fitting(self):
        self.fit_dicts = OrderedDict()
        for qbn in self.qb_names:
            data = self.proc_data_dict['data_to_fit'][qbn]
            sweep_points = self.proc_data_dict['sweep_points_dict'][qbn][
                'msmt_sweep_points']
            if self.num_cal_points != 0:
                data = data[:-self.num_cal_points]
            cos_mod = lmfit.Model(fit_mods.CosFunc)
            guess_pars = fit_mods.Cos_guess(
                model=cos_mod, t=sweep_points, data=data)
            guess_pars['amplitude'].vary = True
            guess_pars['amplitude'].min = -10
            guess_pars['offset'].vary = True
            guess_pars['frequency'].vary = True
            guess_pars['phase'].vary = True

            key = 'cos_fit_' + qbn
            self.fit_dicts[key] = {
                'fit_fn': fit_mods.CosFunc,
                'fit_xvals': {'t': sweep_points},
                'fit_yvals': {'data': data},
                'guess_pars': guess_pars}

    def analyze_fit_results(self):
        self.proc_data_dict['analysis_params_dict'] = OrderedDict()
        for qbn in self.qb_names:
            fit_res = self.fit_dicts['cos_fit_' + qbn]['fit_res']
            sweep_points = self.proc_data_dict['sweep_points_dict'][qbn][
                'msmt_sweep_points']
            self.proc_data_dict['analysis_params_dict'][qbn] = \
                self.get_amplitudes(fit_res=fit_res, sweep_points=sweep_points)
        self.save_processed_data(key='analysis_params_dict')

    def get_amplitudes(self, fit_res, sweep_points):
        # Extract the best fitted frequency and phase.
        freq_fit = fit_res.best_values['frequency']
        phase_fit = fit_res.best_values['phase']

        freq_std = fit_res.params['frequency'].stderr
        phase_std = fit_res.params['phase'].stderr

        # If fitted_phase<0, shift fitted_phase by 4. This corresponds to a
        # shift of 2pi in the argument of cos.
        if np.abs(phase_fit) < 0.1:
            phase_fit = 0

        # If phase_fit<1, the piHalf amplitude<0.
        if phase_fit < 1:
            log.info('The data could not be fitted correctly. '
                         'The fitted phase "%s" <1, which gives '
                         'negative piHalf '
                         'amplitude.' % phase_fit)

        stepsize = sweep_points[1] - sweep_points[0]
        if freq_fit > 2 * stepsize:
            log.info('The data could not be fitted correctly. The '
                         'frequency "%s" is too high.' % freq_fit)
        n = np.arange(-2, 10)

        piPulse_vals = (n*np.pi - phase_fit)/(2*np.pi*freq_fit)
        piHalfPulse_vals = (n*np.pi + np.pi/2 - phase_fit)/(2*np.pi*freq_fit)

        # find piHalfPulse
        try:
            piHalfPulse = \
                np.min(piHalfPulse_vals[piHalfPulse_vals >= sweep_points[1]])
            n_piHalf_pulse = n[piHalfPulse_vals==piHalfPulse]
        except ValueError:
            piHalfPulse = np.asarray([])

        if piHalfPulse.size == 0 or piHalfPulse > max(sweep_points):
            i = 0
            while (piHalfPulse_vals[i] < min(sweep_points) and
                   i<piHalfPulse_vals.size):
                i+=1
            piHalfPulse = piHalfPulse_vals[i]
            n_piHalf_pulse = n[i]

        # find piPulse
        try:
            if piHalfPulse.size != 0:
                piPulse = \
                    np.min(piPulse_vals[piPulse_vals >= piHalfPulse])
            else:
                piPulse = np.min(piPulse_vals[piPulse_vals >= 0.001])
            n_pi_pulse = n[piHalfPulse_vals == piHalfPulse]

        except ValueError:
            piPulse = np.asarray([])

        if piPulse.size == 0:
            i = 0
            while (piPulse_vals[i] < min(sweep_points) and
                   i < piPulse_vals.size):
                i += 1
            piPulse = piPulse_vals[i]
            n_pi_pulse = n[i]

        try:
            freq_idx = fit_res.var_names.index('frequency')
            phase_idx = fit_res.var_names.index('phase')
            if fit_res.covar is not None:
                cov_freq_phase = fit_res.covar[freq_idx, phase_idx]
            else:
                cov_freq_phase = 0
        except ValueError:
            cov_freq_phase = 0

        try:
            piPulse_std = self.calculate_pulse_stderr(
                f=freq_fit,
                phi=phase_fit,
                f_err=freq_std,
                phi_err=phase_std,
                period_num=n_pi_pulse,
                cov=cov_freq_phase)
            piHalfPulse_std = self.calculate_pulse_stderr(
                f=freq_fit,
                phi=phase_fit,
                f_err=freq_std,
                phi_err=phase_std,
                period_num=n_piHalf_pulse,
                cov=cov_freq_phase)
        except Exception as e:
            print(e)
            piPulse_std = 0
            piHalfPulse_std = 0

        rabi_amplitudes = {'piPulse': piPulse,
                           'piPulse_stderr': piPulse_std,
                           'piHalfPulse': piHalfPulse,
                           'piHalfPulse_stderr': piHalfPulse_std}

        return rabi_amplitudes

    def calculate_pulse_stderr(self, f, phi, f_err, phi_err,
                               period_num, cov=0):
        x = period_num + phi
        return np.sqrt((f_err*x/(2*np.pi*(f**2)))**2 +
                       (phi_err/(2*np.pi*f))**2 -
                       2*(cov**2)*x/((2*np.pi*(f**3))**2))[0]

    def prepare_plots(self):
        super().prepare_plots()

        if self.do_fitting:
            for qbn in self.qb_names:
                base_plot_name = 'Rabi_' + qbn
                self.prepare_projected_data_plot(
                    fig_name=base_plot_name,
                    data=self.proc_data_dict['data_to_fit'][qbn],
                    plot_name_suffix=qbn+'fit',
                    qb_name=qbn)

                fit_res = self.fit_dicts['cos_fit_' + qbn]['fit_res']
                self.plot_dicts['fit_' + qbn] = {
                    'fig_id': base_plot_name,
                    'plotfn': self.plot_fit,
                    'fit_res': fit_res,
                    'setlabel': 'cosine fit',
                    'color': 'r',
                    'do_legend': True,
                    'legend_ncol': 2,
                    'legend_bbox_to_anchor': (1, -0.15),
                    'legend_pos': 'upper right'}

                rabi_amplitudes = self.proc_data_dict['analysis_params_dict']
                self.plot_dicts['piamp_marker_' + qbn] = {
                    'fig_id': base_plot_name,
                    'plotfn': self.plot_line,
                    'xvals': np.array([rabi_amplitudes[qbn]['piPulse']]),
                    'yvals': np.array([fit_res.model.func(
                        rabi_amplitudes[qbn]['piPulse'],
                        **fit_res.best_values)]),
                    'setlabel': '$\pi$-Pulse amp',
                    'color': 'r',
                    'marker': 'o',
                    'line_kws': {'markersize': 10},
                    'linestyle': '',
                    'do_legend': True,
                    'legend_ncol': 2,
                    'legend_bbox_to_anchor': (1, -0.15),
                    'legend_pos': 'upper right'}

                self.plot_dicts['piamp_hline_' + qbn] = {
                    'fig_id': base_plot_name,
                    'plotfn': self.plot_hlines,
                    'y': [fit_res.model.func(
                        rabi_amplitudes[qbn]['piPulse'],
                        **fit_res.best_values)],
                    'xmin': self.proc_data_dict['sweep_points_dict'][qbn][
                        'sweep_points'][0],
                    'xmax': self.proc_data_dict['sweep_points_dict'][qbn][
                        'sweep_points'][-1],
                    'colors': 'gray'}

                self.plot_dicts['pihalfamp_marker_' + qbn] = {
                    'fig_id': base_plot_name,
                    'plotfn': self.plot_line,
                    'xvals': np.array([rabi_amplitudes[qbn]['piHalfPulse']]),
                    'yvals': np.array([fit_res.model.func(
                        rabi_amplitudes[qbn]['piHalfPulse'],
                        **fit_res.best_values)]),
                    'setlabel': '$\pi /2$-Pulse amp',
                    'color': 'm',
                    'marker': 'o',
                    'line_kws': {'markersize': 10},
                    'linestyle': '',
                    'do_legend': True,
                    'legend_ncol': 2,
                    'legend_bbox_to_anchor': (1, -0.15),
                    'legend_pos': 'upper right'}

                self.plot_dicts['pihalfamp_hline_' + qbn] = {
                    'fig_id': base_plot_name,
                    'plotfn': self.plot_hlines,
                    'y': [fit_res.model.func(
                        rabi_amplitudes[qbn]['piHalfPulse'],
                        **fit_res.best_values)],
                    'xmin': self.proc_data_dict['sweep_points_dict'][qbn][
                        'sweep_points'][0],
                    'xmax': self.proc_data_dict['sweep_points_dict'][qbn][
                        'sweep_points'][-1],
                    'colors': 'gray'}

                trans_name = 'ef' if 'f' in self.data_to_fit[qbn] else 'ge'
                old_pipulse_val = self.raw_data_dict[
                    f'{trans_name}_amp180_'+qbn]
                if old_pipulse_val != old_pipulse_val:
                    old_pipulse_val = 0
                old_pihalfpulse_val = self.raw_data_dict[
                    f'{trans_name}_amp90scale_'+qbn]
                if old_pihalfpulse_val != old_pihalfpulse_val:
                    old_pihalfpulse_val = 0
                old_pihalfpulse_val *= old_pipulse_val

                textstr = ('  $\pi-Amp$ = {:.3f} V'.format(
                    rabi_amplitudes[qbn]['piPulse']) +
                           ' $\pm$ {:.3f} V '.format(
                    rabi_amplitudes[qbn]['piPulse_stderr']) +
                           '\n$\pi/2-Amp$ = {:.3f} V '.format(
                    rabi_amplitudes[qbn]['piHalfPulse']) +
                           ' $\pm$ {:.3f} V '.format(
                    rabi_amplitudes[qbn]['piHalfPulse_stderr']) +
                           '\n  $\pi-Amp_{old}$ = ' + '{:.3f} V '.format(
                    old_pipulse_val) +
                           '\n$\pi/2-Amp_{old}$ = ' + '{:.3f} V '.format(
                    old_pihalfpulse_val))
                self.plot_dicts['text_msg_' + qbn] = {
                    'fig_id': base_plot_name,
                    'ypos': -0.2,
                    'xpos': 0,
                    'horizontalalignment': 'left',
                    'verticalalignment': 'top',
                    'plotfn': self.plot_text,
                    'text_string': textstr}


class T1Analysis(MultiQubit_TimeDomain_Analysis):

    def __init__(self, qb_names, *args, **kwargs):
        params_dict = {}
        for qbn in qb_names:
            s = 'Instrument settings.'+qbn
            for trans_name in ['ge', 'ef']:
                params_dict[f'{trans_name}_T1_'+qbn] = s+'.T1{}'.format(
                    '_ef' if trans_name == 'ef' else '')
        kwargs['params_dict'] = params_dict
        kwargs['numeric_params'] = list(params_dict)
        super().__init__(qb_names, *args, **kwargs)

    def prepare_fitting(self):
        self.fit_dicts = OrderedDict()
        for qbn in self.qb_names:
            data = self.proc_data_dict['data_to_fit'][qbn]
            sweep_points = self.proc_data_dict['sweep_points_dict'][qbn][
                'msmt_sweep_points']
            if self.num_cal_points != 0:
                data = data[:-self.num_cal_points]
            exp_decay_mod = lmfit.Model(fit_mods.ExpDecayFunc)
            guess_pars = fit_mods.exp_dec_guess(
                model=exp_decay_mod, data=data, t=sweep_points)
            guess_pars['amplitude'].vary = True
            guess_pars['tau'].vary = True
            if self.options_dict.get('vary_offset', False):
                guess_pars['offset'].vary = True
            else:
                guess_pars['offset'].value = 0
                guess_pars['offset'].vary = False
            key = 'exp_decay_' + qbn
            self.fit_dicts[key] = {
                'fit_fn': exp_decay_mod.func,
                'fit_xvals': {'t': sweep_points},
                'fit_yvals': {'data': data},
                'guess_pars': guess_pars}

    def analyze_fit_results(self):
        self.proc_data_dict['analysis_params_dict'] = OrderedDict()
        for qbn in self.qb_names:
            self.proc_data_dict['analysis_params_dict'][qbn] = OrderedDict()
            self.proc_data_dict['analysis_params_dict'][qbn]['T1'] = \
                self.fit_dicts['exp_decay_' + qbn]['fit_res'].best_values['tau']
            self.proc_data_dict['analysis_params_dict'][qbn]['T1_stderr'] = \
                self.fit_dicts['exp_decay_' + qbn]['fit_res'].params[
                    'tau'].stderr
        self.save_processed_data(key='analysis_params_dict')

    def prepare_plots(self):
        super().prepare_plots()

        if self.do_fitting:
            for qbn in self.qb_names:
                # rename base plot
                base_plot_name = 'T1_' + qbn
                self.prepare_projected_data_plot(
                    fig_name=base_plot_name,
                    data=self.proc_data_dict['data_to_fit'][qbn],
                    plot_name_suffix=qbn+'fit',
                    qb_name=qbn)

                self.plot_dicts['fit_' + qbn] = {
                    'fig_id': base_plot_name,
                    'plotfn': self.plot_fit,
                    'fit_res': self.fit_dicts['exp_decay_' + qbn]['fit_res'],
                    'setlabel': 'exp decay fit',
                    'do_legend': True,
                    'color': 'r',
                    'legend_ncol': 2,
                    'legend_bbox_to_anchor': (1, -0.15),
                    'legend_pos': 'upper right'}

                trans_name = 'ef' if 'f' in self.data_to_fit[qbn] else 'ge'
                old_T1_val = self.raw_data_dict[f'{trans_name}_T1_'+qbn]
                if old_T1_val != old_T1_val:
                    old_T1_val = 0
                T1_dict = self.proc_data_dict['analysis_params_dict']
                textstr = '$T_1$ = {:.2f} $\mu$s'.format(
                            T1_dict[qbn]['T1']*1e6) \
                          + ' $\pm$ {:.2f} $\mu$s'.format(
                            T1_dict[qbn]['T1_stderr']*1e6) \
                          + '\nold $T_1$ = {:.2f} $\mu$s'.format(old_T1_val*1e6)
                self.plot_dicts['text_msg_' + qbn] = {
                    'fig_id': base_plot_name,
                    'ypos': -0.2,
                    'xpos': 0,
                    'horizontalalignment': 'left',
                    'verticalalignment': 'top',
                    'plotfn': self.plot_text,
                    'text_string': textstr}


class RamseyAnalysis(MultiQubit_TimeDomain_Analysis):

    def __init__(self, qb_names, *args, **kwargs):
        params_dict = {}
        for qbn in qb_names:
            s = 'Instrument settings.'+qbn
            for trans_name in ['ge', 'ef']:
                params_dict[f'{trans_name}_freq_'+qbn] = s+f'.{trans_name}_freq'
        kwargs['params_dict'] = params_dict
        kwargs['numeric_params'] = list(params_dict)
        super().__init__(qb_names, *args, **kwargs)

    def prepare_fitting(self):
        if self.options_dict.get('fit_gaussian_decay', True):
            self.fit_keys = ['exp_decay_', 'gauss_decay_']
        else:
            self.fit_keys = ['exp_decay_']
        self.fit_dicts = OrderedDict()
        for qbn in self.qb_names:
            data = self.proc_data_dict['data_to_fit'][qbn]
            sweep_points = self.proc_data_dict['sweep_points_dict'][qbn][
                'msmt_sweep_points']
            if self.num_cal_points != 0:
                data = data[:-self.num_cal_points]
            for i, key in enumerate([k + qbn for k in self.fit_keys]):
                exp_damped_decay_mod = lmfit.Model(fit_mods.ExpDampOscFunc)
                guess_pars = fit_mods.exp_damp_osc_guess(
                    model=exp_damped_decay_mod, data=data, t=sweep_points,
                    n_guess=i+1)
                guess_pars['amplitude'].vary = False
                guess_pars['amplitude'].value = 0.5
                guess_pars['frequency'].vary = True
                guess_pars['tau'].vary = True
                guess_pars['phase'].vary = True
                guess_pars['n'].vary = False
                guess_pars['oscillation_offset'].vary = \
                        'f' in self.data_to_fit[qbn]
                # guess_pars['exponential_offset'].value = 0.5
                guess_pars['exponential_offset'].vary = True
                self.fit_dicts[key] = {
                    'fit_fn': exp_damped_decay_mod .func,
                    'fit_xvals': {'t': sweep_points},
                    'fit_yvals': {'data': data},
                    'guess_pars': guess_pars}

    def analyze_fit_results(self):
        if 'artificial_detuning' in self.options_dict:
            artificial_detuning_dict = OrderedDict(
                [(qbn, self.options_dict['artificial_detuning'])
             for qbn in self.qb_names])
        elif 'artificial_detuning_dict' in self.metadata:
            artificial_detuning_dict = self.metadata[
                'artificial_detuning_dict']
        elif 'artificial_detuning' in self.metadata:
            artificial_detuning_dict = OrderedDict(
                [(qbn, self.metadata['artificial_detuning'])
                 for qbn in self.qb_names])
        else:
            raise ValueError('"artificial_detuning" not found.')

        self.proc_data_dict['analysis_params_dict'] = OrderedDict()
        for qbn in self.qb_names:
            self.proc_data_dict['analysis_params_dict'][qbn] = OrderedDict()
            for key in [k + qbn for k in self.fit_keys]:
                self.proc_data_dict['analysis_params_dict'][qbn][key] = \
                    OrderedDict()
                fit_res = self.fit_dicts[key]['fit_res']
                for par in fit_res.params:
                    if fit_res.params[par].stderr is None:
                        fit_res.params[par].stderr = 0

                trans_name = 'ef' if 'f' in self.data_to_fit[qbn] else 'ge'
                old_qb_freq = self.raw_data_dict[f'{trans_name}_freq_'+qbn]
                if old_qb_freq != old_qb_freq:
                    old_qb_freq = 0
                self.proc_data_dict['analysis_params_dict'][qbn][key][
                    'old_qb_freq'] = old_qb_freq
                self.proc_data_dict['analysis_params_dict'][qbn][key][
                    'new_qb_freq'] = old_qb_freq + \
                                     artificial_detuning_dict[qbn] - \
                                     fit_res.best_values['frequency']
                self.proc_data_dict['analysis_params_dict'][qbn][key][
                    'new_qb_freq_stderr'] = fit_res.params['frequency'].stderr
                self.proc_data_dict['analysis_params_dict'][qbn][key][
                    'T2_star'] = fit_res.best_values['tau']
                self.proc_data_dict['analysis_params_dict'][qbn][key][
                    'T2_star_stderr'] = fit_res.params['tau'].stderr
                self.proc_data_dict['analysis_params_dict'][qbn][key][
                    'artificial_detuning'] = artificial_detuning_dict[qbn]
        hdf_group_name_suffix = self.options_dict.get(
            'hdf_group_name_suffix', '')
        self.save_processed_data(key='analysis_params_dict' +
                                     hdf_group_name_suffix)

    def prepare_plots(self):
        super().prepare_plots()

        if self.do_fitting:
            ramsey_dict = self.proc_data_dict['analysis_params_dict']
            for qbn in self.qb_names:
                base_plot_name = 'Ramsey_' + qbn
                self.prepare_projected_data_plot(
                    fig_name=base_plot_name,
                    data=self.proc_data_dict['data_to_fit'][qbn],
                    plot_name_suffix=qbn+'fit',
                    qb_name=qbn)

                exp_decay_fit_key = self.fit_keys[0] + qbn
                old_qb_freq = ramsey_dict[qbn][
                    exp_decay_fit_key]['old_qb_freq']
                textstr = ''
                T2_star_str = ''

                try:
                    xunit = self.metadata["sweep_unit"]
                    xlabel = self.metadata["sweep_name"]
                except KeyError:
                    xlabel = self.raw_data_dict['sweep_parameter_names'][0]
                    xunit = self.raw_data_dict['sweep_parameter_units'][0]
                if np.ndim(xunit) > 0:
                    xunit = xunit[0]

                for i, key in enumerate([k + qbn for k in self.fit_keys]):

                    fit_res = self.fit_dicts[key]['fit_res']
                    self.plot_dicts['fit_' + key] = {
                        'fig_id': base_plot_name,
                        'plotfn': self.plot_fit,
                        'xlabel': xlabel,
                        'xunit': xunit,
                        'fit_res': fit_res,
                        'setlabel': 'exp decay fit' if i == 0 else
                            'gauss decay fit',
                        'do_legend': True,
                        'color': 'r' if i == 0 else 'C4',
                        'legend_bbox_to_anchor': (1, -0.15),
                        'legend_pos': 'upper right'}

                    if i != 0:
                        textstr += '\n'
                    textstr += \
                        ('$f_{{qubit \_ new \_ {{{key}}} }}$ = '.format(
                            key=('exp' if i == 0 else 'gauss')) +
                            '{:.6f} GHz '.format(
                            ramsey_dict[qbn][key]['new_qb_freq']*1e-9) +
                            '$\pm$ {:.2E} GHz '.format(
                            ramsey_dict[qbn][key][
                                'new_qb_freq_stderr']*1e-9))
                    T2_star_str += \
                        ('\n$T_{{2,{{{key}}} }}^\star$ = '.format(
                            key=('exp' if i == 0 else 'gauss')) +
                            '{:.2f} $\mu$s'.format(
                            fit_res.params['tau'].value*1e6) +
                            '$\pm$ {:.2f} $\mu$s'.format(
                            fit_res.params['tau'].stderr*1e6))

                textstr += '\n$f_{qubit \_ old}$ = '+'{:.6f} GHz '.format(
                    old_qb_freq*1e-9)
                textstr += ('\n$\Delta f$ = {:.4f} MHz '.format(
                    (ramsey_dict[qbn][exp_decay_fit_key]['new_qb_freq'] -
                    old_qb_freq)*1e-6) + '$\pm$ {:.2E} MHz'.format(
                    self.fit_dicts[exp_decay_fit_key]['fit_res'].params[
                        'frequency'].stderr*1e-6) +
                    '\n$f_{Ramsey}$ = '+'{:.4f} MHz $\pm$ {:.2E} MHz'.format(
                    self.fit_dicts[exp_decay_fit_key]['fit_res'].params[
                        'frequency'].value*1e-6,
                    self.fit_dicts[exp_decay_fit_key]['fit_res'].params[
                        'frequency'].stderr*1e-6))
                textstr += T2_star_str
                textstr += '\nartificial detuning = {:.2f} MHz'.format(
                    ramsey_dict[qbn][exp_decay_fit_key][
                        'artificial_detuning']*1e-6)

                self.plot_dicts['text_msg_' + qbn] = {
                    'fig_id': base_plot_name,
                    'ypos': -0.2,
                    'xpos': -0.025,
                    'horizontalalignment': 'left',
                    'verticalalignment': 'top',
                    'plotfn': self.plot_text,
                    'text_string': textstr}

                self.plot_dicts['half_hline_' + qbn] = {
                    'fig_id': base_plot_name,
                    'plotfn': self.plot_hlines,
                    'y': 0.5,
                    'xmin': self.proc_data_dict['sweep_points_dict'][qbn][
                        'sweep_points'][0],
                    'xmax': self.proc_data_dict['sweep_points_dict'][qbn][
                        'sweep_points'][-1],
                    'colors': 'gray'}


class QScaleAnalysis(MultiQubit_TimeDomain_Analysis):
    def __init__(self, qb_names, *args, **kwargs):
        params_dict = {}
        for qbn in qb_names:
            s = 'Instrument settings.'+qbn
            for trans_name in ['ge', 'ef']:
                params_dict[f'{trans_name}_qscale_'+qbn] = \
                    s+f'.{trans_name}_motzoi'
        kwargs['params_dict'] = params_dict
        kwargs['numeric_params'] = list(params_dict)
        super().__init__(qb_names, *args, **kwargs)

    def process_data(self):
        super().process_data()

        self.proc_data_dict['qscale_data'] = OrderedDict()
        for qbn in self.qb_names:
            self.proc_data_dict['qscale_data'][qbn] = OrderedDict()
            sweep_points = self.proc_data_dict['sweep_points_dict'][qbn][
                'msmt_sweep_points']
            data = self.proc_data_dict['data_to_fit'][qbn]
            if self.num_cal_points != 0:
                data = data[:-self.num_cal_points]
            self.proc_data_dict['qscale_data'][qbn]['sweep_points_xx'] = \
                sweep_points[0::3]
            self.proc_data_dict['qscale_data'][qbn]['sweep_points_xy'] = \
                sweep_points[1::3]
            self.proc_data_dict['qscale_data'][qbn]['sweep_points_xmy'] = \
                sweep_points[2::3]
            self.proc_data_dict['qscale_data'][qbn]['data_xx'] = \
                data[0::3]
            self.proc_data_dict['qscale_data'][qbn]['data_xy'] = \
                data[1::3]
            self.proc_data_dict['qscale_data'][qbn]['data_xmy'] = \
                data[2::3]

    def prepare_fitting(self):
        self.fit_dicts = OrderedDict()
        for qbn in self.qb_names:
            for msmt_label in ['_xx', '_xy', '_xmy']:
                sweep_points = self.proc_data_dict['qscale_data'][qbn][
                    'sweep_points' + msmt_label]
                data = self.proc_data_dict['qscale_data'][qbn][
                    'data' + msmt_label]

                if msmt_label == '_xx':
                    model = lmfit.models.ConstantModel()
                else:
                    model = lmfit.models.LinearModel()

                guess_pars = model.guess(data=data, x=sweep_points)
                key = 'fit' + msmt_label + '_' + qbn
                self.fit_dicts[key] = {
                    'fit_fn': model.func,
                    'fit_xvals': {'x': sweep_points},
                    'fit_yvals': {'data': data},
                    'guess_pars': guess_pars}

    def analyze_fit_results(self):
        self.proc_data_dict['analysis_params_dict'] = OrderedDict()
        # The best qscale parameter is the point where all 3 curves intersect.
        threshold = 0.02
        for qbn in self.qb_names:
            self.proc_data_dict['analysis_params_dict'][qbn] = OrderedDict()
            fitparams0 = self.fit_dicts['fit_xx'+'_'+qbn]['fit_res'].params
            fitparams1 = self.fit_dicts['fit_xy'+'_'+qbn]['fit_res'].params
            fitparams2 = self.fit_dicts['fit_xmy'+'_'+qbn]['fit_res'].params

            intercept_diff_mean = fitparams1['intercept'].value - \
                                  fitparams2['intercept'].value
            slope_diff_mean = fitparams2['slope'].value - \
                              fitparams1['slope'].value
            optimal_qscale = intercept_diff_mean/slope_diff_mean

            # Warning if Xpi/2Xpi line is not within +/-threshold of 0.5
            if (fitparams0['c'].value > (0.5 + threshold)) or \
                    (fitparams0['c'].value < (0.5 - threshold)):
                log.warning('The trace from the X90-X180 pulses is '
                                'NOT within $\pm${} of the expected value '
                                'of 0.5.'.format(threshold))
            # Warning if optimal_qscale is not within +/-threshold of 0.5
            y_optimal_qscale = optimal_qscale * fitparams2['slope'].value + \
                                 fitparams2['intercept'].value
            if (y_optimal_qscale > (0.5 + threshold)) or \
                    (y_optimal_qscale < (0.5 - threshold)):
                log.warning('The optimal qscale found gives a population '
                                'that is NOT within $\pm${} of the expected '
                                'value of 0.5.'.format(threshold))

            # Calculate standard deviation
            intercept_diff_std_squared = \
                fitparams1['intercept'].stderr**2 + \
                fitparams2['intercept'].stderr**2
            slope_diff_std_squared = \
                fitparams2['slope'].stderr**2 + fitparams1['slope'].stderr**2

            optimal_qscale_stderr = np.sqrt(
                intercept_diff_std_squared*(1/slope_diff_mean**2) +
                slope_diff_std_squared*(intercept_diff_mean /
                                        (slope_diff_mean**2))**2)

            self.proc_data_dict['analysis_params_dict'][qbn]['qscale'] = \
                optimal_qscale
            self.proc_data_dict['analysis_params_dict'][qbn][
                'qscale_stderr'] = optimal_qscale_stderr

    def prepare_plots(self):
        super().prepare_plots()

        color_dict = {'_xx': '#365C91',
                      '_xy': '#683050',
                      '_xmy': '#3C7541'}
        label_dict = {'_xx': r'$X_{\pi/2}X_{\pi}$',
                      '_xy': r'$X_{\pi/2}Y_{\pi}$',
                      '_xmy': r'$X_{\pi/2}Y_{-\pi}$'}
        for qbn in self.qb_names:
            base_plot_name = 'Qscale_' + qbn
            for msmt_label in ['_xx', '_xy', '_xmy']:
                sweep_points = self.proc_data_dict['qscale_data'][qbn][
                    'sweep_points' + msmt_label]
                data = self.proc_data_dict['qscale_data'][qbn][
                    'data' + msmt_label]
                if msmt_label == '_xx':
                    plot_name = base_plot_name
                else:
                    plot_name = 'data' + msmt_label + '_' + qbn

                # plot data
                try:
                    xunit = self.metadata["sweep_unit"]
                    xlabel = self.metadata["sweep_name"]
                except KeyError:
                    xlabel = self.raw_data_dict['sweep_parameter_names'][0]
                    xunit = self.raw_data_dict['sweep_parameter_units'][0]

                self.plot_dicts[plot_name] = {
                    'plotfn': self.plot_line,
                    'xvals': sweep_points,
                    'xlabel': xlabel,
                    'xunit': xunit,
                    'yvals': data,
                    'ylabel': '{} state population'.format(
                        self.get_latex_prob_label(self.data_to_fit[qbn])),
                    'yunit': '',
                    'setlabel': 'Data\n' + label_dict[msmt_label],
                    'title': (self.raw_data_dict['timestamp'] + ' ' +
                              self.raw_data_dict['measurementstring'] +
                              '\n' + qbn),
                    'linestyle': 'none',
                    'color': color_dict[msmt_label],
                    'do_legend': True,
                    'legend_bbox_to_anchor': (1, 0.5),
                    'legend_pos': 'center left'}
                if msmt_label != '_xx':
                    self.plot_dicts[plot_name]['fig_id'] = base_plot_name

                if self.do_fitting:
                    # plot fit
                    xfine = np.linspace(sweep_points[0], sweep_points[-1], 1000)
                    fit_key = 'fit' + msmt_label + '_' + qbn
                    fit_res = self.fit_dicts[fit_key]['fit_res']
                    yvals = fit_res.model.func(xfine, **fit_res.best_values)
                    if not hasattr(yvals, '__iter__'):
                        yvals = np.array(len(xfine)*[yvals])
                    self.plot_dicts[fit_key] = {
                        'fig_id': base_plot_name,
                        'plotfn': self.plot_line,
                        'xvals': xfine,
                        'yvals': yvals,
                        'marker': '',
                        'setlabel': 'Fit\n' + label_dict[msmt_label],
                        'do_legend': True,
                        'color': color_dict[msmt_label],
                        'legend_bbox_to_anchor': (1, 0.5),
                        'legend_pos': 'center left'}

                    trans_name = 'ef' if 'f' in self.data_to_fit[qbn] else 'ge'
                    old_qscale_val = self.raw_data_dict[
                        f'{trans_name}_qscale_'+qbn]
                    if old_qscale_val != old_qscale_val:
                        old_qscale_val = 0
                    textstr = 'Qscale = {:.4f} $\pm$ {:.4f}'.format(
                        self.proc_data_dict['analysis_params_dict'][qbn][
                            'qscale'],
                        self.proc_data_dict['analysis_params_dict'][qbn][
                            'qscale_stderr']) + \
                            '\nold Qscale= {:.4f}'.format(old_qscale_val)

                    self.plot_dicts['text_msg_' + qbn] = {
                        'fig_id': base_plot_name,
                        'ypos': -0.175,
                        'xpos': 0.5,
                        'horizontalalignment': 'center',
                        'verticalalignment': 'top',
                        'plotfn': self.plot_text,
                        'text_string': textstr}

            # plot cal points
            if self.num_cal_points != 0:
                for i, cal_pts_idxs in enumerate(
                        self.cal_states_dict.values()):
                    plot_dict_name = list(self.cal_states_dict)[i] + \
                                     '_' + qbn
                    self.plot_dicts[plot_dict_name] = {
                        'fig_id': base_plot_name,
                        'plotfn': self.plot_line,
                        'xvals': np.mean([
                            self.proc_data_dict['sweep_points_dict'][qbn]
                            ['cal_points_sweep_points'][cal_pts_idxs],
                            self.proc_data_dict['sweep_points_dict'][qbn]
                            ['cal_points_sweep_points'][cal_pts_idxs]],
                            axis=0),
                        'yvals': self.proc_data_dict[
                            'data_to_fit'][qbn][cal_pts_idxs],
                        'setlabel': list(self.cal_states_dict)[i],
                        'do_legend': True,
                        'legend_bbox_to_anchor': (1, 0.5),
                        'legend_pos': 'center left',
                        'linestyle': 'none',
                        'line_kws': {'color': self.get_cal_state_color(
                            list(self.cal_states_dict)[i])}}

                    self.plot_dicts[plot_dict_name + '_line'] = {
                        'fig_id': base_plot_name,
                        'plotfn': self.plot_hlines,
                        'y': np.mean(
                            self.proc_data_dict[
                                'data_to_fit'][qbn][cal_pts_idxs]),
                        'xmin': self.proc_data_dict['sweep_points_dict'][
                            qbn]['sweep_points'][0],
                        'xmax': self.proc_data_dict['sweep_points_dict'][
                            qbn]['sweep_points'][-1],
                        'colors': 'gray'}


class EchoAnalysis(MultiQubit_TimeDomain_Analysis):

    def __init__(self, *args, **kwargs):
        auto = kwargs.pop('auto', True)
        super().__init__(*args, auto=False, **kwargs)
        if self.options_dict.get('artificial_detuning', None) is not None:
            self.echo_analysis = RamseyAnalysis(*args, auto=False, **kwargs)
        else:
            if 'options_dict' in kwargs:
                # kwargs.pop('options_dict')
                kwargs['options_dict'].update({'vary_offset': True})
            else:
                kwargs['options_dict'] = {'vary_offset': True}
            self.echo_analysis = T1Analysis(*args, auto=False, **kwargs)

        if auto:
            self.echo_analysis.extract_data()
            self.echo_analysis.process_data()
            self.echo_analysis.prepare_fitting()
            self.echo_analysis.run_fitting()
            self.echo_analysis.save_fit_results()
            self.analyze_fit_results()
            self.prepare_plots()

    def analyze_fit_results(self):
        self.echo_analysis.analyze_fit_results()
        self.proc_data_dict['analysis_params_dict'] = OrderedDict()
        for qbn in self.qb_names:
            self.proc_data_dict['analysis_params_dict'][qbn] = OrderedDict()

            params_dict = self.echo_analysis.proc_data_dict[
                'analysis_params_dict'][qbn]
            if 'T1' in params_dict:
                self.proc_data_dict['analysis_params_dict'][qbn][
                    'T2_echo'] = params_dict['T1']
                self.proc_data_dict['analysis_params_dict'][qbn][
                    'T2_echo_stderr'] = params_dict['T1_stderr']
            else:
                self.proc_data_dict['analysis_params_dict'][qbn][
                    'T2_echo'] = params_dict['exp_decay_'+qbn][
                    'T2_star']
                self.proc_data_dict['analysis_params_dict'][qbn][
                    'T2_echo_stderr'] = params_dict['exp_decay_'+qbn][
                    'T2_star_stderr']

    def prepare_plots(self):
        self.echo_analysis.prepare_plots()
        for qbn in self.qb_names:
            # rename base plot
            figure_name = 'Echo_' + qbn
            echo_plot_key_t1 = [key for key in self.echo_analysis.plot_dicts if
                                'T1_'+qbn in key]
            echo_plot_key_ram = [key for key in self.echo_analysis.plot_dicts if
                                 'Ramsey_'+qbn in key]
            if len(echo_plot_key_t1) != 0:
                echo_plot_name = echo_plot_key_t1[0]
            elif len(echo_plot_key_ram) != 0:
                echo_plot_name = echo_plot_key_ram[0]
            else:
                raise ValueError('Neither T1 nor Ramsey plots were found.')

            self.echo_analysis.plot_dicts[echo_plot_name][
                'legend_pos'] = 'upper right'
            self.echo_analysis.plot_dicts[echo_plot_name][
                'legend_bbox_to_anchor'] = (1, -0.15)

            for plot_label in self.echo_analysis.plot_dicts:
                if qbn in plot_label:
                    if 'raw' not in plot_label and 'projected' not in plot_label:
                        self.echo_analysis.plot_dicts[plot_label]['fig_id'] = \
                            figure_name

            old_T2e_val = a_tools.get_param_value_from_file(
                file_path=self.echo_analysis.raw_data_dict['folder'],
                instr_name=qbn, param_name='T2{}'.format(
                    '_ef' if 'f' in self.echo_analysis.data_to_fit[qbn]
                    else ''))
            T2_dict = self.proc_data_dict['analysis_params_dict']
            textstr = '$T_2$ echo = {:.2f} $\mu$s'.format(
                T2_dict[qbn]['T2_echo']*1e6) \
                      + ' $\pm$ {:.2f} $\mu$s'.format(
                T2_dict[qbn]['T2_echo_stderr']*1e6) \
                      + '\nold $T_2$ echo = {:.2f} $\mu$s'.format(
                old_T2e_val*1e6)

            self.echo_analysis.plot_dicts['text_msg_' + qbn][
                'text_string'] = textstr

        self.echo_analysis.plot(key_list='auto')
        self.echo_analysis.save_figures(close_figs=True)


class RamseyAddPulseAnalysis(MultiQubit_TimeDomain_Analysis):

    def __init__(self, *args, **kwargs):
        auto = kwargs.pop('auto', True)
        super().__init__(*args, auto=False, **kwargs)
        options_dict = kwargs.pop('options_dict', OrderedDict())
        options_dict_no = deepcopy(options_dict)
        options_dict_no.update(dict(
            data_filter=lambda raw: np.concatenate([
                raw[:-4][1::2], raw[-4:]]),
            hdf_group_name_suffix='_no_pulse'))
        self.ramsey_analysis = RamseyAnalysis(
            *args, auto=False, options_dict=options_dict_no,
            **kwargs)
        options_dict_with = deepcopy(options_dict)
        options_dict_with.update(dict(
            data_filter=lambda raw: np.concatenate([
                raw[:-4][0::2], raw[-4:]]),
            hdf_group_name_suffix='_with_pulse'))
        self.ramsey_add_pulse_analysis = RamseyAnalysis(
            *args, auto=False, options_dict=options_dict_with,
            **kwargs)


        if auto:
            self.ramsey_analysis.extract_data()
            self.ramsey_analysis.process_data()
            self.ramsey_analysis.prepare_fitting()
            self.ramsey_analysis.run_fitting()
            self.ramsey_analysis.save_fit_results()
            self.ramsey_add_pulse_analysis.extract_data()
            self.ramsey_add_pulse_analysis.process_data()
            self.ramsey_add_pulse_analysis.prepare_fitting()
            self.ramsey_add_pulse_analysis.run_fitting()
            self.ramsey_add_pulse_analysis.save_fit_results()
            self.raw_data_dict = self.ramsey_analysis.raw_data_dict
            self.analyze_fit_results()
            self.prepare_plots()
            keylist = []
            for qbn in self.qb_names:
                figure_name = 'CrossZZ_' + qbn
                keylist.append(figure_name+'with')
                keylist.append(figure_name+'no')
            self.plot()
            self.save_figures(close_figs=True)

    def analyze_fit_results(self):
        self.cross_kerr = 0.0
        self.ramsey_analysis.analyze_fit_results()
        self.ramsey_add_pulse_analysis.analyze_fit_results()

        self.proc_data_dict['analysis_params_dict'] = OrderedDict()


        for qbn in self.qb_names:

            self.proc_data_dict['analysis_params_dict'][qbn] = OrderedDict()

            self.params_dict_ramsey = self.ramsey_analysis.proc_data_dict[
                'analysis_params_dict'][qbn]
            self.params_dict_add_pulse = \
                self.ramsey_add_pulse_analysis.proc_data_dict[
                    'analysis_params_dict'][qbn]
            self.cross_kerr = self.params_dict_ramsey[
                                  'exp_decay_'+str(qbn)]['new_qb_freq'] \
                            - self.params_dict_add_pulse[
                                  'exp_decay_'+str(qbn)]['new_qb_freq']
            self.cross_kerr_error = np.sqrt(
                (self.params_dict_ramsey[
                    'exp_decay_'+str(qbn)]['new_qb_freq_stderr'])**2 +
                (self.params_dict_add_pulse[
                    'exp_decay_' + str(qbn)]['new_qb_freq_stderr'])**2)

    def prepare_plots(self):
        self.ramsey_analysis.prepare_plots()
        self.ramsey_add_pulse_analysis.prepare_plots()

        self.ramsey_analysis.plot(key_list='auto')
        self.ramsey_analysis.save_figures(close_figs=True, savebase='Ramsey_no')

        self.ramsey_add_pulse_analysis.plot(key_list='auto')
        self.ramsey_add_pulse_analysis.save_figures(close_figs=True,
                                                    savebase='Ramsey_with')

        self.options_dict['plot_proj_data'] = False
        self.metadata = {'plot_proj_data': False, 'plot_raw_data': False}
        super().prepare_plots()

        try:
            xunit = self.metadata["sweep_unit"]
            xlabel = self.metadata["sweep_name"]
        except KeyError:
            xlabel = self.raw_data_dict['sweep_parameter_names'][0]
            xunit = self.raw_data_dict['sweep_parameter_units'][0]
        if np.ndim(xunit) > 0:
            xunit = xunit[0]
        title = (self.raw_data_dict['timestamp'] + ' ' +
                 self.raw_data_dict['measurementstring'])

        for qbn in self.qb_names:
            data_no = self.ramsey_analysis.proc_data_dict['data_to_fit'][
                          qbn][:-self.ramsey_analysis.num_cal_points]
            data_with = self.ramsey_add_pulse_analysis.proc_data_dict[
                            'data_to_fit'][
                            qbn][:-self.ramsey_analysis.num_cal_points]
            delays = self.ramsey_analysis.proc_data_dict['sweep_points_dict'][
                         qbn]['sweep_points'][
                     :-self.ramsey_analysis.num_cal_points]

            figure_name = 'CrossZZ_' + qbn
            self.plot_dicts[figure_name+'with'] = {
                'fig_id': figure_name,
                'plotfn': self.plot_line,
                'xvals': delays,
                'yvals': data_with,
                'xlabel': xlabel,
                'xunit': xunit,
                'ylabel': '|e> state population',
                'setlabel': 'with $\\pi$-pulse',
                'title': title,
                'color': 'r',
                'marker': 'o',
                'line_kws': {'markersize': 5},
                'linestyle': 'none',
                'do_legend': True,
                'legend_ncol': 2,
                'legend_bbox_to_anchor': (1, -0.15),
                'legend_pos': 'upper right'}

            if self.do_fitting:
                fit_res_with = self.ramsey_add_pulse_analysis.fit_dicts[
                    'exp_decay_' + qbn]['fit_res']
                self.plot_dicts['fit_with_'+qbn] = {
                    'fig_id': figure_name,
                    'plotfn': self.plot_fit,
                    'xlabel': 'Ramsey delay',
                    'xunit': 's',
                    'fit_res': fit_res_with,
                    'setlabel': 'with $\\pi$-pulse - fit',
                    'title': title,
                    'do_legend': True,
                    'color': 'r',
                    'legend_ncol': 2,
                    'legend_bbox_to_anchor': (1, -0.15),
                    'legend_pos': 'upper right'}

            self.plot_dicts[figure_name+'no'] = {
                'fig_id': figure_name,
                'plotfn': self.plot_line,
                'xvals': delays,
                'yvals': data_no,
                'setlabel': 'no $\\pi$-pulse',
                'title': title,
                'color': 'g',
                'marker': 'o',
                'line_kws': {'markersize': 5},
                'linestyle': 'none',
                'do_legend': True,
                'legend_ncol': 2,
                'legend_bbox_to_anchor': (1, -0.15),
                'legend_pos': 'upper right'}

            if self.do_fitting:
                fit_res_no = self.ramsey_analysis.fit_dicts[
                    'exp_decay_' + qbn]['fit_res']
                self.plot_dicts['fit_no_'+qbn] = {
                    'fig_id': figure_name,
                    'plotfn': self.plot_fit,
                    'xlabel': 'Ramsey delay',
                    'xunit': 's',
                    'fit_res': fit_res_no,
                    'setlabel': 'no $\\pi$-pulse - fit',
                    'title': title,
                    'do_legend': True,
                    'color': 'g',
                    'legend_ncol': 2,
                    'legend_bbox_to_anchor': (1, -0.15),
                    'legend_pos': 'upper right'}

            textstr = r'$\alpha ZZ$ = {:.2f} +- {:.2f}'.format(
               self.cross_kerr*1e-3, self.cross_kerr_error*1e-3) + ' kHz'

            self.plot_dicts['text_msg_' + qbn] = {'fig_id': figure_name,
                                                  'text_string': textstr,
                                                  'ypos': -0.2,
                                                  'xpos': -0.075,
                                                  'horizontalalignment': 'left',
                                                  'verticalalignment': 'top',
                                                  'plotfn': self.plot_text}




class OverUnderRotationAnalysis(MultiQubit_TimeDomain_Analysis):

    def __init__(self, *args, **kwargs):
        super().__init__(*args, **kwargs)

    def prepare_fitting(self):
        self.fit_dicts = OrderedDict()
        for qbn in self.qb_names:
            data = self.proc_data_dict['projected_data_dict'][qbn]
            sweep_points = self.proc_data_dict['sweep_points_dict'][qbn][
                'msmt_sweep_points']
            if self.num_cal_points != 0:
                data = data[:-self.num_cal_points]
            model = lmfit.models.LinearModel()
            guess_pars = model.guess(data=data, x=sweep_points)
            guess_pars['intercept'].value = 0.5
            guess_pars['intercept'].vary = False
            key = 'fit_' + qbn
            self.fit_dicts[key] = {
                'fit_fn': model.func,
                'fit_xvals': {'x': sweep_points},
                'fit_yvals': {'data': data},
                'guess_pars': guess_pars}

    def analyze_fit_results(self):
        self.proc_data_dict['analysis_params_dict'] = OrderedDict()
        for qbn in self.qb_names:
            try:
                old_amp180 = a_tools.get_param_value_from_file(
                    file_path=self.raw_data_dict['folder'][0],
                    instr_name=qbn, param_name='amp180{}'.format(
                        '_ef' if 'f' in self.data_to_fit[qbn] else ''))
            except KeyError:
                old_amp180 = a_tools.get_param_value_from_file(
                    file_path=self.raw_data_dict['folder'][0],
                    instr_name=qbn, param_name='{}_amp180'.format(
                        'ef' if 'f' in self.data_to_fit[qbn] else 'ge'))

            self.proc_data_dict['analysis_params_dict'][qbn] = OrderedDict()
            self.proc_data_dict['analysis_params_dict'][qbn][
                'corrected_amp'] = old_amp180 - self.fit_dicts[
                'fit_' + qbn]['fit_res'].best_values['slope']*old_amp180
            self.proc_data_dict['analysis_params_dict'][qbn][
                'corrected_amp_stderr'] = self.fit_dicts[
                'fit_' + qbn]['fit_res'].params['slope'].stderr*old_amp180

    def prepare_plots(self):
        super().prepare_plots()

        if self.do_fitting:
            for qbn in self.qb_names:
                # rename base plot
                if self.fit_dicts['fit_' + qbn][
                        'fit_res'].best_values['slope'] >= 0:
                    base_plot_name = 'OverRotation_' + qbn
                else:
                    base_plot_name = 'UnderRotation_' + qbn
                self.prepare_projected_data_plot(
                    fig_name=base_plot_name,
                    data=self.proc_data_dict['data_to_fit'][qbn],
                    plot_name_suffix=qbn+'fit',
                    qb_name=qbn)

                self.plot_dicts['fit_' + qbn] = {
                    'fig_id': base_plot_name,
                    'plotfn': self.plot_fit,
                    'fit_res': self.fit_dicts['fit_' + qbn]['fit_res'],
                    'setlabel': 'linear fit',
                    'do_legend': True,
                    'color': 'r',
                    'legend_ncol': 2,
                    'legend_bbox_to_anchor': (1, -0.15),
                    'legend_pos': 'upper right'}

                try:
                    old_amp180 = a_tools.get_param_value_from_file(
                        file_path=self.raw_data_dict['folder'][0],
                        instr_name=qbn, param_name='amp180{}'.format(
                            '_ef' if 'f' in self.data_to_fit[qbn] else ''))
                except KeyError:
                    old_amp180 = a_tools.get_param_value_from_file(
                        file_path=self.raw_data_dict['folder'][0],
                        instr_name=qbn, param_name='{}_amp180'.format(
                            'ef' if 'f' in self.data_to_fit[qbn] else 'ge'))
                correction_dict = self.proc_data_dict['analysis_params_dict']
                fit_res = self.fit_dicts['fit_' + qbn]['fit_res']
                textstr = '$\pi$-Amp = {:.4f} mV'.format(
                    correction_dict[qbn]['corrected_amp']*1e3) \
                          + ' $\pm$ {:.1e} mV'.format(
                    correction_dict[qbn]['corrected_amp_stderr']*1e3) \
                          + '\nold $\pi$-Amp = {:.4f} mV'.format(
                    old_amp180*1e3) \
                          + '\namp. correction = {:.4f} mV'.format(
                              fit_res.best_values['slope']*old_amp180*1e3) \
                          + '\nintercept = {:.2f}'.format(
                              fit_res.best_values['intercept'])
                self.plot_dicts['text_msg_' + qbn] = {
                    'fig_id': base_plot_name,
                    'ypos': -0.2,
                    'xpos': 0,
                    'horizontalalignment': 'left',
                    'verticalalignment': 'top',
                    'plotfn': self.plot_text,
                    'text_string': textstr}

                self.plot_dicts['half_hline_' + qbn] = {
                    'fig_id': base_plot_name,
                    'plotfn': self.plot_hlines,
                    'y': 0.5,
                    'xmin': self.proc_data_dict['sweep_points_dict'][qbn][
                        'sweep_points'][0],
                    'xmax': self.proc_data_dict['sweep_points_dict'][qbn][
                        'sweep_points'][-1],
                    'colors': 'gray'}


class CPhaseLeakageAnalysis(MultiQubit_TimeDomain_Analysis):

    def __init__(self, *args, **kwargs):
        super().__init__(*args, **kwargs)

    def process_data(self):
        super().process_data()

        self.leakage_qbname = self.get_param_value('leakage_qbname')
        self.cphase_qbname = self.get_param_value('cphase_qbname')
        if self.leakage_qbname is None and self.cphase_qbname is None:
            raise ValueError('Please provide either leakage_qbname or '
                             'cphase_qbname.')
        elif self.cphase_qbname is None:
            self.cphase_qbname = [qbn for qbn in self.qb_names if
                                  qbn != self.leakage_qbname][0]
        elif self.leakage_qbname is None:
            self.leakage_qbname = [qbn for qbn in self.qb_names if
                                   qbn != self.cphase_qbname]
            if len(self.leakage_qbname) > 0:
                self.leakage_qbname = self.leakage_qbname[0]
            else:
                self.leakage_qbname = None

        for qbn, data in self.proc_data_dict['data_to_fit'].items():
            if data.shape[1] != self.proc_data_dict['sweep_points_dict'][qbn][
                    'sweep_points'].size:
                self.proc_data_dict['data_to_fit'][qbn] = data.T

        # convert phases to radians
        for qbn in self.qb_names:
            sweep_dict = self.proc_data_dict['sweep_points_dict'][qbn]
            sweep_dict['sweep_points'] *= np.pi/180

        # reshape data for ease of use
        self.proc_data_dict['data_to_fit_reshaped'] = {
            qbn: np.reshape(
                self.proc_data_dict['data_to_fit'][qbn][
                    :, :-self.num_cal_points],
                (2*self.proc_data_dict['data_to_fit'][qbn][
                    :, :-self.num_cal_points].shape[0],
                self.proc_data_dict['data_to_fit'][qbn][
                    :, :-self.num_cal_points].shape[1]//2))
            for qbn in self.qb_names}

    def prepare_fitting(self):
        self.fit_dicts = OrderedDict()
        self.leakage_values = np.array([])
        labels = ['e', 'g']
        for i, qbn in enumerate(self.qb_names):
            for row in range(self.proc_data_dict['data_to_fit_reshaped'][
                                 qbn].shape[0]):
                phases = np.unique(self.proc_data_dict['sweep_points_dict'][
                    qbn]['msmt_sweep_points'])
                data = self.proc_data_dict['data_to_fit_reshaped'][qbn][row, :]
                key = 'fit_{}{}_{}'.format(labels[row % 2], row, qbn)
                if qbn == self.cphase_qbname:
                    # fit cphase qb results to a cosine
                    model = lmfit.Model(fit_mods.CosFunc)
                    guess_pars = fit_mods.Cos_guess(
                        model=model,
                        t=phases,
                        data=data)
                    guess_pars['amplitude'].vary = True
                    guess_pars['offset'].vary = True
                    guess_pars['frequency'].value = 1/(2*np.pi)
                    guess_pars['frequency'].vary = False
                    guess_pars['phase'].vary = True

                    self.fit_dicts[key] = {
                        'fit_fn': fit_mods.CosFunc,
                        'fit_xvals': {'t': phases},
                        'fit_yvals': {'data': data},
                        'guess_pars': guess_pars}
                else:
                    if self.get_param_value('classified_ro', False):
                        self.leakage_values = np.append(self.leakage_values,
                                                        np.mean(data))
                    else:
                        # fit leakage qb results to a constant
                        model = lmfit.models.ConstantModel()
                        guess_pars = model.guess(data=data, x=phases)

                        self.fit_dicts[key] = {
                            'fit_fn': model.func,
                            'fit_xvals': {'x': phases},
                            'fit_yvals': {'data': data},
                            'guess_pars': guess_pars}

    def analyze_fit_results(self):
        self.proc_data_dict['analysis_params_dict'] = OrderedDict()
        # get cphases population losses
        keys = [k for k in list(self.fit_dicts.keys()) if
                self.cphase_qbname in k]
        fit_res_objs = [self.fit_dicts[k]['fit_res'] for k in keys]
        # cphases
        phases = np.array([fr.best_values['phase'] for fr in fit_res_objs])
        phases_errs = np.array([fr.params['phase'].stderr
                                for fr in fit_res_objs])
        phases_errs[phases_errs == None] = 0.0

        cphases = phases[0::2] - phases[1::2]
        # arrange phases in ascending order: used
        # to analyze arbitrary phase gates
        if self.get_param_value("sort_phases_ascending_order", False):
            cphases[cphases < 0] += 2 * np.pi
            cphases[cphases > 2 * np.pi] -= 2 * np.pi
            pi_phase_idx = np.argmin(np.abs(cphases - np.pi))
            for ind in range(len(cphases)):
                if ind < pi_phase_idx and cphases[ind] > cphases[pi_phase_idx]:
                    cphases[ind] -= 2 * np.pi
                elif ind > pi_phase_idx and cphases[ind] < cphases[pi_phase_idx]:
                    cphases[ind] += 2 * np.pi
        else:
            cphases[cphases < 0] += 2 * np.pi
        cphases_stderrs = np.sqrt(np.array(phases_errs[0::2]**2 +
                                           phases_errs[1::2]**2,
                                           dtype=np.float64))
        self.proc_data_dict['analysis_params_dict'][
            'cphase'] = {'val': cphases, 'stderr': cphases_stderrs}

        # population losses
        amps = np.array([fr.best_values['amplitude'] for fr in fit_res_objs])
        amps_errs = np.array([fr.params['amplitude'].stderr
                                for fr in fit_res_objs])
        amps_errs[amps_errs == None] = 0.0

        population_loss = np.abs(amps[0::2] - amps[1::2])/amps[1::2]
        x   = amps[0::2] - amps[1::2]
        x_err = np.array(amps_errs[0::2]**2 + amps_errs[1::2]**2,
                         dtype=np.float64)
        y = amps[1::2]
        y_err = amps_errs[1::2]
        try:
            population_loss_stderrs = np.sqrt(np.array(
                ((y * x_err) ** 2 + (x * y_err) ** 2) / (y ** 4),
                dtype=np.float64))
        except:
            population_loss_stderrs = float("nan")
        self.proc_data_dict['analysis_params_dict'][
            'population_loss'] = {'val': population_loss,
                                  'stderr': population_loss_stderrs}

        if self.leakage_qbname is not None:
            # get leakage
            if self.get_param_value('classified_ro', False):
                leakage = self.leakage_values[0::2] - self.leakage_values[1::2]
                leakage_errs = np.zeros(len(leakage))
            else:
                keys = [k for k in list(self.fit_dicts.keys()) if
                        self.leakage_qbname in k]
                fit_res_objs = [self.fit_dicts[k]['fit_res'] for k in keys]

                lines = np.array([fr.best_values['c'] for fr in fit_res_objs])
                lines_errs = np.array([fr.params['c'].stderr for
                                       fr in fit_res_objs])
                lines_errs[lines_errs == None] = 0.0

                leakage = lines[0::2] - lines[1::2]
                leakage_errs = np.array(np.sqrt(lines_errs[0::2]**2 +
                                                lines_errs[1::2]**2),
                                 dtype=np.float64)

            self.proc_data_dict['analysis_params_dict'][
                'leakage'] = {'val': leakage, 'stderr': leakage_errs}

        self.save_processed_data(key='analysis_params_dict')

    def plot_traces(self, prob_label, data_2d, qbn):
        plotsize = self.get_default_plot_params(set=False)[
            'figure.figsize']
        plotsize = (plotsize[0], plotsize[0]/1.25)
        if data_2d.shape[1] != self.proc_data_dict[
                'sweep_points_dict'][qbn]['sweep_points'].size:
            data_2d = data_2d.T

        data_2d_reshaped = np.reshape(
            data_2d[:, :-self.num_cal_points],
            (2*data_2d[:, :-self.num_cal_points].shape[0],
             data_2d[:, :-self.num_cal_points].shape[1]//2))

        data_2d_cal_reshaped = [[data_2d[:, -self.num_cal_points:]]] * \
                               (2*data_2d[:, :-self.num_cal_points].shape[0])

        ref_states_plot_dicts = {}
        for row in range(data_2d_reshaped.shape[0]):
            phases = np.unique(self.proc_data_dict['sweep_points_dict'][qbn][
                    'msmt_sweep_points'])
            data = data_2d_reshaped[row, :]
            legend_bbox_to_anchor = (1, -0.15)
            legend_pos = 'upper right'
            legend_ncol = 2

            if qbn == self.cphase_qbname and \
                    self.get_latex_prob_label(prob_label) == \
                    self.get_latex_prob_label(self.data_to_fit[qbn]):
                figure_name = 'Cphase_{}_{}'.format(qbn, prob_label)
            elif qbn == self.leakage_qbname and \
                    self.get_latex_prob_label(prob_label) == \
                    self.get_latex_prob_label(self.data_to_fit[qbn]):
                figure_name = 'Leakage_{}_{}'.format(qbn, prob_label)
            else:
                figure_name = 'projected_plot_' + qbn + '_' + \
                              prob_label

            # plot cal points
            if self.num_cal_points > 0:
                data_w_cal = data_2d_cal_reshaped[row][0][0]
                for i, cal_pts_idxs in enumerate(
                        self.cal_states_dict.values()):
                    s = '{}_{}_{}'.format(row, qbn, prob_label)
                    ref_state_plot_name = list(
                        self.cal_states_dict)[i] + '_' + s
                    ref_states_plot_dicts[ref_state_plot_name] = {
                        'fig_id': figure_name,
                        'plotfn': self.plot_line,
                        'plotsize': plotsize,
                        'xvals': self.proc_data_dict[
                            'sweep_points_dict'][qbn][
                            'cal_points_sweep_points'][
                            cal_pts_idxs],
                        'yvals': data_w_cal[cal_pts_idxs],
                        'setlabel': list(
                            self.cal_states_dict)[i] if
                        row == 0 else '',
                        'do_legend': row == 0,
                        'legend_bbox_to_anchor':
                            legend_bbox_to_anchor,
                        'legend_pos': legend_pos,
                        'legend_ncol': legend_ncol,
                        'linestyle': 'none',
                        'line_kws': {'color':
                            self.get_cal_state_color(
                                list(self.cal_states_dict)[i])}}
                # phases = phases[:-self.num_cal_points]
                # data = data[:-self.num_cal_points]

            if self.leakage_qbname is not None:
                legend_label = '{} in $|g\\rangle$'.format(
                    self.leakage_qbname) if row % 2 != 0 else \
                    '{} in $|e\\rangle$'.format(
                        self.leakage_qbname)
            else:
                legend_label = 'qbc in $|g\\rangle$' if \
                    row % 2 != 0 else 'qbc in $|e\\rangle$'
            hard_sweep_params = self.get_param_value('hard_sweep_params')
            sweep_name = self.get_param_value('sweep_name')
            sweep_unit = self.get_param_value('sweep_unit')
            if hard_sweep_params is not None:
                xlabel = list(hard_sweep_params)[0]
                xunit = list(hard_sweep_params.values())[0][
                    'unit']
            elif (sweep_name is not None) and (sweep_unit is not None):
                xlabel = sweep_name
                xunit = sweep_unit
            else:
                xlabel = self.raw_data_dict['sweep_parameter_names']
                xunit = self.raw_data_dict['sweep_parameter_units']
            if np.ndim(xunit) > 0:
                xunit = xunit[0]
            self.plot_dicts['data_{}_{}_{}'.format(
                row, qbn, prob_label)] = {
                'plotfn': self.plot_line,
                'fig_id': figure_name,
                'plotsize': plotsize,
                'xvals': phases,
                'xlabel': xlabel,
                'xunit': xunit,
                'yvals': data,
                'ylabel': '{} state population'.format(
                    self.get_latex_prob_label(prob_label)),
                'yunit': '',
                'yscale': self.get_param_value("yscale", "linear"),
                'setlabel': 'Data - ' + legend_label
                if row in [0, 1] else '',
                'title': self.raw_data_dict['timestamp'] + ' ' +
                         self.raw_data_dict['measurementstring'] + '-' + qbn,
                'linestyle': 'none',
                'color': 'C0' if row % 2 == 0 else 'C2',
                'do_legend': row in [0, 1],
                'legend_ncol': legend_ncol,
                'legend_bbox_to_anchor': legend_bbox_to_anchor,
                'legend_pos': legend_pos}

            if self.do_fitting and 'projected' not in figure_name:
                k = 'fit_{}{}_{}'.format(
                    'e' if row % 2 == 0 else 'g', row, qbn)

                if qbn == self.cphase_qbname:
                    fit_res = self.fit_dicts[k]['fit_res']
                    self.plot_dicts[k + '_' + prob_label] = {
                        'fig_id': figure_name,
                        'plotfn': self.plot_fit,
                        'fit_res': fit_res,
                        'setlabel': 'Fit - ' + legend_label
                        if row in [0, 1] else '',
                        'color': 'C0' if row % 2 == 0 else 'C2',
                        'do_legend': row in [0, 1],
                        'legend_ncol': legend_ncol,
                        'legend_bbox_to_anchor':
                            legend_bbox_to_anchor,
                        'legend_pos': legend_pos}
                else:
                    if self.get_param_value('classified_ro', False):
                        pass
                    else:
                        fit_res = self.fit_dicts[k]['fit_res']
                        xvals = fit_res.userkws[
                            fit_res.model.independent_vars[0]]
                        xfine = np.linspace(min(xvals), max(xvals), 100)
                        yvals = fit_res.model.func(
                            xfine, **fit_res.best_values)
                        if not hasattr(yvals, '__iter__'):
                            yvals = np.array(len(xfine)*[yvals])

                        self.plot_dicts[k] = {
                            'fig_id': figure_name,
                            'plotfn': self.plot_line,
                            'xvals': xfine,
                            'yvals': yvals,
                            'marker': '',
                            'setlabel': 'Fit - ' + legend_label
                            if row in [0, 1] else '',
                            'do_legend': row in [0, 1],
                            'legend_ncol': legend_ncol,
                            'color': 'C0' if row % 2 == 0 else 'C2',
                            'legend_bbox_to_anchor':
                                legend_bbox_to_anchor,
                            'legend_pos': legend_pos}

        # ref state plots need to be added at the end, otherwise the
        # legend for |g> and |e> is added twice (because of the
        # condition do_legend = (row in [0,1]) in the plot dicts above
        if self.num_cal_points > 0:
            self.plot_dicts.update(ref_states_plot_dicts)
        return figure_name

    def prepare_plots(self):
        if self.options_dict.get('plot_all_traces', True):
            for j, qbn in enumerate(self.qb_names):
                if self.options_dict.get('plot_all_probs', True):
                    for prob_label, data_2d in self.proc_data_dict[
                            'projected_data_dict'][qbn].items():
                        figure_name = self.plot_traces(prob_label, data_2d, qbn)
                else:
                    figure_name = self.plot_traces(
                        self.data_to_fit[qbn], self.proc_data_dict[
                            'data_to_fit'][qbn], qbn)
                    
                if self.do_fitting and len(self.proc_data_dict[
                               'analysis_params_dict']['cphase']['val']) == 1:
                        if qbn == self.cphase_qbname:
                            textstr = 'Cphase = {:.2f}'.format(
                                self.proc_data_dict['analysis_params_dict'][
                                    'cphase']['val'][0]*180/np.pi) + \
                                      r'$^{\circ}$' + \
                                    '$\\pm${:.2f}'.format(self.proc_data_dict[
                                          'analysis_params_dict']['cphase'][
                                          'stderr'][0] * 180 / np.pi) + \
                                      r'$^{\circ}$'
                            textstr += '\nPopulation loss = ' + \
                                       '{:.3f} $\\pm$ {:.3f}'.format(
                                self.proc_data_dict[
                                    'analysis_params_dict'][
                                    'population_loss']['val'][0],
                                                self.proc_data_dict[
                                    'analysis_params_dict'][
                                    'population_loss']['stderr'][0])
                            self.plot_dicts['text_msg_' + qbn] = {
                                'fig_id': 'Cphase_{}_pe'.format(qbn),
                                'ypos': -0.2,
                                'xpos': -0.05,
                                'horizontalalignment': 'left',
                                'verticalalignment': 'top',
                                'plotfn': self.plot_text,
                                'text_string': textstr}
                        else:
                            textstr = 'Leakage = {:.5f} $\\pm$ {:.5f}'.format(
<<<<<<< HEAD
                                self.proc_data_dict['analysis_params_dict'][
                                    'leakage']['val'][0],
                                self.proc_data_dict['analysis_params_dict'][
=======
                                self.proc_data_dict['analysis_params_dict'][
                                    'leakage']['val'][0],
                                self.proc_data_dict['analysis_params_dict'][
>>>>>>> a6acfeea
                                    'leakage']['stderr'][0])
                            self.plot_dicts['text_msg_' + qbn] = {
                                'fig_id': figure_name,
                                'ypos': -0.2,
                                'xpos': -0.05,
                                'horizontalalignment': 'left',
                                'verticalalignment': 'top',
                                'plotfn': self.plot_text,
                                'text_string': textstr}

        # plot analysis results
        if self.do_fitting and len(self.proc_data_dict[
                'analysis_params_dict']['cphase']['val']) > 1:
            # unique_swpts2d = [np.unique(arr) for arr in self.raw_data_dict[
            #     'sweep_points_2D_dict'][self.qb_names[0]]]
            # swpts2d_lengths = np.array([len(np.unique(arr)) for arr in
            #                             unique_swpts2d])
            # swpts2d_idxs = np.where(swpts2d_lengths > 1)[0]
            assert ('soft_sweep_params' in self.metadata)
            ss_pars = self.metadata['soft_sweep_params']

            for idx, ss_pname in enumerate(ss_pars):
                for param_name, results_dict in self.proc_data_dict[
                        'analysis_params_dict'].items():
                    reps = len(results_dict['val']) / \
                           len(ss_pars[ss_pname]['values'])
                    plot_name = '{}_vs_{}'.format(param_name, ss_pname)
                    if param_name == 'cphase':
                        yvals = results_dict['val']*180/np.pi - 180
                        yerr = results_dict['stderr']*180/np.pi
                        ylabel = param_name + '-$180^{\\circ}$'
                        self.plot_dicts[plot_name+'_hline'] = {
                            'fig_id': plot_name,
                            'plotfn': self.plot_hlines,
                            'y': 0,
                            'xmin': np.min(ss_pars[ss_pname]['values']),
                            'xmax': np.max(ss_pars[ss_pname]['values']),
                            'colors': 'gray'}
                    else:
                        yvals = results_dict['val']
                        yerr = results_dict['stderr']
                        ylabel = param_name
                    self.plot_dicts[plot_name] = {
                        'plotfn': self.plot_line,
                        'xvals': np.repeat(ss_pars[ss_pname]['values'], reps),
                        'xlabel': ss_pname,
                        'xunit': ss_pars[ss_pname]['unit'],
                        'yvals': yvals,
                        'yerr': yerr if param_name != 'leakage' else None,
                        'ylabel': ylabel,
                        'yunit': 'deg' if param_name == 'cphase' else '',
                        'linestyle': 'none',
                        'do_legend': False}


class CZDynamicPhaseAnalysis(MultiQubit_TimeDomain_Analysis):

    def __init__(self, *args, **kwargs):
        super().__init__(*args, **kwargs)

    def process_data(self):
        super().process_data()
        # convert phases to radians
        for qbn in self.qb_names:
            sweep_dict = self.proc_data_dict['sweep_points_dict'][qbn]
            sweep_dict['sweep_points'] *= np.pi / 180

        # get data with flux pulse and w/o flux pulse
        self.data_with_fp = OrderedDict()
        self.data_no_fp = OrderedDict()
        # find out how many dynamic phases were done in mmnt
        self.hard_sweep_params_flux = self.get_param_value(
            'hard_sweep_dict_flux', {})
        if self.hard_sweep_params_flux is None or \
                len(self.hard_sweep_params_flux) == 0:
            self.n_flux_sweep_points = 1
        else:
            self.n_flux_sweep_points = \
                len(list(self.hard_sweep_params_flux.values())[0])
        for i in range(self.n_flux_sweep_points):
            self.data_with_fp[i] = OrderedDict()
            self.data_no_fp[i] = OrderedDict()
            for qbn in self.qb_names:
                all_data = self.proc_data_dict['data_to_fit'][qbn]
                start = i*(len(all_data)//self.n_flux_sweep_points)
                end = (i+1)*(len(all_data)//self.n_flux_sweep_points)
                all_data = all_data[start:end]
                if self.num_cal_points != 0:
                    all_data = all_data[:-self.num_cal_points]
                self.data_with_fp[i][qbn] = all_data[0: len(all_data)//2]
                self.data_no_fp[i][qbn] = all_data[len(all_data)//2:]

    def prepare_fitting(self):
        self.fit_dicts = OrderedDict()
        for j in range(self.n_flux_sweep_points):
            for qbn in self.qb_names:
                sweep_points = np.unique(
                    self.proc_data_dict['sweep_points_dict'][qbn][
                        'msmt_sweep_points'])
                for i, data in enumerate([self.data_with_fp[j][qbn],
                                          self.data_no_fp[j][qbn]]):

                    cos_mod = lmfit.Model(fit_mods.CosFunc)
                    guess_pars = fit_mods.Cos_guess(
                        model=cos_mod,
                        t=sweep_points,
                        data=data)
                    guess_pars['amplitude'].vary = True
                    guess_pars['offset'].vary = True
                    guess_pars['frequency'].value = 1/(2*np.pi)
                    guess_pars['frequency'].vary = False
                    guess_pars['phase'].vary = True

                    key = 'cos_fit_{}_{}_{}'.format(j, qbn, 'wfp' if i == 0 else
                    'nofp')
                    self.fit_dicts[key] = {
                        'fit_fn': fit_mods.CosFunc,
                        'fit_xvals': {'t': sweep_points},
                        'fit_yvals': {'data': data},
                        'guess_pars': guess_pars}

    def analyze_fit_results(self):
        self.proc_data_dict['analysis_params_dict'] = OrderedDict()
        for qbn in self.qb_names:
            self.proc_data_dict['analysis_params_dict'][qbn] = OrderedDict()
            std_wfp = np.asarray([self.fit_dicts[f'cos_fit_{j}_{qbn}_wfp'][
                                  'fit_res'].params['phase'].stderr for
                                  j in range(self.n_flux_sweep_points)])
            std_wfp[std_wfp == None] = 0 # in case fit does not find it (?)
            std_nofp = np.asarray([self.fit_dicts[f'cos_fit_{j}_{qbn}_nofp'][
                          'fit_res'].params['phase'].stderr for
                      j in range(self.n_flux_sweep_points)])
            std_nofp[std_nofp == None] = 0
            dyn_phase_dict = {
                'val':
                    (np.array([self.fit_dicts[f'cos_fit_{j}_{qbn}_wfp'][
                            'fit_res'].best_values['phase'] for j in range(
                            self.n_flux_sweep_points)]) -
                    np.array([self.fit_dicts[f'cos_fit_{j}_{qbn}_nofp'][
                            'fit_res'].best_values['phase'] for j in range(
                            self.n_flux_sweep_points)])),
                'stderr':
                    np.sqrt(std_wfp.astype(float)**2 +std_nofp.astype(float)**2),
                }

            # to be retro compatible, remove array if len ==1
            if len(dyn_phase_dict['val']) == 1:
                dyn_phase_dict['val'] = dyn_phase_dict['val'][0]
                dyn_phase_dict['stderr'] = dyn_phase_dict['stderr'][0]

            self.proc_data_dict['analysis_params_dict'][qbn]['dynamic_phase'] = \
                dyn_phase_dict

        self.save_processed_data(key='analysis_params_dict')

    def prepare_plots(self):
        # super().prepare_plots()
        for j in range(self.n_flux_sweep_points):
            for qbn in self.qb_names:
                for i, data in enumerate([self.data_with_fp[j][qbn],
                                          self.data_no_fp[j][qbn]]):
                    fit_key = f'cos_fit_{j}_{qbn}_wfp' if i == 0 else \
                        f'cos_fit_{j}_{qbn}_nofp'
                    plot_name_suffix = f'fit_{j}_'+('wfp' if i == 0 else 'nofp')
                    cal_pts_data = self.proc_data_dict['data_to_fit'][qbn][
                                   -self.num_cal_points:]
                    base_plot_name = f'Dynamic_phase_{j}_' + qbn
                    self.prepare_projected_data_plot(
                        fig_name=base_plot_name,
                        data=np.concatenate((data,cal_pts_data)),
                        sweep_points=np.unique(
                            self.proc_data_dict['sweep_points_dict'][qbn][
                                'sweep_points']),
                        data_label='with flux pulse' if i == 0 else 'no flux pulse',
                        plot_name_suffix=qbn + plot_name_suffix,
                        qb_name=qbn,
                        do_legend_cal_states=(i == 0))
                    if self.do_fitting:
                        fit_res = self.fit_dicts[fit_key]['fit_res']
                        self.plot_dicts[plot_name_suffix + '_' + qbn] = {
                            'fig_id': base_plot_name,
                            'plotfn': self.plot_fit,
                            'fit_res': fit_res ,
                            'setlabel': 'cosine fit',
                            'color': 'r',
                            'do_legend': i == 0}

                        textstr = 'Dynamic phase {}:\n\t{:.2f}'.format(
                            qbn,
                            np.atleast_1d(self.proc_data_dict['analysis_params_dict'][
                                qbn]['dynamic_phase']['val'])[j]*180/np.pi) + \
                                  r'$^{\circ}$' + \
                                '$\\pm${:.2f}'.format(
                            np.atleast_1d(self.proc_data_dict['analysis_params_dict'][
                                qbn]['dynamic_phase']['stderr'])[j]*180/np.pi) + \
                                  r'$^{\circ}$'

                        fpl = self.get_param_value('flux_pulse_length')
                        fpa = self.get_param_value('flux_pulse_amp')
                        if 'hard_sweep_dict_flux' in self.metadata:
                            if 'amplitude' in self.metadata['hard_sweep_dict_flux']:
                                fpa = self.metadata['hard_sweep_dict_flux'][
                                    'amplitude'][j]
                                fpl = None
                        if fpl is not None:
                            textstr += '\n length: {:.2f} ns'.format(fpl*1e9)
                        if fpa is not None:
                            textstr += '\n amp: {:.4f} V'.format(fpa)

                        self.plot_dicts['text_msg_' + qbn + plot_name_suffix] = {
                            'fig_id': base_plot_name,
                            'ypos': -0.15,
                            'xpos': -0.05,
                            'horizontalalignment': 'left',
                            'verticalalignment': 'top',
                            'plotfn': self.plot_text,
                            'text_string': textstr}
                for plot_name in list(self.plot_dicts)[::-1]:
                    if self.plot_dicts[plot_name].get('do_legend', False):
                        break
                self.plot_dicts[plot_name].update(
                    {'legend_ncol': 2,
                     'legend_bbox_to_anchor': (1, -0.15),
                     'legend_pos': 'upper right'})<|MERGE_RESOLUTION|>--- conflicted
+++ resolved
@@ -4834,15 +4834,9 @@
                                 'text_string': textstr}
                         else:
                             textstr = 'Leakage = {:.5f} $\\pm$ {:.5f}'.format(
-<<<<<<< HEAD
                                 self.proc_data_dict['analysis_params_dict'][
                                     'leakage']['val'][0],
                                 self.proc_data_dict['analysis_params_dict'][
-=======
-                                self.proc_data_dict['analysis_params_dict'][
-                                    'leakage']['val'][0],
-                                self.proc_data_dict['analysis_params_dict'][
->>>>>>> a6acfeea
                                     'leakage']['stderr'][0])
                             self.plot_dicts['text_msg_' + qbn] = {
                                 'fig_id': figure_name,
