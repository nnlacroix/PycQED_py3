import lmfit
import numpy as np
from numpy.linalg import inv
import scipy as sp
import itertools
import matplotlib as mpl
from collections import OrderedDict, defaultdict

from sklearn.mixture import GaussianMixture as GM
from sklearn.tree import DecisionTreeClassifier as DTC

from pycqed.analysis import fitting_models as fit_mods
from pycqed.analysis import analysis_toolbox as a_tools
import pycqed.analysis_v2.base_analysis as ba
import pycqed.analysis_v2.readout_analysis as roa
from pycqed.analysis_v2.readout_analysis import \
    Singleshot_Readout_Analysis_Qutrit as SSROQutrit
import pycqed.analysis_v2.tomography_qudev as tomo
from pycqed.analysis.tools.plotting import SI_val_to_msg_str
from copy import deepcopy
from pycqed.measurement.sweep_points import SweepPoints
from pycqed.measurement.calibration.calibration_points import CalibrationPoints
import matplotlib.pyplot as plt
from pycqed.analysis.three_state_rotation import predict_proba_avg_ro
import logging

from pycqed.utilities import math
from pycqed.utilities.general import find_symmetry_index
import pycqed.measurement.waveform_control.segment as seg_mod

log = logging.getLogger(__name__)
try:
    import qutip as qtp
except ImportError as e:
    log.warning('Could not import qutip, tomography code will not work')


class AveragedTimedomainAnalysis(ba.BaseDataAnalysis):
    def __init__(self, *args, **kwargs):
        super().__init__(*args, **kwargs)
        self.single_timestamp = True
        self.params_dict = {
            'value_names': 'value_names',
            'measured_values': 'measured_values',
            'measurementstring': 'measurementstring',
            'exp_metadata': 'exp_metadata'}
        self.numeric_params = []
        if kwargs.get('auto', True):
            self.run_analysis()

    def process_data(self):
        self.metadata = self.raw_data_dict.get('exp_metadata', {})
        if self.metadata is None:
            self.metadata = {}
        cal_points = self.metadata.get('cal_points', None)
        cal_points = self.options_dict.get('cal_points', cal_points)
        cal_points_list = roa.convert_channel_names_to_index(
            cal_points, len(self.raw_data_dict['measured_values'][0]),
            self.raw_data_dict['value_names'])
        self.proc_data_dict['cal_points_list'] = cal_points_list
        measured_values = self.raw_data_dict['measured_values']
        cal_idxs = self._find_calibration_indices()
        scales = [np.std(x[cal_idxs]) for x in measured_values]
        observable_vectors = np.zeros((len(cal_points_list),
                                       len(measured_values)))
        observable_vector_stds = np.ones_like(observable_vectors)
        for i, observable in enumerate(cal_points_list):
            for ch_idx, seg_idxs in enumerate(observable):
                x = measured_values[ch_idx][seg_idxs] / scales[ch_idx]
                if len(x) > 0:
                    observable_vectors[i][ch_idx] = np.mean(x)
                if len(x) > 1:
                    observable_vector_stds[i][ch_idx] = np.std(x)
        Omtx = (observable_vectors[1:] - observable_vectors[0]).T
        d0 = observable_vectors[0]
        corr_values = np.zeros(
            (len(cal_points_list) - 1, len(measured_values[0])))
        for i in range(len(measured_values[0])):
            d = np.array([x[i] / scale for x, scale in zip(measured_values,
                                                           scales)])
            corr_values[:, i] = inv(Omtx.T.dot(Omtx)).dot(Omtx.T).dot(d - d0)
        self.proc_data_dict['corr_values'] = corr_values

    def measurement_operators_and_results(self):
        """
        Converts the calibration points to measurement operators. Assumes that
        the calibration points are ordered the same as the basis states for
        the tomography calculation (e.g. for two qubits |gg>, |ge>, |eg>, |ee>).
        Also assumes that each calibration in the passed cal_points uses
        different segments.

        Returns:
            A tuple of
                the measured values with outthe calibration points;
                the measurement operators corresponding to each channel;
                and the expected covariation matrix between the operators.
        """
        d = len(self.proc_data_dict['cal_points_list'])
        cal_point_idxs = [set() for _ in range(d)]
        for i, idxs_lists in enumerate(self.proc_data_dict['cal_points_list']):
            for idxs in idxs_lists:
                cal_point_idxs[i].update(idxs)
        cal_point_idxs = [sorted(list(idxs)) for idxs in cal_point_idxs]
        cal_point_idxs = np.array(cal_point_idxs)
        raw_data = self.raw_data_dict['measured_values']
        means = [None] * d
        residuals = [list() for _ in raw_data]
        for i, cal_point_idx in enumerate(cal_point_idxs):
            means[i] = [np.mean(ch_data[cal_point_idx]) for ch_data in raw_data]
            for j, ch_residuals in enumerate(residuals):
                ch_residuals += list(raw_data[j][cal_point_idx] - means[i][j])
        means = np.array(means)
        residuals = np.array(residuals)
        Fs = [np.diag(ms) for ms in means.T]
        Omega = residuals.dot(residuals.T) / len(residuals.T)
        data_idxs = np.setdiff1d(np.arange(len(raw_data[0])),
                                 cal_point_idxs.flatten())
        data = np.array([ch_data[data_idxs] for ch_data in raw_data])
        return data, Fs, Omega

    def _find_calibration_indices(self):
        cal_indices = set()
        cal_points = self.options_dict['cal_points']
        nr_segments = self.raw_data_dict['measured_values'].shape[-1]
        for observable in cal_points:
            if isinstance(observable, (list, np.ndarray)):
                for idxs in observable:
                    cal_indices.update({idx % nr_segments for idx in idxs})
            else:  # assume dictionaries
                for idxs in observable.values():
                    cal_indices.update({idx % nr_segments for idx in idxs})
        return list(cal_indices)


def all_cal_points(d, nr_ch, reps=1):
    """
    Generates a list of calibration points for a Hilbert space of dimension d,
    with nr_ch channels and reps reprtitions of each calibration point.
    """
    return [[list(range(-reps*i, -reps*(i-1)))]*nr_ch for i in range(d, 0, -1)]


class Single_Qubit_TimeDomainAnalysis(ba.BaseDataAnalysis):

    def process_data(self):
        """
        This takes care of rotating and normalizing the data if required.
        this should work for several input types.
            - I/Q values (2 quadratures + cal points)
            - weight functions (1 quadrature + cal points)
            - counts (no cal points)

        There are several options possible to specify the normalization
        using the options dict.
            cal_points (tuple) of indices of the calibrati  on points

            zero_coord, one_coord
        """

        cal_points = self.options_dict.get('cal_points', None)
        zero_coord = self.options_dict.get('zero_coord', None)
        one_coord = self.options_dict.get('one_coord', None)

        if cal_points is None:
            # default for all standard Timedomain experiments
            cal_points = [list(range(-4, -2)), list(range(-2, 0))]

        if len(self.raw_data_dict['measured_values']) == 1:
            # if only one weight function is used rotation is not required
            self.proc_data_dict['corr_data'] = a_tools.rotate_and_normalize_data_1ch(
                self.raw_data_dict['measured_values'][0],
                cal_zero_points=cal_points[0],
                cal_one_points=cal_points[1])
        else:
            self.proc_data_dict['corr_data'], zero_coord, one_coord = \
                a_tools.rotate_and_normalize_data(
                    data=self.raw_data_dict['measured_values'][0:2],
                    zero_coord=zero_coord,
                    one_coord=one_coord,
                    cal_zero_points=cal_points[0],
                    cal_one_points=cal_points[1])

        # This should be added to the hdf5 datafile but cannot because of the
        # way that the "new" analysis works.

        # self.add_dataset_to_analysisgroup('Corrected data',
        #                                   self.proc_data_dict['corr_data'])


class MultiQubit_TimeDomain_Analysis(ba.BaseDataAnalysis):
    """
    Base class for multi-qubit time-domain analyses.
    Raw data rotation is specified in the option_dict under the keys
    rotation_type. Types of rotations supported by this class:
        - 'cal_states' (default, no need to specify): rotation based on
            CalibrationPoints for 1D and TwoD data. Supports 2 and 3 cal states
            per qubit
        - 'fixed_cal_points' (only for TwoD, with 2 cal states):
            does PCA on the columns corresponding to the highest cal state
            to find the indices of that cal state in the columns, then uses
            those to get the data points for the other cal state. Does
            rotation using the mean of the data points corresponding to the
            two cal states as the zero and one coordinates to rotate
            the data.
        - 'PCA': ignores cal points and does pca; in the case of TwoD data it
            does PCA row by row
        - 'column_PCA': cal points and does pca; in the case of TwoD data it
            does PCA column by column
        - global_PCA flag (only for TwoD): does PCA on the whole 2D array
    """
    def __init__(self,
                 qb_names: list=None, label: str='',
                 t_start: str=None, t_stop: str=None, data_file_path: str=None,
                 options_dict: dict=None, extract_only: bool=False,
                 do_fitting: bool=True, auto=True,
                 params_dict=None, numeric_params=None, **kwargs):

        super().__init__(t_start=t_start, t_stop=t_stop, label=label,
                         data_file_path=data_file_path,
                         options_dict=options_dict,
                         extract_only=extract_only,
                         do_fitting=do_fitting, **kwargs)

        self.qb_names = qb_names
        self.params_dict = params_dict
        if self.params_dict is None:
            self.params_dict = {}
        self.numeric_params = numeric_params
        if self.numeric_params is None:
            self.numeric_params = []

        if not hasattr(self, "job"):
            self.create_job(qb_names=qb_names, t_start=t_start, t_stop=t_stop,
                            label=label, data_file_path=data_file_path,
                            do_fitting=do_fitting, options_dict=options_dict,
                            extract_only=extract_only, params_dict=params_dict,
                            numeric_params=numeric_params, **kwargs)
        if auto:
            self.run_analysis()

    def extract_data(self):
        super().extract_data()

        if self.qb_names is None:
            self.qb_names = self.get_param_value('ro_qubits')
            if self.qb_names is None:
                raise ValueError('Provide the "qb_names."')

        self.data_filter = self.get_param_value('data_filter')
        self.prep_params = self.get_param_value('preparation_params',
                                           default_value=dict())
        self.channel_map = self.get_param_value('meas_obj_value_names_map')
        if self.channel_map is None:
            # if the new name meas_obj_value_names_map is not found, try with
            # the old name channel_map
            self.channel_map = self.get_param_value('channel_map')
            if self.channel_map is None:
                value_names = self.raw_data_dict['value_names']
                if np.ndim(value_names) > 0:
                    value_names = value_names
                if 'w' in value_names[0]:
                    self.channel_map = a_tools.get_qb_channel_map_from_hdf(
                        self.qb_names, value_names=value_names,
                        file_path=self.raw_data_dict['folder'])
                else:
                    self.channel_map = {}
                    for qbn in self.qb_names:
                        self.channel_map[qbn] = value_names

        if len(self.channel_map) == 0:
            raise ValueError('No qubit RO channels have been found.')

        # creates self.sp
        self.get_sweep_points()

    def get_sweep_points(self):
        self.sp = self.get_param_value('sweep_points')
        if self.sp is not None:
            self.sp = SweepPoints.cast_init(self.sp)

    def create_sweep_points_dict(self):
        sweep_points_dict = self.get_param_value('sweep_points_dict')
        hard_sweep_params = self.get_param_value('hard_sweep_params')
        if self.sp is not None:
            self.mospm = self.get_param_value('meas_obj_sweep_points_map')
            if self.mospm is None:
                raise ValueError('When providing "sweep_points", '
                                 '"meas_obj_sweep_points_map" has to be '
                                 'provided in addition.')
            self.proc_data_dict['sweep_points_dict'] = \
                {qbn: {'sweep_points': self.sp.get_sweep_params_property(
                    'values', 0, self.mospm[qbn])[0]}
                 for qbn in self.qb_names}
        elif sweep_points_dict is not None:
            # assumed to be of the form {qbn1: swpts_array1, qbn2: swpts_array2}
            self.proc_data_dict['sweep_points_dict'] = \
                {qbn: {'sweep_points': sweep_points_dict[qbn]}
                 for qbn in self.qb_names}
        elif hard_sweep_params is not None:
            self.proc_data_dict['sweep_points_dict'] = \
                {qbn: {'sweep_points': list(hard_sweep_params.values())[0][
                    'values']} for qbn in self.qb_names}
        else:
            self.proc_data_dict['sweep_points_dict'] = \
                {qbn: {'sweep_points': self.data_filter(
                    self.raw_data_dict['hard_sweep_points'])}
                    for qbn in self.qb_names}

    def create_sweep_points_2D_dict(self):
        soft_sweep_params = self.get_param_value('soft_sweep_params')
        if self.sp is not None:
            self.proc_data_dict['sweep_points_2D_dict'] = OrderedDict()
            for qbn in self.qb_names:
                self.proc_data_dict['sweep_points_2D_dict'][qbn] = \
                    OrderedDict()
                for pn in self.mospm[qbn]:
                    if pn in self.sp[1]:
                        self.proc_data_dict['sweep_points_2D_dict'][qbn][
                            pn] = self.sp[1][pn][0]
        elif soft_sweep_params is not None:
            self.proc_data_dict['sweep_points_2D_dict'] = \
                {qbn: {pn: soft_sweep_params[pn]['values'] for
                       pn in soft_sweep_params}
                 for qbn in self.qb_names}
        else:
            if len(self.raw_data_dict['soft_sweep_points'].shape) == 1:
                self.proc_data_dict['sweep_points_2D_dict'] = \
                    {qbn: {self.raw_data_dict['sweep_parameter_names'][1]:
                               self.raw_data_dict['soft_sweep_points']} for
                     qbn in self.qb_names}
            else:
                sspn = self.raw_data_dict['sweep_parameter_names'][1:]
                self.proc_data_dict['sweep_points_2D_dict'] = \
                    {qbn: {sspn[i]: self.raw_data_dict['soft_sweep_points'][i]
                           for i in range(len(sspn))} for qbn in self.qb_names}
        if self.get_param_value('percentage_done', 100) < 100:
            # This indicated an interrupted measurement.
            # Remove non-measured sweep points in that case.
            # raw_data_dict['soft_sweep_points'] is obtained in
            # BaseDataAnalysis.add_measured_data(), and its length should
            # always correspond to the actual number of measured soft sweep
            # points.
            ssl = len(self.raw_data_dict['soft_sweep_points'])
            for sps in self.proc_data_dict['sweep_points_2D_dict'].values():
                for k, v in sps.items():
                    sps[k] = v[:ssl]

    def create_meas_results_per_qb(self):
        measured_RO_channels = list(self.raw_data_dict['measured_data'])
        meas_results_per_qb_raw = {}
        meas_results_per_qb = {}
        for qb_name, RO_channels in self.channel_map.items():
            meas_results_per_qb_raw[qb_name] = {}
            meas_results_per_qb[qb_name] = {}
            if isinstance(RO_channels, str):
                meas_ROs_per_qb = [RO_ch for RO_ch in measured_RO_channels
                                   if RO_channels in RO_ch]
                for meas_RO in meas_ROs_per_qb:
                    meas_results_per_qb_raw[qb_name][meas_RO] = \
                        self.raw_data_dict[
                            'measured_data'][meas_RO]
                    meas_results_per_qb[qb_name][meas_RO] = \
                        self.data_filter(
                            meas_results_per_qb_raw[qb_name][meas_RO])

            elif isinstance(RO_channels, list):
                for qb_RO_ch in RO_channels:
                    meas_ROs_per_qb = [RO_ch for RO_ch in measured_RO_channels
                                       if qb_RO_ch in RO_ch]

                    for meas_RO in meas_ROs_per_qb:
                        meas_results_per_qb_raw[qb_name][meas_RO] = \
                            self.raw_data_dict[
                                'measured_data'][meas_RO]
                        meas_results_per_qb[qb_name][meas_RO] = \
                            self.data_filter(
                                meas_results_per_qb_raw[qb_name][meas_RO])
            else:
                raise TypeError('The RO channels for {} must either be a list '
                                'or a string.'.format(qb_name))
        self.proc_data_dict['meas_results_per_qb_raw'] = \
            meas_results_per_qb_raw
        self.proc_data_dict['meas_results_per_qb'] = \
            meas_results_per_qb

    def process_data(self):
        super().process_data()

        self.data_with_reset = False
        if self.data_filter is None:
            if 'active' in self.prep_params.get('preparation_type', 'wait'):
                reset_reps = self.prep_params.get('reset_reps', 1)
                self.data_filter = lambda x: x[reset_reps::reset_reps+1]
                self.data_with_reset = True
            elif "preselection" in self.prep_params.get('preparation_type',
                                                        'wait'):
                self.data_filter = lambda x: x[1::2]  # filter preselection RO
        if self.data_filter is None:
            self.data_filter = lambda x: x

        self.create_sweep_points_dict()
        self.create_meas_results_per_qb()

        # temporary fix for appending calibration points to x values but
        # without breaking sequences not yet using this interface.
        self.rotate = self.get_param_value('rotate', default_value=False)
        cal_points = self.get_param_value('cal_points')
        last_ge_pulses = self.get_param_value('last_ge_pulses',
                                              default_value=False)

        if self.get_param_value("data_type", "averaged") == "singleshot":
            predict_proba = self.get_param_value("predict_proba", False)
            if predict_proba and self.get_param_value("classified_ro", False):
                log.warning("predict_proba set to 'False' as probabilities are"
                            "already obtained from classified readout")
                predict_proba = False
            self.process_single_shots(
                predict_proba=predict_proba,
                classifier_params=self.get_param_value("classifier_params"),
                states_map=self.get_param_value("states_map"))
            # ensure rotation is removed when single shots yield probabilities
            if self.get_param_value("classified_ro", False) or predict_proba:
                rotate = False
        try:
            self.cp = CalibrationPoints.from_string(cal_points)
            # for now assuming the same for all qubits.
            self.cal_states_dict = self.cp.get_indices(
                self.qb_names)[self.qb_names[0]]
            cal_states_rots = self.cp.get_rotations(last_ge_pulses,
                    self.qb_names[0])[self.qb_names[0]] if self.rotate \
                else None
            self.cal_states_rotations = self.get_param_value(
                'cal_states_rotations', default_value=cal_states_rots)
            sweep_points_w_calpts = \
                {qbn: {'sweep_points': self.cp.extend_sweep_points(
                    self.proc_data_dict['sweep_points_dict'][qbn][
                        'sweep_points'], qbn)} for qbn in self.qb_names}
            self.proc_data_dict['sweep_points_dict'] = sweep_points_w_calpts
        except TypeError as e:
            log.error(e)
            log.warning("Failed retrieving cal point objects or states. "
                        "Please update measurement to provide cal point object "
                        "in metadata. Trying to get them using the old way ...")
            self.cal_states_rotations = self.get_param_value(
                'cal_states_rotations', default_value=None) \
                if self.rotate else None
            self.cal_states_dict = self.get_param_value('cal_states_dict',
                                                         default_value={})
        self.rotation_type = self.get_param_value(
            'rotation_type',
            default_value='cal_states' if self.rotate else 'no_rotation')

        # create projected_data_dict
        self.data_to_fit = deepcopy(self.get_param_value('data_to_fit', {}))
        # TODO: Steph 15.09.2020
        # This is a hack to allow list inside data_to_fit. These lists are
        # currently only supported by MultiCZgate_CalibAnalysis
        for qbn in self.data_to_fit:
            if isinstance(self.data_to_fit[qbn], (list, tuple)):
                self.data_to_fit[qbn] = self.data_to_fit[qbn][0]
        if self.rotate or self.rotation_type == 'global_PCA':
            self.cal_states_analysis()
        else:
            # this assumes data obtained with classifier detector!
            # ie pg, pe, pf are expected to be in the value_names
            self.proc_data_dict['projected_data_dict'] = OrderedDict()
            for qbn, data_dict in self.proc_data_dict[
                    'meas_results_per_qb'].items():
                self.proc_data_dict['projected_data_dict'][qbn] = OrderedDict()
                for state_prob in ['pg', 'pe', 'pf']:
                    self.proc_data_dict['projected_data_dict'][qbn].update(
                        {state_prob: data for key, data in data_dict.items()
                         if state_prob in key})
            if self.cal_states_dict is None:
                self.cal_states_dict = {}
            self.num_cal_points = np.array(list(
                self.cal_states_dict.values())).flatten().size

            # correct probabilities given calibration matrix
            if self.get_param_value("correction_matrix") is not None:
                self.proc_data_dict['projected_data_dict_corrected'] = \
                    OrderedDict()
                for qbn, data_dict in self.proc_data_dict[
                    'meas_results_per_qb'].items():
                    self.proc_data_dict['projected_data_dict'][qbn] = \
                        OrderedDict()
                    probas_raw = np.asarray([
                        data_dict[k] for k in data_dict for state_prob in
                        ['pg', 'pe', 'pf'] if state_prob in k])
                    corr_mtx = self.get_param_value("correction_matrix")[qbn]
                    probas_corrected = np.linalg.inv(corr_mtx).T @ probas_raw
                    for state_prob in ['pg', 'pe', 'pf']:
                        self.proc_data_dict['projected_data_dict_corrected'][
                            qbn].update({state_prob: data for key, data in
                             zip(["pg", "pe", "pf"], probas_corrected)})

        # get data_to_fit
        self.proc_data_dict['data_to_fit'] = OrderedDict()
        for qbn, prob_data in self.proc_data_dict[
                'projected_data_dict'].items():
            if qbn in self.data_to_fit:
                self.proc_data_dict['data_to_fit'][qbn] = prob_data[
                    self.data_to_fit[qbn]]

        # create msmt_sweep_points, sweep_points, cal_points_sweep_points
        for qbn in self.qb_names:
            if self.num_cal_points > 0:
                self.proc_data_dict['sweep_points_dict'][qbn][
                    'msmt_sweep_points'] = \
                    self.proc_data_dict['sweep_points_dict'][qbn][
                    'sweep_points'][:-self.num_cal_points]
                self.proc_data_dict['sweep_points_dict'][qbn][
                    'cal_points_sweep_points'] = \
                    self.proc_data_dict['sweep_points_dict'][qbn][
                        'sweep_points'][-self.num_cal_points::]
            else:
                self.proc_data_dict['sweep_points_dict'][qbn][
                    'msmt_sweep_points'] = self.proc_data_dict[
                    'sweep_points_dict'][qbn]['sweep_points']
                self.proc_data_dict['sweep_points_dict'][qbn][
                    'cal_points_sweep_points'] = []
        if self.options_dict.get('TwoD', False):
            self.create_sweep_points_2D_dict()

    def get_cal_data_points(self):
        self.num_cal_points = np.array(list(
            self.cal_states_dict.values())).flatten().size

        do_PCA = self.rotation_type == 'PCA' or \
                 self.rotation_type == 'column_PCA'
        self.cal_states_dict_for_rotation = OrderedDict()
        states = False
        cal_states_rotations = self.cal_states_rotations
        for key in cal_states_rotations.keys():
            if key == 'g' or key == 'e' or key == 'f':
                states = True
        for qbn in self.qb_names:
            self.cal_states_dict_for_rotation[qbn] = OrderedDict()
            if states:
                cal_states_rot_qb = cal_states_rotations
            else:
                cal_states_rot_qb = cal_states_rotations[qbn]
            for i in range(len(cal_states_rot_qb)):
                cal_state = \
                    [k for k, idx in cal_states_rot_qb.items()
                     if idx == i][0]
                self.cal_states_dict_for_rotation[qbn][cal_state] = \
                    None if do_PCA and self.num_cal_points != 3 else \
                        self.cal_states_dict[cal_state]

    def cal_states_analysis(self):
        self.get_cal_data_points()
        self.proc_data_dict['projected_data_dict'] = OrderedDict(
            {qbn: '' for qbn in self.qb_names})
        for qbn in self.qb_names:
            cal_states_dict = self.cal_states_dict_for_rotation[qbn]
            if len(cal_states_dict) not in [0, 2, 3]:
                raise NotImplementedError('Calibration states rotation is '
                                          'currently only implemented for 0, '
                                          '2, or 3 cal states per qubit.')

            if self.get_param_value('TwoD', default_value=False):
                if self.rotation_type == 'global_PCA':
                    self.proc_data_dict['projected_data_dict'].update(
                        self.global_pca_TwoD(
                            qbn, self.proc_data_dict['meas_results_per_qb'],
                            self.channel_map, self.data_to_fit,
                            data_mostly_g=self.get_param_value(
                                'data_mostly_g', default_value=None)))
                elif len(cal_states_dict) == 3:
                    self.proc_data_dict['projected_data_dict'].update(
                        self.rotate_data_3_cal_states_TwoD(
                            qbn, self.proc_data_dict['meas_results_per_qb'],
                            self.channel_map,
                            self.cal_states_dict_for_rotation))
                elif self.rotation_type == 'fixed_cal_points':
                    rotated_data_dict, zero_coord, one_coord = \
                        self.rotate_data_TwoD_same_fixed_cal_idxs(
                            qbn, self.proc_data_dict['meas_results_per_qb'],
                            self.channel_map, self.cal_states_dict_for_rotation,
                            self.data_to_fit)
                    self.proc_data_dict['projected_data_dict'].update(
                        rotated_data_dict)
                    self.proc_data_dict['rotation_coordinates'] = \
                        [zero_coord, one_coord]
                else:
                    self.proc_data_dict['projected_data_dict'].update(
                        self.rotate_data_TwoD(
                            qbn, self.proc_data_dict['meas_results_per_qb'],
                            self.channel_map, self.cal_states_dict_for_rotation,
                            self.data_to_fit,
                            self.rotation_type=='column_PCA'))
            else:
                if len(cal_states_dict) == 3:
                    self.proc_data_dict['projected_data_dict'].update(
                        self.rotate_data_3_cal_states(
                            qbn, self.proc_data_dict['meas_results_per_qb'],
                            self.channel_map,
                            self.cal_states_dict_for_rotation))
                else:
                    self.proc_data_dict['projected_data_dict'].update(
                        self.rotate_data(
                            qbn, self.proc_data_dict['meas_results_per_qb'],
                            self.channel_map, self.cal_states_dict_for_rotation,
                            self.data_to_fit))

    @staticmethod
    def rotate_data_3_cal_states(qb_name, meas_results_per_qb, channel_map,
                                 cal_states_dict):
        # FOR 3 CAL STATES
        rotated_data_dict = OrderedDict()
        meas_res_dict = meas_results_per_qb[qb_name]
        rotated_data_dict[qb_name] = OrderedDict()
        cal_pts_idxs = list(cal_states_dict[qb_name].values())
        cal_points_data = np.zeros((len(cal_pts_idxs), 2))
        if list(meas_res_dict) == channel_map[qb_name]:
            raw_data = np.array([v for v in meas_res_dict.values()]).T
            for i, cal_idx in enumerate(cal_pts_idxs):
                cal_points_data[i, :] = np.mean(raw_data[cal_idx, :],
                                                axis=0)
            rotated_data = predict_proba_avg_ro(raw_data, cal_points_data)
            for i, state in enumerate(list(cal_states_dict[qb_name])):
                rotated_data_dict[qb_name][f'p{state}'] = rotated_data[:, i]
        else:
            raise NotImplementedError('Calibration states rotation with 3 '
                                      'cal states only implemented for '
                                      '2 readout channels per qubit.')
        return rotated_data_dict

    @staticmethod
    def rotate_data(qb_name, meas_results_per_qb, channel_map,
                    cal_states_dict, data_to_fit):
        # ONLY WORKS FOR 2 CAL STATES
        meas_res_dict = meas_results_per_qb[qb_name]
        rotated_data_dict = OrderedDict()
        if len(cal_states_dict[qb_name]) == 0:
            cal_zero_points = None
            cal_one_points = None
        else:
            cal_zero_points = list(cal_states_dict[qb_name].values())[0]
            cal_one_points = list(cal_states_dict[qb_name].values())[1]
        rotated_data_dict[qb_name] = OrderedDict()
        if len(meas_res_dict) == 1:
            # one RO channel per qubit
            if cal_zero_points is None and cal_one_points is None:
                data = meas_res_dict[list(meas_res_dict)[0]]
                rotated_data_dict[qb_name][data_to_fit[qb_name]] = \
                    (data - np.min(data))/(np.max(data) - np.min(data))
            else:
                rotated_data_dict[qb_name][data_to_fit[qb_name]] = \
                    a_tools.rotate_and_normalize_data_1ch(
                        data=meas_res_dict[list(meas_res_dict)[0]],
                        cal_zero_points=cal_zero_points,
                        cal_one_points=cal_one_points)
        elif list(meas_res_dict) == channel_map[qb_name]:
            # two RO channels per qubit
            rotated_data_dict[qb_name][data_to_fit[qb_name]], _, _ = \
                a_tools.rotate_and_normalize_data_IQ(
                    data=np.array([v for v in meas_res_dict.values()]),
                    cal_zero_points=cal_zero_points,
                    cal_one_points=cal_one_points)
        else:
            # multiple readouts per qubit per channel
            if isinstance(channel_map[qb_name], str):
                qb_ro_ch0 = channel_map[qb_name]
            else:
                qb_ro_ch0 = channel_map[qb_name][0]
            ro_suffixes = [s[len(qb_ro_ch0)+1::] for s in
                           list(meas_res_dict) if qb_ro_ch0 in s]
            for i, ro_suf in enumerate(ro_suffixes):
                if len(ro_suffixes) == len(meas_res_dict):
                    # one RO ch per qubit
                    rotated_data_dict[qb_name][ro_suf] = \
                        a_tools.rotate_and_normalize_data_1ch(
                            data=meas_res_dict[list(meas_res_dict)[i]],
                            cal_zero_points=cal_zero_points,
                            cal_one_points=cal_one_points)
                else:
                    # two RO ch per qubit
                    keys = [k for k in meas_res_dict if ro_suf in k]
                    correct_keys = [k for k in keys
                                    if k[len(qb_ro_ch0)+1::] == ro_suf]
                    data_array = np.array([meas_res_dict[k]
                                           for k in correct_keys])
                    rotated_data_dict[qb_name][ro_suf], \
                    _, _ = \
                        a_tools.rotate_and_normalize_data_IQ(
                            data=data_array,
                            cal_zero_points=cal_zero_points,
                            cal_one_points=cal_one_points)
        return rotated_data_dict

    @staticmethod
    def rotate_data_3_cal_states_TwoD(qb_name, meas_results_per_qb,
                                      channel_map, cal_states_dict):
        # FOR 3 CAL STATES
        meas_res_dict = meas_results_per_qb[qb_name]
        rotated_data_dict = OrderedDict()
        rotated_data_dict[qb_name] = OrderedDict()
        cal_pts_idxs = list(cal_states_dict[qb_name].values())
        cal_points_data = np.zeros((len(cal_pts_idxs), 2))
        if list(meas_res_dict) == channel_map[qb_name]:
            # two RO channels per qubit
            raw_data_arr = meas_res_dict[list(meas_res_dict)[0]]
            for i, state in enumerate(list(cal_states_dict[qb_name])):
                rotated_data_dict[qb_name][f'p{state}'] = np.zeros(
                    raw_data_arr.shape)
            for col in range(raw_data_arr.shape[1]):
                raw_data = np.concatenate([
                    v[:, col].reshape(len(v[:, col]), 1) for
                    v in meas_res_dict.values()], axis=1)
                for i, cal_idx in enumerate(cal_pts_idxs):
                    cal_points_data[i, :] = np.mean(raw_data[cal_idx, :],
                                                    axis=0)
                # rotated data is (raw_data_arr.shape[0], 3)
                rotated_data = predict_proba_avg_ro(
                    raw_data, cal_points_data)

                for i, state in enumerate(list(cal_states_dict[qb_name])):
                    rotated_data_dict[qb_name][f'p{state}'][:, col] = \
                        rotated_data[:, i]
        else:
            raise NotImplementedError('Calibration states rotation with 3 '
                                      'cal states only implemented for '
                                      '2 readout channels per qubit.')
        # transpose data
        for i, state in enumerate(list(cal_states_dict[qb_name])):
            rotated_data_dict[qb_name][f'p{state}'] = \
                rotated_data_dict[qb_name][f'p{state}'].T
        return rotated_data_dict

    @staticmethod
    def global_pca_TwoD(qb_name, meas_results_per_qb, channel_map,
                        data_to_fit, data_mostly_g=None):
        meas_res_dict = meas_results_per_qb[qb_name]
        if list(meas_res_dict) != channel_map[qb_name]:
            raise NotImplementedError('Global PCA is only implemented '
                                      'for two-channel RO!')

        raw_data_arr = meas_res_dict[list(meas_res_dict)[0]]
        rotated_data_dict = OrderedDict({qb_name: OrderedDict()})
        rotated_data_dict[qb_name][data_to_fit[qb_name]] = \
            deepcopy(raw_data_arr.transpose())
        data_array = np.array(
            [v.T.flatten() for v in meas_res_dict.values()])
        rot_flat_data, _, _ = \
            a_tools.rotate_and_normalize_data_IQ(
                data=data_array,
                data_mostly_g=data_mostly_g)
        rotated_data_dict[qb_name][data_to_fit[qb_name]] = \
            np.reshape(rot_flat_data, raw_data_arr.T.shape)

        return rotated_data_dict

    @staticmethod
    def rotate_data_TwoD(qb_name, meas_results_per_qb, channel_map,
                         cal_states_dict, data_to_fit, do_column_PCA=False):
        meas_res_dict = meas_results_per_qb[qb_name]
        rotated_data_dict = OrderedDict()
        if len(cal_states_dict[qb_name]) == 0:
            cal_zero_points = None
            cal_one_points = None
        else:
            cal_zero_points = list(cal_states_dict[qb_name].values())[0]
            cal_one_points = list(cal_states_dict[qb_name].values())[1]
        rotated_data_dict[qb_name] = OrderedDict()
        if len(meas_res_dict) == 1:
            # one RO channel per qubit
            raw_data_arr = meas_res_dict[list(meas_res_dict)[0]]
            rotated_data_dict[qb_name][data_to_fit[qb_name]] = \
                deepcopy(raw_data_arr.transpose())
            if do_column_PCA:
                for row in range(raw_data_arr.shape[0]):
                    data = a_tools.rotate_and_normalize_data_1ch(
                        data=raw_data_arr[row, :],
                        cal_zero_points=cal_zero_points,
                        cal_one_points=cal_one_points)
                    rotated_data_dict[qb_name][data_to_fit[qb_name]][
                        :, row] = a_tools.set_background_sign(data)
            else:
                for col in range(raw_data_arr.shape[1]):
                    rotated_data_dict[qb_name][data_to_fit[qb_name]][col] = \
                        a_tools.rotate_and_normalize_data_1ch(
                            data=raw_data_arr[:, col],
                            cal_zero_points=cal_zero_points,
                            cal_one_points=cal_one_points)
        elif list(meas_res_dict) == channel_map[qb_name]:
            # two RO channels per qubit
            raw_data_arr = meas_res_dict[list(meas_res_dict)[0]]
            rotated_data_dict[qb_name][data_to_fit[qb_name]] = \
                deepcopy(raw_data_arr.transpose())
            if do_column_PCA:
                for row in range(raw_data_arr.shape[0]):
                    data_array = np.array(
                        [v[row, :] for v in meas_res_dict.values()])
                    data, _, _ = \
                        a_tools.rotate_and_normalize_data_IQ(
                            data=data_array,
                            cal_zero_points=cal_zero_points,
                            cal_one_points=cal_one_points)
                    rotated_data_dict[qb_name][data_to_fit[qb_name]][
                        :, row] = a_tools.set_background_sign(data)
            else:
                for col in range(raw_data_arr.shape[1]):
                    data_array = np.array(
                        [v[:, col] for v in meas_res_dict.values()])
                    rotated_data_dict[qb_name][
                            data_to_fit[qb_name]][col], _, _ = \
                        a_tools.rotate_and_normalize_data_IQ(
                            data=data_array,
                            cal_zero_points=cal_zero_points,
                            cal_one_points=cal_one_points)
        else:
            # multiple readouts per qubit per channel
            if isinstance(channel_map[qb_name], str):
                qb_ro_ch0 = channel_map[qb_name]
            else:
                qb_ro_ch0 = channel_map[qb_name][0]

            ro_suffixes = [s[len(qb_ro_ch0)+1::] for s in
                           list(meas_res_dict) if qb_ro_ch0 in s]

            for i, ro_suf in enumerate(ro_suffixes):
                if len(ro_suffixes) == len(meas_res_dict):
                    # one RO ch per qubit
                    raw_data_arr = meas_res_dict[list(meas_res_dict)[i]]
                    rotated_data_dict[qb_name][ro_suf] = \
                        deepcopy(raw_data_arr.transpose())
                    for col in range(raw_data_arr.shape[1]):
                        rotated_data_dict[qb_name][
                            ro_suf][col] = \
                            a_tools.rotate_and_normalize_data_1ch(
                                data=raw_data_arr[:, col],
                                cal_zero_points=cal_zero_points,
                                cal_one_points=cal_one_points)
                else:
                    # two RO ch per qubit
                    raw_data_arr = meas_res_dict[list(meas_res_dict)[i]]
                    rotated_data_dict[qb_name][ro_suf] = \
                        deepcopy(raw_data_arr.transpose())
                    for col in range(raw_data_arr.shape[1]):
                        data_array = np.array(
                            [v[:, col] for k, v in meas_res_dict.items()
                             if ro_suf in k])
                        rotated_data_dict[qb_name][ro_suf][col], _, _ = \
                            a_tools.rotate_and_normalize_data_IQ(
                                data=data_array,
                                cal_zero_points=cal_zero_points,
                                cal_one_points=cal_one_points)
        return rotated_data_dict

    @staticmethod
    def rotate_data_TwoD_same_fixed_cal_idxs(qb_name, meas_results_per_qb,
                                             channel_map, cal_states_dict,
                                             data_to_fit):
        meas_res_dict = meas_results_per_qb[qb_name]
        if list(meas_res_dict) != channel_map[qb_name]:
            raise NotImplementedError('rotate_data_TwoD_same_fixed_cal_idxs '
                                      'only implemented for two-channel RO!')

        if len(cal_states_dict[qb_name]) == 0:
            cal_zero_points = None
            cal_one_points = None
        else:
            cal_zero_points = list(cal_states_dict[qb_name].values())[0]
            cal_one_points = list(cal_states_dict[qb_name].values())[1]

        # do pca on the one cal states
        raw_data_arr = meas_res_dict[list(meas_res_dict)[0]]
        rot_dat_e = np.zeros(raw_data_arr.shape[1])
        for row in cal_one_points:
            rot_dat_e += a_tools.rotate_and_normalize_data_IQ(
                data=np.array([v[row, :] for v in meas_res_dict.values()]),
                cal_zero_points=None, cal_one_points=None)[0]
        rot_dat_e /= len(cal_one_points)

        # find the values of the zero and one cal points
        col_idx = np.argmax(np.abs(rot_dat_e))
        zero_coord = [np.mean([v[r, col_idx] for r in cal_zero_points])
                      for v in meas_res_dict.values()]
        one_coord = [np.mean([v[r, col_idx] for r in cal_one_points])
                     for v in meas_res_dict.values()]

        # rotate all data based on the fixed zero_coord and one_coord
        rotated_data_dict = OrderedDict({qb_name: OrderedDict()})
        rotated_data_dict[qb_name][data_to_fit[qb_name]] = \
            deepcopy(raw_data_arr.transpose())
        for col in range(raw_data_arr.shape[1]):
            data_array = np.array(
                [v[:, col] for v in meas_res_dict.values()])
            rotated_data_dict[qb_name][
                data_to_fit[qb_name]][col], _, _ = \
                a_tools.rotate_and_normalize_data_IQ(
                    data=data_array,
                    zero_coord=zero_coord,
                    one_coord=one_coord)

        return rotated_data_dict, zero_coord, one_coord

    def get_xaxis_label_unit(self, qb_name):
        hard_sweep_params = self.get_param_value('hard_sweep_params')
        sweep_name = self.get_param_value('sweep_name')
        sweep_unit = self.get_param_value('sweep_unit')
        if self.sp is not None:
            _, xunit, xlabel = self.sp.get_sweep_params_description(
                param_names=self.mospm[qb_name], dimension=0)[0]
        elif hard_sweep_params is not None:
            xlabel = list(hard_sweep_params)[0]
            xunit = list(hard_sweep_params.values())[0][
                'unit']
        elif (sweep_name is not None) and (sweep_unit is not None):
            xlabel = sweep_name
            xunit = sweep_unit
        else:
            xlabel = self.raw_data_dict['sweep_parameter_names']
            xunit = self.raw_data_dict['sweep_parameter_units']
        if np.ndim(xlabel) > 0:
            xlabel = xlabel[0]
        if np.ndim(xunit) > 0:
            xunit = xunit[0]
        return xlabel, xunit

    @staticmethod
    def get_cal_state_color(cal_state_label):
        if cal_state_label == 'g' or cal_state_label == r'$|g\rangle$':
            return 'k'
        elif cal_state_label == 'e' or cal_state_label == r'$|e\rangle$':
            return 'gray'
        elif cal_state_label == 'f' or cal_state_label == r'$|f\rangle$':
            return 'C8'
        else:
            return 'C4'

    @staticmethod
    def get_latex_prob_label(prob_label):
        if '$' in prob_label:
            return prob_label
        elif 'p' in prob_label.lower():
            return r'$|{}\rangle$'.format(prob_label[-1])
        else:
            return r'$|{}\rangle$'.format(prob_label)

    def _get_single_shots_per_qb(self, raw=False):
        """
        Gets single shots from the proc_data_dict and arranges
        them as arrays per qubit
        Args:
            raw (bool): whether or not to return  raw shots (before
            data filtering)

        Returns: shots_per_qb: dict where keys are qb_names and
            values are arrays of shape (n_shots, n_value_names) for
            1D measurements and (n_shots*n_soft_sp, n_value_names) for
            2D measurements

        """
        # prepare data in convenient format, i.e. arrays per qubit
        shots_per_qb = dict()        # store shots per qb and per state
        pdd = self.proc_data_dict    # for convenience of notation
        key = 'meas_results_per_qb'
        if raw:
            key += "_raw"
        for qbn in self.qb_names:
                # if "1D measurement" , shape is (n_shots, n_vn) i.e. one
                # column for each value_name (often equal to n_ro_ch)
                shots_per_qb[qbn] = \
                    np.asarray(list(
                        pdd[key][qbn].values())).T
                # if "2D measurement" reshape from (n_soft_sp, n_shots, n_vn)
                #  to ( n_shots * n_soft_sp, n_ro_ch)
                if np.ndim(shots_per_qb[qbn]) == 3:
                    assert self.get_param_value("TwoD", False) == True, \
                        "'TwoD' is False but single shot data seems to be 2D"
                    n_vn = shots_per_qb[qbn].shape[-1]
                    n_vn = shots_per_qb[qbn].shape[-1]
                    # put softsweep as inner most loop for easier processing
                    shots_per_qb[qbn] = np.swapaxes(shots_per_qb[qbn], 0, 1)
                    # reshape to 2D array
                    shots_per_qb[qbn] = shots_per_qb[qbn].reshape((-1, n_vn))
                # make 2D array in case only one channel (1D array)
                elif np.ndim(shots_per_qb[qbn]) == 1:
                    shots_per_qb[qbn] = np.expand_dims(shots_per_qb[qbn],
                                                       axis=-1)

        return shots_per_qb

    def process_single_shots(self, predict_proba=True,
                             classifier_params=None,
                             states_map=None):
        """
        Processes single shots from proc_data_dict("meas_results_per_qb")
        This includes assigning probabilities to each shot (optional),
        preselect shots on the ground state if there is a preselection readout,
        average the shots/probabilities.

        Args:
            predict_proba (bool): whether or not to assign probabilities to shots.
                If True, it assumes that shots in the proc_data_dict are the
                raw voltages on n channels. If False, it assumes either that
                shots were acquired with the classifier detector (i.e. shots
                are the probabilities of being in each state of the classifier)
                or that they are raw voltages. Note that when preselection
                the function checks for "classified_ro" and if it is false,
                 (i.e. the input are raw voltages and not probas) then it uses
                  the classifier on the preselection readouts regardless of the
                  "predict_proba" flag (preselection requires classif of ground state).
            classifier_params (dict): dict where keys are qb_names and values
                are dictionaries of classifier parameters passed to
                a_tools.predict_proba_from_clf(). Defaults to
                qb.acq_classifier_params(). Note: it
            states_map (dict):
                list of states corresponding to the different integers output
                by the classifier. Defaults to  {0: "g", 1: "e", 2: "f", 3: "h"}

        Other parameters taken from self.get_param_value:
            use_preselection (bool): whether or not preselection should be used
                before averaging. If true, then checks if there is a preselection
                readout in prep_params and if so, performs preselection on the
                ground state
            n_shots (int): number of shots per readout. Used to infer the number
                of readouts. Defaults to qb.acq_shots. WATCH OUT, sometimes
                for mutli-qubit detector uses max(qb.acq_shots() for qb in qbs),
                such that acq_shots found in the hdf5 file might be different than
                the actual number of shots used for the experiment.
                it is therefore safer to pass the number of shots in the metadata.
        Returns:

        """
        if states_map is None:
            states_map = {0: "g", 1: "e", 2: "f", 3: "h"}

        # get preselection information
        prep_params_presel = self.prep_params.get('preparation_type', "wait") \
                             == "preselection"
        use_preselection = self.get_param_value("use_preselection", True)
        # activate preselection flag only if preselection is in prep_params
        # and the user wants to use the preselection readouts
        preselection = prep_params_presel and use_preselection

        # returns for each qb: (n_shots, n_ch) or (n_soft_sp* n_shots, n_ch)
        # where n_soft_sp is the inner most loop i.e. the first dim is ordered as
        # (shot0_ssp0, shot0_ssp1, ... , shot1_ssp0, shot1_ssp1, ...)
        shots_per_qb = self._get_single_shots_per_qb()


        # determine number of shots
        n_shots = self.get_param_value("n_shots")
        if n_shots is None:
            n_shots_from_hdf = [
                int(self.get_hdf_param_value(f"Instrument settings/{qbn}",
                                             "acq_shots")) for qbn in self.qb_names]
            if len(np.unique(n_shots_from_hdf)) > 1:
                log.warning("Number of shots extracted from hdf are not all the same:"
                            "assuming n_shots=max(qb.acq_shots() for qb in qb_names)")
            n_shots = np.max(n_shots_from_hdf)

        # determine number of readouts per sequence
        if self.get_param_value("TwoD", False):
            n_seqs = self.sp.length(1)  # corresponds to number of soft sweep points
        else:
            n_seqs = 1
        # does not count preselection readout
        n_readouts = list(shots_per_qb.values())[0].shape[0] // (n_shots * n_seqs)

        if preselection:
            # get preselection readouts
            preselection_ro_mask = np.tile([True]*n_seqs + [False]*n_seqs,
                                           n_shots*n_readouts )
            presel_shots_per_qb = \
                {qbn: presel_shots[preselection_ro_mask] for qbn, presel_shots in
                 self._get_single_shots_per_qb(raw=True).items()}

        # get classification parameters
        if classifier_params is None:
            classifier_params = {}
            from numpy import array  # for eval
            for qbn in self.qb_names:
                classifier_params[qbn] =  eval(self.get_hdf_param_value(
                f'Instrument settings/{qbn}', "acq_classifier_params"))

        # process single shots per qubit
        for qbn, shots in shots_per_qb.items():
            if predict_proba:
                # shots become probabilities with shape (n_shots, n_states)
                try:
                    shots = a_tools.predict_gm_proba_from_clf(
                        shots, classifier_params[qbn])
                except ValueError as e:
                    log.error(f'If the following error relates to number'
                              ' of features, probably wrong classifer parameters'
                              ' were passed (e.g. a classifier trained with'
                              ' a different number of channels than in the'
                              f' current measurement): {e}')
                    raise e
                if not 'meas_results_per_qb_probs' in self.proc_data_dict:
                    self.proc_data_dict['meas_results_per_qb_probs'] = {}
                self.proc_data_dict['meas_results_per_qb_probs'][qbn] = shots

            if preselection:
                if self.get_param_value('classified_ro', False):
                    # shots were obtained with classifier detector and
                    # are already probas
                    presel_proba = presel_shots_per_qb[qbn]
                else:
                    # use classifier calibrated to classify preselection readouts
                    presel_proba = a_tools.predict_gm_proba_from_clf(
                        presel_shots_per_qb[qbn], classifier_params[qbn])
                presel_classified = np.argmax(presel_proba, axis=1)
                # create boolean array of shots to keep.
                # each time ro is the ground state --> true otherwise false
                g_state_int = [k for k, v in states_map.items() if v == "g"][0]
                presel_filter = presel_classified == g_state_int

                if np.sum(presel_filter) == 0:
                    # FIXME: Nathan should probably not be error but just continue
                    #  without preselection ?
                    raise ValueError(f"{qbn}: No data left after preselection!")
            else:
                # keep all shots
                presel_filter = np.ones(len(shots), dtype=bool)

            # TODO: Nathan: if predict_proba is activated then we should
            #  first classify, then do a count table and thereby estimate
            #  average proba
            averaged_shots = [] # either raw voltage shots or probas
            for ro in range(n_readouts*n_seqs):
                shots_single_ro = shots[ro::n_readouts*n_seqs]
                presel_filter_single_ro = presel_filter[ro::n_readouts*n_seqs]
                averaged_shots.append(
                    np.mean(shots_single_ro[presel_filter_single_ro], axis=0))
            if self.get_param_value("TwoD", False):
                averaged_shots = np.reshape(averaged_shots, (n_readouts, n_seqs, -1))
                averaged_shots = np.swapaxes(averaged_shots, 0, 1) # return to original 2D shape
            # reshape to (n_prob or n_ch or 1, n_readouts) if 1d
            # or (n_prob or n_ch or 1, n_readouts, n_ssp) if 2d
            averaged_shots = np.array(averaged_shots).T

            if predict_proba:
                # value names are different from what was previously in
                # meas_results_per_qb and therefore "artificial" values
                # are made based on states
                self.proc_data_dict['meas_results_per_qb'][qbn] = \
                    {"p" + states_map[i]: p for i, p in enumerate(averaged_shots)}
            else:
                # reuse value names that were already there if did not classify
                for i, k in enumerate(
                        self.proc_data_dict['meas_results_per_qb'][qbn]):
                    self.proc_data_dict['meas_results_per_qb'][qbn][k] = \
                        averaged_shots[i]

    def prepare_plots(self):
        if self.get_param_value('plot_proj_data', default_value=True):
            for qb_name, corr_data in self.proc_data_dict[
                    'projected_data_dict'].items():
                fig_name = 'projected_plot_' + qb_name
                if isinstance(corr_data, dict):
                    for data_key, data in corr_data.items():
                        if not self.rotate:
                            data_label = data_key
                            title_suffix = ''
                            plot_name_suffix = data_key
                            plot_cal_points = False
                            data_axis_label = 'Population'
                        else:
                            fig_name = 'projected_plot_' + qb_name + \
                                       data_key
                            data_label = 'Data'
                            title_suffix = data_key
                            plot_name_suffix = ''
                            plot_cal_points = (
                                not self.options_dict.get('TwoD', False))
                            data_axis_label = 'Rotated signal (arb.)' if \
                                'pca' in self.rotation_type.lower() else \
                                '{} state population'.format(
                                self.get_latex_prob_label(data_key))
                        self.prepare_projected_data_plot(
                            fig_name, data, qb_name=qb_name,
                            data_label=data_label,
                            title_suffix=title_suffix,
                            plot_name_suffix=plot_name_suffix,
                            data_axis_label=data_axis_label,
                            plot_cal_points=plot_cal_points)

                else:
                    fig_name = 'projected_plot_' + qb_name
                    self.prepare_projected_data_plot(
                        fig_name, corr_data, qb_name=qb_name,
                        plot_cal_points=(
                            not self.options_dict.get('TwoD', False)))

        if self.get_param_value('plot_raw_data', default_value=True):
            # self.rotate == True:
            self.prepare_raw_data_plots(plot_filtered=False)
            if 'preparation_params' in self.metadata:
                if 'active' in self.metadata['preparation_params'].get(
                        'preparation_type', 'wait'):
                    self.prepare_raw_data_plots(plot_filtered=True)

    def prepare_raw_data_plots(self, plot_filtered=False):
        if plot_filtered or not self.data_with_reset:
            key = 'meas_results_per_qb'
            suffix = 'filtered' if self.data_with_reset else ''
            func_for_swpts = lambda qb_name: self.proc_data_dict[
                'sweep_points_dict'][qb_name]['sweep_points']
        else:
            key = 'meas_results_per_qb_raw'
            suffix = ''
            func_for_swpts = lambda qb_name: self.raw_data_dict[
                'hard_sweep_points']
        for qb_name, raw_data_dict in self.proc_data_dict[key].items():
            if qb_name not in self.qb_names:
                continue
            sweep_points = func_for_swpts(qb_name)
            if len(raw_data_dict) == 1:
                numplotsx = 1
                numplotsy = 1
            elif len(raw_data_dict) == 2:
                numplotsx = 1
                numplotsy = 2
            else:
                numplotsx = 2
                numplotsy = len(raw_data_dict) // 2 + len(raw_data_dict) % 2

            plotsize = self.get_default_plot_params(set=False)['figure.figsize']
            fig_title = (self.raw_data_dict['timestamp'] + ' ' +
                         self.raw_data_dict['measurementstring'] +
                         '\nRaw data ' + suffix + ' ' + qb_name)
            plot_name = 'raw_plot_' + qb_name + suffix
            xlabel, xunit = self.get_xaxis_label_unit(qb_name)

            for ax_id, ro_channel in enumerate(raw_data_dict):
                if self.get_param_value('TwoD', default_value=False):
                    if self.sp is None:
                        soft_sweep_params = self.get_param_value(
                            'soft_sweep_params')
                        if soft_sweep_params is not None:
                            yunit = list(soft_sweep_params.values())[0]['unit']
                        else:
                            yunit = self.raw_data_dict[
                                'sweep_parameter_units'][1]
                        if np.ndim(yunit) > 0:
                            yunit = yunit[0]
                    for pn, ssp in self.proc_data_dict['sweep_points_2D_dict'][
                            qb_name].items():
                        ylabel = pn
                        if self.sp is not None:
                            yunit = self.sp.get_sweep_params_property(
                                'unit', dimension=1, param_names=pn)
                            ylabel = self.sp.get_sweep_params_property(
                                'label', dimension=1, param_names=pn)
                        self.plot_dicts[f'{plot_name}_{ro_channel}_{pn}'] = {
                            'fig_id': plot_name + '_' + pn,
                            'ax_id': ax_id,
                            'plotfn': self.plot_colorxy,
                            'xvals': sweep_points,
                            'yvals': ssp,
                            'zvals': raw_data_dict[ro_channel].T,
                            'xlabel': xlabel,
                            'xunit': xunit,
                            'ylabel': ylabel,
                            'yunit': yunit,
                            'numplotsx': numplotsx,
                            'numplotsy': numplotsy,
                            'plotsize': (plotsize[0]*numplotsx,
                                         plotsize[1]*numplotsy),
                            'title': fig_title,
                            'clabel': '{} (Vpeak)'.format(ro_channel)}
                else:
                    self.plot_dicts[plot_name + '_' + ro_channel] = {
                        'fig_id': plot_name,
                        'ax_id': ax_id,
                        'plotfn': self.plot_line,
                        'xvals': sweep_points,
                        'xlabel': xlabel,
                        'xunit': xunit,
                        'yvals': raw_data_dict[ro_channel],
                        'ylabel': '{} (Vpeak)'.format(ro_channel),
                        'yunit': '',
                        'numplotsx': numplotsx,
                        'numplotsy': numplotsy,
                        'plotsize': (plotsize[0]*numplotsx,
                                     plotsize[1]*numplotsy),
                        'title': fig_title}
            if len(raw_data_dict) == 1:
                self.plot_dicts[
                    plot_name + '_' + list(raw_data_dict)[0]]['ax_id'] = None

    def prepare_projected_data_plot(
            self, fig_name, data, qb_name, title_suffix='', sweep_points=None,
            plot_cal_points=True, plot_name_suffix='', data_label='Data',
            data_axis_label='', do_legend_data=True, do_legend_cal_states=True):
        title_suffix = qb_name + title_suffix
        if data_axis_label == '':
            data_axis_label = 'Rotated signal (arb.)' if \
                'pca' in self.rotation_type.lower() else \
                '{} state population'.format(self.get_latex_prob_label(
                    self.data_to_fit[qb_name]))
        plotsize = self.get_default_plot_params(set=False)['figure.figsize']
        plotsize = (plotsize[0], plotsize[0]/1.25)

        if sweep_points is None:
            sweep_points = self.proc_data_dict['sweep_points_dict'][qb_name][
                'sweep_points']
        plot_names_cal = []
        if plot_cal_points and self.num_cal_points != 0:
            yvals = data[:-self.num_cal_points]
            xvals = sweep_points[:-self.num_cal_points]
            # plot cal points
            for i, cal_pts_idxs in enumerate(
                    self.cal_states_dict.values()):
                plot_dict_name_cal = fig_name + '_' + \
                                     list(self.cal_states_dict)[i] + '_' + \
                                     plot_name_suffix
                plot_names_cal += [plot_dict_name_cal]
                self.plot_dicts[plot_dict_name_cal] = {
                    'fig_id': fig_name,
                    'plotfn': self.plot_line,
                    'plotsize': plotsize,
                    'xvals': self.proc_data_dict['sweep_points_dict'][qb_name][
                        'cal_points_sweep_points'][cal_pts_idxs],
                    'yvals': data[cal_pts_idxs],
                    'setlabel': list(self.cal_states_dict)[i],
                    'do_legend': do_legend_cal_states,
                    'legend_bbox_to_anchor': (1, 0.5),
                    'legend_pos': 'center left',
                    'linestyle': 'none',
                    'line_kws': {'color': self.get_cal_state_color(
                        list(self.cal_states_dict)[i])}}

                self.plot_dicts[plot_dict_name_cal+'_line'] = {
                    'fig_id': fig_name,
                    'plotsize': plotsize,
                    'plotfn': self.plot_hlines,
                    'y': np.mean(data[cal_pts_idxs]),
                    'xmin': self.proc_data_dict['sweep_points_dict'][qb_name][
                        'sweep_points'][0],
                    'xmax': self.proc_data_dict['sweep_points_dict'][qb_name][
                        'sweep_points'][-1],
                    'colors': 'gray'}

        else:
            yvals = data
            xvals = sweep_points
        title = (self.raw_data_dict['timestamp'] + ' ' +
                 self.raw_data_dict['measurementstring'])
        if title_suffix is not None:
            title += '\n' + title_suffix

        plot_dict_name = fig_name + '_' + plot_name_suffix
        xlabel, xunit = self.get_xaxis_label_unit(qb_name)

        if self.get_param_value('TwoD', default_value=False):
            if self.sp is None:
                soft_sweep_params = self.get_param_value(
                    'soft_sweep_params')
                if soft_sweep_params is not None:
                    yunit = list(soft_sweep_params.values())[0]['unit']
                else:
                    yunit = self.raw_data_dict['sweep_parameter_units'][1]
                if np.ndim(yunit) > 0:
                    yunit = yunit[0]
            for pn, ssp in self.proc_data_dict['sweep_points_2D_dict'][
                    qb_name].items():
                ylabel = pn
                if self.sp is not None:
                    yunit = self.sp.get_sweep_params_property(
                        'unit', dimension=1, param_names=pn)
                    ylabel = self.sp.get_sweep_params_property(
                        'label', dimension=1, param_names=pn)
                self.plot_dicts[f'{plot_dict_name}_{pn}'] = {
                    'plotfn': self.plot_colorxy,
                    'fig_id': fig_name + '_' + pn,
                    'xvals': xvals,
                    'yvals': ssp,
                    'zvals': yvals,
                    'xlabel': xlabel,
                    'xunit': xunit,
                    'ylabel': ylabel,
                    'yunit': yunit,
                    'zrange': self.get_param_value('zrange', None),
                    'title': title,
                    'clabel': data_axis_label}
        else:
            self.plot_dicts[plot_dict_name] = {
                'plotfn': self.plot_line,
                'fig_id': fig_name,
                'plotsize': plotsize,
                'xvals': xvals,
                'xlabel': xlabel,
                'xunit': xunit,
                'yvals': yvals,
                'ylabel': data_axis_label,
                'yunit': '',
                'setlabel': data_label,
                'title': title,
                'linestyle': 'none',
                'do_legend': do_legend_data,
                'legend_bbox_to_anchor': (1, 0.5),
                'legend_pos': 'center left'}

        # add plot_params to each plot dict
        plot_params = self.get_param_value('plot_params', default_value={})
        for plt_name in self.plot_dicts:
            self.plot_dicts[plt_name].update(plot_params)

        if len(plot_names_cal) > 0:
            if do_legend_data and not do_legend_cal_states:
                for plot_name in plot_names_cal:
                    plot_dict_cal = self.plot_dicts.pop(plot_name)
                    self.plot_dicts[plot_name] = plot_dict_cal


class Idling_Error_Rate_Analyisis(ba.BaseDataAnalysis):

    def __init__(self, t_start: str=None, t_stop: str=None,
                 label: str='', data_file_path: str=None,
                 options_dict: dict=None, extract_only: bool=False,
                 do_fitting: bool=True, auto=True):
        super().__init__(t_start=t_start, t_stop=t_stop,
                         label=label,
                         data_file_path=data_file_path,
                         options_dict=options_dict,
                         extract_only=extract_only, do_fitting=do_fitting)

        self.params_dict = {'xlabel': 'sweep_name',
                            'xunit': 'sweep_unit',
                            'xvals': 'sweep_points',
                            'measurementstring': 'measurementstring',
                            'value_names': 'value_names',
                            'value_units': 'value_units',
                            'measured_values': 'measured_values'}
        self.numeric_params = []
        if auto:
            self.run_analysis()

    def process_data(self):
        post_sel_th = self.options_dict.get('post_sel_th', 0.5)
        raw_shots = self.raw_data_dict['measured_values'][0][0]
        post_sel_shots = raw_shots[::2]
        data_shots = raw_shots[1::2]
        data_shots[np.where(post_sel_shots > post_sel_th)] = np.nan

        states = ['0', '1', '+']
        self.proc_data_dict['xvals'] = np.unique(self.raw_data_dict['xvals'])
        for i, state in enumerate(states):
            self.proc_data_dict['shots_{}'.format(state)] =data_shots[i::3]

            self.proc_data_dict['yvals_{}'.format(state)] = \
                np.nanmean(np.reshape(self.proc_data_dict['shots_{}'.format(state)],
                               (len(self.proc_data_dict['xvals']), -1),
                               order='F'), axis=1)


    def prepare_plots(self):
        # assumes that value names are unique in an experiment
        states = ['0', '1', '+']
        for i, state in enumerate(states):
            yvals = self.proc_data_dict['yvals_{}'.format(state)]
            xvals =  self.proc_data_dict['xvals']

            self.plot_dicts['Prepare in {}'.format(state)] = {
                'ax_id': 'main',
                'plotfn': self.plot_line,
                'xvals': xvals,
                'xlabel': self.raw_data_dict['xlabel'][0],
                'xunit': self.raw_data_dict['xunit'][0][0],
                'yvals': yvals,
                'ylabel': 'Counts',
                'yrange': [0, 1],
                'xrange': self.options_dict.get('xrange', None),
                'yunit': 'frac',
                'setlabel': 'Prepare in {}'.format(state),
                'do_legend':True,
                'title': (self.raw_data_dict['timestamps'][0]+' - ' +
                          self.raw_data_dict['timestamps'][-1] + '\n' +
                          self.raw_data_dict['measurementstring'][0]),
                'legend_pos': 'upper right'}
        if self.do_fitting:
            for state in ['0', '1', '+']:
                self.plot_dicts['fit_{}'.format(state)] = {
                    'ax_id': 'main',
                    'plotfn': self.plot_fit,
                    'fit_res': self.fit_dicts['fit {}'.format(state)]['fit_res'],
                    'plot_init': self.options_dict['plot_init'],
                    'setlabel': 'fit |{}>'.format(state),
                    'do_legend': True,
                    'legend_pos': 'upper right'}

                self.plot_dicts['fit_text']={
                    'ax_id':'main',
                    'box_props': 'fancy',
                    'xpos':1.05,
                    'horizontalalignment':'left',
                    'plotfn': self.plot_text,
                    'text_string': self.proc_data_dict['fit_msg']}



    def analyze_fit_results(self):
        fit_msg =''
        states = ['0', '1', '+']
        for state in states:
            fr = self.fit_res['fit {}'.format(state)]
            N1 = fr.params['N1'].value, fr.params['N1'].stderr
            N2 = fr.params['N2'].value, fr.params['N2'].stderr
            fit_msg += ('Prep |{}> : \n\tN_1 = {:.2g} $\pm$ {:.2g}'
                    '\n\tN_2 = {:.2g} $\pm$ {:.2g}\n').format(
                state, N1[0], N1[1], N2[0], N2[1])

        self.proc_data_dict['fit_msg'] = fit_msg

    def prepare_fitting(self):
        self.fit_dicts = OrderedDict()
        states = ['0', '1', '+']
        for i, state in enumerate(states):
            yvals = self.proc_data_dict['yvals_{}'.format(state)]
            xvals =  self.proc_data_dict['xvals']

            mod = lmfit.Model(fit_mods.idle_error_rate_exp_decay)
            mod.guess = fit_mods.idle_err_rate_guess.__get__(mod, mod.__class__)

            # Done here explicitly so that I can overwrite a specific guess
            guess_pars = mod.guess(N=xvals, data=yvals)
            vary_N2 = self.options_dict.get('vary_N2', True)

            if not vary_N2:
                guess_pars['N2'].value = 1e21
                guess_pars['N2'].vary = False
            self.fit_dicts['fit {}'.format(states[i])] = {
                'model': mod,
                'fit_xvals': {'N': xvals},
                'fit_yvals': {'data': yvals},
                'guess_pars': guess_pars}
            # Allows fixing the double exponential coefficient


class Grovers_TwoQubitAllStates_Analysis(ba.BaseDataAnalysis):

    def __init__(self, t_start: str=None, t_stop: str=None,
                 label: str='', data_file_path: str=None,
                 options_dict: dict=None, extract_only: bool=False,
                 do_fitting: bool=True, auto=True):
        super().__init__(t_start=t_start, t_stop=t_stop,
                         label=label,
                         data_file_path=data_file_path,
                         options_dict=options_dict,
                         extract_only=extract_only, do_fitting=do_fitting)

        self.params_dict = {'xlabel': 'sweep_name',
                            'xunit': 'sweep_unit',
                            'xvals': 'sweep_points',
                            'measurementstring': 'measurementstring',
                            'value_names': 'value_names',
                            'value_units': 'value_units',
                            'measured_values': 'measured_values'}
        self.numeric_params = []
        if auto:
            self.run_analysis()

    def process_data(self):
        self.proc_data_dict = OrderedDict()
        normalize_to_cal_points = self.options_dict.get('normalize_to_cal_points', True)
        cal_points = [
                        [[-4, -3], [-2, -1]],
                        [[-4, -2], [-3, -1]],
                       ]
        for idx in [0,1]:
            yvals = list(self.raw_data_dict['measured_data'].values())[idx][0]

            self.proc_data_dict['ylabel_{}'.format(idx)] = \
                self.raw_data_dict['value_names'][0][idx]
            self.proc_data_dict['yunit'] = self.raw_data_dict['value_units'][0][idx]

            if normalize_to_cal_points:
                yvals = a_tools.rotate_and_normalize_data_1ch(yvals,
                    cal_zero_points=cal_points[idx][0],
                    cal_one_points=cal_points[idx][1])
            self.proc_data_dict['yvals_{}'.format(idx)] = yvals

        y0 = self.proc_data_dict['yvals_0']
        y1 = self.proc_data_dict['yvals_1']
        p_success = ((y0[0]*y1[0]) +
                     (1-y0[1])*y1[1] +
                     (y0[2])*(1-y1[2]) +
                     (1-y0[3])*(1-y1[3]) )/4
        self.proc_data_dict['p_success'] = p_success


    def prepare_plots(self):
        # assumes that value names are unique in an experiment
        for i in [0, 1]:
            yvals = self.proc_data_dict['yvals_{}'.format(i)]
            xvals =  self.raw_data_dict['xvals'][0]
            ylabel = self.proc_data_dict['ylabel_{}'.format(i)]
            self.plot_dicts['main_{}'.format(ylabel)] = {
                'plotfn': self.plot_line,
                'xvals': self.raw_data_dict['xvals'][0],
                'xlabel': self.raw_data_dict['xlabel'][0],
                'xunit': self.raw_data_dict['xunit'][0][0],
                'yvals': self.proc_data_dict['yvals_{}'.format(i)],
                'ylabel': ylabel,
                'yunit': self.proc_data_dict['yunit'],
                'title': (self.raw_data_dict['timestamps'][0] + ' \n' +
                          self.raw_data_dict['measurementstring'][0]),
                'do_legend': False,
                'legend_pos': 'upper right'}


        self.plot_dicts['limit_text']={
            'ax_id':'main_{}'.format(ylabel),
            'box_props': 'fancy',
            'xpos':1.05,
            'horizontalalignment':'left',
            'plotfn': self.plot_text,
            'text_string': 'P succes = {:.3f}'.format(self.proc_data_dict['p_success'])}








class FlippingAnalysis(Single_Qubit_TimeDomainAnalysis):

    def __init__(self, t_start: str=None, t_stop: str=None,
                 data_file_path: str=None,
                 options_dict: dict=None, extract_only: bool=False,
                 do_fitting: bool=True, auto=True):
        super().__init__(t_start=t_start, t_stop=t_stop,
                         data_file_path=data_file_path,
                         options_dict=options_dict,
                         extract_only=extract_only, do_fitting=do_fitting)
        self.single_timestamp = True

        self.params_dict = {'xlabel': 'sweep_name',
                            'xunit': 'sweep_unit',
                            'measurementstring': 'measurementstring',
                            'sweep_points': 'sweep_points',
                            'value_names': 'value_names',
                            'value_units': 'value_units',
                            'measured_values': 'measured_values'}
        # This analysis makes a hardcoded assumption on the calibration points
        self.options_dict['cal_points'] = [list(range(-4, -2)),
                                           list(range(-2, 0))]

        self.numeric_params = []
        if auto:
            self.run_analysis()

    def prepare_fitting(self):
        self.fit_dicts = OrderedDict()
        # Even though we expect an exponentially damped oscillation we use
        # a simple cosine as this gives more reliable fitting and we are only
        # interested in extracting the frequency of the oscillation
        cos_mod = lmfit.Model(fit_mods.CosFunc)

        guess_pars = fit_mods.Cos_guess(
            model=cos_mod, t=self.raw_data_dict['sweep_points'][:-4],
            data=self.proc_data_dict['corr_data'][:-4])

        # This enforces the oscillation to start at the equator
        # and ensures that any over/under rotation is absorbed in the
        # frequency
        guess_pars['amplitude'].value = 0.5
        guess_pars['amplitude'].vary = False
        guess_pars['offset'].value = 0.5
        guess_pars['offset'].vary = False

        self.fit_dicts['cos_fit'] = {
            'fit_fn': fit_mods.CosFunc,
            'fit_xvals': {'t': self.raw_data_dict['sweep_points'][:-4]},
            'fit_yvals': {'data': self.proc_data_dict['corr_data'][:-4]},
            'guess_pars': guess_pars}

        # In the case there are very few periods we fall back on a small
        # angle approximation to extract the drive detuning
        poly_mod = lmfit.models.PolynomialModel(degree=1)
        # the detuning can be estimated using on a small angle approximation
        # c1 = d/dN (cos(2*pi*f N) ) evaluated at N = 0 -> c1 = -2*pi*f
        poly_mod.set_param_hint('frequency', expr='-c1/(2*pi)')
        guess_pars = poly_mod.guess(x=self.raw_data_dict['sweep_points'][:-4],
                                    data=self.proc_data_dict['corr_data'][:-4])
        # Constraining the line ensures that it will only give a good fit
        # if the small angle approximation holds
        guess_pars['c0'].vary = False
        guess_pars['c0'].value = 0.5

        self.fit_dicts['line_fit'] = {
            'model': poly_mod,
            'fit_xvals': {'x': self.raw_data_dict['sweep_points'][:-4]},
            'fit_yvals': {'data': self.proc_data_dict['corr_data'][:-4]},
            'guess_pars': guess_pars}

    def analyze_fit_results(self):
        sf_line = self._get_scale_factor_line()
        sf_cos = self._get_scale_factor_cos()
        self.proc_data_dict['scale_factor'] = self.get_scale_factor()

        msg = 'Scale fact. based on '
        if self.proc_data_dict['scale_factor'] == sf_cos:
            msg += 'cos fit\n'
        else:
            msg += 'line fit\n'
        msg += 'cos fit: {:.4f}\n'.format(sf_cos)
        msg += 'line fit: {:.4f}'.format(sf_line)

        self.raw_data_dict['scale_factor_msg'] = msg
        # TODO: save scale factor to file

    def get_scale_factor(self):
        """
        Returns the scale factor that should correct for the error in the
        pulse amplitude.
        """
        # Model selection based on the Bayesian Information Criterion (BIC)
        # as  calculated by lmfit
        if (self.fit_dicts['line_fit']['fit_res'].bic <
                self.fit_dicts['cos_fit']['fit_res'].bic):
            scale_factor = self._get_scale_factor_line()
        else:
            scale_factor = self._get_scale_factor_cos()
        return scale_factor

    def _get_scale_factor_cos(self):
        # 1/period of the oscillation corresponds to the (fractional)
        # over/under rotation error per gate
        frequency = self.fit_dicts['cos_fit']['fit_res'].params['frequency']

        # the square is needed to account for the difference between
        # power and amplitude
        scale_factor = (1+frequency)**2

        phase = np.rad2deg(self.fit_dicts['cos_fit']['fit_res'].params['phase']) % 360
        # phase ~90 indicates an under rotation so the scale factor
        # has to be larger than 1. A phase ~270 indicates an over
        # rotation so then the scale factor has to be smaller than one.
        if phase > 180:
            scale_factor = 1/scale_factor

        return scale_factor

    def _get_scale_factor_line(self):
        # 1/period of the oscillation corresponds to the (fractional)
        # over/under rotation error per gate
        frequency = self.fit_dicts['line_fit']['fit_res'].params['frequency']
        scale_factor = (1+frequency)**2
        # no phase sign check is needed here as this is contained in the
        # sign of the coefficient

        return scale_factor

    def prepare_plots(self):
        self.plot_dicts['main'] = {
            'plotfn': self.plot_line,
            'xvals': self.raw_data_dict['sweep_points'],
            'xlabel': self.raw_data_dict['xlabel'],
            'xunit': self.raw_data_dict['xunit'],  # does not do anything yet
            'yvals': self.proc_data_dict['corr_data'],
            'ylabel': 'Excited state population',
            'yunit': '',
            'setlabel': 'data',
            'title': (self.raw_data_dict['timestamp'] + ' ' +
                      self.raw_data_dict['measurementstring']),
            'do_legend': True,
            'legend_pos': 'upper right'}

        if self.do_fitting:
            self.plot_dicts['line_fit'] = {
                'ax_id': 'main',
                'plotfn': self.plot_fit,
                'fit_res': self.fit_dicts['line_fit']['fit_res'],
                'plot_init': self.options_dict['plot_init'],
                'setlabel': 'line fit',
                'do_legend': True,
                'legend_pos': 'upper right'}

            self.plot_dicts['cos_fit'] = {
                'ax_id': 'main',
                'plotfn': self.plot_fit,
                'fit_res': self.fit_dicts['cos_fit']['fit_res'],
                'plot_init': self.options_dict['plot_init'],
                'setlabel': 'cos fit',
                'do_legend': True,
                'legend_pos': 'upper right'}

            self.plot_dicts['text_msg'] = {
                'ax_id': 'main',
                'ypos': 0.15,
                'plotfn': self.plot_text,
                'box_props': 'fancy',
                'text_string': self.raw_data_dict['scale_factor_msg']}


class Intersect_Analysis(Single_Qubit_TimeDomainAnalysis):
    """
    Analysis to extract the intercept of two parameters.

    relevant options_dict parameters
        ch_idx_A (int) specifies first channel for intercept
        ch_idx_B (int) specifies second channel for intercept if same as first
            it will assume data was taken interleaved.
    """
    def __init__(self, t_start: str=None, t_stop: str=None,
                 data_file_path: str=None,
                 options_dict: dict=None, extract_only: bool=False,
                 do_fitting: bool=True, auto=True):

        super().__init__(t_start=t_start, t_stop=t_stop,
                         data_file_path=data_file_path,
                         options_dict=options_dict,
                         extract_only=extract_only, do_fitting=do_fitting)
        self.single_timestamp = False

        self.params_dict = {'xlabel': 'sweep_name',
                            'xvals': 'sweep_points',
                            'xunit': 'sweep_unit',
                            'measurementstring': 'measurementstring',
                            'value_names': 'value_names',
                            'value_units': 'value_units',
                            'measured_values': 'measured_values'}

        self.numeric_params = []
        if auto:
            self.run_analysis()


    def process_data(self):
        """
        selects the relevant acq channel based on "ch_idx_A" and "ch_idx_B"
        specified in the options dict. If ch_idx_A and ch_idx_B are the same
        it will unzip the data.
        """
        self.proc_data_dict = deepcopy(self.raw_data_dict)
        # The channel containing the data must be specified in the options dict
        ch_idx_A = self.options_dict.get('ch_idx_A', 0)
        ch_idx_B = self.options_dict.get('ch_idx_B', 0)


        self.proc_data_dict['ylabel'] = self.raw_data_dict['value_names'][0][ch_idx_A]
        self.proc_data_dict['yunit'] = self.raw_data_dict['value_units'][0][ch_idx_A]

        if ch_idx_A == ch_idx_B:
            yvals = list(self.raw_data_dict['measured_data'].values())[ch_idx_A][0]
            self.proc_data_dict['xvals_A'] = self.raw_data_dict['xvals'][0][::2]
            self.proc_data_dict['xvals_B'] = self.raw_data_dict['xvals'][0][1::2]
            self.proc_data_dict['yvals_A'] = yvals[::2]
            self.proc_data_dict['yvals_B'] = yvals[1::2]
        else:
            self.proc_data_dict['xvals_A'] = self.raw_data_dict['xvals'][0]
            self.proc_data_dict['xvals_B'] = self.raw_data_dict['xvals'][0]

            self.proc_data_dict['yvals_A'] = list(self.raw_data_dict
                ['measured_data'].values())[ch_idx_A][0]
            self.proc_data_dict['yvals_B'] = list(self.raw_data_dict
                ['measured_data'].values())[ch_idx_B][0]

    def prepare_fitting(self):
        self.fit_dicts = OrderedDict()

        self.fit_dicts['line_fit_A'] = {
            'model': lmfit.models.PolynomialModel(degree=2),
            'fit_xvals': {'x': self.proc_data_dict['xvals_A']},
            'fit_yvals': {'data': self.proc_data_dict['yvals_A']}}

        self.fit_dicts['line_fit_B'] = {
            'model': lmfit.models.PolynomialModel(degree=2),
            'fit_xvals': {'x': self.proc_data_dict['xvals_B']},
            'fit_yvals': {'data': self.proc_data_dict['yvals_B']}}


    def analyze_fit_results(self):
        fr_0 = self.fit_res['line_fit_A'].best_values
        fr_1 = self.fit_res['line_fit_B'].best_values

        c0 = (fr_0['c0'] - fr_1['c0'])
        c1 = (fr_0['c1'] - fr_1['c1'])
        c2 = (fr_0['c2'] - fr_1['c2'])
        poly_coeff = [c0, c1, c2]
        poly = np.polynomial.polynomial.Polynomial([fr_0['c0'],
                                                   fr_0['c1'], fr_0['c2']])
        ic = np.polynomial.polynomial.polyroots(poly_coeff)

        self.proc_data_dict['intersect_L'] = ic[0], poly(ic[0])
        self.proc_data_dict['intersect_R'] = ic[1], poly(ic[1])

        if (((np.min(self.proc_data_dict['xvals']))< ic[0]) and
                ( ic[0] < (np.max(self.proc_data_dict['xvals'])))):
            self.proc_data_dict['intersect'] =self.proc_data_dict['intersect_L']
        else:
            self.proc_data_dict['intersect'] =self.proc_data_dict['intersect_R']

    def prepare_plots(self):
        self.plot_dicts['main'] = {
            'plotfn': self.plot_line,
            'xvals': self.proc_data_dict['xvals_A'],
            'xlabel': self.proc_data_dict['xlabel'][0],
            'xunit': self.proc_data_dict['xunit'][0][0],
            'yvals': self.proc_data_dict['yvals_A'],
            'ylabel': self.proc_data_dict['ylabel'],
            'yunit': self.proc_data_dict['yunit'],
            'setlabel': 'A',
            'title': (self.proc_data_dict['timestamps'][0] + ' \n' +
                      self.proc_data_dict['measurementstring'][0]),
            'do_legend': True,
            'yrange': (0,1),
            'legend_pos': 'upper right'}

        self.plot_dicts['on'] = {
            'plotfn': self.plot_line,
            'ax_id': 'main',
            'xvals': self.proc_data_dict['xvals_B'],
            'xlabel': self.proc_data_dict['xlabel'][0],
            'xunit': self.proc_data_dict['xunit'][0][0],
            'yvals': self.proc_data_dict['yvals_B'],
            'ylabel': self.proc_data_dict['ylabel'],
            'yunit': self.proc_data_dict['yunit'],
            'setlabel': 'B',
            'do_legend': True,
            'legend_pos': 'upper right'}

        if self.do_fitting:
            self.plot_dicts['line_fit_A'] = {
                'ax_id': 'main',
                'plotfn': self.plot_fit,
                'fit_res': self.fit_dicts['line_fit_A']['fit_res'],
                'plot_init': self.options_dict['plot_init'],
                'setlabel': 'Fit A',
                'do_legend': True}
            self.plot_dicts['line_fit_B'] = {
                'ax_id': 'main',
                'plotfn': self.plot_fit,
                'fit_res': self.fit_dicts['line_fit_B']['fit_res'],
                'plot_init': self.options_dict['plot_init'],
                'setlabel': 'Fit B',
                'do_legend': True}


            ic, ic_unit = SI_val_to_msg_str(
                self.proc_data_dict['intersect'][0],
                 self.proc_data_dict['xunit'][0][0], return_type=float)
            self.plot_dicts['intercept_message'] = {
                'ax_id': 'main',
                'plotfn': self.plot_line,
                'xvals': [self.proc_data_dict['intersect'][0]],
                'yvals': [self.proc_data_dict['intersect'][1]],
                'line_kws': {'alpha': .5, 'color':'gray',
                            'markersize':15},
                'marker': 'o',
                'setlabel': 'Intercept: {:.1f} {}'.format(ic, ic_unit),
                'do_legend': True}

    def get_intersect(self):

        return self.proc_data_dict['intersect']



class CZ_1QPhaseCal_Analysis(ba.BaseDataAnalysis):
    """
    Analysis to extract the intercept for a single qubit phase calibration
    experiment

    N.B. this is a less generic version of "Intersect_Analysis" and should
    be deprecated (MAR Dec 2017)
    """
    def __init__(self, t_start: str=None, t_stop: str=None,
                 data_file_path: str=None,
                 options_dict: dict=None, extract_only: bool=False,
                 do_fitting: bool=True, auto=True):
        super().__init__(t_start=t_start, t_stop=t_stop,
                         data_file_path=data_file_path,
                         options_dict=options_dict,
                         extract_only=extract_only, do_fitting=do_fitting)
        self.single_timestamp = False

        self.params_dict = {'xlabel': 'sweep_name',
                            'xunit': 'sweep_unit',
                            'xvals': 'sweep_points',
                            'measurementstring': 'measurementstring',
                            'value_names': 'value_names',
                            'value_units': 'value_units',
                            'measured_values': 'measured_values'}

        self.numeric_params = []
        if auto:
            self.run_analysis()

    def process_data(self):
        """
        selects the relevant acq channel based on "ch_idx" in options dict and
        then splits the data for th
        """
        self.proc_data_dict = OrderedDict()
        # The channel containing the data must be specified in the options dict
        ch_idx = self.options_dict['ch_idx']

        yvals = list(self.raw_data_dict['measured_data'].values())[ch_idx][0]

        self.proc_data_dict['ylabel'] = self.raw_data_dict['value_names'][0][ch_idx]
        self.proc_data_dict['yunit'] = self.raw_data_dict['value_units'][0][ch_idx]
        self.proc_data_dict['xvals_off'] = self.raw_data_dict['xvals'][0][::2]
        self.proc_data_dict['xvals_on'] = self.raw_data_dict['xvals'][0][1::2]
        self.proc_data_dict['yvals_off'] = yvals[::2]
        self.proc_data_dict['yvals_on'] = yvals[1::2]


    def prepare_fitting(self):
        self.fit_dicts = OrderedDict()

        self.fit_dicts['line_fit_off'] = {
            'model': lmfit.models.PolynomialModel(degree=1),
            'fit_xvals': {'x': self.proc_data_dict['xvals_off']},
            'fit_yvals': {'data': self.proc_data_dict['yvals_off']}}

        self.fit_dicts['line_fit_on'] = {
            'model': lmfit.models.PolynomialModel(degree=1),
            'fit_xvals': {'x': self.proc_data_dict['xvals_on']},
            'fit_yvals': {'data': self.proc_data_dict['yvals_on']}}


    def analyze_fit_results(self):
        fr_0 = self.fit_res['line_fit_off'].best_values
        fr_1 = self.fit_res['line_fit_on'].best_values
        ic = -(fr_0['c0'] - fr_1['c0'])/(fr_0['c1'] - fr_1['c1'])

        self.proc_data_dict['zero_phase_diff_intersect'] = ic


    def prepare_plots(self):
        self.plot_dicts['main'] = {
            'plotfn': self.plot_line,
            'xvals': self.proc_data_dict['xvals_off'],
            'xlabel': self.raw_data_dict['xlabel'][0],
            'xunit': self.raw_data_dict['xunit'][0][0],
            'yvals': self.proc_data_dict['yvals_off'],
            'ylabel': self.proc_data_dict['ylabel'],
            'yunit': self.proc_data_dict['yunit'],
            'setlabel': 'CZ off',
            'title': (self.raw_data_dict['timestamps'][0] + ' \n' +
                      self.raw_data_dict['measurementstring'][0]),
            'do_legend': True,
            'yrange': (0,1),
            'legend_pos': 'upper right'}

        self.plot_dicts['on'] = {
            'plotfn': self.plot_line,
            'ax_id': 'main',
            'xvals': self.proc_data_dict['xvals_on'],
            'xlabel': self.raw_data_dict['xlabel'][0],
            'xunit': self.raw_data_dict['xunit'][0][0],
            'yvals': self.proc_data_dict['yvals_on'],
            'ylabel': self.proc_data_dict['ylabel'],
            'yunit': self.proc_data_dict['yunit'],
            'setlabel': 'CZ on',
            'do_legend': True,
            'legend_pos': 'upper right'}

        if self.do_fitting:
            self.plot_dicts['line_fit_off'] = {
                'ax_id': 'main',
                'plotfn': self.plot_fit,
                'fit_res': self.fit_dicts['line_fit_off']['fit_res'],
                'plot_init': self.options_dict['plot_init'],
                'setlabel': 'Fit CZ off',
                'do_legend': True}
            self.plot_dicts['line_fit_on'] = {
                'ax_id': 'main',
                'plotfn': self.plot_fit,
                'fit_res': self.fit_dicts['line_fit_on']['fit_res'],
                'plot_init': self.options_dict['plot_init'],
                'setlabel': 'Fit CZ on',
                'do_legend': True}


            ic, ic_unit = SI_val_to_msg_str(
                self.proc_data_dict['zero_phase_diff_intersect'],
                 self.raw_data_dict['xunit'][0][0], return_type=float)
            self.plot_dicts['intercept_message'] = {
                'ax_id': 'main',
                'plotfn': self.plot_line,
                'xvals': [self.proc_data_dict['zero_phase_diff_intersect']],
                'yvals': [np.mean(self.proc_data_dict['xvals_on'])],
                'line_kws': {'alpha': 0},
                'setlabel': 'Intercept: {:.1f} {}'.format(ic, ic_unit),
                'do_legend': True}

    def get_zero_phase_diff_intersect(self):

        return self.proc_data_dict['zero_phase_diff_intersect']


class Oscillation_Analysis(ba.BaseDataAnalysis):
    """
    Very basic analysis to determine the phase of a single oscillation
    that has an assumed period of 360 degrees.
    """
    def __init__(self, t_start: str=None, t_stop: str=None,
                 data_file_path: str=None,
                 label: str='',
                 options_dict: dict=None, extract_only: bool=False,
                 do_fitting: bool=True, auto=True):
        super().__init__(t_start=t_start, t_stop=t_stop,
                         label=label,
                         data_file_path=data_file_path,
                         options_dict=options_dict,
                         extract_only=extract_only, do_fitting=do_fitting)
        self.single_timestamp = False

        self.params_dict = {'xlabel': 'sweep_name',
                            'xunit': 'sweep_unit',
                            'xvals': 'sweep_points',
                            'measurementstring': 'measurementstring',
                            'value_names': 'value_names',
                            'value_units': 'value_units',
                            'measured_values': 'measured_values'}

        self.numeric_params = []
        if auto:
            self.run_analysis()

    def process_data(self):
        self.proc_data_dict = OrderedDict()
        idx = 1

        self.proc_data_dict['yvals'] = list(self.raw_data_dict['measured_data'].values())[idx][0]
        self.proc_data_dict['ylabel'] = self.raw_data_dict['value_names'][0][idx]
        self.proc_data_dict['yunit'] = self.raw_data_dict['value_units'][0][idx]

    def prepare_fitting(self):
        self.fit_dicts = OrderedDict()
        cos_mod = fit_mods.CosModel
        guess_pars = fit_mods.Cos_guess(
            model=cos_mod, t=self.raw_data_dict['xvals'][0],
            data=self.proc_data_dict['yvals'], freq_guess=1/360)
        guess_pars['frequency'].value = 1/360
        guess_pars['frequency'].vary = False
        self.fit_dicts['cos_fit'] = {
            'fit_fn': fit_mods.CosFunc,
            'fit_xvals': {'t': self.raw_data_dict['xvals'][0]},
            'fit_yvals': {'data': self.proc_data_dict['yvals']},
            'guess_pars': guess_pars}

    def analyze_fit_results(self):
        fr = self.fit_res['cos_fit'].best_values
        self.proc_data_dict['phi'] =  np.rad2deg(fr['phase'])


    def prepare_plots(self):
        self.plot_dicts['main'] = {
            'plotfn': self.plot_line,
            'xvals': self.raw_data_dict['xvals'][0],
            'xlabel': self.raw_data_dict['xlabel'][0],
            'xunit': self.raw_data_dict['xunit'][0][0],
            'yvals': self.proc_data_dict['yvals'],
            'ylabel': self.proc_data_dict['ylabel'],
            'yunit': self.proc_data_dict['yunit'],
            'title': (self.raw_data_dict['timestamps'][0] + ' \n' +
                      self.raw_data_dict['measurementstring'][0]),
            'do_legend': True,
            # 'yrange': (0,1),
            'legend_pos': 'upper right'}

        if self.do_fitting:
            self.plot_dicts['cos_fit'] = {
                'ax_id': 'main',
                'plotfn': self.plot_fit,
                'fit_res': self.fit_dicts['cos_fit']['fit_res'],
                'plot_init': self.options_dict['plot_init'],
                'setlabel': 'Fit',
                'do_legend': True}


class Conditional_Oscillation_Analysis(ba.BaseDataAnalysis):
    """
    Analysis to extract quantities from a conditional oscillation.

    """
    def __init__(self, t_start: str=None, t_stop: str=None,
                 data_file_path: str=None,
                 label: str='',
                 options_dict: dict=None, extract_only: bool=False,
                 do_fitting: bool=True, auto=True):
        super().__init__(t_start=t_start, t_stop=t_stop,
                         label=label,
                         data_file_path=data_file_path,
                         options_dict=options_dict,
                         extract_only=extract_only, do_fitting=do_fitting)
        self.single_timestamp = False

        self.params_dict = {'xlabel': 'sweep_name',
                            'xunit': 'sweep_unit',
                            'xvals': 'sweep_points',
                            'measurementstring': 'measurementstring',
                            'value_names': 'value_names',
                            'value_units': 'value_units',
                            'measured_values': 'measured_values'}

        self.numeric_params = []
        if auto:
            self.run_analysis()

    def process_data(self):
        """
        selects the relevant acq channel based on "ch_idx_osc" and
        "ch_idx_spec" in the options dict and then splits the data for the
        off and on cases
        """
        self.proc_data_dict = OrderedDict()
        # The channel containing the data must be specified in the options dict
        ch_idx_spec = self.options_dict.get('ch_idx_spec', 0)
        ch_idx_osc = self.options_dict.get('ch_idx_osc', 1)
        normalize_to_cal_points = self.options_dict.get('normalize_to_cal_points', True)
        cal_points = [
                        [[-4, -3], [-2, -1]],
                        [[-4, -2], [-3, -1]],
                       ]


        i = 0
        for idx, type_str in zip([ch_idx_osc, ch_idx_spec], ['osc', 'spec']):
            yvals = list(self.raw_data_dict['measured_data'].values())[idx][0]
            self.proc_data_dict['ylabel_{}'.format(type_str)] = self.raw_data_dict['value_names'][0][idx]
            self.proc_data_dict['yunit'] = self.raw_data_dict['value_units'][0][idx]

            if normalize_to_cal_points:
                yvals = a_tools.rotate_and_normalize_data_1ch(yvals,
                    cal_zero_points=cal_points[i][0],
                    cal_one_points=cal_points[i][1])
                i +=1

                self.proc_data_dict['yvals_{}_off'.format(type_str)] = yvals[::2]
                self.proc_data_dict['yvals_{}_on'.format(type_str)] = yvals[1::2]
                self.proc_data_dict['xvals_off'] = self.raw_data_dict['xvals'][0][::2]
                self.proc_data_dict['xvals_on'] = self.raw_data_dict['xvals'][0][1::2]

            else:
                self.proc_data_dict['yvals_{}_off'.format(type_str)] = yvals[::2]
                self.proc_data_dict['yvals_{}_on'.format(type_str)] = yvals[1::2]


                self.proc_data_dict['xvals_off'] = self.raw_data_dict['xvals'][0][::2]
                self.proc_data_dict['xvals_on'] = self.raw_data_dict['xvals'][0][1::2]

    def prepare_fitting(self):
        self.fit_dicts = OrderedDict()
        cos_mod = fit_mods.CosModel
        guess_pars = fit_mods.Cos_guess(
            model=cos_mod, t=self.proc_data_dict['xvals_off'][:-2],
            data=self.proc_data_dict['yvals_osc_off'][:-2],
            freq_guess=1/360)
        guess_pars['frequency'].value = 1/360
        guess_pars['frequency'].vary = False
        self.fit_dicts['cos_fit_off'] = {
            'fit_fn': fit_mods.CosFunc,
            'fit_xvals': {'t': self.proc_data_dict['xvals_off'][:-2]},
            'fit_yvals': {'data': self.proc_data_dict['yvals_osc_off'][:-2]},
            'guess_pars': guess_pars}


        cos_mod = fit_mods.CosModel
        guess_pars = fit_mods.Cos_guess(
            model=cos_mod, t=self.proc_data_dict['xvals_on'][:-2],
            data=self.proc_data_dict['yvals_osc_on'][:-2],
            freq_guess=1/360)
        guess_pars['frequency'].value = 1/360
        guess_pars['frequency'].vary = False
        self.fit_dicts['cos_fit_on'] = {
            'fit_fn': fit_mods.CosFunc,
            'fit_xvals': {'t': self.proc_data_dict['xvals_on'][:-2]},
            'fit_yvals': {'data': self.proc_data_dict['yvals_osc_on'][:-2]},
            'guess_pars': guess_pars}

    def analyze_fit_results(self):
        fr_0 = self.fit_res['cos_fit_off'].params
        fr_1 = self.fit_res['cos_fit_on'].params

        phi0 = np.rad2deg(fr_0['phase'].value)
        phi1 = np.rad2deg(fr_1['phase'].value)

        phi0_stderr = np.rad2deg(fr_0['phase'].stderr)
        phi1_stderr = np.rad2deg(fr_1['phase'].stderr)

        self.proc_data_dict['phi_0'] = phi0, phi0_stderr
        self.proc_data_dict['phi_1'] = phi1, phi1_stderr
        phi_cond_stderr = (phi0_stderr**2+phi1_stderr**2)**.5
        self.proc_data_dict['phi_cond'] = (phi1 -phi0), phi_cond_stderr


        osc_amp = np.mean([fr_0['amplitude'], fr_1['amplitude']])
        osc_amp_stderr = np.sqrt(fr_0['amplitude'].stderr**2 +
                                 fr_1['amplitude']**2)/2

        self.proc_data_dict['osc_amp_0'] = (fr_0['amplitude'].value,
                                            fr_0['amplitude'].stderr)
        self.proc_data_dict['osc_amp_1'] = (fr_1['amplitude'].value,
                                            fr_1['amplitude'].stderr)

        self.proc_data_dict['osc_offs_0'] = (fr_0['offset'].value,
                                            fr_0['offset'].stderr)
        self.proc_data_dict['osc_offs_1'] = (fr_1['offset'].value,
                                            fr_1['offset'].stderr)


        offs_stderr = (fr_0['offset'].stderr**2+fr_1['offset'].stderr**2)**.5
        self.proc_data_dict['offs_diff'] = (
            fr_1['offset'].value - fr_0['offset'].value, offs_stderr)

        # self.proc_data_dict['osc_amp'] = (osc_amp, osc_amp_stderr)
        self.proc_data_dict['missing_fraction'] = (
            np.mean(self.proc_data_dict['yvals_spec_on'][:-2]) -
            np.mean(self.proc_data_dict['yvals_spec_off'][:-2]))


    def prepare_plots(self):
        self._prepare_main_oscillation_figure()
        self._prepare_spectator_qubit_figure()

    def _prepare_main_oscillation_figure(self):
        self.plot_dicts['main'] = {
            'plotfn': self.plot_line,
            'xvals': self.proc_data_dict['xvals_off'],
            'xlabel': self.raw_data_dict['xlabel'][0],
            'xunit': self.raw_data_dict['xunit'][0][0],
            'yvals': self.proc_data_dict['yvals_osc_off'],
            'ylabel': self.proc_data_dict['ylabel_osc'],
            'yunit': self.proc_data_dict['yunit'],
            'setlabel': 'CZ off',
            'title': (self.raw_data_dict['timestamps'][0] + ' \n' +
                      self.raw_data_dict['measurementstring'][0]),
            'do_legend': True,
            # 'yrange': (0,1),
            'legend_pos': 'upper right'}

        self.plot_dicts['on'] = {
            'plotfn': self.plot_line,
            'ax_id': 'main',
            'xvals': self.proc_data_dict['xvals_on'],
            'xlabel': self.raw_data_dict['xlabel'][0],
            'xunit': self.raw_data_dict['xunit'][0][0],
            'yvals': self.proc_data_dict['yvals_osc_on'],
            'ylabel': self.proc_data_dict['ylabel_osc'],
            'yunit': self.proc_data_dict['yunit'],
            'setlabel': 'CZ on',
            'do_legend': True,
            'legend_pos': 'upper right'}

        if self.do_fitting:
            self.plot_dicts['cos_fit_off'] = {
                'ax_id': 'main',
                'plotfn': self.plot_fit,
                'fit_res': self.fit_dicts['cos_fit_off']['fit_res'],
                'plot_init': self.options_dict['plot_init'],
                'setlabel': 'Fit CZ off',
                'do_legend': True}
            self.plot_dicts['cos_fit_on'] = {
                'ax_id': 'main',
                'plotfn': self.plot_fit,
                'fit_res': self.fit_dicts['cos_fit_on']['fit_res'],
                'plot_init': self.options_dict['plot_init'],
                'setlabel': 'Fit CZ on',
                'do_legend': True}

            # offset as a guide for the eye
            y = self.fit_res['cos_fit_off'].params['offset'].value
            self.plot_dicts['cos_off_offset'] ={
                'plotfn': self.plot_matplot_ax_method,
                'ax_id':'main',
                'func': 'axhline',
                'plot_kws': {
                    'y': y, 'color': 'C0', 'linestyle': 'dotted'}
                    }

            phase_message = (
                'Phase diff.: {:.1f} $\pm$ {:.1f} deg\n'
                'Phase off: {:.1f} $\pm$ {:.1f}deg\n'
                'Phase on: {:.1f} $\pm$ {:.1f}deg\n'
                'Osc. amp. off: {:.4f} $\pm$ {:.4f}\n'
                'Osc. amp. on: {:.4f} $\pm$ {:.4f}\n'
                'Offs. diff.: {:.4f} $\pm$ {:.4f}\n'
                'Osc. offs. off: {:.4f} $\pm$ {:.4f}\n'
                'Osc. offs. on: {:.4f} $\pm$ {:.4f}'.format(
                    self.proc_data_dict['phi_cond'][0],
                    self.proc_data_dict['phi_cond'][1],
                    self.proc_data_dict['phi_0'][0],
                    self.proc_data_dict['phi_0'][1],
                    self.proc_data_dict['phi_1'][0],
                    self.proc_data_dict['phi_1'][1],
                    self.proc_data_dict['osc_amp_0'][0],
                    self.proc_data_dict['osc_amp_0'][1],
                    self.proc_data_dict['osc_amp_1'][0],
                    self.proc_data_dict['osc_amp_1'][1],
                    self.proc_data_dict['offs_diff'][0],
                    self.proc_data_dict['offs_diff'][1],
                    self.proc_data_dict['osc_offs_0'][0],
                    self.proc_data_dict['osc_offs_0'][1],
                    self.proc_data_dict['osc_offs_1'][0],
                    self.proc_data_dict['osc_offs_1'][1]))
            self.plot_dicts['phase_message'] = {
                'ax_id': 'main',
                'ypos': 0.9,
                'xpos': 1.45,
                'plotfn': self.plot_text,
                'box_props': 'fancy',
                'line_kws': {'alpha': 0},
                'text_string': phase_message}

    def _prepare_spectator_qubit_figure(self):

        self.plot_dicts['spectator_qubit'] = {
            'plotfn': self.plot_line,
            'xvals': self.proc_data_dict['xvals_off'],
            'xlabel': self.raw_data_dict['xlabel'][0],
            'xunit': self.raw_data_dict['xunit'][0][0],
            'yvals': self.proc_data_dict['yvals_spec_off'],
            'ylabel': self.proc_data_dict['ylabel_spec'],
            'yunit': self.proc_data_dict['yunit'],
            'setlabel': 'CZ off',
            'title': (self.raw_data_dict['timestamps'][0] + ' \n' +
                      self.raw_data_dict['measurementstring'][0]),
            'do_legend': True,
            # 'yrange': (0,1),
            'legend_pos': 'upper right'}

        self.plot_dicts['spec_on'] = {
            'plotfn': self.plot_line,
            'ax_id': 'spectator_qubit',
            'xvals': self.proc_data_dict['xvals_on'],
            'xlabel': self.raw_data_dict['xlabel'][0],
            'xunit': self.raw_data_dict['xunit'][0][0],
            'yvals': self.proc_data_dict['yvals_spec_on'],
            'ylabel': self.proc_data_dict['ylabel_spec'],
            'yunit': self.proc_data_dict['yunit'],
            'setlabel': 'CZ on',
            'do_legend': True,
            'legend_pos': 'upper right'}

        if self.do_fitting:
            leak_msg = (
                'Missing fraction: {:.2f} % '.format(
                    self.proc_data_dict['missing_fraction']*100))
            self.plot_dicts['leak_msg'] = {
                'ax_id': 'spectator_qubit',
                'ypos': 0.7,
                'plotfn': self.plot_text,
                'box_props': 'fancy',
                'line_kws': {'alpha': 0},
                'text_string': leak_msg}
            # offset as a guide for the eye
            y = self.fit_res['cos_fit_on'].params['offset'].value
            self.plot_dicts['cos_on_offset'] ={
                'plotfn': self.plot_matplot_ax_method,
                'ax_id':'main',
                'func': 'axhline',
                'plot_kws': {
                    'y': y, 'color': 'C1', 'linestyle': 'dotted'}
                    }


class StateTomographyAnalysis(ba.BaseDataAnalysis):
    """
    Analyses the results of the state tomography experiment and calculates
    the corresponding quantum state.

    Possible options that can be passed in the options_dict parameter:
        cal_points: A data structure specifying the indices of the calibration
                    points. See the AveragedTimedomainAnalysis for format.
                    The calibration points need to be in the same order as the
                    used basis for the result.
        data_type: 'averaged' or 'singleshot'. For singleshot data each
                   measurement outcome is saved and arbitrary order correlations
                   between the states can be calculated.
        meas_operators: (optional) A list of qutip operators or numpy 2d arrays.
                        This overrides the measurement operators otherwise
                        found from the calibration points.
        covar_matrix: (optional) The covariance matrix of the measurement
                      operators as a 2d numpy array. Overrides the one found
                      from the calibration points.
        use_covariance_matrix (bool): Flag to define whether to use the
            covariance matrix
        basis_rots_str: A list of standard PycQED pulse names that were
                             applied to qubits before measurement
        basis_rots: As an alternative to single_qubit_pulses, the basis
                    rotations applied to the system as qutip operators or numpy
                    matrices can be given.
        mle: True/False, whether to do maximum likelihood fit. If False, only
             least squares fit will be done, which could give negative
             eigenvalues for the density matrix.
        rho_target (optional): A qutip density matrix that the result will be
                               compared to when calculating fidelity.
    """
    def __init__(self, *args, **kwargs):
        auto = kwargs.pop('auto', True)
        super().__init__(*args, **kwargs)
        kwargs['auto'] = auto
        self.single_timestamp = True
        self.params_dict = {'exp_metadata': 'exp_metadata'}
        self.numeric_params = []
        self.data_type = self.options_dict['data_type']
        if self.data_type == 'averaged':
            self.base_analysis = AveragedTimedomainAnalysis(*args, **kwargs)
        elif self.data_type == 'singleshot':
            self.base_analysis = roa.MultiQubit_SingleShot_Analysis(
                *args, **kwargs)
        else:
            raise KeyError("Invalid tomography data mode: '" + self.data_type +
                           "'. Valid modes are 'averaged' and 'singleshot'.")
        if kwargs.get('auto', True):
            self.run_analysis()

    def process_data(self):
        tomography_qubits = self.options_dict.get('tomography_qubits', None)
        data, Fs, Omega = self.base_analysis.measurement_operators_and_results(
                              tomography_qubits)
        if 'data_filter' in self.options_dict:
            data = self.options_dict['data_filter'](data.T).T

        data = data.T
        for i, v in enumerate(data):
            data[i] = v / v.sum()
        data = data.T

        Fs = self.options_dict.get('meas_operators', Fs)
        Fs = [qtp.Qobj(F) for F in Fs]
        d = Fs[0].shape[0]
        self.proc_data_dict['d'] = d
        Omega = self.options_dict.get('covar_matrix', Omega)
        if Omega is None:
            Omega = np.diag(np.ones(len(Fs)))
        elif len(Omega.shape) == 1:
            Omega = np.diag(Omega)

        metadata = self.raw_data_dict.get('exp_metadata',
                                          self.options_dict.get(
                                              'exp_metadata', {}))
        if metadata is None:
            metadata = {}
        self.raw_data_dict['exp_metadata'] = metadata
        basis_rots_str = metadata.get('basis_rots_str', None)
        basis_rots_str = self.options_dict.get('basis_rots_str', basis_rots_str)
        if basis_rots_str is not None:
            nr_qubits = int(np.round(np.log2(d)))
            pulse_list = list(itertools.product(basis_rots_str,
                                                repeat=nr_qubits))
            rotations = tomo.standard_qubit_pulses_to_rotations(pulse_list)
        else:
            rotations = metadata.get('basis_rots', None)
            rotations = self.options_dict.get('basis_rots', rotations)
            if rotations is None:
                raise KeyError("Either 'basis_rots_str' or 'basis_rots' "
                               "parameter must be passed in the options "
                               "dictionary or in the experimental metadata.")
        rotations = [qtp.Qobj(U) for U in rotations]

        all_Fs = tomo.rotated_measurement_operators(rotations, Fs)
        all_Fs = list(itertools.chain(*np.array(all_Fs, dtype=np.object).T))
        all_mus = np.array(list(itertools.chain(*data.T)))
        all_Omegas = sp.linalg.block_diag(*[Omega] * len(data[0]))


        self.proc_data_dict['meas_operators'] = all_Fs
        self.proc_data_dict['covar_matrix'] = all_Omegas
        self.proc_data_dict['meas_results'] = all_mus

        if self.options_dict.get('pauli_raw', False):
            pauli_raw = self.generate_raw_pauli_set()
            rho_raw = tomo.pauli_set_to_density_matrix(pauli_raw)
            self.proc_data_dict['rho_raw'] = rho_raw
            self.proc_data_dict['rho'] = rho_raw
        else:
            rho_ls = tomo.least_squares_tomography(
                all_mus, all_Fs,
                all_Omegas if self.get_param_value('use_covariance_matrix', False)
                else None )
            self.proc_data_dict['rho_ls'] = rho_ls
            self.proc_data_dict['rho'] = rho_ls
            if self.options_dict.get('mle', False):
                rho_mle = tomo.mle_tomography(
                    all_mus, all_Fs,
                    all_Omegas if self.get_param_value('use_covariance_matrix', False) else None,
                    rho_guess=rho_ls)
                self.proc_data_dict['rho_mle'] = rho_mle
                self.proc_data_dict['rho'] = rho_mle

        rho = self.proc_data_dict['rho']
        self.proc_data_dict['purity'] = (rho * rho).tr().real

        rho_target = metadata.get('rho_target', None)
        rho_target = self.options_dict.get('rho_target', rho_target)
        if rho_target is not None:
            self.proc_data_dict['fidelity'] = tomo.fidelity(rho, rho_target)
        if d == 4:
            self.proc_data_dict['concurrence'] = tomo.concurrence(rho)
        else:
            self.proc_data_dict['concurrence'] = 0

    def prepare_plots(self):
        self.prepare_density_matrix_plot()
        d = self.proc_data_dict['d']
        if 2 ** (d.bit_length() - 1) == d:
            # dimension is power of two, plot expectation values of pauli
            # operators
            self.prepare_pauli_basis_plot()

    def prepare_density_matrix_plot(self):
        self.tight_fig = self.options_dict.get('tight_fig', False)
        rho_target = self.raw_data_dict['exp_metadata'].get('rho_target', None)
        rho_target = self.options_dict.get('rho_target', rho_target)
        d = self.proc_data_dict['d']
        xtick_labels = self.options_dict.get('rho_ticklabels', None)
        ytick_labels = self.options_dict.get('rho_ticklabels', None)
        if 2 ** (d.bit_length() - 1) == d:
            nr_qubits = d.bit_length() - 1
            fmt_string = '{{:0{}b}}'.format(nr_qubits)
            labels = [fmt_string.format(i) for i in range(2 ** nr_qubits)]
            if xtick_labels is None:
                xtick_labels = ['$|' + lbl + r'\rangle$' for lbl in labels]
            if ytick_labels is None:
                ytick_labels = [r'$\langle' + lbl + '|$' for lbl in labels]
        color = (0.5 * np.angle(self.proc_data_dict['rho'].full()) / np.pi) % 1.
        cmap = self.options_dict.get('rho_colormap', self.default_phase_cmap())
        if self.options_dict.get('pauli_raw', False):
            title = 'Density matrix reconstructed from the Pauli set\n'
        elif self.options_dict.get('mle', False):
            title = 'Maximum likelihood fit of the density matrix\n'
        else:
            title = 'Least squares fit of the density matrix\n'
        empty_artist = mpl.patches.Rectangle((0, 0), 0, 0, visible=False)
        legend_entries = [(empty_artist,
                           r'Purity, $Tr(\rho^2) = {:.1f}\%$'.format(
                               100 * self.proc_data_dict['purity']))]
        if rho_target is not None:
            legend_entries += [
                (empty_artist, r'Fidelity, $F = {:.1f}\%$'.format(
                    100 * self.proc_data_dict['fidelity']))]
        if d == 4:
            legend_entries += [
                (empty_artist, r'Concurrence, $C = {:.2f}$'.format(
                    self.proc_data_dict['concurrence']))]
        meas_string = self.base_analysis.\
            raw_data_dict['measurementstring']
        if isinstance(meas_string, list):
            if len(meas_string) > 1:
                meas_string = meas_string[0] + ' to ' + meas_string[-1]
            else:
                meas_string = meas_string[0]
        self.plot_dicts['density_matrix'] = {
            'plotfn': self.plot_bar3D,
            '3d': True,
            '3d_azim': -35,
            '3d_elev': 35,
            'xvals': np.arange(d),
            'yvals': np.arange(d),
            'zvals': np.abs(self.proc_data_dict['rho'].full()),
            'zrange': (0, 1),
            'color': color,
            'colormap': cmap,
            'bar_widthx': 0.5,
            'bar_widthy': 0.5,
            'xtick_loc': np.arange(d),
            'xtick_labels': xtick_labels,
            'ytick_loc': np.arange(d),
            'ytick_labels': ytick_labels,
            'ctick_loc': np.linspace(0, 1, 5),
            'ctick_labels': ['$0$', r'$\frac{1}{2}\pi$', r'$\pi$',
                             r'$\frac{3}{2}\pi$', r'$2\pi$'],
            'clabel': 'Phase (rad)',
            'title': (title + self.raw_data_dict['timestamp'] + ' ' +
                      meas_string),
            'do_legend': True,
            'legend_entries': legend_entries,
            'legend_kws': dict(loc='upper left', bbox_to_anchor=(0, 0.94))
        }

        if rho_target is not None:
            rho_target = qtp.Qobj(rho_target)
            if rho_target.type == 'ket':
                rho_target = rho_target * rho_target.dag()
            elif rho_target.type == 'bra':
                rho_target = rho_target.dag() * rho_target
            self.plot_dicts['density_matrix_target'] = {
                'plotfn': self.plot_bar3D,
                '3d': True,
                '3d_azim': -35,
                '3d_elev': 35,
                'xvals': np.arange(d),
                'yvals': np.arange(d),
                'zvals': np.abs(rho_target.full()),
                'zrange': (0, 1),
                'color': (0.5 * np.angle(rho_target.full()) / np.pi) % 1.,
                'colormap': cmap,
                'bar_widthx': 0.5,
                'bar_widthy': 0.5,
                'xtick_loc': np.arange(d),
                'xtick_labels': xtick_labels,
                'ytick_loc': np.arange(d),
                'ytick_labels': ytick_labels,
                'ctick_loc': np.linspace(0, 1, 5),
                'ctick_labels': ['$0$', r'$\frac{1}{2}\pi$', r'$\pi$',
                                 r'$\frac{3}{2}\pi$', r'$2\pi$'],
                'clabel': 'Phase (rad)',
                'title': ('Target density matrix\n' +
                          self.raw_data_dict['timestamp'] + ' ' +
                          meas_string),
                'bar_kws': dict(zorder=1),
            }

    def generate_raw_pauli_set(self):
        nr_qubits = self.proc_data_dict['d'].bit_length() - 1
        pauli_raw_values = []
        for op in tomo.generate_pauli_set(nr_qubits)[1]:
            nr_terms = 0
            sum_terms = 0.
            for meas_op, meas_res in zip(self.proc_data_dict['meas_operators'],
                                         self.proc_data_dict['meas_results']):
                trace = (meas_op*op).tr().real
                clss = int(trace*2)
                if clss < 0:
                    sum_terms -= meas_res
                    nr_terms += 1
                elif clss > 0:
                    sum_terms += meas_res
                    nr_terms += 1
            pauli_raw_values.append(2**nr_qubits*sum_terms/nr_terms)
        return pauli_raw_values

    def prepare_pauli_basis_plot(self):
        yexp = tomo.density_matrix_to_pauli_basis(self.proc_data_dict['rho'])
        nr_qubits = self.proc_data_dict['d'].bit_length() - 1
        labels = list(itertools.product(*[['I', 'X', 'Y', 'Z']]*nr_qubits))
        labels = [''.join(label_list) for label_list in labels]
        if nr_qubits == 1:
            order = [1, 2, 3]
        elif nr_qubits == 2:
            order = [1, 2, 3, 4, 8, 12, 5, 6, 7, 9, 10, 11, 13, 14, 15]
        elif nr_qubits == 3:
            order = [1, 2, 3, 4, 8, 12, 16, 32, 48] + \
                    [5, 6, 7, 9, 10, 11, 13, 14, 15] + \
                    [17, 18, 19, 33, 34, 35, 49, 50, 51] + \
                    [20, 24, 28, 36, 40, 44, 52, 56, 60] + \
                    [21, 22, 23, 25, 26, 27, 29, 30, 31] + \
                    [37, 38, 39, 41, 42, 43, 45, 46, 47] + \
                    [53, 54, 55, 57, 58, 59, 61, 62, 63]
        else:
            order = np.arange(4**nr_qubits)[1:]
        if self.options_dict.get('pauli_raw', False):
            fit_type = 'raw counts'
        elif self.options_dict.get('mle', False):
            fit_type = 'maximum likelihood estimation'
        else:
            fit_type = 'least squares fit'
        meas_string = self.base_analysis. \
            raw_data_dict['measurementstring']
        if np.ndim(meas_string) > 0:
            if len(meas_string) > 1:
                meas_string = meas_string[0] + ' to ' + meas_string[-1]
            else:
                meas_string = meas_string[0]
        self.plot_dicts['pauli_basis'] = {
            'plotfn': self.plot_bar,
            'xcenters': np.arange(len(order)),
            'xwidth': 0.4,
            'xrange': (-1, len(order)),
            'yvals': np.array(yexp)[order],
            'xlabel': r'Pauli operator, $\hat{O}$',
            'ylabel': r'Expectation value, $\mathrm{Tr}(\hat{O} \hat{\rho})$',
            'title': 'Pauli operators, ' + fit_type + '\n' +
                      self.raw_data_dict['timestamp'] + ' ' + meas_string,
            'yrange': (-1.1, 1.1),
            'xtick_loc': np.arange(4**nr_qubits - 1),
            'xtick_rotation': 90,
            'xtick_labels': np.array(labels)[order],
            'bar_kws': dict(zorder=10),
            'setlabel': 'Fit to experiment',
            'do_legend': True
        }
        if nr_qubits > 2:
            self.plot_dicts['pauli_basis']['plotsize'] = (10, 5)

        rho_target = self.raw_data_dict['exp_metadata'].get('rho_target', None)
        rho_target = self.options_dict.get('rho_target', rho_target)
        if rho_target is not None:
            rho_target = qtp.Qobj(rho_target)
            ytar = tomo.density_matrix_to_pauli_basis(rho_target)
            self.plot_dicts['pauli_basis_target'] = {
                'plotfn': self.plot_bar,
                'ax_id': 'pauli_basis',
                'xcenters': np.arange(len(order)),
                'xwidth': 0.8,
                'yvals': np.array(ytar)[order],
                'xtick_loc': np.arange(len(order)),
                'xtick_labels': np.array(labels)[order],
                'bar_kws': dict(color='0.8', zorder=0),
                'setlabel': 'Target values',
                'do_legend': True
            }

        purity_str = r'Purity, $Tr(\rho^2) = {:.1f}\%$'.format(
            100 * self.proc_data_dict['purity'])
        if rho_target is not None:
            fidelity_str = '\n' + r'Fidelity, $F = {:.1f}\%$'.format(
                100 * self.proc_data_dict['fidelity'])
        else:
            fidelity_str = ''
        if self.proc_data_dict['d'] == 4:
            concurrence_str = '\n' + r'Concurrence, $C = {:.1f}\%$'.format(
                100 * self.proc_data_dict['concurrence'])
        else:
            concurrence_str = ''
        self.plot_dicts['pauli_info_labels'] = {
            'ax_id': 'pauli_basis',
            'plotfn': self.plot_line,
            'xvals': [0],
            'yvals': [0],
            'line_kws': {'alpha': 0},
            'setlabel': purity_str + fidelity_str,
            'do_legend': True
        }

    def default_phase_cmap(self):
        cols = np.array(((41, 39, 231), (61, 130, 163), (208, 170, 39),
                         (209, 126, 4), (181, 28, 20), (238, 76, 152),
                         (251, 130, 242), (162, 112, 251))) / 255
        n = len(cols)
        cdict = {
            'red': [[i/n, cols[i%n][0], cols[i%n][0]] for i in range(n+1)],
            'green': [[i/n, cols[i%n][1], cols[i%n][1]] for i in range(n+1)],
            'blue': [[i/n, cols[i%n][2], cols[i%n][2]] for i in range(n+1)],
        }

        return mpl.colors.LinearSegmentedColormap('DMDefault', cdict)


class ReadoutROPhotonsAnalysis(Single_Qubit_TimeDomainAnalysis):
    """
    Analyses the photon number in the RO based on the
    readout_photons_in_resonator function

    function specific options for options dict:
    f_qubit
    chi
    artif_detuning
    print_fit_results
    """

    def __init__(self, t_start: str=None, t_stop: str=None,
                 label: str='', data_file_path: str=None,
                 close_figs: bool=False, options_dict: dict=None,
                 extract_only: bool=False, do_fitting: bool=False,
                 auto: bool=True):
        super().__init__(t_start=t_start, t_stop=t_stop,
                         data_file_path=data_file_path,
                         options_dict=options_dict,
                         close_figs=close_figs, label=label,
                         extract_only=extract_only, do_fitting=do_fitting)
        if self.options_dict.get('TwoD', None) is None:
            self.options_dict['TwoD'] = True
        self.label = label
        self.params_dict = {
            'measurementstring': 'measurementstring',
            'sweep_points': 'sweep_points',
            'sweep_points_2D': 'sweep_points_2D',
            'value_names': 'value_names',
            'value_units': 'value_units',
            'measured_values': 'measured_values'}

        self.numeric_params = self.options_dict.get('numeric_params',
                                                   OrderedDict())

        self.kappa = self.options_dict.get('kappa_effective', None)
        self.chi = self.options_dict.get('chi', None)
        self.T2 = self.options_dict.get('T2echo', None)
        self.artif_detuning = self.options_dict.get('artif_detuning', 0)

        if (self.kappa is None) or (self.chi is None) or (self.T2 is None):
            raise ValueError('kappa_effective, chi and T2echo must be passed to '
                             'the options_dict.')

        if auto:
            self.run_analysis()

    def process_data(self):
        self.proc_data_dict = OrderedDict()
        self.proc_data_dict['qubit_state'] = [[],[]]
        self.proc_data_dict['delay_to_relax'] = self.raw_data_dict[
                                                    'sweep_points_2D'][0]
        self.proc_data_dict['ramsey_times'] = []

        for i,x in enumerate(np.transpose(self.raw_data_dict[
                        'measured_data']['raw w0 _measure'][0])):
            self.proc_data_dict['qubit_state'][0].append([])
            self.proc_data_dict['qubit_state'][1].append([])

            for j,y in enumerate(np.transpose(self.raw_data_dict[
                    'measured_data']['raw w0 _measure'][0])[i]):

                if j%2 == 0:
                    self.proc_data_dict['qubit_state'][0][i].append(y)

                else:
                    self.proc_data_dict['qubit_state'][1][i].append(y)
        for i,x in enumerate( self.raw_data_dict['sweep_points'][0]):
            if i % 2 == 0:
                self.proc_data_dict['ramsey_times'].append(x)

    #I STILL NEED to pass Chi
    def prepare_fitting(self):
        self.proc_data_dict['photon_number'] = [[],[]]
        self.proc_data_dict['fit_results'] = []
        self.proc_data_dict['ramsey_fit_results'] = [[],[]]


        for i,tau in enumerate(self.proc_data_dict['delay_to_relax']):

            self.proc_data_dict['ramsey_fit_results'][0].append(self.fit_Ramsey(
                            self.proc_data_dict['ramsey_times'][:-4],
                            self.proc_data_dict['qubit_state'][0][i][:-4]/
                            max(self.proc_data_dict['qubit_state'][0][i][:-4]),
                            state=0,
                            kw=self.options_dict))

            self.proc_data_dict['ramsey_fit_results'][1].append(self.fit_Ramsey(
                            self.proc_data_dict['ramsey_times'][:-4],
                            self.proc_data_dict['qubit_state'][1][i][:-4]/
                            max(self.proc_data_dict['qubit_state'][1][i][:-4]),
                            state=1,
                            kw=self.options_dict))

            n01 = self.proc_data_dict['ramsey_fit_results'
                                         ][0][i][0].params['n0'].value
            n02 = self.proc_data_dict['ramsey_fit_results'
                                         ][1][i][0].params['n0'].value

            self.proc_data_dict['photon_number'][0].append(n01)
            self.proc_data_dict['photon_number'][1].append(n02)


    def run_fitting(self):
        print_fit_results = self.params_dict.pop('print_fit_results',False)

        exp_dec_mod = lmfit.Model(fit_mods.ExpDecayFunc)
        exp_dec_mod.set_param_hint('n',
                                   value=1,
                                   vary=False)
        exp_dec_mod.set_param_hint('offset',
                                   value=0,
                                   min=0,
                                   vary=True)
        exp_dec_mod.set_param_hint('tau',
                                   value=self.proc_data_dict[
                                                'delay_to_relax'][-1],
                                   min=1e-11,
                                   vary=True)
        exp_dec_mod.set_param_hint('amplitude',
                                   value=1,
                                   min=0,
                                   vary=True)
        params = exp_dec_mod.make_params()
        self.fit_res = OrderedDict()
        self.fit_res['ground_state'] = exp_dec_mod.fit(
                                data=self.proc_data_dict['photon_number'][0],
                                params=params,
                                t=self.proc_data_dict['delay_to_relax'])
        self.fit_res['excited_state'] = exp_dec_mod.fit(
                                data=self.proc_data_dict['photon_number'][1],
                                params=params,
                                t=self.proc_data_dict['delay_to_relax'])
        if print_fit_results:
            print(self.fit_res['ground_state'].fit_report())
            print(self.fit_res['excited_state'].fit_report())

    def fit_Ramsey(self, x, y, state, **kw):

        x = np.array(x)

        y = np.array(y)

        exp_dec_p_mod = lmfit.Model(fit_mods.ExpDecayPmod)
        comb_exp_dec_mod = lmfit.Model(fit_mods.CombinedOszExpDecayFunc)

        average = np.mean(y)

        ft_of_data = np.fft.fft(y)
        index_of_fourier_maximum = np.argmax(np.abs(
            ft_of_data[1:len(ft_of_data) // 2])) + 1
        max_ramsey_delay = x[-1] - x[0]

        fft_axis_scaling = 1 / max_ramsey_delay
        freq_est = fft_axis_scaling * index_of_fourier_maximum

        n_est = (freq_est-self.artif_detuning)/(2 * self.chi)


        exp_dec_p_mod.set_param_hint('T2echo',
                                   value=self.T2,
                                   vary=False)
        exp_dec_p_mod.set_param_hint('offset',
                                   value=average,
                                   min=0,
                                   vary=True)
        exp_dec_p_mod.set_param_hint('delta',
                                   value=self.artif_detuning,
                                   vary=False)
        exp_dec_p_mod.set_param_hint('amplitude',
                                   value=1,
                                   min=0,
                                   vary=True)
        exp_dec_p_mod.set_param_hint('kappa',
                                   value=self.kappa[state],
                                   vary=False)
        exp_dec_p_mod.set_param_hint('chi',
                                   value=self.chi,
                                   vary=False)
        exp_dec_p_mod.set_param_hint('n0',
                                      value=n_est,
                                      min=0,
                                      vary=True)
        exp_dec_p_mod.set_param_hint('phase',
                                       value=0,
                                       vary=True)


        comb_exp_dec_mod.set_param_hint('tau',
                                     value=self.T2,
                                     vary=True)
        comb_exp_dec_mod.set_param_hint('offset',
                                        value=average,
                                        min=0,
                                        vary=True)
        comb_exp_dec_mod.set_param_hint('oscillation_offset',
                                        value=average,
                                        min=0,
                                        vary=True)
        comb_exp_dec_mod.set_param_hint('amplitude',
                                     value=1,
                                     min=0,
                                     vary=True)
        comb_exp_dec_mod.set_param_hint('tau_gauss',
                                     value=self.kappa[state],
                                     vary=True)
        comb_exp_dec_mod.set_param_hint('n0',
                                     value=n_est,
                                     min=0,
                                     vary=True)
        comb_exp_dec_mod.set_param_hint('phase',
                                     value=0,
                                     vary=True)
        comb_exp_dec_mod.set_param_hint('delta',
                                     value=self.artif_detuning,
                                     vary=False)
        comb_exp_dec_mod.set_param_hint('chi',
                                     value=self.chi,
                                     vary=False)

        if (np.average(y[:4]) >
                np.average(y[4:8])):
            phase_estimate = 0
        else:
            phase_estimate = np.pi
        exp_dec_p_mod.set_param_hint('phase',
                                     value=phase_estimate, vary=True)
        comb_exp_dec_mod.set_param_hint('phase',
                                     value=phase_estimate, vary=True)

        amplitude_guess = 0.5
        if np.all(np.logical_and(y >= 0, y <= 1)):
            exp_dec_p_mod.set_param_hint('amplitude',
                                         value=amplitude_guess,
                                         min=0.00,
                                         max=4.0,
                                         vary=True)
            comb_exp_dec_mod.set_param_hint('amplitude',
                                         value=amplitude_guess,
                                         min=0.00,
                                         max=4.0,
                                         vary=True)

        else:
            print('data is not normalized, varying amplitude')
            exp_dec_p_mod.set_param_hint('amplitude',
                                         value=max(y),
                                         min=0.00,
                                         max=4.0,
                                         vary=True)
            comb_exp_dec_mod.set_param_hint('amplitude',
                                        value=max(y),
                                        min=0.00,
                                        max=4.0,
                                        vary=True)

        fit_res_1 = exp_dec_p_mod.fit(data=y,
                                    t=x,
                                    params= exp_dec_p_mod.make_params())

        fit_res_2 = comb_exp_dec_mod.fit(data=y,
                                         t=x,
                                         params= comb_exp_dec_mod.make_params())


        if fit_res_1.chisqr > .35:
            log.warning('Fit did not converge, varying phase')
            fit_res_lst = []

            for phase_estimate in np.linspace(0, 2*np.pi, 10):

                for i, del_amp in enumerate(np.linspace(
                        -max(y)/10, max(y)/10, 10)):
                    exp_dec_p_mod.set_param_hint('phase',
                                                 value=phase_estimate,
                                                 vary=False)
                    exp_dec_p_mod.set_param_hint('amplitude',
                                                 value=max(y)+ del_amp)

                    fit_res_lst += [exp_dec_p_mod.fit(
                        data=y,
                        t=x,
                        params= exp_dec_p_mod.make_params())]

            chisqr_lst = [fit_res_1.chisqr for fit_res_1 in fit_res_lst]
            fit_res_1 = fit_res_lst[np.argmin(chisqr_lst)]

        if fit_res_2.chisqr > .35:
            log.warning('Fit did not converge, varying phase')
            fit_res_lst = []

            for phase_estimate in np.linspace(0, 2*np.pi, 10):

                for i, del_amp in enumerate(np.linspace(
                        -max(y)/10, max(y)/10, 10)):
                    comb_exp_dec_mod.set_param_hint('phase',
                                                 value=phase_estimate,
                                                 vary=False)
                    comb_exp_dec_mod.set_param_hint('amplitude',
                                                 value=max(y)+ del_amp)

                    fit_res_lst += [comb_exp_dec_mod.fit(
                        data=y,
                        t=x,
                        params= comb_exp_dec_mod.make_params())]

            chisqr_lst = [fit_res_2.chisqr for fit_res_2 in fit_res_lst]
            fit_res_2 = fit_res_lst[np.argmin(chisqr_lst)]

        if fit_res_1.chisqr < fit_res_2.chisqr:
            self.proc_data_dict['params'] = exp_dec_p_mod.make_params()
            return [fit_res_1,fit_res_1,fit_res_2]
        else:
            self.proc_data_dict['params'] = comb_exp_dec_mod.make_params()
            return [fit_res_2,fit_res_1,fit_res_2]


    def prepare_plots(self):
            self.prepare_2D_sweep_plot()
            self.prepare_photon_number_plot()
            self.prepare_ramsey_plots()

    def prepare_2D_sweep_plot(self):
        self.plot_dicts['off_full_data_'+self.label] = {
            'title': 'Raw data |g>',
            'plotfn': self.plot_colorxy,
            'xvals': self.proc_data_dict['ramsey_times'],
            'xlabel': 'Ramsey delays',
            'xunit': 's',
            'yvals': self.proc_data_dict['delay_to_relax'],
            'ylabel': 'Delay after first RO-pulse',
            'yunit': 's',
            'zvals': np.array(self.proc_data_dict['qubit_state'][0]) }

        self.plot_dicts['on_full_data_'+self.label] = {
            'title': 'Raw data |e>',
            'plotfn': self.plot_colorxy,
            'xvals': self.proc_data_dict['ramsey_times'],
            'xlabel': 'Ramsey delays',
            'xunit': 's',
            'yvals': self.proc_data_dict['delay_to_relax'],
            'ylabel': 'Delay after first RO-pulse',
            'yunit': 's',
            'zvals': np.array(self.proc_data_dict['qubit_state'][1])  }



    def prepare_ramsey_plots(self):
        x_fit = np.linspace(self.proc_data_dict['ramsey_times'][0],
                            max(self.proc_data_dict['ramsey_times']),101)
        for i in range(len(self.proc_data_dict['ramsey_fit_results'][0])):

            self.plot_dicts['off_'+str(i)] = {
                'title': 'Ramsey w t_delay = '+\
                         str(self.proc_data_dict['delay_to_relax'][i])+ \
                         ' s, in |g> state',
                'ax_id':'ramsey_off_'+str(i),
                'plotfn': self.plot_line,
                'xvals': self.proc_data_dict['ramsey_times'],
                'xlabel': 'Ramsey delays',
                'xunit': 's',
                'yvals': np.array(self.proc_data_dict['qubit_state'][0][i]/
                             max(self.proc_data_dict['qubit_state'][0][i][:-4])),
                'ylabel': 'Measured qubit state',
                'yunit': '',
                'marker': 'o',
                'setlabel': '|g> data_'+str(i),
                'do_legend': True }

            self.plot_dicts['off_fit_'+str(i)] = {
                'title': 'Ramsey w t_delay = '+ \
                         str(self.proc_data_dict['delay_to_relax'][i])+ \
                         ' s, in |g> state',
                'ax_id':'ramsey_off_'+str(i),
                'plotfn': self.plot_line,
                'xvals': x_fit,
                'yvals':  self.proc_data_dict['ramsey_fit_results'][0][i][1].eval(
                    self.proc_data_dict['ramsey_fit_results'][0][i][1].params,
                    t=x_fit),
                'linestyle': '-',
                'marker': '',
                'setlabel': '|g> fit_model'+str(i),
                'do_legend': True  }

            self.plot_dicts['off_fit_2_'+str(i)] = {
                'title': 'Ramsey w t_delay = '+ \
                         str(self.proc_data_dict['delay_to_relax'][i])+ \
                         ' s, in |g> state',
                'ax_id':'ramsey_off_'+str(i),
                'plotfn': self.plot_line,
                'xvals': x_fit,
                'yvals':  self.proc_data_dict['ramsey_fit_results'][0][i][2].eval(
                    self.proc_data_dict['ramsey_fit_results'][0][i][2].params,
                    t=x_fit),
                'linestyle': '-',
                'marker': '',
                'setlabel': '|g> fit_simpel_model'+str(i),
                'do_legend': True  }

            self.plot_dicts['hidden_g_'+str(i)] = {
                'ax_id':'ramsey_off_'+str(i),
                'plotfn': self.plot_line,
                'xvals': [0],
                'yvals': [0],
                'color': 'w',
                'setlabel': 'Residual photon count = '
                             ''+str(self.proc_data_dict['photon_number'][0][i]),
                'do_legend': True }


            self.plot_dicts['on_'+str(i)] = {
                'title': 'Ramsey w t_delay = '+ \
                         str(self.proc_data_dict['delay_to_relax'][i])+ \
                         ' s, in |e> state',
                'ax_id':'ramsey_on_'+str(i),
                'plotfn': self.plot_line,
                'xvals': self.proc_data_dict['ramsey_times'],
                'xlabel': 'Ramsey delays',
                'xunit': 's',
                'yvals':  np.array(self.proc_data_dict['qubit_state'][1][i]/
                             max(self.proc_data_dict['qubit_state'][1][i][:-4])),
                'ylabel': 'Measured qubit state',
                'yunit': '',
                'marker': 'o',
                'setlabel': '|e> data_'+str(i),
                'do_legend': True }

            self.plot_dicts['on_fit_'+str(i)] = {
                'title': 'Ramsey w t_delay = '+ \
                         str(self.proc_data_dict['delay_to_relax'][i])+ \
                         ' s, in |e> state',
                'ax_id':'ramsey_on_'+str(i),
                'plotfn': self.plot_line,
                'xvals': x_fit,
                'yvals':  self.proc_data_dict['ramsey_fit_results'][1][i][1].eval(
                    self.proc_data_dict['ramsey_fit_results'][1][i][1].params,
                    t=x_fit),
                'linestyle': '-',
                'marker': '',
                'setlabel': '|e> fit_model'+str(i),
                'do_legend': True }

            self.plot_dicts['on_fit_2_'+str(i)] = {
                'title': 'Ramsey w t_delay = '+ \
                         str(self.proc_data_dict['delay_to_relax'][i])+ \
                         ' s, in |e> state',
                'ax_id':'ramsey_on_'+str(i),
                'plotfn': self.plot_line,
                'xvals': x_fit,
                'yvals':  self.proc_data_dict['ramsey_fit_results'][1][i][2].eval(
                    self.proc_data_dict['ramsey_fit_results'][1][i][2].params,
                    t=x_fit),
                'linestyle': '-',
                'marker': '',
                'setlabel': '|e> fit_simpel_model'+str(i),
                'do_legend': True }

            self.plot_dicts['hidden_e_'+str(i)] = {
                'ax_id':'ramsey_on_'+str(i),
                'plotfn': self.plot_line,
                'xvals': [0],
                'yvals': [0],
                'color': 'w',
                'setlabel': 'Residual photon count = '
                            ''+str(self.proc_data_dict['photon_number'][1][i]),
                'do_legend': True }


    def prepare_photon_number_plot(self):


        ylabel = 'Average photon number'
        yunit = ''

        x_fit = np.linspace(min(self.proc_data_dict['delay_to_relax']),
                            max(self.proc_data_dict['delay_to_relax']),101)
        minmax_data = [min(min(self.proc_data_dict['photon_number'][0]),
                           min(self.proc_data_dict['photon_number'][1])),
                       max(max(self.proc_data_dict['photon_number'][0]),
                           max(self.proc_data_dict['photon_number'][1]))]
        minmax_data[0] -= minmax_data[0]/5
        minmax_data[1] += minmax_data[1]/5

        self.proc_data_dict['photon_number'][1],

        self.fit_res['excited_state'].eval(
            self.fit_res['excited_state'].params,
            t=x_fit)
        self.plot_dicts['Photon number count'] = {
            'plotfn': self.plot_line,
            'xlabel': 'Delay after first RO-pulse',
            'ax_id': 'Photon number count ',
            'xunit': 's',
            'xvals': self.proc_data_dict['delay_to_relax'],
            'yvals': self.proc_data_dict['photon_number'][0],
            'ylabel': ylabel,
            'yunit': yunit,
            'yrange': minmax_data,
            'title': 'Residual photon number',
            'color': 'b',
            'linestyle': '',
            'marker': 'o',
            'setlabel': '|g> data',
            'func': 'semilogy',
            'do_legend': True}

        self.plot_dicts['main2'] = {
            'plotfn': self.plot_line,
            'xunit': 's',
            'xvals': x_fit,
            'yvals': self.fit_res['ground_state'].eval(
                self.fit_res['ground_state'].params,
                t=x_fit),
            'yrange': minmax_data,
            'ax_id': 'Photon number count ',
            'color': 'b',
            'linestyle': '-',
            'marker': '',
            'setlabel': '|g> fit',
            'func': 'semilogy',
            'do_legend': True}

        self.plot_dicts['main3'] = {
            'plotfn': self.plot_line,
            'xunit': 's',
            'xvals': self.proc_data_dict['delay_to_relax'],
            'yvals': self.proc_data_dict['photon_number'][1],
            'yrange': minmax_data,
            'ax_id': 'Photon number count ',
            'color': 'r',
            'linestyle': '',
            'marker': 'o',
            'setlabel': '|e> data',
            'func': 'semilogy',
            'do_legend': True}

        self.plot_dicts['main4'] = {
            'plotfn': self.plot_line,
            'xunit': 's',
            'ax_id': 'Photon number count ',
            'xvals': x_fit,
            'yvals': self.fit_res['excited_state'].eval(
                self.fit_res['excited_state'].params,
                t=x_fit),
            'yrange': minmax_data,
            'ylabel': ylabel,
            'color': 'r',
            'linestyle': '-',
            'marker': '',
            'setlabel': '|e> fit',
            'func': 'semilogy',
            'do_legend': True}

        self.plot_dicts['hidden_1'] = {
            'ax_id': 'Photon number count ',
            'plotfn': self.plot_line,
            'yrange': minmax_data,
            'xvals': [0],
            'yvals': [0],
            'color': 'w',
            'setlabel': 'tau_g = '
                        ''+str("%.3f" %
                        (self.fit_res['ground_state'].params['tau'].value*1e9))+''
                        ' ns',
            'do_legend': True }


        self.plot_dicts['hidden_2'] = {
            'ax_id': 'Photon number count ',
            'plotfn': self.plot_line,
            'yrange': minmax_data,
            'xvals': [0],
            'yvals': [0],
            'color': 'w',
            'setlabel': 'tau_e = '
                        ''+str("%.3f" %
                        (self.fit_res['excited_state'].params['tau'].value*1e9))+''
                        ' ns',
            'do_legend': True}


class RODynamicPhaseAnalysis(MultiQubit_TimeDomain_Analysis):

    def __init__(self, qb_names: list=None,  t_start: str=None, t_stop: str=None,
                 data_file_path: str=None, single_timestamp: bool=False,
                 options_dict: dict=None, extract_only: bool=False,
                 do_fitting: bool=True, auto=True):

        super().__init__(qb_names=qb_names, t_start=t_start, t_stop=t_stop,
                         data_file_path=data_file_path,
                         options_dict=options_dict,
                         extract_only=extract_only,
                         do_fitting=do_fitting,
                         auto=False)

        if auto:
            self.run_analysis()

    def process_data(self):

        super().process_data()

        if 'qbp_name' in self.metadata:
            self.pulsed_qbname = self.metadata['qbp_name']
        else:
            self.pulsed_qbname = self.options_dict.get('pulsed_qbname')
        self.measured_qubits = [qbn for qbn in self.channel_map if
                                qbn != self.pulsed_qbname]

    def prepare_fitting(self):
        self.fit_dicts = OrderedDict()
        for qbn in self.measured_qubits:
            ro_dict = self.proc_data_dict['projected_data_dict'][qbn]
            sweep_points = self.proc_data_dict['sweep_points_dict'][qbn][
                'msmt_sweep_points']
            for ro_suff, data in ro_dict.items():
                cos_mod = lmfit.Model(fit_mods.CosFunc)
                if self.num_cal_points != 0:
                    data = data[:-self.num_cal_points]
                guess_pars = fit_mods.Cos_guess(
                    model=cos_mod,
                    t=sweep_points,
                    data=data)
                guess_pars['amplitude'].vary = True
                guess_pars['offset'].vary = True
                guess_pars['frequency'].vary = True
                guess_pars['phase'].vary = True

                key = 'cos_fit_{}{}'.format(qbn, ro_suff)
                self.fit_dicts[key] = {
                    'fit_fn': fit_mods.CosFunc,
                    'fit_xvals': {'t': sweep_points},
                    'fit_yvals': {'data': data},
                    'guess_pars': guess_pars}

    def analyze_fit_results(self):

        self.dynamic_phases = OrderedDict()
        for meas_qbn in self.measured_qubits:
            self.dynamic_phases[meas_qbn] = \
                (self.fit_dicts['cos_fit_{}_measure'.format(meas_qbn)][
                    'fit_res'].best_values['phase'] -
                 self.fit_dicts['cos_fit_{}_ref_measure'.format(meas_qbn)][
                    'fit_res'].best_values['phase'])*180/np.pi

    def prepare_plots(self):

        super().prepare_plots()

        if self.do_fitting:
            for meas_qbn in self.measured_qubits:
                sweep_points_dict = self.proc_data_dict['sweep_points_dict'][
                    meas_qbn]
                if self.num_cal_points != 0:
                    yvals = [self.proc_data_dict['projected_data_dict'][meas_qbn][
                                 '_ref_measure'][:-self.num_cal_points],
                             self.proc_data_dict['projected_data_dict'][meas_qbn][
                                 '_measure'][:-self.num_cal_points]]
                    sweep_points = sweep_points_dict['msmt_sweep_points']

                    # plot cal points
                    for i, cal_pts_idxs in enumerate(
                            self.cal_states_dict.values()):
                        key = list(self.cal_states_dict)[i] + meas_qbn
                        self.plot_dicts[key] = {
                            'fig_id': 'dyn_phase_plot_' + meas_qbn,
                            'plotfn': self.plot_line,
                            'xvals': np.mean([
                                sweep_points_dict['cal_points_sweep_points'][
                                    cal_pts_idxs],
                                sweep_points_dict['cal_points_sweep_points'][
                                    cal_pts_idxs]],
                                axis=0),
                            'yvals': np.mean([
                                self.proc_data_dict['projected_data_dict'][meas_qbn][
                                    '_ref_measure'][cal_pts_idxs],
                                self.proc_data_dict['projected_data_dict'][meas_qbn][
                                    '_measure'][cal_pts_idxs]],
                                             axis=0),
                            'setlabel': list(self.cal_states_dict)[i],
                            'do_legend': True,
                            'legend_bbox_to_anchor': (1, 0.5),
                            'legend_pos': 'center left',
                            'linestyle': 'none',
                            'line_kws': {'color': self.get_cal_state_color(
                                list(self.cal_states_dict)[i])}}

                else:
                    yvals = [self.proc_data_dict['projected_data_dict'][meas_qbn][
                                 '_ref_measure'],
                             self.proc_data_dict['projected_data_dict'][meas_qbn][
                                 '_measure']]
                    sweep_points = sweep_points_dict['sweep_points']

                self.plot_dicts['dyn_phase_plot_' + meas_qbn] = {
                    'plotfn': self.plot_line,
                    'xvals': [sweep_points, sweep_points],
                    'xlabel': self.raw_data_dict['xlabel'][0],
                    'xunit': self.raw_data_dict['xunit'][0][0],
                    'yvals': yvals,
                    'ylabel': 'Excited state population',
                    'yunit': '',
                    'setlabel': ['with measurement', 'no measurement'],
                    'title': (self.raw_data_dict['timestamps'][0] + ' ' +
                              self.raw_data_dict['measurementstring'][0]),
                    'linestyle': 'none',
                    'do_legend': True,
                    'legend_bbox_to_anchor': (1, 0.5),
                    'legend_pos': 'center left'}

                self.plot_dicts['cos_fit_' + meas_qbn + '_ref_measure'] = {
                    'fig_id': 'dyn_phase_plot_' + meas_qbn,
                    'plotfn': self.plot_fit,
                    'fit_res': self.fit_dicts['cos_fit_{}_ref_measure'.format(
                                    meas_qbn)]['fit_res'],
                    'setlabel': 'cos fit',
                    'do_legend': True,
                    'legend_bbox_to_anchor': (1, 0.5),
                    'legend_pos': 'center left'}

                self.plot_dicts['cos_fit_' + meas_qbn + '_measure'] = {
                    'fig_id': 'dyn_phase_plot_' + meas_qbn,
                    'plotfn': self.plot_fit,
                    'fit_res': self.fit_dicts['cos_fit_{}_measure'.format(
                                    meas_qbn)]['fit_res'],
                    'setlabel': 'cos fit',
                    'do_legend': True,
                    'legend_bbox_to_anchor': (1, 0.5),
                    'legend_pos': 'center left'}

                textstr = 'Dynamic phase = {:.2f}'.format(
                    self.dynamic_phases[meas_qbn]) + r'$^{\circ}$'
                self.plot_dicts['text_msg_' + meas_qbn] = {
                    'fig_id': 'dyn_phase_plot_' + meas_qbn,
                    'ypos': -0.175,
                    'xpos': 0.5,
                    'horizontalalignment': 'center',
                    'verticalalignment': 'top',
                    'plotfn': self.plot_text,
                    'text_string': textstr}


class FluxAmplitudeSweepAnalysis(MultiQubit_TimeDomain_Analysis):
    def __init__(self, qb_names, *args, **kwargs):
        self.mask_freq = kwargs.pop('mask_freq', None)
        self.mask_amp = kwargs.pop('mask_amp', None)

        super().__init__(qb_names, *args, **kwargs)

    def process_data(self):
        super().process_data()

        pdd = self.proc_data_dict
        nr_sp = {qb: len(pdd['sweep_points_dict'][qb]['sweep_points'])
                 for qb in self.qb_names}
        nr_sp2d = {qb: len(list(pdd['sweep_points_2D_dict'][qb].values())[0])
                           for qb in self.qb_names}
        nr_cp = self.num_cal_points

        # make matrix out of vector
        data_reshaped = {qb: np.reshape(deepcopy(
            pdd['data_to_fit'][qb]).T.flatten(), (nr_sp[qb], nr_sp2d[qb]))
                         for qb in self.qb_names}
        pdd['data_reshaped'] = data_reshaped

        # remove calibration points from data to fit
        data_no_cp = {qb: np.array([pdd['data_reshaped'][qb][i, :]
                                    for i in range(nr_sp[qb]-nr_cp)])
            for qb in self.qb_names}

        # apply mask
        for qb in self.qb_names:
            if self.mask_freq is None:
                self.mask_freq = [True]*nr_sp2d[qb] # by default, no point is masked
            if self.mask_amp is None:
                self.mask_amp = [True]*(nr_sp[qb]-nr_cp)

        pdd['freqs_masked'] = {}
        pdd['amps_masked'] = {}
        pdd['data_masked'] = {}
        for qb in self.qb_names:
            sp_param = [k for k in self.mospm[qb] if 'freq' in k][0]
            pdd['freqs_masked'][qb] = \
                pdd['sweep_points_2D_dict'][qb][sp_param][self.mask_freq]
            pdd['amps_masked'][qb] = \
                pdd['sweep_points_dict'][qb]['sweep_points'][
                :-self.num_cal_points][self.mask_amp]
            data_masked = data_no_cp[qb][self.mask_amp,:]
            pdd['data_masked'][qb] = data_masked[:, self.mask_freq]

    def prepare_fitting(self):
        pdd = self.proc_data_dict
        self.fit_dicts = OrderedDict()

        # Gaussian fit of amplitude slices
        gauss_mod = fit_mods.GaussianModel_v2()
        for qb in self.qb_names:
            for i in range(len(pdd['amps_masked'][qb])):
                data = pdd['data_masked'][qb][i,:]
                self.fit_dicts[f'gauss_fit_{qb}_{i}'] = {
                    'model': gauss_mod,
                    'fit_xvals': {'x': pdd['freqs_masked'][qb]},
                    'fit_yvals': {'data': data}
                    }

    def analyze_fit_results(self):
        pdd = self.proc_data_dict

        pdd['gauss_center'] = {}
        pdd['gauss_center_err'] = {}
        pdd['filtered_center'] = {}
        pdd['filtered_amps'] = {}

        for qb in self.qb_names:
            pdd['gauss_center'][qb] = np.array([
                self.fit_res[f'gauss_fit_{qb}_{i}'].best_values['center']
                for i in range(len(pdd['amps_masked'][qb]))])
            pdd['gauss_center_err'][qb] = np.array([
                self.fit_res[f'gauss_fit_{qb}_{i}'].params['center'].stderr
                for i in range(len(pdd['amps_masked'][qb]))])

            # filter out points with stderr > 1e6 Hz
            pdd['filtered_center'][qb] = np.array([])
            pdd['filtered_amps'][qb] = np.array([])
            for i, stderr in enumerate(pdd['gauss_center_err'][qb]):
                try:
                    if stderr < 1e6:
                        pdd['filtered_center'][qb] = \
                            np.append(pdd['filtered_center'][qb],
                                  pdd['gauss_center'][qb][i])
                        pdd['filtered_amps'][qb] = \
                            np.append(pdd['filtered_amps'][qb],
                            pdd['sweep_points_dict'][qb]\
                            ['sweep_points'][:-self.num_cal_points][i])
                except:
                    continue

            # if gaussian fitting does not work (i.e. all points were filtered
            # out above) use max value of data to get an estimate of freq
            if len(pdd['filtered_amps'][qb]) == 0:
                for qb in self.qb_names:
                    freqs = np.array([])
                    for i in range(pdd['data_masked'][qb].shape[0]):
                        freqs = np.append(freqs, pdd['freqs_masked'][qb]\
                            [np.argmax(pdd['data_masked'][qb][i,:])])
                    pdd['filtered_center'][qb] = freqs
                    pdd['filtered_amps'][qb] = pdd['amps_masked'][qb]

            # fit the freqs to the qubit model
            freq_mod = lmfit.Model(fit_mods.Qubit_dac_to_freq)
            freq_mod.guess = fit_mods.Qubit_dac_arch_guess.__get__(
                freq_mod, freq_mod.__class__)

            self.fit_dicts[f'freq_fit_{qb}'] = {
                'model': freq_mod,
                'fit_xvals': {'dac_voltage': pdd['filtered_amps'][qb]},
                'fit_yvals': {'data': pdd['filtered_center'][qb]}}

            self.run_fitting()

    def prepare_plots(self):
        pdd = self.proc_data_dict
        rdd = self.raw_data_dict

        for qb in self.qb_names:
            sp_param = [k for k in self.mospm[qb] if 'freq' in k][0]
            self.plot_dicts[f'data_2d_{qb}'] = {
                'title': rdd['measurementstring'] +
                            '\n' + rdd['timestamp'],
                'ax_id': f'data_2d_{qb}',
                'plotfn': self.plot_colorxy,
                'xvals': pdd['sweep_points_dict'][qb]['sweep_points'],
                'yvals': pdd['sweep_points_2D_dict'][qb][sp_param],
                'zvals': np.transpose(pdd['data_reshaped'][qb]),
                'xlabel': r'Flux pulse amplitude',
                'xunit': 'V',
                'ylabel': r'Qubit drive frequency',
                'yunit': 'Hz',
                'zlabel': 'Excited state population',
            }

            if self.do_fitting:
                if self.options_dict.get('scatter', True):
                    label = f'freq_scatter_{qb}_scatter'
                    self.plot_dicts[label] = {
                        'title': rdd['measurementstring'] +
                        '\n' + rdd['timestamp'],
                        'ax_id': f'data_2d_{qb}',
                        'plotfn': self.plot_line,
                        'linestyle': '',
                        'marker': 'o',
                        'xvals': pdd['filtered_amps'][qb],
                        'yvals': pdd['filtered_center'][qb],
                        'xlabel': r'Flux pulse amplitude',
                        'xunit': 'V',
                        'ylabel': r'Qubit drive frequency',
                        'yunit': 'Hz',
                        'color': 'purple',
                    }

                amps = pdd['sweep_points_dict'][qb]['sweep_points'][
                                     :-self.num_cal_points]

                label = f'freq_scatter_{qb}'
                self.plot_dicts[label] = {
                    'title': rdd['measurementstring'] +
                             '\n' + rdd['timestamp'],
                    'ax_id': f'data_2d_{qb}',
                    'plotfn': self.plot_line,
                    'linestyle': '-',
                    'marker': '',
                    'xvals': amps,
                    'yvals': fit_mods.Qubit_dac_to_freq(amps,
                            **self.fit_res[f'freq_fit_{qb}'].best_values),
                    'color': 'red',
                }


class T1FrequencySweepAnalysis(MultiQubit_TimeDomain_Analysis):
    def process_data(self):
        super().process_data()

        pdd = self.proc_data_dict
        nr_cp = self.num_cal_points
        self.lengths = OrderedDict()
        self.amps = OrderedDict()
        self.freqs = OrderedDict()
        for qbn in self.qb_names:
            len_key = [pn for pn in self.mospm[qbn] if 'length' in pn]
            if len(len_key) == 0:
                raise KeyError('Couldn"t find sweep points corresponding to '
                               'flux pulse length.')
            self.lengths[qbn] = self.sp.get_sweep_params_property(
                'values', 0, len_key[0])

            amp_key = [pn for pn in self.mospm[qbn] if 'amp' in pn]
            if len(len_key) == 0:
                raise KeyError('Couldn"t find sweep points corresponding to '
                               'flux pulse amplitude.')
            self.amps[qbn] = self.sp.get_sweep_params_property(
                'values', 1, amp_key[0])

            freq_key = [pn for pn in self.mospm[qbn] if 'freq' in pn]
            if len(freq_key) == 0:
                self.freqs[qbn] = None
            else:
                self.freqs[qbn] =self.sp.get_sweep_params_property(
                    'values', 1, freq_key[0])

        nr_amps = len(self.amps[self.qb_names[0]])
        nr_lengths = len(self.lengths[self.qb_names[0]])

        # make matrix out of vector
        data_reshaped_no_cp = {qb: np.reshape(deepcopy(
                pdd['data_to_fit'][qb][
                :, :pdd['data_to_fit'][qb].shape[1]-nr_cp]).flatten(),
                (nr_amps, nr_lengths)) for qb in self.qb_names}

        pdd['data_reshaped_no_cp'] = data_reshaped_no_cp

    def prepare_fitting(self):
        pdd = self.proc_data_dict

        self.fit_dicts = OrderedDict()
        exp_mod = fit_mods.ExponentialModel()
        for qb in self.qb_names:
            for i, data in enumerate(pdd['data_reshaped_no_cp'][qb]):
                self.fit_dicts[f'exp_fit_{qb}_amp_{i}'] = {
                    'model': exp_mod,
                    'fit_xvals': {'x': self.lengths[qb]},
                    'fit_yvals': {'data': data}}

    def analyze_fit_results(self):
        pdd = self.proc_data_dict

        pdd['T1'] = {}
        pdd['T1_err'] = {}
        pdd['mask'] = {}

        for qb in self.qb_names:
            pdd['T1'][qb] = np.array([
                abs(self.fit_res[f'exp_fit_{qb}_amp_{i}'].best_values['decay'])
                for i in range(len(self.amps[qb]))])

            pdd['T1_err'][qb] = np.array([
                self.fit_res[f'exp_fit_{qb}_amp_{i}'].params['decay'].stderr
                for i in range(len(self.amps[qb]))])

            pdd['mask'][qb] = []
            for i in range(len(self.amps[qb])):
                try:
                    if pdd['T1_err'][qb][i] < 10 * pdd['T1'][qb][i]:
                        pdd['mask'][qb].append(True)
                    else:
                        pdd['mask'][qb].append(False)
                except TypeError:
                    pdd['mask'][qb].append(False)

    def prepare_plots(self):
        pdd = self.proc_data_dict
        rdd = self.raw_data_dict

        for qb in self.qb_names:
            for p, param_values in enumerate([self.amps, self.freqs]):
                if param_values is None:
                    continue
                suffix = '_amp' if p == 0 else '_freq'
                mask = pdd['mask'][qb]
                xlabel = r'Flux pulse amplitude' if p == 0 else \
                    r'Derived qubit frequency'

                # Plot T1 vs flux pulse amplitude
                label = f'T1_fit_{qb}{suffix}'
                self.plot_dicts[label] = {
                    'title': rdd['measurementstring'] + '\n' + rdd['timestamp'],
                    'plotfn': self.plot_line,
                    'linestyle': '-',
                    'xvals': param_values[qb][mask],
                    'yvals': pdd['T1'][qb][mask],
                    'yerr': pdd['T1_err'][qb][mask],
                    'xlabel': xlabel,
                    'xunit': 'V' if p == 0 else 'Hz',
                    'ylabel': r'T1',
                    'yunit': 's',
                }

                # Plot rotated integrated average in dependece of flux pulse
                # amplitude and length
                label = f'T1_color_plot_{qb}{suffix}'
                self.plot_dicts[label] = {
                    'title': rdd['measurementstring'] + '\n' + rdd['timestamp'],
                    'plotfn': self.plot_colorxy,
                    'linestyle': '-',
                    'xvals': param_values[qb][mask],
                    'yvals': self.lengths[qb],
                    'zvals': np.transpose(pdd['data_reshaped_no_cp'][qb][mask]),
                    'xlabel': xlabel,
                    'xunit': 'V' if p == 0 else 'Hz',
                    'ylabel': r'Flux pulse length',
                    'yunit': 's',
                    'zlabel': r'Excited state population'
                }

                # Plot population loss for the first flux pulse length as a
                # function of flux pulse amplitude
                label = f'Pop_loss_{qb}{suffix}'
                self.plot_dicts[label] = {
                    'title': rdd['measurementstring'] + '\n' + rdd['timestamp'],
                    'plotfn': self.plot_line,
                    'linestyle': '-',
                    'xvals': param_values[qb][mask],
                    'yvals': 1 - pdd['data_reshaped_no_cp'][qb][:, 0][mask],
                    'xlabel': xlabel,
                    'xunit': 'V' if p == 0 else 'Hz',
                    'ylabel': r'Pop. loss @ {:.0f} ns'.format(
                        self.lengths[qb][0]/1e-9
                    ),
                    'yunit': '',
                }

            # Plot all fits in single figure
            if not self.options_dict.get('all_fits', False):
                continue

            colormap = self.options_dict.get('colormap', mpl.cm.plasma)
            for i in range(len(self.amps[qb])):
                color = colormap(i/(len(self.amps[qb])-1))
                label = f'exp_fit_{qb}_amp_{i}'
                fitid = param_values[qb][i]
                self.plot_dicts[label] = {
                    'title': rdd['measurementstring'] + '\n' + rdd['timestamp'],
                    'fig_id': f'T1_fits_{qb}',
                    'xlabel': r'Flux pulse length',
                    'xunit': 's',
                    'ylabel': r'Excited state population',
                    'plotfn': self.plot_fit,
                    'fit_res': self.fit_res[label],
                    'plot_init': self.options_dict.get('plot_init', False),
                    'color': color,
                    'setlabel': f'freq={fitid:.4f}' if p == 1
                                        else f'amp={fitid:.4f}',
                    'do_legend': False,
                    'legend_bbox_to_anchor': (1, 1),
                    'legend_pos': 'upper left',
                    }

                label = f'freq_scatter_{qb}_{i}'
                self.plot_dicts[label] = {
                    'fig_id': f'T1_fits_{qb}',
                    'plotfn': self.plot_line,
                    'xvals': self.lengths[qb],
                    'linestyle': '',
                    'yvals': pdd['data_reshaped_no_cp'][qb][i, :],
                    'color': color,
                    'setlabel': f'freq={fitid:.4f}' if p == 1
                                        else f'amp={fitid:.4f}',
                }


class T2FrequencySweepAnalysis(MultiQubit_TimeDomain_Analysis):
    def process_data(self):
        super().process_data()

        pdd = self.proc_data_dict
        nr_cp = self.num_cal_points
        nr_amps = len(self.metadata['amplitudes'])
        nr_lengths = len(self.metadata['flux_lengths'])
        nr_phases = len(self.metadata['phases'])

        # make matrix out of vector
        data_reshaped_no_cp = {qb: np.reshape(
            deepcopy(pdd['data_to_fit'][qb][
                     :, :pdd['data_to_fit'][qb].shape[1]-nr_cp]).flatten(),
            (nr_amps, nr_lengths, nr_phases)) for qb in self.qb_names}

        pdd['data_reshaped_no_cp'] = data_reshaped_no_cp
        if self.metadata['use_cal_points']:
            pdd['cal_point_data'] = {qb: deepcopy(
                pdd['data_to_fit'][qb][
                len(pdd['data_to_fit'][qb])-nr_cp:]) for qb in self.qb_names}

    def prepare_fitting(self):
        pdd = self.proc_data_dict
        self.fit_dicts = OrderedDict()
        nr_amps = len(self.metadata['amplitudes'])

        for qb in self.qb_names:
            for i in range(nr_amps):
                for j, data in enumerate(pdd['data_reshaped_no_cp'][qb][i]):
                    cos_mod = fit_mods.CosModel
                    guess_pars = fit_mods.Cos_guess(
                        model=cos_mod, t=self.metadata['phases'],
                        data=data,
                        freq_guess=1/360)
                    guess_pars['frequency'].value = 1/360
                    guess_pars['frequency'].vary = False
                    self.fit_dicts[f'cos_fit_{qb}_{i}_{j}'] = {
                        'fit_fn': fit_mods.CosFunc,
                        'fit_xvals': {'t': self.metadata['phases']},
                        'fit_yvals': {'data': data},
                        'guess_pars': guess_pars}

    def analyze_fit_results(self):
        pdd = self.proc_data_dict

        pdd['T2'] = {}
        pdd['T2_err'] = {}
        pdd['mask'] = {}
        pdd['phase_contrast'] = {}
        nr_lengths = len(self.metadata['flux_lengths'])
        nr_amps = len(self.metadata['amplitudes'])

        for qb in self.qb_names:
            pdd['phase_contrast'][qb] = {}
            exp_mod = fit_mods.ExponentialModel()
            for i in range(nr_amps):
                pdd['phase_contrast'][qb][f'amp_{i}'] = np.array([self.fit_res[
                                                        f'cos_fit_{qb}_{i}_{j}'
                                                    ].best_values['amplitude']
                                                    for j in
                                                    range(nr_lengths)])

                self.fit_dicts[f'exp_fit_{qb}_{i}'] = {
                    'model': exp_mod,
                    'fit_xvals': {'x': self.metadata['flux_lengths']},
                    'fit_yvals': {'data': np.array([self.fit_res[
                                                        f'cos_fit_{qb}_{i}_{j}'
                                                    ].best_values['amplitude']
                                                    for j in
                                                    range(nr_lengths)])}}

            self.run_fitting()

            pdd['T2'][qb] = np.array([
                abs(self.fit_res[f'exp_fit_{qb}_{i}'].best_values['decay'])
                for i in range(len(self.metadata['amplitudes']))])

            pdd['mask'][qb] = []
            for i in range(len(self.metadata['amplitudes'])):
                try:
                    if self.fit_res[f'exp_fit_{qb}_{i}']\
                                            .params['decay'].stderr < 1e-5:
                        pdd['mask'][qb].append(True)
                    else:
                        pdd['mask'][qb].append(False)
                except TypeError:
                    pdd['mask'][qb].append(False)

    def prepare_plots(self):
        pdd = self.proc_data_dict
        rdd = self.raw_data_dict

        for qb in self.qb_names:
            mask = pdd['mask'][qb]
            label = f'T2_fit_{qb}'
            xvals = self.metadata['amplitudes'][mask] if \
                self.metadata['frequencies'] is None else \
                self.metadata['frequencies'][mask]
            xlabel = r'Flux pulse amplitude' if \
                self.metadata['frequencies'] is None else \
                r'Derived qubit frequency'
            self.plot_dicts[label] = {
                'plotfn': self.plot_line,
                'linestyle': '-',
                'xvals': xvals,
                'yvals': pdd['T2'][qb][mask],
                'xlabel': xlabel,
                'xunit': 'V' if self.metadata['frequencies'] is None else 'Hz',
                'ylabel': r'T2',
                'yunit': 's',
                'color': 'blue',
            }

            # Plot all fits in single figure
            if not self.options_dict.get('all_fits', False):
                continue

            colormap = self.options_dict.get('colormap', mpl.cm.plasma)
            for i in range(len(self.metadata['amplitudes'])):
                color = colormap(i/(len(self.metadata['frequencies'])-1))
                label = f'exp_fit_{qb}_amp_{i}'
                freqs = self.metadata['frequencies'] is not None
                fitid = self.metadata.get('frequencies',
                                          self.metadata['amplitudes'])[i]
                self.plot_dicts[label] = {
                    'title': rdd['measurementstring'] +
                            '\n' + rdd['timestamp'],
                    'ax_id': f'T2_fits_{qb}',
                    'xlabel': r'Flux pulse length',
                    'xunit': 's',
                    'ylabel': r'Excited state population',
                    'plotfn': self.plot_fit,
                    'fit_res': self.fit_res[label],
                    'plot_init': self.options_dict.get('plot_init', False),
                    'color': color,
                    'setlabel': f'freq={fitid:.4f}' if freqs
                                        else f'amp={fitid:.4f}',
                    'do_legend': False,
                    'legend_bbox_to_anchor': (1, 1),
                    'legend_pos': 'upper left',
                    }

                label = f'freq_scatter_{qb}_{i}'
                self.plot_dicts[label] = {
                    'ax_id': f'T2_fits_{qb}',
                    'plotfn': self.plot_line,
                    'xvals': self.metadata['phases'],
                    'linestyle': '',
                    'yvals': pdd['data_reshaped_no_cp'][qb][i,:],
                    'color': color,
                    'setlabel': f'freq={fitid:.4f}' if freqs
                                        else f'amp={fitid:.4f}',
                }


class MeasurementInducedDephasingAnalysis(MultiQubit_TimeDomain_Analysis):
    def process_data(self):
        super().process_data()

        rdd = self.raw_data_dict
        pdd = self.proc_data_dict

        pdd['data_reshaped'] = {qb: [] for qb in pdd['data_to_fit']}
        pdd['amps_reshaped'] = np.unique(self.metadata['hard_sweep_params']['ro_amp_scale']['values'])
        pdd['phases_reshaped'] = []
        for amp in pdd['amps_reshaped']:
            mask = self.metadata['hard_sweep_params']['ro_amp_scale']['values'] == amp
            pdd['phases_reshaped'].append(self.metadata['hard_sweep_params']['phase']['values'][mask])
            for qb in self.qb_names:
                pdd['data_reshaped'][qb].append(pdd['data_to_fit'][qb][:len(mask)][mask])

    def prepare_fitting(self):
        pdd = self.proc_data_dict
        rdd = self.raw_data_dict
        self.fit_dicts = OrderedDict()
        for qb in self.qb_names:
            for i, data in enumerate(pdd['data_reshaped'][qb]):
                cos_mod = fit_mods.CosModel
                guess_pars = fit_mods.Cos_guess(
                    model=cos_mod, t=pdd['phases_reshaped'][i],
                    data=data, freq_guess=1/360)
                guess_pars['frequency'].value = 1/360
                guess_pars['frequency'].vary = False
                self.fit_dicts[f'cos_fit_{qb}_{i}'] = {
                    'fit_fn': fit_mods.CosFunc,
                    'fit_xvals': {'t': pdd['phases_reshaped'][i]},
                    'fit_yvals': {'data': data},
                    'guess_pars': guess_pars}

    def analyze_fit_results(self):
        pdd = self.proc_data_dict

        pdd['phase_contrast'] = {}
        pdd['phase_offset'] = {}
        pdd['sigma'] = {}
        pdd['sigma_err'] = {}
        pdd['a'] = {}
        pdd['a_err'] = {}
        pdd['c'] = {}
        pdd['c_err'] = {}

        for qb in self.qb_names:
            pdd['phase_contrast'][qb] = np.array([
                self.fit_res[f'cos_fit_{qb}_{i}'].best_values['amplitude']
                for i, _ in enumerate(pdd['data_reshaped'][qb])])
            pdd['phase_offset'][qb] = np.array([
                self.fit_res[f'cos_fit_{qb}_{i}'].best_values['phase']
                for i, _ in enumerate(pdd['data_reshaped'][qb])])
            pdd['phase_offset'][qb] += np.pi * (pdd['phase_contrast'][qb] < 0)
            pdd['phase_offset'][qb] = (pdd['phase_offset'][qb] + np.pi) % (2 * np.pi) - np.pi
            pdd['phase_offset'][qb] = 180*np.unwrap(pdd['phase_offset'][qb])/np.pi
            pdd['phase_contrast'][qb] = np.abs(pdd['phase_contrast'][qb])

            gauss_mod = lmfit.models.GaussianModel()
            self.fit_dicts[f'phase_contrast_fit_{qb}'] = {
                'model': gauss_mod,
                'guess_dict': {'center': {'value': 0, 'vary': False}},
                'fit_xvals': {'x': pdd['amps_reshaped']},
                'fit_yvals': {'data': pdd['phase_contrast'][qb]}}

            quadratic_mod = lmfit.models.QuadraticModel()
            self.fit_dicts[f'phase_offset_fit_{qb}'] = {
                'model': quadratic_mod,
                'guess_dict': {'b': {'value': 0, 'vary': False}},
                'fit_xvals': {'x': pdd['amps_reshaped']},
                'fit_yvals': {'data': pdd['phase_offset'][qb]}}

            self.run_fitting()
            self.save_fit_results()

            pdd['sigma'][qb] = self.fit_res[f'phase_contrast_fit_{qb}'].best_values['sigma']
            pdd['sigma_err'][qb] = self.fit_res[f'phase_contrast_fit_{qb}'].params['sigma']. \
                stderr
            pdd['a'][qb] = self.fit_res[f'phase_offset_fit_{qb}'].best_values['a']
            pdd['a_err'][qb] = self.fit_res[f'phase_offset_fit_{qb}'].params['a'].stderr
            pdd['c'][qb] = self.fit_res[f'phase_offset_fit_{qb}'].best_values['c']
            pdd['c_err'][qb] = self.fit_res[f'phase_offset_fit_{qb}'].params['c'].stderr

            pdd['sigma_err'][qb] = float('nan') if pdd['sigma_err'][qb] is None \
                else pdd['sigma_err'][qb]
            pdd['a_err'][qb] = float('nan') if pdd['a_err'][qb] is None else pdd['a_err'][qb]
            pdd['c_err'][qb] = float('nan') if pdd['c_err'][qb] is None else pdd['c_err'][qb]

    def prepare_plots(self):
        pdd = self.proc_data_dict
        rdd = self.raw_data_dict

        phases_equal = True
        for phases in pdd['phases_reshaped'][1:]:
            if not np.all(phases == pdd['phases_reshaped'][0]):
                phases_equal = False
                break

        for qb in self.qb_names:
            if phases_equal:
                self.plot_dicts[f'data_2d_{qb}'] = {
                    'title': rdd['measurementstring'] +
                             '\n' + rdd['timestamp'],
                    'plotfn': self.plot_colorxy,
                    'xvals': pdd['phases_reshaped'][0],
                    'yvals': pdd['amps_reshaped'],
                    'zvals': pdd['data_reshaped'][qb],
                    'xlabel': r'Pulse phase, $\phi$',
                    'xunit': 'deg',
                    'ylabel': r'Readout pulse amplitude scale, $V_{RO}/V_{ref}$',
                    'yunit': '',
                    'zlabel': 'Excited state population',
                }

            colormap = self.options_dict.get('colormap', mpl.cm.plasma)
            for i, amp in enumerate(pdd['amps_reshaped']):
                color = colormap(i/(len(pdd['amps_reshaped'])-1))
                label = f'cos_data_{qb}_{i}'
                self.plot_dicts[label] = {
                    'title': rdd['measurementstring'] +
                             '\n' + rdd['timestamp'],
                    'ax_id': f'amplitude_crossections_{qb}',
                    'plotfn': self.plot_line,
                    'xvals': pdd['phases_reshaped'][i],
                    'yvals': pdd['data_reshaped'][qb][i],
                    'xlabel': r'Pulse phase, $\phi$',
                    'xunit': 'deg',
                    'ylabel': 'Excited state population',
                    'linestyle': '',
                    'color': color,
                    'setlabel': f'amp={amp:.4f}',
                    'do_legend': True,
                    'legend_bbox_to_anchor': (1, 1),
                    'legend_pos': 'upper left',
                }
            if self.do_fitting:
                for i, amp in enumerate(pdd['amps_reshaped']):
                    color = colormap(i/(len(pdd['amps_reshaped'])-1))
                    label = f'cos_fit_{qb}_{i}'
                    self.plot_dicts[label] = {
                        'ax_id': f'amplitude_crossections_{qb}',
                        'plotfn': self.plot_fit,
                        'fit_res': self.fit_res[label],
                        'plot_init': self.options_dict.get('plot_init', False),
                        'color': color,
                        'setlabel': f'fit, amp={amp:.4f}',
                    }

                # Phase contrast
                self.plot_dicts[f'phase_contrast_data_{qb}'] = {
                    'title': rdd['measurementstring'] +
                             '\n' + rdd['timestamp'],
                    'ax_id': f'phase_contrast_{qb}',
                    'plotfn': self.plot_line,
                    'xvals': pdd['amps_reshaped'],
                    'yvals': 200*pdd['phase_contrast'][qb],
                    'xlabel': r'Readout pulse amplitude scale, $V_{RO}/V_{ref}$',
                    'xunit': '',
                    'ylabel': 'Phase contrast',
                    'yunit': '%',
                    'linestyle': '',
                    'color': 'k',
                    'setlabel': 'data',
                    'do_legend': True,
                }
                self.plot_dicts[f'phase_contrast_fit_{qb}'] = {
                    'ax_id': f'phase_contrast_{qb}',
                    'plotfn': self.plot_line,
                    'xvals': pdd['amps_reshaped'],
                    'yvals': 200*self.fit_res[f'phase_contrast_fit_{qb}'].best_fit,
                    'color': 'r',
                    'marker': '',
                    'setlabel': 'fit',
                    'do_legend': True,
                }
                self.plot_dicts[f'phase_contrast_labels_{qb}'] = {
                    'ax_id': f'phase_contrast_{qb}',
                    'plotfn': self.plot_line,
                    'xvals': pdd['amps_reshaped'],
                    'yvals': 200*pdd['phase_contrast'][qb],
                    'marker': '',
                    'linestyle': '',
                    'setlabel': r'$\sigma = ({:.5f} \pm {:.5f})$ V'.
                        format(pdd['sigma'][qb], pdd['sigma_err'][qb]),
                    'do_legend': True,
                    'legend_bbox_to_anchor': (1, 1),
                    'legend_pos': 'upper left',
                }

                # Phase offset
                self.plot_dicts[f'phase_offset_data_{qb}'] = {
                    'title': rdd['measurementstring'] +
                             '\n' + rdd['timestamp'],
                    'ax_id': f'phase_offset_{qb}',
                    'plotfn': self.plot_line,
                    'xvals': pdd['amps_reshaped'],
                    'yvals': pdd['phase_offset'][qb],
                    'xlabel': r'Readout pulse amplitude scale, $V_{RO}/V_{ref}$',
                    'xunit': '',
                    'ylabel': 'Phase offset',
                    'yunit': 'deg',
                    'linestyle': '',
                    'color': 'k',
                    'setlabel': 'data',
                    'do_legend': True,
                }
                self.plot_dicts[f'phase_offset_fit_{qb}'] = {
                    'ax_id': f'phase_offset_{qb}',
                    'plotfn': self.plot_line,
                    'xvals': pdd['amps_reshaped'],
                    'yvals': self.fit_res[f'phase_offset_fit_{qb}'].best_fit,
                    'color': 'r',
                    'marker': '',
                    'setlabel': 'fit',
                    'do_legend': True,
                }
                self.plot_dicts[f'phase_offset_labels_{qb}'] = {
                    'ax_id': f'phase_offset_{qb}',
                    'plotfn': self.plot_line,
                    'xvals': pdd['amps_reshaped'],
                    'yvals': pdd['phase_offset'][qb],
                    'marker': '',
                    'linestyle': '',
                    'setlabel': r'$a = {:.0f} \pm {:.0f}$ deg/V${{}}^2$'.
                        format(pdd['a'][qb], pdd['a_err'][qb]) + '\n' +
                                r'$c = {:.1f} \pm {:.1f}$ deg'.
                        format(pdd['c'][qb], pdd['c_err'][qb]),
                    'do_legend': True,
                    'legend_bbox_to_anchor': (1, 1),
                    'legend_pos': 'upper left',
                }


class DriveCrosstalkCancellationAnalysis(MultiQubit_TimeDomain_Analysis):
    def process_data(self):
        super().process_data()
        if self.sp is None:
            raise ValueError('This analysis needs a SweepPoints '
                             'class instance.')

        pdd = self.proc_data_dict
        # get the ramsey phases as the values of the first sweep parameter
        # in the 2nd sweep dimension.
        # !!! This assumes all qubits have the same ramsey phases !!!
        pdd['ramsey_phases'] = self.sp.get_sweep_params_property('values', 1)
        pdd['qb_sweep_points'] = {}
        pdd['qb_sweep_param'] = {}
        for k, v in self.sp.get_sweep_dimension(0).items():
            if k == 'phase':
                continue
            qb, param = k.split('.')
            pdd['qb_sweep_points'][qb] = v[0]
            pdd['qb_sweep_param'][qb] = (param, v[1], v[2])
        pdd['qb_msmt_vals'] = {}
        pdd['qb_cal_vals'] = {}

        for qb, data in pdd['data_to_fit'].items():
            pdd['qb_msmt_vals'][qb] = data[:, :-self.num_cal_points].reshape(
                len(pdd['qb_sweep_points'][qb]), len(pdd['ramsey_phases']))
            pdd['qb_cal_vals'][qb] = data[0, -self.num_cal_points:]

    def prepare_fitting(self):
        pdd = self.proc_data_dict
        self.fit_dicts = OrderedDict()
        for qb in self.qb_names:
            for i, data in enumerate(pdd['qb_msmt_vals'][qb]):
                cos_mod = fit_mods.CosModel
                guess_pars = fit_mods.Cos_guess(
                    model=cos_mod, t=pdd['ramsey_phases'],
                    data=data, freq_guess=1/360)
                guess_pars['frequency'].value = 1/360
                guess_pars['frequency'].vary = False
                self.fit_dicts[f'cos_fit_{qb}_{i}'] = {
                    'fit_fn': fit_mods.CosFunc,
                    'fit_xvals': {'t': pdd['ramsey_phases']},
                    'fit_yvals': {'data': data},
                    'guess_pars': guess_pars}

    def analyze_fit_results(self):
        pdd = self.proc_data_dict

        pdd['phase_contrast'] = {}
        pdd['phase_offset'] = {}

        for qb in self.qb_names:
            pdd['phase_contrast'][qb] = np.array([
                2*self.fit_res[f'cos_fit_{qb}_{i}'].best_values['amplitude']
                for i, _ in enumerate(pdd['qb_msmt_vals'][qb])])
            pdd['phase_offset'][qb] = np.array([
                self.fit_res[f'cos_fit_{qb}_{i}'].best_values['phase']
                for i, _ in enumerate(pdd['qb_msmt_vals'][qb])])
            pdd['phase_offset'][qb] *= 180/np.pi
            pdd['phase_offset'][qb] += 180 * (pdd['phase_contrast'][qb] < 0)
            pdd['phase_offset'][qb] = (pdd['phase_offset'][qb] + 180) % 360 - 180
            pdd['phase_contrast'][qb] = np.abs(pdd['phase_contrast'][qb])

    def prepare_plots(self):
        pdd = self.proc_data_dict
        rdd = self.raw_data_dict

        for qb in self.qb_names:
            self.plot_dicts[f'data_2d_{qb}'] = {
                'title': rdd['measurementstring'] +
                         '\n' + rdd['timestamp'] + '\n' + qb,
                'plotfn': self.plot_colorxy,
                'xvals': pdd['ramsey_phases'],
                'yvals': pdd['qb_sweep_points'][qb],
                'zvals': pdd['qb_msmt_vals'][qb],
                'xlabel': r'Ramsey phase, $\phi$',
                'xunit': 'deg',
                'ylabel': pdd['qb_sweep_param'][qb][2],
                'yunit': pdd['qb_sweep_param'][qb][1],
                'zlabel': 'Excited state population',
            }

            colormap = self.options_dict.get('colormap', mpl.cm.plasma)
            for i, pval in enumerate(pdd['qb_sweep_points'][qb]):
                if i == len(pdd['qb_sweep_points'][qb]) - 1:
                    legendlabel='data, ref.'
                else:
                    legendlabel = f'data, {pdd["qb_sweep_param"][qb][0]}='\
                                  f'{pval:.4f}{pdd["qb_sweep_param"][qb][1]}'
                color = colormap(i/(len(pdd['qb_sweep_points'][qb])-1))
                label = f'cos_data_{qb}_{i}'

                self.plot_dicts[label] = {
                    'title': rdd['measurementstring'] +
                             '\n' + rdd['timestamp'] + '\n' + qb,
                    'ax_id': f'param_crossections_{qb}',
                    'plotfn': self.plot_line,
                    'xvals': pdd['ramsey_phases'],
                    'yvals': pdd['qb_msmt_vals'][qb][i],
                    'xlabel': r'Ramsey phase, $\phi$',
                    'xunit': 'deg',
                    'ylabel': 'Excited state population',
                    'linestyle': '',
                    'color': color,
                    'setlabel': legendlabel,
                    'do_legend': False,
                    'legend_bbox_to_anchor': (1, 1),
                    'legend_pos': 'upper left',
                }
            if self.do_fitting:
                for i, pval in enumerate(pdd['qb_sweep_points'][qb]):
                    if i == len(pdd['qb_sweep_points'][qb]) - 1:
                        legendlabel = 'fit, ref.'
                    else:
                        legendlabel = f'fit, {pdd["qb_sweep_param"][qb][0]}='\
                                      f'{pval:.4f}{pdd["qb_sweep_param"][qb][1]}'
                    color = colormap(i/(len(pdd['qb_sweep_points'][qb])-1))
                    label = f'cos_fit_{qb}_{i}'
                    self.plot_dicts[label] = {
                        'ax_id': f'param_crossections_{qb}',
                        'plotfn': self.plot_fit,
                        'fit_res': self.fit_res[label],
                        'plot_init': self.options_dict.get('plot_init', False),
                        'color': color,
                        'do_legend': False,
                        # 'setlabel': legendlabel
                    }

                # Phase contrast
                self.plot_dicts[f'phase_contrast_data_{qb}'] = {
                    'title': rdd['measurementstring'] +
                             '\n' + rdd['timestamp'] + '\n' + qb,
                    'ax_id': f'phase_contrast_{qb}',
                    'plotfn': self.plot_line,
                    'xvals': pdd['qb_sweep_points'][qb][:-1],
                    'yvals': pdd['phase_contrast'][qb][:-1] * 100,
                    'xlabel': pdd['qb_sweep_param'][qb][2],
                    'xunit': pdd['qb_sweep_param'][qb][1],
                    'ylabel': 'Phase contrast',
                    'yunit': '%',
                    'linestyle': '-',
                    'marker': 'o',
                    'color': 'C0',
                    'setlabel': 'data',
                    'do_legend': True,
                }
                self.plot_dicts[f'phase_contrast_ref_{qb}'] = {
                    'ax_id': f'phase_contrast_{qb}',
                    'plotfn': self.plot_hlines,
                    'xmin': pdd['qb_sweep_points'][qb][:-1].min(),
                    'xmax': pdd['qb_sweep_points'][qb][:-1].max(),
                    'y': pdd['phase_contrast'][qb][-1] * 100,
                    'linestyle': '--',
                    'colors': '0.6',
                    'setlabel': 'ref',
                    'do_legend': True,
                }

                # Phase offset
                self.plot_dicts[f'phase_offset_data_{qb}'] = {
                    'title': rdd['measurementstring'] +
                             '\n' + rdd['timestamp'] + '\n' + qb,
                    'ax_id': f'phase_offset_{qb}',
                    'plotfn': self.plot_line,
                    'xvals': pdd['qb_sweep_points'][qb][:-1],
                    'yvals': pdd['phase_offset'][qb][:-1],
                    'xlabel': pdd['qb_sweep_param'][qb][2],
                    'xunit': pdd['qb_sweep_param'][qb][1],
                    'ylabel': 'Phase offset',
                    'yunit': 'deg',
                    'linestyle': '-',
                    'marker': 'o',
                    'color': 'C0',
                    'setlabel': 'data',
                    'do_legend': True,
                }
                self.plot_dicts[f'phase_offset_ref_{qb}'] = {
                    'ax_id': f'phase_offset_{qb}',
                    'plotfn': self.plot_hlines,
                    'xmin': pdd['qb_sweep_points'][qb][:-1].min(),
                    'xmax': pdd['qb_sweep_points'][qb][:-1].max(),
                    'y': pdd['phase_offset'][qb][-1],
                    'linestyle': '--',
                    'colors': '0.6',
                    'setlabel': 'ref',
                    'do_legend': True,
                }


class FluxlineCrosstalkAnalysis(MultiQubit_TimeDomain_Analysis):
    def __init__(self, qb_names, *args, **kwargs):
        params_dict = {f'{qbn}.amp_to_freq_model':
                       f'Instrument settings.{qbn}.fit_ge_freq_from_flux_pulse_amp'
                       for qbn in qb_names}
        kwargs['params_dict'] = kwargs.get('params_dict', {})
        kwargs['params_dict'].update(params_dict)
        super().__init__(qb_names, *args, **kwargs)

    def process_data(self):
        super().process_data()
        if self.sp is None:
            raise ValueError('This analysis needs a SweepPoints '
                             'class instance.')

        pdd = self.proc_data_dict
        # get the ramsey phases as the values of the first sweep parameter
        # in the 1st sweep dimension.
        # !!! This assumes all qubits have the same ramsey phases !!!
        pdd['ramsey_phases'] = self.sp.get_sweep_params_property('values', 0)
        pdd['target_amps'] = self.sp.get_sweep_params_property('values', 1)
        pdd['target_fluxpulse_length'] = \
            self.get_param_value('target_fluxpulse_length')
        pdd['crosstalk_qubits_amplitudes'] = \
            self.get_param_value('crosstalk_qubits_amplitudes')

        pdd['qb_msmt_vals'] = {qb:
            pdd['data_to_fit'][qb][:, :-self.num_cal_points].reshape(
                len(pdd['target_amps']), len(pdd['ramsey_phases']))
            for qb in self.qb_names}
        pdd['qb_cal_vals'] = {
            qb: pdd['data_to_fit'][qb][0, -self.num_cal_points:]
            for qb in self.qb_names}

    def prepare_fitting(self):
        pdd = self.proc_data_dict
        self.fit_dicts = OrderedDict()
        for qb in self.qb_names:
            for i, data in enumerate(pdd['qb_msmt_vals'][qb]):
                self.fit_dicts[f'cos_fit_{qb}_{i}'] = {
                    'model': cos_mod,
                    'guess_dict': {'frequency': {'value': 1 / 360,
                                                 'vary': False}},
                    'fit_xvals': {'t': pdd['ramsey_phases']},
                    'fit_yvals': {'data': data}}

    def analyze_fit_results(self):
        pdd = self.proc_data_dict

        pdd['phase_contrast'] = {}
        pdd['phase_offset'] = {}
        pdd['freq_offset'] = {}
        pdd['freq'] = {}

        self.skip_qb_freq_fits = self.get_param_value('skip_qb_freq_fits', False)

        if not self.skip_qb_freq_fits:
            pdd['flux'] = {}

        for qb in self.qb_names:
            pdd['phase_contrast'][qb] = np.array([
                2 * self.fit_res[f'cos_fit_{qb}_{i}'].best_values['amplitude']
                for i, _ in enumerate(pdd['qb_msmt_vals'][qb])])
            pdd['phase_offset'][qb] = np.array([
                self.fit_res[f'cos_fit_{qb}_{i}'].best_values['phase']
                for i, _ in enumerate(pdd['qb_msmt_vals'][qb])])
            pdd['phase_offset'][qb] *= 180 / np.pi
            pdd['phase_offset'][qb] += 180 * (pdd['phase_contrast'][qb] < 0)
            pdd['phase_offset'][qb] = (pdd['phase_offset'][qb] + 180) % 360 - 180
            pdd['phase_offset'][qb] = \
                np.unwrap(pdd['phase_offset'][qb] / 180 * np.pi) * 180 / np.pi
            pdd['phase_contrast'][qb] = np.abs(pdd['phase_contrast'][qb])
            pdd['freq_offset'][qb] = pdd['phase_offset'][qb] / 360 / pdd[
                'target_fluxpulse_length']
            fr = lmfit.Model(lambda a, f_a=1, f0=0: a * f_a + f0).fit(
                data=pdd['freq_offset'][qb], a=pdd['target_amps'])
            pdd['freq_offset'][qb] -= fr.best_values['f0']

            if not self.skip_qb_freq_fits:
                mpars = eval(self.raw_data_dict[f'{qb}.amp_to_freq_model'])
                freq_idle = fit_mods.Qubit_dac_to_freq(
                    pdd['crosstalk_qubits_amplitudes'].get(qb, 0), **mpars)
                pdd['freq'][qb] = pdd['freq_offset'][qb] + freq_idle
                mpars.update({'V_per_phi0': 1, 'dac_sweet_spot': 0})
                pdd['flux'][qb] = fit_mods.Qubit_freq_to_dac(
                    pdd['freq'][qb], **mpars)



        # fit fitted results to linear models
        lin_mod = lmfit.Model(lambda x, a=1, b=0: a*x + b)
        def guess(model, data, x, **kwargs):
            a_guess = (data[-1] - data[0])/(x[-1] - x[0])
            b_guess = data[0] - x[0]*a_guess
            return model.make_params(a=a_guess, b=b_guess)
        lin_mod.guess = guess.__get__(lin_mod, lin_mod.__class__)

        keys_to_fit = []
        for qb in self.qb_names:
            for param in ['phase_offset', 'freq_offset', 'flux']:
                if param == 'flux' and self.skip_qb_freq_fits:
                    continue
                key = f'{param}_fit_{qb}'
                self.fit_dicts[key] = {
                    'model': lin_mod,
                    'fit_xvals': {'x': pdd['target_amps']},
                    'fit_yvals': {'data': pdd[param][qb]}}
                keys_to_fit.append(key)
        self.run_fitting(keys_to_fit=keys_to_fit)

    def prepare_plots(self):
        pdd = self.proc_data_dict
        rdd = self.raw_data_dict

        for qb in self.qb_names:
            self.plot_dicts[f'data_2d_{qb}'] = {
                'title': rdd['measurementstring'] +
                         '\n' + rdd['timestamp'] + '\n' + qb,
                'plotfn': self.plot_colorxy,
                'xvals': pdd['ramsey_phases'],
                'yvals': pdd['target_amps'],
                'zvals': pdd['qb_msmt_vals'][qb],
                'xlabel': r'Ramsey phase, $\phi$',
                'xunit': 'deg',
                'ylabel': self.sp.get_sweep_params_property('label', 1,
                                                            'target_amp'),
                'yunit': self.sp.get_sweep_params_property('unit', 1,
                                                           'target_amp'),
                'zlabel': 'Excited state population',
            }

            colormap = self.options_dict.get('colormap', mpl.cm.plasma)
            for i, pval in enumerate(pdd['target_amps']):
                legendlabel = f'data, amp. = {pval:.4f} V'
                color = colormap(i / (len(pdd['target_amps']) - 1))
                label = f'cos_data_{qb}_{i}'

                self.plot_dicts[label] = {
                    'title': rdd['measurementstring'] +
                             '\n' + rdd['timestamp'] + '\n' + qb,
                    'ax_id': f'param_crossections_{qb}',
                    'plotfn': self.plot_line,
                    'xvals': pdd['ramsey_phases'],
                    'yvals': pdd['qb_msmt_vals'][qb][i],
                    'xlabel': r'Ramsey phase, $\phi$',
                    'xunit': 'deg',
                    'ylabel': 'Excited state population',
                    'linestyle': '',
                    'color': color,
                    'setlabel': legendlabel,
                    'do_legend': False,
                    'legend_bbox_to_anchor': (1, 1),
                    'legend_pos': 'upper left',
                }
            if self.do_fitting:
                for i, pval in enumerate(pdd['target_amps']):
                    legendlabel = f'fit, amp. = {pval:.4f} V'
                    color = colormap(i / (len(pdd['target_amps']) - 1))
                    label = f'cos_fit_{qb}_{i}'
                    self.plot_dicts[label] = {
                        'ax_id': f'param_crossections_{qb}',
                        'plotfn': self.plot_fit,
                        'fit_res': self.fit_res[label],
                        'plot_init': self.options_dict.get('plot_init', False),
                        'color': color,
                        'setlabel': legendlabel,
                        'do_legend': False,
                    }

                # Phase contrast
                self.plot_dicts[f'phase_contrast_data_{qb}'] = {
                    'title': rdd['measurementstring'] +
                             '\n' + rdd['timestamp'] + '\n' + qb,
                    'ax_id': f'phase_contrast_{qb}',
                    'plotfn': self.plot_line,
                    'xvals': pdd['target_amps'],
                    'yvals': pdd['phase_contrast'][qb] * 100,
                    'xlabel':self.sp.get_sweep_params_property('label', 1,
                                                               'target_amp'),
                    'xunit': self.sp.get_sweep_params_property('unit', 1,
                                                               'target_amp'),
                    'ylabel': 'Phase contrast',
                    'yunit': '%',
                    'linestyle': '-',
                    'marker': 'o',
                    'color': 'C0',
                }

                # Phase offset
                self.plot_dicts[f'phase_offset_data_{qb}'] = {
                    'title': rdd['measurementstring'] +
                             '\n' + rdd['timestamp'] + '\n' + qb,
                    'ax_id': f'phase_offset_{qb}',
                    'plotfn': self.plot_line,
                    'xvals': pdd['target_amps'],
                    'yvals': pdd['phase_offset'][qb],
                    'xlabel':self.sp.get_sweep_params_property('label', 1,
                                                               'target_amp'),
                    'xunit': self.sp.get_sweep_params_property('unit', 1,
                                                               'target_amp'),
                    'ylabel': 'Phase offset',
                    'yunit': 'deg',
                    'linestyle': 'none',
                    'marker': 'o',
                    'color': 'C0',
                }

                # Frequency offset
                self.plot_dicts[f'freq_offset_data_{qb}'] = {
                    'title': rdd['measurementstring'] +
                             '\n' + rdd['timestamp'] + '\n' + qb,
                    'ax_id': f'freq_offset_{qb}',
                    'plotfn': self.plot_line,
                    'xvals': pdd['target_amps'],
                    'yvals': pdd['freq_offset'][qb],
                    'xlabel':self.sp.get_sweep_params_property('label', 1,
                                                               'target_amp'),
                    'xunit': self.sp.get_sweep_params_property('unit', 1,
                                                               'target_amp'),
                    'ylabel': 'Freq. offset, $\\Delta f$',
                    'yunit': 'Hz',
                    'linestyle': 'none',
                    'marker': 'o',
                    'color': 'C0',
                }

                if not self.skip_qb_freq_fits:
                    # Flux
                    self.plot_dicts[f'flux_data_{qb}'] = {
                        'title': rdd['measurementstring'] +
                                 '\n' + rdd['timestamp'] + '\n' + qb,
                        'ax_id': f'flux_{qb}',
                        'plotfn': self.plot_line,
                        'xvals': pdd['target_amps'],
                        'yvals': pdd['flux'][qb],
                        'xlabel': self.sp[1]['target_amp'][2],
                        'xunit': self.sp[1]['target_amp'][1],
                        'ylabel': 'Flux, $\\Phi$',
                        'yunit': '$\\Phi_0$',
                        'linestyle': 'none',
                        'marker': 'o',
                        'color': 'C0',
                    }

                for param in ['phase_offset', 'freq_offset', 'flux']:
                    if param == 'flux' and self.skip_qb_freq_fits:
                        continue
                    self.plot_dicts[f'{param}_fit_{qb}'] = {
                        'ax_id': f'{param}_{qb}',
                        'plotfn': self.plot_fit,
                        'fit_res': self.fit_res[f'{param}_fit_{qb}'],
                        'plot_init': self.options_dict.get('plot_init', False),
                        'linestyle': '-',
                        'marker': '',
                        'color': 'C1',
                    }

class RabiAnalysis(MultiQubit_TimeDomain_Analysis):

    def __init__(self, qb_names, *args, **kwargs):
        params_dict = {}
        for qbn in qb_names:
            s = 'Instrument settings.'+qbn
            for trans_name in ['ge', 'ef']:
                params_dict[f'{trans_name}_amp180_'+qbn] = \
                    s+f'.{trans_name}_amp180'
                params_dict[f'{trans_name}_amp90scale_'+qbn] = \
                    s+f'.{trans_name}_amp90_scale'
        kwargs['params_dict'] = params_dict
        kwargs['numeric_params'] = list(params_dict)
        super().__init__(qb_names, *args, **kwargs)

    def prepare_fitting(self):
        self.fit_dicts = OrderedDict()
        for qbn in self.qb_names:
            data = self.proc_data_dict['data_to_fit'][qbn]
            sweep_points = self.proc_data_dict['sweep_points_dict'][qbn][
                'msmt_sweep_points']
            if self.num_cal_points != 0:
                data = data[:-self.num_cal_points]
            cos_mod = lmfit.Model(fit_mods.CosFunc)
            guess_pars = fit_mods.Cos_guess(
                model=cos_mod, t=sweep_points, data=data)
            guess_pars['amplitude'].vary = True
            guess_pars['amplitude'].min = -10
            guess_pars['offset'].vary = True
            guess_pars['frequency'].vary = True
            guess_pars['phase'].vary = True

            key = 'cos_fit_' + qbn
            self.fit_dicts[key] = {
                'fit_fn': fit_mods.CosFunc,
                'fit_xvals': {'t': sweep_points},
                'fit_yvals': {'data': data},
                'guess_pars': guess_pars}

    def analyze_fit_results(self):
        self.proc_data_dict['analysis_params_dict'] = OrderedDict()
        for qbn in self.qb_names:
            fit_res = self.fit_dicts['cos_fit_' + qbn]['fit_res']
            sweep_points = self.proc_data_dict['sweep_points_dict'][qbn][
                'msmt_sweep_points']
            self.proc_data_dict['analysis_params_dict'][qbn] = \
                self.get_amplitudes(fit_res=fit_res, sweep_points=sweep_points)
        self.save_processed_data(key='analysis_params_dict')

    def get_amplitudes(self, fit_res, sweep_points):
        # Extract the best fitted frequency and phase.
        freq_fit = fit_res.best_values['frequency']
        phase_fit = fit_res.best_values['phase']

        freq_std = fit_res.params['frequency'].stderr
        phase_std = fit_res.params['phase'].stderr

        # If fitted_phase<0, shift fitted_phase by 4. This corresponds to a
        # shift of 2pi in the argument of cos.
        if np.abs(phase_fit) < 0.1:
            phase_fit = 0

        # If phase_fit<1, the piHalf amplitude<0.
        if phase_fit < 1:
            log.info('The data could not be fitted correctly. '
                         'The fitted phase "%s" <1, which gives '
                         'negative piHalf '
                         'amplitude.' % phase_fit)

        stepsize = sweep_points[1] - sweep_points[0]
        if freq_fit > 2 * stepsize:
            log.info('The data could not be fitted correctly. The '
                         'frequency "%s" is too high.' % freq_fit)
        n = np.arange(-2, 10)

        piPulse_vals = (n*np.pi - phase_fit)/(2*np.pi*freq_fit)
        piHalfPulse_vals = (n*np.pi + np.pi/2 - phase_fit)/(2*np.pi*freq_fit)

        # find piHalfPulse
        try:
            piHalfPulse = \
                np.min(piHalfPulse_vals[piHalfPulse_vals >= sweep_points[1]])
            n_piHalf_pulse = n[piHalfPulse_vals==piHalfPulse]
        except ValueError:
            piHalfPulse = np.asarray([])

        if piHalfPulse.size == 0 or piHalfPulse > max(sweep_points):
            i = 0
            while (piHalfPulse_vals[i] < min(sweep_points) and
                   i<piHalfPulse_vals.size):
                i+=1
            piHalfPulse = piHalfPulse_vals[i]
            n_piHalf_pulse = n[i]

        # find piPulse
        try:
            if piHalfPulse.size != 0:
                piPulse = \
                    np.min(piPulse_vals[piPulse_vals >= piHalfPulse])
            else:
                piPulse = np.min(piPulse_vals[piPulse_vals >= 0.001])
            n_pi_pulse = n[piHalfPulse_vals == piHalfPulse]

        except ValueError:
            piPulse = np.asarray([])

        if piPulse.size == 0:
            i = 0
            while (piPulse_vals[i] < min(sweep_points) and
                   i < piPulse_vals.size):
                i += 1
            piPulse = piPulse_vals[i]
            n_pi_pulse = n[i]

        try:
            freq_idx = fit_res.var_names.index('frequency')
            phase_idx = fit_res.var_names.index('phase')
            if fit_res.covar is not None:
                cov_freq_phase = fit_res.covar[freq_idx, phase_idx]
            else:
                cov_freq_phase = 0
        except ValueError:
            cov_freq_phase = 0

        try:
            piPulse_std = self.calculate_pulse_stderr(
                f=freq_fit,
                phi=phase_fit,
                f_err=freq_std,
                phi_err=phase_std,
                period_num=n_pi_pulse,
                cov=cov_freq_phase)
            piHalfPulse_std = self.calculate_pulse_stderr(
                f=freq_fit,
                phi=phase_fit,
                f_err=freq_std,
                phi_err=phase_std,
                period_num=n_piHalf_pulse,
                cov=cov_freq_phase)
        except Exception as e:
            log.error(e)
            piPulse_std = 0
            piHalfPulse_std = 0

        rabi_amplitudes = {'piPulse': piPulse,
                           'piPulse_stderr': piPulse_std,
                           'piHalfPulse': piHalfPulse,
                           'piHalfPulse_stderr': piHalfPulse_std}

        return rabi_amplitudes

    def calculate_pulse_stderr(self, f, phi, f_err, phi_err,
                               period_num, cov=0):
        x = period_num + phi
        return np.sqrt((f_err*x/(2*np.pi*(f**2)))**2 +
                       (phi_err/(2*np.pi*f))**2 -
                       2*(cov**2)*x/((2*np.pi*(f**3))**2))[0]

    def prepare_plots(self):
        super().prepare_plots()

        if self.do_fitting:
            for qbn in self.qb_names:
                base_plot_name = 'Rabi_' + qbn
                self.prepare_projected_data_plot(
                    fig_name=base_plot_name,
                    data=self.proc_data_dict['data_to_fit'][qbn],
                    plot_name_suffix=qbn+'fit',
                    qb_name=qbn)

                fit_res = self.fit_dicts['cos_fit_' + qbn]['fit_res']
                self.plot_dicts['fit_' + qbn] = {
                    'fig_id': base_plot_name,
                    'plotfn': self.plot_fit,
                    'fit_res': fit_res,
                    'setlabel': 'cosine fit',
                    'color': 'r',
                    'do_legend': True,
                    'legend_ncol': 2,
                    'legend_bbox_to_anchor': (1, -0.15),
                    'legend_pos': 'upper right'}

                rabi_amplitudes = self.proc_data_dict['analysis_params_dict']
                self.plot_dicts['piamp_marker_' + qbn] = {
                    'fig_id': base_plot_name,
                    'plotfn': self.plot_line,
                    'xvals': np.array([rabi_amplitudes[qbn]['piPulse']]),
                    'yvals': np.array([fit_res.model.func(
                        rabi_amplitudes[qbn]['piPulse'],
                        **fit_res.best_values)]),
                    'setlabel': '$\pi$-Pulse amp',
                    'color': 'r',
                    'marker': 'o',
                    'line_kws': {'markersize': 10},
                    'linestyle': '',
                    'do_legend': True,
                    'legend_ncol': 2,
                    'legend_bbox_to_anchor': (1, -0.15),
                    'legend_pos': 'upper right'}

                self.plot_dicts['piamp_hline_' + qbn] = {
                    'fig_id': base_plot_name,
                    'plotfn': self.plot_hlines,
                    'y': [fit_res.model.func(
                        rabi_amplitudes[qbn]['piPulse'],
                        **fit_res.best_values)],
                    'xmin': self.proc_data_dict['sweep_points_dict'][qbn][
                        'sweep_points'][0],
                    'xmax': self.proc_data_dict['sweep_points_dict'][qbn][
                        'sweep_points'][-1],
                    'colors': 'gray'}

                self.plot_dicts['pihalfamp_marker_' + qbn] = {
                    'fig_id': base_plot_name,
                    'plotfn': self.plot_line,
                    'xvals': np.array([rabi_amplitudes[qbn]['piHalfPulse']]),
                    'yvals': np.array([fit_res.model.func(
                        rabi_amplitudes[qbn]['piHalfPulse'],
                        **fit_res.best_values)]),
                    'setlabel': '$\pi /2$-Pulse amp',
                    'color': 'm',
                    'marker': 'o',
                    'line_kws': {'markersize': 10},
                    'linestyle': '',
                    'do_legend': True,
                    'legend_ncol': 2,
                    'legend_bbox_to_anchor': (1, -0.15),
                    'legend_pos': 'upper right'}

                self.plot_dicts['pihalfamp_hline_' + qbn] = {
                    'fig_id': base_plot_name,
                    'plotfn': self.plot_hlines,
                    'y': [fit_res.model.func(
                        rabi_amplitudes[qbn]['piHalfPulse'],
                        **fit_res.best_values)],
                    'xmin': self.proc_data_dict['sweep_points_dict'][qbn][
                        'sweep_points'][0],
                    'xmax': self.proc_data_dict['sweep_points_dict'][qbn][
                        'sweep_points'][-1],
                    'colors': 'gray'}

                trans_name = 'ef' if 'f' in self.data_to_fit[qbn] else 'ge'
                old_pipulse_val = self.raw_data_dict[
                    f'{trans_name}_amp180_'+qbn]
                if old_pipulse_val != old_pipulse_val:
                    old_pipulse_val = 0
                old_pihalfpulse_val = self.raw_data_dict[
                    f'{trans_name}_amp90scale_'+qbn]
                if old_pihalfpulse_val != old_pihalfpulse_val:
                    old_pihalfpulse_val = 0
                old_pihalfpulse_val *= old_pipulse_val

                textstr = ('  $\pi-Amp$ = {:.3f} V'.format(
                    rabi_amplitudes[qbn]['piPulse']) +
                           ' $\pm$ {:.3f} V '.format(
                    rabi_amplitudes[qbn]['piPulse_stderr']) +
                           '\n$\pi/2-Amp$ = {:.3f} V '.format(
                    rabi_amplitudes[qbn]['piHalfPulse']) +
                           ' $\pm$ {:.3f} V '.format(
                    rabi_amplitudes[qbn]['piHalfPulse_stderr']) +
                           '\n  $\pi-Amp_{old}$ = ' + '{:.3f} V '.format(
                    old_pipulse_val) +
                           '\n$\pi/2-Amp_{old}$ = ' + '{:.3f} V '.format(
                    old_pihalfpulse_val))
                self.plot_dicts['text_msg_' + qbn] = {
                    'fig_id': base_plot_name,
                    'ypos': -0.2,
                    'xpos': 0,
                    'horizontalalignment': 'left',
                    'verticalalignment': 'top',
                    'plotfn': self.plot_text,
                    'text_string': textstr}


class T1Analysis(MultiQubit_TimeDomain_Analysis):

    def __init__(self, qb_names, *args, **kwargs):
        params_dict = {}
        for qbn in qb_names:
            s = 'Instrument settings.'+qbn
            for trans_name in ['ge', 'ef']:
                params_dict[f'{trans_name}_T1_'+qbn] = s+'.T1{}'.format(
                    '_ef' if trans_name == 'ef' else '')
        kwargs['params_dict'] = params_dict
        kwargs['numeric_params'] = list(params_dict)
        super().__init__(qb_names, *args, **kwargs)

    def prepare_fitting(self):
        self.fit_dicts = OrderedDict()
        for qbn in self.qb_names:
            data = self.proc_data_dict['data_to_fit'][qbn]
            sweep_points = self.proc_data_dict['sweep_points_dict'][qbn][
                'msmt_sweep_points']
            if self.num_cal_points != 0:
                data = data[:-self.num_cal_points]
            exp_decay_mod = lmfit.Model(fit_mods.ExpDecayFunc)
            guess_pars = fit_mods.exp_dec_guess(
                model=exp_decay_mod, data=data, t=sweep_points)
            guess_pars['amplitude'].vary = True
            guess_pars['tau'].vary = True
            if self.options_dict.get('vary_offset', False):
                guess_pars['offset'].vary = True
            else:
                guess_pars['offset'].value = 0
                guess_pars['offset'].vary = False
            key = 'exp_decay_' + qbn
            self.fit_dicts[key] = {
                'fit_fn': exp_decay_mod.func,
                'fit_xvals': {'t': sweep_points},
                'fit_yvals': {'data': data},
                'guess_pars': guess_pars}

    def analyze_fit_results(self):
        self.proc_data_dict['analysis_params_dict'] = OrderedDict()
        for qbn in self.qb_names:
            self.proc_data_dict['analysis_params_dict'][qbn] = OrderedDict()
            self.proc_data_dict['analysis_params_dict'][qbn]['T1'] = \
                self.fit_dicts['exp_decay_' + qbn]['fit_res'].best_values['tau']
            self.proc_data_dict['analysis_params_dict'][qbn]['T1_stderr'] = \
                self.fit_dicts['exp_decay_' + qbn]['fit_res'].params[
                    'tau'].stderr
        self.save_processed_data(key='analysis_params_dict')

    def prepare_plots(self):
        super().prepare_plots()

        if self.do_fitting:
            for qbn in self.qb_names:
                # rename base plot
                base_plot_name = 'T1_' + qbn
                self.prepare_projected_data_plot(
                    fig_name=base_plot_name,
                    data=self.proc_data_dict['data_to_fit'][qbn],
                    plot_name_suffix=qbn+'fit',
                    qb_name=qbn)

                self.plot_dicts['fit_' + qbn] = {
                    'fig_id': base_plot_name,
                    'plotfn': self.plot_fit,
                    'fit_res': self.fit_dicts['exp_decay_' + qbn]['fit_res'],
                    'setlabel': 'exp decay fit',
                    'do_legend': True,
                    'color': 'r',
                    'legend_ncol': 2,
                    'legend_bbox_to_anchor': (1, -0.15),
                    'legend_pos': 'upper right'}

                trans_name = 'ef' if 'f' in self.data_to_fit[qbn] else 'ge'
                old_T1_val = self.raw_data_dict[f'{trans_name}_T1_'+qbn]
                if old_T1_val != old_T1_val:
                    old_T1_val = 0
                T1_dict = self.proc_data_dict['analysis_params_dict']
                textstr = '$T_1$ = {:.2f} $\mu$s'.format(
                            T1_dict[qbn]['T1']*1e6) \
                          + ' $\pm$ {:.2f} $\mu$s'.format(
                            T1_dict[qbn]['T1_stderr']*1e6) \
                          + '\nold $T_1$ = {:.2f} $\mu$s'.format(old_T1_val*1e6)
                self.plot_dicts['text_msg_' + qbn] = {
                    'fig_id': base_plot_name,
                    'ypos': -0.2,
                    'xpos': 0,
                    'horizontalalignment': 'left',
                    'verticalalignment': 'top',
                    'plotfn': self.plot_text,
                    'text_string': textstr}


class RamseyAnalysis(MultiQubit_TimeDomain_Analysis):

    def __init__(self, qb_names, *args, **kwargs):
        params_dict = {}
        for qbn in qb_names:
            s = 'Instrument settings.'+qbn
            for trans_name in ['ge', 'ef']:
                params_dict[f'{trans_name}_freq_'+qbn] = s+f'.{trans_name}_freq'
        kwargs['params_dict'] = params_dict
        kwargs['numeric_params'] = list(params_dict)
        super().__init__(qb_names, *args, **kwargs)

    def prepare_fitting(self):
        if self.options_dict.get('fit_gaussian_decay', True):
            self.fit_keys = ['exp_decay_', 'gauss_decay_']
        else:
            self.fit_keys = ['exp_decay_']
        self.fit_dicts = OrderedDict()
        for qbn in self.qb_names:
            data = self.proc_data_dict['data_to_fit'][qbn]
            sweep_points = self.proc_data_dict['sweep_points_dict'][qbn][
                'msmt_sweep_points']
            if self.num_cal_points != 0:
                data = data[:-self.num_cal_points]
            for i, key in enumerate([k + qbn for k in self.fit_keys]):
                exp_damped_decay_mod = lmfit.Model(fit_mods.ExpDampOscFunc)
                guess_pars = fit_mods.exp_damp_osc_guess(
                    model=exp_damped_decay_mod, data=data, t=sweep_points,
                    n_guess=i+1)
                guess_pars['amplitude'].vary = False
                guess_pars['amplitude'].value = 0.5
                guess_pars['frequency'].vary = True
                guess_pars['tau'].vary = True
                guess_pars['phase'].vary = True
                guess_pars['n'].vary = False
                guess_pars['oscillation_offset'].vary = \
                        'f' in self.data_to_fit[qbn]
                # guess_pars['exponential_offset'].value = 0.5
                guess_pars['exponential_offset'].vary = True
                self.fit_dicts[key] = {
                    'fit_fn': exp_damped_decay_mod .func,
                    'fit_xvals': {'t': sweep_points},
                    'fit_yvals': {'data': data},
                    'guess_pars': guess_pars}

    def analyze_fit_results(self):
        if 'artificial_detuning' in self.options_dict:
            artificial_detuning_dict = OrderedDict(
                [(qbn, self.options_dict['artificial_detuning'])
             for qbn in self.qb_names])
        elif 'artificial_detuning_dict' in self.metadata:
            artificial_detuning_dict = self.metadata[
                'artificial_detuning_dict']
        elif 'artificial_detuning' in self.metadata:
            artificial_detuning_dict = OrderedDict(
                [(qbn, self.metadata['artificial_detuning'])
                 for qbn in self.qb_names])
        else:
            raise ValueError('"artificial_detuning" not found.')

        self.proc_data_dict['analysis_params_dict'] = OrderedDict()
        for qbn in self.qb_names:
            self.proc_data_dict['analysis_params_dict'][qbn] = OrderedDict()
            for key in [k + qbn for k in self.fit_keys]:
                self.proc_data_dict['analysis_params_dict'][qbn][key] = \
                    OrderedDict()
                fit_res = self.fit_dicts[key]['fit_res']
                for par in fit_res.params:
                    if fit_res.params[par].stderr is None:
                        fit_res.params[par].stderr = 0

                trans_name = 'ef' if 'f' in self.data_to_fit[qbn] else 'ge'
                old_qb_freq = self.raw_data_dict[f'{trans_name}_freq_'+qbn]
                if old_qb_freq != old_qb_freq:
                    old_qb_freq = 0
                self.proc_data_dict['analysis_params_dict'][qbn][key][
                    'old_qb_freq'] = old_qb_freq
                self.proc_data_dict['analysis_params_dict'][qbn][key][
                    'new_qb_freq'] = old_qb_freq + \
                                     artificial_detuning_dict[qbn] - \
                                     fit_res.best_values['frequency']
                self.proc_data_dict['analysis_params_dict'][qbn][key][
                    'new_qb_freq_stderr'] = fit_res.params['frequency'].stderr
                self.proc_data_dict['analysis_params_dict'][qbn][key][
                    'T2_star'] = fit_res.best_values['tau']
                self.proc_data_dict['analysis_params_dict'][qbn][key][
                    'T2_star_stderr'] = fit_res.params['tau'].stderr
                self.proc_data_dict['analysis_params_dict'][qbn][key][
                    'artificial_detuning'] = artificial_detuning_dict[qbn]
        hdf_group_name_suffix = self.options_dict.get(
            'hdf_group_name_suffix', '')
        self.save_processed_data(key='analysis_params_dict' +
                                     hdf_group_name_suffix)

    def prepare_plots(self):
        super().prepare_plots()

        if self.do_fitting:
            ramsey_dict = self.proc_data_dict['analysis_params_dict']
            for qbn in self.qb_names:
                base_plot_name = 'Ramsey_' + qbn
                self.prepare_projected_data_plot(
                    fig_name=base_plot_name,
                    data=self.proc_data_dict['data_to_fit'][qbn],
                    plot_name_suffix=qbn+'fit',
                    qb_name=qbn)

                exp_decay_fit_key = self.fit_keys[0] + qbn
                old_qb_freq = ramsey_dict[qbn][
                    exp_decay_fit_key]['old_qb_freq']
                textstr = ''
                T2_star_str = ''

                for i, key in enumerate([k + qbn for k in self.fit_keys]):

                    fit_res = self.fit_dicts[key]['fit_res']
                    self.plot_dicts['fit_' + key] = {
                        'fig_id': base_plot_name,
                        'plotfn': self.plot_fit,
                        'fit_res': fit_res,
                        'setlabel': 'exp decay fit' if i == 0 else
                            'gauss decay fit',
                        'do_legend': True,
                        'color': 'r' if i == 0 else 'C4',
                        'legend_bbox_to_anchor': (1, -0.15),
                        'legend_pos': 'upper right'}

                    if i != 0:
                        textstr += '\n'
                    textstr += \
                        ('$f_{{qubit \_ new \_ {{{key}}} }}$ = '.format(
                            key=('exp' if i == 0 else 'gauss')) +
                            '{:.6f} GHz '.format(
                            ramsey_dict[qbn][key]['new_qb_freq']*1e-9) +
                            '$\pm$ {:.2E} GHz '.format(
                            ramsey_dict[qbn][key][
                                'new_qb_freq_stderr']*1e-9))
                    T2_star_str += \
                        ('\n$T_{{2,{{{key}}} }}^\star$ = '.format(
                            key=('exp' if i == 0 else 'gauss')) +
                            '{:.2f} $\mu$s'.format(
                            fit_res.params['tau'].value*1e6) +
                            '$\pm$ {:.2f} $\mu$s'.format(
                            fit_res.params['tau'].stderr*1e6))

                textstr += '\n$f_{qubit \_ old}$ = '+'{:.6f} GHz '.format(
                    old_qb_freq*1e-9)
                textstr += ('\n$\Delta f$ = {:.4f} MHz '.format(
                    (ramsey_dict[qbn][exp_decay_fit_key]['new_qb_freq'] -
                    old_qb_freq)*1e-6) + '$\pm$ {:.2E} MHz'.format(
                    self.fit_dicts[exp_decay_fit_key]['fit_res'].params[
                        'frequency'].stderr*1e-6) +
                    '\n$f_{Ramsey}$ = '+'{:.4f} MHz $\pm$ {:.2E} MHz'.format(
                    self.fit_dicts[exp_decay_fit_key]['fit_res'].params[
                        'frequency'].value*1e-6,
                    self.fit_dicts[exp_decay_fit_key]['fit_res'].params[
                        'frequency'].stderr*1e-6))
                textstr += T2_star_str
                textstr += '\nartificial detuning = {:.2f} MHz'.format(
                    ramsey_dict[qbn][exp_decay_fit_key][
                        'artificial_detuning']*1e-6)

                self.plot_dicts['text_msg_' + qbn] = {
                    'fig_id': base_plot_name,
                    'ypos': -0.2,
                    'xpos': -0.025,
                    'horizontalalignment': 'left',
                    'verticalalignment': 'top',
                    'plotfn': self.plot_text,
                    'text_string': textstr}

                self.plot_dicts['half_hline_' + qbn] = {
                    'fig_id': base_plot_name,
                    'plotfn': self.plot_hlines,
                    'y': 0.5,
                    'xmin': self.proc_data_dict['sweep_points_dict'][qbn][
                        'sweep_points'][0],
                    'xmax': self.proc_data_dict['sweep_points_dict'][qbn][
                        'sweep_points'][-1],
                    'colors': 'gray'}


class QScaleAnalysis(MultiQubit_TimeDomain_Analysis):
    def __init__(self, qb_names, *args, **kwargs):
        params_dict = {}
        for qbn in qb_names:
            s = 'Instrument settings.'+qbn
            for trans_name in ['ge', 'ef']:
                params_dict[f'{trans_name}_qscale_'+qbn] = \
                    s+f'.{trans_name}_motzoi'
        kwargs['params_dict'] = params_dict
        kwargs['numeric_params'] = list(params_dict)
        super().__init__(qb_names, *args, **kwargs)

    def process_data(self):
        super().process_data()

        self.proc_data_dict['qscale_data'] = OrderedDict()
        for qbn in self.qb_names:
            self.proc_data_dict['qscale_data'][qbn] = OrderedDict()
            sweep_points = deepcopy(self.proc_data_dict['sweep_points_dict'][
                                        qbn]['msmt_sweep_points'])
            # check if the sweep points are repeated 3 times as they have to be
            # for the qscale analysis:
            # Takes the first 3 entries and check if they are all the same or different.
            # Needed For backwards compatibility with QudevTransmon.measure_qscale()
            # that does not (yet) use Sweeppoints object.

            unique_sp = np.unique(sweep_points[:3])
            if unique_sp.size > 1:
                sweep_points = np.repeat(sweep_points, 3)
            # replace in proc_data_dict; otherwise plotting in base class fails
            self.proc_data_dict['sweep_points_dict'][qbn][
                'msmt_sweep_points'] = sweep_points
            self.proc_data_dict['sweep_points_dict'][qbn][
                'sweep_points'] = np.concatenate([
                sweep_points, self.proc_data_dict['sweep_points_dict'][qbn][
                    'cal_points_sweep_points']])

            data = self.proc_data_dict['data_to_fit'][qbn]
            if self.num_cal_points != 0:
                data = data[:-self.num_cal_points]
            self.proc_data_dict['qscale_data'][qbn]['sweep_points_xx'] = \
                sweep_points[0::3]
            self.proc_data_dict['qscale_data'][qbn]['sweep_points_xy'] = \
                sweep_points[1::3]
            self.proc_data_dict['qscale_data'][qbn]['sweep_points_xmy'] = \
                sweep_points[2::3]
            self.proc_data_dict['qscale_data'][qbn]['data_xx'] = \
                data[0::3]
            self.proc_data_dict['qscale_data'][qbn]['data_xy'] = \
                data[1::3]
            self.proc_data_dict['qscale_data'][qbn]['data_xmy'] = \
                data[2::3]

    def prepare_fitting(self):
        self.fit_dicts = OrderedDict()

        for qbn in self.qb_names:
            for msmt_label in ['_xx', '_xy', '_xmy']:
                sweep_points = self.proc_data_dict['qscale_data'][qbn][
                    'sweep_points' + msmt_label]
                data = self.proc_data_dict['qscale_data'][qbn][
                    'data' + msmt_label]

                # As a workaround for a weird bug letting crash the analysis
                # every second time, we do not use lmfit.models.ConstantModel
                # and lmfit.models.LinearModel, but create custom models.
                if msmt_label == '_xx':
                    model = lmfit.Model(lambda x, c: c)
                    guess_pars = model.make_params(c=np.mean(data))
                else:
                    model = lmfit.Model(lambda x, slope, intercept:
                                        slope * x + intercept)
                    slope = (data[-1] - data[0]) / \
                            (sweep_points[-1] - sweep_points[0])
                    intercept = data[-1] - slope * sweep_points[-1]
                    guess_pars = model.make_params(slope=slope,
                                                   intercept=intercept)

                key = 'fit' + msmt_label + '_' + qbn
                self.fit_dicts[key] = {
                    'fit_fn': model.func,
                    'fit_xvals': {'x': sweep_points},
                    'fit_yvals': {'data': data},
                    'guess_pars': guess_pars}

    def analyze_fit_results(self):
        self.proc_data_dict['analysis_params_dict'] = OrderedDict()
        # The best qscale parameter is the point where all 3 curves intersect.
        threshold = 0.02
        for qbn in self.qb_names:
            self.proc_data_dict['analysis_params_dict'][qbn] = OrderedDict()
            fitparams0 = self.fit_dicts['fit_xx'+'_'+qbn]['fit_res'].params
            fitparams1 = self.fit_dicts['fit_xy'+'_'+qbn]['fit_res'].params
            fitparams2 = self.fit_dicts['fit_xmy'+'_'+qbn]['fit_res'].params

            intercept_diff_mean = fitparams1['intercept'].value - \
                                  fitparams2['intercept'].value
            slope_diff_mean = fitparams2['slope'].value - \
                              fitparams1['slope'].value
            optimal_qscale = intercept_diff_mean/slope_diff_mean

            # Warning if Xpi/2Xpi line is not within +/-threshold of 0.5
            if (fitparams0['c'].value > (0.5 + threshold)) or \
                    (fitparams0['c'].value < (0.5 - threshold)):
                log.warning('The trace from the X90-X180 pulses is '
                                'NOT within $\pm${} of the expected value '
                                'of 0.5.'.format(threshold))
            # Warning if optimal_qscale is not within +/-threshold of 0.5
            y_optimal_qscale = optimal_qscale * fitparams2['slope'].value + \
                                 fitparams2['intercept'].value
            if (y_optimal_qscale > (0.5 + threshold)) or \
                    (y_optimal_qscale < (0.5 - threshold)):
                log.warning('The optimal qscale found gives a population '
                                'that is NOT within $\pm${} of the expected '
                                'value of 0.5.'.format(threshold))

            # Calculate standard deviation
            intercept_diff_std_squared = \
                fitparams1['intercept'].stderr**2 + \
                fitparams2['intercept'].stderr**2
            slope_diff_std_squared = \
                fitparams2['slope'].stderr**2 + fitparams1['slope'].stderr**2

            optimal_qscale_stderr = np.sqrt(
                intercept_diff_std_squared*(1/slope_diff_mean**2) +
                slope_diff_std_squared*(intercept_diff_mean /
                                        (slope_diff_mean**2))**2)

            self.proc_data_dict['analysis_params_dict'][qbn]['qscale'] = \
                optimal_qscale
            self.proc_data_dict['analysis_params_dict'][qbn][
                'qscale_stderr'] = optimal_qscale_stderr

    def prepare_plots(self):
        super().prepare_plots()

        color_dict = {'_xx': '#365C91',
                      '_xy': '#683050',
                      '_xmy': '#3C7541'}
        label_dict = {'_xx': r'$X_{\pi/2}X_{\pi}$',
                      '_xy': r'$X_{\pi/2}Y_{\pi}$',
                      '_xmy': r'$X_{\pi/2}Y_{-\pi}$'}
        for qbn in self.qb_names:
            base_plot_name = 'Qscale_' + qbn
            for msmt_label in ['_xx', '_xy', '_xmy']:
                sweep_points = self.proc_data_dict['qscale_data'][qbn][
                    'sweep_points' + msmt_label]
                data = self.proc_data_dict['qscale_data'][qbn][
                    'data' + msmt_label]
                if msmt_label == '_xx':
                    plot_name = base_plot_name
                else:
                    plot_name = 'data' + msmt_label + '_' + qbn
                xlabel, xunit = self.get_xaxis_label_unit(qbn)
                self.plot_dicts[plot_name] = {
                    'plotfn': self.plot_line,
                    'xvals': sweep_points,
                    'xlabel': xlabel,
                    'xunit': xunit,
                    'yvals': data,
                    'ylabel': '{} state population'.format(
                        self.get_latex_prob_label(self.data_to_fit[qbn])),
                    'yunit': '',
                    'setlabel': 'Data\n' + label_dict[msmt_label],
                    'title': (self.raw_data_dict['timestamp'] + ' ' +
                              self.raw_data_dict['measurementstring'] +
                              '\n' + qbn),
                    'linestyle': 'none',
                    'color': color_dict[msmt_label],
                    'do_legend': True,
                    'legend_bbox_to_anchor': (1, 0.5),
                    'legend_pos': 'center left'}
                if msmt_label != '_xx':
                    self.plot_dicts[plot_name]['fig_id'] = base_plot_name

                if self.do_fitting:
                    # plot fit
                    xfine = np.linspace(sweep_points[0], sweep_points[-1], 1000)
                    fit_key = 'fit' + msmt_label + '_' + qbn
                    fit_res = self.fit_dicts[fit_key]['fit_res']
                    yvals = fit_res.model.func(xfine, **fit_res.best_values)
                    if not hasattr(yvals, '__iter__'):
                        yvals = np.array(len(xfine)*[yvals])
                    self.plot_dicts[fit_key] = {
                        'fig_id': base_plot_name,
                        'plotfn': self.plot_line,
                        'xvals': xfine,
                        'yvals': yvals,
                        'marker': '',
                        'setlabel': 'Fit\n' + label_dict[msmt_label],
                        'do_legend': True,
                        'color': color_dict[msmt_label],
                        'legend_bbox_to_anchor': (1, 0.5),
                        'legend_pos': 'center left'}

                    trans_name = 'ef' if 'f' in self.data_to_fit[qbn] else 'ge'
                    old_qscale_val = self.raw_data_dict[
                        f'{trans_name}_qscale_'+qbn]
                    if old_qscale_val != old_qscale_val:
                        old_qscale_val = 0
                    textstr = 'Qscale = {:.4f} $\pm$ {:.4f}'.format(
                        self.proc_data_dict['analysis_params_dict'][qbn][
                            'qscale'],
                        self.proc_data_dict['analysis_params_dict'][qbn][
                            'qscale_stderr']) + \
                            '\nold Qscale= {:.4f}'.format(old_qscale_val)

                    self.plot_dicts['text_msg_' + qbn] = {
                        'fig_id': base_plot_name,
                        'ypos': -0.175,
                        'xpos': 0.5,
                        'horizontalalignment': 'center',
                        'verticalalignment': 'top',
                        'plotfn': self.plot_text,
                        'text_string': textstr}

            # plot cal points
            if self.num_cal_points != 0:
                for i, cal_pts_idxs in enumerate(
                        self.cal_states_dict.values()):
                    plot_dict_name = list(self.cal_states_dict)[i] + \
                                     '_' + qbn
                    self.plot_dicts[plot_dict_name] = {
                        'fig_id': base_plot_name,
                        'plotfn': self.plot_line,
                        'xvals': np.mean([
                            self.proc_data_dict['sweep_points_dict'][qbn]
                            ['cal_points_sweep_points'][cal_pts_idxs],
                            self.proc_data_dict['sweep_points_dict'][qbn]
                            ['cal_points_sweep_points'][cal_pts_idxs]],
                            axis=0),
                        'yvals': self.proc_data_dict[
                            'data_to_fit'][qbn][cal_pts_idxs],
                        'setlabel': list(self.cal_states_dict)[i],
                        'do_legend': True,
                        'legend_bbox_to_anchor': (1, 0.5),
                        'legend_pos': 'center left',
                        'linestyle': 'none',
                        'line_kws': {'color': self.get_cal_state_color(
                            list(self.cal_states_dict)[i])}}

                    self.plot_dicts[plot_dict_name + '_line'] = {
                        'fig_id': base_plot_name,
                        'plotfn': self.plot_hlines,
                        'y': np.mean(
                            self.proc_data_dict[
                                'data_to_fit'][qbn][cal_pts_idxs]),
                        'xmin': self.proc_data_dict['sweep_points_dict'][
                            qbn]['sweep_points'][0],
                        'xmax': self.proc_data_dict['sweep_points_dict'][
                            qbn]['sweep_points'][-1],
                        'colors': 'gray'}


class EchoAnalysis(MultiQubit_TimeDomain_Analysis):

    def __init__(self, *args, **kwargs):
        auto = kwargs.pop('auto', True)
        super().__init__(*args, auto=False, **kwargs)
        if self.options_dict.get('artificial_detuning', None) is not None:
            self.echo_analysis = RamseyAnalysis(*args, auto=False, **kwargs)
        else:
            if 'options_dict' in kwargs:
                # kwargs.pop('options_dict')
                kwargs['options_dict'].update({'vary_offset': True})
            else:
                kwargs['options_dict'] = {'vary_offset': True}
            self.echo_analysis = T1Analysis(*args, auto=False, **kwargs)

        if auto:
            self.echo_analysis.extract_data()
            self.echo_analysis.process_data()
            self.echo_analysis.prepare_fitting()
            self.echo_analysis.run_fitting()
            self.echo_analysis.save_fit_results()
            self.analyze_fit_results()
            self.prepare_plots()

    def analyze_fit_results(self):
        self.echo_analysis.analyze_fit_results()
        self.proc_data_dict['analysis_params_dict'] = OrderedDict()
        for qbn in self.qb_names:
            self.proc_data_dict['analysis_params_dict'][qbn] = OrderedDict()

            params_dict = self.echo_analysis.proc_data_dict[
                'analysis_params_dict'][qbn]
            if 'T1' in params_dict:
                self.proc_data_dict['analysis_params_dict'][qbn][
                    'T2_echo'] = params_dict['T1']
                self.proc_data_dict['analysis_params_dict'][qbn][
                    'T2_echo_stderr'] = params_dict['T1_stderr']
            else:
                self.proc_data_dict['analysis_params_dict'][qbn][
                    'T2_echo'] = params_dict['exp_decay_'+qbn][
                    'T2_star']
                self.proc_data_dict['analysis_params_dict'][qbn][
                    'T2_echo_stderr'] = params_dict['exp_decay_'+qbn][
                    'T2_star_stderr']

    def prepare_plots(self):
        self.echo_analysis.prepare_plots()
        for qbn in self.qb_names:
            # rename base plot
            figure_name = 'Echo_' + qbn
            echo_plot_key_t1 = [key for key in self.echo_analysis.plot_dicts if
                                'T1_'+qbn in key]
            echo_plot_key_ram = [key for key in self.echo_analysis.plot_dicts if
                                 'Ramsey_'+qbn in key]
            if len(echo_plot_key_t1) != 0:
                echo_plot_name = echo_plot_key_t1[0]
            elif len(echo_plot_key_ram) != 0:
                echo_plot_name = echo_plot_key_ram[0]
            else:
                raise ValueError('Neither T1 nor Ramsey plots were found.')

            self.echo_analysis.plot_dicts[echo_plot_name][
                'legend_pos'] = 'upper right'
            self.echo_analysis.plot_dicts[echo_plot_name][
                'legend_bbox_to_anchor'] = (1, -0.15)

            for plot_label in self.echo_analysis.plot_dicts:
                if qbn in plot_label:
                    if 'raw' not in plot_label and 'projected' not in plot_label:
                        self.echo_analysis.plot_dicts[plot_label]['fig_id'] = \
                            figure_name

            old_T2e_val = a_tools.get_instr_setting_value_from_file(
                file_path=self.echo_analysis.raw_data_dict['folder'],
                instr_name=qbn, param_name='T2{}'.format(
                    '_ef' if 'f' in self.echo_analysis.data_to_fit[qbn]
                    else ''))
            T2_dict = self.proc_data_dict['analysis_params_dict']
            textstr = '$T_2$ echo = {:.2f} $\mu$s'.format(
                T2_dict[qbn]['T2_echo']*1e6) \
                      + ' $\pm$ {:.2f} $\mu$s'.format(
                T2_dict[qbn]['T2_echo_stderr']*1e6) \
                      + '\nold $T_2$ echo = {:.2f} $\mu$s'.format(
                old_T2e_val*1e6)

            self.echo_analysis.plot_dicts['text_msg_' + qbn][
                'text_string'] = textstr

        self.echo_analysis.plot(key_list='auto')
        self.echo_analysis.save_figures(close_figs=True)


class RamseyAddPulseAnalysis(MultiQubit_TimeDomain_Analysis):

    def __init__(self, *args, **kwargs):
        auto = kwargs.pop('auto', True)
        super().__init__(*args, auto=False, **kwargs)
        options_dict = kwargs.pop('options_dict', OrderedDict())
        options_dict_no = deepcopy(options_dict)
        options_dict_no.update(dict(
            data_filter=lambda raw: np.concatenate([
                raw[:-4][1::2], raw[-4:]]),
            hdf_group_name_suffix='_no_pulse'))
        self.ramsey_analysis = RamseyAnalysis(
            *args, auto=False, options_dict=options_dict_no,
            **kwargs)
        options_dict_with = deepcopy(options_dict)
        options_dict_with.update(dict(
            data_filter=lambda raw: np.concatenate([
                raw[:-4][0::2], raw[-4:]]),
            hdf_group_name_suffix='_with_pulse'))
        self.ramsey_add_pulse_analysis = RamseyAnalysis(
            *args, auto=False, options_dict=options_dict_with,
            **kwargs)


        if auto:
            self.ramsey_analysis.extract_data()
            self.ramsey_analysis.process_data()
            self.ramsey_analysis.prepare_fitting()
            self.ramsey_analysis.run_fitting()
            self.ramsey_analysis.save_fit_results()
            self.ramsey_add_pulse_analysis.extract_data()
            self.ramsey_add_pulse_analysis.process_data()
            self.ramsey_add_pulse_analysis.prepare_fitting()
            self.ramsey_add_pulse_analysis.run_fitting()
            self.ramsey_add_pulse_analysis.save_fit_results()
            self.raw_data_dict = self.ramsey_analysis.raw_data_dict
            self.analyze_fit_results()
            self.prepare_plots()
            keylist = []
            for qbn in self.qb_names:
                figure_name = 'CrossZZ_' + qbn
                keylist.append(figure_name+'with')
                keylist.append(figure_name+'no')
            self.plot()
            self.save_figures(close_figs=True)

    def analyze_fit_results(self):
        self.cross_kerr = 0.0
        self.ramsey_analysis.analyze_fit_results()
        self.ramsey_add_pulse_analysis.analyze_fit_results()

        self.proc_data_dict['analysis_params_dict'] = OrderedDict()


        for qbn in self.qb_names:

            self.proc_data_dict['analysis_params_dict'][qbn] = OrderedDict()

            self.params_dict_ramsey = self.ramsey_analysis.proc_data_dict[
                'analysis_params_dict'][qbn]
            self.params_dict_add_pulse = \
                self.ramsey_add_pulse_analysis.proc_data_dict[
                    'analysis_params_dict'][qbn]
            self.cross_kerr = self.params_dict_ramsey[
                                  'exp_decay_'+str(qbn)]['new_qb_freq'] \
                            - self.params_dict_add_pulse[
                                  'exp_decay_'+str(qbn)]['new_qb_freq']
            self.cross_kerr_error = np.sqrt(
                (self.params_dict_ramsey[
                    'exp_decay_'+str(qbn)]['new_qb_freq_stderr'])**2 +
                (self.params_dict_add_pulse[
                    'exp_decay_' + str(qbn)]['new_qb_freq_stderr'])**2)

    def prepare_plots(self):
        self.ramsey_analysis.prepare_plots()
        self.ramsey_add_pulse_analysis.prepare_plots()

        self.ramsey_analysis.plot(key_list='auto')
        self.ramsey_analysis.save_figures(close_figs=True, savebase='Ramsey_no')

        self.ramsey_add_pulse_analysis.plot(key_list='auto')
        self.ramsey_add_pulse_analysis.save_figures(close_figs=True,
                                                    savebase='Ramsey_with')

        self.options_dict['plot_proj_data'] = False
        self.metadata = {'plot_proj_data': False, 'plot_raw_data': False}
        super().prepare_plots()

        try:
            xunit = self.metadata["sweep_unit"]
            xlabel = self.metadata["sweep_name"]
        except KeyError:
            xlabel = self.raw_data_dict['sweep_parameter_names'][0]
            xunit = self.raw_data_dict['sweep_parameter_units'][0]
        if np.ndim(xunit) > 0:
            xunit = xunit[0]
        title = (self.raw_data_dict['timestamp'] + ' ' +
                 self.raw_data_dict['measurementstring'])

        for qbn in self.qb_names:
            data_no = self.ramsey_analysis.proc_data_dict['data_to_fit'][
                          qbn][:-self.ramsey_analysis.num_cal_points]
            data_with = self.ramsey_add_pulse_analysis.proc_data_dict[
                            'data_to_fit'][
                            qbn][:-self.ramsey_analysis.num_cal_points]
            delays = self.ramsey_analysis.proc_data_dict['sweep_points_dict'][
                         qbn]['sweep_points'][
                     :-self.ramsey_analysis.num_cal_points]

            figure_name = 'CrossZZ_' + qbn
            self.plot_dicts[figure_name+'with'] = {
                'fig_id': figure_name,
                'plotfn': self.plot_line,
                'xvals': delays,
                'yvals': data_with,
                'xlabel': xlabel,
                'xunit': xunit,
                'ylabel': '|e> state population',
                'setlabel': 'with $\\pi$-pulse',
                'title': title,
                'color': 'r',
                'marker': 'o',
                'line_kws': {'markersize': 5},
                'linestyle': 'none',
                'do_legend': True,
                'legend_ncol': 2,
                'legend_bbox_to_anchor': (1, -0.15),
                'legend_pos': 'upper right'}

            if self.do_fitting:
                fit_res_with = self.ramsey_add_pulse_analysis.fit_dicts[
                    'exp_decay_' + qbn]['fit_res']
                self.plot_dicts['fit_with_'+qbn] = {
                    'fig_id': figure_name,
                    'plotfn': self.plot_fit,
                    'xlabel': 'Ramsey delay',
                    'xunit': 's',
                    'fit_res': fit_res_with,
                    'setlabel': 'with $\\pi$-pulse - fit',
                    'title': title,
                    'do_legend': True,
                    'color': 'r',
                    'legend_ncol': 2,
                    'legend_bbox_to_anchor': (1, -0.15),
                    'legend_pos': 'upper right'}

            self.plot_dicts[figure_name+'no'] = {
                'fig_id': figure_name,
                'plotfn': self.plot_line,
                'xvals': delays,
                'yvals': data_no,
                'setlabel': 'no $\\pi$-pulse',
                'title': title,
                'color': 'g',
                'marker': 'o',
                'line_kws': {'markersize': 5},
                'linestyle': 'none',
                'do_legend': True,
                'legend_ncol': 2,
                'legend_bbox_to_anchor': (1, -0.15),
                'legend_pos': 'upper right'}

            if self.do_fitting:
                fit_res_no = self.ramsey_analysis.fit_dicts[
                    'exp_decay_' + qbn]['fit_res']
                self.plot_dicts['fit_no_'+qbn] = {
                    'fig_id': figure_name,
                    'plotfn': self.plot_fit,
                    'xlabel': 'Ramsey delay',
                    'xunit': 's',
                    'fit_res': fit_res_no,
                    'setlabel': 'no $\\pi$-pulse - fit',
                    'title': title,
                    'do_legend': True,
                    'color': 'g',
                    'legend_ncol': 2,
                    'legend_bbox_to_anchor': (1, -0.15),
                    'legend_pos': 'upper right'}

            textstr = r'$\alpha ZZ$ = {:.2f} +- {:.2f}'.format(
               self.cross_kerr*1e-3, self.cross_kerr_error*1e-3) + ' kHz'

            self.plot_dicts['text_msg_' + qbn] = {'fig_id': figure_name,
                                                  'text_string': textstr,
                                                  'ypos': -0.2,
                                                  'xpos': -0.075,
                                                  'horizontalalignment': 'left',
                                                  'verticalalignment': 'top',
                                                  'plotfn': self.plot_text}




class OverUnderRotationAnalysis(MultiQubit_TimeDomain_Analysis):

    def __init__(self, *args, **kwargs):
        super().__init__(*args, **kwargs)

    def prepare_fitting(self):
        self.fit_dicts = OrderedDict()
        for qbn in self.qb_names:
            data = self.proc_data_dict['projected_data_dict'][qbn]
            sweep_points = self.proc_data_dict['sweep_points_dict'][qbn][
                'msmt_sweep_points']
            if self.num_cal_points != 0:
                data = data[:-self.num_cal_points]
            model = lmfit.models.LinearModel()
            guess_pars = model.guess(data=data, x=sweep_points)
            guess_pars['intercept'].value = 0.5
            guess_pars['intercept'].vary = False
            key = 'fit_' + qbn
            self.fit_dicts[key] = {
                'fit_fn': model.func,
                'fit_xvals': {'x': sweep_points},
                'fit_yvals': {'data': data},
                'guess_pars': guess_pars}

    def analyze_fit_results(self):
        self.proc_data_dict['analysis_params_dict'] = OrderedDict()
        for qbn in self.qb_names:
            try:
                old_amp180 = a_tools.get_instr_setting_value_from_file(
                    file_path=self.raw_data_dict['folder'][0],
                    instr_name=qbn, param_name='amp180{}'.format(
                        '_ef' if 'f' in self.data_to_fit[qbn] else ''))
            except KeyError:
                old_amp180 = a_tools.get_instr_setting_value_from_file(
                    file_path=self.raw_data_dict['folder'][0],
                    instr_name=qbn, param_name='{}_amp180'.format(
                        'ef' if 'f' in self.data_to_fit[qbn] else 'ge'))

            self.proc_data_dict['analysis_params_dict'][qbn] = OrderedDict()
            self.proc_data_dict['analysis_params_dict'][qbn][
                'corrected_amp'] = old_amp180 - self.fit_dicts[
                'fit_' + qbn]['fit_res'].best_values['slope']*old_amp180
            self.proc_data_dict['analysis_params_dict'][qbn][
                'corrected_amp_stderr'] = self.fit_dicts[
                'fit_' + qbn]['fit_res'].params['slope'].stderr*old_amp180

    def prepare_plots(self):
        super().prepare_plots()

        if self.do_fitting:
            for qbn in self.qb_names:
                # rename base plot
                if self.fit_dicts['fit_' + qbn][
                        'fit_res'].best_values['slope'] >= 0:
                    base_plot_name = 'OverRotation_' + qbn
                else:
                    base_plot_name = 'UnderRotation_' + qbn
                self.prepare_projected_data_plot(
                    fig_name=base_plot_name,
                    data=self.proc_data_dict['data_to_fit'][qbn],
                    plot_name_suffix=qbn+'fit',
                    qb_name=qbn)

                self.plot_dicts['fit_' + qbn] = {
                    'fig_id': base_plot_name,
                    'plotfn': self.plot_fit,
                    'fit_res': self.fit_dicts['fit_' + qbn]['fit_res'],
                    'setlabel': 'linear fit',
                    'do_legend': True,
                    'color': 'r',
                    'legend_ncol': 2,
                    'legend_bbox_to_anchor': (1, -0.15),
                    'legend_pos': 'upper right'}

                try:
                    old_amp180 = a_tools.get_instr_setting_value_from_file(
                        file_path=self.raw_data_dict['folder'][0],
                        instr_name=qbn, param_name='amp180{}'.format(
                            '_ef' if 'f' in self.data_to_fit[qbn] else ''))
                except KeyError:
                    old_amp180 = a_tools.get_instr_setting_value_from_file(
                        file_path=self.raw_data_dict['folder'][0],
                        instr_name=qbn, param_name='{}_amp180'.format(
                            'ef' if 'f' in self.data_to_fit[qbn] else 'ge'))
                correction_dict = self.proc_data_dict['analysis_params_dict']
                fit_res = self.fit_dicts['fit_' + qbn]['fit_res']
                textstr = '$\pi$-Amp = {:.4f} mV'.format(
                    correction_dict[qbn]['corrected_amp']*1e3) \
                          + ' $\pm$ {:.1e} mV'.format(
                    correction_dict[qbn]['corrected_amp_stderr']*1e3) \
                          + '\nold $\pi$-Amp = {:.4f} mV'.format(
                    old_amp180*1e3) \
                          + '\namp. correction = {:.4f} mV'.format(
                              fit_res.best_values['slope']*old_amp180*1e3) \
                          + '\nintercept = {:.2f}'.format(
                              fit_res.best_values['intercept'])
                self.plot_dicts['text_msg_' + qbn] = {
                    'fig_id': base_plot_name,
                    'ypos': -0.2,
                    'xpos': 0,
                    'horizontalalignment': 'left',
                    'verticalalignment': 'top',
                    'plotfn': self.plot_text,
                    'text_string': textstr}

                self.plot_dicts['half_hline_' + qbn] = {
                    'fig_id': base_plot_name,
                    'plotfn': self.plot_hlines,
                    'y': 0.5,
                    'xmin': self.proc_data_dict['sweep_points_dict'][qbn][
                        'sweep_points'][0],
                    'xmax': self.proc_data_dict['sweep_points_dict'][qbn][
                        'sweep_points'][-1],
                    'colors': 'gray'}


class MultiCZgate_Calib_Analysis(MultiQubit_TimeDomain_Analysis):

    def __init__(self, *args, **kwargs):
        options_dict = kwargs.pop('options_dict', {})
        options_dict.update({'TwoD': True})
        kwargs.update({'options_dict': options_dict})
        self.phase_key = 'phase_diffs'
        self.legend_label_func = lambda qbn, row: ''
        super().__init__(*args, **kwargs)

    def process_data(self):
        super().process_data()

        # Find leakage and ramsey qubit names
        self.leakage_qbnames = self.get_param_value('leakage_qbnames',
                                                    default_value=[])
        self.ramsey_qbnames = self.get_param_value('ramsey_qbnames',
                                                   default_value=[])
        self.gates_list = self.get_param_value('gates_list', default_value=[])
        if not len(self.gates_list):
            leakage_qbnames_temp = len(self.ramsey_qbnames) * ['']
            self.gates_list = [(qbl, qbr) for qbl, qbr in
                               zip(leakage_qbnames_temp, self.ramsey_qbnames)]

        # TODO: Steph 15.09.2020
        # This is a hack. It should be done in MultiQubit_TimeDomain_Analysis
        # but would break every analysis inheriting from it but we just needed
        # it to work for this analysis :) 
        self.data_to_fit = self.get_param_value('data_to_fit', {})
        for qbn in self.data_to_fit:
            # make values of data_to_fit be lists
            if isinstance(self.data_to_fit[qbn], str):
                self.data_to_fit[qbn] = [self.data_to_fit[qbn]]

        # Overwrite data_to_fit in proc_data_dict
        self.proc_data_dict['data_to_fit'] = OrderedDict()
        for qbn, prob_data in self.proc_data_dict[
                'projected_data_dict'].items():
            if qbn in self.data_to_fit:
                self.proc_data_dict['data_to_fit'][qbn] = {
                    prob_label: prob_data[prob_label] for prob_label in
                    self.data_to_fit[qbn]}

        # Make sure data has the right shape (len(hard_sp), len(soft_sp))
        for qbn, prob_data in self.proc_data_dict['data_to_fit'].items():
            for prob_label, data in prob_data.items():
                if data.shape[1] != self.proc_data_dict[
                        'sweep_points_dict'][qbn]['sweep_points'].size:
                    self.proc_data_dict['data_to_fit'][qbn][prob_label] = data.T

        # reshape data for ease of use
        self.proc_data_dict['data_to_fit_reshaped'] = OrderedDict()
        for qbn in self.qb_names:
            self.proc_data_dict['data_to_fit_reshaped'][qbn] = {
                prob_label: np.reshape(
                    self.proc_data_dict['data_to_fit'][qbn][prob_label][
                    :, :-self.num_cal_points],
                    (2*self.proc_data_dict['data_to_fit'][qbn][prob_label][
                       :, :-self.num_cal_points].shape[0],
                     self.proc_data_dict['data_to_fit'][qbn][prob_label][
                     :, :-self.num_cal_points].shape[1]//2))
                for prob_label in self.proc_data_dict['data_to_fit'][qbn]}

        # convert phases to radians
        for qbn in self.qb_names:
            sweep_dict = self.proc_data_dict['sweep_points_dict'][qbn]
            sweep_dict['sweep_points'] *= np.pi/180

    def plot_traces(self, prob_label, data_2d, qbn):
        plotsize = self.get_default_plot_params(set=False)[
            'figure.figsize']
        plotsize = (plotsize[0], plotsize[0]/1.25)
        if data_2d.shape[1] != self.proc_data_dict[
                'sweep_points_dict'][qbn]['sweep_points'].size:
            data_2d = data_2d.T

        data_2d_reshaped = np.reshape(
            data_2d[:, :-self.num_cal_points],
            (2*data_2d[:, :-self.num_cal_points].shape[0],
             data_2d[:, :-self.num_cal_points].shape[1]//2))

        data_2d_cal_reshaped = [[data_2d[:, -self.num_cal_points:]]] * \
                               (2*data_2d[:, :-self.num_cal_points].shape[0])

        ref_states_plot_dicts = {}
        for row in range(data_2d_reshaped.shape[0]):
            phases = np.unique(self.proc_data_dict['sweep_points_dict'][qbn][
                                   'msmt_sweep_points'])
            data = data_2d_reshaped[row, :]
            legend_bbox_to_anchor = (1, -0.15)
            legend_pos = 'upper right'
            legend_ncol = 2

            if qbn in self.ramsey_qbnames and self.get_latex_prob_label(
                    prob_label) in [self.get_latex_prob_label(pl)
                                    for pl in self.data_to_fit[qbn]]:
                figure_name = '{}_{}_{}'.format(self.phase_key, qbn, prob_label)
            elif qbn in self.leakage_qbnames and self.get_latex_prob_label(
                    prob_label) in [self.get_latex_prob_label(pl)
                                    for pl in self.data_to_fit[qbn]]:
                figure_name = 'Leakage_{}_{}'.format(qbn, prob_label)
            else:
                figure_name = 'projected_plot_' + qbn + '_' + \
                              prob_label

            # plot cal points
            if self.num_cal_points > 0:
                data_w_cal = data_2d_cal_reshaped[row][0][0]
                for i, cal_pts_idxs in enumerate(
                        self.cal_states_dict.values()):
                    s = '{}_{}_{}'.format(row, qbn, prob_label)
                    ref_state_plot_name = list(
                        self.cal_states_dict)[i] + '_' + s
                    ref_states_plot_dicts[ref_state_plot_name] = {
                        'fig_id': figure_name,
                        'plotfn': self.plot_line,
                        'plotsize': plotsize,
                        'xvals': self.proc_data_dict[
                            'sweep_points_dict'][qbn][
                            'cal_points_sweep_points'][
                            cal_pts_idxs],
                        'yvals': data_w_cal[cal_pts_idxs],
                        'setlabel': list(
                            self.cal_states_dict)[i] if
                        row == 0 else '',
                        'do_legend': row == 0,
                        'legend_bbox_to_anchor':
                            legend_bbox_to_anchor,
                        'legend_pos': legend_pos,
                        'legend_ncol': legend_ncol,
                        'linestyle': 'none',
                        'line_kws': {'color':
                            self.get_cal_state_color(
                                list(self.cal_states_dict)[i])}}

            xlabel, xunit = self.get_xaxis_label_unit(qbn)
            self.plot_dicts['data_{}_{}_{}'.format(
                row, qbn, prob_label)] = {
                'plotfn': self.plot_line,
                'fig_id': figure_name,
                'plotsize': plotsize,
                'xvals': phases,
                'xlabel': xlabel,
                'xunit': xunit,
                'yvals': data,
                'ylabel': '{} state population'.format(
                    self.get_latex_prob_label(prob_label)),
                'yunit': '',
                'yscale': self.get_param_value("yscale", "linear"),
                'setlabel': 'Data - ' + self.legend_label_func(qbn, row)
                    if row in [0, 1] else '',
                'title': self.raw_data_dict['timestamp'] + ' ' +
                         self.raw_data_dict['measurementstring'] + '-' + qbn,
                'linestyle': 'none',
                'color': 'C0' if row % 2 == 0 else 'C2',
                'do_legend': row in [0, 1],
                'legend_ncol': legend_ncol,
                'legend_bbox_to_anchor': legend_bbox_to_anchor,
                'legend_pos': legend_pos}

            if self.do_fitting and 'projected' not in figure_name:
                if qbn in self.leakage_qbnames and self.get_param_value(
                        'classified_ro', False):
                    continue

                k = 'fit_{}{}_{}_{}'.format(
                    'on' if row % 2 == 0 else 'off', row, prob_label, qbn)
                if f'Cos_{k}' in self.fit_dicts:
                    fit_res = self.fit_dicts[f'Cos_{k}']['fit_res']
                    self.plot_dicts[k + '_' + prob_label] = {
                        'fig_id': figure_name,
                        'plotfn': self.plot_fit,
                        'fit_res': fit_res,
                        'setlabel': 'Fit - ' + self.legend_label_func(qbn, row)
                            if row in [0, 1] else '',
                        'color': 'C0' if row % 2 == 0 else 'C2',
                        'do_legend': row in [0, 1],
                        'legend_ncol': legend_ncol,
                        'legend_bbox_to_anchor':
                            legend_bbox_to_anchor,
                        'legend_pos': legend_pos}
                elif f'Linear_{k}' in self.fit_dicts:
                    fit_res = self.fit_dicts[f'Linear_{k}']['fit_res']
                    xvals = fit_res.userkws[
                        fit_res.model.independent_vars[0]]
                    xfine = np.linspace(min(xvals), max(xvals), 100)
                    yvals = fit_res.model.func(
                        xfine, **fit_res.best_values)
                    if not hasattr(yvals, '__iter__'):
                        yvals = np.array(len(xfine)*[yvals])

                    self.plot_dicts[k] = {
                        'fig_id': figure_name,
                        'plotfn': self.plot_line,
                        'xvals': xfine,
                        'yvals': yvals,
                        'marker': '',
                        'setlabel': 'Fit - ' + self.legend_label_func(
                            qbn, row) if row in [0, 1] else '',
                        'do_legend': row in [0, 1],
                        'legend_ncol': legend_ncol,
                        'color': 'C0' if row % 2 == 0 else 'C2',
                        'legend_bbox_to_anchor':
                            legend_bbox_to_anchor,
                        'legend_pos': legend_pos}

        # ref state plots need to be added at the end, otherwise the
        # legend for |g> and |e> is added twice (because of the
        # condition do_legend = (row in [0,1]) in the plot dicts above
        if self.num_cal_points > 0:
            self.plot_dicts.update(ref_states_plot_dicts)
        return figure_name

    def prepare_fitting(self):
        self.fit_dicts = OrderedDict()
        self.leakage_values = np.array([])
        labels = ['on', 'off']
        for i, qbn in enumerate(self.qb_names):
            for prob_label in self.data_to_fit[qbn]:
                for row in range(self.proc_data_dict['data_to_fit_reshaped'][
                                     qbn][prob_label].shape[0]):
                    phases = np.unique(self.proc_data_dict['sweep_points_dict'][
                                           qbn]['msmt_sweep_points'])
                    data = self.proc_data_dict['data_to_fit_reshaped'][qbn][
                        prob_label][row, :]
                    key = 'fit_{}{}_{}_{}'.format(labels[row % 2], row,
                                                   prob_label, qbn)
                    if qbn in self.leakage_qbnames and prob_label == 'pf':
                        if self.get_param_value('classified_ro', False):
                            self.leakage_values = np.append(self.leakage_values,
                                                            np.mean(data))
                        else:
                            # fit leakage qb results to a constant
                            model = lmfit.models.ConstantModel()
                            guess_pars = model.guess(data=data, x=phases)
                            self.fit_dicts[f'Linear_{key}'] = {
                                'fit_fn': model.func,
                                'fit_xvals': {'x': phases},
                                'fit_yvals': {'data': data},
                                'guess_pars': guess_pars}
                    elif prob_label == 'pe' or prob_label == 'pg':
                        # fit ramsey qb results to a cosine
                        model = lmfit.Model(fit_mods.CosFunc)
                        guess_pars = fit_mods.Cos_guess(
                            model=model,
                            t=phases,
                            data=data, freq_guess=1/(2*np.pi))
                        guess_pars['frequency'].value = 1/(2*np.pi)
                        guess_pars['frequency'].vary = False

                        self.fit_dicts[f'Cos_{key}'] = {
                            'fit_fn': fit_mods.CosFunc,
                            'fit_xvals': {'t': phases},
                            'fit_yvals': {'data': data},
                            'guess_pars': guess_pars}

    def analyze_fit_results(self):
        self.proc_data_dict['analysis_params_dict'] = OrderedDict()

        for qbn in self.qb_names:
            # Cos fits
            keys = [k for k in list(self.fit_dicts.keys()) if
                    (k.startswith('Cos') and k.endswith(qbn))]
            if len(keys) > 0:
                fit_res_objs = [self.fit_dicts[k]['fit_res'] for k in keys]
                # cosine amplitudes
                amps = np.array([fr.best_values['amplitude'] for fr
                                 in fit_res_objs])
                amps_errs = np.array([fr.params['amplitude'].stderr
                                      for fr in fit_res_objs], dtype=np.float64)
                amps_errs = np.nan_to_num(amps_errs)
                # amps_errs.dtype = amps.dtype
                if qbn in self.ramsey_qbnames:
                    # phase_diffs
                    phases = np.array([fr.best_values['phase'] for fr in
                                       fit_res_objs])
                    phases_errs = np.array([fr.params['phase'].stderr for fr in
                                            fit_res_objs], dtype=np.float64)
                    phases_errs = np.nan_to_num(phases_errs)
                    phase_diffs = phases[0::2] - phases[1::2]
                    phase_diffs %= (2*np.pi)
                    phase_diffs_stderrs = np.sqrt(np.array(phases_errs[0::2]**2 +
                                                           phases_errs[1::2]**2,
                                                           dtype=np.float64))
                    self.proc_data_dict['analysis_params_dict'][
                        f'{self.phase_key}_{qbn}'] = {
                        'val': phase_diffs, 'stderr': phase_diffs_stderrs}

                    # population_loss = (cos_amp_g - cos_amp_e)/ cos_amp_g
                    population_loss = (amps[1::2] - amps[0::2])/amps[1::2]
                    x   = amps[1::2] - amps[0::2]
                    x_err = np.array(amps_errs[0::2]**2 + amps_errs[1::2]**2,
                                     dtype=np.float64)
                    y = amps[1::2]
                    y_err = amps_errs[1::2]
                    try:
                        population_loss_stderrs = np.sqrt(np.array(
                            ((y * x_err) ** 2 + (x * y_err) ** 2) / (y ** 4),
                            dtype=np.float64))
                    except:
                        population_loss_stderrs = float("nan")
                    self.proc_data_dict['analysis_params_dict'][
                        f'population_loss_{qbn}'] = \
                        {'val': population_loss, 'stderr': population_loss_stderrs}
                else:
                    self.proc_data_dict['analysis_params_dict'][
                        f'amps_{qbn}'] = {
                        'val': amps[1::2], 'stderr': amps_errs[1::2]}

            # Linear fits
            keys = [k for k in list(self.fit_dicts.keys()) if
                    (k.startswith('Linear') and k.endswith(qbn))]
            if len(keys) > 0:
                fit_res_objs = [self.fit_dicts[k]['fit_res'] for k in keys]
                # get leakage
                lines = np.array([fr.best_values['c'] for fr
                                  in fit_res_objs])
                lines_errs = np.array([fr.params['c'].stderr for
                                       fr in fit_res_objs], dtype=np.float64)
                lines_errs = np.nan_to_num(lines_errs)

                leakage = lines[0::2]
                leakage_errs = np.array(lines_errs[0::2], dtype=np.float64)
                leakage_increase = lines[0::2] - lines[1::2]
                leakage_increase_errs = np.array(np.sqrt(lines_errs[0::2]**2,
                                                         lines_errs[1::2]**2),
                                                 dtype=np.float64)
                self.proc_data_dict['analysis_params_dict'][
                    f'leakage_{qbn}'] = \
                    {'val': leakage, 'stderr': leakage_errs}
                self.proc_data_dict['analysis_params_dict'][
                    f'leakage_increase_{qbn}'] = {'val': leakage_increase,
                                                  'stderr': leakage_increase_errs}

            # special case: if classified detector was used, we get leakage
            # for free
            if qbn in self.leakage_qbnames and self.get_param_value(
                    'classified_ro', False):
                leakage = self.leakage_values[0::2]
                leakage_errs = np.zeros(len(leakage))
                leakage_increase = self.leakage_values[0::2] - \
                                   self.leakage_values[1::2]
                leakage_increase_errs = np.zeros(len(leakage))
                self.proc_data_dict['analysis_params_dict'][
                    f'leakage_{qbn}'] = \
                    {'val': leakage, 'stderr': leakage_errs}
                self.proc_data_dict['analysis_params_dict'][
                    f'leakage_increase_{qbn}'] = {'val': leakage_increase,
                                                  'stderr': leakage_increase_errs}

        self.save_processed_data(key='analysis_params_dict')

    def prepare_plots(self):
        len_ssp = len(self.proc_data_dict['analysis_params_dict'][
                          f'{self.phase_key}_{self.ramsey_qbnames[0]}']['val'])
        if self.options_dict.get('plot_all_traces', True):
            for j, qbn in enumerate(self.qb_names):
                if self.options_dict.get('plot_all_probs', True):
                    for prob_label, data_2d in self.proc_data_dict[
                            'projected_data_dict'][qbn].items():
                        figure_name = self.plot_traces(prob_label, data_2d, qbn)
                else:
                    for prob_label, data_2d in self.proc_data_dict[
                            'data_to_fit'][qbn]:
                        figure_name = self.plot_traces(prob_label, data_2d, qbn)

                if self.do_fitting and len_ssp == 1:
                    self.options_dict.update({'TwoD': False,
                                              'plot_proj_data': False})
                    super().prepare_plots()

                    if qbn in self.ramsey_qbnames:
                        # add the cphase + leakage textboxes to the
                        # cphase_qbr_pe figure
                        figure_name = f'{self.phase_key}_{qbn}_pe'
                        textstr = '{} = \n{:.2f}'.format(
                            self.phase_key,
                            self.proc_data_dict['analysis_params_dict'][
                                f'{self.phase_key}_{qbn}']['val'][0]*180/np.pi) + \
                                  r'$^{\circ}$' + \
                                  '$\\pm${:.2f}'.format(
                                      self.proc_data_dict[
                                          'analysis_params_dict'][
                                          f'{self.phase_key}_{qbn}'][
                                          'stderr'][0] * 180 / np.pi) + \
                                  r'$^{\circ}$'
                        textstr += '\n\nContrast loss = \n' + \
                                   '{:.3f} $\\pm$ {:.3f}'.format(
                                       self.proc_data_dict[
                                           'analysis_params_dict'][
                                           f'population_loss_{qbn}']['val'][0],
                                       self.proc_data_dict[
                                           'analysis_params_dict'][
                                           f'population_loss_{qbn}'][
                                           'stderr'][0])
                        self.plot_dicts['cphase_text_msg_' + qbn] = {
                            'fig_id': figure_name,
                            'ypos': -0.2,
                            'xpos': -0.1,
                            'horizontalalignment': 'left',
                            'verticalalignment': 'top',
                            'box_props': None,
                            'plotfn': self.plot_text,
                            'text_string': textstr}

                        qbl = [gl[0] for gl in self.gates_list
                               if qbn == gl[1]]
                        if len(qbl):
                            qbl = qbl[0]
                            textstr = 'Leakage =\n{:.5f} $\\pm$ {:.5f}'.format(
                                self.proc_data_dict['analysis_params_dict'][
                                    f'leakage_{qbl}']['val'][0],
                                self.proc_data_dict['analysis_params_dict'][
                                    f'leakage_{qbl}']['stderr'][0])
                            textstr += '\n\n$\\Delta$Leakage = \n' \
                                       '{:.5f} $\\pm$ {:.5f}'.format(
                                self.proc_data_dict['analysis_params_dict'][
                                    f'leakage_increase_{qbl}']['val'][0],
                                self.proc_data_dict['analysis_params_dict'][
                                    f'leakage_increase_{qbl}']['stderr'][0])
                            self.plot_dicts['cphase_text_msg_' + qbl] = {
                                'fig_id': figure_name,
                                'ypos': -0.2,
                                'xpos': 0.175,
                                'horizontalalignment': 'left',
                                'verticalalignment': 'top',
                                'box_props': None,
                                'plotfn': self.plot_text,
                                'text_string': textstr}

                    else:
                        if f'amps_{qbn}' in self.proc_data_dict[
                                'analysis_params_dict']:
                            figure_name = f'Leakage_{qbn}_pg'
                            textstr = 'Amplitude CZ int. OFF = \n' + \
                                       '{:.3f} $\\pm$ {:.3f}'.format(
                                           self.proc_data_dict[
                                               'analysis_params_dict'][
                                               f'amps_{qbn}']['val'][0],
                                           self.proc_data_dict[
                                               'analysis_params_dict'][
                                               f'amps_{qbn}']['stderr'][0])
                            self.plot_dicts['swap_text_msg_' + qbn] = {
                                'fig_id': figure_name,
                                'ypos': -0.2,
                                'xpos': -0.1,
                                'horizontalalignment': 'left',
                                'verticalalignment': 'top',
                                'box_props': None,
                                'plotfn': self.plot_text,
                                'text_string': textstr}

        # plot analysis results
        if self.do_fitting and len_ssp > 1:
            for qbn in self.qb_names:
                ss_pars = self.proc_data_dict['sweep_points_2D_dict'][qbn]
                for idx, ss_pname in enumerate(ss_pars):
                    xvals = self.sp.get_sweep_params_property('values', 1,
                                                              ss_pname)
                    xlabel = self.sp.get_sweep_params_property('label', 1,
                                                               ss_pname)
                    xunit = self.sp.get_sweep_params_property('unit', 1,
                                                               ss_pname)
                    for param_name, results_dict in self.proc_data_dict[
                            'analysis_params_dict'].items():
                        if qbn in param_name:
                            reps = len(results_dict['val']) / len(xvals)
                            plot_name = f'{param_name}_vs_{xlabel}'
                            if 'phase' in param_name:
                                yvals = results_dict['val']*180/np.pi - (180 if
                                    len(self.leakage_qbnames) > 0 else 0)
                                yerr = results_dict['stderr']*180/np.pi
                                ylabel = param_name + ('-$180^{\\circ}$' if
                                    len(self.leakage_qbnames) > 0 else '')
                                self.plot_dicts[plot_name+'_hline'] = {
                                    'fig_id': plot_name,
                                    'plotfn': self.plot_hlines,
                                    'y': 0,
                                    'xmin': np.min(xvals),
                                    'xmax': np.max(xvals),
                                    'colors': 'gray'}
                            else:
                                yvals = results_dict['val']
                                yerr = results_dict['stderr']
                                ylabel = param_name

                            if 'phase' in param_name:
                                yunit = 'deg'
                            elif 'freq' in param_name:
                                yunit = 'Hz'
                            else:
                                yunit = ''
                            self.plot_dicts[plot_name] = {
                                'plotfn': self.plot_line,
                                'xvals': np.repeat(xvals, reps),
                                'xlabel': xlabel,
                                'xunit': xunit,
                                'yvals': yvals,
                                'yerr': yerr if param_name != 'leakage'
                                    else None,
                                'ylabel': ylabel,
                                'yunit': yunit,
                                'title': self.raw_data_dict['timestamp'] + ' ' +
                                         self.raw_data_dict['measurementstring']
                                         + '-' + qbn,
                                'linestyle': 'none',
                                'do_legend': False}


class CPhaseLeakageAnalysis(MultiCZgate_Calib_Analysis):

    def __init__(self, *args, **kwargs):
        super().__init__(*args, **kwargs)

    def process_data(self):
        super().process_data()

        # Find leakage and ramsey qubit names
        # first try the legacy code
        leakage_qbname = self.get_param_value('leakage_qbname')
        ramsey_qbname = self.get_param_value('ramsey_qbname')
        if leakage_qbname is not None and ramsey_qbname is not None:
            self.gates_list += [(leakage_qbname, ramsey_qbname)]
            self.leakage_qbnames = [leakage_qbname]
            self.ramsey_qbnames = [ramsey_qbname]
        else:
            # new measurement framework
            task_list = self.get_param_value('task_list', default_value=[])
            for task in task_list:
                self.gates_list += [(task['qbl'], task['qbr'])]
                self.leakage_qbnames += [task['qbl']]
                self.ramsey_qbnames += [task['qbr']]

        if len(self.leakage_qbnames) == 0 and len(self.ramsey_qbnames) == 0:
            raise ValueError('Please provide either leakage_qbnames or '
                             'ramsey_qbnames.')
        elif len(self.ramsey_qbnames) == 0:
            self.ramsey_qbnames = [qbn for qbn in self.qb_names if
                                  qbn not in self.leakage_qbnames]
        elif len(self.leakage_qbnames) == 0:
            self.leakage_qbnames = [qbn for qbn in self.qb_names if
                                   qbn not in self.ramsey_qbnames]
            if len(self.leakage_qbnames) == 0:
                self.leakage_qbnames = None

        self.phase_key = 'cphase'
        if len(self.leakage_qbnames) > 0:
            def legend_label_func(qbn, row, gates_list=self.gates_list):
                leakage_qbnames = [qb_tup[0] for qb_tup in gates_list]
                if qbn in leakage_qbnames:
                    return f'{qbn} in $|g\\rangle$' if row % 2 != 0 else \
                        f'{qbn} in $|e\\rangle$'
                else:
                    qbln = [qb_tup for qb_tup in gates_list
                            if qbn == qb_tup[1]][0][0]
                    return f'{qbln} in $|g\\rangle$' if row % 2 != 0 else \
                        f'{qbln} in $|e\\rangle$'
        else:
            legend_label_func = lambda qbn, row: \
                'qbc in $|g\\rangle$' if row % 2 != 0 else \
                    'qbc in $|e\\rangle$'
        self.legend_label_func = legend_label_func


class DynamicPhaseAnalysis(MultiCZgate_Calib_Analysis):

    def __init__(self, *args, **kwargs):
        super().__init__(*args, **kwargs)

    def process_data(self):
        super().process_data()

        if len(self.ramsey_qbnames) == 0:
            self.ramsey_qbnames = self.qb_names

        self.phase_key = 'dynamic_phase'
        self.legend_label_func = lambda qbn, row: 'no FP' \
            if row % 2 != 0 else 'with FP'


class CryoscopeAnalysis(DynamicPhaseAnalysis):

    def __init__(self, qb_names, *args, **kwargs):
        options_dict = kwargs.get('options_dict', {})
        unwrap_phases = options_dict.pop('unwrap_phases', True)
        options_dict['unwrap_phases'] = unwrap_phases
        kwargs['options_dict'] = options_dict
        params_dict = {}
        for qbn in qb_names:
            s = f'Instrument settings.{qbn}'
            params_dict[f'ge_freq_{qbn}'] = s+f'.ge_freq'
        kwargs['params_dict'] = params_dict
        kwargs['numeric_params'] = list(params_dict)
        super().__init__(qb_names, *args, **kwargs)

    def process_data(self):
        super().process_data()
        self.phase_key = 'delta_phase'

    def analyze_fit_results(self):
        super().analyze_fit_results()

        global_delta_tau = self.get_param_value('estimation_window')
        task_list = self.get_param_value('task_list')
        for qbn in self.qb_names:
            delta_tau = deepcopy(global_delta_tau)
            if delta_tau is None:
                if task_list is None:
                    log.warning(f'estimation_window is None and task_list was '
                                f'for {qbn} not found. Assuming no '
                                f'estimation_window was used.')
                else:
                    task = [t for t in task_list if t['qb'] == qbn]
                    if not len(task):
                        raise ValueError(f'{qbn} not found in task_list.')
                    delta_tau = task[0].get('estimation_window', None)

            if delta_tau is None:
                raise NotImplementedError(
                    'Analysis for a cryoscope measurement without an '
                    'estimation_window not yet implemented.')

            delta_phases = self.proc_data_dict['analysis_params_dict'][
                f'{self.phase_key}_{qbn}']
            delta_phases_vals = delta_phases['val']
            delta_phases_errs = delta_phases['stderr']
            if self.get_param_value('unwrap_phases', False):
                delta_phases_vals = np.unwrap((delta_phases_vals + np.pi) %
                                              (2*np.pi) - np.pi)
            self.proc_data_dict['analysis_params_dict'][
                f'{self.phase_key}_{qbn}']['val'] = delta_phases_vals

            delta_freqs = delta_phases_vals/2/np.pi/delta_tau
            delta_freqs_errs = delta_phases_errs/2/np.pi/delta_tau
            self.proc_data_dict['analysis_params_dict'][f'delta_freq_{qbn}'] = \
                {'val': delta_freqs, 'stderr': delta_freqs_errs}

            qb_freqs = self.raw_data_dict[f'ge_freq_{qbn}'] + delta_freqs
            self.proc_data_dict['analysis_params_dict'][f'freq_{qbn}'] = \
                {'val':  qb_freqs, 'stderr': delta_freqs_errs}


    def get_generated_and_measured_pulse(self, qbn=None):
        """
        Args:
            qbn: specifies for which qubit to calculate the quantities for.
                Defaults to the first qubit in qb_names.

        Returns: A tuple (tvals_gen, volts_gen, tvals_meas, freqs_meas,
                freq_errs_meas, volt_freq_conv)
            tvals_gen: time values for the generated fluxpulse
            volts_gen: voltages of the generated fluxpulse
            tvals_meas: time-values for the measured qubit frequencies
            freqs_meas: measured qubit frequencies
            freq_errs_meas: errors of measured qubit frequencies
            volt_freq_conv: dictionary of fit params for frequency-voltage 
                conversion
        """
        if qbn is None:
            qbn = self.qb_names[0]

        tvals_meas = self.proc_data_dict['sweep_points_2D_dict'][qbn][
            f'{qbn}_truncation_length']
        freqs_meas = self.proc_data_dict['analysis_params_dict'][
            f'freq_{qbn}']['val']
        freq_errs_meas = self.proc_data_dict['analysis_params_dict'][
            f'freq_{qbn}']['stderr']

        tvals_gen, volts_gen, volt_freq_conv = self.get_generated_pulse(qbn)

        return tvals_gen, volts_gen, tvals_meas, freqs_meas, freq_errs_meas, \
               volt_freq_conv

    def get_generated_pulse(self, qbn=None, tvals_gen=None, pulse_params=None):
        """
        Args:
            qbn: specifies for which qubit to calculate the quantities for.
                Defaults to the first qubit in qb_names.

        Returns: A tuple (tvals_gen, volts_gen, tvals_meas, freqs_meas,
                freq_errs_meas, volt_freq_conv)
            tvals_gen: time values for the generated fluxpulse
            volts_gen: voltages of the generated fluxpulse
            volt_freq_conv: dictionary of fit params for frequency-voltage
                conversion
        """
        if qbn is None:
            qbn = self.qb_names[0]

        # Flux pulse parameters
        # Needs to be changed when support for other pulses is added.
        op_dict = {
            'pulse_type': f'Instrument settings.{qbn}.flux_pulse_type',
            'channel': f'Instrument settings.{qbn}.flux_pulse_channel',
            'aux_channels_dict': f'Instrument settings.{qbn}.'
                                 f'flux_pulse_aux_channels_dict',
            'amplitude': f'Instrument settings.{qbn}.flux_pulse_amplitude',
            'frequency': f'Instrument settings.{qbn}.flux_pulse_frequency',
            'phase': f'Instrument settings.{qbn}.flux_pulse_phase',
            'pulse_length': f'Instrument settings.{qbn}.'
                            f'flux_pulse_pulse_length',
            'truncation_length': f'Instrument settings.{qbn}.'
                                 f'flux_pulse_truncation_length',
            'buffer_length_start': f'Instrument settings.{qbn}.'
                                   f'flux_pulse_buffer_length_start',
            'buffer_length_end': f'Instrument settings.{qbn}.'
                                 f'flux_pulse_buffer_length_end',
            'extra_buffer_aux_pulse': f'Instrument settings.{qbn}.'
                                      f'flux_pulse_extra_buffer_aux_pulse',
            'pulse_delay': f'Instrument settings.{qbn}.'
                           f'flux_pulse_pulse_delay',
            'basis_rotation': f'Instrument settings.{qbn}.'
                              f'flux_pulse_basis_rotation',
            'gaussian_filter_sigma': f'Instrument settings.{qbn}.'
                                     f'flux_pulse_gaussian_filter_sigma',
        }

        params_dict = {
            'volt_freq_conv': f'Instrument settings.{qbn}.'
                              f'fit_ge_freq_from_flux_pulse_amp',
            'flux_channel': f'Instrument settings.{qbn}.'
                            f'flux_pulse_channel',
            **op_dict
        }

        dd = self.get_data_from_timestamp_list(params_dict)
        if pulse_params is not None:
            dd.update(pulse_params)
        dd['element_name'] = 'element'

        pulse = seg_mod.UnresolvedPulse(dd).pulse_obj
        pulse.algorithm_time(0)

        if tvals_gen is None:
            tvals_gen = np.arange(0, pulse.length, 1 / 2.4e9)
        volts_gen = pulse.chan_wf(dd['flux_channel'], tvals_gen)
        volt_freq_conv = dd['volt_freq_conv']

        return tvals_gen, volts_gen, volt_freq_conv


class CZDynamicPhaseAnalysis(MultiQubit_TimeDomain_Analysis):

    def __init__(self, *args, **kwargs):
        super().__init__(*args, **kwargs)

    def process_data(self):
        super().process_data()
        # convert phases to radians
        for qbn in self.qb_names:
            sweep_dict = self.proc_data_dict['sweep_points_dict'][qbn]
            sweep_dict['sweep_points'] *= np.pi/180

        # get data with flux pulse and w/o flux pulse
        self.data_with_fp = OrderedDict()
        self.data_no_fp = OrderedDict()
        for qbn in self.qb_names:
            all_data = self.proc_data_dict['data_to_fit'][qbn]
            if self.num_cal_points != 0:
                all_data = all_data[:-self.num_cal_points]
            self.data_with_fp[qbn] = all_data[0: len(all_data)//2]
            self.data_no_fp[qbn] = all_data[len(all_data)//2:]

    def prepare_fitting(self):
        self.fit_dicts = OrderedDict()
        for qbn in self.qb_names:
            sweep_points = np.unique(
                self.proc_data_dict['sweep_points_dict'][qbn][
                    'msmt_sweep_points'])
            for i, data in enumerate([self.data_with_fp[qbn],
                                      self.data_no_fp[qbn]]):
                cos_mod = lmfit.Model(fit_mods.CosFunc)
                guess_pars = fit_mods.Cos_guess(
                    model=cos_mod,
                    t=sweep_points,
                    data=data, freq_guess=1/(2*np.pi))
                guess_pars['frequency'].value = 1/(2*np.pi)
                guess_pars['frequency'].vary = False

                key = 'cos_fit_{}_{}'.format(qbn, 'wfp' if i == 0 else 'nofp')
                self.fit_dicts[key] = {
                    'fit_fn': fit_mods.CosFunc,
                    'fit_xvals': {'t': sweep_points},
                    'fit_yvals': {'data': data},
                    'guess_pars': guess_pars}

    def analyze_fit_results(self):
        self.proc_data_dict['analysis_params_dict'] = OrderedDict()
        for qbn in self.qb_names:
            self.proc_data_dict['analysis_params_dict'][qbn] = OrderedDict()
            self.proc_data_dict['analysis_params_dict'][qbn][
                'dynamic_phase'] = {
                'val': (self.fit_dicts[f'cos_fit_{qbn}_wfp'][
                            'fit_res'].best_values['phase'] -
                        self.fit_dicts[f'cos_fit_{qbn}_nofp'][
                            'fit_res'].best_values['phase']),
                'stderr': np.sqrt(
                    self.fit_dicts[f'cos_fit_{qbn}_wfp'][
                        'fit_res'].params['phase'].stderr**2 +
                    self.fit_dicts[f'cos_fit_{qbn}_nofp'][
                        'fit_res'].params['phase'].stderr**2)
            }
        self.save_processed_data(key='analysis_params_dict')

    def prepare_plots(self):
        super().prepare_plots()
        for qbn in self.qb_names:
            for i, data in enumerate([self.data_with_fp[qbn],
                                      self.data_no_fp[qbn]]):
                fit_key = f'cos_fit_{qbn}_wfp' if i == 0 else \
                    f'cos_fit_{qbn}_nofp'
                plot_name_suffix = 'fit_'+'wfp' if i == 0 else 'nofp'
                cal_pts_data = self.proc_data_dict['data_to_fit'][qbn][
                               -self.num_cal_points:]
                base_plot_name = 'Dynamic_phase_' + qbn
                self.prepare_projected_data_plot(
                    fig_name=base_plot_name,
                    data=np.concatenate((data,cal_pts_data)),
                    sweep_points=np.unique(
                        self.proc_data_dict['sweep_points_dict'][qbn][
                            'sweep_points']),
                    data_label='with flux pulse' if i == 0 else 'no flux pulse',
                    plot_name_suffix=qbn + plot_name_suffix,
                    qb_name=qbn,
                    do_legend_cal_states=(i == 0))
                if self.do_fitting:
                    fit_res = self.fit_dicts[fit_key]['fit_res']
                    self.plot_dicts[plot_name_suffix + '_' + qbn] = {
                        'fig_id': base_plot_name,
                        'plotfn': self.plot_fit,
                        'fit_res': fit_res ,
                        'setlabel': 'cosine fit',
                        'color': 'r',
                        'do_legend': i == 0}

                    textstr = 'Dynamic phase {}:\n\t{:.2f}'.format(
                        qbn,
                        self.proc_data_dict['analysis_params_dict'][qbn][
                            'dynamic_phase']['val']*180/np.pi) + \
                              r'$^{\circ}$' + \
                              '$\\pm${:.2f}'.format(
                                  self.proc_data_dict['analysis_params_dict'][qbn][
                                      'dynamic_phase']['stderr']*180/np.pi) + \
                              r'$^{\circ}$'

                    fpl = self.get_param_value('flux_pulse_length')
                    if fpl is not None:
                        textstr += '\n length: {:.2f} ns'.format(fpl*1e9)
                    fpa = self.get_param_value('flux_pulse_amp')
                    if fpa is not None:
                        textstr += '\n amp: {:.4f} V'.format(fpa)

                    self.plot_dicts['text_msg_' + qbn] = {
                        'fig_id': base_plot_name,
                        'ypos': -0.15,
                        'xpos': -0.05,
                        'horizontalalignment': 'left',
                        'verticalalignment': 'top',
                        'plotfn': self.plot_text,
                        'text_string': textstr}
            for plot_name in list(self.plot_dicts)[::-1]:
                if self.plot_dicts[plot_name].get('do_legend', False):
                    break
            self.plot_dicts[plot_name].update(
                {'legend_ncol': 2,
                 'legend_bbox_to_anchor': (1, -0.15),
                 'legend_pos': 'upper right'})


class MultiQutrit_Timetrace_Analysis(ba.BaseDataAnalysis):
    """
    Analysis class for timetraces, in particular use to compute
    Optimal SNR integration weights.
    """
    def __init__(self, qb_names=None, auto=True, **kwargs):
        """
        Initializes the timetrace analysis class.
        Args:
            qb_names (list): name of the qubits to analyze (can be a subset
                of the measured qubits)
            auto (bool): Start analysis automatically
            **kwargs:
                t_start: timestamp of the first timetrace
                t_stop: timestamp of the last timetrace to analyze
                options_dict (dict): relevant parameters:
                    acq_weights_basis (list, dict):
                        list of basis vectors used to compute optimal weight.
                        e.g. ["ge", 'gf'], the first basis vector will be the
                        "e" timetrace minus the "g" timetrace and the second basis
                        vector is f - g. The first letter in each basis state is the
                        "reference state", i.e. the one of which the timetrace
                         is substracted. Can also be passed as a dictionary where
                         keys are the qubit names and the values are lists of basis states
                         in case different bases should be used for different qubits.
                    orthonormalize (bool): Whether or not to orthonormalize the
                        weight basis
                    tmax (float): time boundary for the plot (not the weights)
                        in seconds.
                    scale_weights (bool): scales the weights near unity to avoid
                        loss of precision on FPGA if weights are too small

        """

        if qb_names is not None:
            self.params_dict = {}
            for qbn in qb_names:
                s = 'Instrument settings.' + qbn
                for trans_name in ['ge', 'ef']:
                    self.params_dict[f'ro_mod_freq_' + qbn] = \
                        s + f'.ro_mod_freq'
            self.numeric_params = list(self.params_dict)

        self.qb_names = qb_names
        super().__init__(**kwargs)
        if auto:
            self.run_analysis()

    def extract_data(self):
        super().extract_data()

        if self.qb_names is None:
            # get all qubits from cal_points of first timetrace
            cp = CalibrationPoints.from_string(
                self.get_param_value('cal_points', None, 0))
            self.qb_names = deepcopy(cp.qb_names)

        self.channel_map = self.get_param_value('channel_map', None,
                                                metadata_index=0)
        if self.channel_map is None:
            # assume same channel map for all timetraces (pick 0th)
            value_names = self.raw_data_dict[0]['value_names']
            if np.ndim(value_names) > 0:
                value_names = value_names
            if 'w' in value_names[0]:
                self.channel_map = a_tools.get_qb_channel_map_from_hdf(
                    self.qb_names, value_names=value_names,
                    file_path=self.raw_data_dict['folder'])
            else:
                self.channel_map = {}
                for qbn in self.qb_names:
                    self.channel_map[qbn] = value_names

        if len(self.channel_map) == 0:
            raise ValueError('No qubit RO channels have been found.')

    def process_data(self):
        super().process_data()
        pdd = self.proc_data_dict

        pdd['analysis_params_dict'] = dict()
        ana_params = pdd['analysis_params_dict']
        ana_params['timetraces'] = defaultdict(dict)
        ana_params['optimal_weights'] = defaultdict(dict)
        ana_params['optimal_weights_basis_labels'] = defaultdict(dict)
        for qbn in self.qb_names:
            # retrieve time traces
            for i, rdd in enumerate(self.raw_data_dict):
                ttrace_per_ro_ch = [rdd["measured_data"][ch]
                                    for ch in self.channel_map[qbn]]
                if len(ttrace_per_ro_ch) != 2:
                    raise NotImplementedError(
                        'This analysis does not support optimal weight '
                        f'measurement based on {len(ttrace_per_ro_ch)} ro channels.'
                        f' Try again with 2 RO channels.')
                cp = CalibrationPoints.from_string(
                    self.get_param_value('cal_points', None, i))
                # get state of qubit. There can be only one cal point per sequence
                # when using uhf for time traces so it is the 0th state
                qb_state = cp.states[0][cp.qb_names.index(qbn)]
                # store all timetraces in same pdd for convenience
                ana_params['timetraces'][qbn].update(
                    {qb_state: ttrace_per_ro_ch[0] + 1j *ttrace_per_ro_ch[1]})

            timetraces = ana_params['timetraces'][qbn] # for convenience
            basis_labels = self.get_param_value('acq_weights_basis', None, 0)
            if basis_labels is None:
                # guess basis labels from # states measured
                basis_labels = ["ge", "gf"] \
                    if len(ana_params['timetraces'][qbn]) > 2 else ['ge']

            if isinstance(basis_labels, dict):
                # if different basis for qubits, then select the according one
                basis_labels = basis_labels[qbn]

            # check that states from the basis are included in mmnt
            for bs in basis_labels:
                for qb_s in bs:
                     assert qb_s in timetraces,\
                         f'State: {qb_s} on {qbn} was not provided in the given ' \
                         f'timestamps but was requested as part of the basis' \
                         f' {basis_labels}. Please choose another weight basis.'
            basis = np.array([timetraces[b[1]] - timetraces[b[0]]
                              for b in basis_labels])

            # orthonormalize if required
            if self.get_param_value("orthonormalize", False):
                basis = math.gram_schmidt(basis.T).T
                basis_labels = [bs + "_ortho" if bs != basis_labels[0] else bs
                                for bs in basis_labels]

            # scale if required
            if self.get_param_value('scale_weights', True):
                k = np.amax([(np.max(np.abs(b.real)),
                              np.max(np.abs(b.imag))) for b in basis])
                basis /= k
            ana_params['optimal_weights'][qbn] = basis
            ana_params['optimal_weights_basis_labels'][qbn] = basis_labels

            self.save_processed_data()

    def prepare_plots(self):

        pdd = self.proc_data_dict
        rdd = self.raw_data_dict
        ana_params = self.proc_data_dict['analysis_params_dict']
        for qbn in self.qb_names:
            mod_freq = float(
                rdd[0].get(f'ro_mod_freq_{qbn}',
                           self.get_hdf_param_value(f"Instrument settings/{qbn}",
                                                    'ro_mod_freq')))
            tbase = rdd[0]['hard_sweep_points']
            basis_labels = pdd["analysis_params_dict"][
                'optimal_weights_basis_labels'][qbn]
            title = 'Optimal SNR weights ' + qbn + \
                    "".join(['\n' + rddi["timestamp"] for rddi in rdd]) \
                            + f'\nWeight Basis: {basis_labels}'
            plot_name = f"weights_{qbn}"
            xlabel = "Time, $t$"
            modulation = np.exp(2j * np.pi * mod_freq * tbase)

            for ax_id, (state, ttrace) in \
                enumerate(ana_params["timetraces"][qbn].items()):
                for func, label in zip((np.real, np.imag), ('I', "Q")):
                    # plot timetraces for each state, I and Q channels
                    self.plot_dicts[f"{plot_name}_{state}_{label}"] = {
                        'fig_id': plot_name,
                        'ax_id': ax_id,
                        'plotfn': self.plot_line,
                        'xvals': tbase,
                        "marker": "",
                        'yvals': func(ttrace*modulation),
                        'ylabel': 'Voltage, $V$',
                        'yunit': 'V',
                        "sharex": True,
                        "setdesc": label + f"_{state}",
                        "setlabel": "",
                        "do_legend":True,
                        "legend_pos": "upper right",
                        'numplotsx': 1,
                        'numplotsy': len(rdd) + 1, # #states + 1 for weights
                        'plotsize': (10,
                                     (len(rdd) + 1) * 3), # 3 inches per plot
                        'title': title if ax_id == 0 else ""}
            ax_id = len(ana_params["timetraces"][qbn]) # id plots for weights
            for i, weights in enumerate(ana_params['optimal_weights'][qbn]):
                for func, label in zip((np.real, np.imag), ('I', "Q")):
                    self.plot_dicts[f"{plot_name}_weights_{label}_{i}"] = {
                        'fig_id': plot_name,
                        'ax_id': ax_id,
                        'plotfn': self.plot_line,
                        'xvals': tbase,
                        'xlabel': xlabel,
                        "setlabel": "",
                        "marker": "",
                        'xunit': 's',
                        'yvals': func(weights * modulation),
                        'ylabel': 'Voltage, $V$ (arb.u.)',
                        "sharex": True,
                        "xrange": (0, self.get_param_value('tmax', 1200e-9, 0)),
                        "setdesc": label + f"_{i+1}",
                        "do_legend": True,
                        "legend_pos": "upper right",
                        }


class MultiQutrit_Singleshot_Readout_Analysis(MultiQubit_TimeDomain_Analysis):
    """
    Analysis class for parallel SSRO qutrit/qubit calibration. It is a child class
    from the tda.MultiQubit_Timedomain_Analysis as it uses the same functions to
    - preprocess the data to remove active reset/preselection
    - extract the channel map
    - reorder the data per qubit
    Note that in the future, it might be useful to transfer these functionalities
    to the base analysis.
    """

    def __init__(self,
                 options_dict: dict = None, auto=True, **kw):
        '''
        options dict options:
            'nr_bins' : number of bins to use for the histograms
            'post_select' :
            'post_select_threshold' :
            'nr_samples' : amount of different samples (e.g. ground and excited = 2)
            'sample_0' : index of first sample (ground-state)
            'sample_1' : index of second sample (first excited-state)
            'max_datapoints' : maximum amount of datapoints for culumative fit
            'log_hist' : use log scale for the y-axis of the 1D histograms
            'verbose' : see BaseDataAnalysis
            'presentation_mode' : see BaseDataAnalysis
            'classif_method': how to classify the data.
                'ncc' : default. Nearest Cluster Center
                'gmm': gaussian mixture model.
                'threshold': finds optimal vertical and horizontal thresholds.
            'classif_kw': kw to pass to the classifier
            see BaseDataAnalysis for more.
        '''
        super().__init__(options_dict=options_dict, auto=False,
                         **kw)
        self.params_dict = {
            'measurementstring': 'measurementstring',
            'measured_data': 'measured_data',
            'value_names': 'value_names',
            'value_units': 'value_units'}
        self.numeric_params = []
        self.DEFAULT_CLASSIF = "gmm"
        self.classif_method = self.options_dict.get("classif_method",
                                                    self.DEFAULT_CLASSIF)

        self.create_job(options_dict=options_dict, auto=auto, **kw)

        if auto:
            self.run_analysis()

    def extract_data(self):
        super().extract_data()
        self.preselection = \
            self.get_param_value("preparation_params",
                                 {}).get("preparation_type", "wait") == "preselection"
        default_states_info = defaultdict(dict)
        default_states_info.update({"g": {"label": r"$|g\rangle$"},
                               "e": {"label": r"$|e\rangle$"},
                               "f": {"label": r"$|f\rangle$"}
                               })

        self.states_info = \
            self.get_param_value("states_info",
                                {qbn: deepcopy(default_states_info)
                                 for qbn in self.qb_names})

    def process_data(self):
        """
        Create the histograms based on the raw data
        """
        ######################################################
        #  Separating data into shots for each level         #
        ######################################################
        super().process_data()
        del self.proc_data_dict['data_to_fit'] # not used in this analysis
        n_states = len(self.cp.states)

        # prepare data in convenient format, i.e. arrays per qubit and per state
        # e.g. {'qb1': {'g': np.array of shape (n_shots, n_ro_ch}, ...}, ...}
        shots_per_qb = dict()        # store shots per qb and per state
        presel_shots_per_qb = dict() # store preselection ro
        means = defaultdict(OrderedDict)    # store mean per qb for each ro_ch
        pdd = self.proc_data_dict    # for convenience of notation

        for qbn in self.qb_names:
            # shape is (n_shots, n_ro_ch) i.e. one column for each ro_ch
            shots_per_qb[qbn] = \
                np.asarray(list(
                    pdd['meas_results_per_qb'][qbn].values())).T
            # make 2D array in case only one channel (1D array)
            if len(shots_per_qb[qbn].shape) == 1:
                shots_per_qb[qbn] = np.expand_dims(shots_per_qb[qbn],
                                                   axis=-1)
            for i, qb_state in enumerate(self.cp.get_states(qbn)[qbn]):
                means[qbn][qb_state] = np.mean(shots_per_qb[qbn][i::n_states],
                                               axis=0)
            if self.preselection:
                # preselection shots were removed so look at raw data
                # and look at only the first out of every two readouts
                presel_shots_per_qb[qbn] = \
                    np.asarray(list(
                        pdd['meas_results_per_qb_raw'][qbn].values())).T[::2]
                # make 2D array in case only one channel (1D array)
                if len(presel_shots_per_qb[qbn].shape) == 1:
                    presel_shots_per_qb[qbn] = \
                        np.expand_dims(presel_shots_per_qb[qbn], axis=-1)

        # create placeholders for analysis data
        pdd['analysis_params'] = dict()
        pdd['data'] = defaultdict(dict)
        pdd['analysis_params']['state_prob_mtx'] = defaultdict(dict)
        pdd['analysis_params']['classifier_params'] = defaultdict(dict)
        pdd['analysis_params']['means'] = defaultdict(dict)
        pdd['analysis_params']["n_shots"] = len(shots_per_qb[qbn])
        self.clf_ = defaultdict(dict)
        # create placeholders for analysis with preselection
        if self.preselection:
            pdd['data_masked'] = defaultdict(dict)
            pdd['analysis_params']['state_prob_mtx_masked'] = defaultdict(dict)
            pdd['analysis_params']['n_shots_masked'] = defaultdict(dict)

        n_shots = len(shots_per_qb[qbn]) // n_states

        for qbn, qb_shots in shots_per_qb.items():
            # create mapping to integer following ordering in cal_points.
            # Notes:
            # 1) the state_integer should to the order of pdd[qbn]['means'] so that
            # when passing the init_means to the GMM model, it is ensured that each
            # gaussian component will predict the state_integer associated to that state
            # 2) the mapping cannot be preestablished because the GMM predicts labels
            # in range(n_components). For instance, if a qubit has states "g", "f"
            # then the model will predicts 0's and 1's, so the typical g=0, e=1, f=2
            # mapping would fail. The number of different states can be different
            # for each qubit and therefore the mapping should also be done per qubit.
            state_integer = 0
            for state in means[qbn].keys():
                self.states_info[qbn][state]["int"] = state_integer
                state_integer += 1

            # note that if some states are repeated, they are assigned the same label
            qb_states_integer_repr = \
                [self.states_info[qbn][s]["int"]
                 for s in self.cp.get_states(qbn)[qbn]]
            prep_states = np.tile(qb_states_integer_repr, n_shots)

            pdd['analysis_params']['means'][qbn] = deepcopy(means[qbn])
            pdd['data'][qbn] = dict(X=deepcopy(qb_shots),
                                    prep_states=prep_states)
            # self.proc_data_dict['keyed_data'] = deepcopy(data)

            assert np.ndim(qb_shots) == 2, "Data must be a two D array. " \
                                    "Received shape {}, ndim {}"\
                                    .format(qb_shots.shape, np.ndim(qb_shots))
            pred_states, clf_params, clf = \
                self._classify(qb_shots, prep_states,
                               method=self.classif_method, qb_name=qbn,
                               **self.options_dict.get("classif_kw", dict()))
            # order "unique" states to have in usual order "gef" etc.
            state_labels_ordered = self._order_state_labels(
                list(means[qbn].keys()))
            # translate to corresponding integers
            state_labels_ordered_int = [self.states_info[qbn][s]['int'] for s in
                                        state_labels_ordered]
            fm = self.fidelity_matrix(prep_states, pred_states,
                                      labels=state_labels_ordered_int)

            # save fidelity matrix and classifier
            pdd['analysis_params']['state_prob_mtx'][qbn] = fm
            pdd['analysis_params']['classifier_params'][qbn] = clf_params
            self.clf_[qbn] = clf
            if self.preselection:
                #re do with classification first of preselection and masking
                pred_presel = self.clf_[qbn].predict(presel_shots_per_qb[qbn])
                presel_filter = \
                    pred_presel == self.states_info[qbn]['g']['int']
                if np.sum(presel_filter) == 0:
                    log.warning(f"{qbn}: No data left after preselection! "
                                f"Skipping preselection data & figures.")
                    continue
                qb_shots_masked = qb_shots[presel_filter]
                prep_states = prep_states[presel_filter]
                pred_states = self.clf_[qbn].predict(qb_shots_masked)
                fm = self.fidelity_matrix(prep_states, pred_states,
                                          labels=state_labels_ordered_int)

                pdd['data_masked'][qbn] = dict(X=deepcopy(qb_shots_masked),
                                          prep_states=deepcopy(prep_states))
                pdd['analysis_params']['state_prob_mtx_masked'][qbn] = fm
                pdd['analysis_params']['n_shots_masked'][qbn] = \
                    qb_shots_masked.shape[0]

        self.save_processed_data()

    def _classify(self, X, prep_state, method, qb_name, **kw):
        """

        Args:
            X: measured data to classify
            prep_state: prepared states (true values)
            type: classification method
            qb_name: name of the qubit to classify

        Returns:

        """
        if np.ndim(X) == 1:
            X = X.reshape((-1,1))
        params = dict()

        if method == 'ncc':
            ncc = SSROQutrit.NCC(
                self.proc_data_dict['analysis_params']['means'][qb_name])
            pred_states = ncc.predict(X)
            # self.clf_ = ncc
            return pred_states, dict(), ncc

        elif method == 'gmm':
            cov_type = kw.pop("covariance_type", "tied")
            # full allows full covariance matrix for each level. Other options
            # see GM documentation
            # assumes if repeated state, should be considered of the same component
            # this classification method should not be used for multiplexed SSRO
            # analysis
            n_qb_states = len(np.unique(self.cp.get_states(qb_name)[qb_name]))
            gm = GM(n_components=n_qb_states,
                    covariance_type=cov_type,
                    random_state=0,
                    weights_init=[1 / n_qb_states] * n_qb_states,
                    means_init=[mu for _, mu in
                                self.proc_data_dict['analysis_params']
                                    ['means'][qb_name].items()])
            gm.fit(X)
            pred_states = np.argmax(gm.predict_proba(X), axis=1)

            params['means_'] = gm.means_
            params['covariances_'] = gm.covariances_
            params['covariance_type'] = gm.covariance_type
            params['weights_'] = gm.weights_
            params['precisions_cholesky_'] = gm.precisions_cholesky_
            return pred_states, params, gm

        elif method == "threshold":
            tree = DTC(max_depth=kw.pop("max_depth", X.shape[1]),
                       random_state=0, **kw)
            tree.fit(X, prep_state)
            pred_states = tree.predict(X)
            params["thresholds"], params["mapping"] = \
                self._extract_tree_info(tree, self.cp.get_states(qb_name)[qb_name])
            if len(params["thresholds"]) != X.shape[1]:
                msg = "Best 2 thresholds to separate this data lie on axis {}" \
                    ", most probably because the data is not well separated." \
                    "The classifier attribute clf_ can still be used for " \
                    "classification (which was done to obtain the state " \
                    "assignment probability matrix), but only the threshold" \
                    " yielding highest gini impurity decrease was returned." \
                    "\nTo circumvent this problem, you can either choose" \
                    " a second threshold manually (fidelity will likely be " \
                    "worse), make the data more separable, or use another " \
                    "classification method."
                logging.warning(msg.format(list(params['thresholds'].keys())[0]))
            return pred_states, params, tree
        elif method == "threshold_brute":
            raise NotImplementedError()
        else:
            raise NotImplementedError("Classification method: {} is not "
                                      "implemented. Available methods: {}"
                                      .format(method, ['ncc', 'gmm',
                                                       'threshold']))
    @staticmethod
    def _get_covariances(gmm, cov_type=None):
       return SSROQutrit._get_covariances(gmm, cov_type=cov_type)

    @staticmethod
    def fidelity_matrix(prep_states, pred_states, levels=('g', 'e', 'f'),
                        plot=False, labels=None, normalize=True):

        return SSROQutrit.fidelity_matrix(prep_states, pred_states,
                                          levels=levels, plot=plot,
                                          normalize=normalize, labels=labels)

    @staticmethod
    def plot_fidelity_matrix(fm, target_names,
                             title="State Assignment Probability Matrix",
                             auto_shot_info=True, ax=None,
                             cmap=None, normalize=True, show=False):
        return SSROQutrit.plot_fidelity_matrix(
            fm, target_names, title=title, ax=ax,
            auto_shot_info=auto_shot_info,
            cmap=cmap, normalize=normalize, show=show)

    @staticmethod
    def _extract_tree_info(tree_clf, class_names=None):
        return SSROQutrit._extract_tree_info(tree_clf,
                                             class_names=class_names)

    @staticmethod
    def _to_codeword_idx(tuple):
        return SSROQutrit._to_codeword_idx(tuple)

    @staticmethod
    def plot_scatter_and_marginal_hist(data, y_true=None, plot_fitting=False,
                                       **kwargs):
        return SSROQutrit.plot_scatter_and_marginal_hist(
            data, y_true=y_true, plot_fitting=plot_fitting, **kwargs)

    @staticmethod
    def plot_clf_boundaries(X, clf, ax=None, cmap=None):
        return SSROQutrit.plot_clf_boundaries(X, clf, ax=ax, cmap=cmap)

    @staticmethod
    def plot_std(mean, cov, ax, n_std=1.0, facecolor='none', **kwargs):
        return SSROQutrit.plot_std(mean, cov, ax,n_std=n_std,
                                   facecolor=facecolor, **kwargs)

    @staticmethod
    def plot_1D_hist(data, y_true=None, plot_fitting=True,
                     **kwargs):
        return SSROQutrit.plot_1D_hist(data, y_true=y_true,
                                       plot_fitting=plot_fitting, **kwargs)

    @staticmethod
    def _order_state_labels(states_labels,
                            order="gefhabcdijklmnopqrtuvwxyz0123456789"):
        """
        Orders state labels according to provided ordering. e.g. for default
        ("f", "e", "g") would become ("g", "e", "f")
        Args:
            states_labels (list, tuple): list of states_labels
            order (str): custom string order

        Returns:

        """
        try:
            indices = [order.index(s) for s in states_labels]
            order_for_states = np.argsort(indices).astype(np.int32)
            return np.array(states_labels)[order_for_states]

        except Exception as e:
            log.error(f"Could not find order in state_labels:"
                      f"{states_labels}. Probably because one or several "
                      f"states are not part of '{order}'. Error: {e}."
                      f" Returning same as input order")
            return states_labels


    def plot(self, **kwargs):
        if not self.get_param_value("plot", True):
            return # no plotting if "plot" is False
        cmap = plt.get_cmap('tab10')
        show = self.options_dict.get("show", False)
        pdd = self.proc_data_dict
        for qbn in self.qb_names:
            n_qb_states = len(np.unique(self.cp.get_states(qbn)[qbn]))
            tab_x = a_tools.truncate_colormap(cmap, 0,
                                              n_qb_states/10)

            kwargs = {
                "states": list(pdd["analysis_params"]['means'][qbn].keys()),
                "xlabel": "Integration Unit 1, $u_1$",
                "ylabel": "Integration Unit 2, $u_2$",
                "scale":self.options_dict.get("hist_scale", "linear"),
                "cmap":tab_x}
            data_keys = [k for k in list(pdd.keys()) if
                            k.startswith("data") and qbn in pdd[k]]

            for dk in data_keys:
                data = pdd[dk][qbn]
                title =  self.raw_data_dict['timestamp'] + f" {qbn} " + dk + \
                    "\n{} classifier".format(self.classif_method)
                kwargs.update(dict(title=title))

                # plot data and histograms
                n_shots_to_plot = self.get_param_value('n_shots_to_plot', None)
                if n_shots_to_plot is not None:
                    n_shots_to_plot *= n_qb_states
                if data['X'].shape[1] == 1:
                    if self.classif_method == "gmm":
                        kwargs['means'] = pdd['analysis_params']['means'][qbn]
                        kwargs['std'] = np.sqrt(self._get_covariances(self.clf_[qbn]))
                    kwargs['colors'] = cmap(np.unique(data['prep_states']))
                    fig, main_ax = self.plot_1D_hist(data['X'][:n_shots_to_plot],
                                            data["prep_states"][:n_shots_to_plot],
                                            **kwargs)
                else:
                    fig = self.plot_scatter_and_marginal_hist(
                        data['X'][:n_shots_to_plot],
                        data["prep_states"][:n_shots_to_plot],
                        **kwargs)

                    # plot clf_boundaries
                    main_ax = fig.get_axes()[0]
                    self.plot_clf_boundaries(data['X'], self.clf_[qbn], ax=main_ax,
                                             cmap=tab_x)
                    # plot means and std dev
                    means = pdd['analysis_params']['means'][qbn]
                    try:
                        clf_means = pdd['analysis_params'][
                            'classifier_params'][qbn]['means_']
                    except Exception as e: # not a gmm model--> no clf_means.
                        clf_means = []
                    try:
                        covs = self._get_covariances(self.clf_[qbn])
                    except Exception as e: # not a gmm model--> no cov.
                        covs = []

                    for i, mean in enumerate(means.values()):
                        main_ax.scatter(mean[0], mean[1], color='w', s=80)
                        if len(clf_means):
                            main_ax.scatter(clf_means[i][0], clf_means[i][1],
                                                      color='k', s=80)
                        if len(covs) != 0:
                            self.plot_std(clf_means[i] if len(clf_means)
                                          else mean,
                                          covs[i],
                                          n_std=1, ax=main_ax,
                                          edgecolor='k', linestyle='--',
                                          linewidth=1)

                # plot thresholds and mapping
                plt_fn = {0: main_ax.axvline, 1: main_ax.axhline}
                thresholds = pdd['analysis_params'][
                    'classifier_params'][qbn].get("thresholds", dict())
                mapping = pdd['analysis_params'][
                    'classifier_params'][qbn].get("mapping", dict())
                for k, thres in thresholds.items():
                    plt_fn[k](thres, linewidth=2,
                              label="threshold i.u. {}: {:.5f}".format(k, thres),
                              color='k', linestyle="--")
                    main_ax.legend(loc=[0.2,-0.62])

                ax_frac = {0: (0.07, 0.1), # locations for codewords
                           1: (0.83, 0.1),
                           2: (0.07, 0.9),
                           3: (0.83, 0.9)}
                for cw, state in mapping.items():
                    main_ax.annotate("0b{:02b}".format(cw) + f":{state}",
                                     ax_frac[cw], xycoords='axes fraction')

                self.figs[f'{qbn}_{self.classif_method}_classifier_{dk}'] = fig
            if show:
                plt.show()

            # state assignment prob matrix
            title = self.raw_data_dict['timestamp'] + "\n{} State Assignment" \
                " Probability Matrix\nTotal # shots:{}"\
                .format(self.classif_method,
                        self.proc_data_dict['analysis_params']['n_shots'])
            fig = self.plot_fidelity_matrix(
                self.proc_data_dict['analysis_params']['state_prob_mtx'][qbn],
                self._order_state_labels(kwargs['states']),
                title=title,
                show=show,
                auto_shot_info=False)
            self.figs[f'{qbn}_state_prob_matrix_{self.classif_method}'] = fig

            if self.preselection and \
                    len(pdd['analysis_params']['state_prob_mtx_masked'][qbn]) != 0:
                title = self.raw_data_dict['timestamp'] + \
                    "\n{} State Assignment Probability Matrix Masked"\
                    "\nTotal # shots:{}".format(
                        self.classif_method,
                        self.proc_data_dict['analysis_params']['n_shots_masked'][qbn])

                fig = self.plot_fidelity_matrix(
                    pdd['analysis_params']['state_prob_mtx_masked'][qbn],
                    self._order_state_labels(kwargs['states']),
                    title=title, show=show, auto_shot_info=False)
                fig_key = f'{qbn}_state_prob_matrix_masked_{self.classif_method}'
                self.figs[fig_key] = fig


class FluxPulseTimingAnalysis(MultiQubit_TimeDomain_Analysis):

    def __init__(self, qb_names, *args, **kwargs):
        params_dict = {}
        for qbn in qb_names:
            s = 'Instrument settings.'+qbn
        kwargs['params_dict'] = params_dict
        kwargs['numeric_params'] = list(params_dict)
        # super().__init__(qb_names, *args, **kwargs)

        options_dict = kwargs.pop('options_dict', {})
        options_dict['TwoD'] = True
        kwargs['options_dict'] = options_dict
        super().__init__(qb_names, *args, **kwargs)

    def process_data(self):
        super().process_data()

        # Make sure data has the right shape (len(hard_sp), len(soft_sp))
        for qbn, data in self.proc_data_dict['data_to_fit'].items():
            if data.shape[1] != self.proc_data_dict['sweep_points_dict'][qbn][
                'sweep_points'].size:
                self.proc_data_dict['data_to_fit'][qbn] = data.T

    def prepare_fitting(self):
        self.fit_dicts = OrderedDict()
        for qbn in self.qb_names:
            data = self.proc_data_dict['data_to_fit'][qbn][0]
            sweep_points = self.proc_data_dict['sweep_points_dict'][qbn][
                'msmt_sweep_points']
            if self.num_cal_points != 0:
                data = data[:-self.num_cal_points]
            TwoErrorFuncModel = lmfit.Model(fit_mods.TwoErrorFunc)
            guess_pars = fit_mods.TwoErrorFunc_guess(model=TwoErrorFuncModel,
                                               data=data, \
                                            delays=sweep_points)
            guess_pars['amp'].vary = True
            guess_pars['mu_A'].vary = True
            guess_pars['mu_B'].vary = True
            guess_pars['sigma'].vary = True
            guess_pars['offset'].vary = True
            key = 'two_error_func_' + qbn
            self.fit_dicts[key] = {
                'fit_fn': TwoErrorFuncModel.func,
                'fit_xvals': {'x': sweep_points},
                'fit_yvals': {'data': data},
                'guess_pars': guess_pars}


    def analyze_fit_results(self):
        self.proc_data_dict['analysis_params_dict'] = OrderedDict()
        for qbn in self.qb_names:
            mu_A = self.fit_dicts['two_error_func_' + qbn]['fit_res'].best_values[
                'mu_A']
            mu_B = self.fit_dicts['two_error_func_' + qbn]['fit_res'].best_values[
                'mu_B']
            fp_length = a_tools.get_instr_setting_value_from_file(
                file_path=self.raw_data_dict['folder'],
                instr_name=qbn, param_name='flux_pulse_pulse_length')


            self.proc_data_dict['analysis_params_dict'][qbn] = OrderedDict()
            self.proc_data_dict['analysis_params_dict'][qbn]['delay'] = \
                mu_A + 0.5 * (mu_B - mu_A) - fp_length / 2
            self.proc_data_dict['analysis_params_dict'][qbn]['delay_stderr'] = \
                1 / 2 * np.sqrt(
                    self.fit_dicts['two_error_func_' + qbn]['fit_res'].params[
                        'mu_A'].stderr ** 2
                    + self.fit_dicts['two_error_func_' + qbn]['fit_res'].params[
                        'mu_B'].stderr ** 2)
            self.proc_data_dict['analysis_params_dict'][qbn]['fp_length'] = \
                (mu_B - mu_A)
            self.proc_data_dict['analysis_params_dict'][qbn]['fp_length_stderr'] = \
                np.sqrt(
                    self.fit_dicts['two_error_func_' + qbn]['fit_res'].params[
                        'mu_A'].stderr ** 2
                    + self.fit_dicts['two_error_func_' + qbn]['fit_res'].params[
                        'mu_B'].stderr ** 2)
        self.save_processed_data(key='analysis_params_dict')

    def prepare_plots(self):
        self.options_dict.update({'TwoD': False,
                                  'plot_proj_data': False})
        super().prepare_plots()

        if self.do_fitting:
            for qbn in self.qb_names:
                # rename base plot
                base_plot_name = 'Pulse_timing_' + qbn
                self.prepare_projected_data_plot(
                    fig_name=base_plot_name,
                    data=self.proc_data_dict['data_to_fit'][qbn][0],
                    plot_name_suffix=qbn+'fit',
                    qb_name=qbn)

                self.plot_dicts['fit_' + qbn] = {
                    'fig_id': base_plot_name,
                    'plotfn': self.plot_fit,
                    'fit_res': self.fit_dicts['two_error_func_' + qbn]['fit_res'],
                    'setlabel': 'two error func. fit',
                    'do_legend': True,
                    'color': 'r',
                    'legend_ncol': 1,
                    'legend_bbox_to_anchor': (1, -0.15),
                    'legend_pos': 'upper right'}

                apd = self.proc_data_dict['analysis_params_dict']
                textstr = 'delay = {:.2f} ns'.format(apd[qbn]['delay']*1e9) \
                          + ' $\pm$ {:.2f} ns'.format(apd[qbn]['delay_stderr']
                                                      * 1e9)
                textstr += '\n\nflux_pulse_length:\n  fitted = {:.2f} ns'.format(
                    apd[qbn]['fp_length'] * 1e9) \
                           + ' $\pm$ {:.2f} ns'.format(
                    apd[qbn]['fp_length_stderr'] * 1e9)
                textstr += '\n  set = {:.2f} ns'.format(
                    1e9 * a_tools.get_instr_setting_value_from_file(
                        file_path=self.raw_data_dict['folder'],
                        instr_name=qbn, param_name='flux_pulse_pulse_length'))

                self.plot_dicts['text_msg_' + qbn] = {
                    'fig_id': base_plot_name,
                    'ypos': -0.2,
                    'xpos': 0,
                    'horizontalalignment': 'left',
                    'verticalalignment': 'top',
                    'plotfn': self.plot_text,
                    'text_string': textstr}


class FluxPulseTimingBetweenQubitsAnalysis(MultiQubit_TimeDomain_Analysis):

    def __init__(self, qb_names, *args, **kwargs):
        params_dict = {}
        for qbn in qb_names:
            s = 'Instrument settings.' + qbn
        kwargs['params_dict'] = params_dict
        kwargs['numeric_params'] = list(params_dict)
        # super().__init__(qb_names, *args, **kwargs)

        options_dict = kwargs.pop('options_dict', {})
        options_dict['TwoD'] = True
        kwargs['options_dict'] = options_dict
        super().__init__(qb_names, *args, **kwargs)

    #         self.analyze_results()

    def process_data(self):
        super().process_data()

        # Make sure data has the right shape (len(hard_sp), len(soft_sp))
        for qbn, data in self.proc_data_dict['data_to_fit'].items():
            if data.shape[1] != self.proc_data_dict['sweep_points_dict'][qbn][
                'sweep_points'].size:
                self.proc_data_dict['data_to_fit'][qbn] = data.T

        self.proc_data_dict['analysis_params_dict'] = OrderedDict()
        for qbn in self.qb_names:
            data = self.proc_data_dict['data_to_fit'][qbn][0]
            sweep_points = self.proc_data_dict['sweep_points_dict'][qbn][
                'msmt_sweep_points']
            delays = np.zeros(len(sweep_points) * 2 - 1)
            delays[0::2] = sweep_points
            delays[1::2] = sweep_points[:-1] + np.diff(sweep_points) / 2
            if self.num_cal_points != 0:
                data = data[:-self.num_cal_points]
            symmetry_idx, corr_data = find_symmetry_index(data)
            delay = delays[symmetry_idx]

            self.proc_data_dict['analysis_params_dict'][qbn] = OrderedDict()
            self.proc_data_dict['analysis_params_dict'][qbn]['delays'] = delays
            self.proc_data_dict['analysis_params_dict'][qbn]['delay'] = delay
            self.proc_data_dict['analysis_params_dict'][qbn][
                'delay_stderr'] = np.diff(delays).mean()
            self.proc_data_dict['analysis_params_dict'][qbn][
                'corr_data'] = np.array(corr_data)
        self.save_processed_data(key='analysis_params_dict')

    def prepare_plots(self):
        self.options_dict.update({'TwoD': False,
                                  'plot_proj_data': False})
        super().prepare_plots()
        rdd = self.raw_data_dict
        for qbn in self.qb_names:
            # rename base plot
            base_plot_name = 'Pulse_timing_' + qbn
            self.prepare_projected_data_plot(
                fig_name=base_plot_name,
                data=self.proc_data_dict['data_to_fit'][qbn][0],
                plot_name_suffix=qbn + 'fit',
                qb_name=qbn)

            corr_data = self.proc_data_dict['analysis_params_dict'][qbn][
                'corr_data']
            delays = self.proc_data_dict['analysis_params_dict'][qbn]['delays']

            self.plot_dicts['Autoconvolution_' + qbn] = {
                'title': rdd['measurementstring'] +
                         '\n' + rdd['timestamp'] + '\n' + qbn,
                'fig_name': f'Autoconvolution_{qbn}',
                'fig_id': f'Autoconvolution_{qbn}',
                'plotfn': self.plot_line,
                'xvals': delays[0::2] / 1e-9,
                'yvals': corr_data[0::2],
                'xlabel': r'Delay time',
                'xunit': 'ns',
                'ylabel': 'Autoconvolution function',
                'linestyle': '-',
                'color': 'k',
                #                                     'setlabel': legendlabel,
                'do_legend': False,
                'legend_bbox_to_anchor': (1, 1),
                'legend_pos': 'upper left',
            }

            self.plot_dicts['Autoconvolution2_' + qbn] = {
                'fig_id': f'Autoconvolution_{qbn}',
                'plotfn': self.plot_line,
                'xvals': delays[1::2] / 1e-9,
                'yvals': corr_data[1::2],
                'color': 'r'}

            self.plot_dicts['corr_vline_' + qbn] = {
                'fig_id': f'Autoconvolution_{qbn}',
                'plotfn': self.plot_vlines,
                'x': self.proc_data_dict['analysis_params_dict'][qbn][
                         'delay'] / 1e-9,
                'ymin': corr_data.min(),
                'ymax': corr_data.max(),
                'colors': 'gray'}

            apd = self.proc_data_dict['analysis_params_dict']
            textstr = 'delay = {:.2f} ns'.format(apd[qbn]['delay'] * 1e9) \
                      + ' $\pm$ {:.2f} ns'.format(apd[qbn]['delay_stderr']
                                                  * 1e9)
            self.plot_dicts['text_msg_' + qbn] = {
                'fig_id': f'Autoconvolution_{qbn}',
                'ypos': -0.2,
                'xpos': 0,
                'horizontalalignment': 'left',
                'verticalalignment': 'top',
                'plotfn': self.plot_text,
                'text_string': textstr}


class FluxPulseScopeAnalysis(MultiQubit_TimeDomain_Analysis):
    """
    Analysis class for a flux pulse scope measurement.
    options_dict parameters specific to this class:
    - freq_ranges_remove/delay_ranges_remove: dict with keys qubit names and
        values list of length-2 lists/tuples that specify frequency/delays
        ranges to completely exclude (from both the fit and the plots)
        Ex: delay_ranges_remove = {'qb1': [ [5e-9, 72e-9] ]}
            delay_ranges_remove = {'qb1': [ [5e-9, 20e-9], [50e-9, 72e-9] ]}
            freq_ranges_remove = {'qb1': [ [5.42e9, 5.5e9] ]}
    - freq_ranges_to_fit/delay_ranges_to_fit: dict with keys qubit names and
        values list of length-2 lists/tuples that specify frequency/delays
        ranges that should be fitted (only these will be fitted!).
        Plots will still show the full data.
        Ex: delays_ranges_to_fit = {'qb1': [ [5e-9, 72e-9] ]}
            delays_ranges_to_fit = {'qb1': [ [5e-9, 20e-9], [50e-9, 72e-9] ]}
            freq_ranges_to_fit = {'qb1': [ [5.42e9, 5.5e9] ]}
    - rectangles_exclude: dict with keys qubit names and
        values list of length-4 lists/tuples that specify delays and frequency
        ranges that should be excluded from  the fit (these will not be
        fitted!). Plots will still show the full data.
        Ex: {'qb1': [ [-10e-9, 5e-9, 5.42e9, 5.5e9], [...] ]}
    - sigma_guess: dict with keys qubit names and values floats specifying the
        fit guess value for the Gaussian sigma
    - sign_of_peaks: dict with keys qubit names and values floats specifying the
        the sign of the peaks used for setting the amplitude guess in the fit
    - from_lower: unclear; should be cleaned up (TODO, Steph 07.10.2020)
    - ghost: unclear; should be cleaned up (TODO, Steph 07.10.2020)
    """
    def __init__(self, *args, **kwargs):
        options_dict = kwargs.pop('options_dict', {})
        options_dict['TwoD'] = True
        kwargs['options_dict'] = options_dict
        super().__init__(*args, **kwargs)

    def process_data(self):
        super().process_data()

        # dictionaries with keys qubit names and values a list of tuples of
        # 2 numbers specifying ranges to exclude
        freq_ranges_remove = self.get_param_value('freq_ranges_remove')
        delay_ranges_remove = self.get_param_value('delay_ranges_remove')

        self.proc_data_dict['proc_data_to_fit'] = deepcopy(
            self.proc_data_dict['data_to_fit'])
        self.proc_data_dict['proc_sweep_points_2D_dict'] = deepcopy(
            self.proc_data_dict['sweep_points_2D_dict'])
        self.proc_data_dict['proc_sweep_points_dict'] = deepcopy(
            self.proc_data_dict['sweep_points_dict'])
        if freq_ranges_remove is not None:
            for qbn, freq_range_list in freq_ranges_remove.items():
                if freq_range_list is None:
                    continue
                param_name = self.mospm[qbn][1]
                for freq_range in freq_range_list:
                    freqs = self.proc_data_dict['proc_sweep_points_2D_dict'][
                        qbn][param_name]
                    data = self.proc_data_dict['proc_data_to_fit'][qbn]
                    reduction_arr = np.logical_not(
                        np.logical_and(freqs > freq_range[0],
                                       freqs < freq_range[1]))
                    freqs_reshaped = freqs[reduction_arr]
                    self.proc_data_dict['proc_data_to_fit'][qbn] = \
                        data[reduction_arr]
                    self.proc_data_dict['proc_sweep_points_2D_dict'][qbn][
                        param_name] = freqs_reshaped

        # remove delays
        if delay_ranges_remove is not None:
            for qbn, delay_range_list in delay_ranges_remove.items():
                if delay_range_list is None:
                    continue
                for delay_range in delay_range_list:
                    delays = self.proc_data_dict['proc_sweep_points_dict'][qbn][
                        'msmt_sweep_points']
                    data = self.proc_data_dict['proc_data_to_fit'][qbn]
                    reduction_arr = np.logical_not(
                        np.logical_and(delays > delay_range[0],
                                       delays < delay_range[1]))
                    delays_reshaped = delays[reduction_arr]
                    self.proc_data_dict['proc_data_to_fit'][qbn] = \
                        np.concatenate([
                            data[:, :-self.num_cal_points][:, reduction_arr],
                            data[:, -self.num_cal_points:]], axis=1)
                    self.proc_data_dict['proc_sweep_points_dict'][qbn][
                        'msmt_sweep_points'] = delays_reshaped
                    self.proc_data_dict['proc_sweep_points_dict'][qbn][
                        'sweep_points'] = np.concatenate([
                        self.proc_data_dict['proc_sweep_points_dict'][qbn][
                            'msmt_sweep_points'], self.proc_data_dict[
                            'sweep_points_dict'][qbn][
                            'cal_points_sweep_points']])

        self.sign_of_peaks = self.get_param_value('sign_of_peaks',
                                                  default_value=None)
        if self.sign_of_peaks is None:
            self.sign_of_peaks = {qbn: None for qbn in self.qb_names}
        for qbn in self.qb_names:
<<<<<<< HEAD
            if self.sign_of_peaks[qbn] is None:
                if self.rotation_type in ['column_PCA', 'fixed_cal_points']:
=======
            if self.sign_of_peaks.get(qbn, None) is None:
                if self.rotation_type == 'fixed_cal_points':
>>>>>>> d06c39cf
                    # e state corresponds to larger values than g state
                    self.sign_of_peaks[qbn] = 1
                else:
                    msmt_data = self.proc_data_dict['proc_data_to_fit'][qbn][
                        :, :-self.num_cal_points]
                    self.sign_of_peaks[qbn] = np.sign(np.mean(msmt_data) -
                                                      np.median(msmt_data))

        self.sigma_guess = self.get_param_value('sigma_guess')
        if self.sigma_guess is None:
            self.sigma_guess = {qbn: 10e6 for qbn in self.qb_names}

        self.from_lower = self.get_param_value('from_lower')
        if self.from_lower is None:
            self.from_lower = {qbn: False for qbn in self.qb_names}
        self.ghost = self.get_param_value('ghost')
        if self.ghost is None:
            self.ghost = {qbn: False for qbn in self.qb_names}

    def prepare_fitting_slice(self, freqs, qbn, mu_guess,
                              slice_idx=None, data_slice=None):
        if slice_idx is None:
            raise ValueError('"since_idx" cannot be None. It is used '
                             'for unique names in the fit_dicts.')
        if data_slice is None:
            data_slice = self.proc_data_dict['proc_data_to_fit'][qbn][
                         :, slice_idx]
        GaussianModel = fit_mods.GaussianModel
        ampl_guess = (data_slice.max() - data_slice.min()) / \
                     0.4 * self.sign_of_peaks[qbn] * self.sigma_guess[qbn]
        offset_guess = data_slice[0]
        GaussianModel.set_param_hint('sigma',
                                     value=self.sigma_guess[qbn],
                                     vary=True)
        GaussianModel.set_param_hint('mu',
                                     value=mu_guess,
                                     vary=True)
        GaussianModel.set_param_hint('ampl',
                                     value=ampl_guess,
                                     vary=True)
        GaussianModel.set_param_hint('offset',
                                     value=offset_guess,
                                     vary=True)
        guess_pars = GaussianModel.make_params()

        key = f'gauss_fit_{qbn}_slice{slice_idx}'
        self.fit_dicts[key] = {
            'fit_fn': GaussianModel.func,
            'fit_xvals': {'freq': freqs},
            'fit_yvals': {'data': data_slice},
            'guess_pars': guess_pars}

    def prepare_fitting(self):
        self.rectangles_exclude = self.get_param_value('rectangles_exclude')
        self.delay_ranges_to_fit = self.get_param_value(
            'delay_ranges_to_fit', default_value={})
        self.freq_ranges_to_fit = self.get_param_value(
            'freq_ranges_to_fit', default_value={})

        self.fit_dicts = OrderedDict()
        self.delays_for_fit = OrderedDict()
        self.freqs_for_fit = OrderedDict()
        for qbn in self.qb_names:
            param_name = self.mospm[qbn][1]
            data = self.proc_data_dict['proc_data_to_fit'][qbn]
            delays = self.proc_data_dict['proc_sweep_points_dict'][qbn][
                'sweep_points']
            self.delays_for_fit[qbn] = np.array([])
            self.freqs_for_fit[qbn] = len(delays) * ['']
            dr_fit = self.delay_ranges_to_fit.get(qbn, [(min(delays),
                                                        max(delays))])
            fr_fit = self.freq_ranges_to_fit.get(qbn, [])
            for i, delay in enumerate(delays):
                if any([t[0] <= delay <= t[1] for t in dr_fit]):
                    data_slice = data[:, i]
                    freqs = self.proc_data_dict['proc_sweep_points_2D_dict'][
                        qbn][param_name]
                    if len(fr_fit):
                        mask = [np.logical_and(t[0] < freqs, freqs < t[1])
                                for t in fr_fit]
                        if len(mask) > 1:
                            mask = np.logical_or(*mask)
                        freqs = freqs[mask]
                        data_slice = data_slice[mask]

                    if self.rectangles_exclude is not None and \
                            self.rectangles_exclude.get(qbn, None) is not None:
                        for rectangle in self.rectangles_exclude[qbn]:
                            if rectangle[0] < delay < rectangle[1]:
                                reduction_arr = np.logical_not(
                                    np.logical_and(freqs > rectangle[2],
                                                   freqs < rectangle[3]))
                                freqs = freqs[reduction_arr]
                                data_slice = data_slice[reduction_arr]

                    self.freqs_for_fit[qbn][i] = freqs
                    self.delays_for_fit[qbn] = np.append(
                        self.delays_for_fit[qbn], delay)
                    mu_guess = freqs[np.argmax(
                        data_slice * self.sign_of_peaks[qbn])]
                    self.prepare_fitting_slice(freqs, qbn, mu_guess, i,
                                               data_slice=data_slice)

    def analyze_fit_results(self):
        self.proc_data_dict['analysis_params_dict'] = OrderedDict()
        for qbn in self.qb_names:
            delays = self.proc_data_dict['proc_sweep_points_dict'][qbn][
                'sweep_points']
            fit_keys = [k for k in self.fit_dicts if qbn in k]
            fitted_freqs = np.zeros(len(fit_keys))
            fitted_freqs_errs = np.zeros(len(fit_keys))
            deep = False
            for i, fk in enumerate(fit_keys):
                fit_res = self.fit_dicts[fk]['fit_res']
                fitted_freqs[i] = fit_res.best_values['mu']
                fitted_freqs_errs[i] = fit_res.params['mu'].stderr
                if self.from_lower[qbn]:
                    if self.ghost[qbn]:
                        if (fitted_freqs[i - 1] - fit_res.best_values['mu']) / \
                                fitted_freqs[i - 1] > 0.05 and i > len(delays)-4:
                            deep = False
                        condition1 = ((fitted_freqs[i-1] -
                                     fit_res.best_values['mu']) /
                                     fitted_freqs[i-1]) < -0.015
                        condition2 = (i > 1 and i < (len(fitted_freqs) -
                                                     len(delays)))
                        if condition1 and condition2:
                            if deep:
                                mu_guess = fitted_freqs[i-1]
                                self.prepare_fitting_slice(
                                    self.freqs_for_fit[qbn][i], qbn, mu_guess, i)
                                self.run_fitting(keys_to_fit=[fk])
                                fitted_freqs[i] = self.fit_dicts[fk][
                                    'fit_res'].best_values['mu']
                                fitted_freqs_errs[i] = self.fit_dicts[fk][
                                    'fit_res'].params['mu'].stderr
                            deep = True
                else:
                    if self.ghost[qbn]:
                        if (fitted_freqs[i - 1] - fit_res.best_values['mu']) / \
                                fitted_freqs[i - 1] > -0.05 and \
                                i > len(delays) - 4:
                            deep = False
                        if (fitted_freqs[i - 1] - fit_res.best_values['mu']) / \
                                fitted_freqs[i - 1] > 0.015 and i > 1:
                            if deep:
                                mu_guess = fitted_freqs[i - 1]
                                self.prepare_fitting_slice(
                                    self.freqs_for_fit[qbn][i], qbn, mu_guess, i)
                                self.run_fitting(keys_to_fit=[fk])
                                fitted_freqs[i] = self.fit_dicts[fk][
                                    'fit_res'].best_values['mu']
                                fitted_freqs_errs[i] = self.fit_dicts[fk][
                                    'fit_res'].params['mu'].stderr
                            deep = True

            self.proc_data_dict['analysis_params_dict'][
                f'fitted_freqs_{qbn}'] = {'val': fitted_freqs,
                                          'stderr': fitted_freqs_errs}

        self.save_processed_data(key='analysis_params_dict')

    def prepare_plots(self):
        super().prepare_plots()

        if self.do_fitting:
            for qbn in self.qb_names:
                base_plot_name = 'FluxPulseScope_' + qbn
                xlabel, xunit = self.get_xaxis_label_unit(qbn)
                param_name = self.mospm[qbn][1]
                ylabel = self.sp.get_sweep_params_property(
                    'label', dimension=1, param_names=param_name)
                yunit = self.sp.get_sweep_params_property(
                    'unit', dimension=1, param_names=param_name)
                self.plot_dicts[f'{base_plot_name}_main'] = {
                    'plotfn': self.plot_colorxy,
                    'fig_id': base_plot_name,
                    'xvals': self.proc_data_dict['proc_sweep_points_dict'][qbn][
                        'sweep_points'],
                    'yvals': self.proc_data_dict['proc_sweep_points_2D_dict'][
                        qbn][param_name],
                    'zvals': self.proc_data_dict['proc_data_to_fit'][qbn],
                    'xlabel': xlabel,
                    'xunit': xunit,
                    'ylabel': ylabel,
                    'yunit': yunit,
                    'title': (self.raw_data_dict['timestamp'] + ' ' +
                              self.raw_data_dict['measurementstring'] + ' ' +
                              qbn),
                    'clabel': '{} state population'.format(
                        self.get_latex_prob_label(self.data_to_fit[qbn]))}

                self.plot_dicts[f'{base_plot_name}_fit'] = {
                    'fig_id': base_plot_name,
                    'plotfn': self.plot_line,
                    'xvals': self.delays_for_fit[qbn],
                    'yvals': self.proc_data_dict['analysis_params_dict'][
                                                 f'fitted_freqs_{qbn}']['val'],
                    'yerr': self.proc_data_dict['analysis_params_dict'][
                        f'fitted_freqs_{qbn}']['stderr'],
                    'color': 'r',
                    'linestyle': '-',
                    'marker': 'x'}<|MERGE_RESOLUTION|>--- conflicted
+++ resolved
@@ -7858,13 +7858,8 @@
         if self.sign_of_peaks is None:
             self.sign_of_peaks = {qbn: None for qbn in self.qb_names}
         for qbn in self.qb_names:
-<<<<<<< HEAD
-            if self.sign_of_peaks[qbn] is None:
+            if self.sign_of_peaks.get(qbn, None) is None:
                 if self.rotation_type in ['column_PCA', 'fixed_cal_points']:
-=======
-            if self.sign_of_peaks.get(qbn, None) is None:
-                if self.rotation_type == 'fixed_cal_points':
->>>>>>> d06c39cf
                     # e state corresponds to larger values than g state
                     self.sign_of_peaks[qbn] = 1
                 else:
