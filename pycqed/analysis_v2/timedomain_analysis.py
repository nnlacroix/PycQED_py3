--- conflicted
+++ resolved
@@ -220,17 +220,14 @@
     def extract_data(self):
         super().extract_data()
 
-<<<<<<< HEAD
-        self.data_filter = self.get_param_value('data_filter')
-        self.prep_params = self.get_param_value('preparation_params',
-                                           default_value=dict())
-=======
         if self.qb_names is None:
             self.qb_names = self.get_param_value('ro_qubits')
             if self.qb_names is None:
                 raise ValueError('Provide the "qb_names."')
 
->>>>>>> 3789fddd
+        self.data_filter = self.get_param_value('data_filter')
+        self.prep_params = self.get_param_value('preparation_params',
+                                           default_value=dict())
         self.channel_map = self.get_param_value('meas_obj_value_names_map')
         if self.channel_map is None:
             # if the new name meas_obj_value_names_map is not found, try with
