--- conflicted
+++ resolved
@@ -426,21 +426,11 @@
             # for now assuming the same for all qubits.
             self.cal_states_dict = self.cp.get_indices(
                 self.qb_names)[self.qb_names[0]]
-<<<<<<< HEAD
             cal_states_rots = self.cp.get_rotations(last_ge_pulses,
                     self.qb_names[0])[self.qb_names[0]] if self.rotate \
                 else None
             self.cal_states_rotations = self.get_param_value(
                 'cal_states_rotations', default_value=cal_states_rots)
-=======
-            if rotate:
-                cal_states_rots = self.cp.get_rotations(last_ge_pulses,
-                        self.qb_names[0])[self.qb_names[0]] if rotate else None
-                self.cal_states_rotations = self.get_param_value(
-                    'cal_states_rotations', default_value=cal_states_rots)
-            else:
-                self.cal_states_rotations = None
->>>>>>> ff7d804f
             sweep_points_w_calpts = \
                 {qbn: {'sweep_points': self.cp.extend_sweep_points(
                     self.proc_data_dict['sweep_points_dict'][qbn][
@@ -3851,7 +3841,7 @@
                 mask = pdd['mask'][qb]
                 xlabel = r'Flux pulse amplitude' if p == 0 else \
                     r'Derived qubit frequency'
-                
+
                 if self.do_fitting:
                     # Plot T1 vs flux pulse amplitude
                     label = f'T1_fit_{qb}{suffix}'
@@ -6673,7 +6663,6 @@
         freq_errs_meas = self.proc_data_dict['analysis_params_dict'][
             f'freq_{qbn}']['stderr']
 
-<<<<<<< HEAD
         tvals_gen, volts_gen, volt_freq_conv = self.get_generated_pulse(qbn)
 
         return tvals_gen, volts_gen, tvals_meas, freqs_meas, freq_errs_meas, \
@@ -6695,8 +6684,6 @@
         if qbn is None:
             qbn = self.qb_names[0]
 
-=======
->>>>>>> ff7d804f
         # Flux pulse parameters
         # Needs to be changed when support for other pulses is added.
         op_dict = {
@@ -6734,31 +6721,19 @@
         }
 
         dd = self.get_data_from_timestamp_list(params_dict)
-<<<<<<< HEAD
         if pulse_params is not None:
             dd.update(pulse_params)
-=======
->>>>>>> ff7d804f
         dd['element_name'] = 'element'
 
         pulse = seg_mod.UnresolvedPulse(dd).pulse_obj
         pulse.algorithm_time(0)
 
-<<<<<<< HEAD
         if tvals_gen is None:
             tvals_gen = np.arange(0, pulse.length, 1 / 2.4e9)
         volts_gen = pulse.chan_wf(dd['flux_channel'], tvals_gen)
         volt_freq_conv = dd['volt_freq_conv']
 
         return tvals_gen, volts_gen, volt_freq_conv
-=======
-        tvals_gen = np.arange(0, pulse.length, 1 / 2.4e9)
-        volts_gen = pulse.chan_wf(dd['flux_channel'], tvals_gen)
-        volt_freq_conv = dd['volt_freq_conv']
-
-        return tvals_gen, volts_gen, tvals_meas, freqs_meas, freq_errs_meas, \
-               volt_freq_conv
->>>>>>> ff7d804f
 
 
 class CZDynamicPhaseAnalysis(MultiQubit_TimeDomain_Analysis):
