--- conflicted
+++ resolved
@@ -497,12 +497,8 @@
             default_value='cal_states' if self.rotate else 'no_rotation')
 
         # create projected_data_dict
-<<<<<<< HEAD
-        if not len(self.data_to_fit):
-=======
         self.data_to_fit = deepcopy(self.get_param_value('data_to_fit'))
         if self.data_to_fit is None:
->>>>>>> 5aba1b0a
             # if data_to_fit not specified, set it to 'pe'
             self.data_to_fit = {qbn: 'pe' for qbn in self.qb_names}
 
@@ -5042,22 +5038,11 @@
 
 class RabiAnalysis(MultiQubit_TimeDomain_Analysis):
 
-<<<<<<< HEAD
     def get_params_from_file(self):
-        params_dict = {}
+        params_dict = kwargs.get('params_dict', {})
+        pd = {}
         for qbn in self.qb_names:
             trans_name = self.get_transition_name(qbn)
-            s = 'Instrument settings.'+qbn
-            params_dict[f'{trans_name}_amp180_'+qbn] = \
-                s+f'.{trans_name}_amp180'
-            params_dict[f'{trans_name}_amp90scale_'+qbn] = \
-                s+f'.{trans_name}_amp90_scale'
-        super().get_params_from_file(params_dict, list(params_dict))
-=======
-    def __init__(self, qb_names, *args, **kwargs):
-        params_dict = kwargs.get('params_dict', {})
-        pd = {}
-        for qbn in qb_names:
             s = 'Instrument settings.'+qbn
             for trans_name in ['ge', 'ef']:
                 pd[f'{trans_name}_amp180_'+qbn] = \
@@ -5068,7 +5053,6 @@
         kwargs['params_dict'] = params_dict
         kwargs['numeric_params'] = list(pd)
         super().__init__(qb_names, *args, **kwargs)
->>>>>>> 5aba1b0a
 
     def prepare_fitting(self):
         self.fit_dicts = OrderedDict()
