import lmfit
import numpy as np
from numpy.linalg import inv
import scipy as sp
import itertools
import matplotlib as mpl
from collections import OrderedDict, defaultdict

from sklearn.mixture import GaussianMixture as GM
from sklearn.tree import DecisionTreeClassifier as DTC

from pycqed.analysis import fitting_models as fit_mods
from pycqed.analysis import analysis_toolbox as a_tools
import pycqed.analysis_v2.base_analysis as ba
import pycqed.analysis_v2.readout_analysis as roa
from pycqed.analysis_v2.readout_analysis import \
    Singleshot_Readout_Analysis_Qutrit as SSROQutrit
import pycqed.analysis_v2.tomography_qudev as tomo
from pycqed.analysis.tools.plotting import SI_val_to_msg_str
from copy import deepcopy
from pycqed.measurement.sweep_points import SweepPoints
from pycqed.measurement.calibration.calibration_points import CalibrationPoints
import matplotlib.pyplot as plt
from pycqed.analysis.three_state_rotation import predict_proba_avg_ro
import logging

from pycqed.utilities import math
from pycqed.utilities.general import find_symmetry_index
import pycqed.measurement.waveform_control.segment as seg_mod

log = logging.getLogger(__name__)
try:
    import qutip as qtp
except ImportError as e:
    log.warning('Could not import qutip, tomography code will not work')


class AveragedTimedomainAnalysis(ba.BaseDataAnalysis):
    def __init__(self, *args, **kwargs):
        super().__init__(*args, **kwargs)
        self.single_timestamp = True
        self.params_dict = {
            'value_names': 'value_names',
            'measured_values': 'measured_values',
            'measurementstring': 'measurementstring',
            'exp_metadata': 'exp_metadata'}
        self.numeric_params = []
        if kwargs.get('auto', True):
            self.run_analysis()

    def process_data(self):
        self.metadata = self.raw_data_dict.get('exp_metadata', {})
        if self.metadata is None:
            self.metadata = {}
        cal_points = self.metadata.get('cal_points', None)
        cal_points = self.options_dict.get('cal_points', cal_points)
        cal_points_list = roa.convert_channel_names_to_index(
            cal_points, len(self.raw_data_dict['measured_values'][0]),
            self.raw_data_dict['value_names'])
        self.proc_data_dict['cal_points_list'] = cal_points_list
        measured_values = self.raw_data_dict['measured_values']
        cal_idxs = self._find_calibration_indices()
        scales = [np.std(x[cal_idxs]) for x in measured_values]
        observable_vectors = np.zeros((len(cal_points_list),
                                       len(measured_values)))
        observable_vector_stds = np.ones_like(observable_vectors)
        for i, observable in enumerate(cal_points_list):
            for ch_idx, seg_idxs in enumerate(observable):
                x = measured_values[ch_idx][seg_idxs] / scales[ch_idx]
                if len(x) > 0:
                    observable_vectors[i][ch_idx] = np.mean(x)
                if len(x) > 1:
                    observable_vector_stds[i][ch_idx] = np.std(x)
        Omtx = (observable_vectors[1:] - observable_vectors[0]).T
        d0 = observable_vectors[0]
        corr_values = np.zeros(
            (len(cal_points_list) - 1, len(measured_values[0])))
        for i in range(len(measured_values[0])):
            d = np.array([x[i] / scale for x, scale in zip(measured_values,
                                                           scales)])
            corr_values[:, i] = inv(Omtx.T.dot(Omtx)).dot(Omtx.T).dot(d - d0)
        self.proc_data_dict['corr_values'] = corr_values

    def measurement_operators_and_results(self):
        """
        Converts the calibration points to measurement operators. Assumes that
        the calibration points are ordered the same as the basis states for
        the tomography calculation (e.g. for two qubits |gg>, |ge>, |eg>, |ee>).
        Also assumes that each calibration in the passed cal_points uses
        different segments.

        Returns:
            A tuple of
                the measured values with outthe calibration points;
                the measurement operators corresponding to each channel;
                and the expected covariation matrix between the operators.
        """
        d = len(self.proc_data_dict['cal_points_list'])
        cal_point_idxs = [set() for _ in range(d)]
        for i, idxs_lists in enumerate(self.proc_data_dict['cal_points_list']):
            for idxs in idxs_lists:
                cal_point_idxs[i].update(idxs)
        cal_point_idxs = [sorted(list(idxs)) for idxs in cal_point_idxs]
        cal_point_idxs = np.array(cal_point_idxs)
        raw_data = self.raw_data_dict['measured_values']
        means = [None] * d
        residuals = [list() for _ in raw_data]
        for i, cal_point_idx in enumerate(cal_point_idxs):
            means[i] = [np.mean(ch_data[cal_point_idx]) for ch_data in raw_data]
            for j, ch_residuals in enumerate(residuals):
                ch_residuals += list(raw_data[j][cal_point_idx] - means[i][j])
        means = np.array(means)
        residuals = np.array(residuals)
        Fs = [np.diag(ms) for ms in means.T]
        Omega = residuals.dot(residuals.T) / len(residuals.T)
        data_idxs = np.setdiff1d(np.arange(len(raw_data[0])),
                                 cal_point_idxs.flatten())
        data = np.array([ch_data[data_idxs] for ch_data in raw_data])
        return data, Fs, Omega

    def _find_calibration_indices(self):
        cal_indices = set()
        cal_points = self.options_dict['cal_points']
        nr_segments = self.raw_data_dict['measured_values'].shape[-1]
        for observable in cal_points:
            if isinstance(observable, (list, np.ndarray)):
                for idxs in observable:
                    cal_indices.update({idx % nr_segments for idx in idxs})
            else:  # assume dictionaries
                for idxs in observable.values():
                    cal_indices.update({idx % nr_segments for idx in idxs})
        return list(cal_indices)


def all_cal_points(d, nr_ch, reps=1):
    """
    Generates a list of calibration points for a Hilbert space of dimension d,
    with nr_ch channels and reps reprtitions of each calibration point.
    """
    return [[list(range(-reps*i, -reps*(i-1)))]*nr_ch for i in range(d, 0, -1)]


class Single_Qubit_TimeDomainAnalysis(ba.BaseDataAnalysis):

    def process_data(self):
        """
        This takes care of rotating and normalizing the data if required.
        this should work for several input types.
            - I/Q values (2 quadratures + cal points)
            - weight functions (1 quadrature + cal points)
            - counts (no cal points)

        There are several options possible to specify the normalization
        using the options dict.
            cal_points (tuple) of indices of the calibrati  on points

            zero_coord, one_coord
        """

        cal_points = self.options_dict.get('cal_points', None)
        zero_coord = self.options_dict.get('zero_coord', None)
        one_coord = self.options_dict.get('one_coord', None)

        if cal_points is None:
            # default for all standard Timedomain experiments
            cal_points = [list(range(-4, -2)), list(range(-2, 0))]

        if len(self.raw_data_dict['measured_values']) == 1:
            # if only one weight function is used rotation is not required
            self.proc_data_dict['corr_data'] = a_tools.rotate_and_normalize_data_1ch(
                self.raw_data_dict['measured_values'][0],
                cal_zero_points=cal_points[0],
                cal_one_points=cal_points[1])
        else:
            self.proc_data_dict['corr_data'], zero_coord, one_coord = \
                a_tools.rotate_and_normalize_data(
                    data=self.raw_data_dict['measured_values'][0:2],
                    zero_coord=zero_coord,
                    one_coord=one_coord,
                    cal_zero_points=cal_points[0],
                    cal_one_points=cal_points[1])

        # This should be added to the hdf5 datafile but cannot because of the
        # way that the "new" analysis works.

        # self.add_dataset_to_analysisgroup('Corrected data',
        #                                   self.proc_data_dict['corr_data'])


class MultiQubit_TimeDomain_Analysis(ba.BaseDataAnalysis):

    def __init__(self,
                 qb_names: list=None, label: str='',
                 t_start: str=None, t_stop: str=None, data_file_path: str=None,
                 options_dict: dict=None, extract_only: bool=False,
                 do_fitting: bool=True, auto=True,
                 params_dict=None, numeric_params=None, **kwargs):

        super().__init__(t_start=t_start, t_stop=t_stop, label=label,
                         data_file_path=data_file_path,
                         options_dict=options_dict,
                         extract_only=extract_only,
                         do_fitting=do_fitting, **kwargs)

        self.qb_names = qb_names
        self.params_dict = params_dict
        if self.params_dict is None:
            self.params_dict = {}
        self.numeric_params = numeric_params
        if self.numeric_params is None:
            self.numeric_params = []

        if not hasattr(self, "job"):
            self.create_job(qb_names=qb_names, t_start=t_start, t_stop=t_stop,
                            label=label, data_file_path=data_file_path,
                            do_fitting=do_fitting, options_dict=options_dict,
                            extract_only=extract_only, params_dict=params_dict,
                            numeric_params=numeric_params, **kwargs)
        if auto:
            self.run_analysis()

    def extract_data(self):
        super().extract_data()

        if self.qb_names is None:
            self.qb_names = self.get_param_value('ro_qubits')
            if self.qb_names is None:
                raise ValueError('Provide the "qb_names."')

        self.data_filter = self.get_param_value('data_filter')
        self.prep_params = self.get_param_value('preparation_params',
                                           default_value=dict())
        self.channel_map = self.get_param_value('meas_obj_value_names_map')
        if self.channel_map is None:
            # if the new name meas_obj_value_names_map is not found, try with
            # the old name channel_map
            self.channel_map = self.get_param_value('channel_map')
            if self.channel_map is None:
                value_names = self.raw_data_dict['value_names']
                if np.ndim(value_names) > 0:
                    value_names = value_names
                if 'w' in value_names[0]:
                    self.channel_map = a_tools.get_qb_channel_map_from_hdf(
                        self.qb_names, value_names=value_names,
                        file_path=self.raw_data_dict['folder'])
                else:
                    self.channel_map = {}
                    for qbn in self.qb_names:
                        self.channel_map[qbn] = value_names

        if len(self.channel_map) == 0:
            raise ValueError('No qubit RO channels have been found.')

        # creates self.sp
        self.get_sweep_points()

    def get_sweep_points(self):
        self.sp = self.get_param_value('sweep_points')
        if self.sp is not None:
            self.sp = SweepPoints.cast_init(self.sp)

    def create_sweep_points_dict(self):
        sweep_points_dict = self.get_param_value('sweep_points_dict')
        hard_sweep_params = self.get_param_value('hard_sweep_params')
        if self.sp is not None:
            self.mospm = self.get_param_value('meas_obj_sweep_points_map')
            if self.mospm is None:
                raise ValueError('When providing "sweep_points", '
                                 '"meas_obj_sweep_points_map" has to be '
                                 'provided in addition.')
            self.proc_data_dict['sweep_points_dict'] = \
                {qbn: {'sweep_points': self.sp.get_sweep_params_property(
                    'values', 0, self.mospm[qbn])[0]}
                 for qbn in self.qb_names}
        elif sweep_points_dict is not None:
            # assumed to be of the form {qbn1: swpts_array1, qbn2: swpts_array2}
            self.proc_data_dict['sweep_points_dict'] = \
                {qbn: {'sweep_points': sweep_points_dict[qbn]}
                 for qbn in self.qb_names}
        elif hard_sweep_params is not None:
            self.proc_data_dict['sweep_points_dict'] = \
                {qbn: {'sweep_points': list(hard_sweep_params.values())[0][
                    'values']} for qbn in self.qb_names}
        else:
            self.proc_data_dict['sweep_points_dict'] = \
                {qbn: {'sweep_points': self.data_filter(
                    self.raw_data_dict['hard_sweep_points'])}
                    for qbn in self.qb_names}

    def create_sweep_points_2D_dict(self):
        soft_sweep_params = self.get_param_value('soft_sweep_params')
        if self.sp is not None:
            self.proc_data_dict['sweep_points_2D_dict'] = OrderedDict()
            for qbn in self.qb_names:
                self.proc_data_dict['sweep_points_2D_dict'][qbn] = \
                    OrderedDict()
                for pn in self.mospm[qbn]:
                    if pn in self.sp[1]:
                        self.proc_data_dict['sweep_points_2D_dict'][qbn][
                            pn] = self.sp[1][pn][0]
        elif soft_sweep_params is not None:
            self.proc_data_dict['sweep_points_2D_dict'] = \
                {qbn: {pn: soft_sweep_params[pn]['values'] for
                       pn in soft_sweep_params}
                 for qbn in self.qb_names}
        else:
            if len(self.raw_data_dict['soft_sweep_points'].shape) == 1:
                self.proc_data_dict['sweep_points_2D_dict'] = \
                    {qbn: {self.raw_data_dict['sweep_parameter_names'][1]:
                               self.raw_data_dict['soft_sweep_points']} for
                     qbn in self.qb_names}
            else:
                sspn = self.raw_data_dict['sweep_parameter_names'][1:]
                self.proc_data_dict['sweep_points_2D_dict'] = \
                    {qbn: {sspn[i]: self.raw_data_dict['soft_sweep_points'][i]
                           for i in range(len(sspn))} for qbn in self.qb_names}
        if self.get_param_value('percentage_done', 100) < 100:
            # This indicated an interrupted measurement.
            # Remove non-measured sweep points in that case.
            # raw_data_dict['soft_sweep_points'] is obtained in
            # BaseDataAnalysis.add_measured_data(), and its length should
            # always correspond to the actual number of measured soft sweep
            # points.
            ssl = len(self.raw_data_dict['soft_sweep_points'])
            for sps in self.proc_data_dict['sweep_points_2D_dict'].values():
                for k, v in sps.items():
                    sps[k] = v[:ssl]

    def create_meas_results_per_qb(self):
        measured_RO_channels = list(self.raw_data_dict['measured_data'])
        meas_results_per_qb_raw = {}
        meas_results_per_qb = {}
        for qb_name, RO_channels in self.channel_map.items():
            meas_results_per_qb_raw[qb_name] = {}
            meas_results_per_qb[qb_name] = {}
            if isinstance(RO_channels, str):
                meas_ROs_per_qb = [RO_ch for RO_ch in measured_RO_channels
                                   if RO_channels in RO_ch]
                for meas_RO in meas_ROs_per_qb:
                    meas_results_per_qb_raw[qb_name][meas_RO] = \
                        self.raw_data_dict[
                            'measured_data'][meas_RO]
                    meas_results_per_qb[qb_name][meas_RO] = \
                        self.data_filter(
                            meas_results_per_qb_raw[qb_name][meas_RO])

            elif isinstance(RO_channels, list):
                for qb_RO_ch in RO_channels:
                    meas_ROs_per_qb = [RO_ch for RO_ch in measured_RO_channels
                                       if qb_RO_ch in RO_ch]

                    for meas_RO in meas_ROs_per_qb:
                        meas_results_per_qb_raw[qb_name][meas_RO] = \
                            self.raw_data_dict[
                                'measured_data'][meas_RO]
                        meas_results_per_qb[qb_name][meas_RO] = \
                            self.data_filter(
                                meas_results_per_qb_raw[qb_name][meas_RO])
            else:
                raise TypeError('The RO channels for {} must either be a list '
                                'or a string.'.format(qb_name))
        self.proc_data_dict['meas_results_per_qb_raw'] = \
            meas_results_per_qb_raw
        self.proc_data_dict['meas_results_per_qb'] = \
            meas_results_per_qb

    def process_data(self):
        super().process_data()

        self.data_with_reset = False
        if self.data_filter is None:
            if 'active' in self.prep_params.get('preparation_type', 'wait'):
                reset_reps = self.prep_params.get('reset_reps', 1)
                self.data_filter = lambda x: x[reset_reps::reset_reps+1]
                self.data_with_reset = True
            elif "preselection" in self.prep_params.get('preparation_type',
                                                        'wait'):
                self.data_filter = lambda x: x[1::2]  # filter preselection RO
        if self.data_filter is None:
            self.data_filter = lambda x: x

        self.create_sweep_points_dict()
        self.create_meas_results_per_qb()

        # temporary fix for appending calibration points to x values but
        # without breaking sequences not yet using this interface.
        rotate = self.get_param_value('rotate', default_value=False)
        cal_points = self.get_param_value('cal_points')
        last_ge_pulses = self.get_param_value('last_ge_pulses',
                                              default_value=False)

        if self.get_param_value("data_type", "averaged") == "singleshot":
            predict_proba = self.get_param_value("predict_proba", False)
            if predict_proba and self.get_param_value("classified_ro", False):
                log.warning("predict_proba set to 'False' as probabilities are"
                            "already obtained from classified readout")
                predict_proba = False
            self.process_single_shots(
                predict_proba=predict_proba,
                classifier_params=self.get_param_value("classifier_params"),
                states_map=self.get_param_value("states_map"))
            # ensure rotation is removed when single shots yield probabilities
            if self.get_param_value("classified_ro", False) or predict_proba:
                rotate = False
        try:
            self.cp = CalibrationPoints.from_string(cal_points)
            # for now assuming the same for all qubits.
            self.cal_states_dict = self.cp.get_indices(
                self.qb_names)[self.qb_names[0]]
            if rotate:
                cal_states_rots = self.cp.get_rotations(last_ge_pulses,
                        self.qb_names[0])[self.qb_names[0]] if rotate else None
                self.cal_states_rotations = self.get_param_value(
                    'cal_states_rotations', default_value=cal_states_rots)
            else:
                self.cal_states_rotations = None
            sweep_points_w_calpts = \
                {qbn: {'sweep_points': self.cp.extend_sweep_points(
                    self.proc_data_dict['sweep_points_dict'][qbn][
                        'sweep_points'], qbn)} for qbn in self.qb_names}
            self.proc_data_dict['sweep_points_dict'] = sweep_points_w_calpts
        except TypeError as e:
            log.error(e)
            log.warning("Failed retrieving cal point objects or states. "
                        "Please update measurement to provide cal point object "
                        "in metadata. Trying to get them using the old way ...")
            if rotate:
                self.cal_states_rotations = self.get_param_value(
                    'cal_states_rotations', default_value=None)
            else:
                self.cal_states_rotations = None
            self.cal_states_dict = self.get_param_value('cal_states_dict',
                                                         default_value={})

        # create projected_data_dict
        self.data_to_fit = deepcopy(self.get_param_value('data_to_fit', {}))
        # TODO: Steph 15.09.2020
        # This is a hack to allow list inside data_to_fit. These lists are
        # currently only supported by MultiCZgate_CalibAnalysis
        for qbn in self.data_to_fit:
            if isinstance(self.data_to_fit[qbn], (list, tuple)):
                self.data_to_fit[qbn] = self.data_to_fit[qbn][0]
        global_PCA = self.get_param_value('global_PCA', default_value=False)
        if self.cal_states_rotations is not None or global_PCA:
            self.cal_states_analysis()
        else:
            # this assumes data obtained with classifier detector!
            # ie pg, pe, pf are expected to be in the value_names
            self.proc_data_dict['projected_data_dict'] = OrderedDict()
            for qbn, data_dict in self.proc_data_dict[
                    'meas_results_per_qb'].items():
                self.proc_data_dict['projected_data_dict'][qbn] = OrderedDict()
                for state_prob in ['pg', 'pe', 'pf']:
                    self.proc_data_dict['projected_data_dict'][qbn].update(
                        {state_prob: data for key, data in data_dict.items()
                         if state_prob in key})
            if self.cal_states_dict is None:
                self.cal_states_dict = {}
            self.num_cal_points = np.array(list(
                self.cal_states_dict.values())).flatten().size

            # correct probabilities given calibration matrix
            if self.get_param_value("correction_matrix") is not None:
                self.proc_data_dict['projected_data_dict_corrected'] = \
                    OrderedDict()
                for qbn, data_dict in self.proc_data_dict[
                    'meas_results_per_qb'].items():
                    self.proc_data_dict['projected_data_dict'][qbn] = \
                        OrderedDict()
                    probas_raw = np.asarray([
                        data_dict[k] for k in data_dict for state_prob in
                        ['pg', 'pe', 'pf'] if state_prob in k])
                    corr_mtx = self.get_param_value("correction_matrix")[qbn]
                    probas_corrected = np.linalg.inv(corr_mtx).T @ probas_raw
                    for state_prob in ['pg', 'pe', 'pf']:
                        self.proc_data_dict['projected_data_dict_corrected'][
                            qbn].update({state_prob: data for key, data in
                             zip(["pg", "pe", "pf"], probas_corrected)})

        # get data_to_fit
        self.proc_data_dict['data_to_fit'] = OrderedDict()
        for qbn, prob_data in self.proc_data_dict[
                'projected_data_dict'].items():
            if qbn in self.data_to_fit:
                self.proc_data_dict['data_to_fit'][qbn] = prob_data[
                    self.data_to_fit[qbn]]

        # create msmt_sweep_points, sweep_points, cal_points_sweep_points
        for qbn in self.qb_names:
            if self.num_cal_points > 0:
                self.proc_data_dict['sweep_points_dict'][qbn][
                    'msmt_sweep_points'] = \
                    self.proc_data_dict['sweep_points_dict'][qbn][
                    'sweep_points'][:-self.num_cal_points]
                self.proc_data_dict['sweep_points_dict'][qbn][
                    'cal_points_sweep_points'] = \
                    self.proc_data_dict['sweep_points_dict'][qbn][
                        'sweep_points'][-self.num_cal_points::]
            else:
                self.proc_data_dict['sweep_points_dict'][qbn][
                    'msmt_sweep_points'] = self.proc_data_dict[
                    'sweep_points_dict'][qbn]['sweep_points']
                self.proc_data_dict['sweep_points_dict'][qbn][
                    'cal_points_sweep_points'] = []
        if self.options_dict.get('TwoD', False):
            self.create_sweep_points_2D_dict()

    def get_cal_data_points(self):
        if len(self.cal_states_rotations) == 0:
            # "To use PCA (no cal states rotation), the measurement function
            # has to specify the following in the metadata:
            # - CalibrationPoints with qubit names but empty states
            # - cal_states_rotations = {}
            # - rotate = True
            # - data_to_fit defined ({qbn: 'prob_to_fit'})
            self.cal_states_dict = {qbn: [] for qbn in self.qb_names}
            self.cal_states_dict_for_rotation = self.cal_states_dict
        else:
            if self.cal_states_dict is None:
                log.info('Assuming two cal states, |g> and |e>, and using '
                      'sweep_points[-4:-2] as |g> cal points, and '
                      'sweep_points[-2::] as |e> cal points.')
                self.cal_states_dict = OrderedDict()
                indices = list(range(-len(self.cal_states_rotations)*2, 0))
                for state, rot_idx in self.cal_states_rotations.items():
                    self.cal_states_dict[self.get_latex_prob_label(state)] = \
                        indices[2*rot_idx: 2*rot_idx+2]
                self.cal_states_dict_for_rotation = OrderedDict()
                for qbn in self.qb_names:
                    self.cal_states_dict_for_rotation[qbn] = self.cal_states_dict
            else:
                self.cal_states_dict_for_rotation = OrderedDict()
                states = False
                cal_states_rotations = self.cal_states_rotations
                for key in cal_states_rotations.keys():
                    if key == 'g' or key == 'e' or key == 'f':
                        states = True
                for qbn in self.qb_names:
                    self.cal_states_dict_for_rotation[qbn] = OrderedDict()
                    if states:
                        cal_states_rot_qb = cal_states_rotations
                    else:
                        cal_states_rot_qb = cal_states_rotations[qbn]
                    for i in range(len(cal_states_rot_qb)):
                        cal_state = \
                            [k for k, idx in cal_states_rot_qb.items()
                             if idx == i][0]
                        self.cal_states_dict_for_rotation[qbn][cal_state] = \
                            self.cal_states_dict[cal_state]

        self.num_cal_points = np.array(list(
            self.cal_states_dict.values())).flatten().size

    def cal_states_analysis(self):
        self.get_cal_data_points()
        self.proc_data_dict['projected_data_dict'] = OrderedDict(
            {qbn: '' for qbn in self.qb_names})
        for qbn in self.qb_names:
            cal_states_dict = self.cal_states_dict_for_rotation[qbn]
            if len(cal_states_dict) not in [0, 2, 3]:
                raise NotImplementedError('Calibration states rotation is '
                                          'currently only implemented for 0, '
                                          '2, or 3 cal states per qubit.')

            if self.get_param_value('TwoD', default_value=False):
                if len(cal_states_dict) == 3:
                    self.proc_data_dict['projected_data_dict'].update(
                        self.rotate_data_3_cal_states_TwoD(
                            qbn, self.proc_data_dict['meas_results_per_qb'],
                            self.channel_map,
                            self.cal_states_dict_for_rotation))
                else:
                    self.proc_data_dict['projected_data_dict'].update(
                        self.rotate_data_TwoD(
                            qbn, self.proc_data_dict['meas_results_per_qb'],
                            self.channel_map, self.cal_states_dict_for_rotation,
                            self.data_to_fit,
                            global_PCA=self.get_param_value(
                                'global_PCA', default_value=False),
                            data_mostly_g=self.get_param_value(
                                'data_mostly_g', default_value=True)))
            else:
                if len(cal_states_dict) == 3:
                    self.proc_data_dict['projected_data_dict'].update(
                        self.rotate_data_3_cal_states(
                            qbn, self.proc_data_dict['meas_results_per_qb'],
                            self.channel_map,
                            self.cal_states_dict_for_rotation))
                else:
                    self.proc_data_dict['projected_data_dict'].update(
                        self.rotate_data(
                            qbn, self.proc_data_dict['meas_results_per_qb'],
                            self.channel_map, self.cal_states_dict_for_rotation,
                            self.data_to_fit))

    @staticmethod
    def rotate_data_3_cal_states(qb_name, meas_results_per_qb, channel_map,
                                 cal_states_dict):
        # FOR 3 CAL STATES
        rotated_data_dict = OrderedDict()
        meas_res_dict  =meas_results_per_qb[qb_name]
        rotated_data_dict[qb_name] = OrderedDict()
        cal_pts_idxs = list(cal_states_dict[qb_name].values())
        cal_points_data = np.zeros((len(cal_pts_idxs), 2))
        if list(meas_res_dict) == channel_map[qb_name]:
            raw_data = np.array([v for v in meas_res_dict.values()]).T
            for i, cal_idx in enumerate(cal_pts_idxs):
                cal_points_data[i, :] = np.mean(raw_data[cal_idx, :],
                                                axis=0)
            rotated_data = predict_proba_avg_ro(raw_data, cal_points_data)
            for i, state in enumerate(list(cal_states_dict[qb_name])):
                rotated_data_dict[qb_name][f'p{state}'] = rotated_data[:, i]
        else:
            raise NotImplementedError('Calibration states rotation with 3 '
                                      'cal states only implemented for '
                                      '2 readout channels per qubit.')
        return rotated_data_dict

    @staticmethod
    def rotate_data(qb_name, meas_results_per_qb, channel_map,
                    cal_states_dict, data_to_fit):
        # ONLY WORKS FOR 2 CAL STATES
        meas_res_dict = meas_results_per_qb[qb_name]
        rotated_data_dict = OrderedDict()
        if len(cal_states_dict[qb_name]) == 0:
            cal_zero_points = None
            cal_one_points = None
        else:
            cal_zero_points = list(cal_states_dict[qb_name].values())[0]
            cal_one_points = list(cal_states_dict[qb_name].values())[1]
        rotated_data_dict[qb_name] = OrderedDict()
        if len(meas_res_dict) == 1:
            # one RO channel per qubit
            if cal_zero_points is None and cal_one_points is None:
                data = meas_res_dict[list(meas_res_dict)[0]]
                rotated_data_dict[qb_name][data_to_fit[qb_name]] = \
                    (data - np.min(data))/(np.max(data) - np.min(data))
            else:
                rotated_data_dict[qb_name][data_to_fit[qb_name]] = \
                    a_tools.rotate_and_normalize_data_1ch(
                        data=meas_res_dict[list(meas_res_dict)[0]],
                        cal_zero_points=cal_zero_points,
                        cal_one_points=cal_one_points)
        elif list(meas_res_dict) == channel_map[qb_name]:
            # two RO channels per qubit
            rotated_data_dict[qb_name][data_to_fit[qb_name]], _, _ = \
                a_tools.rotate_and_normalize_data_IQ(
                    data=np.array([v for v in meas_res_dict.values()]),
                    cal_zero_points=cal_zero_points,
                    cal_one_points=cal_one_points)
        else:
            # multiple readouts per qubit per channel
            if isinstance(channel_map[qb_name], str):
                qb_ro_ch0 = channel_map[qb_name]
            else:
                qb_ro_ch0 = channel_map[qb_name][0]
            ro_suffixes = [s[len(qb_ro_ch0)+1::] for s in
                           list(meas_res_dict) if qb_ro_ch0 in s]
            for i, ro_suf in enumerate(ro_suffixes):
                if len(ro_suffixes) == len(meas_res_dict):
                    # one RO ch per qubit
                    rotated_data_dict[qb_name][ro_suf] = \
                        a_tools.rotate_and_normalize_data_1ch(
                            data=meas_res_dict[list(meas_res_dict)[i]],
                            cal_zero_points=cal_zero_points,
                            cal_one_points=cal_one_points)
                else:
                    # two RO ch per qubit
                    keys = [k for k in meas_res_dict if ro_suf in k]
                    correct_keys = [k for k in keys
                                    if k[len(qb_ro_ch0)+1::] == ro_suf]
                    data_array = np.array([meas_res_dict[k]
                                           for k in correct_keys])
                    rotated_data_dict[qb_name][ro_suf], \
                    _, _ = \
                        a_tools.rotate_and_normalize_data_IQ(
                            data=data_array,
                            cal_zero_points=cal_zero_points,
                            cal_one_points=cal_one_points)
        return rotated_data_dict

    @staticmethod
    def rotate_data_3_cal_states_TwoD(qb_name, meas_results_per_qb,
                                      channel_map, cal_states_dict):
        # FOR 3 CAL STATES
        meas_res_dict = meas_results_per_qb[qb_name]
        rotated_data_dict = OrderedDict()
        rotated_data_dict[qb_name] = OrderedDict()
        cal_pts_idxs = list(cal_states_dict[qb_name].values())
        cal_points_data = np.zeros((len(cal_pts_idxs), 2))
        if list(meas_res_dict) == channel_map[qb_name]:
            # two RO channels per qubit
            raw_data_arr = meas_res_dict[list(meas_res_dict)[0]]
            for i, state in enumerate(list(cal_states_dict[qb_name])):
                rotated_data_dict[qb_name][f'p{state}'] = np.zeros(
                    raw_data_arr.shape)
            for col in range(raw_data_arr.shape[1]):
                raw_data = np.concatenate([
                    v[:, col].reshape(len(v[:, col]), 1) for
                    v in meas_res_dict.values()], axis=1)
                for i, cal_idx in enumerate(cal_pts_idxs):
                    cal_points_data[i, :] = np.mean(raw_data[cal_idx, :],
                                                    axis=0)
                # rotated data is (raw_data_arr.shape[0], 3)
                rotated_data = predict_proba_avg_ro(
                    raw_data, cal_points_data)

                for i, state in enumerate(list(cal_states_dict[qb_name])):
                    rotated_data_dict[qb_name][f'p{state}'][:, col] = \
                        rotated_data[:, i]
        else:
            raise NotImplementedError('Calibration states rotation with 3 '
                                      'cal states only implemented for '
                                      '2 readout channels per qubit.')
        # transpose data
        for i, state in enumerate(list(cal_states_dict[qb_name])):
            rotated_data_dict[qb_name][f'p{state}'] = \
                rotated_data_dict[qb_name][f'p{state}'].T
        return rotated_data_dict


    @staticmethod
    def rotate_data_TwoD(qb_name, meas_results_per_qb, channel_map,
                         cal_states_dict, data_to_fit,
                         global_PCA=False, data_mostly_g=None):
        meas_res_dict = meas_results_per_qb[qb_name]
        rotated_data_dict = OrderedDict()
        if len(cal_states_dict[qb_name]) == 0:
            cal_zero_points = None
            cal_one_points = None
        else:
            cal_zero_points = list(cal_states_dict[qb_name].values())[0]
            cal_one_points = list(cal_states_dict[qb_name].values())[1]
        rotated_data_dict[qb_name] = OrderedDict()
        if len(meas_res_dict) == 1:
            if global_PCA:
                raise NotImplementedError('Global PCA is not implemented \
                                        for one channel RO!')
            # one RO channel per qubit
            raw_data_arr = meas_res_dict[list(meas_res_dict)[0]]
            rotated_data_dict[qb_name][data_to_fit[qb_name]] = \
                deepcopy(raw_data_arr.transpose())
            for col in range(raw_data_arr.shape[1]):
                rotated_data_dict[qb_name][data_to_fit[qb_name]][col] = \
                    a_tools.rotate_and_normalize_data_1ch(
                        data=raw_data_arr[:, col],
                        cal_zero_points=cal_zero_points,
                        cal_one_points=cal_one_points)
        elif list(meas_res_dict) == channel_map[qb_name]:
            # two RO channels per qubit
            raw_data_arr = meas_res_dict[list(meas_res_dict)[0]]
            rotated_data_dict[qb_name][data_to_fit[qb_name]] = \
                deepcopy(raw_data_arr.transpose())
            if not global_PCA:
                for col in range(raw_data_arr.shape[1]):
                    data_array = np.array(
                        [v[:, col] for v in meas_res_dict.values()])
                    rotated_data_dict[qb_name][
                            data_to_fit[qb_name]][col], _, _ = \
                        a_tools.rotate_and_normalize_data_IQ(
                            data=data_array,
                            cal_zero_points=cal_zero_points,
                            cal_one_points=cal_one_points)
            else:
                data_array = np.array(
                    [v.T.flatten() for v in meas_res_dict.values()])
                rot_flat_data, _, _ = \
                    a_tools.rotate_and_normalize_data_IQ(
                        data=data_array,
                        cal_zero_points=None,  # if cal_points are None, rotation via PCA
                        cal_one_points=None,
                        data_mostly_g=data_mostly_g  # True if most points are expected to be ground state
                    )
                rotated_data_dict[qb_name][data_to_fit[qb_name]] = \
                    np.reshape(rot_flat_data, raw_data_arr.T.shape)
        else:
            if global_PCA:
                raise NotImplementedError('Global PCA is not implemented \
                                        for multiple RPs per qubit channel!')
            # multiple readouts per qubit per channel
            if isinstance(channel_map[qb_name], str):
                qb_ro_ch0 = channel_map[qb_name]
            else:
                qb_ro_ch0 = channel_map[qb_name][0]

            ro_suffixes = [s[len(qb_ro_ch0)+1::] for s in
                           list(meas_res_dict) if qb_ro_ch0 in s]

            for i, ro_suf in enumerate(ro_suffixes):
                if len(ro_suffixes) == len(meas_res_dict):
                    # one RO ch per qubit
                    raw_data_arr = meas_res_dict[list(meas_res_dict)[i]]
                    rotated_data_dict[qb_name][ro_suf] = \
                        deepcopy(raw_data_arr.transpose())
                    for col in range(raw_data_arr.shape[1]):
                        rotated_data_dict[qb_name][
                            ro_suf][col] = \
                            a_tools.rotate_and_normalize_data_1ch(
                                data=raw_data_arr[:, col],
                                cal_zero_points=cal_zero_points,
                                cal_one_points=cal_one_points)
                else:
                    # two RO ch per qubit
                    raw_data_arr = meas_res_dict[list(meas_res_dict)[i]]
                    rotated_data_dict[qb_name][ro_suf] = \
                        deepcopy(raw_data_arr.transpose())
                    for col in range(raw_data_arr.shape[1]):
                        data_array = np.array(
                            [v[:, col] for k, v in meas_res_dict.items()
                             if ro_suf in k])
                        rotated_data_dict[qb_name][ro_suf][col], _, _ = \
                            a_tools.rotate_and_normalize_data_IQ(
                                data=data_array,
                                cal_zero_points=cal_zero_points,
                                cal_one_points=cal_one_points)
        return rotated_data_dict

    def get_xaxis_label_unit(self, qb_name):
        hard_sweep_params = self.get_param_value('hard_sweep_params')
        sweep_name = self.get_param_value('sweep_name')
        sweep_unit = self.get_param_value('sweep_unit')
        if self.sp is not None:
            _, xunit, xlabel = self.sp.get_sweep_params_description(
                param_names=self.mospm[qb_name], dimension=0)[0]
        elif hard_sweep_params is not None:
            xlabel = list(hard_sweep_params)[0]
            xunit = list(hard_sweep_params.values())[0][
                'unit']
        elif (sweep_name is not None) and (sweep_unit is not None):
            xlabel = sweep_name
            xunit = sweep_unit
        else:
            xlabel = self.raw_data_dict['sweep_parameter_names']
            xunit = self.raw_data_dict['sweep_parameter_units']
        if np.ndim(xlabel) > 0:
            xlabel = xlabel[0]
        if np.ndim(xunit) > 0:
            xunit = xunit[0]
        return xlabel, xunit

    @staticmethod
    def get_cal_state_color(cal_state_label):
        if cal_state_label == 'g' or cal_state_label == r'$|g\rangle$':
            return 'k'
        elif cal_state_label == 'e' or cal_state_label == r'$|e\rangle$':
            return 'gray'
        elif cal_state_label == 'f' or cal_state_label == r'$|f\rangle$':
            return 'C8'
        else:
            return 'C4'

    @staticmethod
    def get_latex_prob_label(prob_label):
        if '$' in prob_label:
            return prob_label
        elif 'p' in prob_label.lower():
            return r'$|{}\rangle$'.format(prob_label[-1])
        else:
            return r'$|{}\rangle$'.format(prob_label)

    def _get_single_shots_per_qb(self, raw=False):
        """
        Gets single shots from the proc_data_dict and arranges
        them as arrays per qubit
        Args:
            raw (bool): whether or not to return  raw shots (before
            data filtering)

        Returns: shots_per_qb: dict where keys are qb_names and
            values are arrays of shape (n_shots, n_value_names) for
            1D measurements and (n_shots*n_soft_sp, n_value_names) for
            2D measurements

        """
        # prepare data in convenient format, i.e. arrays per qubit
        shots_per_qb = dict()        # store shots per qb and per state
        pdd = self.proc_data_dict    # for convenience of notation
        key = 'meas_results_per_qb'
        if raw:
            key += "_raw"
        for qbn in self.qb_names:
                # if "1D measurement" , shape is (n_shots, n_vn) i.e. one
                # column for each value_name (often equal to n_ro_ch)
                shots_per_qb[qbn] = \
                    np.asarray(list(
                        pdd[key][qbn].values())).T
                # if "2D measurement" reshape from (n_soft_sp, n_shots, n_vn)
                #  to ( n_shots * n_soft_sp, n_ro_ch)
                if np.ndim(shots_per_qb[qbn]) == 3:
                    assert self.get_param_value("TwoD", False) == True, \
                        "'TwoD' is False but single shot data seems to be 2D"
                    n_vn = shots_per_qb[qbn].shape[-1]
                    n_vn = shots_per_qb[qbn].shape[-1]
                    # put softsweep as inner most loop for easier processing
                    shots_per_qb[qbn] = np.swapaxes(shots_per_qb[qbn], 0, 1)
                    # reshape to 2D array
                    shots_per_qb[qbn] = shots_per_qb[qbn].reshape((-1, n_vn))
                # make 2D array in case only one channel (1D array)
                elif np.ndim(shots_per_qb[qbn]) == 1:
                    shots_per_qb[qbn] = np.expand_dims(shots_per_qb[qbn],
                                                       axis=-1)

        return shots_per_qb

    def process_single_shots(self, predict_proba=True,
                             classifier_params=None,
                             states_map=None):
        """
        Processes single shots from proc_data_dict("meas_results_per_qb")
        This includes assigning probabilities to each shot (optional),
        preselect shots on the ground state if there is a preselection readout,
        average the shots/probabilities.

        Args:
            predict_proba (bool): whether or not to assign probabilities to shots.
                If True, it assumes that shots in the proc_data_dict are the
                raw voltages on n channels. If False, it assumes either that
                shots were acquired with the classifier detector (i.e. shots
                are the probabilities of being in each state of the classifier)
                or that they are raw voltages. Note that when preselection
                the function checks for "classified_ro" and if it is false,
                 (i.e. the input are raw voltages and not probas) then it uses
                  the classifier on the preselection readouts regardless of the
                  "predict_proba" flag (preselection requires classif of ground state).
            classifier_params (dict): dict where keys are qb_names and values
                are dictionaries of classifier parameters passed to
                a_tools.predict_proba_from_clf(). Defaults to
                qb.acq_classifier_params(). Note: it
            states_map (dict):
                list of states corresponding to the different integers output
                by the classifier. Defaults to  {0: "g", 1: "e", 2: "f", 3: "h"}

        Other parameters taken from self.get_param_value:
            use_preselection (bool): whether or not preselection should be used
                before averaging. If true, then checks if there is a preselection
                readout in prep_params and if so, performs preselection on the
                ground state
            n_shots (int): number of shots per readout. Used to infer the number
                of readouts. Defaults to qb.acq_shots. WATCH OUT, sometimes
                for mutli-qubit detector uses max(qb.acq_shots() for qb in qbs),
                such that acq_shots found in the hdf5 file might be different than
                the actual number of shots used for the experiment.
                it is therefore safer to pass the number of shots in the metadata.
        Returns:

        """
        if states_map is None:
            states_map = {0: "g", 1: "e", 2: "f", 3: "h"}

        # get preselection information
        prep_params_presel = self.prep_params.get('preparation_type', "wait") \
                             == "preselection"
        use_preselection = self.get_param_value("use_preselection", True)
        # activate preselection flag only if preselection is in prep_params
        # and the user wants to use the preselection readouts
        preselection = prep_params_presel and use_preselection

        # returns for each qb: (n_shots, n_ch) or (n_soft_sp* n_shots, n_ch)
        # where n_soft_sp is the inner most loop i.e. the first dim is ordered as
        # (shot0_ssp0, shot0_ssp1, ... , shot1_ssp0, shot1_ssp1, ...)
        shots_per_qb = self._get_single_shots_per_qb()


        # determine number of shots
        n_shots = self.get_param_value("n_shots")
        if n_shots is None:
            n_shots_from_hdf = [
                int(self.get_hdf_param_value(f"Instrument settings/{qbn}",
                                             "acq_shots")) for qbn in self.qb_names]
            if len(np.unique(n_shots_from_hdf)) > 1:
                log.warning("Number of shots extracted from hdf are not all the same:"
                            "assuming n_shots=max(qb.acq_shots() for qb in qb_names)")
            n_shots = np.max(n_shots_from_hdf)

        # determine number of readouts per sequence
        if self.get_param_value("TwoD", False):
            n_seqs = self.sp.length(1)  # corresponds to number of soft sweep points
        else:
            n_seqs = 1
        # does not count preselection readout
        n_readouts = list(shots_per_qb.values())[0].shape[0] // (n_shots * n_seqs)

        if preselection:
            # get preselection readouts
            preselection_ro_mask = np.tile([True]*n_seqs + [False]*n_seqs,
                                           n_shots*n_readouts )
            presel_shots_per_qb = \
                {qbn: presel_shots[preselection_ro_mask] for qbn, presel_shots in
                 self._get_single_shots_per_qb(raw=True).items()}

        # get classification parameters
        if classifier_params is None:
            classifier_params = {}
            from numpy import array  # for eval
            for qbn in self.qb_names:
                classifier_params[qbn] =  eval(self.get_hdf_param_value(
                f'Instrument settings/{qbn}', "acq_classifier_params"))

        # process single shots per qubit
        for qbn, shots in shots_per_qb.items():
            if predict_proba:
                # shots become probabilities with shape (n_shots, n_states)
                try:
                    shots = a_tools.predict_gm_proba_from_clf(
                        shots, classifier_params[qbn])
                except ValueError as e:
                    log.error(f'If the following error relates to number'
                              ' of features, probably wrong classifer parameters'
                              ' were passed (e.g. a classifier trained with'
                              ' a different number of channels than in the'
                              f' current measurement): {e}')
                    raise e
                if not 'meas_results_per_qb_probs' in self.proc_data_dict:
                    self.proc_data_dict['meas_results_per_qb_probs'] = {}
                self.proc_data_dict['meas_results_per_qb_probs'][qbn] = shots

            if preselection:
                if self.get_param_value('classified_ro', False):
                    # shots were obtained with classifier detector and
                    # are already probas
                    presel_proba = presel_shots_per_qb[qbn]
                else:
                    # use classifier calibrated to classify preselection readouts
                    presel_proba = a_tools.predict_gm_proba_from_clf(
                        presel_shots_per_qb[qbn], classifier_params[qbn])
                presel_classified = np.argmax(presel_proba, axis=1)
                # create boolean array of shots to keep.
                # each time ro is the ground state --> true otherwise false
                g_state_int = [k for k, v in states_map.items() if v == "g"][0]
                presel_filter = presel_classified == g_state_int

                if np.sum(presel_filter) == 0:
                    # FIXME: Nathan should probably not be error but just continue
                    #  without preselection ?
                    raise ValueError(f"{qbn}: No data left after preselection!")
            else:
                # keep all shots
                presel_filter = np.ones(len(shots), dtype=bool)

            # TODO: Nathan: if predict_proba is activated then we should
            #  first classify, then do a count table and thereby estimate
            #  average proba
            averaged_shots = [] # either raw voltage shots or probas
            for ro in range(n_readouts*n_seqs):
                shots_single_ro = shots[ro::n_readouts*n_seqs]
                presel_filter_single_ro = presel_filter[ro::n_readouts*n_seqs]
                averaged_shots.append(
                    np.mean(shots_single_ro[presel_filter_single_ro], axis=0))
            if self.get_param_value("TwoD", False):
                averaged_shots = np.reshape(averaged_shots, (n_readouts, n_seqs, -1))
                averaged_shots = np.swapaxes(averaged_shots, 0, 1) # return to original 2D shape
            # reshape to (n_prob or n_ch or 1, n_readouts) if 1d
            # or (n_prob or n_ch or 1, n_readouts, n_ssp) if 2d
            averaged_shots = np.array(averaged_shots).T

            if predict_proba:
                # value names are different from what was previously in
                # meas_results_per_qb and therefore "artificial" values
                # are made based on states
                self.proc_data_dict['meas_results_per_qb'][qbn] = \
                    {"p" + states_map[i]: p for i, p in enumerate(averaged_shots)}
            else:
                # reuse value names that were already there if did not classify
                for i, k in enumerate(
                        self.proc_data_dict['meas_results_per_qb'][qbn]):
                    self.proc_data_dict['meas_results_per_qb'][qbn][k] = \
                        averaged_shots[i]

    def prepare_plots(self):
        if self.get_param_value('plot_proj_data', default_value=True):
            for qb_name, corr_data in self.proc_data_dict[
                    'projected_data_dict'].items():
                fig_name = 'projected_plot_' + qb_name
                if isinstance(corr_data, dict):
                    for data_key, data in corr_data.items():
                        if self.cal_states_rotations is None:
                            data_label = data_key
                            title_suffix = ''
                            plot_name_suffix = data_key
                            plot_cal_points = False
                            data_axis_label = 'Population'
                        else:
                            fig_name = 'projected_plot_' + qb_name + \
                                       data_key
                            data_label = 'Data'
                            title_suffix = data_key
                            plot_name_suffix = ''
                            plot_cal_points = (
                                not self.options_dict.get('TwoD', False))
                            data_axis_label = '{} state population'.format(
                                self.get_latex_prob_label(data_key))
                        self.prepare_projected_data_plot(
                            fig_name, data, qb_name=qb_name,
                            data_label=data_label,
                            title_suffix=title_suffix,
                            plot_name_suffix=plot_name_suffix,
                            data_axis_label=data_axis_label,
                            plot_cal_points=plot_cal_points)

                else:
                    fig_name = 'projected_plot_' + qb_name
                    self.prepare_projected_data_plot(
                        fig_name, corr_data, qb_name=qb_name,
                        plot_cal_points=(
                            not self.options_dict.get('TwoD', False)))

        if self.get_param_value('plot_raw_data', default_value=True):
            # self.cal_states_rotations is not None:
            self.prepare_raw_data_plots(plot_filtered=False)
            if 'preparation_params' in self.metadata:
                if 'active' in self.metadata['preparation_params'].get(
                        'preparation_type', 'wait'):
                    self.prepare_raw_data_plots(plot_filtered=True)

    def prepare_raw_data_plots(self, plot_filtered=False):
        if plot_filtered or not self.data_with_reset:
            key = 'meas_results_per_qb'
            suffix = 'filtered' if self.data_with_reset else ''
            func_for_swpts = lambda qb_name: self.proc_data_dict[
                'sweep_points_dict'][qb_name]['sweep_points']
        else:
            key = 'meas_results_per_qb_raw'
            suffix = ''
            func_for_swpts = lambda qb_name: self.raw_data_dict[
                'hard_sweep_points']
        for qb_name, raw_data_dict in self.proc_data_dict[key].items():
            if qb_name not in self.qb_names:
                continue
            sweep_points = func_for_swpts(qb_name)
            if len(raw_data_dict) == 1:
                numplotsx = 1
                numplotsy = 1
            elif len(raw_data_dict) == 2:
                numplotsx = 1
                numplotsy = 2
            else:
                numplotsx = 2
                numplotsy = len(raw_data_dict) // 2 + len(raw_data_dict) % 2

            plotsize = self.get_default_plot_params(set=False)['figure.figsize']
            fig_title = (self.raw_data_dict['timestamp'] + ' ' +
                         self.raw_data_dict['measurementstring'] +
                         '\nRaw data ' + suffix + ' ' + qb_name)
            plot_name = 'raw_plot_' + qb_name + suffix
            xlabel, xunit = self.get_xaxis_label_unit(qb_name)

            for ax_id, ro_channel in enumerate(raw_data_dict):
                if self.get_param_value('TwoD', default_value=False):
                    if self.sp is None:
                        soft_sweep_params = self.get_param_value(
                            'soft_sweep_params')
                        if soft_sweep_params is not None:
                            yunit = list(soft_sweep_params.values())[0]['unit']
                        else:
                            yunit = self.raw_data_dict[
                                'sweep_parameter_units'][1]
                        if np.ndim(yunit) > 0:
                            yunit = yunit[0]
                    for pn, ssp in self.proc_data_dict['sweep_points_2D_dict'][
                            qb_name].items():
                        ylabel = pn
                        if self.sp is not None:
                            yunit = self.sp.get_sweep_params_property(
                                'unit', dimension=1, param_names=pn)
                            ylabel = self.sp.get_sweep_params_property(
                                'label', dimension=1, param_names=pn)
                        self.plot_dicts[f'{plot_name}_{ro_channel}_{pn}'] = {
                            'fig_id': plot_name + '_' + pn,
                            'ax_id': ax_id,
                            'plotfn': self.plot_colorxy,
                            'xvals': sweep_points,
                            'yvals': ssp,
                            'zvals': raw_data_dict[ro_channel].T,
                            'xlabel': xlabel,
                            'xunit': xunit,
                            'ylabel': ylabel,
                            'yunit': yunit,
                            'numplotsx': numplotsx,
                            'numplotsy': numplotsy,
                            'plotsize': (plotsize[0]*numplotsx,
                                         plotsize[1]*numplotsy),
                            'title': fig_title,
                            'clabel': '{} (Vpeak)'.format(ro_channel)}
                else:
                    self.plot_dicts[plot_name + '_' + ro_channel] = {
                        'fig_id': plot_name,
                        'ax_id': ax_id,
                        'plotfn': self.plot_line,
                        'xvals': sweep_points,
                        'xlabel': xlabel,
                        'xunit': xunit,
                        'yvals': raw_data_dict[ro_channel],
                        'ylabel': '{} (Vpeak)'.format(ro_channel),
                        'yunit': '',
                        'numplotsx': numplotsx,
                        'numplotsy': numplotsy,
                        'plotsize': (plotsize[0]*numplotsx,
                                     plotsize[1]*numplotsy),
                        'title': fig_title}
            if len(raw_data_dict) == 1:
                self.plot_dicts[
                    plot_name + '_' + list(raw_data_dict)[0]]['ax_id'] = None

    def prepare_projected_data_plot(
            self, fig_name, data, qb_name, title_suffix='', sweep_points=None,
            plot_cal_points=True, plot_name_suffix='', data_label='Data',
            data_axis_label='', do_legend_data=True, do_legend_cal_states=True):
        title_suffix = qb_name + title_suffix
        if data_axis_label == '':
            data_axis_label = '{} state population'.format(
                self.get_latex_prob_label(self.data_to_fit[qb_name]))
        plotsize = self.get_default_plot_params(set=False)['figure.figsize']
        plotsize = (plotsize[0], plotsize[0]/1.25)

        if sweep_points is None:
            sweep_points = self.proc_data_dict['sweep_points_dict'][qb_name][
                'sweep_points']
        plot_names_cal = []
        if plot_cal_points and self.num_cal_points != 0:
            yvals = data[:-self.num_cal_points]
            xvals = sweep_points[:-self.num_cal_points]
            # plot cal points
            for i, cal_pts_idxs in enumerate(
                    self.cal_states_dict.values()):
                plot_dict_name_cal = fig_name + '_' + \
                                     list(self.cal_states_dict)[i] + '_' + \
                                     plot_name_suffix
                plot_names_cal += [plot_dict_name_cal]
                self.plot_dicts[plot_dict_name_cal] = {
                    'fig_id': fig_name,
                    'plotfn': self.plot_line,
                    'plotsize': plotsize,
                    'xvals': self.proc_data_dict['sweep_points_dict'][qb_name][
                        'cal_points_sweep_points'][cal_pts_idxs],
                    'yvals': data[cal_pts_idxs],
                    'setlabel': list(self.cal_states_dict)[i],
                    'do_legend': do_legend_cal_states,
                    'legend_bbox_to_anchor': (1, 0.5),
                    'legend_pos': 'center left',
                    'linestyle': 'none',
                    'line_kws': {'color': self.get_cal_state_color(
                        list(self.cal_states_dict)[i])}}

                self.plot_dicts[plot_dict_name_cal+'_line'] = {
                    'fig_id': fig_name,
                    'plotsize': plotsize,
                    'plotfn': self.plot_hlines,
                    'y': np.mean(data[cal_pts_idxs]),
                    'xmin': self.proc_data_dict['sweep_points_dict'][qb_name][
                        'sweep_points'][0],
                    'xmax': self.proc_data_dict['sweep_points_dict'][qb_name][
                        'sweep_points'][-1],
                    'colors': 'gray'}

        else:
            yvals = data
            xvals = sweep_points
        title = (self.raw_data_dict['timestamp'] + ' ' +
                 self.raw_data_dict['measurementstring'])
        if title_suffix is not None:
            title += '\n' + title_suffix

        plot_dict_name = fig_name + '_' + plot_name_suffix
        xlabel, xunit = self.get_xaxis_label_unit(qb_name)

        if self.get_param_value('TwoD', default_value=False):
            if self.sp is None:
                soft_sweep_params = self.get_param_value(
                    'soft_sweep_params')
                if soft_sweep_params is not None:
                    yunit = list(soft_sweep_params.values())[0]['unit']
                else:
                    yunit = self.raw_data_dict['sweep_parameter_units'][1]
                if np.ndim(yunit) > 0:
                    yunit = yunit[0]
            for pn, ssp in self.proc_data_dict['sweep_points_2D_dict'][
                    qb_name].items():
                ylabel = pn
                if self.sp is not None:
                    yunit = self.sp.get_sweep_params_property(
                        'unit', dimension=1, param_names=pn)
                    ylabel = self.sp.get_sweep_params_property(
                        'label', dimension=1, param_names=pn)
                self.plot_dicts[f'{plot_dict_name}_{pn}'] = {
                    'plotfn': self.plot_colorxy,
                    'fig_id': fig_name + '_' + pn,
                    'xvals': xvals,
                    'yvals': ssp,
                    'zvals': yvals,
                    'xlabel': xlabel,
                    'xunit': xunit,
                    'ylabel': ylabel,
                    'yunit': yunit,
                    'title': title,
                    'clabel': data_axis_label}
        else:
            self.plot_dicts[plot_dict_name] = {
                'plotfn': self.plot_line,
                'fig_id': fig_name,
                'plotsize': plotsize,
                'xvals': xvals,
                'xlabel': xlabel,
                'xunit': xunit,
                'yvals': yvals,
                'ylabel': data_axis_label,
                'yunit': '',
                'setlabel': data_label,
                'title': title,
                'linestyle': 'none',
                'do_legend': do_legend_data,
                'legend_bbox_to_anchor': (1, 0.5),
                'legend_pos': 'center left'}
        if len(plot_names_cal) > 0:
            if do_legend_data and not do_legend_cal_states:
                for plot_name in plot_names_cal:
                    plot_dict_cal = self.plot_dicts.pop(plot_name)
                    self.plot_dicts[plot_name] = plot_dict_cal


class Idling_Error_Rate_Analyisis(ba.BaseDataAnalysis):

    def __init__(self, t_start: str=None, t_stop: str=None,
                 label: str='', data_file_path: str=None,
                 options_dict: dict=None, extract_only: bool=False,
                 do_fitting: bool=True, auto=True):
        super().__init__(t_start=t_start, t_stop=t_stop,
                         label=label,
                         data_file_path=data_file_path,
                         options_dict=options_dict,
                         extract_only=extract_only, do_fitting=do_fitting)

        self.params_dict = {'xlabel': 'sweep_name',
                            'xunit': 'sweep_unit',
                            'xvals': 'sweep_points',
                            'measurementstring': 'measurementstring',
                            'value_names': 'value_names',
                            'value_units': 'value_units',
                            'measured_values': 'measured_values'}
        self.numeric_params = []
        if auto:
            self.run_analysis()

    def process_data(self):
        post_sel_th = self.options_dict.get('post_sel_th', 0.5)
        raw_shots = self.raw_data_dict['measured_values'][0][0]
        post_sel_shots = raw_shots[::2]
        data_shots = raw_shots[1::2]
        data_shots[np.where(post_sel_shots > post_sel_th)] = np.nan

        states = ['0', '1', '+']
        self.proc_data_dict['xvals'] = np.unique(self.raw_data_dict['xvals'])
        for i, state in enumerate(states):
            self.proc_data_dict['shots_{}'.format(state)] =data_shots[i::3]

            self.proc_data_dict['yvals_{}'.format(state)] = \
                np.nanmean(np.reshape(self.proc_data_dict['shots_{}'.format(state)],
                               (len(self.proc_data_dict['xvals']), -1),
                               order='F'), axis=1)


    def prepare_plots(self):
        # assumes that value names are unique in an experiment
        states = ['0', '1', '+']
        for i, state in enumerate(states):
            yvals = self.proc_data_dict['yvals_{}'.format(state)]
            xvals =  self.proc_data_dict['xvals']

            self.plot_dicts['Prepare in {}'.format(state)] = {
                'ax_id': 'main',
                'plotfn': self.plot_line,
                'xvals': xvals,
                'xlabel': self.raw_data_dict['xlabel'][0],
                'xunit': self.raw_data_dict['xunit'][0][0],
                'yvals': yvals,
                'ylabel': 'Counts',
                'yrange': [0, 1],
                'xrange': self.options_dict.get('xrange', None),
                'yunit': 'frac',
                'setlabel': 'Prepare in {}'.format(state),
                'do_legend':True,
                'title': (self.raw_data_dict['timestamps'][0]+' - ' +
                          self.raw_data_dict['timestamps'][-1] + '\n' +
                          self.raw_data_dict['measurementstring'][0]),
                'legend_pos': 'upper right'}
        if self.do_fitting:
            for state in ['0', '1', '+']:
                self.plot_dicts['fit_{}'.format(state)] = {
                    'ax_id': 'main',
                    'plotfn': self.plot_fit,
                    'fit_res': self.fit_dicts['fit {}'.format(state)]['fit_res'],
                    'plot_init': self.options_dict['plot_init'],
                    'setlabel': 'fit |{}>'.format(state),
                    'do_legend': True,
                    'legend_pos': 'upper right'}

                self.plot_dicts['fit_text']={
                    'ax_id':'main',
                    'box_props': 'fancy',
                    'xpos':1.05,
                    'horizontalalignment':'left',
                    'plotfn': self.plot_text,
                    'text_string': self.proc_data_dict['fit_msg']}



    def analyze_fit_results(self):
        fit_msg =''
        states = ['0', '1', '+']
        for state in states:
            fr = self.fit_res['fit {}'.format(state)]
            N1 = fr.params['N1'].value, fr.params['N1'].stderr
            N2 = fr.params['N2'].value, fr.params['N2'].stderr
            fit_msg += ('Prep |{}> : \n\tN_1 = {:.2g} $\pm$ {:.2g}'
                    '\n\tN_2 = {:.2g} $\pm$ {:.2g}\n').format(
                state, N1[0], N1[1], N2[0], N2[1])

        self.proc_data_dict['fit_msg'] = fit_msg

    def prepare_fitting(self):
        self.fit_dicts = OrderedDict()
        states = ['0', '1', '+']
        for i, state in enumerate(states):
            yvals = self.proc_data_dict['yvals_{}'.format(state)]
            xvals =  self.proc_data_dict['xvals']

            mod = lmfit.Model(fit_mods.idle_error_rate_exp_decay)
            mod.guess = fit_mods.idle_err_rate_guess.__get__(mod, mod.__class__)

            # Done here explicitly so that I can overwrite a specific guess
            guess_pars = mod.guess(N=xvals, data=yvals)
            vary_N2 = self.options_dict.get('vary_N2', True)

            if not vary_N2:
                guess_pars['N2'].value = 1e21
                guess_pars['N2'].vary = False
            self.fit_dicts['fit {}'.format(states[i])] = {
                'model': mod,
                'fit_xvals': {'N': xvals},
                'fit_yvals': {'data': yvals},
                'guess_pars': guess_pars}
            # Allows fixing the double exponential coefficient


class Grovers_TwoQubitAllStates_Analysis(ba.BaseDataAnalysis):

    def __init__(self, t_start: str=None, t_stop: str=None,
                 label: str='', data_file_path: str=None,
                 options_dict: dict=None, extract_only: bool=False,
                 do_fitting: bool=True, auto=True):
        super().__init__(t_start=t_start, t_stop=t_stop,
                         label=label,
                         data_file_path=data_file_path,
                         options_dict=options_dict,
                         extract_only=extract_only, do_fitting=do_fitting)

        self.params_dict = {'xlabel': 'sweep_name',
                            'xunit': 'sweep_unit',
                            'xvals': 'sweep_points',
                            'measurementstring': 'measurementstring',
                            'value_names': 'value_names',
                            'value_units': 'value_units',
                            'measured_values': 'measured_values'}
        self.numeric_params = []
        if auto:
            self.run_analysis()

    def process_data(self):
        self.proc_data_dict = OrderedDict()
        normalize_to_cal_points = self.options_dict.get('normalize_to_cal_points', True)
        cal_points = [
                        [[-4, -3], [-2, -1]],
                        [[-4, -2], [-3, -1]],
                       ]
        for idx in [0,1]:
            yvals = list(self.raw_data_dict['measured_data'].values())[idx][0]

            self.proc_data_dict['ylabel_{}'.format(idx)] = \
                self.raw_data_dict['value_names'][0][idx]
            self.proc_data_dict['yunit'] = self.raw_data_dict['value_units'][0][idx]

            if normalize_to_cal_points:
                yvals = a_tools.rotate_and_normalize_data_1ch(yvals,
                    cal_zero_points=cal_points[idx][0],
                    cal_one_points=cal_points[idx][1])
            self.proc_data_dict['yvals_{}'.format(idx)] = yvals

        y0 = self.proc_data_dict['yvals_0']
        y1 = self.proc_data_dict['yvals_1']
        p_success = ((y0[0]*y1[0]) +
                     (1-y0[1])*y1[1] +
                     (y0[2])*(1-y1[2]) +
                     (1-y0[3])*(1-y1[3]) )/4
        self.proc_data_dict['p_success'] = p_success


    def prepare_plots(self):
        # assumes that value names are unique in an experiment
        for i in [0, 1]:
            yvals = self.proc_data_dict['yvals_{}'.format(i)]
            xvals =  self.raw_data_dict['xvals'][0]
            ylabel = self.proc_data_dict['ylabel_{}'.format(i)]
            self.plot_dicts['main_{}'.format(ylabel)] = {
                'plotfn': self.plot_line,
                'xvals': self.raw_data_dict['xvals'][0],
                'xlabel': self.raw_data_dict['xlabel'][0],
                'xunit': self.raw_data_dict['xunit'][0][0],
                'yvals': self.proc_data_dict['yvals_{}'.format(i)],
                'ylabel': ylabel,
                'yunit': self.proc_data_dict['yunit'],
                'title': (self.raw_data_dict['timestamps'][0] + ' \n' +
                          self.raw_data_dict['measurementstring'][0]),
                'do_legend': False,
                'legend_pos': 'upper right'}


        self.plot_dicts['limit_text']={
            'ax_id':'main_{}'.format(ylabel),
            'box_props': 'fancy',
            'xpos':1.05,
            'horizontalalignment':'left',
            'plotfn': self.plot_text,
            'text_string': 'P succes = {:.3f}'.format(self.proc_data_dict['p_success'])}








class FlippingAnalysis(Single_Qubit_TimeDomainAnalysis):

    def __init__(self, t_start: str=None, t_stop: str=None,
                 data_file_path: str=None,
                 options_dict: dict=None, extract_only: bool=False,
                 do_fitting: bool=True, auto=True):
        super().__init__(t_start=t_start, t_stop=t_stop,
                         data_file_path=data_file_path,
                         options_dict=options_dict,
                         extract_only=extract_only, do_fitting=do_fitting)
        self.single_timestamp = True

        self.params_dict = {'xlabel': 'sweep_name',
                            'xunit': 'sweep_unit',
                            'measurementstring': 'measurementstring',
                            'sweep_points': 'sweep_points',
                            'value_names': 'value_names',
                            'value_units': 'value_units',
                            'measured_values': 'measured_values'}
        # This analysis makes a hardcoded assumption on the calibration points
        self.options_dict['cal_points'] = [list(range(-4, -2)),
                                           list(range(-2, 0))]

        self.numeric_params = []
        if auto:
            self.run_analysis()

    def prepare_fitting(self):
        self.fit_dicts = OrderedDict()
        # Even though we expect an exponentially damped oscillation we use
        # a simple cosine as this gives more reliable fitting and we are only
        # interested in extracting the frequency of the oscillation
        cos_mod = lmfit.Model(fit_mods.CosFunc)

        guess_pars = fit_mods.Cos_guess(
            model=cos_mod, t=self.raw_data_dict['sweep_points'][:-4],
            data=self.proc_data_dict['corr_data'][:-4])

        # This enforces the oscillation to start at the equator
        # and ensures that any over/under rotation is absorbed in the
        # frequency
        guess_pars['amplitude'].value = 0.5
        guess_pars['amplitude'].vary = False
        guess_pars['offset'].value = 0.5
        guess_pars['offset'].vary = False

        self.fit_dicts['cos_fit'] = {
            'fit_fn': fit_mods.CosFunc,
            'fit_xvals': {'t': self.raw_data_dict['sweep_points'][:-4]},
            'fit_yvals': {'data': self.proc_data_dict['corr_data'][:-4]},
            'guess_pars': guess_pars}

        # In the case there are very few periods we fall back on a small
        # angle approximation to extract the drive detuning
        poly_mod = lmfit.models.PolynomialModel(degree=1)
        # the detuning can be estimated using on a small angle approximation
        # c1 = d/dN (cos(2*pi*f N) ) evaluated at N = 0 -> c1 = -2*pi*f
        poly_mod.set_param_hint('frequency', expr='-c1/(2*pi)')
        guess_pars = poly_mod.guess(x=self.raw_data_dict['sweep_points'][:-4],
                                    data=self.proc_data_dict['corr_data'][:-4])
        # Constraining the line ensures that it will only give a good fit
        # if the small angle approximation holds
        guess_pars['c0'].vary = False
        guess_pars['c0'].value = 0.5

        self.fit_dicts['line_fit'] = {
            'model': poly_mod,
            'fit_xvals': {'x': self.raw_data_dict['sweep_points'][:-4]},
            'fit_yvals': {'data': self.proc_data_dict['corr_data'][:-4]},
            'guess_pars': guess_pars}

    def analyze_fit_results(self):
        sf_line = self._get_scale_factor_line()
        sf_cos = self._get_scale_factor_cos()
        self.proc_data_dict['scale_factor'] = self.get_scale_factor()

        msg = 'Scale fact. based on '
        if self.proc_data_dict['scale_factor'] == sf_cos:
            msg += 'cos fit\n'
        else:
            msg += 'line fit\n'
        msg += 'cos fit: {:.4f}\n'.format(sf_cos)
        msg += 'line fit: {:.4f}'.format(sf_line)

        self.raw_data_dict['scale_factor_msg'] = msg
        # TODO: save scale factor to file

    def get_scale_factor(self):
        """
        Returns the scale factor that should correct for the error in the
        pulse amplitude.
        """
        # Model selection based on the Bayesian Information Criterion (BIC)
        # as  calculated by lmfit
        if (self.fit_dicts['line_fit']['fit_res'].bic <
                self.fit_dicts['cos_fit']['fit_res'].bic):
            scale_factor = self._get_scale_factor_line()
        else:
            scale_factor = self._get_scale_factor_cos()
        return scale_factor

    def _get_scale_factor_cos(self):
        # 1/period of the oscillation corresponds to the (fractional)
        # over/under rotation error per gate
        frequency = self.fit_dicts['cos_fit']['fit_res'].params['frequency']

        # the square is needed to account for the difference between
        # power and amplitude
        scale_factor = (1+frequency)**2

        phase = np.rad2deg(self.fit_dicts['cos_fit']['fit_res'].params['phase']) % 360
        # phase ~90 indicates an under rotation so the scale factor
        # has to be larger than 1. A phase ~270 indicates an over
        # rotation so then the scale factor has to be smaller than one.
        if phase > 180:
            scale_factor = 1/scale_factor

        return scale_factor

    def _get_scale_factor_line(self):
        # 1/period of the oscillation corresponds to the (fractional)
        # over/under rotation error per gate
        frequency = self.fit_dicts['line_fit']['fit_res'].params['frequency']
        scale_factor = (1+frequency)**2
        # no phase sign check is needed here as this is contained in the
        # sign of the coefficient

        return scale_factor

    def prepare_plots(self):
        self.plot_dicts['main'] = {
            'plotfn': self.plot_line,
            'xvals': self.raw_data_dict['sweep_points'],
            'xlabel': self.raw_data_dict['xlabel'],
            'xunit': self.raw_data_dict['xunit'],  # does not do anything yet
            'yvals': self.proc_data_dict['corr_data'],
            'ylabel': 'Excited state population',
            'yunit': '',
            'setlabel': 'data',
            'title': (self.raw_data_dict['timestamp'] + ' ' +
                      self.raw_data_dict['measurementstring']),
            'do_legend': True,
            'legend_pos': 'upper right'}

        if self.do_fitting:
            self.plot_dicts['line_fit'] = {
                'ax_id': 'main',
                'plotfn': self.plot_fit,
                'fit_res': self.fit_dicts['line_fit']['fit_res'],
                'plot_init': self.options_dict['plot_init'],
                'setlabel': 'line fit',
                'do_legend': True,
                'legend_pos': 'upper right'}

            self.plot_dicts['cos_fit'] = {
                'ax_id': 'main',
                'plotfn': self.plot_fit,
                'fit_res': self.fit_dicts['cos_fit']['fit_res'],
                'plot_init': self.options_dict['plot_init'],
                'setlabel': 'cos fit',
                'do_legend': True,
                'legend_pos': 'upper right'}

            self.plot_dicts['text_msg'] = {
                'ax_id': 'main',
                'ypos': 0.15,
                'plotfn': self.plot_text,
                'box_props': 'fancy',
                'text_string': self.raw_data_dict['scale_factor_msg']}


class Intersect_Analysis(Single_Qubit_TimeDomainAnalysis):
    """
    Analysis to extract the intercept of two parameters.

    relevant options_dict parameters
        ch_idx_A (int) specifies first channel for intercept
        ch_idx_B (int) specifies second channel for intercept if same as first
            it will assume data was taken interleaved.
    """
    def __init__(self, t_start: str=None, t_stop: str=None,
                 data_file_path: str=None,
                 options_dict: dict=None, extract_only: bool=False,
                 do_fitting: bool=True, auto=True):

        super().__init__(t_start=t_start, t_stop=t_stop,
                         data_file_path=data_file_path,
                         options_dict=options_dict,
                         extract_only=extract_only, do_fitting=do_fitting)
        self.single_timestamp = False

        self.params_dict = {'xlabel': 'sweep_name',
                            'xvals': 'sweep_points',
                            'xunit': 'sweep_unit',
                            'measurementstring': 'measurementstring',
                            'value_names': 'value_names',
                            'value_units': 'value_units',
                            'measured_values': 'measured_values'}

        self.numeric_params = []
        if auto:
            self.run_analysis()


    def process_data(self):
        """
        selects the relevant acq channel based on "ch_idx_A" and "ch_idx_B"
        specified in the options dict. If ch_idx_A and ch_idx_B are the same
        it will unzip the data.
        """
        self.proc_data_dict = deepcopy(self.raw_data_dict)
        # The channel containing the data must be specified in the options dict
        ch_idx_A = self.options_dict.get('ch_idx_A', 0)
        ch_idx_B = self.options_dict.get('ch_idx_B', 0)


        self.proc_data_dict['ylabel'] = self.raw_data_dict['value_names'][0][ch_idx_A]
        self.proc_data_dict['yunit'] = self.raw_data_dict['value_units'][0][ch_idx_A]

        if ch_idx_A == ch_idx_B:
            yvals = list(self.raw_data_dict['measured_data'].values())[ch_idx_A][0]
            self.proc_data_dict['xvals_A'] = self.raw_data_dict['xvals'][0][::2]
            self.proc_data_dict['xvals_B'] = self.raw_data_dict['xvals'][0][1::2]
            self.proc_data_dict['yvals_A'] = yvals[::2]
            self.proc_data_dict['yvals_B'] = yvals[1::2]
        else:
            self.proc_data_dict['xvals_A'] = self.raw_data_dict['xvals'][0]
            self.proc_data_dict['xvals_B'] = self.raw_data_dict['xvals'][0]

            self.proc_data_dict['yvals_A'] = list(self.raw_data_dict
                ['measured_data'].values())[ch_idx_A][0]
            self.proc_data_dict['yvals_B'] = list(self.raw_data_dict
                ['measured_data'].values())[ch_idx_B][0]

    def prepare_fitting(self):
        self.fit_dicts = OrderedDict()

        self.fit_dicts['line_fit_A'] = {
            'model': lmfit.models.PolynomialModel(degree=2),
            'fit_xvals': {'x': self.proc_data_dict['xvals_A']},
            'fit_yvals': {'data': self.proc_data_dict['yvals_A']}}

        self.fit_dicts['line_fit_B'] = {
            'model': lmfit.models.PolynomialModel(degree=2),
            'fit_xvals': {'x': self.proc_data_dict['xvals_B']},
            'fit_yvals': {'data': self.proc_data_dict['yvals_B']}}


    def analyze_fit_results(self):
        fr_0 = self.fit_res['line_fit_A'].best_values
        fr_1 = self.fit_res['line_fit_B'].best_values

        c0 = (fr_0['c0'] - fr_1['c0'])
        c1 = (fr_0['c1'] - fr_1['c1'])
        c2 = (fr_0['c2'] - fr_1['c2'])
        poly_coeff = [c0, c1, c2]
        poly = np.polynomial.polynomial.Polynomial([fr_0['c0'],
                                                   fr_0['c1'], fr_0['c2']])
        ic = np.polynomial.polynomial.polyroots(poly_coeff)

        self.proc_data_dict['intersect_L'] = ic[0], poly(ic[0])
        self.proc_data_dict['intersect_R'] = ic[1], poly(ic[1])

        if (((np.min(self.proc_data_dict['xvals']))< ic[0]) and
                ( ic[0] < (np.max(self.proc_data_dict['xvals'])))):
            self.proc_data_dict['intersect'] =self.proc_data_dict['intersect_L']
        else:
            self.proc_data_dict['intersect'] =self.proc_data_dict['intersect_R']

    def prepare_plots(self):
        self.plot_dicts['main'] = {
            'plotfn': self.plot_line,
            'xvals': self.proc_data_dict['xvals_A'],
            'xlabel': self.proc_data_dict['xlabel'][0],
            'xunit': self.proc_data_dict['xunit'][0][0],
            'yvals': self.proc_data_dict['yvals_A'],
            'ylabel': self.proc_data_dict['ylabel'],
            'yunit': self.proc_data_dict['yunit'],
            'setlabel': 'A',
            'title': (self.proc_data_dict['timestamps'][0] + ' \n' +
                      self.proc_data_dict['measurementstring'][0]),
            'do_legend': True,
            'yrange': (0,1),
            'legend_pos': 'upper right'}

        self.plot_dicts['on'] = {
            'plotfn': self.plot_line,
            'ax_id': 'main',
            'xvals': self.proc_data_dict['xvals_B'],
            'xlabel': self.proc_data_dict['xlabel'][0],
            'xunit': self.proc_data_dict['xunit'][0][0],
            'yvals': self.proc_data_dict['yvals_B'],
            'ylabel': self.proc_data_dict['ylabel'],
            'yunit': self.proc_data_dict['yunit'],
            'setlabel': 'B',
            'do_legend': True,
            'legend_pos': 'upper right'}

        if self.do_fitting:
            self.plot_dicts['line_fit_A'] = {
                'ax_id': 'main',
                'plotfn': self.plot_fit,
                'fit_res': self.fit_dicts['line_fit_A']['fit_res'],
                'plot_init': self.options_dict['plot_init'],
                'setlabel': 'Fit A',
                'do_legend': True}
            self.plot_dicts['line_fit_B'] = {
                'ax_id': 'main',
                'plotfn': self.plot_fit,
                'fit_res': self.fit_dicts['line_fit_B']['fit_res'],
                'plot_init': self.options_dict['plot_init'],
                'setlabel': 'Fit B',
                'do_legend': True}


            ic, ic_unit = SI_val_to_msg_str(
                self.proc_data_dict['intersect'][0],
                 self.proc_data_dict['xunit'][0][0], return_type=float)
            self.plot_dicts['intercept_message'] = {
                'ax_id': 'main',
                'plotfn': self.plot_line,
                'xvals': [self.proc_data_dict['intersect'][0]],
                'yvals': [self.proc_data_dict['intersect'][1]],
                'line_kws': {'alpha': .5, 'color':'gray',
                            'markersize':15},
                'marker': 'o',
                'setlabel': 'Intercept: {:.1f} {}'.format(ic, ic_unit),
                'do_legend': True}

    def get_intersect(self):

        return self.proc_data_dict['intersect']



class CZ_1QPhaseCal_Analysis(ba.BaseDataAnalysis):
    """
    Analysis to extract the intercept for a single qubit phase calibration
    experiment

    N.B. this is a less generic version of "Intersect_Analysis" and should
    be deprecated (MAR Dec 2017)
    """
    def __init__(self, t_start: str=None, t_stop: str=None,
                 data_file_path: str=None,
                 options_dict: dict=None, extract_only: bool=False,
                 do_fitting: bool=True, auto=True):
        super().__init__(t_start=t_start, t_stop=t_stop,
                         data_file_path=data_file_path,
                         options_dict=options_dict,
                         extract_only=extract_only, do_fitting=do_fitting)
        self.single_timestamp = False

        self.params_dict = {'xlabel': 'sweep_name',
                            'xunit': 'sweep_unit',
                            'xvals': 'sweep_points',
                            'measurementstring': 'measurementstring',
                            'value_names': 'value_names',
                            'value_units': 'value_units',
                            'measured_values': 'measured_values'}

        self.numeric_params = []
        if auto:
            self.run_analysis()

    def process_data(self):
        """
        selects the relevant acq channel based on "ch_idx" in options dict and
        then splits the data for th
        """
        self.proc_data_dict = OrderedDict()
        # The channel containing the data must be specified in the options dict
        ch_idx = self.options_dict['ch_idx']

        yvals = list(self.raw_data_dict['measured_data'].values())[ch_idx][0]

        self.proc_data_dict['ylabel'] = self.raw_data_dict['value_names'][0][ch_idx]
        self.proc_data_dict['yunit'] = self.raw_data_dict['value_units'][0][ch_idx]
        self.proc_data_dict['xvals_off'] = self.raw_data_dict['xvals'][0][::2]
        self.proc_data_dict['xvals_on'] = self.raw_data_dict['xvals'][0][1::2]
        self.proc_data_dict['yvals_off'] = yvals[::2]
        self.proc_data_dict['yvals_on'] = yvals[1::2]


    def prepare_fitting(self):
        self.fit_dicts = OrderedDict()

        self.fit_dicts['line_fit_off'] = {
            'model': lmfit.models.PolynomialModel(degree=1),
            'fit_xvals': {'x': self.proc_data_dict['xvals_off']},
            'fit_yvals': {'data': self.proc_data_dict['yvals_off']}}

        self.fit_dicts['line_fit_on'] = {
            'model': lmfit.models.PolynomialModel(degree=1),
            'fit_xvals': {'x': self.proc_data_dict['xvals_on']},
            'fit_yvals': {'data': self.proc_data_dict['yvals_on']}}


    def analyze_fit_results(self):
        fr_0 = self.fit_res['line_fit_off'].best_values
        fr_1 = self.fit_res['line_fit_on'].best_values
        ic = -(fr_0['c0'] - fr_1['c0'])/(fr_0['c1'] - fr_1['c1'])

        self.proc_data_dict['zero_phase_diff_intersect'] = ic


    def prepare_plots(self):
        self.plot_dicts['main'] = {
            'plotfn': self.plot_line,
            'xvals': self.proc_data_dict['xvals_off'],
            'xlabel': self.raw_data_dict['xlabel'][0],
            'xunit': self.raw_data_dict['xunit'][0][0],
            'yvals': self.proc_data_dict['yvals_off'],
            'ylabel': self.proc_data_dict['ylabel'],
            'yunit': self.proc_data_dict['yunit'],
            'setlabel': 'CZ off',
            'title': (self.raw_data_dict['timestamps'][0] + ' \n' +
                      self.raw_data_dict['measurementstring'][0]),
            'do_legend': True,
            'yrange': (0,1),
            'legend_pos': 'upper right'}

        self.plot_dicts['on'] = {
            'plotfn': self.plot_line,
            'ax_id': 'main',
            'xvals': self.proc_data_dict['xvals_on'],
            'xlabel': self.raw_data_dict['xlabel'][0],
            'xunit': self.raw_data_dict['xunit'][0][0],
            'yvals': self.proc_data_dict['yvals_on'],
            'ylabel': self.proc_data_dict['ylabel'],
            'yunit': self.proc_data_dict['yunit'],
            'setlabel': 'CZ on',
            'do_legend': True,
            'legend_pos': 'upper right'}

        if self.do_fitting:
            self.plot_dicts['line_fit_off'] = {
                'ax_id': 'main',
                'plotfn': self.plot_fit,
                'fit_res': self.fit_dicts['line_fit_off']['fit_res'],
                'plot_init': self.options_dict['plot_init'],
                'setlabel': 'Fit CZ off',
                'do_legend': True}
            self.plot_dicts['line_fit_on'] = {
                'ax_id': 'main',
                'plotfn': self.plot_fit,
                'fit_res': self.fit_dicts['line_fit_on']['fit_res'],
                'plot_init': self.options_dict['plot_init'],
                'setlabel': 'Fit CZ on',
                'do_legend': True}


            ic, ic_unit = SI_val_to_msg_str(
                self.proc_data_dict['zero_phase_diff_intersect'],
                 self.raw_data_dict['xunit'][0][0], return_type=float)
            self.plot_dicts['intercept_message'] = {
                'ax_id': 'main',
                'plotfn': self.plot_line,
                'xvals': [self.proc_data_dict['zero_phase_diff_intersect']],
                'yvals': [np.mean(self.proc_data_dict['xvals_on'])],
                'line_kws': {'alpha': 0},
                'setlabel': 'Intercept: {:.1f} {}'.format(ic, ic_unit),
                'do_legend': True}

    def get_zero_phase_diff_intersect(self):

        return self.proc_data_dict['zero_phase_diff_intersect']


class Oscillation_Analysis(ba.BaseDataAnalysis):
    """
    Very basic analysis to determine the phase of a single oscillation
    that has an assumed period of 360 degrees.
    """
    def __init__(self, t_start: str=None, t_stop: str=None,
                 data_file_path: str=None,
                 label: str='',
                 options_dict: dict=None, extract_only: bool=False,
                 do_fitting: bool=True, auto=True):
        super().__init__(t_start=t_start, t_stop=t_stop,
                         label=label,
                         data_file_path=data_file_path,
                         options_dict=options_dict,
                         extract_only=extract_only, do_fitting=do_fitting)
        self.single_timestamp = False

        self.params_dict = {'xlabel': 'sweep_name',
                            'xunit': 'sweep_unit',
                            'xvals': 'sweep_points',
                            'measurementstring': 'measurementstring',
                            'value_names': 'value_names',
                            'value_units': 'value_units',
                            'measured_values': 'measured_values'}

        self.numeric_params = []
        if auto:
            self.run_analysis()

    def process_data(self):
        self.proc_data_dict = OrderedDict()
        idx = 1

        self.proc_data_dict['yvals'] = list(self.raw_data_dict['measured_data'].values())[idx][0]
        self.proc_data_dict['ylabel'] = self.raw_data_dict['value_names'][0][idx]
        self.proc_data_dict['yunit'] = self.raw_data_dict['value_units'][0][idx]

    def prepare_fitting(self):
        self.fit_dicts = OrderedDict()
        cos_mod = fit_mods.CosModel
        guess_pars = fit_mods.Cos_guess(
            model=cos_mod, t=self.raw_data_dict['xvals'][0],
            data=self.proc_data_dict['yvals'], freq_guess=1/360)
        guess_pars['frequency'].value = 1/360
        guess_pars['frequency'].vary = False
        self.fit_dicts['cos_fit'] = {
            'fit_fn': fit_mods.CosFunc,
            'fit_xvals': {'t': self.raw_data_dict['xvals'][0]},
            'fit_yvals': {'data': self.proc_data_dict['yvals']},
            'guess_pars': guess_pars}

    def analyze_fit_results(self):
        fr = self.fit_res['cos_fit'].best_values
        self.proc_data_dict['phi'] =  np.rad2deg(fr['phase'])


    def prepare_plots(self):
        self.plot_dicts['main'] = {
            'plotfn': self.plot_line,
            'xvals': self.raw_data_dict['xvals'][0],
            'xlabel': self.raw_data_dict['xlabel'][0],
            'xunit': self.raw_data_dict['xunit'][0][0],
            'yvals': self.proc_data_dict['yvals'],
            'ylabel': self.proc_data_dict['ylabel'],
            'yunit': self.proc_data_dict['yunit'],
            'title': (self.raw_data_dict['timestamps'][0] + ' \n' +
                      self.raw_data_dict['measurementstring'][0]),
            'do_legend': True,
            # 'yrange': (0,1),
            'legend_pos': 'upper right'}

        if self.do_fitting:
            self.plot_dicts['cos_fit'] = {
                'ax_id': 'main',
                'plotfn': self.plot_fit,
                'fit_res': self.fit_dicts['cos_fit']['fit_res'],
                'plot_init': self.options_dict['plot_init'],
                'setlabel': 'Fit',
                'do_legend': True}


class Conditional_Oscillation_Analysis(ba.BaseDataAnalysis):
    """
    Analysis to extract quantities from a conditional oscillation.

    """
    def __init__(self, t_start: str=None, t_stop: str=None,
                 data_file_path: str=None,
                 label: str='',
                 options_dict: dict=None, extract_only: bool=False,
                 do_fitting: bool=True, auto=True):
        super().__init__(t_start=t_start, t_stop=t_stop,
                         label=label,
                         data_file_path=data_file_path,
                         options_dict=options_dict,
                         extract_only=extract_only, do_fitting=do_fitting)
        self.single_timestamp = False

        self.params_dict = {'xlabel': 'sweep_name',
                            'xunit': 'sweep_unit',
                            'xvals': 'sweep_points',
                            'measurementstring': 'measurementstring',
                            'value_names': 'value_names',
                            'value_units': 'value_units',
                            'measured_values': 'measured_values'}

        self.numeric_params = []
        if auto:
            self.run_analysis()

    def process_data(self):
        """
        selects the relevant acq channel based on "ch_idx_osc" and
        "ch_idx_spec" in the options dict and then splits the data for the
        off and on cases
        """
        self.proc_data_dict = OrderedDict()
        # The channel containing the data must be specified in the options dict
        ch_idx_spec = self.options_dict.get('ch_idx_spec', 0)
        ch_idx_osc = self.options_dict.get('ch_idx_osc', 1)
        normalize_to_cal_points = self.options_dict.get('normalize_to_cal_points', True)
        cal_points = [
                        [[-4, -3], [-2, -1]],
                        [[-4, -2], [-3, -1]],
                       ]


        i = 0
        for idx, type_str in zip([ch_idx_osc, ch_idx_spec], ['osc', 'spec']):
            yvals = list(self.raw_data_dict['measured_data'].values())[idx][0]
            self.proc_data_dict['ylabel_{}'.format(type_str)] = self.raw_data_dict['value_names'][0][idx]
            self.proc_data_dict['yunit'] = self.raw_data_dict['value_units'][0][idx]

            if normalize_to_cal_points:
                yvals = a_tools.rotate_and_normalize_data_1ch(yvals,
                    cal_zero_points=cal_points[i][0],
                    cal_one_points=cal_points[i][1])
                i +=1

                self.proc_data_dict['yvals_{}_off'.format(type_str)] = yvals[::2]
                self.proc_data_dict['yvals_{}_on'.format(type_str)] = yvals[1::2]
                self.proc_data_dict['xvals_off'] = self.raw_data_dict['xvals'][0][::2]
                self.proc_data_dict['xvals_on'] = self.raw_data_dict['xvals'][0][1::2]

            else:
                self.proc_data_dict['yvals_{}_off'.format(type_str)] = yvals[::2]
                self.proc_data_dict['yvals_{}_on'.format(type_str)] = yvals[1::2]


                self.proc_data_dict['xvals_off'] = self.raw_data_dict['xvals'][0][::2]
                self.proc_data_dict['xvals_on'] = self.raw_data_dict['xvals'][0][1::2]

    def prepare_fitting(self):
        self.fit_dicts = OrderedDict()
        cos_mod = fit_mods.CosModel
        guess_pars = fit_mods.Cos_guess(
            model=cos_mod, t=self.proc_data_dict['xvals_off'][:-2],
            data=self.proc_data_dict['yvals_osc_off'][:-2],
            freq_guess=1/360)
        guess_pars['frequency'].value = 1/360
        guess_pars['frequency'].vary = False
        self.fit_dicts['cos_fit_off'] = {
            'fit_fn': fit_mods.CosFunc,
            'fit_xvals': {'t': self.proc_data_dict['xvals_off'][:-2]},
            'fit_yvals': {'data': self.proc_data_dict['yvals_osc_off'][:-2]},
            'guess_pars': guess_pars}


        cos_mod = fit_mods.CosModel
        guess_pars = fit_mods.Cos_guess(
            model=cos_mod, t=self.proc_data_dict['xvals_on'][:-2],
            data=self.proc_data_dict['yvals_osc_on'][:-2],
            freq_guess=1/360)
        guess_pars['frequency'].value = 1/360
        guess_pars['frequency'].vary = False
        self.fit_dicts['cos_fit_on'] = {
            'fit_fn': fit_mods.CosFunc,
            'fit_xvals': {'t': self.proc_data_dict['xvals_on'][:-2]},
            'fit_yvals': {'data': self.proc_data_dict['yvals_osc_on'][:-2]},
            'guess_pars': guess_pars}

    def analyze_fit_results(self):
        fr_0 = self.fit_res['cos_fit_off'].params
        fr_1 = self.fit_res['cos_fit_on'].params

        phi0 = np.rad2deg(fr_0['phase'].value)
        phi1 = np.rad2deg(fr_1['phase'].value)

        phi0_stderr = np.rad2deg(fr_0['phase'].stderr)
        phi1_stderr = np.rad2deg(fr_1['phase'].stderr)

        self.proc_data_dict['phi_0'] = phi0, phi0_stderr
        self.proc_data_dict['phi_1'] = phi1, phi1_stderr
        phi_cond_stderr = (phi0_stderr**2+phi1_stderr**2)**.5
        self.proc_data_dict['phi_cond'] = (phi1 -phi0), phi_cond_stderr


        osc_amp = np.mean([fr_0['amplitude'], fr_1['amplitude']])
        osc_amp_stderr = np.sqrt(fr_0['amplitude'].stderr**2 +
                                 fr_1['amplitude']**2)/2

        self.proc_data_dict['osc_amp_0'] = (fr_0['amplitude'].value,
                                            fr_0['amplitude'].stderr)
        self.proc_data_dict['osc_amp_1'] = (fr_1['amplitude'].value,
                                            fr_1['amplitude'].stderr)

        self.proc_data_dict['osc_offs_0'] = (fr_0['offset'].value,
                                            fr_0['offset'].stderr)
        self.proc_data_dict['osc_offs_1'] = (fr_1['offset'].value,
                                            fr_1['offset'].stderr)


        offs_stderr = (fr_0['offset'].stderr**2+fr_1['offset'].stderr**2)**.5
        self.proc_data_dict['offs_diff'] = (
            fr_1['offset'].value - fr_0['offset'].value, offs_stderr)

        # self.proc_data_dict['osc_amp'] = (osc_amp, osc_amp_stderr)
        self.proc_data_dict['missing_fraction'] = (
            np.mean(self.proc_data_dict['yvals_spec_on'][:-2]) -
            np.mean(self.proc_data_dict['yvals_spec_off'][:-2]))


    def prepare_plots(self):
        self._prepare_main_oscillation_figure()
        self._prepare_spectator_qubit_figure()

    def _prepare_main_oscillation_figure(self):
        self.plot_dicts['main'] = {
            'plotfn': self.plot_line,
            'xvals': self.proc_data_dict['xvals_off'],
            'xlabel': self.raw_data_dict['xlabel'][0],
            'xunit': self.raw_data_dict['xunit'][0][0],
            'yvals': self.proc_data_dict['yvals_osc_off'],
            'ylabel': self.proc_data_dict['ylabel_osc'],
            'yunit': self.proc_data_dict['yunit'],
            'setlabel': 'CZ off',
            'title': (self.raw_data_dict['timestamps'][0] + ' \n' +
                      self.raw_data_dict['measurementstring'][0]),
            'do_legend': True,
            # 'yrange': (0,1),
            'legend_pos': 'upper right'}

        self.plot_dicts['on'] = {
            'plotfn': self.plot_line,
            'ax_id': 'main',
            'xvals': self.proc_data_dict['xvals_on'],
            'xlabel': self.raw_data_dict['xlabel'][0],
            'xunit': self.raw_data_dict['xunit'][0][0],
            'yvals': self.proc_data_dict['yvals_osc_on'],
            'ylabel': self.proc_data_dict['ylabel_osc'],
            'yunit': self.proc_data_dict['yunit'],
            'setlabel': 'CZ on',
            'do_legend': True,
            'legend_pos': 'upper right'}

        if self.do_fitting:
            self.plot_dicts['cos_fit_off'] = {
                'ax_id': 'main',
                'plotfn': self.plot_fit,
                'fit_res': self.fit_dicts['cos_fit_off']['fit_res'],
                'plot_init': self.options_dict['plot_init'],
                'setlabel': 'Fit CZ off',
                'do_legend': True}
            self.plot_dicts['cos_fit_on'] = {
                'ax_id': 'main',
                'plotfn': self.plot_fit,
                'fit_res': self.fit_dicts['cos_fit_on']['fit_res'],
                'plot_init': self.options_dict['plot_init'],
                'setlabel': 'Fit CZ on',
                'do_legend': True}

            # offset as a guide for the eye
            y = self.fit_res['cos_fit_off'].params['offset'].value
            self.plot_dicts['cos_off_offset'] ={
                'plotfn': self.plot_matplot_ax_method,
                'ax_id':'main',
                'func': 'axhline',
                'plot_kws': {
                    'y': y, 'color': 'C0', 'linestyle': 'dotted'}
                    }

            phase_message = (
                'Phase diff.: {:.1f} $\pm$ {:.1f} deg\n'
                'Phase off: {:.1f} $\pm$ {:.1f}deg\n'
                'Phase on: {:.1f} $\pm$ {:.1f}deg\n'
                'Osc. amp. off: {:.4f} $\pm$ {:.4f}\n'
                'Osc. amp. on: {:.4f} $\pm$ {:.4f}\n'
                'Offs. diff.: {:.4f} $\pm$ {:.4f}\n'
                'Osc. offs. off: {:.4f} $\pm$ {:.4f}\n'
                'Osc. offs. on: {:.4f} $\pm$ {:.4f}'.format(
                    self.proc_data_dict['phi_cond'][0],
                    self.proc_data_dict['phi_cond'][1],
                    self.proc_data_dict['phi_0'][0],
                    self.proc_data_dict['phi_0'][1],
                    self.proc_data_dict['phi_1'][0],
                    self.proc_data_dict['phi_1'][1],
                    self.proc_data_dict['osc_amp_0'][0],
                    self.proc_data_dict['osc_amp_0'][1],
                    self.proc_data_dict['osc_amp_1'][0],
                    self.proc_data_dict['osc_amp_1'][1],
                    self.proc_data_dict['offs_diff'][0],
                    self.proc_data_dict['offs_diff'][1],
                    self.proc_data_dict['osc_offs_0'][0],
                    self.proc_data_dict['osc_offs_0'][1],
                    self.proc_data_dict['osc_offs_1'][0],
                    self.proc_data_dict['osc_offs_1'][1]))
            self.plot_dicts['phase_message'] = {
                'ax_id': 'main',
                'ypos': 0.9,
                'xpos': 1.45,
                'plotfn': self.plot_text,
                'box_props': 'fancy',
                'line_kws': {'alpha': 0},
                'text_string': phase_message}

    def _prepare_spectator_qubit_figure(self):

        self.plot_dicts['spectator_qubit'] = {
            'plotfn': self.plot_line,
            'xvals': self.proc_data_dict['xvals_off'],
            'xlabel': self.raw_data_dict['xlabel'][0],
            'xunit': self.raw_data_dict['xunit'][0][0],
            'yvals': self.proc_data_dict['yvals_spec_off'],
            'ylabel': self.proc_data_dict['ylabel_spec'],
            'yunit': self.proc_data_dict['yunit'],
            'setlabel': 'CZ off',
            'title': (self.raw_data_dict['timestamps'][0] + ' \n' +
                      self.raw_data_dict['measurementstring'][0]),
            'do_legend': True,
            # 'yrange': (0,1),
            'legend_pos': 'upper right'}

        self.plot_dicts['spec_on'] = {
            'plotfn': self.plot_line,
            'ax_id': 'spectator_qubit',
            'xvals': self.proc_data_dict['xvals_on'],
            'xlabel': self.raw_data_dict['xlabel'][0],
            'xunit': self.raw_data_dict['xunit'][0][0],
            'yvals': self.proc_data_dict['yvals_spec_on'],
            'ylabel': self.proc_data_dict['ylabel_spec'],
            'yunit': self.proc_data_dict['yunit'],
            'setlabel': 'CZ on',
            'do_legend': True,
            'legend_pos': 'upper right'}

        if self.do_fitting:
            leak_msg = (
                'Missing fraction: {:.2f} % '.format(
                    self.proc_data_dict['missing_fraction']*100))
            self.plot_dicts['leak_msg'] = {
                'ax_id': 'spectator_qubit',
                'ypos': 0.7,
                'plotfn': self.plot_text,
                'box_props': 'fancy',
                'line_kws': {'alpha': 0},
                'text_string': leak_msg}
            # offset as a guide for the eye
            y = self.fit_res['cos_fit_on'].params['offset'].value
            self.plot_dicts['cos_on_offset'] ={
                'plotfn': self.plot_matplot_ax_method,
                'ax_id':'main',
                'func': 'axhline',
                'plot_kws': {
                    'y': y, 'color': 'C1', 'linestyle': 'dotted'}
                    }


class StateTomographyAnalysis(ba.BaseDataAnalysis):
    """
    Analyses the results of the state tomography experiment and calculates
    the corresponding quantum state.

    Possible options that can be passed in the options_dict parameter:
        cal_points: A data structure specifying the indices of the calibration
                    points. See the AveragedTimedomainAnalysis for format.
                    The calibration points need to be in the same order as the
                    used basis for the result.
        data_type: 'averaged' or 'singleshot'. For singleshot data each
                   measurement outcome is saved and arbitrary order correlations
                   between the states can be calculated.
        meas_operators: (optional) A list of qutip operators or numpy 2d arrays.
                        This overrides the measurement operators otherwise
                        found from the calibration points.
        covar_matrix: (optional) The covariance matrix of the measurement
                      operators as a 2d numpy array. Overrides the one found
                      from the calibration points.
        use_covariance_matrix (bool): Flag to define whether to use the
            covariance matrix
        basis_rots_str: A list of standard PycQED pulse names that were
                             applied to qubits before measurement
        basis_rots: As an alternative to single_qubit_pulses, the basis
                    rotations applied to the system as qutip operators or numpy
                    matrices can be given.
        mle: True/False, whether to do maximum likelihood fit. If False, only
             least squares fit will be done, which could give negative
             eigenvalues for the density matrix.
        rho_target (optional): A qutip density matrix that the result will be
                               compared to when calculating fidelity.
    """
    def __init__(self, *args, **kwargs):
        auto = kwargs.pop('auto', True)
        super().__init__(*args, **kwargs)
        kwargs['auto'] = auto
        self.single_timestamp = True
        self.params_dict = {'exp_metadata': 'exp_metadata'}
        self.numeric_params = []
        self.data_type = self.options_dict['data_type']
        if self.data_type == 'averaged':
            self.base_analysis = AveragedTimedomainAnalysis(*args, **kwargs)
        elif self.data_type == 'singleshot':
            self.base_analysis = roa.MultiQubit_SingleShot_Analysis(
                *args, **kwargs)
        else:
            raise KeyError("Invalid tomography data mode: '" + self.data_type +
                           "'. Valid modes are 'averaged' and 'singleshot'.")
        if kwargs.get('auto', True):
            self.run_analysis()

    def process_data(self):
        tomography_qubits = self.options_dict.get('tomography_qubits', None)
        data, Fs, Omega = self.base_analysis.measurement_operators_and_results(
                              tomography_qubits)
        if 'data_filter' in self.options_dict:
            data = self.options_dict['data_filter'](data.T).T

        data = data.T
        for i, v in enumerate(data):
            data[i] = v / v.sum()
        data = data.T

        Fs = self.options_dict.get('meas_operators', Fs)
        Fs = [qtp.Qobj(F) for F in Fs]
        d = Fs[0].shape[0]
        self.proc_data_dict['d'] = d
        Omega = self.options_dict.get('covar_matrix', Omega)
        if Omega is None:
            Omega = np.diag(np.ones(len(Fs)))
        elif len(Omega.shape) == 1:
            Omega = np.diag(Omega)

        metadata = self.raw_data_dict.get('exp_metadata',
                                          self.options_dict.get(
                                              'exp_metadata', {}))
        if metadata is None:
            metadata = {}
        self.raw_data_dict['exp_metadata'] = metadata
        basis_rots_str = metadata.get('basis_rots_str', None)
        basis_rots_str = self.options_dict.get('basis_rots_str', basis_rots_str)
        if basis_rots_str is not None:
            nr_qubits = int(np.round(np.log2(d)))
            pulse_list = list(itertools.product(basis_rots_str,
                                                repeat=nr_qubits))
            rotations = tomo.standard_qubit_pulses_to_rotations(pulse_list)
        else:
            rotations = metadata.get('basis_rots', None)
            rotations = self.options_dict.get('basis_rots', rotations)
            if rotations is None:
                raise KeyError("Either 'basis_rots_str' or 'basis_rots' "
                               "parameter must be passed in the options "
                               "dictionary or in the experimental metadata.")
        rotations = [qtp.Qobj(U) for U in rotations]

        all_Fs = tomo.rotated_measurement_operators(rotations, Fs)
        all_Fs = list(itertools.chain(*np.array(all_Fs, dtype=np.object).T))
        all_mus = np.array(list(itertools.chain(*data.T)))
        all_Omegas = sp.linalg.block_diag(*[Omega] * len(data[0]))


        self.proc_data_dict['meas_operators'] = all_Fs
        self.proc_data_dict['covar_matrix'] = all_Omegas
        self.proc_data_dict['meas_results'] = all_mus

        if self.options_dict.get('pauli_raw', False):
            pauli_raw = self.generate_raw_pauli_set()
            rho_raw = tomo.pauli_set_to_density_matrix(pauli_raw)
            self.proc_data_dict['rho_raw'] = rho_raw
            self.proc_data_dict['rho'] = rho_raw
        else:
            rho_ls = tomo.least_squares_tomography(
                all_mus, all_Fs,
                all_Omegas if self.get_param_value('use_covariance_matrix', False)
                else None )
            self.proc_data_dict['rho_ls'] = rho_ls
            self.proc_data_dict['rho'] = rho_ls
            if self.options_dict.get('mle', False):
                rho_mle = tomo.mle_tomography(
                    all_mus, all_Fs,
                    all_Omegas if self.get_param_value('use_covariance_matrix', False) else None,
                    rho_guess=rho_ls)
                self.proc_data_dict['rho_mle'] = rho_mle
                self.proc_data_dict['rho'] = rho_mle

        rho = self.proc_data_dict['rho']
        self.proc_data_dict['purity'] = (rho * rho).tr().real

        rho_target = metadata.get('rho_target', None)
        rho_target = self.options_dict.get('rho_target', rho_target)
        if rho_target is not None:
            self.proc_data_dict['fidelity'] = tomo.fidelity(rho, rho_target)
        if d == 4:
            self.proc_data_dict['concurrence'] = tomo.concurrence(rho)
        else:
            self.proc_data_dict['concurrence'] = 0

    def prepare_plots(self):
        self.prepare_density_matrix_plot()
        d = self.proc_data_dict['d']
        if 2 ** (d.bit_length() - 1) == d:
            # dimension is power of two, plot expectation values of pauli
            # operators
            self.prepare_pauli_basis_plot()

    def prepare_density_matrix_plot(self):
        self.tight_fig = self.options_dict.get('tight_fig', False)
        rho_target = self.raw_data_dict['exp_metadata'].get('rho_target', None)
        rho_target = self.options_dict.get('rho_target', rho_target)
        d = self.proc_data_dict['d']
        xtick_labels = self.options_dict.get('rho_ticklabels', None)
        ytick_labels = self.options_dict.get('rho_ticklabels', None)
        if 2 ** (d.bit_length() - 1) == d:
            nr_qubits = d.bit_length() - 1
            fmt_string = '{{:0{}b}}'.format(nr_qubits)
            labels = [fmt_string.format(i) for i in range(2 ** nr_qubits)]
            if xtick_labels is None:
                xtick_labels = ['$|' + lbl + r'\rangle$' for lbl in labels]
            if ytick_labels is None:
                ytick_labels = [r'$\langle' + lbl + '|$' for lbl in labels]
        color = (0.5 * np.angle(self.proc_data_dict['rho'].full()) / np.pi) % 1.
        cmap = self.options_dict.get('rho_colormap', self.default_phase_cmap())
        if self.options_dict.get('pauli_raw', False):
            title = 'Density matrix reconstructed from the Pauli set\n'
        elif self.options_dict.get('mle', False):
            title = 'Maximum likelihood fit of the density matrix\n'
        else:
            title = 'Least squares fit of the density matrix\n'
        empty_artist = mpl.patches.Rectangle((0, 0), 0, 0, visible=False)
        legend_entries = [(empty_artist,
                           r'Purity, $Tr(\rho^2) = {:.1f}\%$'.format(
                               100 * self.proc_data_dict['purity']))]
        if rho_target is not None:
            legend_entries += [
                (empty_artist, r'Fidelity, $F = {:.1f}\%$'.format(
                    100 * self.proc_data_dict['fidelity']))]
        if d == 4:
            legend_entries += [
                (empty_artist, r'Concurrence, $C = {:.2f}$'.format(
                    self.proc_data_dict['concurrence']))]
        meas_string = self.base_analysis.\
            raw_data_dict['measurementstring']
        if isinstance(meas_string, list):
            if len(meas_string) > 1:
                meas_string = meas_string[0] + ' to ' + meas_string[-1]
            else:
                meas_string = meas_string[0]
        self.plot_dicts['density_matrix'] = {
            'plotfn': self.plot_bar3D,
            '3d': True,
            '3d_azim': -35,
            '3d_elev': 35,
            'xvals': np.arange(d),
            'yvals': np.arange(d),
            'zvals': np.abs(self.proc_data_dict['rho'].full()),
            'zrange': (0, 1),
            'color': color,
            'colormap': cmap,
            'bar_widthx': 0.5,
            'bar_widthy': 0.5,
            'xtick_loc': np.arange(d),
            'xtick_labels': xtick_labels,
            'ytick_loc': np.arange(d),
            'ytick_labels': ytick_labels,
            'ctick_loc': np.linspace(0, 1, 5),
            'ctick_labels': ['$0$', r'$\frac{1}{2}\pi$', r'$\pi$',
                             r'$\frac{3}{2}\pi$', r'$2\pi$'],
            'clabel': 'Phase (rad)',
            'title': (title + self.raw_data_dict['timestamp'] + ' ' +
                      meas_string),
            'do_legend': True,
            'legend_entries': legend_entries,
            'legend_kws': dict(loc='upper left', bbox_to_anchor=(0, 0.94))
        }

        if rho_target is not None:
            rho_target = qtp.Qobj(rho_target)
            if rho_target.type == 'ket':
                rho_target = rho_target * rho_target.dag()
            elif rho_target.type == 'bra':
                rho_target = rho_target.dag() * rho_target
            self.plot_dicts['density_matrix_target'] = {
                'plotfn': self.plot_bar3D,
                '3d': True,
                '3d_azim': -35,
                '3d_elev': 35,
                'xvals': np.arange(d),
                'yvals': np.arange(d),
                'zvals': np.abs(rho_target.full()),
                'zrange': (0, 1),
                'color': (0.5 * np.angle(rho_target.full()) / np.pi) % 1.,
                'colormap': cmap,
                'bar_widthx': 0.5,
                'bar_widthy': 0.5,
                'xtick_loc': np.arange(d),
                'xtick_labels': xtick_labels,
                'ytick_loc': np.arange(d),
                'ytick_labels': ytick_labels,
                'ctick_loc': np.linspace(0, 1, 5),
                'ctick_labels': ['$0$', r'$\frac{1}{2}\pi$', r'$\pi$',
                                 r'$\frac{3}{2}\pi$', r'$2\pi$'],
                'clabel': 'Phase (rad)',
                'title': ('Target density matrix\n' +
                          self.raw_data_dict['timestamp'] + ' ' +
                          meas_string),
                'bar_kws': dict(zorder=1),
            }

    def generate_raw_pauli_set(self):
        nr_qubits = self.proc_data_dict['d'].bit_length() - 1
        pauli_raw_values = []
        for op in tomo.generate_pauli_set(nr_qubits)[1]:
            nr_terms = 0
            sum_terms = 0.
            for meas_op, meas_res in zip(self.proc_data_dict['meas_operators'],
                                         self.proc_data_dict['meas_results']):
                trace = (meas_op*op).tr().real
                clss = int(trace*2)
                if clss < 0:
                    sum_terms -= meas_res
                    nr_terms += 1
                elif clss > 0:
                    sum_terms += meas_res
                    nr_terms += 1
            pauli_raw_values.append(2**nr_qubits*sum_terms/nr_terms)
        return pauli_raw_values

    def prepare_pauli_basis_plot(self):
        yexp = tomo.density_matrix_to_pauli_basis(self.proc_data_dict['rho'])
        nr_qubits = self.proc_data_dict['d'].bit_length() - 1
        labels = list(itertools.product(*[['I', 'X', 'Y', 'Z']]*nr_qubits))
        labels = [''.join(label_list) for label_list in labels]
        if nr_qubits == 1:
            order = [1, 2, 3]
        elif nr_qubits == 2:
            order = [1, 2, 3, 4, 8, 12, 5, 6, 7, 9, 10, 11, 13, 14, 15]
        elif nr_qubits == 3:
            order = [1, 2, 3, 4, 8, 12, 16, 32, 48] + \
                    [5, 6, 7, 9, 10, 11, 13, 14, 15] + \
                    [17, 18, 19, 33, 34, 35, 49, 50, 51] + \
                    [20, 24, 28, 36, 40, 44, 52, 56, 60] + \
                    [21, 22, 23, 25, 26, 27, 29, 30, 31] + \
                    [37, 38, 39, 41, 42, 43, 45, 46, 47] + \
                    [53, 54, 55, 57, 58, 59, 61, 62, 63]
        else:
            order = np.arange(4**nr_qubits)[1:]
        if self.options_dict.get('pauli_raw', False):
            fit_type = 'raw counts'
        elif self.options_dict.get('mle', False):
            fit_type = 'maximum likelihood estimation'
        else:
            fit_type = 'least squares fit'
        meas_string = self.base_analysis. \
            raw_data_dict['measurementstring']
        if np.ndim(meas_string) > 0:
            if len(meas_string) > 1:
                meas_string = meas_string[0] + ' to ' + meas_string[-1]
            else:
                meas_string = meas_string[0]
        self.plot_dicts['pauli_basis'] = {
            'plotfn': self.plot_bar,
            'xcenters': np.arange(len(order)),
            'xwidth': 0.4,
            'xrange': (-1, len(order)),
            'yvals': np.array(yexp)[order],
            'xlabel': r'Pauli operator, $\hat{O}$',
            'ylabel': r'Expectation value, $\mathrm{Tr}(\hat{O} \hat{\rho})$',
            'title': 'Pauli operators, ' + fit_type + '\n' +
                      self.raw_data_dict['timestamp'] + ' ' + meas_string,
            'yrange': (-1.1, 1.1),
            'xtick_loc': np.arange(4**nr_qubits - 1),
            'xtick_rotation': 90,
            'xtick_labels': np.array(labels)[order],
            'bar_kws': dict(zorder=10),
            'setlabel': 'Fit to experiment',
            'do_legend': True
        }
        if nr_qubits > 2:
            self.plot_dicts['pauli_basis']['plotsize'] = (10, 5)

        rho_target = self.raw_data_dict['exp_metadata'].get('rho_target', None)
        rho_target = self.options_dict.get('rho_target', rho_target)
        if rho_target is not None:
            rho_target = qtp.Qobj(rho_target)
            ytar = tomo.density_matrix_to_pauli_basis(rho_target)
            self.plot_dicts['pauli_basis_target'] = {
                'plotfn': self.plot_bar,
                'ax_id': 'pauli_basis',
                'xcenters': np.arange(len(order)),
                'xwidth': 0.8,
                'yvals': np.array(ytar)[order],
                'xtick_loc': np.arange(len(order)),
                'xtick_labels': np.array(labels)[order],
                'bar_kws': dict(color='0.8', zorder=0),
                'setlabel': 'Target values',
                'do_legend': True
            }

        purity_str = r'Purity, $Tr(\rho^2) = {:.1f}\%$'.format(
            100 * self.proc_data_dict['purity'])
        if rho_target is not None:
            fidelity_str = '\n' + r'Fidelity, $F = {:.1f}\%$'.format(
                100 * self.proc_data_dict['fidelity'])
        else:
            fidelity_str = ''
        if self.proc_data_dict['d'] == 4:
            concurrence_str = '\n' + r'Concurrence, $C = {:.1f}\%$'.format(
                100 * self.proc_data_dict['concurrence'])
        else:
            concurrence_str = ''
        self.plot_dicts['pauli_info_labels'] = {
            'ax_id': 'pauli_basis',
            'plotfn': self.plot_line,
            'xvals': [0],
            'yvals': [0],
            'line_kws': {'alpha': 0},
            'setlabel': purity_str + fidelity_str,
            'do_legend': True
        }

    def default_phase_cmap(self):
        cols = np.array(((41, 39, 231), (61, 130, 163), (208, 170, 39),
                         (209, 126, 4), (181, 28, 20), (238, 76, 152),
                         (251, 130, 242), (162, 112, 251))) / 255
        n = len(cols)
        cdict = {
            'red': [[i/n, cols[i%n][0], cols[i%n][0]] for i in range(n+1)],
            'green': [[i/n, cols[i%n][1], cols[i%n][1]] for i in range(n+1)],
            'blue': [[i/n, cols[i%n][2], cols[i%n][2]] for i in range(n+1)],
        }

        return mpl.colors.LinearSegmentedColormap('DMDefault', cdict)


class ReadoutROPhotonsAnalysis(Single_Qubit_TimeDomainAnalysis):
    """
    Analyses the photon number in the RO based on the
    readout_photons_in_resonator function

    function specific options for options dict:
    f_qubit
    chi
    artif_detuning
    print_fit_results
    """

    def __init__(self, t_start: str=None, t_stop: str=None,
                 label: str='', data_file_path: str=None,
                 close_figs: bool=False, options_dict: dict=None,
                 extract_only: bool=False, do_fitting: bool=False,
                 auto: bool=True):
        super().__init__(t_start=t_start, t_stop=t_stop,
                         data_file_path=data_file_path,
                         options_dict=options_dict,
                         close_figs=close_figs, label=label,
                         extract_only=extract_only, do_fitting=do_fitting)
        if self.options_dict.get('TwoD', None) is None:
            self.options_dict['TwoD'] = True
        self.label = label
        self.params_dict = {
            'measurementstring': 'measurementstring',
            'sweep_points': 'sweep_points',
            'sweep_points_2D': 'sweep_points_2D',
            'value_names': 'value_names',
            'value_units': 'value_units',
            'measured_values': 'measured_values'}

        self.numeric_params = self.options_dict.get('numeric_params',
                                                   OrderedDict())

        self.kappa = self.options_dict.get('kappa_effective', None)
        self.chi = self.options_dict.get('chi', None)
        self.T2 = self.options_dict.get('T2echo', None)
        self.artif_detuning = self.options_dict.get('artif_detuning', 0)

        if (self.kappa is None) or (self.chi is None) or (self.T2 is None):
            raise ValueError('kappa_effective, chi and T2echo must be passed to '
                             'the options_dict.')

        if auto:
            self.run_analysis()

    def process_data(self):
        self.proc_data_dict = OrderedDict()
        self.proc_data_dict['qubit_state'] = [[],[]]
        self.proc_data_dict['delay_to_relax'] = self.raw_data_dict[
                                                    'sweep_points_2D'][0]
        self.proc_data_dict['ramsey_times'] = []

        for i,x in enumerate(np.transpose(self.raw_data_dict[
                        'measured_data']['raw w0 _measure'][0])):
            self.proc_data_dict['qubit_state'][0].append([])
            self.proc_data_dict['qubit_state'][1].append([])

            for j,y in enumerate(np.transpose(self.raw_data_dict[
                    'measured_data']['raw w0 _measure'][0])[i]):

                if j%2 == 0:
                    self.proc_data_dict['qubit_state'][0][i].append(y)

                else:
                    self.proc_data_dict['qubit_state'][1][i].append(y)
        for i,x in enumerate( self.raw_data_dict['sweep_points'][0]):
            if i % 2 == 0:
                self.proc_data_dict['ramsey_times'].append(x)

    #I STILL NEED to pass Chi
    def prepare_fitting(self):
        self.proc_data_dict['photon_number'] = [[],[]]
        self.proc_data_dict['fit_results'] = []
        self.proc_data_dict['ramsey_fit_results'] = [[],[]]


        for i,tau in enumerate(self.proc_data_dict['delay_to_relax']):

            self.proc_data_dict['ramsey_fit_results'][0].append(self.fit_Ramsey(
                            self.proc_data_dict['ramsey_times'][:-4],
                            self.proc_data_dict['qubit_state'][0][i][:-4]/
                            max(self.proc_data_dict['qubit_state'][0][i][:-4]),
                            state=0,
                            kw=self.options_dict))

            self.proc_data_dict['ramsey_fit_results'][1].append(self.fit_Ramsey(
                            self.proc_data_dict['ramsey_times'][:-4],
                            self.proc_data_dict['qubit_state'][1][i][:-4]/
                            max(self.proc_data_dict['qubit_state'][1][i][:-4]),
                            state=1,
                            kw=self.options_dict))

            n01 = self.proc_data_dict['ramsey_fit_results'
                                         ][0][i][0].params['n0'].value
            n02 = self.proc_data_dict['ramsey_fit_results'
                                         ][1][i][0].params['n0'].value

            self.proc_data_dict['photon_number'][0].append(n01)
            self.proc_data_dict['photon_number'][1].append(n02)


    def run_fitting(self):
        print_fit_results = self.params_dict.pop('print_fit_results',False)

        exp_dec_mod = lmfit.Model(fit_mods.ExpDecayFunc)
        exp_dec_mod.set_param_hint('n',
                                   value=1,
                                   vary=False)
        exp_dec_mod.set_param_hint('offset',
                                   value=0,
                                   min=0,
                                   vary=True)
        exp_dec_mod.set_param_hint('tau',
                                   value=self.proc_data_dict[
                                                'delay_to_relax'][-1],
                                   min=1e-11,
                                   vary=True)
        exp_dec_mod.set_param_hint('amplitude',
                                   value=1,
                                   min=0,
                                   vary=True)
        params = exp_dec_mod.make_params()
        self.fit_res = OrderedDict()
        self.fit_res['ground_state'] = exp_dec_mod.fit(
                                data=self.proc_data_dict['photon_number'][0],
                                params=params,
                                t=self.proc_data_dict['delay_to_relax'])
        self.fit_res['excited_state'] = exp_dec_mod.fit(
                                data=self.proc_data_dict['photon_number'][1],
                                params=params,
                                t=self.proc_data_dict['delay_to_relax'])
        if print_fit_results:
            print(self.fit_res['ground_state'].fit_report())
            print(self.fit_res['excited_state'].fit_report())

    def fit_Ramsey(self, x, y, state, **kw):

        x = np.array(x)

        y = np.array(y)

        exp_dec_p_mod = lmfit.Model(fit_mods.ExpDecayPmod)
        comb_exp_dec_mod = lmfit.Model(fit_mods.CombinedOszExpDecayFunc)

        average = np.mean(y)

        ft_of_data = np.fft.fft(y)
        index_of_fourier_maximum = np.argmax(np.abs(
            ft_of_data[1:len(ft_of_data) // 2])) + 1
        max_ramsey_delay = x[-1] - x[0]

        fft_axis_scaling = 1 / max_ramsey_delay
        freq_est = fft_axis_scaling * index_of_fourier_maximum

        n_est = (freq_est-self.artif_detuning)/(2 * self.chi)


        exp_dec_p_mod.set_param_hint('T2echo',
                                   value=self.T2,
                                   vary=False)
        exp_dec_p_mod.set_param_hint('offset',
                                   value=average,
                                   min=0,
                                   vary=True)
        exp_dec_p_mod.set_param_hint('delta',
                                   value=self.artif_detuning,
                                   vary=False)
        exp_dec_p_mod.set_param_hint('amplitude',
                                   value=1,
                                   min=0,
                                   vary=True)
        exp_dec_p_mod.set_param_hint('kappa',
                                   value=self.kappa[state],
                                   vary=False)
        exp_dec_p_mod.set_param_hint('chi',
                                   value=self.chi,
                                   vary=False)
        exp_dec_p_mod.set_param_hint('n0',
                                      value=n_est,
                                      min=0,
                                      vary=True)
        exp_dec_p_mod.set_param_hint('phase',
                                       value=0,
                                       vary=True)


        comb_exp_dec_mod.set_param_hint('tau',
                                     value=self.T2,
                                     vary=True)
        comb_exp_dec_mod.set_param_hint('offset',
                                        value=average,
                                        min=0,
                                        vary=True)
        comb_exp_dec_mod.set_param_hint('oscillation_offset',
                                        value=average,
                                        min=0,
                                        vary=True)
        comb_exp_dec_mod.set_param_hint('amplitude',
                                     value=1,
                                     min=0,
                                     vary=True)
        comb_exp_dec_mod.set_param_hint('tau_gauss',
                                     value=self.kappa[state],
                                     vary=True)
        comb_exp_dec_mod.set_param_hint('n0',
                                     value=n_est,
                                     min=0,
                                     vary=True)
        comb_exp_dec_mod.set_param_hint('phase',
                                     value=0,
                                     vary=True)
        comb_exp_dec_mod.set_param_hint('delta',
                                     value=self.artif_detuning,
                                     vary=False)
        comb_exp_dec_mod.set_param_hint('chi',
                                     value=self.chi,
                                     vary=False)

        if (np.average(y[:4]) >
                np.average(y[4:8])):
            phase_estimate = 0
        else:
            phase_estimate = np.pi
        exp_dec_p_mod.set_param_hint('phase',
                                     value=phase_estimate, vary=True)
        comb_exp_dec_mod.set_param_hint('phase',
                                     value=phase_estimate, vary=True)

        amplitude_guess = 0.5
        if np.all(np.logical_and(y >= 0, y <= 1)):
            exp_dec_p_mod.set_param_hint('amplitude',
                                         value=amplitude_guess,
                                         min=0.00,
                                         max=4.0,
                                         vary=True)
            comb_exp_dec_mod.set_param_hint('amplitude',
                                         value=amplitude_guess,
                                         min=0.00,
                                         max=4.0,
                                         vary=True)

        else:
            print('data is not normalized, varying amplitude')
            exp_dec_p_mod.set_param_hint('amplitude',
                                         value=max(y),
                                         min=0.00,
                                         max=4.0,
                                         vary=True)
            comb_exp_dec_mod.set_param_hint('amplitude',
                                        value=max(y),
                                        min=0.00,
                                        max=4.0,
                                        vary=True)

        fit_res_1 = exp_dec_p_mod.fit(data=y,
                                    t=x,
                                    params= exp_dec_p_mod.make_params())

        fit_res_2 = comb_exp_dec_mod.fit(data=y,
                                         t=x,
                                         params= comb_exp_dec_mod.make_params())


        if fit_res_1.chisqr > .35:
            log.warning('Fit did not converge, varying phase')
            fit_res_lst = []

            for phase_estimate in np.linspace(0, 2*np.pi, 10):

                for i, del_amp in enumerate(np.linspace(
                        -max(y)/10, max(y)/10, 10)):
                    exp_dec_p_mod.set_param_hint('phase',
                                                 value=phase_estimate,
                                                 vary=False)
                    exp_dec_p_mod.set_param_hint('amplitude',
                                                 value=max(y)+ del_amp)

                    fit_res_lst += [exp_dec_p_mod.fit(
                        data=y,
                        t=x,
                        params= exp_dec_p_mod.make_params())]

            chisqr_lst = [fit_res_1.chisqr for fit_res_1 in fit_res_lst]
            fit_res_1 = fit_res_lst[np.argmin(chisqr_lst)]

        if fit_res_2.chisqr > .35:
            log.warning('Fit did not converge, varying phase')
            fit_res_lst = []

            for phase_estimate in np.linspace(0, 2*np.pi, 10):

                for i, del_amp in enumerate(np.linspace(
                        -max(y)/10, max(y)/10, 10)):
                    comb_exp_dec_mod.set_param_hint('phase',
                                                 value=phase_estimate,
                                                 vary=False)
                    comb_exp_dec_mod.set_param_hint('amplitude',
                                                 value=max(y)+ del_amp)

                    fit_res_lst += [comb_exp_dec_mod.fit(
                        data=y,
                        t=x,
                        params= comb_exp_dec_mod.make_params())]

            chisqr_lst = [fit_res_2.chisqr for fit_res_2 in fit_res_lst]
            fit_res_2 = fit_res_lst[np.argmin(chisqr_lst)]

        if fit_res_1.chisqr < fit_res_2.chisqr:
            self.proc_data_dict['params'] = exp_dec_p_mod.make_params()
            return [fit_res_1,fit_res_1,fit_res_2]
        else:
            self.proc_data_dict['params'] = comb_exp_dec_mod.make_params()
            return [fit_res_2,fit_res_1,fit_res_2]


    def prepare_plots(self):
            self.prepare_2D_sweep_plot()
            self.prepare_photon_number_plot()
            self.prepare_ramsey_plots()

    def prepare_2D_sweep_plot(self):
        self.plot_dicts['off_full_data_'+self.label] = {
            'title': 'Raw data |g>',
            'plotfn': self.plot_colorxy,
            'xvals': self.proc_data_dict['ramsey_times'],
            'xlabel': 'Ramsey delays',
            'xunit': 's',
            'yvals': self.proc_data_dict['delay_to_relax'],
            'ylabel': 'Delay after first RO-pulse',
            'yunit': 's',
            'zvals': np.array(self.proc_data_dict['qubit_state'][0]) }

        self.plot_dicts['on_full_data_'+self.label] = {
            'title': 'Raw data |e>',
            'plotfn': self.plot_colorxy,
            'xvals': self.proc_data_dict['ramsey_times'],
            'xlabel': 'Ramsey delays',
            'xunit': 's',
            'yvals': self.proc_data_dict['delay_to_relax'],
            'ylabel': 'Delay after first RO-pulse',
            'yunit': 's',
            'zvals': np.array(self.proc_data_dict['qubit_state'][1])  }



    def prepare_ramsey_plots(self):
        x_fit = np.linspace(self.proc_data_dict['ramsey_times'][0],
                            max(self.proc_data_dict['ramsey_times']),101)
        for i in range(len(self.proc_data_dict['ramsey_fit_results'][0])):

            self.plot_dicts['off_'+str(i)] = {
                'title': 'Ramsey w t_delay = '+\
                         str(self.proc_data_dict['delay_to_relax'][i])+ \
                         ' s, in |g> state',
                'ax_id':'ramsey_off_'+str(i),
                'plotfn': self.plot_line,
                'xvals': self.proc_data_dict['ramsey_times'],
                'xlabel': 'Ramsey delays',
                'xunit': 's',
                'yvals': np.array(self.proc_data_dict['qubit_state'][0][i]/
                             max(self.proc_data_dict['qubit_state'][0][i][:-4])),
                'ylabel': 'Measured qubit state',
                'yunit': '',
                'marker': 'o',
                'setlabel': '|g> data_'+str(i),
                'do_legend': True }

            self.plot_dicts['off_fit_'+str(i)] = {
                'title': 'Ramsey w t_delay = '+ \
                         str(self.proc_data_dict['delay_to_relax'][i])+ \
                         ' s, in |g> state',
                'ax_id':'ramsey_off_'+str(i),
                'plotfn': self.plot_line,
                'xvals': x_fit,
                'yvals':  self.proc_data_dict['ramsey_fit_results'][0][i][1].eval(
                    self.proc_data_dict['ramsey_fit_results'][0][i][1].params,
                    t=x_fit),
                'linestyle': '-',
                'marker': '',
                'setlabel': '|g> fit_model'+str(i),
                'do_legend': True  }

            self.plot_dicts['off_fit_2_'+str(i)] = {
                'title': 'Ramsey w t_delay = '+ \
                         str(self.proc_data_dict['delay_to_relax'][i])+ \
                         ' s, in |g> state',
                'ax_id':'ramsey_off_'+str(i),
                'plotfn': self.plot_line,
                'xvals': x_fit,
                'yvals':  self.proc_data_dict['ramsey_fit_results'][0][i][2].eval(
                    self.proc_data_dict['ramsey_fit_results'][0][i][2].params,
                    t=x_fit),
                'linestyle': '-',
                'marker': '',
                'setlabel': '|g> fit_simpel_model'+str(i),
                'do_legend': True  }

            self.plot_dicts['hidden_g_'+str(i)] = {
                'ax_id':'ramsey_off_'+str(i),
                'plotfn': self.plot_line,
                'xvals': [0],
                'yvals': [0],
                'color': 'w',
                'setlabel': 'Residual photon count = '
                             ''+str(self.proc_data_dict['photon_number'][0][i]),
                'do_legend': True }


            self.plot_dicts['on_'+str(i)] = {
                'title': 'Ramsey w t_delay = '+ \
                         str(self.proc_data_dict['delay_to_relax'][i])+ \
                         ' s, in |e> state',
                'ax_id':'ramsey_on_'+str(i),
                'plotfn': self.plot_line,
                'xvals': self.proc_data_dict['ramsey_times'],
                'xlabel': 'Ramsey delays',
                'xunit': 's',
                'yvals':  np.array(self.proc_data_dict['qubit_state'][1][i]/
                             max(self.proc_data_dict['qubit_state'][1][i][:-4])),
                'ylabel': 'Measured qubit state',
                'yunit': '',
                'marker': 'o',
                'setlabel': '|e> data_'+str(i),
                'do_legend': True }

            self.plot_dicts['on_fit_'+str(i)] = {
                'title': 'Ramsey w t_delay = '+ \
                         str(self.proc_data_dict['delay_to_relax'][i])+ \
                         ' s, in |e> state',
                'ax_id':'ramsey_on_'+str(i),
                'plotfn': self.plot_line,
                'xvals': x_fit,
                'yvals':  self.proc_data_dict['ramsey_fit_results'][1][i][1].eval(
                    self.proc_data_dict['ramsey_fit_results'][1][i][1].params,
                    t=x_fit),
                'linestyle': '-',
                'marker': '',
                'setlabel': '|e> fit_model'+str(i),
                'do_legend': True }

            self.plot_dicts['on_fit_2_'+str(i)] = {
                'title': 'Ramsey w t_delay = '+ \
                         str(self.proc_data_dict['delay_to_relax'][i])+ \
                         ' s, in |e> state',
                'ax_id':'ramsey_on_'+str(i),
                'plotfn': self.plot_line,
                'xvals': x_fit,
                'yvals':  self.proc_data_dict['ramsey_fit_results'][1][i][2].eval(
                    self.proc_data_dict['ramsey_fit_results'][1][i][2].params,
                    t=x_fit),
                'linestyle': '-',
                'marker': '',
                'setlabel': '|e> fit_simpel_model'+str(i),
                'do_legend': True }

            self.plot_dicts['hidden_e_'+str(i)] = {
                'ax_id':'ramsey_on_'+str(i),
                'plotfn': self.plot_line,
                'xvals': [0],
                'yvals': [0],
                'color': 'w',
                'setlabel': 'Residual photon count = '
                            ''+str(self.proc_data_dict['photon_number'][1][i]),
                'do_legend': True }


    def prepare_photon_number_plot(self):


        ylabel = 'Average photon number'
        yunit = ''

        x_fit = np.linspace(min(self.proc_data_dict['delay_to_relax']),
                            max(self.proc_data_dict['delay_to_relax']),101)
        minmax_data = [min(min(self.proc_data_dict['photon_number'][0]),
                           min(self.proc_data_dict['photon_number'][1])),
                       max(max(self.proc_data_dict['photon_number'][0]),
                           max(self.proc_data_dict['photon_number'][1]))]
        minmax_data[0] -= minmax_data[0]/5
        minmax_data[1] += minmax_data[1]/5

        self.proc_data_dict['photon_number'][1],

        self.fit_res['excited_state'].eval(
            self.fit_res['excited_state'].params,
            t=x_fit)
        self.plot_dicts['Photon number count'] = {
            'plotfn': self.plot_line,
            'xlabel': 'Delay after first RO-pulse',
            'ax_id': 'Photon number count ',
            'xunit': 's',
            'xvals': self.proc_data_dict['delay_to_relax'],
            'yvals': self.proc_data_dict['photon_number'][0],
            'ylabel': ylabel,
            'yunit': yunit,
            'yrange': minmax_data,
            'title': 'Residual photon number',
            'color': 'b',
            'linestyle': '',
            'marker': 'o',
            'setlabel': '|g> data',
            'func': 'semilogy',
            'do_legend': True}

        self.plot_dicts['main2'] = {
            'plotfn': self.plot_line,
            'xunit': 's',
            'xvals': x_fit,
            'yvals': self.fit_res['ground_state'].eval(
                self.fit_res['ground_state'].params,
                t=x_fit),
            'yrange': minmax_data,
            'ax_id': 'Photon number count ',
            'color': 'b',
            'linestyle': '-',
            'marker': '',
            'setlabel': '|g> fit',
            'func': 'semilogy',
            'do_legend': True}

        self.plot_dicts['main3'] = {
            'plotfn': self.plot_line,
            'xunit': 's',
            'xvals': self.proc_data_dict['delay_to_relax'],
            'yvals': self.proc_data_dict['photon_number'][1],
            'yrange': minmax_data,
            'ax_id': 'Photon number count ',
            'color': 'r',
            'linestyle': '',
            'marker': 'o',
            'setlabel': '|e> data',
            'func': 'semilogy',
            'do_legend': True}

        self.plot_dicts['main4'] = {
            'plotfn': self.plot_line,
            'xunit': 's',
            'ax_id': 'Photon number count ',
            'xvals': x_fit,
            'yvals': self.fit_res['excited_state'].eval(
                self.fit_res['excited_state'].params,
                t=x_fit),
            'yrange': minmax_data,
            'ylabel': ylabel,
            'color': 'r',
            'linestyle': '-',
            'marker': '',
            'setlabel': '|e> fit',
            'func': 'semilogy',
            'do_legend': True}

        self.plot_dicts['hidden_1'] = {
            'ax_id': 'Photon number count ',
            'plotfn': self.plot_line,
            'yrange': minmax_data,
            'xvals': [0],
            'yvals': [0],
            'color': 'w',
            'setlabel': 'tau_g = '
                        ''+str("%.3f" %
                        (self.fit_res['ground_state'].params['tau'].value*1e9))+''
                        ' ns',
            'do_legend': True }


        self.plot_dicts['hidden_2'] = {
            'ax_id': 'Photon number count ',
            'plotfn': self.plot_line,
            'yrange': minmax_data,
            'xvals': [0],
            'yvals': [0],
            'color': 'w',
            'setlabel': 'tau_e = '
                        ''+str("%.3f" %
                        (self.fit_res['excited_state'].params['tau'].value*1e9))+''
                        ' ns',
            'do_legend': True}


class RODynamicPhaseAnalysis(MultiQubit_TimeDomain_Analysis):

    def __init__(self, qb_names: list=None,  t_start: str=None, t_stop: str=None,
                 data_file_path: str=None, single_timestamp: bool=False,
                 options_dict: dict=None, extract_only: bool=False,
                 do_fitting: bool=True, auto=True):

        super().__init__(qb_names=qb_names, t_start=t_start, t_stop=t_stop,
                         data_file_path=data_file_path,
                         options_dict=options_dict,
                         extract_only=extract_only,
                         do_fitting=do_fitting,
                         auto=False)

        if auto:
            self.run_analysis()

    def process_data(self):

        super().process_data()

        if 'qbp_name' in self.metadata:
            self.pulsed_qbname = self.metadata['qbp_name']
        else:
            self.pulsed_qbname = self.options_dict.get('pulsed_qbname')
        self.measured_qubits = [qbn for qbn in self.channel_map if
                                qbn != self.pulsed_qbname]

    def prepare_fitting(self):
        self.fit_dicts = OrderedDict()
        for qbn in self.measured_qubits:
            ro_dict = self.proc_data_dict['projected_data_dict'][qbn]
            sweep_points = self.proc_data_dict['sweep_points_dict'][qbn][
                'msmt_sweep_points']
            for ro_suff, data in ro_dict.items():
                cos_mod = lmfit.Model(fit_mods.CosFunc)
                if self.num_cal_points != 0:
                    data = data[:-self.num_cal_points]
                guess_pars = fit_mods.Cos_guess(
                    model=cos_mod,
                    t=sweep_points,
                    data=data)
                guess_pars['amplitude'].vary = True
                guess_pars['offset'].vary = True
                guess_pars['frequency'].vary = True
                guess_pars['phase'].vary = True

                key = 'cos_fit_{}{}'.format(qbn, ro_suff)
                self.fit_dicts[key] = {
                    'fit_fn': fit_mods.CosFunc,
                    'fit_xvals': {'t': sweep_points},
                    'fit_yvals': {'data': data},
                    'guess_pars': guess_pars}

    def analyze_fit_results(self):

        self.dynamic_phases = OrderedDict()
        for meas_qbn in self.measured_qubits:
            self.dynamic_phases[meas_qbn] = \
                (self.fit_dicts['cos_fit_{}_measure'.format(meas_qbn)][
                    'fit_res'].best_values['phase'] -
                 self.fit_dicts['cos_fit_{}_ref_measure'.format(meas_qbn)][
                    'fit_res'].best_values['phase'])*180/np.pi

    def prepare_plots(self):

        super().prepare_plots()

        if self.do_fitting:
            for meas_qbn in self.measured_qubits:
                sweep_points_dict = self.proc_data_dict['sweep_points_dict'][
                    meas_qbn]
                if self.num_cal_points != 0:
                    yvals = [self.proc_data_dict['projected_data_dict'][meas_qbn][
                                 '_ref_measure'][:-self.num_cal_points],
                             self.proc_data_dict['projected_data_dict'][meas_qbn][
                                 '_measure'][:-self.num_cal_points]]
                    sweep_points = sweep_points_dict['msmt_sweep_points']

                    # plot cal points
                    for i, cal_pts_idxs in enumerate(
                            self.cal_states_dict.values()):
                        key = list(self.cal_states_dict)[i] + meas_qbn
                        self.plot_dicts[key] = {
                            'fig_id': 'dyn_phase_plot_' + meas_qbn,
                            'plotfn': self.plot_line,
                            'xvals': np.mean([
                                sweep_points_dict['cal_points_sweep_points'][
                                    cal_pts_idxs],
                                sweep_points_dict['cal_points_sweep_points'][
                                    cal_pts_idxs]],
                                axis=0),
                            'yvals': np.mean([
                                self.proc_data_dict['projected_data_dict'][meas_qbn][
                                    '_ref_measure'][cal_pts_idxs],
                                self.proc_data_dict['projected_data_dict'][meas_qbn][
                                    '_measure'][cal_pts_idxs]],
                                             axis=0),
                            'setlabel': list(self.cal_states_dict)[i],
                            'do_legend': True,
                            'legend_bbox_to_anchor': (1, 0.5),
                            'legend_pos': 'center left',
                            'linestyle': 'none',
                            'line_kws': {'color': self.get_cal_state_color(
                                list(self.cal_states_dict)[i])}}

                else:
                    yvals = [self.proc_data_dict['projected_data_dict'][meas_qbn][
                                 '_ref_measure'],
                             self.proc_data_dict['projected_data_dict'][meas_qbn][
                                 '_measure']]
                    sweep_points = sweep_points_dict['sweep_points']

                self.plot_dicts['dyn_phase_plot_' + meas_qbn] = {
                    'plotfn': self.plot_line,
                    'xvals': [sweep_points, sweep_points],
                    'xlabel': self.raw_data_dict['xlabel'][0],
                    'xunit': self.raw_data_dict['xunit'][0][0],
                    'yvals': yvals,
                    'ylabel': 'Excited state population',
                    'yunit': '',
                    'setlabel': ['with measurement', 'no measurement'],
                    'title': (self.raw_data_dict['timestamps'][0] + ' ' +
                              self.raw_data_dict['measurementstring'][0]),
                    'linestyle': 'none',
                    'do_legend': True,
                    'legend_bbox_to_anchor': (1, 0.5),
                    'legend_pos': 'center left'}

                self.plot_dicts['cos_fit_' + meas_qbn + '_ref_measure'] = {
                    'fig_id': 'dyn_phase_plot_' + meas_qbn,
                    'plotfn': self.plot_fit,
                    'fit_res': self.fit_dicts['cos_fit_{}_ref_measure'.format(
                                    meas_qbn)]['fit_res'],
                    'setlabel': 'cos fit',
                    'do_legend': True,
                    'legend_bbox_to_anchor': (1, 0.5),
                    'legend_pos': 'center left'}

                self.plot_dicts['cos_fit_' + meas_qbn + '_measure'] = {
                    'fig_id': 'dyn_phase_plot_' + meas_qbn,
                    'plotfn': self.plot_fit,
                    'fit_res': self.fit_dicts['cos_fit_{}_measure'.format(
                                    meas_qbn)]['fit_res'],
                    'setlabel': 'cos fit',
                    'do_legend': True,
                    'legend_bbox_to_anchor': (1, 0.5),
                    'legend_pos': 'center left'}

                textstr = 'Dynamic phase = {:.2f}'.format(
                    self.dynamic_phases[meas_qbn]) + r'$^{\circ}$'
                self.plot_dicts['text_msg_' + meas_qbn] = {
                    'fig_id': 'dyn_phase_plot_' + meas_qbn,
                    'ypos': -0.175,
                    'xpos': 0.5,
                    'horizontalalignment': 'center',
                    'verticalalignment': 'top',
                    'plotfn': self.plot_text,
                    'text_string': textstr}


class FluxAmplitudeSweepAnalysis(MultiQubit_TimeDomain_Analysis):
    def __init__(self, qb_names, *args, **kwargs):
        self.mask_freq = kwargs.pop('mask_freq', None)
        self.mask_amp = kwargs.pop('mask_amp', None)

        super().__init__(qb_names, *args, **kwargs)

    def process_data(self):
        super().process_data()

        pdd = self.proc_data_dict
        nr_sp = {qb: len(pdd['sweep_points_dict'][qb]['sweep_points'])
                 for qb in self.qb_names}
        nr_sp2d = {qb: len(list(pdd['sweep_points_2D_dict'][qb].values())[0])
                           for qb in self.qb_names}
        nr_cp = self.num_cal_points

        # make matrix out of vector
        data_reshaped = {qb: np.reshape(deepcopy(
            pdd['data_to_fit'][qb]).T.flatten(), (nr_sp[qb], nr_sp2d[qb]))
                         for qb in self.qb_names}
        pdd['data_reshaped'] = data_reshaped

        # remove calibration points from data to fit
        data_no_cp = {qb: np.array([pdd['data_reshaped'][qb][i, :]
                                    for i in range(nr_sp[qb]-nr_cp)])
            for qb in self.qb_names}

        # apply mask
        for qb in self.qb_names:
            if self.mask_freq is None:
                self.mask_freq = [True]*nr_sp2d[qb] # by default, no point is masked
            if self.mask_amp is None:
                self.mask_amp = [True]*(nr_sp[qb]-nr_cp)

        pdd['freqs_masked'] = {}
        pdd['amps_masked'] = {}
        pdd['data_masked'] = {}
        for qb in self.qb_names:
            sp_param = [k for k in self.mospm[qb] if 'freq' in k][0]
            pdd['freqs_masked'][qb] = \
                pdd['sweep_points_2D_dict'][qb][sp_param][self.mask_freq]
            pdd['amps_masked'][qb] = \
                pdd['sweep_points_dict'][qb]['sweep_points'][
                :-self.num_cal_points][self.mask_amp]
            data_masked = data_no_cp[qb][self.mask_amp,:]
            pdd['data_masked'][qb] = data_masked[:, self.mask_freq]

    def prepare_fitting(self):
        pdd = self.proc_data_dict
        self.fit_dicts = OrderedDict()

        # Gaussian fit of amplitude slices
        gauss_mod = fit_mods.GaussianModel_v2()
        for qb in self.qb_names:
            for i in range(len(pdd['amps_masked'][qb])):
                data = pdd['data_masked'][qb][i,:]
                self.fit_dicts[f'gauss_fit_{qb}_{i}'] = {
                    'model': gauss_mod,
                    'fit_xvals': {'x': pdd['freqs_masked'][qb]},
                    'fit_yvals': {'data': data}
                    }

    def analyze_fit_results(self):
        pdd = self.proc_data_dict

        pdd['gauss_center'] = {}
        pdd['gauss_center_err'] = {}
        pdd['filtered_center'] = {}
        pdd['filtered_amps'] = {}

        for qb in self.qb_names:
            pdd['gauss_center'][qb] = np.array([
                self.fit_res[f'gauss_fit_{qb}_{i}'].best_values['center']
                for i in range(len(pdd['amps_masked'][qb]))])
            pdd['gauss_center_err'][qb] = np.array([
                self.fit_res[f'gauss_fit_{qb}_{i}'].params['center'].stderr
                for i in range(len(pdd['amps_masked'][qb]))])

            # filter out points with stderr > 1e6 Hz
            pdd['filtered_center'][qb] = np.array([])
            pdd['filtered_amps'][qb] = np.array([])
            for i, stderr in enumerate(pdd['gauss_center_err'][qb]):
                try:
                    if stderr < 1e6:
                        pdd['filtered_center'][qb] = \
                            np.append(pdd['filtered_center'][qb],
                                  pdd['gauss_center'][qb][i])
                        pdd['filtered_amps'][qb] = \
                            np.append(pdd['filtered_amps'][qb],
                            pdd['sweep_points_dict'][qb]\
                            ['sweep_points'][:-self.num_cal_points][i])
                except:
                    continue

            # if gaussian fitting does not work (i.e. all points were filtered
            # out above) use max value of data to get an estimate of freq
            if len(pdd['filtered_amps'][qb]) == 0:
                for qb in self.qb_names:
                    freqs = np.array([])
                    for i in range(pdd['data_masked'][qb].shape[0]):
                        freqs = np.append(freqs, pdd['freqs_masked'][qb]\
                            [np.argmax(pdd['data_masked'][qb][i,:])])
                    pdd['filtered_center'][qb] = freqs
                    pdd['filtered_amps'][qb] = pdd['amps_masked'][qb]

            # fit the freqs to the qubit model
            freq_mod = lmfit.Model(fit_mods.Qubit_dac_to_freq)
            freq_mod.guess = fit_mods.Qubit_dac_arch_guess.__get__(
                freq_mod, freq_mod.__class__)

            self.fit_dicts[f'freq_fit_{qb}'] = {
                'model': freq_mod,
                'fit_xvals': {'dac_voltage': pdd['filtered_amps'][qb]},
                'fit_yvals': {'data': pdd['filtered_center'][qb]}}

            self.run_fitting()

    def prepare_plots(self):
        pdd = self.proc_data_dict
        rdd = self.raw_data_dict

        for qb in self.qb_names:
            sp_param = [k for k in self.mospm[qb] if 'freq' in k][0]
            self.plot_dicts[f'data_2d_{qb}'] = {
                'title': rdd['measurementstring'] +
                            '\n' + rdd['timestamp'],
                'ax_id': f'data_2d_{qb}',
                'plotfn': self.plot_colorxy,
                'xvals': pdd['sweep_points_dict'][qb]['sweep_points'],
                'yvals': pdd['sweep_points_2D_dict'][qb][sp_param],
                'zvals': np.transpose(pdd['data_reshaped'][qb]),
                'xlabel': r'Flux pulse amplitude',
                'xunit': 'V',
                'ylabel': r'Qubit drive frequency',
                'yunit': 'Hz',
                'zlabel': 'Excited state population',
            }

            if self.do_fitting:
                if self.options_dict.get('scatter', True):
                    label = f'freq_scatter_{qb}_scatter'
                    self.plot_dicts[label] = {
                        'title': rdd['measurementstring'] +
                        '\n' + rdd['timestamp'],
                        'ax_id': f'data_2d_{qb}',
                        'plotfn': self.plot_line,
                        'linestyle': '',
                        'marker': 'o',
                        'xvals': pdd['filtered_amps'][qb],
                        'yvals': pdd['filtered_center'][qb],
                        'xlabel': r'Flux pulse amplitude',
                        'xunit': 'V',
                        'ylabel': r'Qubit drive frequency',
                        'yunit': 'Hz',
                        'color': 'purple',
                    }

                amps = pdd['sweep_points_dict'][qb]['sweep_points'][
                                     :-self.num_cal_points]

                label = f'freq_scatter_{qb}'
                self.plot_dicts[label] = {
                    'title': rdd['measurementstring'] +
                             '\n' + rdd['timestamp'],
                    'ax_id': f'data_2d_{qb}',
                    'plotfn': self.plot_line,
                    'linestyle': '-',
                    'marker': '',
                    'xvals': amps,
                    'yvals': fit_mods.Qubit_dac_to_freq(amps,
                            **self.fit_res[f'freq_fit_{qb}'].best_values),
                    'color': 'red',
                }


class T1FrequencySweepAnalysis(MultiQubit_TimeDomain_Analysis):
    def process_data(self):
        super().process_data()

        pdd = self.proc_data_dict
        nr_cp = self.num_cal_points
        self.lengths = OrderedDict()
        self.amps = OrderedDict()
        self.freqs = OrderedDict()
        for qbn in self.qb_names:
            len_key = [pn for pn in self.mospm[qbn] if 'length' in pn]
            if len(len_key) == 0:
                raise KeyError('Couldn"t find sweep points corresponding to '
                               'flux pulse length.')
            self.lengths[qbn] = self.sp.get_sweep_params_property(
                'values', 0, len_key[0])

            amp_key = [pn for pn in self.mospm[qbn] if 'amp' in pn]
            if len(len_key) == 0:
                raise KeyError('Couldn"t find sweep points corresponding to '
                               'flux pulse amplitude.')
            self.amps[qbn] = self.sp.get_sweep_params_property(
                'values', 1, amp_key[0])

            freq_key = [pn for pn in self.mospm[qbn] if 'freq' in pn]
            if len(freq_key) == 0:
                self.freqs[qbn] = None
            else:
                self.freqs[qbn] =self.sp.get_sweep_params_property(
                    'values', 1, freq_key[0])

        nr_amps = len(self.amps[self.qb_names[0]])
        nr_lengths = len(self.lengths[self.qb_names[0]])

        # make matrix out of vector
        data_reshaped_no_cp = {qb: np.reshape(deepcopy(
                pdd['data_to_fit'][qb][
                :, :pdd['data_to_fit'][qb].shape[1]-nr_cp]).flatten(),
                (nr_amps, nr_lengths)) for qb in self.qb_names}

        pdd['data_reshaped_no_cp'] = data_reshaped_no_cp

        pdd['mask'] = {qb: np.ones(nr_amps, dtype=np.bool)
                           for qb in self.qb_names}

    def prepare_fitting(self):
        pdd = self.proc_data_dict

        self.fit_dicts = OrderedDict()
        exp_mod = fit_mods.ExponentialModel()
        for qb in self.qb_names:
            for i, data in enumerate(pdd['data_reshaped_no_cp'][qb]):
                self.fit_dicts[f'exp_fit_{qb}_amp_{i}'] = {
                    'model': exp_mod,
                    'fit_xvals': {'x': self.lengths[qb]},
                    'fit_yvals': {'data': data}}

    def analyze_fit_results(self):
        pdd = self.proc_data_dict

        pdd['T1'] = {}
        pdd['T1_err'] = {}

        for qb in self.qb_names:
            pdd['T1'][qb] = np.array([
                abs(self.fit_res[f'exp_fit_{qb}_amp_{i}'].best_values['decay'])
                for i in range(len(self.amps[qb]))])

            pdd['T1_err'][qb] = np.array([
                self.fit_res[f'exp_fit_{qb}_amp_{i}'].params['decay'].stderr
                for i in range(len(self.amps[qb]))])

            for i in range(len(self.amps[qb])):
                try:
                    if pdd['T1_err'][qb][i] >= 10 * pdd['T1'][qb][i]:
                        pdd['mask'][qb][i] = False
                except TypeError:
                    pdd['mask'][qb][i] = False

    def prepare_plots(self):
        pdd = self.proc_data_dict
        rdd = self.raw_data_dict

        for qb in self.qb_names:
            for p, param_values in enumerate([self.amps, self.freqs]):
                if param_values is None:
                    continue
                suffix = '_amp' if p == 0 else '_freq'
                mask = pdd['mask'][qb]
                xlabel = r'Flux pulse amplitude' if p == 0 else \
                    r'Derived qubit frequency'
<<<<<<< HEAD
                
=======

>>>>>>> 9ed97a2a
                if self.do_fitting:
                    # Plot T1 vs flux pulse amplitude
                    label = f'T1_fit_{qb}{suffix}'
                    self.plot_dicts[label] = {
                        'title': rdd['measurementstring'] + '\n' + rdd['timestamp'],
                        'plotfn': self.plot_line,
                        'linestyle': '-',
                        'xvals': param_values[qb][mask],
                        'yvals': pdd['T1'][qb][mask],
                        'yerr': pdd['T1_err'][qb][mask],
                        'xlabel': xlabel,
                        'xunit': 'V' if p == 0 else 'Hz',
                        'ylabel': r'T1',
                        'yunit': 's',
                        'color': 'blue',
                    }

                # Plot rotated integrated average in dependece of flux pulse
                # amplitude and length
                label = f'T1_color_plot_{qb}{suffix}'
                self.plot_dicts[label] = {
                    'title': rdd['measurementstring'] + '\n' + rdd['timestamp'],
                    'plotfn': self.plot_colorxy,
                    'linestyle': '-',
                    'xvals': param_values[qb][mask],
                    'yvals': self.lengths[qb],
                    'zvals': np.transpose(pdd['data_reshaped_no_cp'][qb][mask]),
                    'xlabel': xlabel,
                    'xunit': 'V' if p == 0 else 'Hz',
                    'ylabel': r'Flux pulse length',
                    'yunit': 's',
                    'zlabel': r'Excited state population'
                }

                # Plot population loss for the first flux pulse length as a
                # function of flux pulse amplitude
                label = f'Pop_loss_{qb}{suffix}'
                self.plot_dicts[label] = {
                    'title': rdd['measurementstring'] + '\n' + rdd['timestamp'],
                    'plotfn': self.plot_line,
                    'linestyle': '-',
                    'xvals': param_values[qb][mask],
                    'yvals': 1 - pdd['data_reshaped_no_cp'][qb][:, 0][mask],
                    'xlabel': xlabel,
                    'xunit': 'V' if p == 0 else 'Hz',
                    'ylabel': r'Pop. loss @ {:.0f} ns'.format(
                        self.lengths[qb][0]/1e-9
                    ),
                    'yunit': '',
                }

            # Plot all fits in single figure
            if self.options_dict.get('all_fits', False) and self.do_fitting:
                colormap = self.options_dict.get('colormap', mpl.cm.plasma)
                for i in range(len(self.amps[qb])):
                    color = colormap(i/(len(self.amps[qb])-1))
                    label = f'exp_fit_{qb}_amp_{i}'
                    fitid = param_values[qb][i]
                    self.plot_dicts[label] = {
                        'title': rdd['measurementstring'] + '\n' + rdd['timestamp'],
                        'fig_id': f'T1_fits_{qb}',
                        'xlabel': r'Flux pulse length',
                        'xunit': 's',
                        'ylabel': r'Excited state population',
                        'plotfn': self.plot_fit,
                        'fit_res': self.fit_res[label],
                        'plot_init': self.options_dict.get('plot_init', False),
                        'color': color,
                        'setlabel': f'freq={fitid:.4f}' if p == 1
                                            else f'amp={fitid:.4f}',
                        'do_legend': False,
                        'legend_bbox_to_anchor': (1, 1),
                        'legend_pos': 'upper left',
                        }
    
                    label = f'freq_scatter_{qb}_{i}'
                    self.plot_dicts[label] = {
                        'fig_id': f'T1_fits_{qb}',
                        'plotfn': self.plot_line,
                        'xvals': self.lengths[qb],
                        'linestyle': '',
                        'yvals': pdd['data_reshaped_no_cp'][qb][i, :],
                        'color': color,
                        'setlabel': f'freq={fitid:.4f}' if p == 1
                                            else f'amp={fitid:.4f}',
                    }


class T2FrequencySweepAnalysis(MultiQubit_TimeDomain_Analysis):
    def process_data(self):
        super().process_data()

        pdd = self.proc_data_dict
        nr_cp = self.num_cal_points
        nr_amps = len(self.metadata['amplitudes'])
        nr_lengths = len(self.metadata['flux_lengths'])
        nr_phases = len(self.metadata['phases'])

        # make matrix out of vector
        data_reshaped_no_cp = {qb: np.reshape(
            deepcopy(pdd['data_to_fit'][qb][
                     :, :pdd['data_to_fit'][qb].shape[1]-nr_cp]).flatten(),
            (nr_amps, nr_lengths, nr_phases)) for qb in self.qb_names}

        pdd['data_reshaped_no_cp'] = data_reshaped_no_cp
        if self.metadata['use_cal_points']:
            pdd['cal_point_data'] = {qb: deepcopy(
                pdd['data_to_fit'][qb][
                len(pdd['data_to_fit'][qb])-nr_cp:]) for qb in self.qb_names}

        pdd['mask'] = {qb: np.ones(nr_amps, dtype=np.bool)
                           for qb in self.qb_names}

    def prepare_fitting(self):
        pdd = self.proc_data_dict
        self.fit_dicts = OrderedDict()
        nr_amps = len(self.metadata['amplitudes'])

        for qb in self.qb_names:
            for i in range(nr_amps):
                for j, data in enumerate(pdd['data_reshaped_no_cp'][qb][i]):
                    cos_mod = fit_mods.CosModel
                    guess_pars = fit_mods.Cos_guess(
                        model=cos_mod, t=self.metadata['phases'],
                        data=data,
                        freq_guess=1/360)
                    guess_pars['frequency'].value = 1/360
                    guess_pars['frequency'].vary = False
                    self.fit_dicts[f'cos_fit_{qb}_{i}_{j}'] = {
                        'fit_fn': fit_mods.CosFunc,
                        'fit_xvals': {'t': self.metadata['phases']},
                        'fit_yvals': {'data': data},
                        'guess_pars': guess_pars}

    def analyze_fit_results(self):
        pdd = self.proc_data_dict

        pdd['T2'] = {}
        pdd['T2_err'] = {}
        pdd['phase_contrast'] = {}
        nr_lengths = len(self.metadata['flux_lengths'])
        nr_amps = len(self.metadata['amplitudes'])

        for qb in self.qb_names:
            pdd['phase_contrast'][qb] = {}
            exp_mod = fit_mods.ExponentialModel()
            for i in range(nr_amps):
                pdd['phase_contrast'][qb][f'amp_{i}'] = np.array([self.fit_res[
                                                        f'cos_fit_{qb}_{i}_{j}'
                                                    ].best_values['amplitude']
                                                    for j in
                                                    range(nr_lengths)])

                self.fit_dicts[f'exp_fit_{qb}_{i}'] = {
                    'model': exp_mod,
                    'fit_xvals': {'x': self.metadata['flux_lengths']},
                    'fit_yvals': {'data': np.array([self.fit_res[
                                                        f'cos_fit_{qb}_{i}_{j}'
                                                    ].best_values['amplitude']
                                                    for j in
                                                    range(nr_lengths)])}}

            self.run_fitting()

            pdd['T2'][qb] = np.array([
                abs(self.fit_res[f'exp_fit_{qb}_{i}'].best_values['decay'])
                for i in range(len(self.metadata['amplitudes']))])

            pdd['mask'][qb] = []
            for i in range(len(self.metadata['amplitudes'])):
                try:
                    if self.fit_res[f'exp_fit_{qb}_{i}']\
                                            .params['decay'].stderr >= 1e-5:
                        pdd['mask'][qb][i] = False
                except TypeError:
                    pdd['mask'][qb][i] = False

    def prepare_plots(self):
        pdd = self.proc_data_dict
        rdd = self.raw_data_dict

        for qb in self.qb_names:
            mask = pdd['mask'][qb]
            label = f'T2_fit_{qb}'
            xvals = self.metadata['amplitudes'][mask] if \
                self.metadata['frequencies'] is None else \
                self.metadata['frequencies'][mask]
            xlabel = r'Flux pulse amplitude' if \
                self.metadata['frequencies'] is None else \
                r'Derived qubit frequency'
            self.plot_dicts[label] = {
                'plotfn': self.plot_line,
                'linestyle': '-',
                'xvals': xvals,
                'yvals': pdd['T2'][qb][mask],
                'xlabel': xlabel,
                'xunit': 'V' if self.metadata['frequencies'] is None else 'Hz',
                'ylabel': r'T2',
                'yunit': 's',
                'color': 'blue',
            }

            # Plot all fits in single figure
            if not self.options_dict.get('all_fits', False):
                continue

            colormap = self.options_dict.get('colormap', mpl.cm.plasma)
            for i in range(len(self.metadata['amplitudes'])):
                color = colormap(i/(len(self.metadata['frequencies'])-1))
                label = f'exp_fit_{qb}_amp_{i}'
                freqs = self.metadata['frequencies'] is not None
                fitid = self.metadata.get('frequencies',
                                          self.metadata['amplitudes'])[i]
                self.plot_dicts[label] = {
                    'title': rdd['measurementstring'] +
                            '\n' + rdd['timestamp'],
                    'ax_id': f'T2_fits_{qb}',
                    'xlabel': r'Flux pulse length',
                    'xunit': 's',
                    'ylabel': r'Excited state population',
                    'plotfn': self.plot_fit,
                    'fit_res': self.fit_res[label],
                    'plot_init': self.options_dict.get('plot_init', False),
                    'color': color,
                    'setlabel': f'freq={fitid:.4f}' if freqs
                                        else f'amp={fitid:.4f}',
                    'do_legend': False,
                    'legend_bbox_to_anchor': (1, 1),
                    'legend_pos': 'upper left',
                    }

                label = f'freq_scatter_{qb}_{i}'
                self.plot_dicts[label] = {
                    'ax_id': f'T2_fits_{qb}',
                    'plotfn': self.plot_line,
                    'xvals': self.metadata['phases'],
                    'linestyle': '',
                    'yvals': pdd['data_reshaped_no_cp'][qb][i,:],
                    'color': color,
                    'setlabel': f'freq={fitid:.4f}' if freqs
                                        else f'amp={fitid:.4f}',
                }


class MeasurementInducedDephasingAnalysis(MultiQubit_TimeDomain_Analysis):
    def process_data(self):
        super().process_data()

        rdd = self.raw_data_dict
        pdd = self.proc_data_dict

        pdd['data_reshaped'] = {qb: [] for qb in pdd['data_to_fit']}
        pdd['amps_reshaped'] = np.unique(self.metadata['hard_sweep_params']['ro_amp_scale']['values'])
        pdd['phases_reshaped'] = []
        for amp in pdd['amps_reshaped']:
            mask = self.metadata['hard_sweep_params']['ro_amp_scale']['values'] == amp
            pdd['phases_reshaped'].append(self.metadata['hard_sweep_params']['phase']['values'][mask])
            for qb in self.qb_names:
                pdd['data_reshaped'][qb].append(pdd['data_to_fit'][qb][:len(mask)][mask])

    def prepare_fitting(self):
        pdd = self.proc_data_dict
        rdd = self.raw_data_dict
        self.fit_dicts = OrderedDict()
        for qb in self.qb_names:
            for i, data in enumerate(pdd['data_reshaped'][qb]):
                cos_mod = fit_mods.CosModel
                guess_pars = fit_mods.Cos_guess(
                    model=cos_mod, t=pdd['phases_reshaped'][i],
                    data=data, freq_guess=1/360)
                guess_pars['frequency'].value = 1/360
                guess_pars['frequency'].vary = False
                self.fit_dicts[f'cos_fit_{qb}_{i}'] = {
                    'fit_fn': fit_mods.CosFunc,
                    'fit_xvals': {'t': pdd['phases_reshaped'][i]},
                    'fit_yvals': {'data': data},
                    'guess_pars': guess_pars}

    def analyze_fit_results(self):
        pdd = self.proc_data_dict

        pdd['phase_contrast'] = {}
        pdd['phase_offset'] = {}
        pdd['sigma'] = {}
        pdd['sigma_err'] = {}
        pdd['a'] = {}
        pdd['a_err'] = {}
        pdd['c'] = {}
        pdd['c_err'] = {}

        for qb in self.qb_names:
            pdd['phase_contrast'][qb] = np.array([
                self.fit_res[f'cos_fit_{qb}_{i}'].best_values['amplitude']
                for i, _ in enumerate(pdd['data_reshaped'][qb])])
            pdd['phase_offset'][qb] = np.array([
                self.fit_res[f'cos_fit_{qb}_{i}'].best_values['phase']
                for i, _ in enumerate(pdd['data_reshaped'][qb])])
            pdd['phase_offset'][qb] += np.pi * (pdd['phase_contrast'][qb] < 0)
            pdd['phase_offset'][qb] = (pdd['phase_offset'][qb] + np.pi) % (2 * np.pi) - np.pi
            pdd['phase_offset'][qb] = 180*np.unwrap(pdd['phase_offset'][qb])/np.pi
            pdd['phase_contrast'][qb] = np.abs(pdd['phase_contrast'][qb])

            gauss_mod = lmfit.models.GaussianModel()
            self.fit_dicts[f'phase_contrast_fit_{qb}'] = {
                'model': gauss_mod,
                'guess_dict': {'center': {'value': 0, 'vary': False}},
                'fit_xvals': {'x': pdd['amps_reshaped']},
                'fit_yvals': {'data': pdd['phase_contrast'][qb]}}

            quadratic_mod = lmfit.models.QuadraticModel()
            self.fit_dicts[f'phase_offset_fit_{qb}'] = {
                'model': quadratic_mod,
                'guess_dict': {'b': {'value': 0, 'vary': False}},
                'fit_xvals': {'x': pdd['amps_reshaped']},
                'fit_yvals': {'data': pdd['phase_offset'][qb]}}

            self.run_fitting()
            self.save_fit_results()

            pdd['sigma'][qb] = self.fit_res[f'phase_contrast_fit_{qb}'].best_values['sigma']
            pdd['sigma_err'][qb] = self.fit_res[f'phase_contrast_fit_{qb}'].params['sigma']. \
                stderr
            pdd['a'][qb] = self.fit_res[f'phase_offset_fit_{qb}'].best_values['a']
            pdd['a_err'][qb] = self.fit_res[f'phase_offset_fit_{qb}'].params['a'].stderr
            pdd['c'][qb] = self.fit_res[f'phase_offset_fit_{qb}'].best_values['c']
            pdd['c_err'][qb] = self.fit_res[f'phase_offset_fit_{qb}'].params['c'].stderr

            pdd['sigma_err'][qb] = float('nan') if pdd['sigma_err'][qb] is None \
                else pdd['sigma_err'][qb]
            pdd['a_err'][qb] = float('nan') if pdd['a_err'][qb] is None else pdd['a_err'][qb]
            pdd['c_err'][qb] = float('nan') if pdd['c_err'][qb] is None else pdd['c_err'][qb]

    def prepare_plots(self):
        pdd = self.proc_data_dict
        rdd = self.raw_data_dict

        phases_equal = True
        for phases in pdd['phases_reshaped'][1:]:
            if not np.all(phases == pdd['phases_reshaped'][0]):
                phases_equal = False
                break

        for qb in self.qb_names:
            if phases_equal:
                self.plot_dicts[f'data_2d_{qb}'] = {
                    'title': rdd['measurementstring'] +
                             '\n' + rdd['timestamp'],
                    'plotfn': self.plot_colorxy,
                    'xvals': pdd['phases_reshaped'][0],
                    'yvals': pdd['amps_reshaped'],
                    'zvals': pdd['data_reshaped'][qb],
                    'xlabel': r'Pulse phase, $\phi$',
                    'xunit': 'deg',
                    'ylabel': r'Readout pulse amplitude scale, $V_{RO}/V_{ref}$',
                    'yunit': '',
                    'zlabel': 'Excited state population',
                }

            colormap = self.options_dict.get('colormap', mpl.cm.plasma)
            for i, amp in enumerate(pdd['amps_reshaped']):
                color = colormap(i/(len(pdd['amps_reshaped'])-1))
                label = f'cos_data_{qb}_{i}'
                self.plot_dicts[label] = {
                    'title': rdd['measurementstring'] +
                             '\n' + rdd['timestamp'],
                    'ax_id': f'amplitude_crossections_{qb}',
                    'plotfn': self.plot_line,
                    'xvals': pdd['phases_reshaped'][i],
                    'yvals': pdd['data_reshaped'][qb][i],
                    'xlabel': r'Pulse phase, $\phi$',
                    'xunit': 'deg',
                    'ylabel': 'Excited state population',
                    'linestyle': '',
                    'color': color,
                    'setlabel': f'amp={amp:.4f}',
                    'do_legend': True,
                    'legend_bbox_to_anchor': (1, 1),
                    'legend_pos': 'upper left',
                }
            if self.do_fitting:
                for i, amp in enumerate(pdd['amps_reshaped']):
                    color = colormap(i/(len(pdd['amps_reshaped'])-1))
                    label = f'cos_fit_{qb}_{i}'
                    self.plot_dicts[label] = {
                        'ax_id': f'amplitude_crossections_{qb}',
                        'plotfn': self.plot_fit,
                        'fit_res': self.fit_res[label],
                        'plot_init': self.options_dict.get('plot_init', False),
                        'color': color,
                        'setlabel': f'fit, amp={amp:.4f}',
                    }

                # Phase contrast
                self.plot_dicts[f'phase_contrast_data_{qb}'] = {
                    'title': rdd['measurementstring'] +
                             '\n' + rdd['timestamp'],
                    'ax_id': f'phase_contrast_{qb}',
                    'plotfn': self.plot_line,
                    'xvals': pdd['amps_reshaped'],
                    'yvals': 200*pdd['phase_contrast'][qb],
                    'xlabel': r'Readout pulse amplitude scale, $V_{RO}/V_{ref}$',
                    'xunit': '',
                    'ylabel': 'Phase contrast',
                    'yunit': '%',
                    'linestyle': '',
                    'color': 'k',
                    'setlabel': 'data',
                    'do_legend': True,
                }
                self.plot_dicts[f'phase_contrast_fit_{qb}'] = {
                    'ax_id': f'phase_contrast_{qb}',
                    'plotfn': self.plot_line,
                    'xvals': pdd['amps_reshaped'],
                    'yvals': 200*self.fit_res[f'phase_contrast_fit_{qb}'].best_fit,
                    'color': 'r',
                    'marker': '',
                    'setlabel': 'fit',
                    'do_legend': True,
                }
                self.plot_dicts[f'phase_contrast_labels_{qb}'] = {
                    'ax_id': f'phase_contrast_{qb}',
                    'plotfn': self.plot_line,
                    'xvals': pdd['amps_reshaped'],
                    'yvals': 200*pdd['phase_contrast'][qb],
                    'marker': '',
                    'linestyle': '',
                    'setlabel': r'$\sigma = ({:.5f} \pm {:.5f})$ V'.
                        format(pdd['sigma'][qb], pdd['sigma_err'][qb]),
                    'do_legend': True,
                    'legend_bbox_to_anchor': (1, 1),
                    'legend_pos': 'upper left',
                }

                # Phase offset
                self.plot_dicts[f'phase_offset_data_{qb}'] = {
                    'title': rdd['measurementstring'] +
                             '\n' + rdd['timestamp'],
                    'ax_id': f'phase_offset_{qb}',
                    'plotfn': self.plot_line,
                    'xvals': pdd['amps_reshaped'],
                    'yvals': pdd['phase_offset'][qb],
                    'xlabel': r'Readout pulse amplitude scale, $V_{RO}/V_{ref}$',
                    'xunit': '',
                    'ylabel': 'Phase offset',
                    'yunit': 'deg',
                    'linestyle': '',
                    'color': 'k',
                    'setlabel': 'data',
                    'do_legend': True,
                }
                self.plot_dicts[f'phase_offset_fit_{qb}'] = {
                    'ax_id': f'phase_offset_{qb}',
                    'plotfn': self.plot_line,
                    'xvals': pdd['amps_reshaped'],
                    'yvals': self.fit_res[f'phase_offset_fit_{qb}'].best_fit,
                    'color': 'r',
                    'marker': '',
                    'setlabel': 'fit',
                    'do_legend': True,
                }
                self.plot_dicts[f'phase_offset_labels_{qb}'] = {
                    'ax_id': f'phase_offset_{qb}',
                    'plotfn': self.plot_line,
                    'xvals': pdd['amps_reshaped'],
                    'yvals': pdd['phase_offset'][qb],
                    'marker': '',
                    'linestyle': '',
                    'setlabel': r'$a = {:.0f} \pm {:.0f}$ deg/V${{}}^2$'.
                        format(pdd['a'][qb], pdd['a_err'][qb]) + '\n' +
                                r'$c = {:.1f} \pm {:.1f}$ deg'.
                        format(pdd['c'][qb], pdd['c_err'][qb]),
                    'do_legend': True,
                    'legend_bbox_to_anchor': (1, 1),
                    'legend_pos': 'upper left',
                }


class DriveCrosstalkCancellationAnalysis(MultiQubit_TimeDomain_Analysis):
    def process_data(self):
        super().process_data()
        if self.sp is None:
            raise ValueError('This analysis needs a SweepPoints '
                             'class instance.')

        pdd = self.proc_data_dict
        # get the ramsey phases as the values of the first sweep parameter
        # in the 2nd sweep dimension.
        # !!! This assumes all qubits have the same ramsey phases !!!
        pdd['ramsey_phases'] = self.sp.get_sweep_params_property('values', 1)
        pdd['qb_sweep_points'] = {}
        pdd['qb_sweep_param'] = {}
        for k, v in self.sp.get_sweep_dimension(0).items():
            if k == 'phase':
                continue
            qb, param = k.split('.')
            pdd['qb_sweep_points'][qb] = v[0]
            pdd['qb_sweep_param'][qb] = (param, v[1], v[2])
        pdd['qb_msmt_vals'] = {}
        pdd['qb_cal_vals'] = {}

        for qb, data in pdd['data_to_fit'].items():
            pdd['qb_msmt_vals'][qb] = data[:, :-self.num_cal_points].reshape(
                len(pdd['qb_sweep_points'][qb]), len(pdd['ramsey_phases']))
            pdd['qb_cal_vals'][qb] = data[0, -self.num_cal_points:]

    def prepare_fitting(self):
        pdd = self.proc_data_dict
        self.fit_dicts = OrderedDict()
        for qb in self.qb_names:
            for i, data in enumerate(pdd['qb_msmt_vals'][qb]):
                cos_mod = fit_mods.CosModel
                guess_pars = fit_mods.Cos_guess(
                    model=cos_mod, t=pdd['ramsey_phases'],
                    data=data, freq_guess=1/360)
                guess_pars['frequency'].value = 1/360
                guess_pars['frequency'].vary = False
                self.fit_dicts[f'cos_fit_{qb}_{i}'] = {
                    'fit_fn': fit_mods.CosFunc,
                    'fit_xvals': {'t': pdd['ramsey_phases']},
                    'fit_yvals': {'data': data},
                    'guess_pars': guess_pars}

    def analyze_fit_results(self):
        pdd = self.proc_data_dict

        pdd['phase_contrast'] = {}
        pdd['phase_offset'] = {}

        for qb in self.qb_names:
            pdd['phase_contrast'][qb] = np.array([
                2*self.fit_res[f'cos_fit_{qb}_{i}'].best_values['amplitude']
                for i, _ in enumerate(pdd['qb_msmt_vals'][qb])])
            pdd['phase_offset'][qb] = np.array([
                self.fit_res[f'cos_fit_{qb}_{i}'].best_values['phase']
                for i, _ in enumerate(pdd['qb_msmt_vals'][qb])])
            pdd['phase_offset'][qb] *= 180/np.pi
            pdd['phase_offset'][qb] += 180 * (pdd['phase_contrast'][qb] < 0)
            pdd['phase_offset'][qb] = (pdd['phase_offset'][qb] + 180) % 360 - 180
            pdd['phase_contrast'][qb] = np.abs(pdd['phase_contrast'][qb])

    def prepare_plots(self):
        pdd = self.proc_data_dict
        rdd = self.raw_data_dict

        for qb in self.qb_names:
            self.plot_dicts[f'data_2d_{qb}'] = {
                'title': rdd['measurementstring'] +
                         '\n' + rdd['timestamp'] + '\n' + qb,
                'plotfn': self.plot_colorxy,
                'xvals': pdd['ramsey_phases'],
                'yvals': pdd['qb_sweep_points'][qb],
                'zvals': pdd['qb_msmt_vals'][qb],
                'xlabel': r'Ramsey phase, $\phi$',
                'xunit': 'deg',
                'ylabel': pdd['qb_sweep_param'][qb][2],
                'yunit': pdd['qb_sweep_param'][qb][1],
                'zlabel': 'Excited state population',
            }

            colormap = self.options_dict.get('colormap', mpl.cm.plasma)
            for i, pval in enumerate(pdd['qb_sweep_points'][qb]):
                if i == len(pdd['qb_sweep_points'][qb]) - 1:
                    legendlabel='data, ref.'
                else:
                    legendlabel = f'data, {pdd["qb_sweep_param"][qb][0]}='\
                                  f'{pval:.4f}{pdd["qb_sweep_param"][qb][1]}'
                color = colormap(i/(len(pdd['qb_sweep_points'][qb])-1))
                label = f'cos_data_{qb}_{i}'

                self.plot_dicts[label] = {
                    'title': rdd['measurementstring'] +
                             '\n' + rdd['timestamp'] + '\n' + qb,
                    'ax_id': f'param_crossections_{qb}',
                    'plotfn': self.plot_line,
                    'xvals': pdd['ramsey_phases'],
                    'yvals': pdd['qb_msmt_vals'][qb][i],
                    'xlabel': r'Ramsey phase, $\phi$',
                    'xunit': 'deg',
                    'ylabel': 'Excited state population',
                    'linestyle': '',
                    'color': color,
                    'setlabel': legendlabel,
                    'do_legend': False,
                    'legend_bbox_to_anchor': (1, 1),
                    'legend_pos': 'upper left',
                }
            if self.do_fitting:
                for i, pval in enumerate(pdd['qb_sweep_points'][qb]):
                    if i == len(pdd['qb_sweep_points'][qb]) - 1:
                        legendlabel = 'fit, ref.'
                    else:
                        legendlabel = f'fit, {pdd["qb_sweep_param"][qb][0]}='\
                                      f'{pval:.4f}{pdd["qb_sweep_param"][qb][1]}'
                    color = colormap(i/(len(pdd['qb_sweep_points'][qb])-1))
                    label = f'cos_fit_{qb}_{i}'
                    self.plot_dicts[label] = {
                        'ax_id': f'param_crossections_{qb}',
                        'plotfn': self.plot_fit,
                        'fit_res': self.fit_res[label],
                        'plot_init': self.options_dict.get('plot_init', False),
                        'color': color,
                        'do_legend': False,
                        # 'setlabel': legendlabel
                    }

                # Phase contrast
                self.plot_dicts[f'phase_contrast_data_{qb}'] = {
                    'title': rdd['measurementstring'] +
                             '\n' + rdd['timestamp'] + '\n' + qb,
                    'ax_id': f'phase_contrast_{qb}',
                    'plotfn': self.plot_line,
                    'xvals': pdd['qb_sweep_points'][qb][:-1],
                    'yvals': pdd['phase_contrast'][qb][:-1] * 100,
                    'xlabel': pdd['qb_sweep_param'][qb][2],
                    'xunit': pdd['qb_sweep_param'][qb][1],
                    'ylabel': 'Phase contrast',
                    'yunit': '%',
                    'linestyle': '-',
                    'marker': 'o',
                    'color': 'C0',
                    'setlabel': 'data',
                    'do_legend': True,
                }
                self.plot_dicts[f'phase_contrast_ref_{qb}'] = {
                    'ax_id': f'phase_contrast_{qb}',
                    'plotfn': self.plot_hlines,
                    'xmin': pdd['qb_sweep_points'][qb][:-1].min(),
                    'xmax': pdd['qb_sweep_points'][qb][:-1].max(),
                    'y': pdd['phase_contrast'][qb][-1] * 100,
                    'linestyle': '--',
                    'colors': '0.6',
                    'setlabel': 'ref',
                    'do_legend': True,
                }

                # Phase offset
                self.plot_dicts[f'phase_offset_data_{qb}'] = {
                    'title': rdd['measurementstring'] +
                             '\n' + rdd['timestamp'] + '\n' + qb,
                    'ax_id': f'phase_offset_{qb}',
                    'plotfn': self.plot_line,
                    'xvals': pdd['qb_sweep_points'][qb][:-1],
                    'yvals': pdd['phase_offset'][qb][:-1],
                    'xlabel': pdd['qb_sweep_param'][qb][2],
                    'xunit': pdd['qb_sweep_param'][qb][1],
                    'ylabel': 'Phase offset',
                    'yunit': 'deg',
                    'linestyle': '-',
                    'marker': 'o',
                    'color': 'C0',
                    'setlabel': 'data',
                    'do_legend': True,
                }
                self.plot_dicts[f'phase_offset_ref_{qb}'] = {
                    'ax_id': f'phase_offset_{qb}',
                    'plotfn': self.plot_hlines,
                    'xmin': pdd['qb_sweep_points'][qb][:-1].min(),
                    'xmax': pdd['qb_sweep_points'][qb][:-1].max(),
                    'y': pdd['phase_offset'][qb][-1],
                    'linestyle': '--',
                    'colors': '0.6',
                    'setlabel': 'ref',
                    'do_legend': True,
                }


class FluxlineCrosstalkAnalysis(MultiQubit_TimeDomain_Analysis):
    """Analysis for the measure_fluxline_crosstalk measurement.

    The measurement involves Ramsey measurements on a set of crosstalk qubits,
    which have been brought to a flux-sensitive position with a flux pulse.
    The first dimension is the ramsey-phase of these qubits.

    In the second sweep dimension, the amplitude of a flux pulse on another
    (target) qubit is swept.

    The analysis extracts the change in Ramsey phase offset, which gets
    converted to a frequency offset due to the flux pulse on the target qubit.
    The frequency offset is then converted to a flux offset, which is a measure
    of the crosstalk between the target fluxline and the crosstalk qubit.

    The measurement is hard-compressed, meaning the raw data is inherently 1d,
    with one set of calibration points as the final segments. The experiment
    part of the measured values are reshaped to the correct 2d shape for
    the analysis. The sweep points passed into the analysis should still reflect
    the 2d nature of the measurement, meaning the ramsey phase values should be
    passed in the first dimension and the target fluxpulse amplitudes in the
    second sweep dimension.
    """


    def __init__(self, qb_names, *args, **kwargs):
        params_dict = {f'{qbn}.amp_to_freq_model':
                       f'Instrument settings.{qbn}.fit_ge_freq_from_flux_pulse_amp'
                       for qbn in qb_names}
        kwargs['params_dict'] = kwargs.get('params_dict', {})
        kwargs['params_dict'].update(params_dict)
        super().__init__(qb_names, *args, **kwargs)

    def process_data(self):
        super().process_data()
        if self.sp is None:
            raise ValueError('This analysis needs a SweepPoints '
                             'class instance.')

        pdd = self.proc_data_dict
        # get the ramsey phases as the values of the first sweep parameter
        # in the 1st sweep dimension.
        # !!! This assumes all qubits have the same ramsey phases !!!
        pdd['ramsey_phases'] = self.sp.get_sweep_params_property('values', 0)
        pdd['target_amps'] = self.sp.get_sweep_params_property('values', 1)
        pdd['target_fluxpulse_length'] = \
            self.get_param_value('target_fluxpulse_length')
        pdd['crosstalk_qubits_amplitudes'] = \
            self.get_param_value('crosstalk_qubits_amplitudes')

        pdd['qb_msmt_vals'] = {qb:
            pdd['data_to_fit'][qb][:, :-self.num_cal_points].reshape(
                len(pdd['target_amps']), len(pdd['ramsey_phases']))
            for qb in self.qb_names}
        pdd['qb_cal_vals'] = {
            qb: pdd['data_to_fit'][qb][0, -self.num_cal_points:]
            for qb in self.qb_names}

    def prepare_fitting(self):
        pdd = self.proc_data_dict
        self.fit_dicts = OrderedDict()
        cos_mod = lmfit.Model(fit_mods.CosFunc)
        cos_mod.guess = fit_mods.Cos_guess.__get__(cos_mod, cos_mod.__class__)
        for qb in self.qb_names:
            for i, data in enumerate(pdd['qb_msmt_vals'][qb]):
                self.fit_dicts[f'cos_fit_{qb}_{i}'] = {
                    'model': cos_mod,
                    'guess_dict': {'frequency': {'value': 1 / 360,
                                                 'vary': False}},
                    'fit_xvals': {'t': pdd['ramsey_phases']},
                    'fit_yvals': {'data': data}}

    def analyze_fit_results(self):
        pdd = self.proc_data_dict

        pdd['phase_contrast'] = {}
        pdd['phase_offset'] = {}
        pdd['freq_offset'] = {}
        pdd['freq'] = {}

        self.skip_qb_freq_fits = self.get_param_value('skip_qb_freq_fits', False)

        if not self.skip_qb_freq_fits:
            pdd['flux'] = {}

        for qb in self.qb_names:
            pdd['phase_contrast'][qb] = np.array([
                2 * self.fit_res[f'cos_fit_{qb}_{i}'].best_values['amplitude']
                for i, _ in enumerate(pdd['qb_msmt_vals'][qb])])
            pdd['phase_offset'][qb] = np.array([
                self.fit_res[f'cos_fit_{qb}_{i}'].best_values['phase']
                for i, _ in enumerate(pdd['qb_msmt_vals'][qb])])
            pdd['phase_offset'][qb] *= 180 / np.pi
            pdd['phase_offset'][qb] += 180 * (pdd['phase_contrast'][qb] < 0)
            pdd['phase_offset'][qb] = (pdd['phase_offset'][qb] + 180) % 360 - 180
            pdd['phase_offset'][qb] = \
                np.unwrap(pdd['phase_offset'][qb] / 180 * np.pi) * 180 / np.pi
            pdd['phase_contrast'][qb] = np.abs(pdd['phase_contrast'][qb])
            pdd['freq_offset'][qb] = pdd['phase_offset'][qb] / 360 / pdd[
                'target_fluxpulse_length']
            fr = lmfit.Model(lambda a, f_a=1, f0=0: a * f_a + f0).fit(
                data=pdd['freq_offset'][qb], a=pdd['target_amps'])
            pdd['freq_offset'][qb] -= fr.best_values['f0']

            if not self.skip_qb_freq_fits:
                mpars = eval(self.raw_data_dict[f'{qb}.amp_to_freq_model'])
                freq_idle = fit_mods.Qubit_dac_to_freq(
                    pdd['crosstalk_qubits_amplitudes'].get(qb, 0), **mpars)
                pdd['freq'][qb] = pdd['freq_offset'][qb] + freq_idle
                mpars.update({'V_per_phi0': 1, 'dac_sweet_spot': 0})
                pdd['flux'][qb] = fit_mods.Qubit_freq_to_dac(
                    pdd['freq'][qb], **mpars)



        # fit fitted results to linear models
        lin_mod = lmfit.Model(lambda x, a=1, b=0: a*x + b)
        def guess(model, data, x, **kwargs):
            a_guess = (data[-1] - data[0])/(x[-1] - x[0])
            b_guess = data[0] - x[0]*a_guess
            return model.make_params(a=a_guess, b=b_guess)
        lin_mod.guess = guess.__get__(lin_mod, lin_mod.__class__)

        keys_to_fit = []
        for qb in self.qb_names:
            for param in ['phase_offset', 'freq_offset', 'flux']:
                if param == 'flux' and self.skip_qb_freq_fits:
                    continue
                key = f'{param}_fit_{qb}'
                self.fit_dicts[key] = {
                    'model': lin_mod,
                    'fit_xvals': {'x': pdd['target_amps']},
                    'fit_yvals': {'data': pdd[param][qb]}}
                keys_to_fit.append(key)
        self.run_fitting(keys_to_fit=keys_to_fit)

    def prepare_plots(self):
        pdd = self.proc_data_dict
        rdd = self.raw_data_dict

        for qb in self.qb_names:
            self.plot_dicts[f'data_2d_{qb}'] = {
                'title': rdd['measurementstring'] +
                         '\n' + rdd['timestamp'] + '\n' + qb,
                'plotfn': self.plot_colorxy,
                'xvals': pdd['ramsey_phases'],
                'yvals': pdd['target_amps'],
                'zvals': pdd['qb_msmt_vals'][qb],
                'xlabel': r'Ramsey phase, $\phi$',
                'xunit': 'deg',
                'ylabel': self.sp.get_sweep_params_property('label', 1,
                                                            'target_amp'),
                'yunit': self.sp.get_sweep_params_property('unit', 1,
                                                           'target_amp'),
                'zlabel': 'Excited state population',
            }

            colormap = self.options_dict.get('colormap', mpl.cm.plasma)
            for i, pval in enumerate(pdd['target_amps']):
                legendlabel = f'data, amp. = {pval:.4f} V'
                color = colormap(i / (len(pdd['target_amps']) - 1))
                label = f'cos_data_{qb}_{i}'

                self.plot_dicts[label] = {
                    'title': rdd['measurementstring'] +
                             '\n' + rdd['timestamp'] + '\n' + qb,
                    'ax_id': f'param_crossections_{qb}',
                    'plotfn': self.plot_line,
                    'xvals': pdd['ramsey_phases'],
                    'yvals': pdd['qb_msmt_vals'][qb][i],
                    'xlabel': r'Ramsey phase, $\phi$',
                    'xunit': 'deg',
                    'ylabel': 'Excited state population',
                    'linestyle': '',
                    'color': color,
                    'setlabel': legendlabel,
                    'do_legend': False,
                    'legend_bbox_to_anchor': (1, 1),
                    'legend_pos': 'upper left',
                }
            if self.do_fitting:
                for i, pval in enumerate(pdd['target_amps']):
                    legendlabel = f'fit, amp. = {pval:.4f} V'
                    color = colormap(i / (len(pdd['target_amps']) - 1))
                    label = f'cos_fit_{qb}_{i}'
                    self.plot_dicts[label] = {
                        'ax_id': f'param_crossections_{qb}',
                        'plotfn': self.plot_fit,
                        'fit_res': self.fit_res[label],
                        'plot_init': self.options_dict.get('plot_init', False),
                        'color': color,
                        'setlabel': legendlabel,
                        'do_legend': False,
                    }

                # Phase contrast
                self.plot_dicts[f'phase_contrast_data_{qb}'] = {
                    'title': rdd['measurementstring'] +
                             '\n' + rdd['timestamp'] + '\n' + qb,
                    'ax_id': f'phase_contrast_{qb}',
                    'plotfn': self.plot_line,
                    'xvals': pdd['target_amps'],
                    'yvals': pdd['phase_contrast'][qb] * 100,
                    'xlabel':self.sp.get_sweep_params_property('label', 1,
                                                               'target_amp'),
                    'xunit': self.sp.get_sweep_params_property('unit', 1,
                                                               'target_amp'),
                    'ylabel': 'Phase contrast',
                    'yunit': '%',
                    'linestyle': '-',
                    'marker': 'o',
                    'color': 'C0',
                }

                # Phase offset
                self.plot_dicts[f'phase_offset_data_{qb}'] = {
                    'title': rdd['measurementstring'] +
                             '\n' + rdd['timestamp'] + '\n' + qb,
                    'ax_id': f'phase_offset_{qb}',
                    'plotfn': self.plot_line,
                    'xvals': pdd['target_amps'],
                    'yvals': pdd['phase_offset'][qb],
                    'xlabel':self.sp.get_sweep_params_property('label', 1,
                                                               'target_amp'),
                    'xunit': self.sp.get_sweep_params_property('unit', 1,
                                                               'target_amp'),
                    'ylabel': 'Phase offset',
                    'yunit': 'deg',
                    'linestyle': 'none',
                    'marker': 'o',
                    'color': 'C0',
                }

                # Frequency offset
                self.plot_dicts[f'freq_offset_data_{qb}'] = {
                    'title': rdd['measurementstring'] +
                             '\n' + rdd['timestamp'] + '\n' + qb,
                    'ax_id': f'freq_offset_{qb}',
                    'plotfn': self.plot_line,
                    'xvals': pdd['target_amps'],
                    'yvals': pdd['freq_offset'][qb],
                    'xlabel':self.sp.get_sweep_params_property('label', 1,
                                                               'target_amp'),
                    'xunit': self.sp.get_sweep_params_property('unit', 1,
                                                               'target_amp'),
                    'ylabel': 'Freq. offset, $\\Delta f$',
                    'yunit': 'Hz',
                    'linestyle': 'none',
                    'marker': 'o',
                    'color': 'C0',
                }

                if not self.skip_qb_freq_fits:
                    # Flux
                    self.plot_dicts[f'flux_data_{qb}'] = {
                        'title': rdd['measurementstring'] +
                                 '\n' + rdd['timestamp'] + '\n' + qb,
                        'ax_id': f'flux_{qb}',
                        'plotfn': self.plot_line,
                        'xvals': pdd['target_amps'],
                        'yvals': pdd['flux'][qb],
                        'xlabel': self.sp[1]['target_amp'][2],
                        'xunit': self.sp[1]['target_amp'][1],
                        'ylabel': 'Flux, $\\Phi$',
                        'yunit': '$\\Phi_0$',
                        'linestyle': 'none',
                        'marker': 'o',
                        'color': 'C0',
                    }

                for param in ['phase_offset', 'freq_offset', 'flux']:
                    if param == 'flux' and self.skip_qb_freq_fits:
                        continue
                    self.plot_dicts[f'{param}_fit_{qb}'] = {
                        'ax_id': f'{param}_{qb}',
                        'plotfn': self.plot_fit,
                        'fit_res': self.fit_res[f'{param}_fit_{qb}'],
                        'plot_init': self.options_dict.get('plot_init', False),
                        'linestyle': '-',
                        'marker': '',
                        'color': 'C1',
                    }

class RabiAnalysis(MultiQubit_TimeDomain_Analysis):

    def __init__(self, qb_names, *args, **kwargs):
        params_dict = {}
        for qbn in qb_names:
            s = 'Instrument settings.'+qbn
            for trans_name in ['ge', 'ef']:
                params_dict[f'{trans_name}_amp180_'+qbn] = \
                    s+f'.{trans_name}_amp180'
                params_dict[f'{trans_name}_amp90scale_'+qbn] = \
                    s+f'.{trans_name}_amp90_scale'
        kwargs['params_dict'] = params_dict
        kwargs['numeric_params'] = list(params_dict)
        super().__init__(qb_names, *args, **kwargs)

    def prepare_fitting(self):
        self.fit_dicts = OrderedDict()
        for qbn in self.qb_names:
            data = self.proc_data_dict['data_to_fit'][qbn]
            sweep_points = self.proc_data_dict['sweep_points_dict'][qbn][
                'msmt_sweep_points']
            if self.num_cal_points != 0:
                data = data[:-self.num_cal_points]
            cos_mod = lmfit.Model(fit_mods.CosFunc)
            guess_pars = fit_mods.Cos_guess(
                model=cos_mod, t=sweep_points, data=data)
            guess_pars['amplitude'].vary = True
            guess_pars['amplitude'].min = -10
            guess_pars['offset'].vary = True
            guess_pars['frequency'].vary = True
            guess_pars['phase'].vary = True

            key = 'cos_fit_' + qbn
            self.fit_dicts[key] = {
                'fit_fn': fit_mods.CosFunc,
                'fit_xvals': {'t': sweep_points},
                'fit_yvals': {'data': data},
                'guess_pars': guess_pars}

    def analyze_fit_results(self):
        self.proc_data_dict['analysis_params_dict'] = OrderedDict()
        for qbn in self.qb_names:
            fit_res = self.fit_dicts['cos_fit_' + qbn]['fit_res']
            sweep_points = self.proc_data_dict['sweep_points_dict'][qbn][
                'msmt_sweep_points']
            self.proc_data_dict['analysis_params_dict'][qbn] = \
                self.get_amplitudes(fit_res=fit_res, sweep_points=sweep_points)
        self.save_processed_data(key='analysis_params_dict')

    def get_amplitudes(self, fit_res, sweep_points):
        # Extract the best fitted frequency and phase.
        freq_fit = fit_res.best_values['frequency']
        phase_fit = fit_res.best_values['phase']

        freq_std = fit_res.params['frequency'].stderr
        phase_std = fit_res.params['phase'].stderr

        # If fitted_phase<0, shift fitted_phase by 4. This corresponds to a
        # shift of 2pi in the argument of cos.
        if np.abs(phase_fit) < 0.1:
            phase_fit = 0

        # If phase_fit<1, the piHalf amplitude<0.
        if phase_fit < 1:
            log.info('The data could not be fitted correctly. '
                         'The fitted phase "%s" <1, which gives '
                         'negative piHalf '
                         'amplitude.' % phase_fit)

        stepsize = sweep_points[1] - sweep_points[0]
        if freq_fit > 2 * stepsize:
            log.info('The data could not be fitted correctly. The '
                         'frequency "%s" is too high.' % freq_fit)
        n = np.arange(-2, 10)

        piPulse_vals = (n*np.pi - phase_fit)/(2*np.pi*freq_fit)
        piHalfPulse_vals = (n*np.pi + np.pi/2 - phase_fit)/(2*np.pi*freq_fit)

        # find piHalfPulse
        try:
            piHalfPulse = \
                np.min(piHalfPulse_vals[piHalfPulse_vals >= sweep_points[1]])
            n_piHalf_pulse = n[piHalfPulse_vals==piHalfPulse]
        except ValueError:
            piHalfPulse = np.asarray([])

        if piHalfPulse.size == 0 or piHalfPulse > max(sweep_points):
            i = 0
            while (piHalfPulse_vals[i] < min(sweep_points) and
                   i<piHalfPulse_vals.size):
                i+=1
            piHalfPulse = piHalfPulse_vals[i]
            n_piHalf_pulse = n[i]

        # find piPulse
        try:
            if piHalfPulse.size != 0:
                piPulse = \
                    np.min(piPulse_vals[piPulse_vals >= piHalfPulse])
            else:
                piPulse = np.min(piPulse_vals[piPulse_vals >= 0.001])
            n_pi_pulse = n[piHalfPulse_vals == piHalfPulse]

        except ValueError:
            piPulse = np.asarray([])

        if piPulse.size == 0:
            i = 0
            while (piPulse_vals[i] < min(sweep_points) and
                   i < piPulse_vals.size):
                i += 1
            piPulse = piPulse_vals[i]
            n_pi_pulse = n[i]

        try:
            freq_idx = fit_res.var_names.index('frequency')
            phase_idx = fit_res.var_names.index('phase')
            if fit_res.covar is not None:
                cov_freq_phase = fit_res.covar[freq_idx, phase_idx]
            else:
                cov_freq_phase = 0
        except ValueError:
            cov_freq_phase = 0

        try:
            piPulse_std = self.calculate_pulse_stderr(
                f=freq_fit,
                phi=phase_fit,
                f_err=freq_std,
                phi_err=phase_std,
                period_num=n_pi_pulse,
                cov=cov_freq_phase)
            piHalfPulse_std = self.calculate_pulse_stderr(
                f=freq_fit,
                phi=phase_fit,
                f_err=freq_std,
                phi_err=phase_std,
                period_num=n_piHalf_pulse,
                cov=cov_freq_phase)
        except Exception as e:
            log.error(e)
            piPulse_std = 0
            piHalfPulse_std = 0

        rabi_amplitudes = {'piPulse': piPulse,
                           'piPulse_stderr': piPulse_std,
                           'piHalfPulse': piHalfPulse,
                           'piHalfPulse_stderr': piHalfPulse_std}

        return rabi_amplitudes

    def calculate_pulse_stderr(self, f, phi, f_err, phi_err,
                               period_num, cov=0):
        x = period_num + phi
        return np.sqrt((f_err*x/(2*np.pi*(f**2)))**2 +
                       (phi_err/(2*np.pi*f))**2 -
                       2*(cov**2)*x/((2*np.pi*(f**3))**2))[0]

    def prepare_plots(self):
        super().prepare_plots()

        if self.do_fitting:
            for qbn in self.qb_names:
                base_plot_name = 'Rabi_' + qbn
                self.prepare_projected_data_plot(
                    fig_name=base_plot_name,
                    data=self.proc_data_dict['data_to_fit'][qbn],
                    plot_name_suffix=qbn+'fit',
                    qb_name=qbn)

                fit_res = self.fit_dicts['cos_fit_' + qbn]['fit_res']
                self.plot_dicts['fit_' + qbn] = {
                    'fig_id': base_plot_name,
                    'plotfn': self.plot_fit,
                    'fit_res': fit_res,
                    'setlabel': 'cosine fit',
                    'color': 'r',
                    'do_legend': True,
                    'legend_ncol': 2,
                    'legend_bbox_to_anchor': (1, -0.15),
                    'legend_pos': 'upper right'}

                rabi_amplitudes = self.proc_data_dict['analysis_params_dict']
                self.plot_dicts['piamp_marker_' + qbn] = {
                    'fig_id': base_plot_name,
                    'plotfn': self.plot_line,
                    'xvals': np.array([rabi_amplitudes[qbn]['piPulse']]),
                    'yvals': np.array([fit_res.model.func(
                        rabi_amplitudes[qbn]['piPulse'],
                        **fit_res.best_values)]),
                    'setlabel': '$\pi$-Pulse amp',
                    'color': 'r',
                    'marker': 'o',
                    'line_kws': {'markersize': 10},
                    'linestyle': '',
                    'do_legend': True,
                    'legend_ncol': 2,
                    'legend_bbox_to_anchor': (1, -0.15),
                    'legend_pos': 'upper right'}

                self.plot_dicts['piamp_hline_' + qbn] = {
                    'fig_id': base_plot_name,
                    'plotfn': self.plot_hlines,
                    'y': [fit_res.model.func(
                        rabi_amplitudes[qbn]['piPulse'],
                        **fit_res.best_values)],
                    'xmin': self.proc_data_dict['sweep_points_dict'][qbn][
                        'sweep_points'][0],
                    'xmax': self.proc_data_dict['sweep_points_dict'][qbn][
                        'sweep_points'][-1],
                    'colors': 'gray'}

                self.plot_dicts['pihalfamp_marker_' + qbn] = {
                    'fig_id': base_plot_name,
                    'plotfn': self.plot_line,
                    'xvals': np.array([rabi_amplitudes[qbn]['piHalfPulse']]),
                    'yvals': np.array([fit_res.model.func(
                        rabi_amplitudes[qbn]['piHalfPulse'],
                        **fit_res.best_values)]),
                    'setlabel': '$\pi /2$-Pulse amp',
                    'color': 'm',
                    'marker': 'o',
                    'line_kws': {'markersize': 10},
                    'linestyle': '',
                    'do_legend': True,
                    'legend_ncol': 2,
                    'legend_bbox_to_anchor': (1, -0.15),
                    'legend_pos': 'upper right'}

                self.plot_dicts['pihalfamp_hline_' + qbn] = {
                    'fig_id': base_plot_name,
                    'plotfn': self.plot_hlines,
                    'y': [fit_res.model.func(
                        rabi_amplitudes[qbn]['piHalfPulse'],
                        **fit_res.best_values)],
                    'xmin': self.proc_data_dict['sweep_points_dict'][qbn][
                        'sweep_points'][0],
                    'xmax': self.proc_data_dict['sweep_points_dict'][qbn][
                        'sweep_points'][-1],
                    'colors': 'gray'}

                trans_name = 'ef' if 'f' in self.data_to_fit[qbn] else 'ge'
                old_pipulse_val = self.raw_data_dict[
                    f'{trans_name}_amp180_'+qbn]
                if old_pipulse_val != old_pipulse_val:
                    old_pipulse_val = 0
                old_pihalfpulse_val = self.raw_data_dict[
                    f'{trans_name}_amp90scale_'+qbn]
                if old_pihalfpulse_val != old_pihalfpulse_val:
                    old_pihalfpulse_val = 0
                old_pihalfpulse_val *= old_pipulse_val

                textstr = ('  $\pi-Amp$ = {:.3f} V'.format(
                    rabi_amplitudes[qbn]['piPulse']) +
                           ' $\pm$ {:.3f} V '.format(
                    rabi_amplitudes[qbn]['piPulse_stderr']) +
                           '\n$\pi/2-Amp$ = {:.3f} V '.format(
                    rabi_amplitudes[qbn]['piHalfPulse']) +
                           ' $\pm$ {:.3f} V '.format(
                    rabi_amplitudes[qbn]['piHalfPulse_stderr']) +
                           '\n  $\pi-Amp_{old}$ = ' + '{:.3f} V '.format(
                    old_pipulse_val) +
                           '\n$\pi/2-Amp_{old}$ = ' + '{:.3f} V '.format(
                    old_pihalfpulse_val))
                self.plot_dicts['text_msg_' + qbn] = {
                    'fig_id': base_plot_name,
                    'ypos': -0.2,
                    'xpos': 0,
                    'horizontalalignment': 'left',
                    'verticalalignment': 'top',
                    'plotfn': self.plot_text,
                    'text_string': textstr}


class T1Analysis(MultiQubit_TimeDomain_Analysis):

    def __init__(self, qb_names, *args, **kwargs):
        params_dict = {}
        for qbn in qb_names:
            s = 'Instrument settings.'+qbn
            for trans_name in ['ge', 'ef']:
                params_dict[f'{trans_name}_T1_'+qbn] = s+'.T1{}'.format(
                    '_ef' if trans_name == 'ef' else '')
        kwargs['params_dict'] = params_dict
        kwargs['numeric_params'] = list(params_dict)
        super().__init__(qb_names, *args, **kwargs)

    def prepare_fitting(self):
        self.fit_dicts = OrderedDict()
        for qbn in self.qb_names:
            data = self.proc_data_dict['data_to_fit'][qbn]
            sweep_points = self.proc_data_dict['sweep_points_dict'][qbn][
                'msmt_sweep_points']
            if self.num_cal_points != 0:
                data = data[:-self.num_cal_points]
            exp_decay_mod = lmfit.Model(fit_mods.ExpDecayFunc)
            guess_pars = fit_mods.exp_dec_guess(
                model=exp_decay_mod, data=data, t=sweep_points)
            guess_pars['amplitude'].vary = True
            guess_pars['tau'].vary = True
            if self.options_dict.get('vary_offset', False):
                guess_pars['offset'].vary = True
            else:
                guess_pars['offset'].value = 0
                guess_pars['offset'].vary = False
            key = 'exp_decay_' + qbn
            self.fit_dicts[key] = {
                'fit_fn': exp_decay_mod.func,
                'fit_xvals': {'t': sweep_points},
                'fit_yvals': {'data': data},
                'guess_pars': guess_pars}

    def analyze_fit_results(self):
        self.proc_data_dict['analysis_params_dict'] = OrderedDict()
        for qbn in self.qb_names:
            self.proc_data_dict['analysis_params_dict'][qbn] = OrderedDict()
            self.proc_data_dict['analysis_params_dict'][qbn]['T1'] = \
                self.fit_dicts['exp_decay_' + qbn]['fit_res'].best_values['tau']
            self.proc_data_dict['analysis_params_dict'][qbn]['T1_stderr'] = \
                self.fit_dicts['exp_decay_' + qbn]['fit_res'].params[
                    'tau'].stderr
        self.save_processed_data(key='analysis_params_dict')

    def prepare_plots(self):
        super().prepare_plots()

        if self.do_fitting:
            for qbn in self.qb_names:
                # rename base plot
                base_plot_name = 'T1_' + qbn
                self.prepare_projected_data_plot(
                    fig_name=base_plot_name,
                    data=self.proc_data_dict['data_to_fit'][qbn],
                    plot_name_suffix=qbn+'fit',
                    qb_name=qbn)

                self.plot_dicts['fit_' + qbn] = {
                    'fig_id': base_plot_name,
                    'plotfn': self.plot_fit,
                    'fit_res': self.fit_dicts['exp_decay_' + qbn]['fit_res'],
                    'setlabel': 'exp decay fit',
                    'do_legend': True,
                    'color': 'r',
                    'legend_ncol': 2,
                    'legend_bbox_to_anchor': (1, -0.15),
                    'legend_pos': 'upper right'}

                trans_name = 'ef' if 'f' in self.data_to_fit[qbn] else 'ge'
                old_T1_val = self.raw_data_dict[f'{trans_name}_T1_'+qbn]
                if old_T1_val != old_T1_val:
                    old_T1_val = 0
                T1_dict = self.proc_data_dict['analysis_params_dict']
                textstr = '$T_1$ = {:.2f} $\mu$s'.format(
                            T1_dict[qbn]['T1']*1e6) \
                          + ' $\pm$ {:.2f} $\mu$s'.format(
                            T1_dict[qbn]['T1_stderr']*1e6) \
                          + '\nold $T_1$ = {:.2f} $\mu$s'.format(old_T1_val*1e6)
                self.plot_dicts['text_msg_' + qbn] = {
                    'fig_id': base_plot_name,
                    'ypos': -0.2,
                    'xpos': 0,
                    'horizontalalignment': 'left',
                    'verticalalignment': 'top',
                    'plotfn': self.plot_text,
                    'text_string': textstr}


class RamseyAnalysis(MultiQubit_TimeDomain_Analysis):

    def __init__(self, qb_names, *args, **kwargs):
        params_dict = {}
        for qbn in qb_names:
            s = 'Instrument settings.'+qbn
            for trans_name in ['ge', 'ef']:
                params_dict[f'{trans_name}_freq_'+qbn] = s+f'.{trans_name}_freq'
        kwargs['params_dict'] = params_dict
        kwargs['numeric_params'] = list(params_dict)
        super().__init__(qb_names, *args, **kwargs)

    def prepare_fitting(self):
        if self.options_dict.get('fit_gaussian_decay', True):
            self.fit_keys = ['exp_decay_', 'gauss_decay_']
        else:
            self.fit_keys = ['exp_decay_']
        self.fit_dicts = OrderedDict()
        for qbn in self.qb_names:
            data = self.proc_data_dict['data_to_fit'][qbn]
            sweep_points = self.proc_data_dict['sweep_points_dict'][qbn][
                'msmt_sweep_points']
            if self.num_cal_points != 0:
                data = data[:-self.num_cal_points]
            for i, key in enumerate([k + qbn for k in self.fit_keys]):
                exp_damped_decay_mod = lmfit.Model(fit_mods.ExpDampOscFunc)
                guess_pars = fit_mods.exp_damp_osc_guess(
                    model=exp_damped_decay_mod, data=data, t=sweep_points,
                    n_guess=i+1)
                guess_pars['amplitude'].vary = False
                guess_pars['amplitude'].value = 0.5
                guess_pars['frequency'].vary = True
                guess_pars['tau'].vary = True
                guess_pars['phase'].vary = True
                guess_pars['n'].vary = False
                guess_pars['oscillation_offset'].vary = \
                        'f' in self.data_to_fit[qbn]
                # guess_pars['exponential_offset'].value = 0.5
                guess_pars['exponential_offset'].vary = True
                self.fit_dicts[key] = {
                    'fit_fn': exp_damped_decay_mod .func,
                    'fit_xvals': {'t': sweep_points},
                    'fit_yvals': {'data': data},
                    'guess_pars': guess_pars}

    def analyze_fit_results(self):
        if 'artificial_detuning' in self.options_dict:
            artificial_detuning_dict = OrderedDict(
                [(qbn, self.options_dict['artificial_detuning'])
             for qbn in self.qb_names])
        elif 'artificial_detuning_dict' in self.metadata:
            artificial_detuning_dict = self.metadata[
                'artificial_detuning_dict']
        elif 'artificial_detuning' in self.metadata:
            artificial_detuning_dict = OrderedDict(
                [(qbn, self.metadata['artificial_detuning'])
                 for qbn in self.qb_names])
        else:
            raise ValueError('"artificial_detuning" not found.')

        self.proc_data_dict['analysis_params_dict'] = OrderedDict()
        for qbn in self.qb_names:
            self.proc_data_dict['analysis_params_dict'][qbn] = OrderedDict()
            for key in [k + qbn for k in self.fit_keys]:
                self.proc_data_dict['analysis_params_dict'][qbn][key] = \
                    OrderedDict()
                fit_res = self.fit_dicts[key]['fit_res']
                for par in fit_res.params:
                    if fit_res.params[par].stderr is None:
                        fit_res.params[par].stderr = 0

                trans_name = 'ef' if 'f' in self.data_to_fit[qbn] else 'ge'
                old_qb_freq = self.raw_data_dict[f'{trans_name}_freq_'+qbn]
                if old_qb_freq != old_qb_freq:
                    old_qb_freq = 0
                self.proc_data_dict['analysis_params_dict'][qbn][key][
                    'old_qb_freq'] = old_qb_freq
                self.proc_data_dict['analysis_params_dict'][qbn][key][
                    'new_qb_freq'] = old_qb_freq + \
                                     artificial_detuning_dict[qbn] - \
                                     fit_res.best_values['frequency']
                self.proc_data_dict['analysis_params_dict'][qbn][key][
                    'new_qb_freq_stderr'] = fit_res.params['frequency'].stderr
                self.proc_data_dict['analysis_params_dict'][qbn][key][
                    'T2_star'] = fit_res.best_values['tau']
                self.proc_data_dict['analysis_params_dict'][qbn][key][
                    'T2_star_stderr'] = fit_res.params['tau'].stderr
                self.proc_data_dict['analysis_params_dict'][qbn][key][
                    'artificial_detuning'] = artificial_detuning_dict[qbn]
        hdf_group_name_suffix = self.options_dict.get(
            'hdf_group_name_suffix', '')
        self.save_processed_data(key='analysis_params_dict' +
                                     hdf_group_name_suffix)

    def prepare_plots(self):
        super().prepare_plots()

        if self.do_fitting:
            ramsey_dict = self.proc_data_dict['analysis_params_dict']
            for qbn in self.qb_names:
                base_plot_name = 'Ramsey_' + qbn
                self.prepare_projected_data_plot(
                    fig_name=base_plot_name,
                    data=self.proc_data_dict['data_to_fit'][qbn],
                    plot_name_suffix=qbn+'fit',
                    qb_name=qbn)

                exp_decay_fit_key = self.fit_keys[0] + qbn
                old_qb_freq = ramsey_dict[qbn][
                    exp_decay_fit_key]['old_qb_freq']
                textstr = ''
                T2_star_str = ''

                for i, key in enumerate([k + qbn for k in self.fit_keys]):

                    fit_res = self.fit_dicts[key]['fit_res']
                    self.plot_dicts['fit_' + key] = {
                        'fig_id': base_plot_name,
                        'plotfn': self.plot_fit,
                        'fit_res': fit_res,
                        'setlabel': 'exp decay fit' if i == 0 else
                            'gauss decay fit',
                        'do_legend': True,
                        'color': 'r' if i == 0 else 'C4',
                        'legend_bbox_to_anchor': (1, -0.15),
                        'legend_pos': 'upper right'}

                    if i != 0:
                        textstr += '\n'
                    textstr += \
                        ('$f_{{qubit \_ new \_ {{{key}}} }}$ = '.format(
                            key=('exp' if i == 0 else 'gauss')) +
                            '{:.6f} GHz '.format(
                            ramsey_dict[qbn][key]['new_qb_freq']*1e-9) +
                            '$\pm$ {:.2E} GHz '.format(
                            ramsey_dict[qbn][key][
                                'new_qb_freq_stderr']*1e-9))
                    T2_star_str += \
                        ('\n$T_{{2,{{{key}}} }}^\star$ = '.format(
                            key=('exp' if i == 0 else 'gauss')) +
                            '{:.2f} $\mu$s'.format(
                            fit_res.params['tau'].value*1e6) +
                            '$\pm$ {:.2f} $\mu$s'.format(
                            fit_res.params['tau'].stderr*1e6))

                textstr += '\n$f_{qubit \_ old}$ = '+'{:.6f} GHz '.format(
                    old_qb_freq*1e-9)
                textstr += ('\n$\Delta f$ = {:.4f} MHz '.format(
                    (ramsey_dict[qbn][exp_decay_fit_key]['new_qb_freq'] -
                    old_qb_freq)*1e-6) + '$\pm$ {:.2E} MHz'.format(
                    self.fit_dicts[exp_decay_fit_key]['fit_res'].params[
                        'frequency'].stderr*1e-6) +
                    '\n$f_{Ramsey}$ = '+'{:.4f} MHz $\pm$ {:.2E} MHz'.format(
                    self.fit_dicts[exp_decay_fit_key]['fit_res'].params[
                        'frequency'].value*1e-6,
                    self.fit_dicts[exp_decay_fit_key]['fit_res'].params[
                        'frequency'].stderr*1e-6))
                textstr += T2_star_str
                textstr += '\nartificial detuning = {:.2f} MHz'.format(
                    ramsey_dict[qbn][exp_decay_fit_key][
                        'artificial_detuning']*1e-6)

                self.plot_dicts['text_msg_' + qbn] = {
                    'fig_id': base_plot_name,
                    'ypos': -0.2,
                    'xpos': -0.025,
                    'horizontalalignment': 'left',
                    'verticalalignment': 'top',
                    'plotfn': self.plot_text,
                    'text_string': textstr}

                self.plot_dicts['half_hline_' + qbn] = {
                    'fig_id': base_plot_name,
                    'plotfn': self.plot_hlines,
                    'y': 0.5,
                    'xmin': self.proc_data_dict['sweep_points_dict'][qbn][
                        'sweep_points'][0],
                    'xmax': self.proc_data_dict['sweep_points_dict'][qbn][
                        'sweep_points'][-1],
                    'colors': 'gray'}


class QScaleAnalysis(MultiQubit_TimeDomain_Analysis):
    def __init__(self, qb_names, *args, **kwargs):
        params_dict = {}
        for qbn in qb_names:
            s = 'Instrument settings.'+qbn
            for trans_name in ['ge', 'ef']:
                params_dict[f'{trans_name}_qscale_'+qbn] = \
                    s+f'.{trans_name}_motzoi'
        kwargs['params_dict'] = params_dict
        kwargs['numeric_params'] = list(params_dict)
        super().__init__(qb_names, *args, **kwargs)

    def process_data(self):
        super().process_data()

        self.proc_data_dict['qscale_data'] = OrderedDict()
        for qbn in self.qb_names:
            self.proc_data_dict['qscale_data'][qbn] = OrderedDict()
            sweep_points = deepcopy(self.proc_data_dict['sweep_points_dict'][
                                        qbn]['msmt_sweep_points'])
            # check if the sweep points are repeated 3 times as they have to be
            # for the qscale analysis:
            # Takes the first 3 entries and check if they are all the same or different.
            # Needed For backwards compatibility with QudevTransmon.measure_qscale()
            # that does not (yet) use Sweeppoints object.

            unique_sp = np.unique(sweep_points[:3])
            if unique_sp.size > 1:
                sweep_points = np.repeat(sweep_points, 3)
            # replace in proc_data_dict; otherwise plotting in base class fails
            self.proc_data_dict['sweep_points_dict'][qbn][
                'msmt_sweep_points'] = sweep_points
            self.proc_data_dict['sweep_points_dict'][qbn][
                'sweep_points'] = np.concatenate([
                sweep_points, self.proc_data_dict['sweep_points_dict'][qbn][
                    'cal_points_sweep_points']])

            data = self.proc_data_dict['data_to_fit'][qbn]
            if self.num_cal_points != 0:
                data = data[:-self.num_cal_points]
            self.proc_data_dict['qscale_data'][qbn]['sweep_points_xx'] = \
                sweep_points[0::3]
            self.proc_data_dict['qscale_data'][qbn]['sweep_points_xy'] = \
                sweep_points[1::3]
            self.proc_data_dict['qscale_data'][qbn]['sweep_points_xmy'] = \
                sweep_points[2::3]
            self.proc_data_dict['qscale_data'][qbn]['data_xx'] = \
                data[0::3]
            self.proc_data_dict['qscale_data'][qbn]['data_xy'] = \
                data[1::3]
            self.proc_data_dict['qscale_data'][qbn]['data_xmy'] = \
                data[2::3]

    def prepare_fitting(self):
        self.fit_dicts = OrderedDict()

        for qbn in self.qb_names:
            for msmt_label in ['_xx', '_xy', '_xmy']:
                sweep_points = self.proc_data_dict['qscale_data'][qbn][
                    'sweep_points' + msmt_label]
                data = self.proc_data_dict['qscale_data'][qbn][
                    'data' + msmt_label]

                # As a workaround for a weird bug letting crash the analysis
                # every second time, we do not use lmfit.models.ConstantModel
                # and lmfit.models.LinearModel, but create custom models.
                if msmt_label == '_xx':
                    model = lmfit.Model(lambda x, c: c)
                    guess_pars = model.make_params(c=np.mean(data))
                else:
                    model = lmfit.Model(lambda x, slope, intercept:
                                        slope * x + intercept)
                    slope = (data[-1] - data[0]) / \
                            (sweep_points[-1] - sweep_points[0])
                    intercept = data[-1] - slope * sweep_points[-1]
                    guess_pars = model.make_params(slope=slope,
                                                   intercept=intercept)

                key = 'fit' + msmt_label + '_' + qbn
                self.fit_dicts[key] = {
                    'fit_fn': model.func,
                    'fit_xvals': {'x': sweep_points},
                    'fit_yvals': {'data': data},
                    'guess_pars': guess_pars}

    def analyze_fit_results(self):
        self.proc_data_dict['analysis_params_dict'] = OrderedDict()
        # The best qscale parameter is the point where all 3 curves intersect.
        threshold = 0.02
        for qbn in self.qb_names:
            self.proc_data_dict['analysis_params_dict'][qbn] = OrderedDict()
            fitparams0 = self.fit_dicts['fit_xx'+'_'+qbn]['fit_res'].params
            fitparams1 = self.fit_dicts['fit_xy'+'_'+qbn]['fit_res'].params
            fitparams2 = self.fit_dicts['fit_xmy'+'_'+qbn]['fit_res'].params

            intercept_diff_mean = fitparams1['intercept'].value - \
                                  fitparams2['intercept'].value
            slope_diff_mean = fitparams2['slope'].value - \
                              fitparams1['slope'].value
            optimal_qscale = intercept_diff_mean/slope_diff_mean

            # Warning if Xpi/2Xpi line is not within +/-threshold of 0.5
            if (fitparams0['c'].value > (0.5 + threshold)) or \
                    (fitparams0['c'].value < (0.5 - threshold)):
                log.warning('The trace from the X90-X180 pulses is '
                                'NOT within $\pm${} of the expected value '
                                'of 0.5.'.format(threshold))
            # Warning if optimal_qscale is not within +/-threshold of 0.5
            y_optimal_qscale = optimal_qscale * fitparams2['slope'].value + \
                                 fitparams2['intercept'].value
            if (y_optimal_qscale > (0.5 + threshold)) or \
                    (y_optimal_qscale < (0.5 - threshold)):
                log.warning('The optimal qscale found gives a population '
                                'that is NOT within $\pm${} of the expected '
                                'value of 0.5.'.format(threshold))

            # Calculate standard deviation
            intercept_diff_std_squared = \
                fitparams1['intercept'].stderr**2 + \
                fitparams2['intercept'].stderr**2
            slope_diff_std_squared = \
                fitparams2['slope'].stderr**2 + fitparams1['slope'].stderr**2

            optimal_qscale_stderr = np.sqrt(
                intercept_diff_std_squared*(1/slope_diff_mean**2) +
                slope_diff_std_squared*(intercept_diff_mean /
                                        (slope_diff_mean**2))**2)

            self.proc_data_dict['analysis_params_dict'][qbn]['qscale'] = \
                optimal_qscale
            self.proc_data_dict['analysis_params_dict'][qbn][
                'qscale_stderr'] = optimal_qscale_stderr

    def prepare_plots(self):
        super().prepare_plots()

        color_dict = {'_xx': '#365C91',
                      '_xy': '#683050',
                      '_xmy': '#3C7541'}
        label_dict = {'_xx': r'$X_{\pi/2}X_{\pi}$',
                      '_xy': r'$X_{\pi/2}Y_{\pi}$',
                      '_xmy': r'$X_{\pi/2}Y_{-\pi}$'}
        for qbn in self.qb_names:
            base_plot_name = 'Qscale_' + qbn
            for msmt_label in ['_xx', '_xy', '_xmy']:
                sweep_points = self.proc_data_dict['qscale_data'][qbn][
                    'sweep_points' + msmt_label]
                data = self.proc_data_dict['qscale_data'][qbn][
                    'data' + msmt_label]
                if msmt_label == '_xx':
                    plot_name = base_plot_name
                else:
                    plot_name = 'data' + msmt_label + '_' + qbn
                xlabel, xunit = self.get_xaxis_label_unit(qbn)
                self.plot_dicts[plot_name] = {
                    'plotfn': self.plot_line,
                    'xvals': sweep_points,
                    'xlabel': xlabel,
                    'xunit': xunit,
                    'yvals': data,
                    'ylabel': '{} state population'.format(
                        self.get_latex_prob_label(self.data_to_fit[qbn])),
                    'yunit': '',
                    'setlabel': 'Data\n' + label_dict[msmt_label],
                    'title': (self.raw_data_dict['timestamp'] + ' ' +
                              self.raw_data_dict['measurementstring'] +
                              '\n' + qbn),
                    'linestyle': 'none',
                    'color': color_dict[msmt_label],
                    'do_legend': True,
                    'legend_bbox_to_anchor': (1, 0.5),
                    'legend_pos': 'center left'}
                if msmt_label != '_xx':
                    self.plot_dicts[plot_name]['fig_id'] = base_plot_name

                if self.do_fitting:
                    # plot fit
                    xfine = np.linspace(sweep_points[0], sweep_points[-1], 1000)
                    fit_key = 'fit' + msmt_label + '_' + qbn
                    fit_res = self.fit_dicts[fit_key]['fit_res']
                    yvals = fit_res.model.func(xfine, **fit_res.best_values)
                    if not hasattr(yvals, '__iter__'):
                        yvals = np.array(len(xfine)*[yvals])
                    self.plot_dicts[fit_key] = {
                        'fig_id': base_plot_name,
                        'plotfn': self.plot_line,
                        'xvals': xfine,
                        'yvals': yvals,
                        'marker': '',
                        'setlabel': 'Fit\n' + label_dict[msmt_label],
                        'do_legend': True,
                        'color': color_dict[msmt_label],
                        'legend_bbox_to_anchor': (1, 0.5),
                        'legend_pos': 'center left'}

                    trans_name = 'ef' if 'f' in self.data_to_fit[qbn] else 'ge'
                    old_qscale_val = self.raw_data_dict[
                        f'{trans_name}_qscale_'+qbn]
                    if old_qscale_val != old_qscale_val:
                        old_qscale_val = 0
                    textstr = 'Qscale = {:.4f} $\pm$ {:.4f}'.format(
                        self.proc_data_dict['analysis_params_dict'][qbn][
                            'qscale'],
                        self.proc_data_dict['analysis_params_dict'][qbn][
                            'qscale_stderr']) + \
                            '\nold Qscale= {:.4f}'.format(old_qscale_val)

                    self.plot_dicts['text_msg_' + qbn] = {
                        'fig_id': base_plot_name,
                        'ypos': -0.175,
                        'xpos': 0.5,
                        'horizontalalignment': 'center',
                        'verticalalignment': 'top',
                        'plotfn': self.plot_text,
                        'text_string': textstr}

            # plot cal points
            if self.num_cal_points != 0:
                for i, cal_pts_idxs in enumerate(
                        self.cal_states_dict.values()):
                    plot_dict_name = list(self.cal_states_dict)[i] + \
                                     '_' + qbn
                    self.plot_dicts[plot_dict_name] = {
                        'fig_id': base_plot_name,
                        'plotfn': self.plot_line,
                        'xvals': np.mean([
                            self.proc_data_dict['sweep_points_dict'][qbn]
                            ['cal_points_sweep_points'][cal_pts_idxs],
                            self.proc_data_dict['sweep_points_dict'][qbn]
                            ['cal_points_sweep_points'][cal_pts_idxs]],
                            axis=0),
                        'yvals': self.proc_data_dict[
                            'data_to_fit'][qbn][cal_pts_idxs],
                        'setlabel': list(self.cal_states_dict)[i],
                        'do_legend': True,
                        'legend_bbox_to_anchor': (1, 0.5),
                        'legend_pos': 'center left',
                        'linestyle': 'none',
                        'line_kws': {'color': self.get_cal_state_color(
                            list(self.cal_states_dict)[i])}}

                    self.plot_dicts[plot_dict_name + '_line'] = {
                        'fig_id': base_plot_name,
                        'plotfn': self.plot_hlines,
                        'y': np.mean(
                            self.proc_data_dict[
                                'data_to_fit'][qbn][cal_pts_idxs]),
                        'xmin': self.proc_data_dict['sweep_points_dict'][
                            qbn]['sweep_points'][0],
                        'xmax': self.proc_data_dict['sweep_points_dict'][
                            qbn]['sweep_points'][-1],
                        'colors': 'gray'}


class EchoAnalysis(MultiQubit_TimeDomain_Analysis):

    def __init__(self, *args, **kwargs):
        auto = kwargs.pop('auto', True)
        super().__init__(*args, auto=False, **kwargs)
        if self.options_dict.get('artificial_detuning', None) is not None:
            self.echo_analysis = RamseyAnalysis(*args, auto=False, **kwargs)
        else:
            if 'options_dict' in kwargs:
                # kwargs.pop('options_dict')
                kwargs['options_dict'].update({'vary_offset': True})
            else:
                kwargs['options_dict'] = {'vary_offset': True}
            self.echo_analysis = T1Analysis(*args, auto=False, **kwargs)

        if auto:
            self.echo_analysis.extract_data()
            self.echo_analysis.process_data()
            self.echo_analysis.prepare_fitting()
            self.echo_analysis.run_fitting()
            self.echo_analysis.save_fit_results()
            self.analyze_fit_results()
            self.prepare_plots()

    def analyze_fit_results(self):
        self.echo_analysis.analyze_fit_results()
        self.proc_data_dict['analysis_params_dict'] = OrderedDict()
        for qbn in self.qb_names:
            self.proc_data_dict['analysis_params_dict'][qbn] = OrderedDict()

            params_dict = self.echo_analysis.proc_data_dict[
                'analysis_params_dict'][qbn]
            if 'T1' in params_dict:
                self.proc_data_dict['analysis_params_dict'][qbn][
                    'T2_echo'] = params_dict['T1']
                self.proc_data_dict['analysis_params_dict'][qbn][
                    'T2_echo_stderr'] = params_dict['T1_stderr']
            else:
                self.proc_data_dict['analysis_params_dict'][qbn][
                    'T2_echo'] = params_dict['exp_decay_'+qbn][
                    'T2_star']
                self.proc_data_dict['analysis_params_dict'][qbn][
                    'T2_echo_stderr'] = params_dict['exp_decay_'+qbn][
                    'T2_star_stderr']

    def prepare_plots(self):
        self.echo_analysis.prepare_plots()
        for qbn in self.qb_names:
            # rename base plot
            figure_name = 'Echo_' + qbn
            echo_plot_key_t1 = [key for key in self.echo_analysis.plot_dicts if
                                'T1_'+qbn in key]
            echo_plot_key_ram = [key for key in self.echo_analysis.plot_dicts if
                                 'Ramsey_'+qbn in key]
            if len(echo_plot_key_t1) != 0:
                echo_plot_name = echo_plot_key_t1[0]
            elif len(echo_plot_key_ram) != 0:
                echo_plot_name = echo_plot_key_ram[0]
            else:
                raise ValueError('Neither T1 nor Ramsey plots were found.')

            self.echo_analysis.plot_dicts[echo_plot_name][
                'legend_pos'] = 'upper right'
            self.echo_analysis.plot_dicts[echo_plot_name][
                'legend_bbox_to_anchor'] = (1, -0.15)

            for plot_label in self.echo_analysis.plot_dicts:
                if qbn in plot_label:
                    if 'raw' not in plot_label and 'projected' not in plot_label:
                        self.echo_analysis.plot_dicts[plot_label]['fig_id'] = \
                            figure_name

            old_T2e_val = a_tools.get_instr_setting_value_from_file(
                file_path=self.echo_analysis.raw_data_dict['folder'],
                instr_name=qbn, param_name='T2{}'.format(
                    '_ef' if 'f' in self.echo_analysis.data_to_fit[qbn]
                    else ''))
            T2_dict = self.proc_data_dict['analysis_params_dict']
            textstr = '$T_2$ echo = {:.2f} $\mu$s'.format(
                T2_dict[qbn]['T2_echo']*1e6) \
                      + ' $\pm$ {:.2f} $\mu$s'.format(
                T2_dict[qbn]['T2_echo_stderr']*1e6) \
                      + '\nold $T_2$ echo = {:.2f} $\mu$s'.format(
                old_T2e_val*1e6)

            self.echo_analysis.plot_dicts['text_msg_' + qbn][
                'text_string'] = textstr

        self.echo_analysis.plot(key_list='auto')
        self.echo_analysis.save_figures(close_figs=True)


class RamseyAddPulseAnalysis(MultiQubit_TimeDomain_Analysis):

    def __init__(self, *args, **kwargs):
        auto = kwargs.pop('auto', True)
        super().__init__(*args, auto=False, **kwargs)
        options_dict = kwargs.pop('options_dict', OrderedDict())
        options_dict_no = deepcopy(options_dict)
        options_dict_no.update(dict(
            data_filter=lambda raw: np.concatenate([
                raw[:-4][1::2], raw[-4:]]),
            hdf_group_name_suffix='_no_pulse'))
        self.ramsey_analysis = RamseyAnalysis(
            *args, auto=False, options_dict=options_dict_no,
            **kwargs)
        options_dict_with = deepcopy(options_dict)
        options_dict_with.update(dict(
            data_filter=lambda raw: np.concatenate([
                raw[:-4][0::2], raw[-4:]]),
            hdf_group_name_suffix='_with_pulse'))
        self.ramsey_add_pulse_analysis = RamseyAnalysis(
            *args, auto=False, options_dict=options_dict_with,
            **kwargs)


        if auto:
            self.ramsey_analysis.extract_data()
            self.ramsey_analysis.process_data()
            self.ramsey_analysis.prepare_fitting()
            self.ramsey_analysis.run_fitting()
            self.ramsey_analysis.save_fit_results()
            self.ramsey_add_pulse_analysis.extract_data()
            self.ramsey_add_pulse_analysis.process_data()
            self.ramsey_add_pulse_analysis.prepare_fitting()
            self.ramsey_add_pulse_analysis.run_fitting()
            self.ramsey_add_pulse_analysis.save_fit_results()
            self.raw_data_dict = self.ramsey_analysis.raw_data_dict
            self.analyze_fit_results()
            self.prepare_plots()
            keylist = []
            for qbn in self.qb_names:
                figure_name = 'CrossZZ_' + qbn
                keylist.append(figure_name+'with')
                keylist.append(figure_name+'no')
            self.plot()
            self.save_figures(close_figs=True)

    def analyze_fit_results(self):
        self.cross_kerr = 0.0
        self.ramsey_analysis.analyze_fit_results()
        self.ramsey_add_pulse_analysis.analyze_fit_results()

        self.proc_data_dict['analysis_params_dict'] = OrderedDict()


        for qbn in self.qb_names:

            self.proc_data_dict['analysis_params_dict'][qbn] = OrderedDict()

            self.params_dict_ramsey = self.ramsey_analysis.proc_data_dict[
                'analysis_params_dict'][qbn]
            self.params_dict_add_pulse = \
                self.ramsey_add_pulse_analysis.proc_data_dict[
                    'analysis_params_dict'][qbn]
            self.cross_kerr = self.params_dict_ramsey[
                                  'exp_decay_'+str(qbn)]['new_qb_freq'] \
                            - self.params_dict_add_pulse[
                                  'exp_decay_'+str(qbn)]['new_qb_freq']
            self.cross_kerr_error = np.sqrt(
                (self.params_dict_ramsey[
                    'exp_decay_'+str(qbn)]['new_qb_freq_stderr'])**2 +
                (self.params_dict_add_pulse[
                    'exp_decay_' + str(qbn)]['new_qb_freq_stderr'])**2)

    def prepare_plots(self):
        self.ramsey_analysis.prepare_plots()
        self.ramsey_add_pulse_analysis.prepare_plots()

        self.ramsey_analysis.plot(key_list='auto')
        self.ramsey_analysis.save_figures(close_figs=True, savebase='Ramsey_no')

        self.ramsey_add_pulse_analysis.plot(key_list='auto')
        self.ramsey_add_pulse_analysis.save_figures(close_figs=True,
                                                    savebase='Ramsey_with')

        self.options_dict['plot_proj_data'] = False
        self.metadata = {'plot_proj_data': False, 'plot_raw_data': False}
        super().prepare_plots()

        try:
            xunit = self.metadata["sweep_unit"]
            xlabel = self.metadata["sweep_name"]
        except KeyError:
            xlabel = self.raw_data_dict['sweep_parameter_names'][0]
            xunit = self.raw_data_dict['sweep_parameter_units'][0]
        if np.ndim(xunit) > 0:
            xunit = xunit[0]
        title = (self.raw_data_dict['timestamp'] + ' ' +
                 self.raw_data_dict['measurementstring'])

        for qbn in self.qb_names:
            data_no = self.ramsey_analysis.proc_data_dict['data_to_fit'][
                          qbn][:-self.ramsey_analysis.num_cal_points]
            data_with = self.ramsey_add_pulse_analysis.proc_data_dict[
                            'data_to_fit'][
                            qbn][:-self.ramsey_analysis.num_cal_points]
            delays = self.ramsey_analysis.proc_data_dict['sweep_points_dict'][
                         qbn]['sweep_points'][
                     :-self.ramsey_analysis.num_cal_points]

            figure_name = 'CrossZZ_' + qbn
            self.plot_dicts[figure_name+'with'] = {
                'fig_id': figure_name,
                'plotfn': self.plot_line,
                'xvals': delays,
                'yvals': data_with,
                'xlabel': xlabel,
                'xunit': xunit,
                'ylabel': '|e> state population',
                'setlabel': 'with $\\pi$-pulse',
                'title': title,
                'color': 'r',
                'marker': 'o',
                'line_kws': {'markersize': 5},
                'linestyle': 'none',
                'do_legend': True,
                'legend_ncol': 2,
                'legend_bbox_to_anchor': (1, -0.15),
                'legend_pos': 'upper right'}

            if self.do_fitting:
                fit_res_with = self.ramsey_add_pulse_analysis.fit_dicts[
                    'exp_decay_' + qbn]['fit_res']
                self.plot_dicts['fit_with_'+qbn] = {
                    'fig_id': figure_name,
                    'plotfn': self.plot_fit,
                    'xlabel': 'Ramsey delay',
                    'xunit': 's',
                    'fit_res': fit_res_with,
                    'setlabel': 'with $\\pi$-pulse - fit',
                    'title': title,
                    'do_legend': True,
                    'color': 'r',
                    'legend_ncol': 2,
                    'legend_bbox_to_anchor': (1, -0.15),
                    'legend_pos': 'upper right'}

            self.plot_dicts[figure_name+'no'] = {
                'fig_id': figure_name,
                'plotfn': self.plot_line,
                'xvals': delays,
                'yvals': data_no,
                'setlabel': 'no $\\pi$-pulse',
                'title': title,
                'color': 'g',
                'marker': 'o',
                'line_kws': {'markersize': 5},
                'linestyle': 'none',
                'do_legend': True,
                'legend_ncol': 2,
                'legend_bbox_to_anchor': (1, -0.15),
                'legend_pos': 'upper right'}

            if self.do_fitting:
                fit_res_no = self.ramsey_analysis.fit_dicts[
                    'exp_decay_' + qbn]['fit_res']
                self.plot_dicts['fit_no_'+qbn] = {
                    'fig_id': figure_name,
                    'plotfn': self.plot_fit,
                    'xlabel': 'Ramsey delay',
                    'xunit': 's',
                    'fit_res': fit_res_no,
                    'setlabel': 'no $\\pi$-pulse - fit',
                    'title': title,
                    'do_legend': True,
                    'color': 'g',
                    'legend_ncol': 2,
                    'legend_bbox_to_anchor': (1, -0.15),
                    'legend_pos': 'upper right'}

            textstr = r'$\alpha ZZ$ = {:.2f} +- {:.2f}'.format(
               self.cross_kerr*1e-3, self.cross_kerr_error*1e-3) + ' kHz'

            self.plot_dicts['text_msg_' + qbn] = {'fig_id': figure_name,
                                                  'text_string': textstr,
                                                  'ypos': -0.2,
                                                  'xpos': -0.075,
                                                  'horizontalalignment': 'left',
                                                  'verticalalignment': 'top',
                                                  'plotfn': self.plot_text}




class OverUnderRotationAnalysis(MultiQubit_TimeDomain_Analysis):

    def __init__(self, *args, **kwargs):
        super().__init__(*args, **kwargs)

    def prepare_fitting(self):
        self.fit_dicts = OrderedDict()
        for qbn in self.qb_names:
            data = self.proc_data_dict['projected_data_dict'][qbn]
            sweep_points = self.proc_data_dict['sweep_points_dict'][qbn][
                'msmt_sweep_points']
            if self.num_cal_points != 0:
                data = data[:-self.num_cal_points]
            model = lmfit.models.LinearModel()
            guess_pars = model.guess(data=data, x=sweep_points)
            guess_pars['intercept'].value = 0.5
            guess_pars['intercept'].vary = False
            key = 'fit_' + qbn
            self.fit_dicts[key] = {
                'fit_fn': model.func,
                'fit_xvals': {'x': sweep_points},
                'fit_yvals': {'data': data},
                'guess_pars': guess_pars}

    def analyze_fit_results(self):
        self.proc_data_dict['analysis_params_dict'] = OrderedDict()
        for qbn in self.qb_names:
            try:
                old_amp180 = a_tools.get_instr_setting_value_from_file(
                    file_path=self.raw_data_dict['folder'][0],
                    instr_name=qbn, param_name='amp180{}'.format(
                        '_ef' if 'f' in self.data_to_fit[qbn] else ''))
            except KeyError:
                old_amp180 = a_tools.get_instr_setting_value_from_file(
                    file_path=self.raw_data_dict['folder'][0],
                    instr_name=qbn, param_name='{}_amp180'.format(
                        'ef' if 'f' in self.data_to_fit[qbn] else 'ge'))

            self.proc_data_dict['analysis_params_dict'][qbn] = OrderedDict()
            self.proc_data_dict['analysis_params_dict'][qbn][
                'corrected_amp'] = old_amp180 - self.fit_dicts[
                'fit_' + qbn]['fit_res'].best_values['slope']*old_amp180
            self.proc_data_dict['analysis_params_dict'][qbn][
                'corrected_amp_stderr'] = self.fit_dicts[
                'fit_' + qbn]['fit_res'].params['slope'].stderr*old_amp180

    def prepare_plots(self):
        super().prepare_plots()

        if self.do_fitting:
            for qbn in self.qb_names:
                # rename base plot
                if self.fit_dicts['fit_' + qbn][
                        'fit_res'].best_values['slope'] >= 0:
                    base_plot_name = 'OverRotation_' + qbn
                else:
                    base_plot_name = 'UnderRotation_' + qbn
                self.prepare_projected_data_plot(
                    fig_name=base_plot_name,
                    data=self.proc_data_dict['data_to_fit'][qbn],
                    plot_name_suffix=qbn+'fit',
                    qb_name=qbn)

                self.plot_dicts['fit_' + qbn] = {
                    'fig_id': base_plot_name,
                    'plotfn': self.plot_fit,
                    'fit_res': self.fit_dicts['fit_' + qbn]['fit_res'],
                    'setlabel': 'linear fit',
                    'do_legend': True,
                    'color': 'r',
                    'legend_ncol': 2,
                    'legend_bbox_to_anchor': (1, -0.15),
                    'legend_pos': 'upper right'}

                try:
                    old_amp180 = a_tools.get_instr_setting_value_from_file(
                        file_path=self.raw_data_dict['folder'][0],
                        instr_name=qbn, param_name='amp180{}'.format(
                            '_ef' if 'f' in self.data_to_fit[qbn] else ''))
                except KeyError:
                    old_amp180 = a_tools.get_instr_setting_value_from_file(
                        file_path=self.raw_data_dict['folder'][0],
                        instr_name=qbn, param_name='{}_amp180'.format(
                            'ef' if 'f' in self.data_to_fit[qbn] else 'ge'))
                correction_dict = self.proc_data_dict['analysis_params_dict']
                fit_res = self.fit_dicts['fit_' + qbn]['fit_res']
                textstr = '$\pi$-Amp = {:.4f} mV'.format(
                    correction_dict[qbn]['corrected_amp']*1e3) \
                          + ' $\pm$ {:.1e} mV'.format(
                    correction_dict[qbn]['corrected_amp_stderr']*1e3) \
                          + '\nold $\pi$-Amp = {:.4f} mV'.format(
                    old_amp180*1e3) \
                          + '\namp. correction = {:.4f} mV'.format(
                              fit_res.best_values['slope']*old_amp180*1e3) \
                          + '\nintercept = {:.2f}'.format(
                              fit_res.best_values['intercept'])
                self.plot_dicts['text_msg_' + qbn] = {
                    'fig_id': base_plot_name,
                    'ypos': -0.2,
                    'xpos': 0,
                    'horizontalalignment': 'left',
                    'verticalalignment': 'top',
                    'plotfn': self.plot_text,
                    'text_string': textstr}

                self.plot_dicts['half_hline_' + qbn] = {
                    'fig_id': base_plot_name,
                    'plotfn': self.plot_hlines,
                    'y': 0.5,
                    'xmin': self.proc_data_dict['sweep_points_dict'][qbn][
                        'sweep_points'][0],
                    'xmax': self.proc_data_dict['sweep_points_dict'][qbn][
                        'sweep_points'][-1],
                    'colors': 'gray'}


class MultiCZgate_Calib_Analysis(MultiQubit_TimeDomain_Analysis):

    def __init__(self, *args, **kwargs):
        options_dict = kwargs.pop('options_dict', {})
        options_dict.update({'TwoD': True})
        kwargs.update({'options_dict': options_dict})
        self.phase_key = 'phase_diffs'
        self.legend_label_func = lambda qbn, row: ''
        super().__init__(*args, **kwargs)

    def process_data(self):
        super().process_data()

        # Find leakage and ramsey qubit names
        self.leakage_qbnames = self.get_param_value('leakage_qbnames',
                                                    default_value=[])
        self.ramsey_qbnames = self.get_param_value('ramsey_qbnames',
                                                   default_value=[])
        self.gates_list = self.get_param_value('gates_list', default_value=[])
        if not len(self.gates_list):
            leakage_qbnames_temp = len(self.ramsey_qbnames) * ['']
            self.gates_list = [(qbl, qbr) for qbl, qbr in
                               zip(leakage_qbnames_temp, self.ramsey_qbnames)]

        # TODO: Steph 15.09.2020
        # This is a hack. It should be done in MultiQubit_TimeDomain_Analysis
        # but would break every analysis inheriting from it but we just needed
        # it to work for this analysis :) 
        self.data_to_fit = self.get_param_value('data_to_fit', {})
        for qbn in self.data_to_fit:
            # make values of data_to_fit be lists
            if isinstance(self.data_to_fit[qbn], str):
                self.data_to_fit[qbn] = [self.data_to_fit[qbn]]

        # Overwrite data_to_fit in proc_data_dict
        self.proc_data_dict['data_to_fit'] = OrderedDict()
        for qbn, prob_data in self.proc_data_dict[
                'projected_data_dict'].items():
            if qbn in self.data_to_fit:
                self.proc_data_dict['data_to_fit'][qbn] = {
                    prob_label: prob_data[prob_label] for prob_label in
                    self.data_to_fit[qbn]}

        # Make sure data has the right shape (len(hard_sp), len(soft_sp))
        for qbn, prob_data in self.proc_data_dict['data_to_fit'].items():
            for prob_label, data in prob_data.items():
                if data.shape[1] != self.proc_data_dict[
                        'sweep_points_dict'][qbn]['sweep_points'].size:
                    self.proc_data_dict['data_to_fit'][qbn][prob_label] = data.T

        # reshape data for ease of use
        self.proc_data_dict['data_to_fit_reshaped'] = OrderedDict()
        for qbn in self.qb_names:
            self.proc_data_dict['data_to_fit_reshaped'][qbn] = {
                prob_label: np.reshape(
                    self.proc_data_dict['data_to_fit'][qbn][prob_label][
                    :, :-self.num_cal_points],
                    (2*self.proc_data_dict['data_to_fit'][qbn][prob_label][
                       :, :-self.num_cal_points].shape[0],
                     self.proc_data_dict['data_to_fit'][qbn][prob_label][
                     :, :-self.num_cal_points].shape[1]//2))
                for prob_label in self.proc_data_dict['data_to_fit'][qbn]}

        # convert phases to radians
        for qbn in self.qb_names:
            sweep_dict = self.proc_data_dict['sweep_points_dict'][qbn]
            sweep_dict['sweep_points'] *= np.pi/180

    def plot_traces(self, prob_label, data_2d, qbn):
        plotsize = self.get_default_plot_params(set=False)[
            'figure.figsize']
        plotsize = (plotsize[0], plotsize[0]/1.25)
        if data_2d.shape[1] != self.proc_data_dict[
                'sweep_points_dict'][qbn]['sweep_points'].size:
            data_2d = data_2d.T

        data_2d_reshaped = np.reshape(
            data_2d[:, :-self.num_cal_points],
            (2*data_2d[:, :-self.num_cal_points].shape[0],
             data_2d[:, :-self.num_cal_points].shape[1]//2))

        data_2d_cal_reshaped = [[data_2d[:, -self.num_cal_points:]]] * \
                               (2*data_2d[:, :-self.num_cal_points].shape[0])

        ref_states_plot_dicts = {}
        for row in range(data_2d_reshaped.shape[0]):
            phases = np.unique(self.proc_data_dict['sweep_points_dict'][qbn][
                                   'msmt_sweep_points'])
            data = data_2d_reshaped[row, :]
            legend_bbox_to_anchor = (1, -0.15)
            legend_pos = 'upper right'
            legend_ncol = 2

            if qbn in self.ramsey_qbnames and self.get_latex_prob_label(
                    prob_label) in [self.get_latex_prob_label(pl)
                                    for pl in self.data_to_fit[qbn]]:
                figure_name = '{}_{}_{}'.format(self.phase_key, qbn, prob_label)
            elif qbn in self.leakage_qbnames and self.get_latex_prob_label(
                    prob_label) in [self.get_latex_prob_label(pl)
                                    for pl in self.data_to_fit[qbn]]:
                figure_name = 'Leakage_{}_{}'.format(qbn, prob_label)
            else:
                figure_name = 'projected_plot_' + qbn + '_' + \
                              prob_label

            # plot cal points
            if self.num_cal_points > 0:
                data_w_cal = data_2d_cal_reshaped[row][0][0]
                for i, cal_pts_idxs in enumerate(
                        self.cal_states_dict.values()):
                    s = '{}_{}_{}'.format(row, qbn, prob_label)
                    ref_state_plot_name = list(
                        self.cal_states_dict)[i] + '_' + s
                    ref_states_plot_dicts[ref_state_plot_name] = {
                        'fig_id': figure_name,
                        'plotfn': self.plot_line,
                        'plotsize': plotsize,
                        'xvals': self.proc_data_dict[
                            'sweep_points_dict'][qbn][
                            'cal_points_sweep_points'][
                            cal_pts_idxs],
                        'yvals': data_w_cal[cal_pts_idxs],
                        'setlabel': list(
                            self.cal_states_dict)[i] if
                        row == 0 else '',
                        'do_legend': row == 0,
                        'legend_bbox_to_anchor':
                            legend_bbox_to_anchor,
                        'legend_pos': legend_pos,
                        'legend_ncol': legend_ncol,
                        'linestyle': 'none',
                        'line_kws': {'color':
                            self.get_cal_state_color(
                                list(self.cal_states_dict)[i])}}

            xlabel, xunit = self.get_xaxis_label_unit(qbn)
            self.plot_dicts['data_{}_{}_{}'.format(
                row, qbn, prob_label)] = {
                'plotfn': self.plot_line,
                'fig_id': figure_name,
                'plotsize': plotsize,
                'xvals': phases,
                'xlabel': xlabel,
                'xunit': xunit,
                'yvals': data,
                'ylabel': '{} state population'.format(
                    self.get_latex_prob_label(prob_label)),
                'yunit': '',
                'yscale': self.get_param_value("yscale", "linear"),
                'setlabel': 'Data - ' + self.legend_label_func(qbn, row)
                    if row in [0, 1] else '',
                'title': self.raw_data_dict['timestamp'] + ' ' +
                         self.raw_data_dict['measurementstring'] + '-' + qbn,
                'linestyle': 'none',
                'color': 'C0' if row % 2 == 0 else 'C2',
                'do_legend': row in [0, 1],
                'legend_ncol': legend_ncol,
                'legend_bbox_to_anchor': legend_bbox_to_anchor,
                'legend_pos': legend_pos}

            if self.do_fitting and 'projected' not in figure_name:
                if qbn in self.leakage_qbnames and self.get_param_value(
                        'classified_ro', False):
                    continue

                k = 'fit_{}{}_{}_{}'.format(
                    'on' if row % 2 == 0 else 'off', row, prob_label, qbn)
                if f'Cos_{k}' in self.fit_dicts:
                    fit_res = self.fit_dicts[f'Cos_{k}']['fit_res']
                    self.plot_dicts[k + '_' + prob_label] = {
                        'fig_id': figure_name,
                        'plotfn': self.plot_fit,
                        'fit_res': fit_res,
                        'setlabel': 'Fit - ' + self.legend_label_func(qbn, row)
                            if row in [0, 1] else '',
                        'color': 'C0' if row % 2 == 0 else 'C2',
                        'do_legend': row in [0, 1],
                        'legend_ncol': legend_ncol,
                        'legend_bbox_to_anchor':
                            legend_bbox_to_anchor,
                        'legend_pos': legend_pos}
                elif f'Linear_{k}' in self.fit_dicts:
                    fit_res = self.fit_dicts[f'Linear_{k}']['fit_res']
                    xvals = fit_res.userkws[
                        fit_res.model.independent_vars[0]]
                    xfine = np.linspace(min(xvals), max(xvals), 100)
                    yvals = fit_res.model.func(
                        xfine, **fit_res.best_values)
                    if not hasattr(yvals, '__iter__'):
                        yvals = np.array(len(xfine)*[yvals])

                    self.plot_dicts[k] = {
                        'fig_id': figure_name,
                        'plotfn': self.plot_line,
                        'xvals': xfine,
                        'yvals': yvals,
                        'marker': '',
                        'setlabel': 'Fit - ' + self.legend_label_func(
                            qbn, row) if row in [0, 1] else '',
                        'do_legend': row in [0, 1],
                        'legend_ncol': legend_ncol,
                        'color': 'C0' if row % 2 == 0 else 'C2',
                        'legend_bbox_to_anchor':
                            legend_bbox_to_anchor,
                        'legend_pos': legend_pos}

        # ref state plots need to be added at the end, otherwise the
        # legend for |g> and |e> is added twice (because of the
        # condition do_legend = (row in [0,1]) in the plot dicts above
        if self.num_cal_points > 0:
            self.plot_dicts.update(ref_states_plot_dicts)
        return figure_name

    def prepare_fitting(self):
        self.fit_dicts = OrderedDict()
        self.leakage_values = np.array([])
        labels = ['on', 'off']
        for i, qbn in enumerate(self.qb_names):
            for prob_label in self.data_to_fit[qbn]:
                for row in range(self.proc_data_dict['data_to_fit_reshaped'][
                                     qbn][prob_label].shape[0]):
                    phases = np.unique(self.proc_data_dict['sweep_points_dict'][
                                           qbn]['msmt_sweep_points'])
                    data = self.proc_data_dict['data_to_fit_reshaped'][qbn][
                        prob_label][row, :]
                    key = 'fit_{}{}_{}_{}'.format(labels[row % 2], row,
                                                   prob_label, qbn)
                    if qbn in self.leakage_qbnames and prob_label == 'pf':
                        if self.get_param_value('classified_ro', False):
                            self.leakage_values = np.append(self.leakage_values,
                                                            np.mean(data))
                        else:
                            # fit leakage qb results to a constant
                            model = lmfit.models.ConstantModel()
                            guess_pars = model.guess(data=data, x=phases)
                            self.fit_dicts[f'Linear_{key}'] = {
                                'fit_fn': model.func,
                                'fit_xvals': {'x': phases},
                                'fit_yvals': {'data': data},
                                'guess_pars': guess_pars}
                    elif prob_label == 'pe' or prob_label == 'pg':
                        # fit ramsey qb results to a cosine
                        model = lmfit.Model(fit_mods.CosFunc)
                        guess_pars = fit_mods.Cos_guess(
                            model=model,
                            t=phases,
                            data=data, freq_guess=1/(2*np.pi))
                        guess_pars['frequency'].value = 1/(2*np.pi)
                        guess_pars['frequency'].vary = False

                        self.fit_dicts[f'Cos_{key}'] = {
                            'fit_fn': fit_mods.CosFunc,
                            'fit_xvals': {'t': phases},
                            'fit_yvals': {'data': data},
                            'guess_pars': guess_pars}

    def analyze_fit_results(self):
        self.proc_data_dict['analysis_params_dict'] = OrderedDict()

        for qbn in self.qb_names:
            # Cos fits
            keys = [k for k in list(self.fit_dicts.keys()) if
                    (k.startswith('Cos') and k.endswith(qbn))]
            if len(keys) > 0:
                fit_res_objs = [self.fit_dicts[k]['fit_res'] for k in keys]
                # cosine amplitudes
                amps = np.array([fr.best_values['amplitude'] for fr
                                 in fit_res_objs])
                amps_errs = np.array([fr.params['amplitude'].stderr
                                      for fr in fit_res_objs], dtype=np.float64)
                amps_errs = np.nan_to_num(amps_errs)
                # amps_errs.dtype = amps.dtype
                if qbn in self.ramsey_qbnames:
                    # phase_diffs
                    phases = np.array([fr.best_values['phase'] for fr in
                                       fit_res_objs])
                    phases_errs = np.array([fr.params['phase'].stderr for fr in
                                            fit_res_objs], dtype=np.float64)
                    phases_errs = np.nan_to_num(phases_errs)
                    phase_diffs = phases[0::2] - phases[1::2]
                    phase_diffs %= (2*np.pi)
                    phase_diffs_stderrs = np.sqrt(np.array(phases_errs[0::2]**2 +
                                                           phases_errs[1::2]**2,
                                                           dtype=np.float64))
                    self.proc_data_dict['analysis_params_dict'][
                        f'{self.phase_key}_{qbn}'] = {
                        'val': phase_diffs, 'stderr': phase_diffs_stderrs}

                    # population_loss = (cos_amp_g - cos_amp_e)/ cos_amp_g
                    population_loss = (amps[1::2] - amps[0::2])/amps[1::2]
                    x   = amps[1::2] - amps[0::2]
                    x_err = np.array(amps_errs[0::2]**2 + amps_errs[1::2]**2,
                                     dtype=np.float64)
                    y = amps[1::2]
                    y_err = amps_errs[1::2]
                    try:
                        population_loss_stderrs = np.sqrt(np.array(
                            ((y * x_err) ** 2 + (x * y_err) ** 2) / (y ** 4),
                            dtype=np.float64))
                    except:
                        population_loss_stderrs = float("nan")
                    self.proc_data_dict['analysis_params_dict'][
                        f'population_loss_{qbn}'] = \
                        {'val': population_loss, 'stderr': population_loss_stderrs}
                else:
                    self.proc_data_dict['analysis_params_dict'][
                        f'amps_{qbn}'] = {
                        'val': amps[1::2], 'stderr': amps_errs[1::2]}

            # Linear fits
            keys = [k for k in list(self.fit_dicts.keys()) if
                    (k.startswith('Linear') and k.endswith(qbn))]
            if len(keys) > 0:
                fit_res_objs = [self.fit_dicts[k]['fit_res'] for k in keys]
                # get leakage
                lines = np.array([fr.best_values['c'] for fr
                                  in fit_res_objs])
                lines_errs = np.array([fr.params['c'].stderr for
                                       fr in fit_res_objs], dtype=np.float64)
                lines_errs = np.nan_to_num(lines_errs)

                leakage = lines[0::2]
                leakage_errs = np.array(lines_errs[0::2], dtype=np.float64)
                leakage_increase = lines[0::2] - lines[1::2]
                leakage_increase_errs = np.array(np.sqrt(lines_errs[0::2]**2,
                                                         lines_errs[1::2]**2),
                                                 dtype=np.float64)
                self.proc_data_dict['analysis_params_dict'][
                    f'leakage_{qbn}'] = \
                    {'val': leakage, 'stderr': leakage_errs}
                self.proc_data_dict['analysis_params_dict'][
                    f'leakage_increase_{qbn}'] = {'val': leakage_increase,
                                                  'stderr': leakage_increase_errs}

            # special case: if classified detector was used, we get leakage
            # for free
            if qbn in self.leakage_qbnames and self.get_param_value(
                    'classified_ro', False):
                leakage = self.leakage_values[0::2]
                leakage_errs = np.zeros(len(leakage))
                leakage_increase = self.leakage_values[0::2] - \
                                   self.leakage_values[1::2]
                leakage_increase_errs = np.zeros(len(leakage))
                self.proc_data_dict['analysis_params_dict'][
                    f'leakage_{qbn}'] = \
                    {'val': leakage, 'stderr': leakage_errs}
                self.proc_data_dict['analysis_params_dict'][
                    f'leakage_increase_{qbn}'] = {'val': leakage_increase,
                                                  'stderr': leakage_increase_errs}

        self.save_processed_data(key='analysis_params_dict')

    def prepare_plots(self):
        len_ssp = len(self.proc_data_dict['analysis_params_dict'][
                          f'{self.phase_key}_{self.ramsey_qbnames[0]}']['val'])
        if self.options_dict.get('plot_all_traces', True):
            for j, qbn in enumerate(self.qb_names):
                if self.options_dict.get('plot_all_probs', True):
                    for prob_label, data_2d in self.proc_data_dict[
                            'projected_data_dict'][qbn].items():
                        figure_name = self.plot_traces(prob_label, data_2d, qbn)
                else:
                    for prob_label, data_2d in self.proc_data_dict[
                            'data_to_fit'][qbn]:
                        figure_name = self.plot_traces(prob_label, data_2d, qbn)

                if self.do_fitting and len_ssp == 1:
                    self.options_dict.update({'TwoD': False,
                                              'plot_proj_data': False})
                    super().prepare_plots()

                    if qbn in self.ramsey_qbnames:
                        # add the cphase + leakage textboxes to the
                        # cphase_qbr_pe figure
                        figure_name = f'{self.phase_key}_{qbn}_pe'
                        textstr = '{} = \n{:.2f}'.format(
                            self.phase_key,
                            self.proc_data_dict['analysis_params_dict'][
                                f'{self.phase_key}_{qbn}']['val'][0]*180/np.pi) + \
                                  r'$^{\circ}$' + \
                                  '$\\pm${:.2f}'.format(
                                      self.proc_data_dict[
                                          'analysis_params_dict'][
                                          f'{self.phase_key}_{qbn}'][
                                          'stderr'][0] * 180 / np.pi) + \
                                  r'$^{\circ}$'
                        textstr += '\n\nContrast loss = \n' + \
                                   '{:.3f} $\\pm$ {:.3f}'.format(
                                       self.proc_data_dict[
                                           'analysis_params_dict'][
                                           f'population_loss_{qbn}']['val'][0],
                                       self.proc_data_dict[
                                           'analysis_params_dict'][
                                           f'population_loss_{qbn}'][
                                           'stderr'][0])
                        self.plot_dicts['cphase_text_msg_' + qbn] = {
                            'fig_id': figure_name,
                            'ypos': -0.2,
                            'xpos': -0.1,
                            'horizontalalignment': 'left',
                            'verticalalignment': 'top',
                            'box_props': None,
                            'plotfn': self.plot_text,
                            'text_string': textstr}

                        qbl = [gl[0] for gl in self.gates_list
                               if qbn == gl[1]]
                        if len(qbl):
                            qbl = qbl[0]
                            textstr = 'Leakage =\n{:.5f} $\\pm$ {:.5f}'.format(
                                self.proc_data_dict['analysis_params_dict'][
                                    f'leakage_{qbl}']['val'][0],
                                self.proc_data_dict['analysis_params_dict'][
                                    f'leakage_{qbl}']['stderr'][0])
                            textstr += '\n\n$\\Delta$Leakage = \n' \
                                       '{:.5f} $\\pm$ {:.5f}'.format(
                                self.proc_data_dict['analysis_params_dict'][
                                    f'leakage_increase_{qbl}']['val'][0],
                                self.proc_data_dict['analysis_params_dict'][
                                    f'leakage_increase_{qbl}']['stderr'][0])
                            self.plot_dicts['cphase_text_msg_' + qbl] = {
                                'fig_id': figure_name,
                                'ypos': -0.2,
                                'xpos': 0.175,
                                'horizontalalignment': 'left',
                                'verticalalignment': 'top',
                                'box_props': None,
                                'plotfn': self.plot_text,
                                'text_string': textstr}

                    else:
                        if f'amps_{qbn}' in self.proc_data_dict[
                                'analysis_params_dict']:
                            figure_name = f'Leakage_{qbn}_pg'
                            textstr = 'Amplitude CZ int. OFF = \n' + \
                                       '{:.3f} $\\pm$ {:.3f}'.format(
                                           self.proc_data_dict[
                                               'analysis_params_dict'][
                                               f'amps_{qbn}']['val'][0],
                                           self.proc_data_dict[
                                               'analysis_params_dict'][
                                               f'amps_{qbn}']['stderr'][0])
                            self.plot_dicts['swap_text_msg_' + qbn] = {
                                'fig_id': figure_name,
                                'ypos': -0.2,
                                'xpos': -0.1,
                                'horizontalalignment': 'left',
                                'verticalalignment': 'top',
                                'box_props': None,
                                'plotfn': self.plot_text,
                                'text_string': textstr}

        # plot analysis results
        if self.do_fitting and len_ssp > 1:
            for qbn in self.qb_names:
                ss_pars = self.proc_data_dict['sweep_points_2D_dict'][qbn]
                for idx, ss_pname in enumerate(ss_pars):
                    xvals = self.sp.get_sweep_params_property('values', 1,
                                                              ss_pname)
                    xlabel = self.sp.get_sweep_params_property('label', 1,
                                                               ss_pname)
                    xunit = self.sp.get_sweep_params_property('unit', 1,
                                                               ss_pname)
                    for param_name, results_dict in self.proc_data_dict[
                            'analysis_params_dict'].items():
                        if qbn in param_name:
                            reps = len(results_dict['val']) / len(xvals)
                            plot_name = f'{param_name}_vs_{xlabel}'
                            if 'phase' in param_name:
                                yvals = results_dict['val']*180/np.pi - (180 if
                                    len(self.leakage_qbnames) > 0 else 0)
                                yerr = results_dict['stderr']*180/np.pi
                                ylabel = param_name + ('-$180^{\\circ}$' if
                                    len(self.leakage_qbnames) > 0 else '')
                                self.plot_dicts[plot_name+'_hline'] = {
                                    'fig_id': plot_name,
                                    'plotfn': self.plot_hlines,
                                    'y': 0,
                                    'xmin': np.min(xvals),
                                    'xmax': np.max(xvals),
                                    'colors': 'gray'}
                            else:
                                yvals = results_dict['val']
                                yerr = results_dict['stderr']
                                ylabel = param_name

                            if 'phase' in param_name:
                                yunit = 'deg'
                            elif 'freq' in param_name:
                                yunit = 'Hz'
                            else:
                                yunit = ''
                            self.plot_dicts[plot_name] = {
                                'plotfn': self.plot_line,
                                'xvals': np.repeat(xvals, reps),
                                'xlabel': xlabel,
                                'xunit': xunit,
                                'yvals': yvals,
                                'yerr': yerr if param_name != 'leakage'
                                    else None,
                                'ylabel': ylabel,
                                'yunit': yunit,
                                'title': self.raw_data_dict['timestamp'] + ' ' +
                                         self.raw_data_dict['measurementstring']
                                         + '-' + qbn,
                                'linestyle': 'none',
                                'do_legend': False}


class CPhaseLeakageAnalysis(MultiCZgate_Calib_Analysis):

    def __init__(self, *args, **kwargs):
        super().__init__(*args, **kwargs)

    def process_data(self):
        super().process_data()

        # Find leakage and ramsey qubit names
        # first try the legacy code
        leakage_qbname = self.get_param_value('leakage_qbname')
        ramsey_qbname = self.get_param_value('ramsey_qbname')
        if leakage_qbname is not None and ramsey_qbname is not None:
            self.gates_list += [(leakage_qbname, ramsey_qbname)]
            self.leakage_qbnames = [leakage_qbname]
            self.ramsey_qbnames = [ramsey_qbname]
        else:
            # new measurement framework
            task_list = self.get_param_value('task_list', default_value=[])
            for task in task_list:
                self.gates_list += [(task['qbl'], task['qbr'])]
                self.leakage_qbnames += [task['qbl']]
                self.ramsey_qbnames += [task['qbr']]

        if len(self.leakage_qbnames) == 0 and len(self.ramsey_qbnames) == 0:
            raise ValueError('Please provide either leakage_qbnames or '
                             'ramsey_qbnames.')
        elif len(self.ramsey_qbnames) == 0:
            self.ramsey_qbnames = [qbn for qbn in self.qb_names if
                                  qbn not in self.leakage_qbnames]
        elif len(self.leakage_qbnames) == 0:
            self.leakage_qbnames = [qbn for qbn in self.qb_names if
                                   qbn not in self.ramsey_qbnames]
            if len(self.leakage_qbnames) == 0:
                self.leakage_qbnames = None

        self.phase_key = 'cphase'
        if len(self.leakage_qbnames) > 0:
            def legend_label_func(qbn, row, gates_list=self.gates_list):
                leakage_qbnames = [qb_tup[0] for qb_tup in gates_list]
                if qbn in leakage_qbnames:
                    return f'{qbn} in $|g\\rangle$' if row % 2 != 0 else \
                        f'{qbn} in $|e\\rangle$'
                else:
                    qbln = [qb_tup for qb_tup in gates_list
                            if qbn == qb_tup[1]][0][0]
                    return f'{qbln} in $|g\\rangle$' if row % 2 != 0 else \
                        f'{qbln} in $|e\\rangle$'
        else:
            legend_label_func = lambda qbn, row: \
                'qbc in $|g\\rangle$' if row % 2 != 0 else \
                    'qbc in $|e\\rangle$'
        self.legend_label_func = legend_label_func


class DynamicPhaseAnalysis(MultiCZgate_Calib_Analysis):

    def __init__(self, *args, **kwargs):
        super().__init__(*args, **kwargs)

    def process_data(self):
        super().process_data()

        if len(self.ramsey_qbnames) == 0:
            self.ramsey_qbnames = self.qb_names

        self.phase_key = 'dynamic_phase'
        self.legend_label_func = lambda qbn, row: 'no FP' \
            if row % 2 != 0 else 'with FP'


class CryoscopeAnalysis(DynamicPhaseAnalysis):

    def __init__(self, qb_names, *args, **kwargs):
        options_dict = kwargs.get('options_dict', {})
        unwrap_phases = options_dict.pop('unwrap_phases', True)
        options_dict['unwrap_phases'] = unwrap_phases
        kwargs['options_dict'] = options_dict
        params_dict = {}
        for qbn in qb_names:
            s = f'Instrument settings.{qbn}'
            params_dict[f'ge_freq_{qbn}'] = s+f'.ge_freq'
        kwargs['params_dict'] = params_dict
        kwargs['numeric_params'] = list(params_dict)
        super().__init__(qb_names, *args, **kwargs)

    def process_data(self):
        super().process_data()
        self.phase_key = 'delta_phase'

    def analyze_fit_results(self):
        super().analyze_fit_results()

        global_delta_tau = self.get_param_value('estimation_window')
        task_list = self.get_param_value('task_list')
        for qbn in self.qb_names:
            delta_tau = deepcopy(global_delta_tau)
            if delta_tau is None:
                if task_list is None:
                    log.warning(f'estimation_window is None and task_list was '
                                f'for {qbn} not found. Assuming no '
                                f'estimation_window was used.')
                else:
                    task = [t for t in task_list if t['qb'] == qbn]
                    if not len(task):
                        raise ValueError(f'{qbn} not found in task_list.')
                    delta_tau = task[0].get('estimation_window', None)

            if delta_tau is None:
                raise NotImplementedError(
                    'Analysis for a cryoscope measurement without an '
                    'estimation_window not yet implemented.')

            delta_phases = self.proc_data_dict['analysis_params_dict'][
                f'{self.phase_key}_{qbn}']
            delta_phases_vals = delta_phases['val']
            delta_phases_errs = delta_phases['stderr']
            if self.get_param_value('unwrap_phases', False):
                delta_phases_vals = np.unwrap((delta_phases_vals + np.pi) %
                                              (2*np.pi) - np.pi)
            self.proc_data_dict['analysis_params_dict'][
                f'{self.phase_key}_{qbn}']['val'] = delta_phases_vals

            delta_freqs = delta_phases_vals/2/np.pi/delta_tau
            delta_freqs_errs = delta_phases_errs/2/np.pi/delta_tau
            self.proc_data_dict['analysis_params_dict'][f'delta_freq_{qbn}'] = \
                {'val': delta_freqs, 'stderr': delta_freqs_errs}

            qb_freqs = self.raw_data_dict[f'ge_freq_{qbn}'] + delta_freqs
            self.proc_data_dict['analysis_params_dict'][f'freq_{qbn}'] = \
                {'val':  qb_freqs, 'stderr': delta_freqs_errs}


    def get_generated_and_measured_pulse(self, qbn=None):
        """
        Args:
            qbn: specifies for which qubit to calculate the quantities for.
                Defaults to the first qubit in qb_names.

        Returns: A tuple (tvals_gen, volts_gen, tvals_meas, freqs_meas,
                freq_errs_meas, volt_freq_conv)
            tvals_gen: time values for the generated fluxpulse
            volts_gen: voltages of the generated fluxpulse
            tvals_meas: time-values for the measured qubit frequencies
            freqs_meas: measured qubit frequencies
            freq_errs_meas: errors of measured qubit frequencies
            volt_freq_conv: dictionary of fit params for frequency-voltage 
                conversion
        """
        if qbn is None:
            qbn = self.qb_names[0]

        tvals_meas = self.proc_data_dict['sweep_points_2D_dict'][qbn][
            f'{qbn}_truncation_length']
        freqs_meas = self.proc_data_dict['analysis_params_dict'][
            f'freq_{qbn}']['val']
        freq_errs_meas = self.proc_data_dict['analysis_params_dict'][
            f'freq_{qbn}']['stderr']

        # Flux pulse parameters
        # Needs to be changed when support for other pulses is added.
        op_dict = {
            'pulse_type': f'Instrument settings.{qbn}.flux_pulse_type',
            'channel': f'Instrument settings.{qbn}.flux_pulse_channel',
            'aux_channels_dict': f'Instrument settings.{qbn}.'
                                 f'flux_pulse_aux_channels_dict',
            'amplitude': f'Instrument settings.{qbn}.flux_pulse_amplitude',
            'frequency': f'Instrument settings.{qbn}.flux_pulse_frequency',
            'phase': f'Instrument settings.{qbn}.flux_pulse_phase',
            'pulse_length': f'Instrument settings.{qbn}.'
                            f'flux_pulse_pulse_length',
            'truncation_length': f'Instrument settings.{qbn}.'
                                 f'flux_pulse_truncation_length',
            'buffer_length_start': f'Instrument settings.{qbn}.'
                                   f'flux_pulse_buffer_length_start',
            'buffer_length_end': f'Instrument settings.{qbn}.'
                                 f'flux_pulse_buffer_length_end',
            'extra_buffer_aux_pulse': f'Instrument settings.{qbn}.'
                                      f'flux_pulse_extra_buffer_aux_pulse',
            'pulse_delay': f'Instrument settings.{qbn}.'
                           f'flux_pulse_pulse_delay',
            'basis_rotation': f'Instrument settings.{qbn}.'
                              f'flux_pulse_basis_rotation',
            'gaussian_filter_sigma': f'Instrument settings.{qbn}.'
                                     f'flux_pulse_gaussian_filter_sigma',
        }

        params_dict = {
            'volt_freq_conv': f'Instrument settings.{qbn}.'
                              f'fit_ge_freq_from_flux_pulse_amp',
            'flux_channel': f'Instrument settings.{qbn}.'
                            f'flux_pulse_channel',
            **op_dict
        }

        dd = self.get_data_from_timestamp_list(params_dict)
        dd['element_name'] = 'element'

        pulse = seg_mod.UnresolvedPulse(dd).pulse_obj
        pulse.algorithm_time(0)

        tvals_gen = np.arange(0, pulse.length, 1 / 2.4e9)
        volts_gen = pulse.chan_wf(dd['flux_channel'], tvals_gen)
        volt_freq_conv = dd['volt_freq_conv']

        return tvals_gen, volts_gen, tvals_meas, freqs_meas, freq_errs_meas, \
               volt_freq_conv


class CZDynamicPhaseAnalysis(MultiQubit_TimeDomain_Analysis):

    def __init__(self, *args, **kwargs):
        super().__init__(*args, **kwargs)

    def process_data(self):
        super().process_data()
        # convert phases to radians
        for qbn in self.qb_names:
            sweep_dict = self.proc_data_dict['sweep_points_dict'][qbn]
            sweep_dict['sweep_points'] *= np.pi/180

        # get data with flux pulse and w/o flux pulse
        self.data_with_fp = OrderedDict()
        self.data_no_fp = OrderedDict()
        for qbn in self.qb_names:
            all_data = self.proc_data_dict['data_to_fit'][qbn]
            if self.num_cal_points != 0:
                all_data = all_data[:-self.num_cal_points]
            self.data_with_fp[qbn] = all_data[0: len(all_data)//2]
            self.data_no_fp[qbn] = all_data[len(all_data)//2:]

    def prepare_fitting(self):
        self.fit_dicts = OrderedDict()
        for qbn in self.qb_names:
            sweep_points = np.unique(
                self.proc_data_dict['sweep_points_dict'][qbn][
                    'msmt_sweep_points'])
            for i, data in enumerate([self.data_with_fp[qbn],
                                      self.data_no_fp[qbn]]):
                cos_mod = lmfit.Model(fit_mods.CosFunc)
                guess_pars = fit_mods.Cos_guess(
                    model=cos_mod,
                    t=sweep_points,
                    data=data, freq_guess=1/(2*np.pi))
                guess_pars['frequency'].value = 1/(2*np.pi)
                guess_pars['frequency'].vary = False

                key = 'cos_fit_{}_{}'.format(qbn, 'wfp' if i == 0 else 'nofp')
                self.fit_dicts[key] = {
                    'fit_fn': fit_mods.CosFunc,
                    'fit_xvals': {'t': sweep_points},
                    'fit_yvals': {'data': data},
                    'guess_pars': guess_pars}

    def analyze_fit_results(self):
        self.proc_data_dict['analysis_params_dict'] = OrderedDict()
        for qbn in self.qb_names:
            self.proc_data_dict['analysis_params_dict'][qbn] = OrderedDict()
            self.proc_data_dict['analysis_params_dict'][qbn][
                'dynamic_phase'] = {
                'val': (self.fit_dicts[f'cos_fit_{qbn}_wfp'][
                            'fit_res'].best_values['phase'] -
                        self.fit_dicts[f'cos_fit_{qbn}_nofp'][
                            'fit_res'].best_values['phase']),
                'stderr': np.sqrt(
                    self.fit_dicts[f'cos_fit_{qbn}_wfp'][
                        'fit_res'].params['phase'].stderr**2 +
                    self.fit_dicts[f'cos_fit_{qbn}_nofp'][
                        'fit_res'].params['phase'].stderr**2)
            }
        self.save_processed_data(key='analysis_params_dict')

    def prepare_plots(self):
        super().prepare_plots()
        for qbn in self.qb_names:
            for i, data in enumerate([self.data_with_fp[qbn],
                                      self.data_no_fp[qbn]]):
                fit_key = f'cos_fit_{qbn}_wfp' if i == 0 else \
                    f'cos_fit_{qbn}_nofp'
                plot_name_suffix = 'fit_'+'wfp' if i == 0 else 'nofp'
                cal_pts_data = self.proc_data_dict['data_to_fit'][qbn][
                               -self.num_cal_points:]
                base_plot_name = 'Dynamic_phase_' + qbn
                self.prepare_projected_data_plot(
                    fig_name=base_plot_name,
                    data=np.concatenate((data,cal_pts_data)),
                    sweep_points=np.unique(
                        self.proc_data_dict['sweep_points_dict'][qbn][
                            'sweep_points']),
                    data_label='with flux pulse' if i == 0 else 'no flux pulse',
                    plot_name_suffix=qbn + plot_name_suffix,
                    qb_name=qbn,
                    do_legend_cal_states=(i == 0))
                if self.do_fitting:
                    fit_res = self.fit_dicts[fit_key]['fit_res']
                    self.plot_dicts[plot_name_suffix + '_' + qbn] = {
                        'fig_id': base_plot_name,
                        'plotfn': self.plot_fit,
                        'fit_res': fit_res ,
                        'setlabel': 'cosine fit',
                        'color': 'r',
                        'do_legend': i == 0}

                    textstr = 'Dynamic phase {}:\n\t{:.2f}'.format(
                        qbn,
                        self.proc_data_dict['analysis_params_dict'][qbn][
                            'dynamic_phase']['val']*180/np.pi) + \
                              r'$^{\circ}$' + \
                              '$\\pm${:.2f}'.format(
                                  self.proc_data_dict['analysis_params_dict'][qbn][
                                      'dynamic_phase']['stderr']*180/np.pi) + \
                              r'$^{\circ}$'

                    fpl = self.get_param_value('flux_pulse_length')
                    if fpl is not None:
                        textstr += '\n length: {:.2f} ns'.format(fpl*1e9)
                    fpa = self.get_param_value('flux_pulse_amp')
                    if fpa is not None:
                        textstr += '\n amp: {:.4f} V'.format(fpa)

                    self.plot_dicts['text_msg_' + qbn] = {
                        'fig_id': base_plot_name,
                        'ypos': -0.15,
                        'xpos': -0.05,
                        'horizontalalignment': 'left',
                        'verticalalignment': 'top',
                        'plotfn': self.plot_text,
                        'text_string': textstr}
            for plot_name in list(self.plot_dicts)[::-1]:
                if self.plot_dicts[plot_name].get('do_legend', False):
                    break
            self.plot_dicts[plot_name].update(
                {'legend_ncol': 2,
                 'legend_bbox_to_anchor': (1, -0.15),
                 'legend_pos': 'upper right'})


class MultiQutrit_Timetrace_Analysis(ba.BaseDataAnalysis):
    """
    Analysis class for timetraces, in particular use to compute
    Optimal SNR integration weights.
    """
    def __init__(self, qb_names=None, auto=True, **kwargs):
        """
        Initializes the timetrace analysis class.
        Args:
            qb_names (list): name of the qubits to analyze (can be a subset
                of the measured qubits)
            auto (bool): Start analysis automatically
            **kwargs:
                t_start: timestamp of the first timetrace
                t_stop: timestamp of the last timetrace to analyze
                options_dict (dict): relevant parameters:
                    acq_weights_basis (list, dict):
                        list of basis vectors used to compute optimal weight.
                        e.g. ["ge", 'gf'], the first basis vector will be the
                        "e" timetrace minus the "g" timetrace and the second basis
                        vector is f - g. The first letter in each basis state is the
                        "reference state", i.e. the one of which the timetrace
                         is substracted. Can also be passed as a dictionary where
                         keys are the qubit names and the values are lists of basis states
                         in case different bases should be used for different qubits.
                    orthonormalize (bool): Whether or not to orthonormalize the
                        weight basis
                    tmax (float): time boundary for the plot (not the weights)
                        in seconds.
                    scale_weights (bool): scales the weights near unity to avoid
                        loss of precision on FPGA if weights are too small

        """

        if qb_names is not None:
            self.params_dict = {}
            for qbn in qb_names:
                s = 'Instrument settings.' + qbn
                for trans_name in ['ge', 'ef']:
                    self.params_dict[f'ro_mod_freq_' + qbn] = \
                        s + f'.ro_mod_freq'
            self.numeric_params = list(self.params_dict)

        self.qb_names = qb_names
        super().__init__(**kwargs)
        if auto:
            self.run_analysis()

    def extract_data(self):
        super().extract_data()

        if self.qb_names is None:
            # get all qubits from cal_points of first timetrace
            cp = CalibrationPoints.from_string(
                self.get_param_value('cal_points', None, 0))
            self.qb_names = deepcopy(cp.qb_names)

        self.channel_map = self.get_param_value('channel_map', None,
                                                metadata_index=0)
        if self.channel_map is None:
            # assume same channel map for all timetraces (pick 0th)
            value_names = self.raw_data_dict[0]['value_names']
            if np.ndim(value_names) > 0:
                value_names = value_names
            if 'w' in value_names[0]:
                self.channel_map = a_tools.get_qb_channel_map_from_hdf(
                    self.qb_names, value_names=value_names,
                    file_path=self.raw_data_dict['folder'])
            else:
                self.channel_map = {}
                for qbn in self.qb_names:
                    self.channel_map[qbn] = value_names

        if len(self.channel_map) == 0:
            raise ValueError('No qubit RO channels have been found.')

    def process_data(self):
        super().process_data()
        pdd = self.proc_data_dict

        pdd['analysis_params_dict'] = dict()
        ana_params = pdd['analysis_params_dict']
        ana_params['timetraces'] = defaultdict(dict)
        ana_params['optimal_weights'] = defaultdict(dict)
        ana_params['optimal_weights_basis_labels'] = defaultdict(dict)
        for qbn in self.qb_names:
            # retrieve time traces
            for i, rdd in enumerate(self.raw_data_dict):
                ttrace_per_ro_ch = [rdd["measured_data"][ch]
                                    for ch in self.channel_map[qbn]]
                if len(ttrace_per_ro_ch) != 2:
                    raise NotImplementedError(
                        'This analysis does not support optimal weight '
                        f'measurement based on {len(ttrace_per_ro_ch)} ro channels.'
                        f' Try again with 2 RO channels.')
                cp = CalibrationPoints.from_string(
                    self.get_param_value('cal_points', None, i))
                # get state of qubit. There can be only one cal point per sequence
                # when using uhf for time traces so it is the 0th state
                qb_state = cp.states[0][cp.qb_names.index(qbn)]
                # store all timetraces in same pdd for convenience
                ana_params['timetraces'][qbn].update(
                    {qb_state: ttrace_per_ro_ch[0] + 1j *ttrace_per_ro_ch[1]})

            timetraces = ana_params['timetraces'][qbn] # for convenience
            basis_labels = self.get_param_value('acq_weights_basis', None, 0)
            if basis_labels is None:
                # guess basis labels from # states measured
                basis_labels = ["ge", "gf"] \
                    if len(ana_params['timetraces'][qbn]) > 2 else ['ge']

            if isinstance(basis_labels, dict):
                # if different basis for qubits, then select the according one
                basis_labels = basis_labels[qbn]

            # check that states from the basis are included in mmnt
            for bs in basis_labels:
                for qb_s in bs:
                     assert qb_s in timetraces,\
                         f'State: {qb_s} on {qbn} was not provided in the given ' \
                         f'timestamps but was requested as part of the basis' \
                         f' {basis_labels}. Please choose another weight basis.'
            basis = np.array([timetraces[b[1]] - timetraces[b[0]]
                              for b in basis_labels])

            # orthonormalize if required
            if self.get_param_value("orthonormalize", False):
                basis = math.gram_schmidt(basis.T).T
                basis_labels = [bs + "_ortho" if bs != basis_labels[0] else bs
                                for bs in basis_labels]

            # scale if required
            if self.get_param_value('scale_weights', True):
                k = np.amax([(np.max(np.abs(b.real)),
                              np.max(np.abs(b.imag))) for b in basis])
                basis /= k
            ana_params['optimal_weights'][qbn] = basis
            ana_params['optimal_weights_basis_labels'][qbn] = basis_labels

            self.save_processed_data()

    def prepare_plots(self):

        pdd = self.proc_data_dict
        rdd = self.raw_data_dict
        ana_params = self.proc_data_dict['analysis_params_dict']
        for qbn in self.qb_names:
            mod_freq = float(
                rdd[0].get(f'ro_mod_freq_{qbn}',
                           self.get_hdf_param_value(f"Instrument settings/{qbn}",
                                                    'ro_mod_freq')))
            tbase = rdd[0]['hard_sweep_points']
            basis_labels = pdd["analysis_params_dict"][
                'optimal_weights_basis_labels'][qbn]
            title = 'Optimal SNR weights ' + qbn + \
                    "".join(['\n' + rddi["timestamp"] for rddi in rdd]) \
                            + f'\nWeight Basis: {basis_labels}'
            plot_name = f"weights_{qbn}"
            xlabel = "Time, $t$"
            modulation = np.exp(2j * np.pi * mod_freq * tbase)

            for ax_id, (state, ttrace) in \
                enumerate(ana_params["timetraces"][qbn].items()):
                for func, label in zip((np.real, np.imag), ('I', "Q")):
                    # plot timetraces for each state, I and Q channels
                    self.plot_dicts[f"{plot_name}_{state}_{label}"] = {
                        'fig_id': plot_name,
                        'ax_id': ax_id,
                        'plotfn': self.plot_line,
                        'xvals': tbase,
                        "marker": "",
                        'yvals': func(ttrace*modulation),
                        'ylabel': 'Voltage, $V$',
                        'yunit': 'V',
                        "sharex": True,
                        "setdesc": label + f"_{state}",
                        "setlabel": "",
                        "do_legend":True,
                        "legend_pos": "upper right",
                        'numplotsx': 1,
                        'numplotsy': len(rdd) + 1, # #states + 1 for weights
                        'plotsize': (10,
                                     (len(rdd) + 1) * 3), # 3 inches per plot
                        'title': title if ax_id == 0 else ""}
            ax_id = len(ana_params["timetraces"][qbn]) # id plots for weights
            for i, weights in enumerate(ana_params['optimal_weights'][qbn]):
                for func, label in zip((np.real, np.imag), ('I', "Q")):
                    self.plot_dicts[f"{plot_name}_weights_{label}_{i}"] = {
                        'fig_id': plot_name,
                        'ax_id': ax_id,
                        'plotfn': self.plot_line,
                        'xvals': tbase,
                        'xlabel': xlabel,
                        "setlabel": "",
                        "marker": "",
                        'xunit': 's',
                        'yvals': func(weights * modulation),
                        'ylabel': 'Voltage, $V$ (arb.u.)',
                        "sharex": True,
                        "xrange": (0, self.get_param_value('tmax', 1200e-9, 0)),
                        "setdesc": label + f"_{i+1}",
                        "do_legend": True,
                        "legend_pos": "upper right",
                        }


class MultiQutrit_Singleshot_Readout_Analysis(MultiQubit_TimeDomain_Analysis):
    """
    Analysis class for parallel SSRO qutrit/qubit calibration. It is a child class
    from the tda.MultiQubit_Timedomain_Analysis as it uses the same functions to
    - preprocess the data to remove active reset/preselection
    - extract the channel map
    - reorder the data per qubit
    Note that in the future, it might be useful to transfer these functionalities
    to the base analysis.
    """

    def __init__(self,
                 options_dict: dict = None, auto=True, **kw):
        '''
        options dict options:
            'nr_bins' : number of bins to use for the histograms
            'post_select' :
            'post_select_threshold' :
            'nr_samples' : amount of different samples (e.g. ground and excited = 2)
            'sample_0' : index of first sample (ground-state)
            'sample_1' : index of second sample (first excited-state)
            'max_datapoints' : maximum amount of datapoints for culumative fit
            'log_hist' : use log scale for the y-axis of the 1D histograms
            'verbose' : see BaseDataAnalysis
            'presentation_mode' : see BaseDataAnalysis
            'classif_method': how to classify the data.
                'ncc' : default. Nearest Cluster Center
                'gmm': gaussian mixture model.
                'threshold': finds optimal vertical and horizontal thresholds.
            'classif_kw': kw to pass to the classifier
            see BaseDataAnalysis for more.
        '''
        super().__init__(options_dict=options_dict, auto=False,
                         **kw)
        self.params_dict = {
            'measurementstring': 'measurementstring',
            'measured_data': 'measured_data',
            'value_names': 'value_names',
            'value_units': 'value_units'}
        self.numeric_params = []
        self.DEFAULT_CLASSIF = "gmm"
        self.classif_method = self.options_dict.get("classif_method",
                                                    self.DEFAULT_CLASSIF)

        self.create_job(options_dict=options_dict, auto=auto, **kw)

        if auto:
            self.run_analysis()

    def extract_data(self):
        super().extract_data()
        self.preselection = \
            self.get_param_value("preparation_params",
                                 {}).get("preparation_type", "wait") == "preselection"
        default_states_info = defaultdict(dict)
        default_states_info.update({"g": {"label": r"$|g\rangle$"},
                               "e": {"label": r"$|e\rangle$"},
                               "f": {"label": r"$|f\rangle$"}
                               })

        self.states_info = \
            self.get_param_value("states_info",
                                {qbn: deepcopy(default_states_info)
                                 for qbn in self.qb_names})

    def process_data(self):
        """
        Create the histograms based on the raw data
        """
        ######################################################
        #  Separating data into shots for each level         #
        ######################################################
        super().process_data()
        del self.proc_data_dict['data_to_fit'] # not used in this analysis
        n_states = len(self.cp.states)

        # prepare data in convenient format, i.e. arrays per qubit and per state
        # e.g. {'qb1': {'g': np.array of shape (n_shots, n_ro_ch}, ...}, ...}
        shots_per_qb = dict()        # store shots per qb and per state
        presel_shots_per_qb = dict() # store preselection ro
        means = defaultdict(OrderedDict)    # store mean per qb for each ro_ch
        pdd = self.proc_data_dict    # for convenience of notation

        for qbn in self.qb_names:
            # shape is (n_shots, n_ro_ch) i.e. one column for each ro_ch
            shots_per_qb[qbn] = \
                np.asarray(list(
                    pdd['meas_results_per_qb'][qbn].values())).T
            # make 2D array in case only one channel (1D array)
            if len(shots_per_qb[qbn].shape) == 1:
                shots_per_qb[qbn] = np.expand_dims(shots_per_qb[qbn],
                                                   axis=-1)
            for i, qb_state in enumerate(self.cp.get_states(qbn)[qbn]):
                means[qbn][qb_state] = np.mean(shots_per_qb[qbn][i::n_states],
                                               axis=0)
            if self.preselection:
                # preselection shots were removed so look at raw data
                # and look at only the first out of every two readouts
                presel_shots_per_qb[qbn] = \
                    np.asarray(list(
                        pdd['meas_results_per_qb_raw'][qbn].values())).T[::2]
                # make 2D array in case only one channel (1D array)
                if len(presel_shots_per_qb[qbn].shape) == 1:
                    presel_shots_per_qb[qbn] = \
                        np.expand_dims(presel_shots_per_qb[qbn], axis=-1)

        # create placeholders for analysis data
        pdd['analysis_params'] = dict()
        pdd['data'] = defaultdict(dict)
        pdd['analysis_params']['state_prob_mtx'] = defaultdict(dict)
        pdd['analysis_params']['classifier_params'] = defaultdict(dict)
        pdd['analysis_params']['means'] = defaultdict(dict)
        pdd['analysis_params']["n_shots"] = len(shots_per_qb[qbn])
        self.clf_ = defaultdict(dict)
        # create placeholders for analysis with preselection
        if self.preselection:
            pdd['data_masked'] = defaultdict(dict)
            pdd['analysis_params']['state_prob_mtx_masked'] = defaultdict(dict)
            pdd['analysis_params']['n_shots_masked'] = defaultdict(dict)

        n_shots = len(shots_per_qb[qbn]) // n_states

        for qbn, qb_shots in shots_per_qb.items():
            # create mapping to integer following ordering in cal_points.
            # Notes:
            # 1) the state_integer should to the order of pdd[qbn]['means'] so that
            # when passing the init_means to the GMM model, it is ensured that each
            # gaussian component will predict the state_integer associated to that state
            # 2) the mapping cannot be preestablished because the GMM predicts labels
            # in range(n_components). For instance, if a qubit has states "g", "f"
            # then the model will predicts 0's and 1's, so the typical g=0, e=1, f=2
            # mapping would fail. The number of different states can be different
            # for each qubit and therefore the mapping should also be done per qubit.
            state_integer = 0
            for state in means[qbn].keys():
                self.states_info[qbn][state]["int"] = state_integer
                state_integer += 1

            # note that if some states are repeated, they are assigned the same label
            qb_states_integer_repr = \
                [self.states_info[qbn][s]["int"]
                 for s in self.cp.get_states(qbn)[qbn]]
            prep_states = np.tile(qb_states_integer_repr, n_shots)

            pdd['analysis_params']['means'][qbn] = deepcopy(means[qbn])
            pdd['data'][qbn] = dict(X=deepcopy(qb_shots),
                                    prep_states=prep_states)
            # self.proc_data_dict['keyed_data'] = deepcopy(data)

            assert np.ndim(qb_shots) == 2, "Data must be a two D array. " \
                                    "Received shape {}, ndim {}"\
                                    .format(qb_shots.shape, np.ndim(qb_shots))
            pred_states, clf_params, clf = \
                self._classify(qb_shots, prep_states,
                               method=self.classif_method, qb_name=qbn,
                               **self.options_dict.get("classif_kw", dict()))
            # order "unique" states to have in usual order "gef" etc.
            state_labels_ordered = self._order_state_labels(
                list(means[qbn].keys()))
            # translate to corresponding integers
            state_labels_ordered_int = [self.states_info[qbn][s]['int'] for s in
                                        state_labels_ordered]
            fm = self.fidelity_matrix(prep_states, pred_states,
                                      labels=state_labels_ordered_int)

            # save fidelity matrix and classifier
            pdd['analysis_params']['state_prob_mtx'][qbn] = fm
            pdd['analysis_params']['classifier_params'][qbn] = clf_params
            self.clf_[qbn] = clf
            if self.preselection:
                #re do with classification first of preselection and masking
                pred_presel = self.clf_[qbn].predict(presel_shots_per_qb[qbn])
                presel_filter = \
                    pred_presel == self.states_info[qbn]['g']['int']
                if np.sum(presel_filter) == 0:
                    log.warning(f"{qbn}: No data left after preselection! "
                                f"Skipping preselection data & figures.")
                    continue
                qb_shots_masked = qb_shots[presel_filter]
                prep_states = prep_states[presel_filter]
                pred_states = self.clf_[qbn].predict(qb_shots_masked)
                fm = self.fidelity_matrix(prep_states, pred_states,
                                          labels=state_labels_ordered_int)

                pdd['data_masked'][qbn] = dict(X=deepcopy(qb_shots_masked),
                                          prep_states=deepcopy(prep_states))
                pdd['analysis_params']['state_prob_mtx_masked'][qbn] = fm
                pdd['analysis_params']['n_shots_masked'][qbn] = \
                    qb_shots_masked.shape[0]

        self.save_processed_data()

    def _classify(self, X, prep_state, method, qb_name, **kw):
        """

        Args:
            X: measured data to classify
            prep_state: prepared states (true values)
            type: classification method
            qb_name: name of the qubit to classify

        Returns:

        """
        if np.ndim(X) == 1:
            X = X.reshape((-1,1))
        params = dict()

        if method == 'ncc':
            ncc = SSROQutrit.NCC(
                self.proc_data_dict['analysis_params']['means'][qb_name])
            pred_states = ncc.predict(X)
            # self.clf_ = ncc
            return pred_states, dict(), ncc

        elif method == 'gmm':
            cov_type = kw.pop("covariance_type", "tied")
            # full allows full covariance matrix for each level. Other options
            # see GM documentation
            # assumes if repeated state, should be considered of the same component
            # this classification method should not be used for multiplexed SSRO
            # analysis
            n_qb_states = len(np.unique(self.cp.get_states(qb_name)[qb_name]))
            gm = GM(n_components=n_qb_states,
                    covariance_type=cov_type,
                    random_state=0,
                    weights_init=[1 / n_qb_states] * n_qb_states,
                    means_init=[mu for _, mu in
                                self.proc_data_dict['analysis_params']
                                    ['means'][qb_name].items()])
            gm.fit(X)
            pred_states = np.argmax(gm.predict_proba(X), axis=1)

            params['means_'] = gm.means_
            params['covariances_'] = gm.covariances_
            params['covariance_type'] = gm.covariance_type
            params['weights_'] = gm.weights_
            params['precisions_cholesky_'] = gm.precisions_cholesky_
            return pred_states, params, gm

        elif method == "threshold":
            tree = DTC(max_depth=kw.pop("max_depth", X.shape[1]),
                       random_state=0, **kw)
            tree.fit(X, prep_state)
            pred_states = tree.predict(X)
            params["thresholds"], params["mapping"] = \
                self._extract_tree_info(tree, self.cp.get_states(qb_name)[qb_name])
            if len(params["thresholds"]) != X.shape[1]:
                msg = "Best 2 thresholds to separate this data lie on axis {}" \
                    ", most probably because the data is not well separated." \
                    "The classifier attribute clf_ can still be used for " \
                    "classification (which was done to obtain the state " \
                    "assignment probability matrix), but only the threshold" \
                    " yielding highest gini impurity decrease was returned." \
                    "\nTo circumvent this problem, you can either choose" \
                    " a second threshold manually (fidelity will likely be " \
                    "worse), make the data more separable, or use another " \
                    "classification method."
                logging.warning(msg.format(list(params['thresholds'].keys())[0]))
            return pred_states, params, tree
        elif method == "threshold_brute":
            raise NotImplementedError()
        else:
            raise NotImplementedError("Classification method: {} is not "
                                      "implemented. Available methods: {}"
                                      .format(method, ['ncc', 'gmm',
                                                       'threshold']))
    @staticmethod
    def _get_covariances(gmm, cov_type=None):
       return SSROQutrit._get_covariances(gmm, cov_type=cov_type)

    @staticmethod
    def fidelity_matrix(prep_states, pred_states, levels=('g', 'e', 'f'),
                        plot=False, labels=None, normalize=True):

        return SSROQutrit.fidelity_matrix(prep_states, pred_states,
                                          levels=levels, plot=plot,
                                          normalize=normalize, labels=labels)

    @staticmethod
    def plot_fidelity_matrix(fm, target_names,
                             title="State Assignment Probability Matrix",
                             auto_shot_info=True, ax=None,
                             cmap=None, normalize=True, show=False):
        return SSROQutrit.plot_fidelity_matrix(
            fm, target_names, title=title, ax=ax,
            auto_shot_info=auto_shot_info,
            cmap=cmap, normalize=normalize, show=show)

    @staticmethod
    def _extract_tree_info(tree_clf, class_names=None):
        return SSROQutrit._extract_tree_info(tree_clf,
                                             class_names=class_names)

    @staticmethod
    def _to_codeword_idx(tuple):
        return SSROQutrit._to_codeword_idx(tuple)

    @staticmethod
    def plot_scatter_and_marginal_hist(data, y_true=None, plot_fitting=False,
                                       **kwargs):
        return SSROQutrit.plot_scatter_and_marginal_hist(
            data, y_true=y_true, plot_fitting=plot_fitting, **kwargs)

    @staticmethod
    def plot_clf_boundaries(X, clf, ax=None, cmap=None):
        return SSROQutrit.plot_clf_boundaries(X, clf, ax=ax, cmap=cmap)

    @staticmethod
    def plot_std(mean, cov, ax, n_std=1.0, facecolor='none', **kwargs):
        return SSROQutrit.plot_std(mean, cov, ax,n_std=n_std,
                                   facecolor=facecolor, **kwargs)

    @staticmethod
    def plot_1D_hist(data, y_true=None, plot_fitting=True,
                     **kwargs):
        return SSROQutrit.plot_1D_hist(data, y_true=y_true,
                                       plot_fitting=plot_fitting, **kwargs)

    @staticmethod
    def _order_state_labels(states_labels,
                            order="gefhabcdijklmnopqrtuvwxyz0123456789"):
        """
        Orders state labels according to provided ordering. e.g. for default
        ("f", "e", "g") would become ("g", "e", "f")
        Args:
            states_labels (list, tuple): list of states_labels
            order (str): custom string order

        Returns:

        """
        try:
            indices = [order.index(s) for s in states_labels]
            order_for_states = np.argsort(indices).astype(np.int32)
            return np.array(states_labels)[order_for_states]

        except Exception as e:
            log.error(f"Could not find order in state_labels:"
                      f"{states_labels}. Probably because one or several "
                      f"states are not part of '{order}'. Error: {e}."
                      f" Returning same as input order")
            return states_labels


    def plot(self, **kwargs):
        if not self.get_param_value("plot", True):
            return # no plotting if "plot" is False
        cmap = plt.get_cmap('tab10')
        show = self.options_dict.get("show", False)
        pdd = self.proc_data_dict
        for qbn in self.qb_names:
            n_qb_states = len(np.unique(self.cp.get_states(qbn)[qbn]))
            tab_x = a_tools.truncate_colormap(cmap, 0,
                                              n_qb_states/10)

            kwargs = {
                "states": list(pdd["analysis_params"]['means'][qbn].keys()),
                "xlabel": "Integration Unit 1, $u_1$",
                "ylabel": "Integration Unit 2, $u_2$",
                "scale":self.options_dict.get("hist_scale", "linear"),
                "cmap":tab_x}
            data_keys = [k for k in list(pdd.keys()) if
                            k.startswith("data") and qbn in pdd[k]]

            for dk in data_keys:
                data = pdd[dk][qbn]
                title =  self.raw_data_dict['timestamp'] + f" {qbn} " + dk + \
                    "\n{} classifier".format(self.classif_method)
                kwargs.update(dict(title=title))

                # plot data and histograms
                n_shots_to_plot = self.get_param_value('n_shots_to_plot', None)
                if n_shots_to_plot is not None:
                    n_shots_to_plot *= n_qb_states
                if data['X'].shape[1] == 1:
                    if self.classif_method == "gmm":
                        kwargs['means'] = pdd['analysis_params']['means'][qbn]
                        kwargs['std'] = np.sqrt(self._get_covariances(self.clf_[qbn]))
                    kwargs['colors'] = cmap(np.unique(data['prep_states']))
                    fig, main_ax = self.plot_1D_hist(data['X'][:n_shots_to_plot],
                                            data["prep_states"][:n_shots_to_plot],
                                            **kwargs)
                else:
                    fig = self.plot_scatter_and_marginal_hist(
                        data['X'][:n_shots_to_plot],
                        data["prep_states"][:n_shots_to_plot],
                        **kwargs)

                    # plot clf_boundaries
                    main_ax = fig.get_axes()[0]
                    self.plot_clf_boundaries(data['X'], self.clf_[qbn], ax=main_ax,
                                             cmap=tab_x)
                    # plot means and std dev
                    means = pdd['analysis_params']['means'][qbn]
                    try:
                        clf_means = pdd['analysis_params'][
                            'classifier_params'][qbn]['means_']
                    except Exception as e: # not a gmm model--> no clf_means.
                        clf_means = []
                    try:
                        covs = self._get_covariances(self.clf_[qbn])
                    except Exception as e: # not a gmm model--> no cov.
                        covs = []

                    for i, mean in enumerate(means.values()):
                        main_ax.scatter(mean[0], mean[1], color='w', s=80)
                        if len(clf_means):
                            main_ax.scatter(clf_means[i][0], clf_means[i][1],
                                                      color='k', s=80)
                        if len(covs) != 0:
                            self.plot_std(clf_means[i] if len(clf_means)
                                          else mean,
                                          covs[i],
                                          n_std=1, ax=main_ax,
                                          edgecolor='k', linestyle='--',
                                          linewidth=1)

                # plot thresholds and mapping
                plt_fn = {0: main_ax.axvline, 1: main_ax.axhline}
                thresholds = pdd['analysis_params'][
                    'classifier_params'][qbn].get("thresholds", dict())
                mapping = pdd['analysis_params'][
                    'classifier_params'][qbn].get("mapping", dict())
                for k, thres in thresholds.items():
                    plt_fn[k](thres, linewidth=2,
                              label="threshold i.u. {}: {:.5f}".format(k, thres),
                              color='k', linestyle="--")
                    main_ax.legend(loc=[0.2,-0.62])

                ax_frac = {0: (0.07, 0.1), # locations for codewords
                           1: (0.83, 0.1),
                           2: (0.07, 0.9),
                           3: (0.83, 0.9)}
                for cw, state in mapping.items():
                    main_ax.annotate("0b{:02b}".format(cw) + f":{state}",
                                     ax_frac[cw], xycoords='axes fraction')

                self.figs[f'{qbn}_{self.classif_method}_classifier_{dk}'] = fig
            if show:
                plt.show()

            # state assignment prob matrix
            title = self.raw_data_dict['timestamp'] + "\n{} State Assignment" \
                " Probability Matrix\nTotal # shots:{}"\
                .format(self.classif_method,
                        self.proc_data_dict['analysis_params']['n_shots'])
            fig = self.plot_fidelity_matrix(
                self.proc_data_dict['analysis_params']['state_prob_mtx'][qbn],
                self._order_state_labels(kwargs['states']),
                title=title,
                show=show,
                auto_shot_info=False)
            self.figs[f'{qbn}_state_prob_matrix_{self.classif_method}'] = fig

            if self.preselection and \
                    len(pdd['analysis_params']['state_prob_mtx_masked'][qbn]) != 0:
                title = self.raw_data_dict['timestamp'] + \
                    "\n{} State Assignment Probability Matrix Masked"\
                    "\nTotal # shots:{}".format(
                        self.classif_method,
                        self.proc_data_dict['analysis_params']['n_shots_masked'][qbn])

                fig = self.plot_fidelity_matrix(
                    pdd['analysis_params']['state_prob_mtx_masked'][qbn],
                    self._order_state_labels(kwargs['states']),
                    title=title, show=show, auto_shot_info=False)
                fig_key = f'{qbn}_state_prob_matrix_masked_{self.classif_method}'
                self.figs[fig_key] = fig


class FluxPulseTimingAnalysis(MultiQubit_TimeDomain_Analysis):

    def __init__(self, qb_names, *args, **kwargs):
        params_dict = {}
        for qbn in qb_names:
            s = 'Instrument settings.'+qbn
        kwargs['params_dict'] = params_dict
        kwargs['numeric_params'] = list(params_dict)
        # super().__init__(qb_names, *args, **kwargs)

        options_dict = kwargs.pop('options_dict', {})
        options_dict['TwoD'] = True
        kwargs['options_dict'] = options_dict
        super().__init__(qb_names, *args, **kwargs)

    def process_data(self):
        super().process_data()

        # Make sure data has the right shape (len(hard_sp), len(soft_sp))
        for qbn, data in self.proc_data_dict['data_to_fit'].items():
            if data.shape[1] != self.proc_data_dict['sweep_points_dict'][qbn][
                'sweep_points'].size:
                self.proc_data_dict['data_to_fit'][qbn] = data.T

    def prepare_fitting(self):
        self.fit_dicts = OrderedDict()
        for qbn in self.qb_names:
            data = self.proc_data_dict['data_to_fit'][qbn][0]
            sweep_points = self.proc_data_dict['sweep_points_dict'][qbn][
                'msmt_sweep_points']
            if self.num_cal_points != 0:
                data = data[:-self.num_cal_points]
            TwoErrorFuncModel = lmfit.Model(fit_mods.TwoErrorFunc)
            guess_pars = fit_mods.TwoErrorFunc_guess(model=TwoErrorFuncModel,
                                               data=data, \
                                            delays=sweep_points)
            guess_pars['amp'].vary = True
            guess_pars['mu_A'].vary = True
            guess_pars['mu_B'].vary = True
            guess_pars['sigma'].vary = True
            guess_pars['offset'].vary = True
            key = 'two_error_func_' + qbn
            self.fit_dicts[key] = {
                'fit_fn': TwoErrorFuncModel.func,
                'fit_xvals': {'x': sweep_points},
                'fit_yvals': {'data': data},
                'guess_pars': guess_pars}


    def analyze_fit_results(self):
        self.proc_data_dict['analysis_params_dict'] = OrderedDict()
        for qbn in self.qb_names:
            mu_A = self.fit_dicts['two_error_func_' + qbn]['fit_res'].best_values[
                'mu_A']
            mu_B = self.fit_dicts['two_error_func_' + qbn]['fit_res'].best_values[
                'mu_B']
            fp_length = a_tools.get_instr_setting_value_from_file(
                file_path=self.raw_data_dict['folder'],
                instr_name=qbn, param_name='flux_pulse_pulse_length')


            self.proc_data_dict['analysis_params_dict'][qbn] = OrderedDict()
            self.proc_data_dict['analysis_params_dict'][qbn]['delay'] = \
                mu_A + 0.5 * (mu_B - mu_A) - fp_length / 2
            self.proc_data_dict['analysis_params_dict'][qbn]['delay_stderr'] = \
                1 / 2 * np.sqrt(
                    self.fit_dicts['two_error_func_' + qbn]['fit_res'].params[
                        'mu_A'].stderr ** 2
                    + self.fit_dicts['two_error_func_' + qbn]['fit_res'].params[
                        'mu_B'].stderr ** 2)
            self.proc_data_dict['analysis_params_dict'][qbn]['fp_length'] = \
                (mu_B - mu_A)
            self.proc_data_dict['analysis_params_dict'][qbn]['fp_length_stderr'] = \
                np.sqrt(
                    self.fit_dicts['two_error_func_' + qbn]['fit_res'].params[
                        'mu_A'].stderr ** 2
                    + self.fit_dicts['two_error_func_' + qbn]['fit_res'].params[
                        'mu_B'].stderr ** 2)
        self.save_processed_data(key='analysis_params_dict')

    def prepare_plots(self):
        self.options_dict.update({'TwoD': False,
                                  'plot_proj_data': False})
        super().prepare_plots()

        if self.do_fitting:
            for qbn in self.qb_names:
                # rename base plot
                base_plot_name = 'Pulse_timing_' + qbn
                self.prepare_projected_data_plot(
                    fig_name=base_plot_name,
                    data=self.proc_data_dict['data_to_fit'][qbn][0],
                    plot_name_suffix=qbn+'fit',
                    qb_name=qbn)

                self.plot_dicts['fit_' + qbn] = {
                    'fig_id': base_plot_name,
                    'plotfn': self.plot_fit,
                    'fit_res': self.fit_dicts['two_error_func_' + qbn]['fit_res'],
                    'setlabel': 'two error func. fit',
                    'do_legend': True,
                    'color': 'r',
                    'legend_ncol': 1,
                    'legend_bbox_to_anchor': (1, -0.15),
                    'legend_pos': 'upper right'}

                apd = self.proc_data_dict['analysis_params_dict']
                textstr = 'delay = {:.2f} ns'.format(apd[qbn]['delay']*1e9) \
                          + ' $\pm$ {:.2f} ns'.format(apd[qbn]['delay_stderr']
                                                      * 1e9)
                textstr += '\n\nflux_pulse_length:\n  fitted = {:.2f} ns'.format(
                    apd[qbn]['fp_length'] * 1e9) \
                           + ' $\pm$ {:.2f} ns'.format(
                    apd[qbn]['fp_length_stderr'] * 1e9)
                textstr += '\n  set = {:.2f} ns'.format(
                    1e9 * a_tools.get_instr_setting_value_from_file(
                        file_path=self.raw_data_dict['folder'],
                        instr_name=qbn, param_name='flux_pulse_pulse_length'))

                self.plot_dicts['text_msg_' + qbn] = {
                    'fig_id': base_plot_name,
                    'ypos': -0.2,
                    'xpos': 0,
                    'horizontalalignment': 'left',
                    'verticalalignment': 'top',
                    'plotfn': self.plot_text,
                    'text_string': textstr}


class FluxPulseTimingBetweenQubitsAnalysis(MultiQubit_TimeDomain_Analysis):

    def __init__(self, qb_names, *args, **kwargs):
        params_dict = {}
        for qbn in qb_names:
            s = 'Instrument settings.' + qbn
        kwargs['params_dict'] = params_dict
        kwargs['numeric_params'] = list(params_dict)
        # super().__init__(qb_names, *args, **kwargs)

        options_dict = kwargs.pop('options_dict', {})
        options_dict['TwoD'] = True
        kwargs['options_dict'] = options_dict
        super().__init__(qb_names, *args, **kwargs)

    #         self.analyze_results()

    def process_data(self):
        super().process_data()

        # Make sure data has the right shape (len(hard_sp), len(soft_sp))
        for qbn, data in self.proc_data_dict['data_to_fit'].items():
            if data.shape[1] != self.proc_data_dict['sweep_points_dict'][qbn][
                'sweep_points'].size:
                self.proc_data_dict['data_to_fit'][qbn] = data.T

        self.proc_data_dict['analysis_params_dict'] = OrderedDict()
        for qbn in self.qb_names:
            data = self.proc_data_dict['data_to_fit'][qbn][0]
            sweep_points = self.proc_data_dict['sweep_points_dict'][qbn][
                'msmt_sweep_points']
            delays = np.zeros(len(sweep_points) * 2 - 1)
            delays[0::2] = sweep_points
            delays[1::2] = sweep_points[:-1] + np.diff(sweep_points) / 2
            if self.num_cal_points != 0:
                data = data[:-self.num_cal_points]
            symmetry_idx, corr_data = find_symmetry_index(data)
            delay = delays[symmetry_idx]

            self.proc_data_dict['analysis_params_dict'][qbn] = OrderedDict()
            self.proc_data_dict['analysis_params_dict'][qbn]['delays'] = delays
            self.proc_data_dict['analysis_params_dict'][qbn]['delay'] = delay
            self.proc_data_dict['analysis_params_dict'][qbn][
                'delay_stderr'] = np.diff(delays).mean()
            self.proc_data_dict['analysis_params_dict'][qbn][
                'corr_data'] = np.array(corr_data)
        self.save_processed_data(key='analysis_params_dict')

    def prepare_plots(self):
        self.options_dict.update({'TwoD': False,
                                  'plot_proj_data': False})
        super().prepare_plots()
        rdd = self.raw_data_dict
        for qbn in self.qb_names:
            # rename base plot
            base_plot_name = 'Pulse_timing_' + qbn
            self.prepare_projected_data_plot(
                fig_name=base_plot_name,
                data=self.proc_data_dict['data_to_fit'][qbn][0],
                plot_name_suffix=qbn + 'fit',
                qb_name=qbn)

            corr_data = self.proc_data_dict['analysis_params_dict'][qbn][
                'corr_data']
            delays = self.proc_data_dict['analysis_params_dict'][qbn]['delays']

            self.plot_dicts['Autoconvolution_' + qbn] = {
                'title': rdd['measurementstring'] +
                         '\n' + rdd['timestamp'] + '\n' + qbn,
                'fig_name': f'Autoconvolution_{qbn}',
                'fig_id': f'Autoconvolution_{qbn}',
                'plotfn': self.plot_line,
                'xvals': delays[0::2] / 1e-9,
                'yvals': corr_data[0::2],
                'xlabel': r'Delay time',
                'xunit': 'ns',
                'ylabel': 'Autoconvolution function',
                'linestyle': '-',
                'color': 'k',
                #                                     'setlabel': legendlabel,
                'do_legend': False,
                'legend_bbox_to_anchor': (1, 1),
                'legend_pos': 'upper left',
            }

            self.plot_dicts['Autoconvolution2_' + qbn] = {
                'fig_id': f'Autoconvolution_{qbn}',
                'plotfn': self.plot_line,
                'xvals': delays[1::2] / 1e-9,
                'yvals': corr_data[1::2],
                'color': 'r'}

            self.plot_dicts['corr_vline_' + qbn] = {
                'fig_id': f'Autoconvolution_{qbn}',
                'plotfn': self.plot_vlines,
                'x': self.proc_data_dict['analysis_params_dict'][qbn][
                         'delay'] / 1e-9,
                'ymin': corr_data.min(),
                'ymax': corr_data.max(),
                'colors': 'gray'}

            apd = self.proc_data_dict['analysis_params_dict']
            textstr = 'delay = {:.2f} ns'.format(apd[qbn]['delay'] * 1e9) \
                      + ' $\pm$ {:.2f} ns'.format(apd[qbn]['delay_stderr']
                                                  * 1e9)
            self.plot_dicts['text_msg_' + qbn] = {
                'fig_id': f'Autoconvolution_{qbn}',
                'ypos': -0.2,
                'xpos': 0,
                'horizontalalignment': 'left',
                'verticalalignment': 'top',
                'plotfn': self.plot_text,
                'text_string': textstr}


class FluxPulseScopeAnalysis(MultiQubit_TimeDomain_Analysis):

    def __init__(self, *args, **kwargs):
        options_dict = kwargs.pop('options_dict', {})
        options_dict['TwoD'] = True
        kwargs['options_dict'] = options_dict
        super().__init__(*args, **kwargs)

    def process_data(self):
        super().process_data()

        self.rectangles_exclude = self.get_param_value('rectangles_exclude')
        # dictionaries with keys qubit names and values a list of tuples of
        # 2 numbers specifying ranges to exclude
        freq_ranges_exclude = self.get_param_value('freq_ranges_exclude')
        delay_ranges_exclude = self.get_param_value('delay_ranges_exclude')

        self.proc_data_dict['proc_data_to_fit'] = deepcopy(
            self.proc_data_dict['data_to_fit'])
        self.proc_data_dict['proc_sweep_points_2D_dict'] = deepcopy(
            self.proc_data_dict['sweep_points_2D_dict'])
        self.proc_data_dict['proc_sweep_points_dict'] = deepcopy(
            self.proc_data_dict['sweep_points_dict'])
        if freq_ranges_exclude is not None:
            for qbn, freq_range_list in freq_ranges_exclude.items():
                if freq_range_list is None:
                    continue
                param_name = self.mospm[qbn][1]
                freqs = self.proc_data_dict['proc_sweep_points_2D_dict'][qbn][
                    param_name]
                data = self.proc_data_dict['proc_data_to_fit'][qbn]
                for freq_range in freq_range_list:
                    reduction_arr = np.logical_not(
                        np.logical_and(freqs > freq_range[0],
                                       freqs < freq_range[1]))
                    freqs_reshaped = freqs[reduction_arr]
                    self.proc_data_dict['proc_data_to_fit'][qbn] = \
                        data[reduction_arr]
                    self.proc_data_dict['proc_sweep_points_2D_dict'][qbn][
                        param_name] = freqs_reshaped

        # exclude delays
        if delay_ranges_exclude is not None:
            for qbn, delay_range_list in delay_ranges_exclude.items():
                if delay_range_list is None:
                    continue
                delays = self.proc_data_dict['proc_sweep_points_dict'][qbn][
                    'msmt_sweep_points']
                data = self.proc_data_dict['proc_data_to_fit'][qbn]
                for delay_range in delay_range_list:
                    reduction_arr = np.logical_not(
                        np.logical_and(delays > delay_range[0],
                                       delays < delay_range[1]))
                    delays_reshaped = delays[reduction_arr]
                    self.proc_data_dict['proc_data_to_fit'][qbn] = \
                        np.concatenate([
                            data[:, :-self.num_cal_points][:, reduction_arr],
                            data[:, -self.num_cal_points:]], axis=1)
                    self.proc_data_dict['proc_sweep_points_dict'][qbn][
                        'msmt_sweep_points'] = delays_reshaped
                    self.proc_data_dict['proc_sweep_points_dict'][qbn][
                        'sweep_points'] = np.concatenate([
                        self.proc_data_dict['proc_sweep_points_dict'][qbn][
                            'msmt_sweep_points'], self.proc_data_dict[
                            'sweep_points_dict'][qbn][
                            'cal_points_sweep_points']])

        self.sign_of_peaks = self.get_param_value('sign_of_peaks',
                                                  default_value=OrderedDict())
        if self.sign_of_peaks is None:
            self.sign_of_peaks = {}
        if len(self.sign_of_peaks) == 0:
            for qbn in self.qb_names:
                msmt_data = self.proc_data_dict['proc_data_to_fit'][qbn][
                    :, :-self.num_cal_points]
                self.sign_of_peaks[qbn] = np.sign(np.mean(msmt_data) -
                                                  np.median(msmt_data))

        self.sigma_guess = self.get_param_value('sigma_guess')
        if self.sigma_guess is None:
            self.sigma_guess = {qbn: 10e6 for qbn in self.qb_names}

        self.from_lower = self.get_param_value('from_lower')
        if self.from_lower is None:
            self.from_lower = {qbn: False for qbn in self.qb_names}
        self.ghost = self.get_param_value('ghost')
        if self.ghost is None:
            self.ghost = {qbn: False for qbn in self.qb_names}

    def prepare_fitting_slice(self, freqs, qbn, mu_guess,
                              slice_idx=None, data_slice=None):
        if slice_idx is None:
            raise ValueError('"since_idx" cannot both be None. It is used '
                             'for unique names in the fit_dicts.')
        if data_slice is None:
            data_slice = self.proc_data_dict['proc_data_to_fit'][qbn][
                         :, slice_idx]
        GaussianModel = fit_mods.GaussianModel
        ampl_guess = (data_slice.max() - data_slice.min()) / \
                     0.4 * self.sign_of_peaks[qbn] * self.sigma_guess[qbn]
        offset_guess = data_slice[0]
        GaussianModel.set_param_hint('sigma',
                                     value=self.sigma_guess[qbn],
                                     vary=False)
        GaussianModel.set_param_hint('mu',
                                     value=mu_guess,
                                     vary=True)
        GaussianModel.set_param_hint('ampl',
                                     value=ampl_guess,
                                     vary=True)
        GaussianModel.set_param_hint('offset',
                                     value=offset_guess,
                                     vary=True)
        guess_pars = GaussianModel.make_params()

        key = f'gauss_fit_{qbn}_slice{slice_idx}'
        self.fit_dicts[key] = {
            'fit_fn': GaussianModel.func,
            'fit_xvals': {'freq': freqs},
            'fit_yvals': {'data': data_slice},
            'guess_pars': guess_pars}

    def prepare_fitting(self):
        self.fit_dicts = OrderedDict()
        self.freqs_for_fit = OrderedDict()
        for qbn in self.qb_names:
            param_name = self.mospm[qbn][1]
            data = self.proc_data_dict['proc_data_to_fit'][qbn]
            delays = self.proc_data_dict['proc_sweep_points_dict'][qbn][
                'sweep_points']
            self.freqs_for_fit[qbn] = len(delays) * ['']
            for i, delay in enumerate(delays):
                data_slice = data[:, i]
                freqs = self.proc_data_dict['proc_sweep_points_2D_dict'][qbn][
                    param_name]
                if self.rectangles_exclude is not None and \
                        self.rectangles_exclude.get(qbn, None) is not None:
                    for rectangle in self.rectangles_exclude[qbn]:
                        if rectangle[0] < delay < rectangle[1]:
                            reduction_arr = np.logical_not(
                                np.logical_and(freqs > rectangle[2],
                                               freqs < rectangle[3]))
                            freqs = freqs[reduction_arr]
                            data_slice = data_slice[reduction_arr]
                self.freqs_for_fit[qbn][i] = freqs
                mu_guess = freqs[np.argmax(
                    data_slice * self.sign_of_peaks[qbn])]
                self.prepare_fitting_slice(freqs, qbn, mu_guess, i,
                                           data_slice=data_slice)

    def analyze_fit_results(self):
        self.proc_data_dict['analysis_params_dict'] = OrderedDict()
        for qbn in self.qb_names:
            delays = self.proc_data_dict['proc_sweep_points_dict'][qbn][
                'sweep_points']
            fitted_freqs = np.zeros(len(delays))
            fitted_freqs_errs = np.zeros(len(delays))
            fit_keys = [k for k in self.fit_dicts if qbn in k]
            assert len(fitted_freqs) == len(fit_keys)
            deep = False
            for i, fk in enumerate(fit_keys):
                fit_res = self.fit_dicts[fk]['fit_res']
                fitted_freqs[i] = fit_res.best_values['mu']
                fitted_freqs_errs[i] = fit_res.params['mu'].stderr
                if self.from_lower[qbn]:
                    if self.ghost[qbn]:
                        if (fitted_freqs[i - 1] - fit_res.best_values['mu']) / \
                                fitted_freqs[i - 1] > 0.05 and i > len(delays)-4:
                            deep = False
                        condition1 = ((fitted_freqs[i-1] -
                                     fit_res.best_values['mu']) /
                                     fitted_freqs[i-1]) < -0.015
                        condition2 = (i > 1 and i < (len(fitted_freqs) -
                                                     len(delays)))
                        if condition1 and condition2:
                            if deep:
                                mu_guess = fitted_freqs[i-1]
                                self.prepare_fitting_slice(
                                    self.freqs_for_fit[qbn][i], qbn, mu_guess, i)
                                self.run_fitting(keys_to_fit=[fk])
                                fitted_freqs[i] = self.fit_dicts[fk][
                                    'fit_res'].best_values['mu']
                                fitted_freqs_errs[i] = self.fit_dicts[fk][
                                    'fit_res'].params['mu'].stderr
                            deep = True
                else:
                    if self.ghost[qbn]:
                        if (fitted_freqs[i - 1] - fit_res.best_values['mu']) / \
                                fitted_freqs[i - 1] > -0.05 and \
                                i > len(delays) - 4:
                            deep = False
                        if (fitted_freqs[i - 1] - fit_res.best_values['mu']) / \
                                fitted_freqs[i - 1] > 0.015 and i > 1:
                            if deep:
                                mu_guess = fitted_freqs[i - 1]
                                self.prepare_fitting_slice(
                                    self.freqs_for_fit[qbn][i], qbn, mu_guess, i)
                                self.run_fitting(keys_to_fit=[fk])
                                fitted_freqs[i] = self.fit_dicts[fk][
                                    'fit_res'].best_values['mu']
                                fitted_freqs_errs[i] = self.fit_dicts[fk][
                                    'fit_res'].params['mu'].stderr
                            deep = True

            self.proc_data_dict['analysis_params_dict'][
                f'fitted_freqs_{qbn}'] = {'val': fitted_freqs,
                                          'stderr': fitted_freqs_errs}

        self.save_processed_data(key='analysis_params_dict')

    def prepare_plots(self):
        super().prepare_plots()

        if self.do_fitting:
            for qbn in self.qb_names:
                base_plot_name = 'FluxPulseScope_' + qbn
                xlabel, xunit = self.get_xaxis_label_unit(qbn)
                param_name = self.mospm[qbn][1]
                ylabel = self.sp.get_sweep_params_property(
                    'label', dimension=1, param_names=param_name)
                yunit = self.sp.get_sweep_params_property(
                    'unit', dimension=1, param_names=param_name)
                self.plot_dicts[f'{base_plot_name}_main'] = {
                    'plotfn': self.plot_colorxy,
                    'fig_id': base_plot_name,
                    'xvals': self.proc_data_dict['proc_sweep_points_dict'][qbn][
                        'sweep_points'],
                    'yvals': self.proc_data_dict['proc_sweep_points_2D_dict'][
                        qbn][param_name],
                    'zvals': self.proc_data_dict['proc_data_to_fit'][qbn],
                    'xlabel': xlabel,
                    'xunit': xunit,
                    'ylabel': ylabel,
                    'yunit': yunit,
                    'title': (self.raw_data_dict['timestamp'] + ' ' +
                              self.raw_data_dict['measurementstring'] + ' ' +
                              qbn),
                    'clabel': '{} state population'.format(
                        self.get_latex_prob_label(self.data_to_fit[qbn]))}

                self.plot_dicts[f'{base_plot_name}_fit'] = {
                    'fig_id': base_plot_name,
                    'plotfn': self.plot_line,
                    'xvals': self.proc_data_dict['proc_sweep_points_dict'][qbn][
                        'sweep_points'],
                    'yvals': self.proc_data_dict['analysis_params_dict'][
                                                 f'fitted_freqs_{qbn}']['val'],
                    'color': 'r',
                    'linestyle': '-',
                    'marker': None,}<|MERGE_RESOLUTION|>--- conflicted
+++ resolved
@@ -3748,11 +3748,7 @@
                 mask = pdd['mask'][qb]
                 xlabel = r'Flux pulse amplitude' if p == 0 else \
                     r'Derived qubit frequency'
-<<<<<<< HEAD
-                
-=======
-
->>>>>>> 9ed97a2a
+
                 if self.do_fitting:
                     # Plot T1 vs flux pulse amplitude
                     label = f'T1_fit_{qb}{suffix}'
