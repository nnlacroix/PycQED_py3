import lmfit
import numpy as np
from numpy.linalg import inv
import scipy as sp
import itertools
import matplotlib as mpl
from collections import OrderedDict, defaultdict

from sklearn.mixture import GaussianMixture as GM
from sklearn.tree import DecisionTreeClassifier as DTC

from pycqed.analysis import fitting_models as fit_mods
from pycqed.analysis import analysis_toolbox as a_tools
import pycqed.analysis_v2.base_analysis as ba
import pycqed.analysis_v2.readout_analysis as roa
from pycqed.analysis_v2.readout_analysis import \
    Singleshot_Readout_Analysis_Qutrit as SSROQutrit
import pycqed.analysis_v2.tomography_qudev as tomo
from pycqed.analysis.tools.plotting import SI_val_to_msg_str
from copy import deepcopy
from pycqed.measurement.sweep_points import SweepPoints
from pycqed.measurement.calibration.calibration_points import CalibrationPoints
import matplotlib.pyplot as plt
from pycqed.analysis.three_state_rotation import predict_proba_avg_ro
import logging

from pycqed.utilities import math
from pycqed.utilities.general import find_symmetry_index
import pycqed.measurement.waveform_control.segment as seg_mod

log = logging.getLogger(__name__)
try:
    import qutip as qtp
except ImportError as e:
    log.warning('Could not import qutip, tomography code will not work')


class AveragedTimedomainAnalysis(ba.BaseDataAnalysis):
    def __init__(self, *args, **kwargs):
        super().__init__(*args, **kwargs)
        self.single_timestamp = True
        self.params_dict = {
            'value_names': 'value_names',
            'measured_values': 'measured_values',
            'measurementstring': 'measurementstring',
            'exp_metadata': 'exp_metadata'}
        self.numeric_params = []
        if kwargs.get('auto', True):
            self.run_analysis()

    def process_data(self):
        self.metadata = self.raw_data_dict.get('exp_metadata', {})
        if self.metadata is None:
            self.metadata = {}
        cal_points = self.metadata.get('cal_points', None)
        cal_points = self.options_dict.get('cal_points', cal_points)
        cal_points_list = roa.convert_channel_names_to_index(
            cal_points, len(self.raw_data_dict['measured_values'][0]),
            self.raw_data_dict['value_names'])
        self.proc_data_dict['cal_points_list'] = cal_points_list
        measured_values = self.raw_data_dict['measured_values']
        cal_idxs = self._find_calibration_indices()
        scales = [np.std(x[cal_idxs]) for x in measured_values]
        observable_vectors = np.zeros((len(cal_points_list),
                                       len(measured_values)))
        observable_vector_stds = np.ones_like(observable_vectors)
        for i, observable in enumerate(cal_points_list):
            for ch_idx, seg_idxs in enumerate(observable):
                x = measured_values[ch_idx][seg_idxs] / scales[ch_idx]
                if len(x) > 0:
                    observable_vectors[i][ch_idx] = np.mean(x)
                if len(x) > 1:
                    observable_vector_stds[i][ch_idx] = np.std(x)
        Omtx = (observable_vectors[1:] - observable_vectors[0]).T
        d0 = observable_vectors[0]
        corr_values = np.zeros(
            (len(cal_points_list) - 1, len(measured_values[0])))
        for i in range(len(measured_values[0])):
            d = np.array([x[i] / scale for x, scale in zip(measured_values,
                                                           scales)])
            corr_values[:, i] = inv(Omtx.T.dot(Omtx)).dot(Omtx.T).dot(d - d0)
        self.proc_data_dict['corr_values'] = corr_values

    def measurement_operators_and_results(self):
        """
        Converts the calibration points to measurement operators. Assumes that
        the calibration points are ordered the same as the basis states for
        the tomography calculation (e.g. for two qubits |gg>, |ge>, |eg>, |ee>).
        Also assumes that each calibration in the passed cal_points uses
        different segments.

        Returns:
            A tuple of
                the measured values with outthe calibration points;
                the measurement operators corresponding to each channel;
                and the expected covariation matrix between the operators.
        """
        d = len(self.proc_data_dict['cal_points_list'])
        cal_point_idxs = [set() for _ in range(d)]
        for i, idxs_lists in enumerate(self.proc_data_dict['cal_points_list']):
            for idxs in idxs_lists:
                cal_point_idxs[i].update(idxs)
        cal_point_idxs = [sorted(list(idxs)) for idxs in cal_point_idxs]
        cal_point_idxs = np.array(cal_point_idxs)
        raw_data = self.raw_data_dict['measured_values']
        means = [None] * d
        residuals = [list() for _ in raw_data]
        for i, cal_point_idx in enumerate(cal_point_idxs):
            means[i] = [np.mean(ch_data[cal_point_idx]) for ch_data in raw_data]
            for j, ch_residuals in enumerate(residuals):
                ch_residuals += list(raw_data[j][cal_point_idx] - means[i][j])
        means = np.array(means)
        residuals = np.array(residuals)
        Fs = [np.diag(ms) for ms in means.T]
        Omega = residuals.dot(residuals.T) / len(residuals.T)
        data_idxs = np.setdiff1d(np.arange(len(raw_data[0])),
                                 cal_point_idxs.flatten())
        data = np.array([ch_data[data_idxs] for ch_data in raw_data])
        return data, Fs, Omega

    def _find_calibration_indices(self):
        cal_indices = set()
        cal_points = self.options_dict['cal_points']
        nr_segments = self.raw_data_dict['measured_values'].shape[-1]
        for observable in cal_points:
            if isinstance(observable, (list, np.ndarray)):
                for idxs in observable:
                    cal_indices.update({idx % nr_segments for idx in idxs})
            else:  # assume dictionaries
                for idxs in observable.values():
                    cal_indices.update({idx % nr_segments for idx in idxs})
        return list(cal_indices)


def all_cal_points(d, nr_ch, reps=1):
    """
    Generates a list of calibration points for a Hilbert space of dimension d,
    with nr_ch channels and reps reprtitions of each calibration point.
    """
    return [[list(range(-reps*i, -reps*(i-1)))]*nr_ch for i in range(d, 0, -1)]


class Single_Qubit_TimeDomainAnalysis(ba.BaseDataAnalysis):

    def process_data(self):
        """
        This takes care of rotating and normalizing the data if required.
        this should work for several input types.
            - I/Q values (2 quadratures + cal points)
            - weight functions (1 quadrature + cal points)
            - counts (no cal points)

        There are several options possible to specify the normalization
        using the options dict.
            cal_points (tuple) of indices of the calibrati  on points

            zero_coord, one_coord
        """

        cal_points = self.options_dict.get('cal_points', None)
        zero_coord = self.options_dict.get('zero_coord', None)
        one_coord = self.options_dict.get('one_coord', None)

        if cal_points is None:
            # default for all standard Timedomain experiments
            cal_points = [list(range(-4, -2)), list(range(-2, 0))]

        if len(self.raw_data_dict['measured_values']) == 1:
            # if only one weight function is used rotation is not required
            self.proc_data_dict['corr_data'] = a_tools.rotate_and_normalize_data_1ch(
                self.raw_data_dict['measured_values'][0],
                cal_zero_points=cal_points[0],
                cal_one_points=cal_points[1])
        else:
            self.proc_data_dict['corr_data'], zero_coord, one_coord = \
                a_tools.rotate_and_normalize_data(
                    data=self.raw_data_dict['measured_values'][0:2],
                    zero_coord=zero_coord,
                    one_coord=one_coord,
                    cal_zero_points=cal_points[0],
                    cal_one_points=cal_points[1])

        # This should be added to the hdf5 datafile but cannot because of the
        # way that the "new" analysis works.

        # self.add_dataset_to_analysisgroup('Corrected data',
        #                                   self.proc_data_dict['corr_data'])


class MultiQubit_TimeDomain_Analysis(ba.BaseDataAnalysis):

    def __init__(self,
                 qb_names: list=None, label: str='',
                 t_start: str=None, t_stop: str=None, data_file_path: str=None,
                 options_dict: dict=None, extract_only: bool=False,
                 do_fitting: bool=True, auto=True,
                 params_dict=None, numeric_params=None, **kwargs):

        super().__init__(t_start=t_start, t_stop=t_stop, label=label,
                         data_file_path=data_file_path,
                         options_dict=options_dict,
                         extract_only=extract_only,
                         do_fitting=do_fitting, **kwargs)

        self.qb_names = qb_names
        self.params_dict = params_dict
        if self.params_dict is None:
            self.params_dict = {}
        self.numeric_params = numeric_params
        if self.numeric_params is None:
            self.numeric_params = []

        if not hasattr(self, "job"):
            self.create_job(qb_names=qb_names, t_start=t_start, t_stop=t_stop,
                            label=label, data_file_path=data_file_path,
                            do_fitting=do_fitting, options_dict=options_dict,
                            extract_only=extract_only, params_dict=params_dict,
                            numeric_params=numeric_params, **kwargs)
        if auto:
            self.run_analysis()

    def extract_data(self):
        super().extract_data()

        if self.qb_names is None:
            self.qb_names = self.get_param_value('ro_qubits')
            if self.qb_names is None:
                raise ValueError('Provide the "qb_names."')

        self.data_filter = self.get_param_value('data_filter')
        self.prep_params = self.get_param_value('preparation_params',
                                           default_value=dict())
        self.channel_map = self.get_param_value('meas_obj_value_names_map')
        if self.channel_map is None:
            # if the new name meas_obj_value_names_map is not found, try with
            # the old name channel_map
            self.channel_map = self.get_param_value('channel_map')
            if self.channel_map is None:
                value_names = self.raw_data_dict['value_names']
                if np.ndim(value_names) > 0:
                    value_names = value_names
                if 'w' in value_names[0]:
                    self.channel_map = a_tools.get_qb_channel_map_from_hdf(
                        self.qb_names, value_names=value_names,
                        file_path=self.raw_data_dict['folder'])
                else:
                    self.channel_map = {}
                    for qbn in self.qb_names:
                        self.channel_map[qbn] = value_names

        if len(self.channel_map) == 0:
            raise ValueError('No qubit RO channels have been found.')

        # creates self.sp
        self.get_sweep_points()

    def get_sweep_points(self):
        self.sp = self.get_param_value('sweep_points')
        if self.sp is not None:
            self.sp = SweepPoints(self.sp)

    def create_sweep_points_dict(self):
        sweep_points_dict = self.get_param_value('sweep_points_dict')
        hard_sweep_params = self.get_param_value('hard_sweep_params')
        if self.sp is not None:
            self.mospm = self.get_param_value('meas_obj_sweep_points_map')
            if self.mospm is None:
                raise ValueError('When providing "sweep_points", '
                                 '"meas_obj_sweep_points_map" has to be '
                                 'provided in addition.')
            self.proc_data_dict['sweep_points_dict'] = \
                {qbn: {'sweep_points': self.sp.get_sweep_params_property(
                    'values', 0, self.mospm[qbn])[0]}
                 for qbn in self.qb_names}
        elif sweep_points_dict is not None:
            # assumed to be of the form {qbn1: swpts_array1, qbn2: swpts_array2}
            self.proc_data_dict['sweep_points_dict'] = \
                {qbn: {'sweep_points': sweep_points_dict[qbn]}
                 for qbn in self.qb_names}
        elif hard_sweep_params is not None:
            self.proc_data_dict['sweep_points_dict'] = \
                {qbn: {'sweep_points': list(hard_sweep_params.values())[0][
                    'values']} for qbn in self.qb_names}
        else:
            self.proc_data_dict['sweep_points_dict'] = \
                {qbn: {'sweep_points': self.data_filter(
                    self.raw_data_dict['hard_sweep_points'])}
                    for qbn in self.qb_names}

    def create_sweep_points_2D_dict(self):
        soft_sweep_params = self.get_param_value('soft_sweep_params')
        if self.sp is not None:
            self.proc_data_dict['sweep_points_2D_dict'] = OrderedDict()
            for qbn in self.qb_names:
                self.proc_data_dict['sweep_points_2D_dict'][qbn] = \
                    OrderedDict()
                for pn in self.mospm[qbn]:
                    if pn in self.sp[1]:
                        self.proc_data_dict['sweep_points_2D_dict'][qbn][
                            pn] = self.sp[1][pn][0]
        elif soft_sweep_params is not None:
            self.proc_data_dict['sweep_points_2D_dict'] = \
                {qbn: {pn: soft_sweep_params[pn]['values'] for
                       pn in soft_sweep_params}
                 for qbn in self.qb_names}
        else:
            if len(self.raw_data_dict['soft_sweep_points'].shape) == 1:
                self.proc_data_dict['sweep_points_2D_dict'] = \
                    {qbn: {self.raw_data_dict['sweep_parameter_names'][1]:
                               self.raw_data_dict['soft_sweep_points']} for
                     qbn in self.qb_names}
            else:
                sspn = self.raw_data_dict['sweep_parameter_names'][1:]
                self.proc_data_dict['sweep_points_2D_dict'] = \
                    {qbn: {sspn[i]: self.raw_data_dict['soft_sweep_points'][i]
                           for i in range(len(sspn))} for qbn in self.qb_names}
        if self.get_param_value('percentage_done', 100) < 100:
            # This indicated an interrupted measurement.
            # Remove non-measured sweep points in that case.
            # raw_data_dict['soft_sweep_points'] is obtained in
            # BaseDataAnalysis.add_measured_data(), and its length should
            # always correspond to the actual number of measured soft sweep
            # points.
            ssl = len(self.raw_data_dict['soft_sweep_points'])
            for sps in self.proc_data_dict['sweep_points_2D_dict'].values():
                for k, v in sps.items():
                    sps[k] = v[:ssl]

    def create_meas_results_per_qb(self):
        measured_RO_channels = list(self.raw_data_dict['measured_data'])
        meas_results_per_qb_raw = {}
        meas_results_per_qb = {}
        for qb_name, RO_channels in self.channel_map.items():
            meas_results_per_qb_raw[qb_name] = {}
            meas_results_per_qb[qb_name] = {}
            if isinstance(RO_channels, str):
                meas_ROs_per_qb = [RO_ch for RO_ch in measured_RO_channels
                                   if RO_channels in RO_ch]
                for meas_RO in meas_ROs_per_qb:
                    meas_results_per_qb_raw[qb_name][meas_RO] = \
                        self.raw_data_dict[
                            'measured_data'][meas_RO]
                    meas_results_per_qb[qb_name][meas_RO] = \
                        self.data_filter(
                            meas_results_per_qb_raw[qb_name][meas_RO])

            elif isinstance(RO_channels, list):
                for qb_RO_ch in RO_channels:
                    meas_ROs_per_qb = [RO_ch for RO_ch in measured_RO_channels
                                       if qb_RO_ch in RO_ch]

                    for meas_RO in meas_ROs_per_qb:
                        meas_results_per_qb_raw[qb_name][meas_RO] = \
                            self.raw_data_dict[
                                'measured_data'][meas_RO]
                        meas_results_per_qb[qb_name][meas_RO] = \
                            self.data_filter(
                                meas_results_per_qb_raw[qb_name][meas_RO])
            else:
                raise TypeError('The RO channels for {} must either be a list '
                                'or a string.'.format(qb_name))
        self.proc_data_dict['meas_results_per_qb_raw'] = \
            meas_results_per_qb_raw
        self.proc_data_dict['meas_results_per_qb'] = \
            meas_results_per_qb

    def process_data(self):
        super().process_data()

        self.data_with_reset = False
        if self.data_filter is None:
            if 'active' in self.prep_params.get('preparation_type', 'wait'):
                reset_reps = self.prep_params.get('reset_reps', 1)
                self.data_filter = lambda x: x[reset_reps::reset_reps+1]
                self.data_with_reset = True
            elif "preselection" in self.prep_params.get('preparation_type',
                                                        'wait'):
                self.data_filter = lambda x: x[1::2]  # filter preselection RO
        if self.data_filter is None:
            self.data_filter = lambda x: x

        self.create_sweep_points_dict()
        self.create_meas_results_per_qb()

        # temporary fix for appending calibration points to x values but
        # without breaking sequences not yet using this interface.
        rotate = self.get_param_value('rotate', default_value=False)
        cal_points = self.get_param_value('cal_points')
        last_ge_pulses = self.get_param_value('last_ge_pulses',
                                              default_value=False)

        if self.get_param_value("data_type", "averaged") == "singleshot":
            predict_proba = self.get_param_value("predict_proba", False)
            if predict_proba and self.get_param_value("classified_ro", False):
                log.warning("predict_proba set to 'False' as probabilities are"
                            "already obtained from classified readout")
                predict_proba = False
            self.process_single_shots(
                predict_proba=predict_proba,
                classifier_params=self.get_param_value("classifier_params"),
                states_map=self.get_param_value("states_map"))
            # ensure rotation is removed when single shots yield probabilities
            if self.get_param_value("classified_ro", False) or predict_proba:
                rotate = False
        try:
            self.cp = CalibrationPoints.from_string(cal_points)
            # for now assuming the same for all qubits.
            self.cal_states_dict = self.cp.get_indices(
                self.qb_names)[self.qb_names[0]]
            if rotate:
                cal_states_rots = self.cp.get_rotations(last_ge_pulses,
                        self.qb_names[0])[self.qb_names[0]] if rotate else None
                self.cal_states_rotations = self.get_param_value(
                    'cal_states_rotations', default_value=cal_states_rots)
            else:
                self.cal_states_rotations = None
            sweep_points_w_calpts = \
                {qbn: {'sweep_points': self.cp.extend_sweep_points(
                    self.proc_data_dict['sweep_points_dict'][qbn][
                        'sweep_points'], qbn)} for qbn in self.qb_names}
            self.proc_data_dict['sweep_points_dict'] = sweep_points_w_calpts
        except TypeError as e:
            log.error(e)
            log.warning("Failed retrieving cal point objects or states. "
                        "Please update measurement to provide cal point object "
                        "in metadata. Trying to get them using the old way ...")
            if rotate:
                self.cal_states_rotations = self.get_param_value(
                    'cal_states_rotations', default_value=None)
            else:
                self.cal_states_rotations = None
            self.cal_states_dict = self.get_param_value('cal_states_dict',
                                                         default_value={})

        # create projected_data_dict
        self.data_to_fit = deepcopy(self.get_param_value('data_to_fit', {}))
        # TODO: Steph 15.09.2020
        # This is a hack to allow list inside data_to_fit. These lists are
        # currently only supported by MultiCZgate_CalibAnalysis
        for qbn in self.data_to_fit:
            if isinstance(self.data_to_fit[qbn], (list, tuple)):
                self.data_to_fit[qbn] = self.data_to_fit[qbn][0]
        global_PCA = self.get_param_value('global_PCA', default_value=False)
        if self.cal_states_rotations is not None or global_PCA:
            self.cal_states_analysis()
        else:
            # this assumes data obtained with classifier detector!
            # ie pg, pe, pf are expected to be in the value_names
            self.proc_data_dict['projected_data_dict'] = OrderedDict()
            for qbn, data_dict in self.proc_data_dict[
                    'meas_results_per_qb'].items():
                self.proc_data_dict['projected_data_dict'][qbn] = OrderedDict()
                for state_prob in ['pg', 'pe', 'pf']:
                    self.proc_data_dict['projected_data_dict'][qbn].update(
                        {state_prob: data for key, data in data_dict.items()
                         if state_prob in key})
            if self.cal_states_dict is None:
                self.cal_states_dict = {}
            self.num_cal_points = np.array(list(
                self.cal_states_dict.values())).flatten().size

            # correct probabilities given calibration matrix
            if self.get_param_value("correction_matrix") is not None:
                self.proc_data_dict['projected_data_dict_corrected'] = \
                    OrderedDict()
                for qbn, data_dict in self.proc_data_dict[
                    'meas_results_per_qb'].items():
                    self.proc_data_dict['projected_data_dict'][qbn] = \
                        OrderedDict()
                    probas_raw = np.asarray([
                        data_dict[k] for k in data_dict for state_prob in
                        ['pg', 'pe', 'pf'] if state_prob in k])
                    corr_mtx = self.get_param_value("correction_matrix")[qbn]
                    probas_corrected = np.linalg.inv(corr_mtx).T @ probas_raw
                    for state_prob in ['pg', 'pe', 'pf']:
                        self.proc_data_dict['projected_data_dict_corrected'][
                            qbn].update({state_prob: data for key, data in
                             zip(["pg", "pe", "pf"], probas_corrected)})

        # get data_to_fit
        self.proc_data_dict['data_to_fit'] = OrderedDict()
        for qbn, prob_data in self.proc_data_dict[
                'projected_data_dict'].items():
            if qbn in self.data_to_fit:
                self.proc_data_dict['data_to_fit'][qbn] = prob_data[
                    self.data_to_fit[qbn]]

        # create msmt_sweep_points, sweep_points, cal_points_sweep_points
        for qbn in self.qb_names:
            if self.num_cal_points > 0:
                self.proc_data_dict['sweep_points_dict'][qbn][
                    'msmt_sweep_points'] = \
                    self.proc_data_dict['sweep_points_dict'][qbn][
                    'sweep_points'][:-self.num_cal_points]
                self.proc_data_dict['sweep_points_dict'][qbn][
                    'cal_points_sweep_points'] = \
                    self.proc_data_dict['sweep_points_dict'][qbn][
                        'sweep_points'][-self.num_cal_points::]
            else:
                self.proc_data_dict['sweep_points_dict'][qbn][
                    'msmt_sweep_points'] = self.proc_data_dict[
                    'sweep_points_dict'][qbn]['sweep_points']
                self.proc_data_dict['sweep_points_dict'][qbn][
                    'cal_points_sweep_points'] = []
        if self.options_dict.get('TwoD', False):
            self.create_sweep_points_2D_dict()

    def get_cal_data_points(self):
        if len(self.cal_states_rotations) == 0:
            # "To use PCA (no cal states rotation), the measurement function
            # has to specify the following in the metadata:
            # - CalibrationPoints with qubit names but empty states
            # - cal_states_rotations = {}
            # - rotate = True
            # - data_to_fit defined ({qbn: 'prob_to_fit'})
            self.cal_states_dict = {qbn: [] for qbn in self.qb_names}
            self.cal_states_dict_for_rotation = self.cal_states_dict
        else:
            if self.cal_states_dict is None:
                log.info('Assuming two cal states, |g> and |e>, and using '
                      'sweep_points[-4:-2] as |g> cal points, and '
                      'sweep_points[-2::] as |e> cal points.')
                self.cal_states_dict = OrderedDict()
                indices = list(range(-len(self.cal_states_rotations)*2, 0))
                for state, rot_idx in self.cal_states_rotations.items():
                    self.cal_states_dict[self.get_latex_prob_label(state)] = \
                        indices[2*rot_idx: 2*rot_idx+2]
                self.cal_states_dict_for_rotation = OrderedDict()
                for qbn in self.qb_names:
                    self.cal_states_dict_for_rotation[qbn] = self.cal_states_dict
            else:
                self.cal_states_dict_for_rotation = OrderedDict()
                states = False
                cal_states_rotations = self.cal_states_rotations
                for key in cal_states_rotations.keys():
                    if key == 'g' or key == 'e' or key == 'f':
                        states = True
                for qbn in self.qb_names:
                    self.cal_states_dict_for_rotation[qbn] = OrderedDict()
                    if states:
                        cal_states_rot_qb = cal_states_rotations
                    else:
                        cal_states_rot_qb = cal_states_rotations[qbn]
                    for i in range(len(cal_states_rot_qb)):
                        cal_state = \
                            [k for k, idx in cal_states_rot_qb.items()
                             if idx == i][0]
                        self.cal_states_dict_for_rotation[qbn][cal_state] = \
                            self.cal_states_dict[cal_state]

        self.num_cal_points = np.array(list(
            self.cal_states_dict.values())).flatten().size

    def cal_states_analysis(self):
        self.get_cal_data_points()
        self.proc_data_dict['projected_data_dict'] = OrderedDict(
            {qbn: '' for qbn in self.qb_names})
        for qbn in self.qb_names:
            cal_states_dict = self.cal_states_dict_for_rotation[qbn]
            if len(cal_states_dict) not in [0, 2, 3]:
                raise NotImplementedError('Calibration states rotation is '
                                          'currently only implemented for 0, '
                                          '2, or 3 cal states per qubit.')

            if self.get_param_value('TwoD', default_value=False):
                if len(cal_states_dict) == 3:
                    self.proc_data_dict['projected_data_dict'].update(
                        self.rotate_data_3_cal_states_TwoD(
                            qbn, self.proc_data_dict['meas_results_per_qb'],
                            self.channel_map,
                            self.cal_states_dict_for_rotation))
                else:
                    self.proc_data_dict['projected_data_dict'].update(
                        self.rotate_data_TwoD(
                            qbn, self.proc_data_dict['meas_results_per_qb'],
                            self.channel_map, self.cal_states_dict_for_rotation,
                            self.data_to_fit,
                            global_PCA=self.get_param_value(
                                'global_PCA', default_value=False),
                            data_mostly_g=self.get_param_value(
                                'data_mostly_g', default_value=True)))
            else:
                if len(cal_states_dict) == 3:
                    self.proc_data_dict['projected_data_dict'].update(
                        self.rotate_data_3_cal_states(
                            qbn, self.proc_data_dict['meas_results_per_qb'],
                            self.channel_map,
                            self.cal_states_dict_for_rotation))
                else:
                    self.proc_data_dict['projected_data_dict'].update(
                        self.rotate_data(
                            qbn, self.proc_data_dict['meas_results_per_qb'],
                            self.channel_map, self.cal_states_dict_for_rotation,
                            self.data_to_fit))

    @staticmethod
    def rotate_data_3_cal_states(qb_name, meas_results_per_qb, channel_map,
                                 cal_states_dict):
        # FOR 3 CAL STATES
        rotated_data_dict = OrderedDict()
        meas_res_dict  =meas_results_per_qb[qb_name]
        rotated_data_dict[qb_name] = OrderedDict()
        cal_pts_idxs = list(cal_states_dict[qb_name].values())
        cal_points_data = np.zeros((len(cal_pts_idxs), 2))
        if list(meas_res_dict) == channel_map[qb_name]:
            raw_data = np.array([v for v in meas_res_dict.values()]).T
            for i, cal_idx in enumerate(cal_pts_idxs):
                cal_points_data[i, :] = np.mean(raw_data[cal_idx, :],
                                                axis=0)
            rotated_data = predict_proba_avg_ro(raw_data, cal_points_data)
            for i, state in enumerate(list(cal_states_dict[qb_name])):
                rotated_data_dict[qb_name][f'p{state}'] = rotated_data[:, i]
        else:
            raise NotImplementedError('Calibration states rotation with 3 '
                                      'cal states only implemented for '
                                      '2 readout channels per qubit.')
        return rotated_data_dict

    @staticmethod
    def rotate_data(qb_name, meas_results_per_qb, channel_map,
                    cal_states_dict, data_to_fit):
        # ONLY WORKS FOR 2 CAL STATES
        meas_res_dict = meas_results_per_qb[qb_name]
        rotated_data_dict = OrderedDict()
        if len(cal_states_dict[qb_name]) == 0:
            cal_zero_points = None
            cal_one_points = None
        else:
            cal_zero_points = list(cal_states_dict[qb_name].values())[0]
            cal_one_points = list(cal_states_dict[qb_name].values())[1]
        rotated_data_dict[qb_name] = OrderedDict()
        if len(meas_res_dict) == 1:
            # one RO channel per qubit
            if cal_zero_points is None and cal_one_points is None:
                data = meas_res_dict[list(meas_res_dict)[0]]
                rotated_data_dict[qb_name][data_to_fit[qb_name]] = \
                    (data - np.min(data))/(np.max(data) - np.min(data))
            else:
                rotated_data_dict[qb_name][data_to_fit[qb_name]] = \
                    a_tools.rotate_and_normalize_data_1ch(
                        data=meas_res_dict[list(meas_res_dict)[0]],
                        cal_zero_points=cal_zero_points,
                        cal_one_points=cal_one_points)
        elif list(meas_res_dict) == channel_map[qb_name]:
            # two RO channels per qubit
            rotated_data_dict[qb_name][data_to_fit[qb_name]], _, _ = \
                a_tools.rotate_and_normalize_data_IQ(
                    data=np.array([v for v in meas_res_dict.values()]),
                    cal_zero_points=cal_zero_points,
                    cal_one_points=cal_one_points)
        else:
            # multiple readouts per qubit per channel
            if isinstance(channel_map[qb_name], str):
                qb_ro_ch0 = channel_map[qb_name]
            else:
                qb_ro_ch0 = channel_map[qb_name][0]
            ro_suffixes = [s[len(qb_ro_ch0)+1::] for s in
                           list(meas_res_dict) if qb_ro_ch0 in s]
            for i, ro_suf in enumerate(ro_suffixes):
                if len(ro_suffixes) == len(meas_res_dict):
                    # one RO ch per qubit
                    rotated_data_dict[qb_name][ro_suf] = \
                        a_tools.rotate_and_normalize_data_1ch(
                            data=meas_res_dict[list(meas_res_dict)[i]],
                            cal_zero_points=cal_zero_points,
                            cal_one_points=cal_one_points)
                else:
                    # two RO ch per qubit
                    keys = [k for k in meas_res_dict if ro_suf in k]
                    correct_keys = [k for k in keys
                                    if k[len(qb_ro_ch0)+1::] == ro_suf]
                    data_array = np.array([meas_res_dict[k]
                                           for k in correct_keys])
                    rotated_data_dict[qb_name][ro_suf], \
                    _, _ = \
                        a_tools.rotate_and_normalize_data_IQ(
                            data=data_array,
                            cal_zero_points=cal_zero_points,
                            cal_one_points=cal_one_points)
        return rotated_data_dict

    @staticmethod
    def rotate_data_3_cal_states_TwoD(qb_name, meas_results_per_qb,
                                      channel_map, cal_states_dict):
        # FOR 3 CAL STATES
        meas_res_dict = meas_results_per_qb[qb_name]
        rotated_data_dict = OrderedDict()
        rotated_data_dict[qb_name] = OrderedDict()
        cal_pts_idxs = list(cal_states_dict[qb_name].values())
        cal_points_data = np.zeros((len(cal_pts_idxs), 2))
        if list(meas_res_dict) == channel_map[qb_name]:
            # two RO channels per qubit
            raw_data_arr = meas_res_dict[list(meas_res_dict)[0]]
            for i, state in enumerate(list(cal_states_dict[qb_name])):
                rotated_data_dict[qb_name][f'p{state}'] = np.zeros(
                    raw_data_arr.shape)
            for col in range(raw_data_arr.shape[1]):
                raw_data = np.concatenate([
                    v[:, col].reshape(len(v[:, col]), 1) for
                    v in meas_res_dict.values()], axis=1)
                for i, cal_idx in enumerate(cal_pts_idxs):
                    cal_points_data[i, :] = np.mean(raw_data[cal_idx, :],
                                                    axis=0)
                # rotated data is (raw_data_arr.shape[0], 3)
                rotated_data = predict_proba_avg_ro(
                    raw_data, cal_points_data)

                for i, state in enumerate(list(cal_states_dict[qb_name])):
                    rotated_data_dict[qb_name][f'p{state}'][:, col] = \
                        rotated_data[:, i]
        else:
            raise NotImplementedError('Calibration states rotation with 3 '
                                      'cal states only implemented for '
                                      '2 readout channels per qubit.')
        # transpose data
        for i, state in enumerate(list(cal_states_dict[qb_name])):
            rotated_data_dict[qb_name][f'p{state}'] = \
                rotated_data_dict[qb_name][f'p{state}'].T
        return rotated_data_dict


    @staticmethod
    def rotate_data_TwoD(qb_name, meas_results_per_qb, channel_map,
                         cal_states_dict, data_to_fit,
                         global_PCA=False, data_mostly_g=None):
        meas_res_dict = meas_results_per_qb[qb_name]
        rotated_data_dict = OrderedDict()
        if len(cal_states_dict[qb_name]) == 0:
            cal_zero_points = None
            cal_one_points = None
        else:
            cal_zero_points = list(cal_states_dict[qb_name].values())[0]
            cal_one_points = list(cal_states_dict[qb_name].values())[1]
        rotated_data_dict[qb_name] = OrderedDict()
        if len(meas_res_dict) == 1:
            if global_PCA:
                raise NotImplementedError('Global PCA is not implemented \
                                        for one channel RO!')
            # one RO channel per qubit
            raw_data_arr = meas_res_dict[list(meas_res_dict)[0]]
            rotated_data_dict[qb_name][data_to_fit[qb_name]] = \
                deepcopy(raw_data_arr.transpose())
            for col in range(raw_data_arr.shape[1]):
                rotated_data_dict[qb_name][data_to_fit[qb_name]][col] = \
                    a_tools.rotate_and_normalize_data_1ch(
                        data=raw_data_arr[:, col],
                        cal_zero_points=cal_zero_points,
                        cal_one_points=cal_one_points)
        elif list(meas_res_dict) == channel_map[qb_name]:
            # two RO channels per qubit
            raw_data_arr = meas_res_dict[list(meas_res_dict)[0]]
            rotated_data_dict[qb_name][data_to_fit[qb_name]] = \
                deepcopy(raw_data_arr.transpose())
            if not global_PCA:
                for col in range(raw_data_arr.shape[1]):
                    data_array = np.array(
                        [v[:, col] for v in meas_res_dict.values()])
                    rotated_data_dict[qb_name][
                            data_to_fit[qb_name]][col], _, _ = \
                        a_tools.rotate_and_normalize_data_IQ(
                            data=data_array,
                            cal_zero_points=cal_zero_points,
                            cal_one_points=cal_one_points)
            else:
                data_array = np.array(
                    [v.T.flatten() for v in meas_res_dict.values()])
                rot_flat_data, _, _ = \
                    a_tools.rotate_and_normalize_data_IQ(
                        data=data_array,
                        cal_zero_points=None,  # if cal_points are None, rotation via PCA
                        cal_one_points=None,
                        data_mostly_g=data_mostly_g  # True if most points are expected to be ground state
                    )
                rotated_data_dict[qb_name][data_to_fit[qb_name]] = \
                    np.reshape(rot_flat_data, raw_data_arr.T.shape)
        else:
            if global_PCA:
                raise NotImplementedError('Global PCA is not implemented \
                                        for multiple RPs per qubit channel!')
            # multiple readouts per qubit per channel
            if isinstance(channel_map[qb_name], str):
                qb_ro_ch0 = channel_map[qb_name]
            else:
                qb_ro_ch0 = channel_map[qb_name][0]

            ro_suffixes = [s[len(qb_ro_ch0)+1::] for s in
                           list(meas_res_dict) if qb_ro_ch0 in s]

            for i, ro_suf in enumerate(ro_suffixes):
                if len(ro_suffixes) == len(meas_res_dict):
                    # one RO ch per qubit
                    raw_data_arr = meas_res_dict[list(meas_res_dict)[i]]
                    rotated_data_dict[qb_name][ro_suf] = \
                        deepcopy(raw_data_arr.transpose())
                    for col in range(raw_data_arr.shape[1]):
                        rotated_data_dict[qb_name][
                            ro_suf][col] = \
                            a_tools.rotate_and_normalize_data_1ch(
                                data=raw_data_arr[:, col],
                                cal_zero_points=cal_zero_points,
                                cal_one_points=cal_one_points)
                else:
                    # two RO ch per qubit
                    raw_data_arr = meas_res_dict[list(meas_res_dict)[i]]
                    rotated_data_dict[qb_name][ro_suf] = \
                        deepcopy(raw_data_arr.transpose())
                    for col in range(raw_data_arr.shape[1]):
                        data_array = np.array(
                            [v[:, col] for k, v in meas_res_dict.items()
                             if ro_suf in k])
                        rotated_data_dict[qb_name][ro_suf][col], _, _ = \
                            a_tools.rotate_and_normalize_data_IQ(
                                data=data_array,
                                cal_zero_points=cal_zero_points,
                                cal_one_points=cal_one_points)
        return rotated_data_dict

    def get_xaxis_label_unit(self, qb_name):
        hard_sweep_params = self.get_param_value('hard_sweep_params')
        sweep_name = self.get_param_value('sweep_name')
        sweep_unit = self.get_param_value('sweep_unit')
        if self.sp is not None:
            _, xunit, xlabel = self.sp.get_sweep_params_description(
                param_names=self.mospm[qb_name], dimension=0)[0]
        elif hard_sweep_params is not None:
            xlabel = list(hard_sweep_params)[0]
            xunit = list(hard_sweep_params.values())[0][
                'unit']
        elif (sweep_name is not None) and (sweep_unit is not None):
            xlabel = sweep_name
            xunit = sweep_unit
        else:
            xlabel = self.raw_data_dict['sweep_parameter_names']
            xunit = self.raw_data_dict['sweep_parameter_units']
        if np.ndim(xlabel) > 0:
            xlabel = xlabel[0]
        if np.ndim(xunit) > 0:
            xunit = xunit[0]
        return xlabel, xunit

    @staticmethod
    def get_cal_state_color(cal_state_label):
        if cal_state_label == 'g' or cal_state_label == r'$|g\rangle$':
            return 'k'
        elif cal_state_label == 'e' or cal_state_label == r'$|e\rangle$':
            return 'gray'
        elif cal_state_label == 'f' or cal_state_label == r'$|f\rangle$':
            return 'C8'
        else:
            return 'C4'

    @staticmethod
    def get_latex_prob_label(prob_label):
        if '$' in prob_label:
            return prob_label
        elif 'p' in prob_label.lower():
            return r'$|{}\rangle$'.format(prob_label[-1])
        else:
            return r'$|{}\rangle$'.format(prob_label)

    def _get_single_shots_per_qb(self, raw=False):
        """
        Gets single shots from the proc_data_dict and arranges
        them as arrays per qubit
        Args:
            raw (bool): whether or not to return  raw shots (before
            data filtering)

        Returns: shots_per_qb: dict where keys are qb_names and
            values are arrays of shape (n_shots, n_value_names) for
            1D measurements and (n_shots*n_soft_sp, n_value_names) for
            2D measurements

        """
        # prepare data in convenient format, i.e. arrays per qubit
        shots_per_qb = dict()        # store shots per qb and per state
        pdd = self.proc_data_dict    # for convenience of notation
        key = 'meas_results_per_qb'
        if raw:
            key += "_raw"
        for qbn in self.qb_names:
                # if "1D measurement" , shape is (n_shots, n_vn) i.e. one
                # column for each value_name (often equal to n_ro_ch)
                shots_per_qb[qbn] = \
                    np.asarray(list(
                        pdd[key][qbn].values())).T
                # if "2D measurement" reshape from (n_soft_sp, n_shots, n_vn)
                #  to ( n_shots * n_soft_sp, n_ro_ch)
                if np.ndim(shots_per_qb[qbn]) == 3:
                    assert self.get_param_value("TwoD", False) == True, \
                        "'TwoD' is False but single shot data seems to be 2D"
                    n_vn = shots_per_qb[qbn].shape[-1]
                    n_vn = shots_per_qb[qbn].shape[-1]
                    # put softsweep as inner most loop for easier processing
                    shots_per_qb[qbn] = np.swapaxes(shots_per_qb[qbn], 0, 1)
                    # reshape to 2D array
                    shots_per_qb[qbn] = shots_per_qb[qbn].reshape((-1, n_vn))
                # make 2D array in case only one channel (1D array)
                elif np.ndim(shots_per_qb[qbn]) == 1:
                    shots_per_qb[qbn] = np.expand_dims(shots_per_qb[qbn],
                                                       axis=-1)

        return shots_per_qb

    def process_single_shots(self, predict_proba=True,
                             classifier_params=None,
                             states_map=None):
        """
        Processes single shots from proc_data_dict("meas_results_per_qb")
        This includes assigning probabilities to each shot (optional),
        preselect shots on the ground state if there is a preselection readout,
        average the shots/probabilities.

        Args:
            predict_proba (bool): whether or not to assign probabilities to shots.
                If True, it assumes that shots in the proc_data_dict are the
                raw voltages on n channels. If False, it assumes either that
                shots were acquired with the classifier detector (i.e. shots
                are the probabilities of being in each state of the classifier)
                or that they are raw voltages. Note that when preselection
                the function checks for "classified_ro" and if it is false,
                 (i.e. the input are raw voltages and not probas) then it uses
                  the classifier on the preselection readouts regardless of the
                  "predict_proba" flag (preselection requires classif of ground state).
            classifier_params (dict): dict where keys are qb_names and values
                are dictionaries of classifier parameters passed to
                a_tools.predict_proba_from_clf(). Defaults to
                qb.acq_classifier_params(). Note: it
            states_map (dict):
                list of states corresponding to the different integers output
                by the classifier. Defaults to  {0: "g", 1: "e", 2: "f", 3: "h"}

        Other parameters taken from self.get_param_value:
            use_preselection (bool): whether or not preselection should be used
                before averaging. If true, then checks if there is a preselection
                readout in prep_params and if so, performs preselection on the
                ground state
            n_shots (int): number of shots per readout. Used to infer the number
                of readouts. Defaults to qb.acq_shots. WATCH OUT, sometimes
                for mutli-qubit detector uses max(qb.acq_shots() for qb in qbs),
                such that acq_shots found in the hdf5 file might be different than
                the actual number of shots used for the experiment.
                it is therefore safer to pass the number of shots in the metadata.
        Returns:

        """
        if states_map is None:
            states_map = {0: "g", 1: "e", 2: "f", 3: "h"}

        # get preselection information
        prep_params_presel = self.prep_params.get('preparation_type', "wait") \
                             == "preselection"
        use_preselection = self.get_param_value("use_preselection", True)
        # activate preselection flag only if preselection is in prep_params
        # and the user wants to use the preselection readouts
        preselection = prep_params_presel and use_preselection

        # returns for each qb: (n_shots, n_ch) or (n_soft_sp* n_shots, n_ch)
        # where n_soft_sp is the inner most loop i.e. the first dim is ordered as
        # (shot0_ssp0, shot0_ssp1, ... , shot1_ssp0, shot1_ssp1, ...)
        shots_per_qb = self._get_single_shots_per_qb()


        # determine number of shots
        n_shots = self.get_param_value("n_shots")
        if n_shots is None:
            n_shots_from_hdf = [
                int(self.get_hdf_param_value(f"Instrument settings/{qbn}",
                                             "acq_shots")) for qbn in self.qb_names]
            if len(np.unique(n_shots_from_hdf)) > 1:
                log.warning("Number of shots extracted from hdf are not all the same:"
                            "assuming n_shots=max(qb.acq_shots() for qb in qb_names)")
            n_shots = np.max(n_shots_from_hdf)

        # determine number of readouts per sequence
        if self.get_param_value("TwoD", False):
            n_seqs = self.sp.length(1)  # corresponds to number of soft sweep points
        else:
            n_seqs = 1
        # does not count preselection readout
        n_readouts = list(shots_per_qb.values())[0].shape[0] // (n_shots * n_seqs)

        if preselection:
            # get preselection readouts
            preselection_ro_mask = np.tile([True]*n_seqs + [False]*n_seqs,
                                           n_shots*n_readouts )
            presel_shots_per_qb = \
                {qbn: presel_shots[preselection_ro_mask] for qbn, presel_shots in
                 self._get_single_shots_per_qb(raw=True).items()}

        # get classification parameters
        if classifier_params is None:
            classifier_params = {}
            from numpy import array  # for eval
            for qbn in self.qb_names:
                classifier_params[qbn] =  eval(self.get_hdf_param_value(
                f'Instrument settings/{qbn}', "acq_classifier_params"))

        # process single shots per qubit
        for qbn, shots in shots_per_qb.items():
            if predict_proba:
                # shots become probabilities with shape (n_shots, n_states)
                try:
                    shots = a_tools.predict_gm_proba_from_clf(
                        shots, classifier_params[qbn])
                except ValueError as e:
                    log.error(f'If the following error relates to number'
                              ' of features, probably wrong classifer parameters'
                              ' were passed (e.g. a classifier trained with'
                              ' a different number of channels than in the'
                              f' current measurement): {e}')
                    raise e
                if not 'meas_results_per_qb_probs' in self.proc_data_dict:
                    self.proc_data_dict['meas_results_per_qb_probs'] = {}
                self.proc_data_dict['meas_results_per_qb_probs'][qbn] = shots

            if preselection:
                if self.get_param_value('classified_ro', False):
                    # shots were obtained with classifier detector and
                    # are already probas
                    presel_proba = presel_shots_per_qb[qbn]
                else:
                    # use classifier calibrated to classify preselection readouts
                    presel_proba = a_tools.predict_gm_proba_from_clf(
                        presel_shots_per_qb[qbn], classifier_params[qbn])
                presel_classified = np.argmax(presel_proba, axis=1)
                # create boolean array of shots to keep.
                # each time ro is the ground state --> true otherwise false
                g_state_int = [k for k, v in states_map.items() if v == "g"][0]
                presel_filter = presel_classified == g_state_int

                if np.sum(presel_filter) == 0:
                    # FIXME: Nathan should probably not be error but just continue
                    #  without preselection ?
                    raise ValueError(f"{qbn}: No data left after preselection!")
            else:
                # keep all shots
                presel_filter = np.ones(len(shots), dtype=bool)

            # TODO: Nathan: if predict_proba is activated then we should
            #  first classify, then do a count table and thereby estimate
            #  average proba
            averaged_shots = [] # either raw voltage shots or probas
            for ro in range(n_readouts*n_seqs):
                shots_single_ro = shots[ro::n_readouts*n_seqs]
                presel_filter_single_ro = presel_filter[ro::n_readouts*n_seqs]
                averaged_shots.append(
                    np.mean(shots_single_ro[presel_filter_single_ro], axis=0))
            if self.get_param_value("TwoD", False):
                averaged_shots = np.reshape(averaged_shots, (n_readouts, n_seqs, -1))
                averaged_shots = np.swapaxes(averaged_shots, 0, 1) # return to original 2D shape
            # reshape to (n_prob or n_ch or 1, n_readouts) if 1d
            # or (n_prob or n_ch or 1, n_readouts, n_ssp) if 2d
            averaged_shots = np.array(averaged_shots).T

            if predict_proba:
                # value names are different from what was previously in
                # meas_results_per_qb and therefore "artificial" values
                # are made based on states
                self.proc_data_dict['meas_results_per_qb'][qbn] = \
                    {"p" + states_map[i]: p for i, p in enumerate(averaged_shots)}
            else:
                # reuse value names that were already there if did not classify
                for i, k in enumerate(
                        self.proc_data_dict['meas_results_per_qb'][qbn]):
                    self.proc_data_dict['meas_results_per_qb'][qbn][k] = \
                        averaged_shots[i]

    def prepare_plots(self):
        if self.get_param_value('plot_proj_data', default_value=True):
            for qb_name, corr_data in self.proc_data_dict[
                    'projected_data_dict'].items():
                fig_name = 'projected_plot_' + qb_name
                if isinstance(corr_data, dict):
                    for data_key, data in corr_data.items():
                        if self.cal_states_rotations is None:
                            data_label = data_key
                            title_suffix = ''
                            plot_name_suffix = data_key
                            plot_cal_points = False
                            data_axis_label = 'Population'
                        else:
                            fig_name = 'projected_plot_' + qb_name + \
                                       data_key
                            data_label = 'Data'
                            title_suffix = data_key
                            plot_name_suffix = ''
                            plot_cal_points = (
                                not self.options_dict.get('TwoD', False))
                            data_axis_label = '{} state population'.format(
                                self.get_latex_prob_label(data_key))
                        self.prepare_projected_data_plot(
                            fig_name, data, qb_name=qb_name,
                            data_label=data_label,
                            title_suffix=title_suffix,
                            plot_name_suffix=plot_name_suffix,
                            data_axis_label=data_axis_label,
                            plot_cal_points=plot_cal_points)

                else:
                    fig_name = 'projected_plot_' + qb_name
                    self.prepare_projected_data_plot(
                        fig_name, corr_data, qb_name=qb_name,
                        plot_cal_points=(
                            not self.options_dict.get('TwoD', False)))

        if self.get_param_value('plot_raw_data', default_value=True):
            # self.cal_states_rotations is not None:
            self.prepare_raw_data_plots(plot_filtered=False)
            if 'preparation_params' in self.metadata:
                if 'active' in self.metadata['preparation_params'].get(
                        'preparation_type', 'wait'):
                    self.prepare_raw_data_plots(plot_filtered=True)

    def prepare_raw_data_plots(self, plot_filtered=False):
        if plot_filtered or not self.data_with_reset:
            key = 'meas_results_per_qb'
            suffix = 'filtered' if self.data_with_reset else ''
            func_for_swpts = lambda qb_name: self.proc_data_dict[
                'sweep_points_dict'][qb_name]['sweep_points']
        else:
            key = 'meas_results_per_qb_raw'
            suffix = ''
            func_for_swpts = lambda qb_name: self.raw_data_dict[
                'hard_sweep_points']
        for qb_name, raw_data_dict in self.proc_data_dict[key].items():
            if qb_name not in self.qb_names:
                continue
            sweep_points = func_for_swpts(qb_name)
            if len(raw_data_dict) == 1:
                numplotsx = 1
                numplotsy = 1
            elif len(raw_data_dict) == 2:
                numplotsx = 1
                numplotsy = 2
            else:
                numplotsx = 2
                numplotsy = len(raw_data_dict) // 2 + len(raw_data_dict) % 2

            plotsize = self.get_default_plot_params(set=False)['figure.figsize']
            fig_title = (self.raw_data_dict['timestamp'] + ' ' +
                         self.raw_data_dict['measurementstring'] +
                         '\nRaw data ' + suffix + ' ' + qb_name)
            plot_name = 'raw_plot_' + qb_name + suffix
            xlabel, xunit = self.get_xaxis_label_unit(qb_name)

            for ax_id, ro_channel in enumerate(raw_data_dict):
                if self.get_param_value('TwoD', default_value=False):
                    if self.sp is None:
                        soft_sweep_params = self.get_param_value(
                            'soft_sweep_params')
                        if soft_sweep_params is not None:
                            yunit = list(soft_sweep_params.values())[0]['unit']
                        else:
                            yunit = self.raw_data_dict[
                                'sweep_parameter_units'][1]
                        if np.ndim(yunit) > 0:
                            yunit = yunit[0]
                    for pn, ssp in self.proc_data_dict['sweep_points_2D_dict'][
                            qb_name].items():
                        ylabel = pn
                        if self.sp is not None:
                            yunit = self.sp.get_sweep_params_property(
                                'unit', dimension=1, param_names=pn)
                            ylabel = self.sp.get_sweep_params_property(
                                'label', dimension=1, param_names=pn)
                        self.plot_dicts[f'{plot_name}_{ro_channel}_{pn}'] = {
                            'fig_id': plot_name + '_' + pn,
                            'ax_id': ax_id,
                            'plotfn': self.plot_colorxy,
                            'xvals': sweep_points,
                            'yvals': ssp,
                            'zvals': raw_data_dict[ro_channel].T,
                            'xlabel': xlabel,
                            'xunit': xunit,
                            'ylabel': ylabel,
                            'yunit': yunit,
                            'numplotsx': numplotsx,
                            'numplotsy': numplotsy,
                            'plotsize': (plotsize[0]*numplotsx,
                                         plotsize[1]*numplotsy),
                            'title': fig_title,
                            'clabel': '{} (Vpeak)'.format(ro_channel)}
                else:
                    self.plot_dicts[plot_name + '_' + ro_channel] = {
                        'fig_id': plot_name,
                        'ax_id': ax_id,
                        'plotfn': self.plot_line,
                        'xvals': sweep_points,
                        'xlabel': xlabel,
                        'xunit': xunit,
                        'yvals': raw_data_dict[ro_channel],
                        'ylabel': '{} (Vpeak)'.format(ro_channel),
                        'yunit': '',
                        'numplotsx': numplotsx,
                        'numplotsy': numplotsy,
                        'plotsize': (plotsize[0]*numplotsx,
                                     plotsize[1]*numplotsy),
                        'title': fig_title}
            if len(raw_data_dict) == 1:
                self.plot_dicts[
                    plot_name + '_' + list(raw_data_dict)[0]]['ax_id'] = None

    def prepare_projected_data_plot(
            self, fig_name, data, qb_name, title_suffix='', sweep_points=None,
            plot_cal_points=True, plot_name_suffix='', data_label='Data',
            data_axis_label='', do_legend_data=True, do_legend_cal_states=True):
        title_suffix = qb_name + title_suffix
        if data_axis_label == '':
            data_axis_label = '{} state population'.format(
                self.get_latex_prob_label(self.data_to_fit[qb_name]))
        plotsize = self.get_default_plot_params(set=False)['figure.figsize']
        plotsize = (plotsize[0], plotsize[0]/1.25)

        if sweep_points is None:
            sweep_points = self.proc_data_dict['sweep_points_dict'][qb_name][
                'sweep_points']
        plot_names_cal = []
        if plot_cal_points and self.num_cal_points != 0:
            yvals = data[:-self.num_cal_points]
            xvals = sweep_points[:-self.num_cal_points]
            # plot cal points
            for i, cal_pts_idxs in enumerate(
                    self.cal_states_dict.values()):
                plot_dict_name_cal = fig_name + '_' + \
                                     list(self.cal_states_dict)[i] + '_' + \
                                     plot_name_suffix
                plot_names_cal += [plot_dict_name_cal]
                self.plot_dicts[plot_dict_name_cal] = {
                    'fig_id': fig_name,
                    'plotfn': self.plot_line,
                    'plotsize': plotsize,
                    'xvals': self.proc_data_dict['sweep_points_dict'][qb_name][
                        'cal_points_sweep_points'][cal_pts_idxs],
                    'yvals': data[cal_pts_idxs],
                    'setlabel': list(self.cal_states_dict)[i],
                    'do_legend': do_legend_cal_states,
                    'legend_bbox_to_anchor': (1, 0.5),
                    'legend_pos': 'center left',
                    'linestyle': 'none',
                    'line_kws': {'color': self.get_cal_state_color(
                        list(self.cal_states_dict)[i])}}

                self.plot_dicts[plot_dict_name_cal+'_line'] = {
                    'fig_id': fig_name,
                    'plotsize': plotsize,
                    'plotfn': self.plot_hlines,
                    'y': np.mean(data[cal_pts_idxs]),
                    'xmin': self.proc_data_dict['sweep_points_dict'][qb_name][
                        'sweep_points'][0],
                    'xmax': self.proc_data_dict['sweep_points_dict'][qb_name][
                        'sweep_points'][-1],
                    'colors': 'gray'}

        else:
            yvals = data
            xvals = sweep_points
        title = (self.raw_data_dict['timestamp'] + ' ' +
                 self.raw_data_dict['measurementstring'])
        if title_suffix is not None:
            title += '\n' + title_suffix

        plot_dict_name = fig_name + '_' + plot_name_suffix
        xlabel, xunit = self.get_xaxis_label_unit(qb_name)

        if self.get_param_value('TwoD', default_value=False):
            if self.sp is None:
                soft_sweep_params = self.get_param_value(
                    'soft_sweep_params')
                if soft_sweep_params is not None:
                    yunit = list(soft_sweep_params.values())[0]['unit']
                else:
                    yunit = self.raw_data_dict['sweep_parameter_units'][1]
                if np.ndim(yunit) > 0:
                    yunit = yunit[0]
            for pn, ssp in self.proc_data_dict['sweep_points_2D_dict'][
                    qb_name].items():
                ylabel = pn
                if self.sp is not None:
                    yunit = self.sp.get_sweep_params_property(
                        'unit', dimension=1, param_names=pn)
                    ylabel = self.sp.get_sweep_params_property(
                        'label', dimension=1, param_names=pn)
                self.plot_dicts[f'{plot_dict_name}_{pn}'] = {
                    'plotfn': self.plot_colorxy,
                    'fig_id': fig_name + '_' + pn,
                    'xvals': xvals,
                    'yvals': ssp,
                    'zvals': yvals,
                    'xlabel': xlabel,
                    'xunit': xunit,
                    'ylabel': ylabel,
                    'yunit': yunit,
                    'title': title,
                    'clabel': data_axis_label}
        else:
            self.plot_dicts[plot_dict_name] = {
                'plotfn': self.plot_line,
                'fig_id': fig_name,
                'plotsize': plotsize,
                'xvals': xvals,
                'xlabel': xlabel,
                'xunit': xunit,
                'yvals': yvals,
                'ylabel': data_axis_label,
                'yunit': '',
                'setlabel': data_label,
                'title': title,
                'linestyle': 'none',
                'do_legend': do_legend_data,
                'legend_bbox_to_anchor': (1, 0.5),
                'legend_pos': 'center left'}
        if len(plot_names_cal) > 0:
            if do_legend_data and not do_legend_cal_states:
                for plot_name in plot_names_cal:
                    plot_dict_cal = self.plot_dicts.pop(plot_name)
                    self.plot_dicts[plot_name] = plot_dict_cal


class Idling_Error_Rate_Analyisis(ba.BaseDataAnalysis):

    def __init__(self, t_start: str=None, t_stop: str=None,
                 label: str='', data_file_path: str=None,
                 options_dict: dict=None, extract_only: bool=False,
                 do_fitting: bool=True, auto=True):
        super().__init__(t_start=t_start, t_stop=t_stop,
                         label=label,
                         data_file_path=data_file_path,
                         options_dict=options_dict,
                         extract_only=extract_only, do_fitting=do_fitting)

        self.params_dict = {'xlabel': 'sweep_name',
                            'xunit': 'sweep_unit',
                            'xvals': 'sweep_points',
                            'measurementstring': 'measurementstring',
                            'value_names': 'value_names',
                            'value_units': 'value_units',
                            'measured_values': 'measured_values'}
        self.numeric_params = []
        if auto:
            self.run_analysis()

    def process_data(self):
        post_sel_th = self.options_dict.get('post_sel_th', 0.5)
        raw_shots = self.raw_data_dict['measured_values'][0][0]
        post_sel_shots = raw_shots[::2]
        data_shots = raw_shots[1::2]
        data_shots[np.where(post_sel_shots > post_sel_th)] = np.nan

        states = ['0', '1', '+']
        self.proc_data_dict['xvals'] = np.unique(self.raw_data_dict['xvals'])
        for i, state in enumerate(states):
            self.proc_data_dict['shots_{}'.format(state)] =data_shots[i::3]

            self.proc_data_dict['yvals_{}'.format(state)] = \
                np.nanmean(np.reshape(self.proc_data_dict['shots_{}'.format(state)],
                               (len(self.proc_data_dict['xvals']), -1),
                               order='F'), axis=1)


    def prepare_plots(self):
        # assumes that value names are unique in an experiment
        states = ['0', '1', '+']
        for i, state in enumerate(states):
            yvals = self.proc_data_dict['yvals_{}'.format(state)]
            xvals =  self.proc_data_dict['xvals']

            self.plot_dicts['Prepare in {}'.format(state)] = {
                'ax_id': 'main',
                'plotfn': self.plot_line,
                'xvals': xvals,
                'xlabel': self.raw_data_dict['xlabel'][0],
                'xunit': self.raw_data_dict['xunit'][0][0],
                'yvals': yvals,
                'ylabel': 'Counts',
                'yrange': [0, 1],
                'xrange': self.options_dict.get('xrange', None),
                'yunit': 'frac',
                'setlabel': 'Prepare in {}'.format(state),
                'do_legend':True,
                'title': (self.raw_data_dict['timestamps'][0]+' - ' +
                          self.raw_data_dict['timestamps'][-1] + '\n' +
                          self.raw_data_dict['measurementstring'][0]),
                'legend_pos': 'upper right'}
        if self.do_fitting:
            for state in ['0', '1', '+']:
                self.plot_dicts['fit_{}'.format(state)] = {
                    'ax_id': 'main',
                    'plotfn': self.plot_fit,
                    'fit_res': self.fit_dicts['fit {}'.format(state)]['fit_res'],
                    'plot_init': self.options_dict['plot_init'],
                    'setlabel': 'fit |{}>'.format(state),
                    'do_legend': True,
                    'legend_pos': 'upper right'}

                self.plot_dicts['fit_text']={
                    'ax_id':'main',
                    'box_props': 'fancy',
                    'xpos':1.05,
                    'horizontalalignment':'left',
                    'plotfn': self.plot_text,
                    'text_string': self.proc_data_dict['fit_msg']}



    def analyze_fit_results(self):
        fit_msg =''
        states = ['0', '1', '+']
        for state in states:
            fr = self.fit_res['fit {}'.format(state)]
            N1 = fr.params['N1'].value, fr.params['N1'].stderr
            N2 = fr.params['N2'].value, fr.params['N2'].stderr
            fit_msg += ('Prep |{}> : \n\tN_1 = {:.2g} $\pm$ {:.2g}'
                    '\n\tN_2 = {:.2g} $\pm$ {:.2g}\n').format(
                state, N1[0], N1[1], N2[0], N2[1])

        self.proc_data_dict['fit_msg'] = fit_msg

    def prepare_fitting(self):
        self.fit_dicts = OrderedDict()
        states = ['0', '1', '+']
        for i, state in enumerate(states):
            yvals = self.proc_data_dict['yvals_{}'.format(state)]
            xvals =  self.proc_data_dict['xvals']

            mod = lmfit.Model(fit_mods.idle_error_rate_exp_decay)
            mod.guess = fit_mods.idle_err_rate_guess.__get__(mod, mod.__class__)

            # Done here explicitly so that I can overwrite a specific guess
            guess_pars = mod.guess(N=xvals, data=yvals)
            vary_N2 = self.options_dict.get('vary_N2', True)

            if not vary_N2:
                guess_pars['N2'].value = 1e21
                guess_pars['N2'].vary = False
            self.fit_dicts['fit {}'.format(states[i])] = {
                'model': mod,
                'fit_xvals': {'N': xvals},
                'fit_yvals': {'data': yvals},
                'guess_pars': guess_pars}
            # Allows fixing the double exponential coefficient


class Grovers_TwoQubitAllStates_Analysis(ba.BaseDataAnalysis):

    def __init__(self, t_start: str=None, t_stop: str=None,
                 label: str='', data_file_path: str=None,
                 options_dict: dict=None, extract_only: bool=False,
                 do_fitting: bool=True, auto=True):
        super().__init__(t_start=t_start, t_stop=t_stop,
                         label=label,
                         data_file_path=data_file_path,
                         options_dict=options_dict,
                         extract_only=extract_only, do_fitting=do_fitting)

        self.params_dict = {'xlabel': 'sweep_name',
                            'xunit': 'sweep_unit',
                            'xvals': 'sweep_points',
                            'measurementstring': 'measurementstring',
                            'value_names': 'value_names',
                            'value_units': 'value_units',
                            'measured_values': 'measured_values'}
        self.numeric_params = []
        if auto:
            self.run_analysis()

    def process_data(self):
        self.proc_data_dict = OrderedDict()
        normalize_to_cal_points = self.options_dict.get('normalize_to_cal_points', True)
        cal_points = [
                        [[-4, -3], [-2, -1]],
                        [[-4, -2], [-3, -1]],
                       ]
        for idx in [0,1]:
            yvals = list(self.raw_data_dict['measured_data'].values())[idx][0]

            self.proc_data_dict['ylabel_{}'.format(idx)] = \
                self.raw_data_dict['value_names'][0][idx]
            self.proc_data_dict['yunit'] = self.raw_data_dict['value_units'][0][idx]

            if normalize_to_cal_points:
                yvals = a_tools.rotate_and_normalize_data_1ch(yvals,
                    cal_zero_points=cal_points[idx][0],
                    cal_one_points=cal_points[idx][1])
            self.proc_data_dict['yvals_{}'.format(idx)] = yvals

        y0 = self.proc_data_dict['yvals_0']
        y1 = self.proc_data_dict['yvals_1']
        p_success = ((y0[0]*y1[0]) +
                     (1-y0[1])*y1[1] +
                     (y0[2])*(1-y1[2]) +
                     (1-y0[3])*(1-y1[3]) )/4
        self.proc_data_dict['p_success'] = p_success


    def prepare_plots(self):
        # assumes that value names are unique in an experiment
        for i in [0, 1]:
            yvals = self.proc_data_dict['yvals_{}'.format(i)]
            xvals =  self.raw_data_dict['xvals'][0]
            ylabel = self.proc_data_dict['ylabel_{}'.format(i)]
            self.plot_dicts['main_{}'.format(ylabel)] = {
                'plotfn': self.plot_line,
                'xvals': self.raw_data_dict['xvals'][0],
                'xlabel': self.raw_data_dict['xlabel'][0],
                'xunit': self.raw_data_dict['xunit'][0][0],
                'yvals': self.proc_data_dict['yvals_{}'.format(i)],
                'ylabel': ylabel,
                'yunit': self.proc_data_dict['yunit'],
                'title': (self.raw_data_dict['timestamps'][0] + ' \n' +
                          self.raw_data_dict['measurementstring'][0]),
                'do_legend': False,
                'legend_pos': 'upper right'}


        self.plot_dicts['limit_text']={
            'ax_id':'main_{}'.format(ylabel),
            'box_props': 'fancy',
            'xpos':1.05,
            'horizontalalignment':'left',
            'plotfn': self.plot_text,
            'text_string': 'P succes = {:.3f}'.format(self.proc_data_dict['p_success'])}








class FlippingAnalysis(Single_Qubit_TimeDomainAnalysis):

    def __init__(self, t_start: str=None, t_stop: str=None,
                 data_file_path: str=None,
                 options_dict: dict=None, extract_only: bool=False,
                 do_fitting: bool=True, auto=True):
        super().__init__(t_start=t_start, t_stop=t_stop,
                         data_file_path=data_file_path,
                         options_dict=options_dict,
                         extract_only=extract_only, do_fitting=do_fitting)
        self.single_timestamp = True

        self.params_dict = {'xlabel': 'sweep_name',
                            'xunit': 'sweep_unit',
                            'measurementstring': 'measurementstring',
                            'sweep_points': 'sweep_points',
                            'value_names': 'value_names',
                            'value_units': 'value_units',
                            'measured_values': 'measured_values'}
        # This analysis makes a hardcoded assumption on the calibration points
        self.options_dict['cal_points'] = [list(range(-4, -2)),
                                           list(range(-2, 0))]

        self.numeric_params = []
        if auto:
            self.run_analysis()

    def prepare_fitting(self):
        self.fit_dicts = OrderedDict()
        # Even though we expect an exponentially damped oscillation we use
        # a simple cosine as this gives more reliable fitting and we are only
        # interested in extracting the frequency of the oscillation
        cos_mod = lmfit.Model(fit_mods.CosFunc)

        guess_pars = fit_mods.Cos_guess(
            model=cos_mod, t=self.raw_data_dict['sweep_points'][:-4],
            data=self.proc_data_dict['corr_data'][:-4])

        # This enforces the oscillation to start at the equator
        # and ensures that any over/under rotation is absorbed in the
        # frequency
        guess_pars['amplitude'].value = 0.5
        guess_pars['amplitude'].vary = False
        guess_pars['offset'].value = 0.5
        guess_pars['offset'].vary = False

        self.fit_dicts['cos_fit'] = {
            'fit_fn': fit_mods.CosFunc,
            'fit_xvals': {'t': self.raw_data_dict['sweep_points'][:-4]},
            'fit_yvals': {'data': self.proc_data_dict['corr_data'][:-4]},
            'guess_pars': guess_pars}

        # In the case there are very few periods we fall back on a small
        # angle approximation to extract the drive detuning
        poly_mod = lmfit.models.PolynomialModel(degree=1)
        # the detuning can be estimated using on a small angle approximation
        # c1 = d/dN (cos(2*pi*f N) ) evaluated at N = 0 -> c1 = -2*pi*f
        poly_mod.set_param_hint('frequency', expr='-c1/(2*pi)')
        guess_pars = poly_mod.guess(x=self.raw_data_dict['sweep_points'][:-4],
                                    data=self.proc_data_dict['corr_data'][:-4])
        # Constraining the line ensures that it will only give a good fit
        # if the small angle approximation holds
        guess_pars['c0'].vary = False
        guess_pars['c0'].value = 0.5

        self.fit_dicts['line_fit'] = {
            'model': poly_mod,
            'fit_xvals': {'x': self.raw_data_dict['sweep_points'][:-4]},
            'fit_yvals': {'data': self.proc_data_dict['corr_data'][:-4]},
            'guess_pars': guess_pars}

    def analyze_fit_results(self):
        sf_line = self._get_scale_factor_line()
        sf_cos = self._get_scale_factor_cos()
        self.proc_data_dict['scale_factor'] = self.get_scale_factor()

        msg = 'Scale fact. based on '
        if self.proc_data_dict['scale_factor'] == sf_cos:
            msg += 'cos fit\n'
        else:
            msg += 'line fit\n'
        msg += 'cos fit: {:.4f}\n'.format(sf_cos)
        msg += 'line fit: {:.4f}'.format(sf_line)

        self.raw_data_dict['scale_factor_msg'] = msg
        # TODO: save scale factor to file

    def get_scale_factor(self):
        """
        Returns the scale factor that should correct for the error in the
        pulse amplitude.
        """
        # Model selection based on the Bayesian Information Criterion (BIC)
        # as  calculated by lmfit
        if (self.fit_dicts['line_fit']['fit_res'].bic <
                self.fit_dicts['cos_fit']['fit_res'].bic):
            scale_factor = self._get_scale_factor_line()
        else:
            scale_factor = self._get_scale_factor_cos()
        return scale_factor

    def _get_scale_factor_cos(self):
        # 1/period of the oscillation corresponds to the (fractional)
        # over/under rotation error per gate
        frequency = self.fit_dicts['cos_fit']['fit_res'].params['frequency']

        # the square is needed to account for the difference between
        # power and amplitude
        scale_factor = (1+frequency)**2

        phase = np.rad2deg(self.fit_dicts['cos_fit']['fit_res'].params['phase']) % 360
        # phase ~90 indicates an under rotation so the scale factor
        # has to be larger than 1. A phase ~270 indicates an over
        # rotation so then the scale factor has to be smaller than one.
        if phase > 180:
            scale_factor = 1/scale_factor

        return scale_factor

    def _get_scale_factor_line(self):
        # 1/period of the oscillation corresponds to the (fractional)
        # over/under rotation error per gate
        frequency = self.fit_dicts['line_fit']['fit_res'].params['frequency']
        scale_factor = (1+frequency)**2
        # no phase sign check is needed here as this is contained in the
        # sign of the coefficient

        return scale_factor

    def prepare_plots(self):
        self.plot_dicts['main'] = {
            'plotfn': self.plot_line,
            'xvals': self.raw_data_dict['sweep_points'],
            'xlabel': self.raw_data_dict['xlabel'],
            'xunit': self.raw_data_dict['xunit'],  # does not do anything yet
            'yvals': self.proc_data_dict['corr_data'],
            'ylabel': 'Excited state population',
            'yunit': '',
            'setlabel': 'data',
            'title': (self.raw_data_dict['timestamp'] + ' ' +
                      self.raw_data_dict['measurementstring']),
            'do_legend': True,
            'legend_pos': 'upper right'}

        if self.do_fitting:
            self.plot_dicts['line_fit'] = {
                'ax_id': 'main',
                'plotfn': self.plot_fit,
                'fit_res': self.fit_dicts['line_fit']['fit_res'],
                'plot_init': self.options_dict['plot_init'],
                'setlabel': 'line fit',
                'do_legend': True,
                'legend_pos': 'upper right'}

            self.plot_dicts['cos_fit'] = {
                'ax_id': 'main',
                'plotfn': self.plot_fit,
                'fit_res': self.fit_dicts['cos_fit']['fit_res'],
                'plot_init': self.options_dict['plot_init'],
                'setlabel': 'cos fit',
                'do_legend': True,
                'legend_pos': 'upper right'}

            self.plot_dicts['text_msg'] = {
                'ax_id': 'main',
                'ypos': 0.15,
                'plotfn': self.plot_text,
                'box_props': 'fancy',
                'text_string': self.raw_data_dict['scale_factor_msg']}


class Intersect_Analysis(Single_Qubit_TimeDomainAnalysis):
    """
    Analysis to extract the intercept of two parameters.

    relevant options_dict parameters
        ch_idx_A (int) specifies first channel for intercept
        ch_idx_B (int) specifies second channel for intercept if same as first
            it will assume data was taken interleaved.
    """
    def __init__(self, t_start: str=None, t_stop: str=None,
                 data_file_path: str=None,
                 options_dict: dict=None, extract_only: bool=False,
                 do_fitting: bool=True, auto=True):

        super().__init__(t_start=t_start, t_stop=t_stop,
                         data_file_path=data_file_path,
                         options_dict=options_dict,
                         extract_only=extract_only, do_fitting=do_fitting)
        self.single_timestamp = False

        self.params_dict = {'xlabel': 'sweep_name',
                            'xvals': 'sweep_points',
                            'xunit': 'sweep_unit',
                            'measurementstring': 'measurementstring',
                            'value_names': 'value_names',
                            'value_units': 'value_units',
                            'measured_values': 'measured_values'}

        self.numeric_params = []
        if auto:
            self.run_analysis()


    def process_data(self):
        """
        selects the relevant acq channel based on "ch_idx_A" and "ch_idx_B"
        specified in the options dict. If ch_idx_A and ch_idx_B are the same
        it will unzip the data.
        """
        self.proc_data_dict = deepcopy(self.raw_data_dict)
        # The channel containing the data must be specified in the options dict
        ch_idx_A = self.options_dict.get('ch_idx_A', 0)
        ch_idx_B = self.options_dict.get('ch_idx_B', 0)


        self.proc_data_dict['ylabel'] = self.raw_data_dict['value_names'][0][ch_idx_A]
        self.proc_data_dict['yunit'] = self.raw_data_dict['value_units'][0][ch_idx_A]

        if ch_idx_A == ch_idx_B:
            yvals = list(self.raw_data_dict['measured_data'].values())[ch_idx_A][0]
            self.proc_data_dict['xvals_A'] = self.raw_data_dict['xvals'][0][::2]
            self.proc_data_dict['xvals_B'] = self.raw_data_dict['xvals'][0][1::2]
            self.proc_data_dict['yvals_A'] = yvals[::2]
            self.proc_data_dict['yvals_B'] = yvals[1::2]
        else:
            self.proc_data_dict['xvals_A'] = self.raw_data_dict['xvals'][0]
            self.proc_data_dict['xvals_B'] = self.raw_data_dict['xvals'][0]

            self.proc_data_dict['yvals_A'] = list(self.raw_data_dict
                ['measured_data'].values())[ch_idx_A][0]
            self.proc_data_dict['yvals_B'] = list(self.raw_data_dict
                ['measured_data'].values())[ch_idx_B][0]

    def prepare_fitting(self):
        self.fit_dicts = OrderedDict()

        self.fit_dicts['line_fit_A'] = {
            'model': lmfit.models.PolynomialModel(degree=2),
            'fit_xvals': {'x': self.proc_data_dict['xvals_A']},
            'fit_yvals': {'data': self.proc_data_dict['yvals_A']}}

        self.fit_dicts['line_fit_B'] = {
            'model': lmfit.models.PolynomialModel(degree=2),
            'fit_xvals': {'x': self.proc_data_dict['xvals_B']},
            'fit_yvals': {'data': self.proc_data_dict['yvals_B']}}


    def analyze_fit_results(self):
        fr_0 = self.fit_res['line_fit_A'].best_values
        fr_1 = self.fit_res['line_fit_B'].best_values

        c0 = (fr_0['c0'] - fr_1['c0'])
        c1 = (fr_0['c1'] - fr_1['c1'])
        c2 = (fr_0['c2'] - fr_1['c2'])
        poly_coeff = [c0, c1, c2]
        poly = np.polynomial.polynomial.Polynomial([fr_0['c0'],
                                                   fr_0['c1'], fr_0['c2']])
        ic = np.polynomial.polynomial.polyroots(poly_coeff)

        self.proc_data_dict['intersect_L'] = ic[0], poly(ic[0])
        self.proc_data_dict['intersect_R'] = ic[1], poly(ic[1])

        if (((np.min(self.proc_data_dict['xvals']))< ic[0]) and
                ( ic[0] < (np.max(self.proc_data_dict['xvals'])))):
            self.proc_data_dict['intersect'] =self.proc_data_dict['intersect_L']
        else:
            self.proc_data_dict['intersect'] =self.proc_data_dict['intersect_R']

    def prepare_plots(self):
        self.plot_dicts['main'] = {
            'plotfn': self.plot_line,
            'xvals': self.proc_data_dict['xvals_A'],
            'xlabel': self.proc_data_dict['xlabel'][0],
            'xunit': self.proc_data_dict['xunit'][0][0],
            'yvals': self.proc_data_dict['yvals_A'],
            'ylabel': self.proc_data_dict['ylabel'],
            'yunit': self.proc_data_dict['yunit'],
            'setlabel': 'A',
            'title': (self.proc_data_dict['timestamps'][0] + ' \n' +
                      self.proc_data_dict['measurementstring'][0]),
            'do_legend': True,
            'yrange': (0,1),
            'legend_pos': 'upper right'}

        self.plot_dicts['on'] = {
            'plotfn': self.plot_line,
            'ax_id': 'main',
            'xvals': self.proc_data_dict['xvals_B'],
            'xlabel': self.proc_data_dict['xlabel'][0],
            'xunit': self.proc_data_dict['xunit'][0][0],
            'yvals': self.proc_data_dict['yvals_B'],
            'ylabel': self.proc_data_dict['ylabel'],
            'yunit': self.proc_data_dict['yunit'],
            'setlabel': 'B',
            'do_legend': True,
            'legend_pos': 'upper right'}

        if self.do_fitting:
            self.plot_dicts['line_fit_A'] = {
                'ax_id': 'main',
                'plotfn': self.plot_fit,
                'fit_res': self.fit_dicts['line_fit_A']['fit_res'],
                'plot_init': self.options_dict['plot_init'],
                'setlabel': 'Fit A',
                'do_legend': True}
            self.plot_dicts['line_fit_B'] = {
                'ax_id': 'main',
                'plotfn': self.plot_fit,
                'fit_res': self.fit_dicts['line_fit_B']['fit_res'],
                'plot_init': self.options_dict['plot_init'],
                'setlabel': 'Fit B',
                'do_legend': True}


            ic, ic_unit = SI_val_to_msg_str(
                self.proc_data_dict['intersect'][0],
                 self.proc_data_dict['xunit'][0][0], return_type=float)
            self.plot_dicts['intercept_message'] = {
                'ax_id': 'main',
                'plotfn': self.plot_line,
                'xvals': [self.proc_data_dict['intersect'][0]],
                'yvals': [self.proc_data_dict['intersect'][1]],
                'line_kws': {'alpha': .5, 'color':'gray',
                            'markersize':15},
                'marker': 'o',
                'setlabel': 'Intercept: {:.1f} {}'.format(ic, ic_unit),
                'do_legend': True}

    def get_intersect(self):

        return self.proc_data_dict['intersect']



class CZ_1QPhaseCal_Analysis(ba.BaseDataAnalysis):
    """
    Analysis to extract the intercept for a single qubit phase calibration
    experiment

    N.B. this is a less generic version of "Intersect_Analysis" and should
    be deprecated (MAR Dec 2017)
    """
    def __init__(self, t_start: str=None, t_stop: str=None,
                 data_file_path: str=None,
                 options_dict: dict=None, extract_only: bool=False,
                 do_fitting: bool=True, auto=True):
        super().__init__(t_start=t_start, t_stop=t_stop,
                         data_file_path=data_file_path,
                         options_dict=options_dict,
                         extract_only=extract_only, do_fitting=do_fitting)
        self.single_timestamp = False

        self.params_dict = {'xlabel': 'sweep_name',
                            'xunit': 'sweep_unit',
                            'xvals': 'sweep_points',
                            'measurementstring': 'measurementstring',
                            'value_names': 'value_names',
                            'value_units': 'value_units',
                            'measured_values': 'measured_values'}

        self.numeric_params = []
        if auto:
            self.run_analysis()

    def process_data(self):
        """
        selects the relevant acq channel based on "ch_idx" in options dict and
        then splits the data for th
        """
        self.proc_data_dict = OrderedDict()
        # The channel containing the data must be specified in the options dict
        ch_idx = self.options_dict['ch_idx']

        yvals = list(self.raw_data_dict['measured_data'].values())[ch_idx][0]

        self.proc_data_dict['ylabel'] = self.raw_data_dict['value_names'][0][ch_idx]
        self.proc_data_dict['yunit'] = self.raw_data_dict['value_units'][0][ch_idx]
        self.proc_data_dict['xvals_off'] = self.raw_data_dict['xvals'][0][::2]
        self.proc_data_dict['xvals_on'] = self.raw_data_dict['xvals'][0][1::2]
        self.proc_data_dict['yvals_off'] = yvals[::2]
        self.proc_data_dict['yvals_on'] = yvals[1::2]


    def prepare_fitting(self):
        self.fit_dicts = OrderedDict()

        self.fit_dicts['line_fit_off'] = {
            'model': lmfit.models.PolynomialModel(degree=1),
            'fit_xvals': {'x': self.proc_data_dict['xvals_off']},
            'fit_yvals': {'data': self.proc_data_dict['yvals_off']}}

        self.fit_dicts['line_fit_on'] = {
            'model': lmfit.models.PolynomialModel(degree=1),
            'fit_xvals': {'x': self.proc_data_dict['xvals_on']},
            'fit_yvals': {'data': self.proc_data_dict['yvals_on']}}


    def analyze_fit_results(self):
        fr_0 = self.fit_res['line_fit_off'].best_values
        fr_1 = self.fit_res['line_fit_on'].best_values
        ic = -(fr_0['c0'] - fr_1['c0'])/(fr_0['c1'] - fr_1['c1'])

        self.proc_data_dict['zero_phase_diff_intersect'] = ic


    def prepare_plots(self):
        self.plot_dicts['main'] = {
            'plotfn': self.plot_line,
            'xvals': self.proc_data_dict['xvals_off'],
            'xlabel': self.raw_data_dict['xlabel'][0],
            'xunit': self.raw_data_dict['xunit'][0][0],
            'yvals': self.proc_data_dict['yvals_off'],
            'ylabel': self.proc_data_dict['ylabel'],
            'yunit': self.proc_data_dict['yunit'],
            'setlabel': 'CZ off',
            'title': (self.raw_data_dict['timestamps'][0] + ' \n' +
                      self.raw_data_dict['measurementstring'][0]),
            'do_legend': True,
            'yrange': (0,1),
            'legend_pos': 'upper right'}

        self.plot_dicts['on'] = {
            'plotfn': self.plot_line,
            'ax_id': 'main',
            'xvals': self.proc_data_dict['xvals_on'],
            'xlabel': self.raw_data_dict['xlabel'][0],
            'xunit': self.raw_data_dict['xunit'][0][0],
            'yvals': self.proc_data_dict['yvals_on'],
            'ylabel': self.proc_data_dict['ylabel'],
            'yunit': self.proc_data_dict['yunit'],
            'setlabel': 'CZ on',
            'do_legend': True,
            'legend_pos': 'upper right'}

        if self.do_fitting:
            self.plot_dicts['line_fit_off'] = {
                'ax_id': 'main',
                'plotfn': self.plot_fit,
                'fit_res': self.fit_dicts['line_fit_off']['fit_res'],
                'plot_init': self.options_dict['plot_init'],
                'setlabel': 'Fit CZ off',
                'do_legend': True}
            self.plot_dicts['line_fit_on'] = {
                'ax_id': 'main',
                'plotfn': self.plot_fit,
                'fit_res': self.fit_dicts['line_fit_on']['fit_res'],
                'plot_init': self.options_dict['plot_init'],
                'setlabel': 'Fit CZ on',
                'do_legend': True}


            ic, ic_unit = SI_val_to_msg_str(
                self.proc_data_dict['zero_phase_diff_intersect'],
                 self.raw_data_dict['xunit'][0][0], return_type=float)
            self.plot_dicts['intercept_message'] = {
                'ax_id': 'main',
                'plotfn': self.plot_line,
                'xvals': [self.proc_data_dict['zero_phase_diff_intersect']],
                'yvals': [np.mean(self.proc_data_dict['xvals_on'])],
                'line_kws': {'alpha': 0},
                'setlabel': 'Intercept: {:.1f} {}'.format(ic, ic_unit),
                'do_legend': True}

    def get_zero_phase_diff_intersect(self):

        return self.proc_data_dict['zero_phase_diff_intersect']


class Oscillation_Analysis(ba.BaseDataAnalysis):
    """
    Very basic analysis to determine the phase of a single oscillation
    that has an assumed period of 360 degrees.
    """
    def __init__(self, t_start: str=None, t_stop: str=None,
                 data_file_path: str=None,
                 label: str='',
                 options_dict: dict=None, extract_only: bool=False,
                 do_fitting: bool=True, auto=True):
        super().__init__(t_start=t_start, t_stop=t_stop,
                         label=label,
                         data_file_path=data_file_path,
                         options_dict=options_dict,
                         extract_only=extract_only, do_fitting=do_fitting)
        self.single_timestamp = False

        self.params_dict = {'xlabel': 'sweep_name',
                            'xunit': 'sweep_unit',
                            'xvals': 'sweep_points',
                            'measurementstring': 'measurementstring',
                            'value_names': 'value_names',
                            'value_units': 'value_units',
                            'measured_values': 'measured_values'}

        self.numeric_params = []
        if auto:
            self.run_analysis()

    def process_data(self):
        self.proc_data_dict = OrderedDict()
        idx = 1

        self.proc_data_dict['yvals'] = list(self.raw_data_dict['measured_data'].values())[idx][0]
        self.proc_data_dict['ylabel'] = self.raw_data_dict['value_names'][0][idx]
        self.proc_data_dict['yunit'] = self.raw_data_dict['value_units'][0][idx]

    def prepare_fitting(self):
        self.fit_dicts = OrderedDict()
        cos_mod = fit_mods.CosModel
        guess_pars = fit_mods.Cos_guess(
            model=cos_mod, t=self.raw_data_dict['xvals'][0],
            data=self.proc_data_dict['yvals'], freq_guess=1/360)
        guess_pars['frequency'].value = 1/360
        guess_pars['frequency'].vary = False
        self.fit_dicts['cos_fit'] = {
            'fit_fn': fit_mods.CosFunc,
            'fit_xvals': {'t': self.raw_data_dict['xvals'][0]},
            'fit_yvals': {'data': self.proc_data_dict['yvals']},
            'guess_pars': guess_pars}

    def analyze_fit_results(self):
        fr = self.fit_res['cos_fit'].best_values
        self.proc_data_dict['phi'] =  np.rad2deg(fr['phase'])


    def prepare_plots(self):
        self.plot_dicts['main'] = {
            'plotfn': self.plot_line,
            'xvals': self.raw_data_dict['xvals'][0],
            'xlabel': self.raw_data_dict['xlabel'][0],
            'xunit': self.raw_data_dict['xunit'][0][0],
            'yvals': self.proc_data_dict['yvals'],
            'ylabel': self.proc_data_dict['ylabel'],
            'yunit': self.proc_data_dict['yunit'],
            'title': (self.raw_data_dict['timestamps'][0] + ' \n' +
                      self.raw_data_dict['measurementstring'][0]),
            'do_legend': True,
            # 'yrange': (0,1),
            'legend_pos': 'upper right'}

        if self.do_fitting:
            self.plot_dicts['cos_fit'] = {
                'ax_id': 'main',
                'plotfn': self.plot_fit,
                'fit_res': self.fit_dicts['cos_fit']['fit_res'],
                'plot_init': self.options_dict['plot_init'],
                'setlabel': 'Fit',
                'do_legend': True}


class Conditional_Oscillation_Analysis(ba.BaseDataAnalysis):
    """
    Analysis to extract quantities from a conditional oscillation.

    """
    def __init__(self, t_start: str=None, t_stop: str=None,
                 data_file_path: str=None,
                 label: str='',
                 options_dict: dict=None, extract_only: bool=False,
                 do_fitting: bool=True, auto=True):
        super().__init__(t_start=t_start, t_stop=t_stop,
                         label=label,
                         data_file_path=data_file_path,
                         options_dict=options_dict,
                         extract_only=extract_only, do_fitting=do_fitting)
        self.single_timestamp = False

        self.params_dict = {'xlabel': 'sweep_name',
                            'xunit': 'sweep_unit',
                            'xvals': 'sweep_points',
                            'measurementstring': 'measurementstring',
                            'value_names': 'value_names',
                            'value_units': 'value_units',
                            'measured_values': 'measured_values'}

        self.numeric_params = []
        if auto:
            self.run_analysis()

    def process_data(self):
        """
        selects the relevant acq channel based on "ch_idx_osc" and
        "ch_idx_spec" in the options dict and then splits the data for the
        off and on cases
        """
        self.proc_data_dict = OrderedDict()
        # The channel containing the data must be specified in the options dict
        ch_idx_spec = self.options_dict.get('ch_idx_spec', 0)
        ch_idx_osc = self.options_dict.get('ch_idx_osc', 1)
        normalize_to_cal_points = self.options_dict.get('normalize_to_cal_points', True)
        cal_points = [
                        [[-4, -3], [-2, -1]],
                        [[-4, -2], [-3, -1]],
                       ]


        i = 0
        for idx, type_str in zip([ch_idx_osc, ch_idx_spec], ['osc', 'spec']):
            yvals = list(self.raw_data_dict['measured_data'].values())[idx][0]
            self.proc_data_dict['ylabel_{}'.format(type_str)] = self.raw_data_dict['value_names'][0][idx]
            self.proc_data_dict['yunit'] = self.raw_data_dict['value_units'][0][idx]

            if normalize_to_cal_points:
                yvals = a_tools.rotate_and_normalize_data_1ch(yvals,
                    cal_zero_points=cal_points[i][0],
                    cal_one_points=cal_points[i][1])
                i +=1

                self.proc_data_dict['yvals_{}_off'.format(type_str)] = yvals[::2]
                self.proc_data_dict['yvals_{}_on'.format(type_str)] = yvals[1::2]
                self.proc_data_dict['xvals_off'] = self.raw_data_dict['xvals'][0][::2]
                self.proc_data_dict['xvals_on'] = self.raw_data_dict['xvals'][0][1::2]

            else:
                self.proc_data_dict['yvals_{}_off'.format(type_str)] = yvals[::2]
                self.proc_data_dict['yvals_{}_on'.format(type_str)] = yvals[1::2]


                self.proc_data_dict['xvals_off'] = self.raw_data_dict['xvals'][0][::2]
                self.proc_data_dict['xvals_on'] = self.raw_data_dict['xvals'][0][1::2]

    def prepare_fitting(self):
        self.fit_dicts = OrderedDict()
        cos_mod = fit_mods.CosModel
        guess_pars = fit_mods.Cos_guess(
            model=cos_mod, t=self.proc_data_dict['xvals_off'][:-2],
            data=self.proc_data_dict['yvals_osc_off'][:-2],
            freq_guess=1/360)
        guess_pars['frequency'].value = 1/360
        guess_pars['frequency'].vary = False
        self.fit_dicts['cos_fit_off'] = {
            'fit_fn': fit_mods.CosFunc,
            'fit_xvals': {'t': self.proc_data_dict['xvals_off'][:-2]},
            'fit_yvals': {'data': self.proc_data_dict['yvals_osc_off'][:-2]},
            'guess_pars': guess_pars}


        cos_mod = fit_mods.CosModel
        guess_pars = fit_mods.Cos_guess(
            model=cos_mod, t=self.proc_data_dict['xvals_on'][:-2],
            data=self.proc_data_dict['yvals_osc_on'][:-2],
            freq_guess=1/360)
        guess_pars['frequency'].value = 1/360
        guess_pars['frequency'].vary = False
        self.fit_dicts['cos_fit_on'] = {
            'fit_fn': fit_mods.CosFunc,
            'fit_xvals': {'t': self.proc_data_dict['xvals_on'][:-2]},
            'fit_yvals': {'data': self.proc_data_dict['yvals_osc_on'][:-2]},
            'guess_pars': guess_pars}

    def analyze_fit_results(self):
        fr_0 = self.fit_res['cos_fit_off'].params
        fr_1 = self.fit_res['cos_fit_on'].params

        phi0 = np.rad2deg(fr_0['phase'].value)
        phi1 = np.rad2deg(fr_1['phase'].value)

        phi0_stderr = np.rad2deg(fr_0['phase'].stderr)
        phi1_stderr = np.rad2deg(fr_1['phase'].stderr)

        self.proc_data_dict['phi_0'] = phi0, phi0_stderr
        self.proc_data_dict['phi_1'] = phi1, phi1_stderr
        phi_cond_stderr = (phi0_stderr**2+phi1_stderr**2)**.5
        self.proc_data_dict['phi_cond'] = (phi1 -phi0), phi_cond_stderr


        osc_amp = np.mean([fr_0['amplitude'], fr_1['amplitude']])
        osc_amp_stderr = np.sqrt(fr_0['amplitude'].stderr**2 +
                                 fr_1['amplitude']**2)/2

        self.proc_data_dict['osc_amp_0'] = (fr_0['amplitude'].value,
                                            fr_0['amplitude'].stderr)
        self.proc_data_dict['osc_amp_1'] = (fr_1['amplitude'].value,
                                            fr_1['amplitude'].stderr)

        self.proc_data_dict['osc_offs_0'] = (fr_0['offset'].value,
                                            fr_0['offset'].stderr)
        self.proc_data_dict['osc_offs_1'] = (fr_1['offset'].value,
                                            fr_1['offset'].stderr)


        offs_stderr = (fr_0['offset'].stderr**2+fr_1['offset'].stderr**2)**.5
        self.proc_data_dict['offs_diff'] = (
            fr_1['offset'].value - fr_0['offset'].value, offs_stderr)

        # self.proc_data_dict['osc_amp'] = (osc_amp, osc_amp_stderr)
        self.proc_data_dict['missing_fraction'] = (
            np.mean(self.proc_data_dict['yvals_spec_on'][:-2]) -
            np.mean(self.proc_data_dict['yvals_spec_off'][:-2]))


    def prepare_plots(self):
        self._prepare_main_oscillation_figure()
        self._prepare_spectator_qubit_figure()

    def _prepare_main_oscillation_figure(self):
        self.plot_dicts['main'] = {
            'plotfn': self.plot_line,
            'xvals': self.proc_data_dict['xvals_off'],
            'xlabel': self.raw_data_dict['xlabel'][0],
            'xunit': self.raw_data_dict['xunit'][0][0],
            'yvals': self.proc_data_dict['yvals_osc_off'],
            'ylabel': self.proc_data_dict['ylabel_osc'],
            'yunit': self.proc_data_dict['yunit'],
            'setlabel': 'CZ off',
            'title': (self.raw_data_dict['timestamps'][0] + ' \n' +
                      self.raw_data_dict['measurementstring'][0]),
            'do_legend': True,
            # 'yrange': (0,1),
            'legend_pos': 'upper right'}

        self.plot_dicts['on'] = {
            'plotfn': self.plot_line,
            'ax_id': 'main',
            'xvals': self.proc_data_dict['xvals_on'],
            'xlabel': self.raw_data_dict['xlabel'][0],
            'xunit': self.raw_data_dict['xunit'][0][0],
            'yvals': self.proc_data_dict['yvals_osc_on'],
            'ylabel': self.proc_data_dict['ylabel_osc'],
            'yunit': self.proc_data_dict['yunit'],
            'setlabel': 'CZ on',
            'do_legend': True,
            'legend_pos': 'upper right'}

        if self.do_fitting:
            self.plot_dicts['cos_fit_off'] = {
                'ax_id': 'main',
                'plotfn': self.plot_fit,
                'fit_res': self.fit_dicts['cos_fit_off']['fit_res'],
                'plot_init': self.options_dict['plot_init'],
                'setlabel': 'Fit CZ off',
                'do_legend': True}
            self.plot_dicts['cos_fit_on'] = {
                'ax_id': 'main',
                'plotfn': self.plot_fit,
                'fit_res': self.fit_dicts['cos_fit_on']['fit_res'],
                'plot_init': self.options_dict['plot_init'],
                'setlabel': 'Fit CZ on',
                'do_legend': True}

            # offset as a guide for the eye
            y = self.fit_res['cos_fit_off'].params['offset'].value
            self.plot_dicts['cos_off_offset'] ={
                'plotfn': self.plot_matplot_ax_method,
                'ax_id':'main',
                'func': 'axhline',
                'plot_kws': {
                    'y': y, 'color': 'C0', 'linestyle': 'dotted'}
                    }

            phase_message = (
                'Phase diff.: {:.1f} $\pm$ {:.1f} deg\n'
                'Phase off: {:.1f} $\pm$ {:.1f}deg\n'
                'Phase on: {:.1f} $\pm$ {:.1f}deg\n'
                'Osc. amp. off: {:.4f} $\pm$ {:.4f}\n'
                'Osc. amp. on: {:.4f} $\pm$ {:.4f}\n'
                'Offs. diff.: {:.4f} $\pm$ {:.4f}\n'
                'Osc. offs. off: {:.4f} $\pm$ {:.4f}\n'
                'Osc. offs. on: {:.4f} $\pm$ {:.4f}'.format(
                    self.proc_data_dict['phi_cond'][0],
                    self.proc_data_dict['phi_cond'][1],
                    self.proc_data_dict['phi_0'][0],
                    self.proc_data_dict['phi_0'][1],
                    self.proc_data_dict['phi_1'][0],
                    self.proc_data_dict['phi_1'][1],
                    self.proc_data_dict['osc_amp_0'][0],
                    self.proc_data_dict['osc_amp_0'][1],
                    self.proc_data_dict['osc_amp_1'][0],
                    self.proc_data_dict['osc_amp_1'][1],
                    self.proc_data_dict['offs_diff'][0],
                    self.proc_data_dict['offs_diff'][1],
                    self.proc_data_dict['osc_offs_0'][0],
                    self.proc_data_dict['osc_offs_0'][1],
                    self.proc_data_dict['osc_offs_1'][0],
                    self.proc_data_dict['osc_offs_1'][1]))
            self.plot_dicts['phase_message'] = {
                'ax_id': 'main',
                'ypos': 0.9,
                'xpos': 1.45,
                'plotfn': self.plot_text,
                'box_props': 'fancy',
                'line_kws': {'alpha': 0},
                'text_string': phase_message}

    def _prepare_spectator_qubit_figure(self):

        self.plot_dicts['spectator_qubit'] = {
            'plotfn': self.plot_line,
            'xvals': self.proc_data_dict['xvals_off'],
            'xlabel': self.raw_data_dict['xlabel'][0],
            'xunit': self.raw_data_dict['xunit'][0][0],
            'yvals': self.proc_data_dict['yvals_spec_off'],
            'ylabel': self.proc_data_dict['ylabel_spec'],
            'yunit': self.proc_data_dict['yunit'],
            'setlabel': 'CZ off',
            'title': (self.raw_data_dict['timestamps'][0] + ' \n' +
                      self.raw_data_dict['measurementstring'][0]),
            'do_legend': True,
            # 'yrange': (0,1),
            'legend_pos': 'upper right'}

        self.plot_dicts['spec_on'] = {
            'plotfn': self.plot_line,
            'ax_id': 'spectator_qubit',
            'xvals': self.proc_data_dict['xvals_on'],
            'xlabel': self.raw_data_dict['xlabel'][0],
            'xunit': self.raw_data_dict['xunit'][0][0],
            'yvals': self.proc_data_dict['yvals_spec_on'],
            'ylabel': self.proc_data_dict['ylabel_spec'],
            'yunit': self.proc_data_dict['yunit'],
            'setlabel': 'CZ on',
            'do_legend': True,
            'legend_pos': 'upper right'}

        if self.do_fitting:
            leak_msg = (
                'Missing fraction: {:.2f} % '.format(
                    self.proc_data_dict['missing_fraction']*100))
            self.plot_dicts['leak_msg'] = {
                'ax_id': 'spectator_qubit',
                'ypos': 0.7,
                'plotfn': self.plot_text,
                'box_props': 'fancy',
                'line_kws': {'alpha': 0},
                'text_string': leak_msg}
            # offset as a guide for the eye
            y = self.fit_res['cos_fit_on'].params['offset'].value
            self.plot_dicts['cos_on_offset'] ={
                'plotfn': self.plot_matplot_ax_method,
                'ax_id':'main',
                'func': 'axhline',
                'plot_kws': {
                    'y': y, 'color': 'C1', 'linestyle': 'dotted'}
                    }


class StateTomographyAnalysis(ba.BaseDataAnalysis):
    """
    Analyses the results of the state tomography experiment and calculates
    the corresponding quantum state.

    Possible options that can be passed in the options_dict parameter:
        cal_points: A data structure specifying the indices of the calibration
                    points. See the AveragedTimedomainAnalysis for format.
                    The calibration points need to be in the same order as the
                    used basis for the result.
        data_type: 'averaged' or 'singleshot'. For singleshot data each
                   measurement outcome is saved and arbitrary order correlations
                   between the states can be calculated.
        meas_operators: (optional) A list of qutip operators or numpy 2d arrays.
                        This overrides the measurement operators otherwise
                        found from the calibration points.
        covar_matrix: (optional) The covariance matrix of the measurement
                      operators as a 2d numpy array. Overrides the one found
                      from the calibration points.
        use_covariance_matrix (bool): Flag to define whether to use the
            covariance matrix
        basis_rots_str: A list of standard PycQED pulse names that were
                             applied to qubits before measurement
        basis_rots: As an alternative to single_qubit_pulses, the basis
                    rotations applied to the system as qutip operators or numpy
                    matrices can be given.
        mle: True/False, whether to do maximum likelihood fit. If False, only
             least squares fit will be done, which could give negative
             eigenvalues for the density matrix.
        rho_target (optional): A qutip density matrix that the result will be
                               compared to when calculating fidelity.
    """
    def __init__(self, *args, **kwargs):
        auto = kwargs.pop('auto', True)
        super().__init__(*args, **kwargs)
        kwargs['auto'] = auto
        self.single_timestamp = True
        self.params_dict = {'exp_metadata': 'exp_metadata'}
        self.numeric_params = []
        self.data_type = self.options_dict['data_type']
        if self.data_type == 'averaged':
            self.base_analysis = AveragedTimedomainAnalysis(*args, **kwargs)
        elif self.data_type == 'singleshot':
            self.base_analysis = roa.MultiQubit_SingleShot_Analysis(
                *args, **kwargs)
        else:
            raise KeyError("Invalid tomography data mode: '" + self.data_type +
                           "'. Valid modes are 'averaged' and 'singleshot'.")
        if kwargs.get('auto', True):
            self.run_analysis()

    def process_data(self):
        tomography_qubits = self.options_dict.get('tomography_qubits', None)
        data, Fs, Omega = self.base_analysis.measurement_operators_and_results(
                              tomography_qubits)
        if 'data_filter' in self.options_dict:
            data = self.options_dict['data_filter'](data.T).T

        data = data.T
        for i, v in enumerate(data):
            data[i] = v / v.sum()
        data = data.T

        Fs = self.options_dict.get('meas_operators', Fs)
        Fs = [qtp.Qobj(F) for F in Fs]
        d = Fs[0].shape[0]
        self.proc_data_dict['d'] = d
        Omega = self.options_dict.get('covar_matrix', Omega)
        if Omega is None:
            Omega = np.diag(np.ones(len(Fs)))
        elif len(Omega.shape) == 1:
            Omega = np.diag(Omega)

        metadata = self.raw_data_dict.get('exp_metadata',
                                          self.options_dict.get(
                                              'exp_metadata', {}))
        if metadata is None:
            metadata = {}
        self.raw_data_dict['exp_metadata'] = metadata
        basis_rots_str = metadata.get('basis_rots_str', None)
        basis_rots_str = self.options_dict.get('basis_rots_str', basis_rots_str)
        if basis_rots_str is not None:
            nr_qubits = int(np.round(np.log2(d)))
            pulse_list = list(itertools.product(basis_rots_str,
                                                repeat=nr_qubits))
            rotations = tomo.standard_qubit_pulses_to_rotations(pulse_list)
        else:
            rotations = metadata.get('basis_rots', None)
            rotations = self.options_dict.get('basis_rots', rotations)
            if rotations is None:
                raise KeyError("Either 'basis_rots_str' or 'basis_rots' "
                               "parameter must be passed in the options "
                               "dictionary or in the experimental metadata.")
        rotations = [qtp.Qobj(U) for U in rotations]

        all_Fs = tomo.rotated_measurement_operators(rotations, Fs)
        all_Fs = list(itertools.chain(*np.array(all_Fs, dtype=np.object).T))
        all_mus = np.array(list(itertools.chain(*data.T)))
        all_Omegas = sp.linalg.block_diag(*[Omega] * len(data[0]))


        self.proc_data_dict['meas_operators'] = all_Fs
        self.proc_data_dict['covar_matrix'] = all_Omegas
        self.proc_data_dict['meas_results'] = all_mus

        if self.options_dict.get('pauli_raw', False):
            pauli_raw = self.generate_raw_pauli_set()
            rho_raw = tomo.pauli_set_to_density_matrix(pauli_raw)
            self.proc_data_dict['rho_raw'] = rho_raw
            self.proc_data_dict['rho'] = rho_raw
        else:
            rho_ls = tomo.least_squares_tomography(
                all_mus, all_Fs,
                all_Omegas if self.get_param_value('use_covariance_matrix', False)
                else None )
            self.proc_data_dict['rho_ls'] = rho_ls
            self.proc_data_dict['rho'] = rho_ls
            if self.options_dict.get('mle', False):
                rho_mle = tomo.mle_tomography(
                    all_mus, all_Fs,
                    all_Omegas if self.get_param_value('use_covariance_matrix', False) else None,
                    rho_guess=rho_ls)
                self.proc_data_dict['rho_mle'] = rho_mle
                self.proc_data_dict['rho'] = rho_mle

        rho = self.proc_data_dict['rho']
        self.proc_data_dict['purity'] = (rho * rho).tr().real

        rho_target = metadata.get('rho_target', None)
        rho_target = self.options_dict.get('rho_target', rho_target)
        if rho_target is not None:
            self.proc_data_dict['fidelity'] = tomo.fidelity(rho, rho_target)
        if d == 4:
            self.proc_data_dict['concurrence'] = tomo.concurrence(rho)
        else:
            self.proc_data_dict['concurrence'] = 0

    def prepare_plots(self):
        self.prepare_density_matrix_plot()
        d = self.proc_data_dict['d']
        if 2 ** (d.bit_length() - 1) == d:
            # dimension is power of two, plot expectation values of pauli
            # operators
            self.prepare_pauli_basis_plot()

    def prepare_density_matrix_plot(self):
        self.tight_fig = self.options_dict.get('tight_fig', False)
        rho_target = self.raw_data_dict['exp_metadata'].get('rho_target', None)
        rho_target = self.options_dict.get('rho_target', rho_target)
        d = self.proc_data_dict['d']
        xtick_labels = self.options_dict.get('rho_ticklabels', None)
        ytick_labels = self.options_dict.get('rho_ticklabels', None)
        if 2 ** (d.bit_length() - 1) == d:
            nr_qubits = d.bit_length() - 1
            fmt_string = '{{:0{}b}}'.format(nr_qubits)
            labels = [fmt_string.format(i) for i in range(2 ** nr_qubits)]
            if xtick_labels is None:
                xtick_labels = ['$|' + lbl + r'\rangle$' for lbl in labels]
            if ytick_labels is None:
                ytick_labels = [r'$\langle' + lbl + '|$' for lbl in labels]
        color = (0.5 * np.angle(self.proc_data_dict['rho'].full()) / np.pi) % 1.
        cmap = self.options_dict.get('rho_colormap', self.default_phase_cmap())
        if self.options_dict.get('pauli_raw', False):
            title = 'Density matrix reconstructed from the Pauli set\n'
        elif self.options_dict.get('mle', False):
            title = 'Maximum likelihood fit of the density matrix\n'
        else:
            title = 'Least squares fit of the density matrix\n'
        empty_artist = mpl.patches.Rectangle((0, 0), 0, 0, visible=False)
        legend_entries = [(empty_artist,
                           r'Purity, $Tr(\rho^2) = {:.1f}\%$'.format(
                               100 * self.proc_data_dict['purity']))]
        if rho_target is not None:
            legend_entries += [
                (empty_artist, r'Fidelity, $F = {:.1f}\%$'.format(
                    100 * self.proc_data_dict['fidelity']))]
        if d == 4:
            legend_entries += [
                (empty_artist, r'Concurrence, $C = {:.2f}$'.format(
                    self.proc_data_dict['concurrence']))]
        meas_string = self.base_analysis.\
            raw_data_dict['measurementstring']
        if isinstance(meas_string, list):
            if len(meas_string) > 1:
                meas_string = meas_string[0] + ' to ' + meas_string[-1]
            else:
                meas_string = meas_string[0]
        self.plot_dicts['density_matrix'] = {
            'plotfn': self.plot_bar3D,
            '3d': True,
            '3d_azim': -35,
            '3d_elev': 35,
            'xvals': np.arange(d),
            'yvals': np.arange(d),
            'zvals': np.abs(self.proc_data_dict['rho'].full()),
            'zrange': (0, 1),
            'color': color,
            'colormap': cmap,
            'bar_widthx': 0.5,
            'bar_widthy': 0.5,
            'xtick_loc': np.arange(d),
            'xtick_labels': xtick_labels,
            'ytick_loc': np.arange(d),
            'ytick_labels': ytick_labels,
            'ctick_loc': np.linspace(0, 1, 5),
            'ctick_labels': ['$0$', r'$\frac{1}{2}\pi$', r'$\pi$',
                             r'$\frac{3}{2}\pi$', r'$2\pi$'],
            'clabel': 'Phase (rad)',
            'title': (title + self.raw_data_dict['timestamp'] + ' ' +
                      meas_string),
            'do_legend': True,
            'legend_entries': legend_entries,
            'legend_kws': dict(loc='upper left', bbox_to_anchor=(0, 0.94))
        }

        if rho_target is not None:
            rho_target = qtp.Qobj(rho_target)
            if rho_target.type == 'ket':
                rho_target = rho_target * rho_target.dag()
            elif rho_target.type == 'bra':
                rho_target = rho_target.dag() * rho_target
            self.plot_dicts['density_matrix_target'] = {
                'plotfn': self.plot_bar3D,
                '3d': True,
                '3d_azim': -35,
                '3d_elev': 35,
                'xvals': np.arange(d),
                'yvals': np.arange(d),
                'zvals': np.abs(rho_target.full()),
                'zrange': (0, 1),
                'color': (0.5 * np.angle(rho_target.full()) / np.pi) % 1.,
                'colormap': cmap,
                'bar_widthx': 0.5,
                'bar_widthy': 0.5,
                'xtick_loc': np.arange(d),
                'xtick_labels': xtick_labels,
                'ytick_loc': np.arange(d),
                'ytick_labels': ytick_labels,
                'ctick_loc': np.linspace(0, 1, 5),
                'ctick_labels': ['$0$', r'$\frac{1}{2}\pi$', r'$\pi$',
                                 r'$\frac{3}{2}\pi$', r'$2\pi$'],
                'clabel': 'Phase (rad)',
                'title': ('Target density matrix\n' +
                          self.raw_data_dict['timestamp'] + ' ' +
                          meas_string),
                'bar_kws': dict(zorder=1),
            }

    def generate_raw_pauli_set(self):
        nr_qubits = self.proc_data_dict['d'].bit_length() - 1
        pauli_raw_values = []
        for op in tomo.generate_pauli_set(nr_qubits)[1]:
            nr_terms = 0
            sum_terms = 0.
            for meas_op, meas_res in zip(self.proc_data_dict['meas_operators'],
                                         self.proc_data_dict['meas_results']):
                trace = (meas_op*op).tr().real
                clss = int(trace*2)
                if clss < 0:
                    sum_terms -= meas_res
                    nr_terms += 1
                elif clss > 0:
                    sum_terms += meas_res
                    nr_terms += 1
            pauli_raw_values.append(2**nr_qubits*sum_terms/nr_terms)
        return pauli_raw_values

    def prepare_pauli_basis_plot(self):
        yexp = tomo.density_matrix_to_pauli_basis(self.proc_data_dict['rho'])
        nr_qubits = self.proc_data_dict['d'].bit_length() - 1
        labels = list(itertools.product(*[['I', 'X', 'Y', 'Z']]*nr_qubits))
        labels = [''.join(label_list) for label_list in labels]
        if nr_qubits == 1:
            order = [1, 2, 3]
        elif nr_qubits == 2:
            order = [1, 2, 3, 4, 8, 12, 5, 6, 7, 9, 10, 11, 13, 14, 15]
        elif nr_qubits == 3:
            order = [1, 2, 3, 4, 8, 12, 16, 32, 48] + \
                    [5, 6, 7, 9, 10, 11, 13, 14, 15] + \
                    [17, 18, 19, 33, 34, 35, 49, 50, 51] + \
                    [20, 24, 28, 36, 40, 44, 52, 56, 60] + \
                    [21, 22, 23, 25, 26, 27, 29, 30, 31] + \
                    [37, 38, 39, 41, 42, 43, 45, 46, 47] + \
                    [53, 54, 55, 57, 58, 59, 61, 62, 63]
        else:
            order = np.arange(4**nr_qubits)[1:]
        if self.options_dict.get('pauli_raw', False):
            fit_type = 'raw counts'
        elif self.options_dict.get('mle', False):
            fit_type = 'maximum likelihood estimation'
        else:
            fit_type = 'least squares fit'
        meas_string = self.base_analysis. \
            raw_data_dict['measurementstring']
        if np.ndim(meas_string) > 0:
            if len(meas_string) > 1:
                meas_string = meas_string[0] + ' to ' + meas_string[-1]
            else:
                meas_string = meas_string[0]
        self.plot_dicts['pauli_basis'] = {
            'plotfn': self.plot_bar,
            'xcenters': np.arange(len(order)),
            'xwidth': 0.4,
            'xrange': (-1, len(order)),
            'yvals': np.array(yexp)[order],
            'xlabel': r'Pauli operator, $\hat{O}$',
            'ylabel': r'Expectation value, $\mathrm{Tr}(\hat{O} \hat{\rho})$',
            'title': 'Pauli operators, ' + fit_type + '\n' +
                      self.raw_data_dict['timestamp'] + ' ' + meas_string,
            'yrange': (-1.1, 1.1),
            'xtick_loc': np.arange(4**nr_qubits - 1),
            'xtick_rotation': 90,
            'xtick_labels': np.array(labels)[order],
            'bar_kws': dict(zorder=10),
            'setlabel': 'Fit to experiment',
            'do_legend': True
        }
        if nr_qubits > 2:
            self.plot_dicts['pauli_basis']['plotsize'] = (10, 5)

        rho_target = self.raw_data_dict['exp_metadata'].get('rho_target', None)
        rho_target = self.options_dict.get('rho_target', rho_target)
        if rho_target is not None:
            rho_target = qtp.Qobj(rho_target)
            ytar = tomo.density_matrix_to_pauli_basis(rho_target)
            self.plot_dicts['pauli_basis_target'] = {
                'plotfn': self.plot_bar,
                'ax_id': 'pauli_basis',
                'xcenters': np.arange(len(order)),
                'xwidth': 0.8,
                'yvals': np.array(ytar)[order],
                'xtick_loc': np.arange(len(order)),
                'xtick_labels': np.array(labels)[order],
                'bar_kws': dict(color='0.8', zorder=0),
                'setlabel': 'Target values',
                'do_legend': True
            }

        purity_str = r'Purity, $Tr(\rho^2) = {:.1f}\%$'.format(
            100 * self.proc_data_dict['purity'])
        if rho_target is not None:
            fidelity_str = '\n' + r'Fidelity, $F = {:.1f}\%$'.format(
                100 * self.proc_data_dict['fidelity'])
        else:
            fidelity_str = ''
        if self.proc_data_dict['d'] == 4:
            concurrence_str = '\n' + r'Concurrence, $C = {:.1f}\%$'.format(
                100 * self.proc_data_dict['concurrence'])
        else:
            concurrence_str = ''
        self.plot_dicts['pauli_info_labels'] = {
            'ax_id': 'pauli_basis',
            'plotfn': self.plot_line,
            'xvals': [0],
            'yvals': [0],
            'line_kws': {'alpha': 0},
            'setlabel': purity_str + fidelity_str,
            'do_legend': True
        }

    def default_phase_cmap(self):
        cols = np.array(((41, 39, 231), (61, 130, 163), (208, 170, 39),
                         (209, 126, 4), (181, 28, 20), (238, 76, 152),
                         (251, 130, 242), (162, 112, 251))) / 255
        n = len(cols)
        cdict = {
            'red': [[i/n, cols[i%n][0], cols[i%n][0]] for i in range(n+1)],
            'green': [[i/n, cols[i%n][1], cols[i%n][1]] for i in range(n+1)],
            'blue': [[i/n, cols[i%n][2], cols[i%n][2]] for i in range(n+1)],
        }

        return mpl.colors.LinearSegmentedColormap('DMDefault', cdict)


class ReadoutROPhotonsAnalysis(Single_Qubit_TimeDomainAnalysis):
    """
    Analyses the photon number in the RO based on the
    readout_photons_in_resonator function

    function specific options for options dict:
    f_qubit
    chi
    artif_detuning
    print_fit_results
    """

    def __init__(self, t_start: str=None, t_stop: str=None,
                 label: str='', data_file_path: str=None,
                 close_figs: bool=False, options_dict: dict=None,
                 extract_only: bool=False, do_fitting: bool=False,
                 auto: bool=True):
        super().__init__(t_start=t_start, t_stop=t_stop,
                         data_file_path=data_file_path,
                         options_dict=options_dict,
                         close_figs=close_figs, label=label,
                         extract_only=extract_only, do_fitting=do_fitting)
        if self.options_dict.get('TwoD', None) is None:
            self.options_dict['TwoD'] = True
        self.label = label
        self.params_dict = {
            'measurementstring': 'measurementstring',
            'sweep_points': 'sweep_points',
            'sweep_points_2D': 'sweep_points_2D',
            'value_names': 'value_names',
            'value_units': 'value_units',
            'measured_values': 'measured_values'}

        self.numeric_params = self.options_dict.get('numeric_params',
                                                   OrderedDict())

        self.kappa = self.options_dict.get('kappa_effective', None)
        self.chi = self.options_dict.get('chi', None)
        self.T2 = self.options_dict.get('T2echo', None)
        self.artif_detuning = self.options_dict.get('artif_detuning', 0)

        if (self.kappa is None) or (self.chi is None) or (self.T2 is None):
            raise ValueError('kappa_effective, chi and T2echo must be passed to '
                             'the options_dict.')

        if auto:
            self.run_analysis()

    def process_data(self):
        self.proc_data_dict = OrderedDict()
        self.proc_data_dict['qubit_state'] = [[],[]]
        self.proc_data_dict['delay_to_relax'] = self.raw_data_dict[
                                                    'sweep_points_2D'][0]
        self.proc_data_dict['ramsey_times'] = []

        for i,x in enumerate(np.transpose(self.raw_data_dict[
                        'measured_data']['raw w0 _measure'][0])):
            self.proc_data_dict['qubit_state'][0].append([])
            self.proc_data_dict['qubit_state'][1].append([])

            for j,y in enumerate(np.transpose(self.raw_data_dict[
                    'measured_data']['raw w0 _measure'][0])[i]):

                if j%2 == 0:
                    self.proc_data_dict['qubit_state'][0][i].append(y)

                else:
                    self.proc_data_dict['qubit_state'][1][i].append(y)
        for i,x in enumerate( self.raw_data_dict['sweep_points'][0]):
            if i % 2 == 0:
                self.proc_data_dict['ramsey_times'].append(x)

    #I STILL NEED to pass Chi
    def prepare_fitting(self):
        self.proc_data_dict['photon_number'] = [[],[]]
        self.proc_data_dict['fit_results'] = []
        self.proc_data_dict['ramsey_fit_results'] = [[],[]]


        for i,tau in enumerate(self.proc_data_dict['delay_to_relax']):

            self.proc_data_dict['ramsey_fit_results'][0].append(self.fit_Ramsey(
                            self.proc_data_dict['ramsey_times'][:-4],
                            self.proc_data_dict['qubit_state'][0][i][:-4]/
                            max(self.proc_data_dict['qubit_state'][0][i][:-4]),
                            state=0,
                            kw=self.options_dict))

            self.proc_data_dict['ramsey_fit_results'][1].append(self.fit_Ramsey(
                            self.proc_data_dict['ramsey_times'][:-4],
                            self.proc_data_dict['qubit_state'][1][i][:-4]/
                            max(self.proc_data_dict['qubit_state'][1][i][:-4]),
                            state=1,
                            kw=self.options_dict))

            n01 = self.proc_data_dict['ramsey_fit_results'
                                         ][0][i][0].params['n0'].value
            n02 = self.proc_data_dict['ramsey_fit_results'
                                         ][1][i][0].params['n0'].value

            self.proc_data_dict['photon_number'][0].append(n01)
            self.proc_data_dict['photon_number'][1].append(n02)


    def run_fitting(self):
        print_fit_results = self.params_dict.pop('print_fit_results',False)

        exp_dec_mod = lmfit.Model(fit_mods.ExpDecayFunc)
        exp_dec_mod.set_param_hint('n',
                                   value=1,
                                   vary=False)
        exp_dec_mod.set_param_hint('offset',
                                   value=0,
                                   min=0,
                                   vary=True)
        exp_dec_mod.set_param_hint('tau',
                                   value=self.proc_data_dict[
                                                'delay_to_relax'][-1],
                                   min=1e-11,
                                   vary=True)
        exp_dec_mod.set_param_hint('amplitude',
                                   value=1,
                                   min=0,
                                   vary=True)
        params = exp_dec_mod.make_params()
        self.fit_res = OrderedDict()
        self.fit_res['ground_state'] = exp_dec_mod.fit(
                                data=self.proc_data_dict['photon_number'][0],
                                params=params,
                                t=self.proc_data_dict['delay_to_relax'])
        self.fit_res['excited_state'] = exp_dec_mod.fit(
                                data=self.proc_data_dict['photon_number'][1],
                                params=params,
                                t=self.proc_data_dict['delay_to_relax'])
        if print_fit_results:
            print(self.fit_res['ground_state'].fit_report())
            print(self.fit_res['excited_state'].fit_report())

    def fit_Ramsey(self, x, y, state, **kw):

        x = np.array(x)

        y = np.array(y)

        exp_dec_p_mod = lmfit.Model(fit_mods.ExpDecayPmod)
        comb_exp_dec_mod = lmfit.Model(fit_mods.CombinedOszExpDecayFunc)

        average = np.mean(y)

        ft_of_data = np.fft.fft(y)
        index_of_fourier_maximum = np.argmax(np.abs(
            ft_of_data[1:len(ft_of_data) // 2])) + 1
        max_ramsey_delay = x[-1] - x[0]

        fft_axis_scaling = 1 / max_ramsey_delay
        freq_est = fft_axis_scaling * index_of_fourier_maximum

        n_est = (freq_est-self.artif_detuning)/(2 * self.chi)


        exp_dec_p_mod.set_param_hint('T2echo',
                                   value=self.T2,
                                   vary=False)
        exp_dec_p_mod.set_param_hint('offset',
                                   value=average,
                                   min=0,
                                   vary=True)
        exp_dec_p_mod.set_param_hint('delta',
                                   value=self.artif_detuning,
                                   vary=False)
        exp_dec_p_mod.set_param_hint('amplitude',
                                   value=1,
                                   min=0,
                                   vary=True)
        exp_dec_p_mod.set_param_hint('kappa',
                                   value=self.kappa[state],
                                   vary=False)
        exp_dec_p_mod.set_param_hint('chi',
                                   value=self.chi,
                                   vary=False)
        exp_dec_p_mod.set_param_hint('n0',
                                      value=n_est,
                                      min=0,
                                      vary=True)
        exp_dec_p_mod.set_param_hint('phase',
                                       value=0,
                                       vary=True)


        comb_exp_dec_mod.set_param_hint('tau',
                                     value=self.T2,
                                     vary=True)
        comb_exp_dec_mod.set_param_hint('offset',
                                        value=average,
                                        min=0,
                                        vary=True)
        comb_exp_dec_mod.set_param_hint('oscillation_offset',
                                        value=average,
                                        min=0,
                                        vary=True)
        comb_exp_dec_mod.set_param_hint('amplitude',
                                     value=1,
                                     min=0,
                                     vary=True)
        comb_exp_dec_mod.set_param_hint('tau_gauss',
                                     value=self.kappa[state],
                                     vary=True)
        comb_exp_dec_mod.set_param_hint('n0',
                                     value=n_est,
                                     min=0,
                                     vary=True)
        comb_exp_dec_mod.set_param_hint('phase',
                                     value=0,
                                     vary=True)
        comb_exp_dec_mod.set_param_hint('delta',
                                     value=self.artif_detuning,
                                     vary=False)
        comb_exp_dec_mod.set_param_hint('chi',
                                     value=self.chi,
                                     vary=False)

        if (np.average(y[:4]) >
                np.average(y[4:8])):
            phase_estimate = 0
        else:
            phase_estimate = np.pi
        exp_dec_p_mod.set_param_hint('phase',
                                     value=phase_estimate, vary=True)
        comb_exp_dec_mod.set_param_hint('phase',
                                     value=phase_estimate, vary=True)

        amplitude_guess = 0.5
        if np.all(np.logical_and(y >= 0, y <= 1)):
            exp_dec_p_mod.set_param_hint('amplitude',
                                         value=amplitude_guess,
                                         min=0.00,
                                         max=4.0,
                                         vary=True)
            comb_exp_dec_mod.set_param_hint('amplitude',
                                         value=amplitude_guess,
                                         min=0.00,
                                         max=4.0,
                                         vary=True)

        else:
            print('data is not normalized, varying amplitude')
            exp_dec_p_mod.set_param_hint('amplitude',
                                         value=max(y),
                                         min=0.00,
                                         max=4.0,
                                         vary=True)
            comb_exp_dec_mod.set_param_hint('amplitude',
                                        value=max(y),
                                        min=0.00,
                                        max=4.0,
                                        vary=True)

        fit_res_1 = exp_dec_p_mod.fit(data=y,
                                    t=x,
                                    params= exp_dec_p_mod.make_params())

        fit_res_2 = comb_exp_dec_mod.fit(data=y,
                                         t=x,
                                         params= comb_exp_dec_mod.make_params())


        if fit_res_1.chisqr > .35:
            log.warning('Fit did not converge, varying phase')
            fit_res_lst = []

            for phase_estimate in np.linspace(0, 2*np.pi, 10):

                for i, del_amp in enumerate(np.linspace(
                        -max(y)/10, max(y)/10, 10)):
                    exp_dec_p_mod.set_param_hint('phase',
                                                 value=phase_estimate,
                                                 vary=False)
                    exp_dec_p_mod.set_param_hint('amplitude',
                                                 value=max(y)+ del_amp)

                    fit_res_lst += [exp_dec_p_mod.fit(
                        data=y,
                        t=x,
                        params= exp_dec_p_mod.make_params())]

            chisqr_lst = [fit_res_1.chisqr for fit_res_1 in fit_res_lst]
            fit_res_1 = fit_res_lst[np.argmin(chisqr_lst)]

        if fit_res_2.chisqr > .35:
            log.warning('Fit did not converge, varying phase')
            fit_res_lst = []

            for phase_estimate in np.linspace(0, 2*np.pi, 10):

                for i, del_amp in enumerate(np.linspace(
                        -max(y)/10, max(y)/10, 10)):
                    comb_exp_dec_mod.set_param_hint('phase',
                                                 value=phase_estimate,
                                                 vary=False)
                    comb_exp_dec_mod.set_param_hint('amplitude',
                                                 value=max(y)+ del_amp)

                    fit_res_lst += [comb_exp_dec_mod.fit(
                        data=y,
                        t=x,
                        params= comb_exp_dec_mod.make_params())]

            chisqr_lst = [fit_res_2.chisqr for fit_res_2 in fit_res_lst]
            fit_res_2 = fit_res_lst[np.argmin(chisqr_lst)]

        if fit_res_1.chisqr < fit_res_2.chisqr:
            self.proc_data_dict['params'] = exp_dec_p_mod.make_params()
            return [fit_res_1,fit_res_1,fit_res_2]
        else:
            self.proc_data_dict['params'] = comb_exp_dec_mod.make_params()
            return [fit_res_2,fit_res_1,fit_res_2]


    def prepare_plots(self):
            self.prepare_2D_sweep_plot()
            self.prepare_photon_number_plot()
            self.prepare_ramsey_plots()

    def prepare_2D_sweep_plot(self):
        self.plot_dicts['off_full_data_'+self.label] = {
            'title': 'Raw data |g>',
            'plotfn': self.plot_colorxy,
            'xvals': self.proc_data_dict['ramsey_times'],
            'xlabel': 'Ramsey delays',
            'xunit': 's',
            'yvals': self.proc_data_dict['delay_to_relax'],
            'ylabel': 'Delay after first RO-pulse',
            'yunit': 's',
            'zvals': np.array(self.proc_data_dict['qubit_state'][0]) }

        self.plot_dicts['on_full_data_'+self.label] = {
            'title': 'Raw data |e>',
            'plotfn': self.plot_colorxy,
            'xvals': self.proc_data_dict['ramsey_times'],
            'xlabel': 'Ramsey delays',
            'xunit': 's',
            'yvals': self.proc_data_dict['delay_to_relax'],
            'ylabel': 'Delay after first RO-pulse',
            'yunit': 's',
            'zvals': np.array(self.proc_data_dict['qubit_state'][1])  }



    def prepare_ramsey_plots(self):
        x_fit = np.linspace(self.proc_data_dict['ramsey_times'][0],
                            max(self.proc_data_dict['ramsey_times']),101)
        for i in range(len(self.proc_data_dict['ramsey_fit_results'][0])):

            self.plot_dicts['off_'+str(i)] = {
                'title': 'Ramsey w t_delay = '+\
                         str(self.proc_data_dict['delay_to_relax'][i])+ \
                         ' s, in |g> state',
                'ax_id':'ramsey_off_'+str(i),
                'plotfn': self.plot_line,
                'xvals': self.proc_data_dict['ramsey_times'],
                'xlabel': 'Ramsey delays',
                'xunit': 's',
                'yvals': np.array(self.proc_data_dict['qubit_state'][0][i]/
                             max(self.proc_data_dict['qubit_state'][0][i][:-4])),
                'ylabel': 'Measured qubit state',
                'yunit': '',
                'marker': 'o',
                'setlabel': '|g> data_'+str(i),
                'do_legend': True }

            self.plot_dicts['off_fit_'+str(i)] = {
                'title': 'Ramsey w t_delay = '+ \
                         str(self.proc_data_dict['delay_to_relax'][i])+ \
                         ' s, in |g> state',
                'ax_id':'ramsey_off_'+str(i),
                'plotfn': self.plot_line,
                'xvals': x_fit,
                'yvals':  self.proc_data_dict['ramsey_fit_results'][0][i][1].eval(
                    self.proc_data_dict['ramsey_fit_results'][0][i][1].params,
                    t=x_fit),
                'linestyle': '-',
                'marker': '',
                'setlabel': '|g> fit_model'+str(i),
                'do_legend': True  }

            self.plot_dicts['off_fit_2_'+str(i)] = {
                'title': 'Ramsey w t_delay = '+ \
                         str(self.proc_data_dict['delay_to_relax'][i])+ \
                         ' s, in |g> state',
                'ax_id':'ramsey_off_'+str(i),
                'plotfn': self.plot_line,
                'xvals': x_fit,
                'yvals':  self.proc_data_dict['ramsey_fit_results'][0][i][2].eval(
                    self.proc_data_dict['ramsey_fit_results'][0][i][2].params,
                    t=x_fit),
                'linestyle': '-',
                'marker': '',
                'setlabel': '|g> fit_simpel_model'+str(i),
                'do_legend': True  }

            self.plot_dicts['hidden_g_'+str(i)] = {
                'ax_id':'ramsey_off_'+str(i),
                'plotfn': self.plot_line,
                'xvals': [0],
                'yvals': [0],
                'color': 'w',
                'setlabel': 'Residual photon count = '
                             ''+str(self.proc_data_dict['photon_number'][0][i]),
                'do_legend': True }


            self.plot_dicts['on_'+str(i)] = {
                'title': 'Ramsey w t_delay = '+ \
                         str(self.proc_data_dict['delay_to_relax'][i])+ \
                         ' s, in |e> state',
                'ax_id':'ramsey_on_'+str(i),
                'plotfn': self.plot_line,
                'xvals': self.proc_data_dict['ramsey_times'],
                'xlabel': 'Ramsey delays',
                'xunit': 's',
                'yvals':  np.array(self.proc_data_dict['qubit_state'][1][i]/
                             max(self.proc_data_dict['qubit_state'][1][i][:-4])),
                'ylabel': 'Measured qubit state',
                'yunit': '',
                'marker': 'o',
                'setlabel': '|e> data_'+str(i),
                'do_legend': True }

            self.plot_dicts['on_fit_'+str(i)] = {
                'title': 'Ramsey w t_delay = '+ \
                         str(self.proc_data_dict['delay_to_relax'][i])+ \
                         ' s, in |e> state',
                'ax_id':'ramsey_on_'+str(i),
                'plotfn': self.plot_line,
                'xvals': x_fit,
                'yvals':  self.proc_data_dict['ramsey_fit_results'][1][i][1].eval(
                    self.proc_data_dict['ramsey_fit_results'][1][i][1].params,
                    t=x_fit),
                'linestyle': '-',
                'marker': '',
                'setlabel': '|e> fit_model'+str(i),
                'do_legend': True }

            self.plot_dicts['on_fit_2_'+str(i)] = {
                'title': 'Ramsey w t_delay = '+ \
                         str(self.proc_data_dict['delay_to_relax'][i])+ \
                         ' s, in |e> state',
                'ax_id':'ramsey_on_'+str(i),
                'plotfn': self.plot_line,
                'xvals': x_fit,
                'yvals':  self.proc_data_dict['ramsey_fit_results'][1][i][2].eval(
                    self.proc_data_dict['ramsey_fit_results'][1][i][2].params,
                    t=x_fit),
                'linestyle': '-',
                'marker': '',
                'setlabel': '|e> fit_simpel_model'+str(i),
                'do_legend': True }

            self.plot_dicts['hidden_e_'+str(i)] = {
                'ax_id':'ramsey_on_'+str(i),
                'plotfn': self.plot_line,
                'xvals': [0],
                'yvals': [0],
                'color': 'w',
                'setlabel': 'Residual photon count = '
                            ''+str(self.proc_data_dict['photon_number'][1][i]),
                'do_legend': True }


    def prepare_photon_number_plot(self):


        ylabel = 'Average photon number'
        yunit = ''

        x_fit = np.linspace(min(self.proc_data_dict['delay_to_relax']),
                            max(self.proc_data_dict['delay_to_relax']),101)
        minmax_data = [min(min(self.proc_data_dict['photon_number'][0]),
                           min(self.proc_data_dict['photon_number'][1])),
                       max(max(self.proc_data_dict['photon_number'][0]),
                           max(self.proc_data_dict['photon_number'][1]))]
        minmax_data[0] -= minmax_data[0]/5
        minmax_data[1] += minmax_data[1]/5

        self.proc_data_dict['photon_number'][1],

        self.fit_res['excited_state'].eval(
            self.fit_res['excited_state'].params,
            t=x_fit)
        self.plot_dicts['Photon number count'] = {
            'plotfn': self.plot_line,
            'xlabel': 'Delay after first RO-pulse',
            'ax_id': 'Photon number count ',
            'xunit': 's',
            'xvals': self.proc_data_dict['delay_to_relax'],
            'yvals': self.proc_data_dict['photon_number'][0],
            'ylabel': ylabel,
            'yunit': yunit,
            'yrange': minmax_data,
            'title': 'Residual photon number',
            'color': 'b',
            'linestyle': '',
            'marker': 'o',
            'setlabel': '|g> data',
            'func': 'semilogy',
            'do_legend': True}

        self.plot_dicts['main2'] = {
            'plotfn': self.plot_line,
            'xunit': 's',
            'xvals': x_fit,
            'yvals': self.fit_res['ground_state'].eval(
                self.fit_res['ground_state'].params,
                t=x_fit),
            'yrange': minmax_data,
            'ax_id': 'Photon number count ',
            'color': 'b',
            'linestyle': '-',
            'marker': '',
            'setlabel': '|g> fit',
            'func': 'semilogy',
            'do_legend': True}

        self.plot_dicts['main3'] = {
            'plotfn': self.plot_line,
            'xunit': 's',
            'xvals': self.proc_data_dict['delay_to_relax'],
            'yvals': self.proc_data_dict['photon_number'][1],
            'yrange': minmax_data,
            'ax_id': 'Photon number count ',
            'color': 'r',
            'linestyle': '',
            'marker': 'o',
            'setlabel': '|e> data',
            'func': 'semilogy',
            'do_legend': True}

        self.plot_dicts['main4'] = {
            'plotfn': self.plot_line,
            'xunit': 's',
            'ax_id': 'Photon number count ',
            'xvals': x_fit,
            'yvals': self.fit_res['excited_state'].eval(
                self.fit_res['excited_state'].params,
                t=x_fit),
            'yrange': minmax_data,
            'ylabel': ylabel,
            'color': 'r',
            'linestyle': '-',
            'marker': '',
            'setlabel': '|e> fit',
            'func': 'semilogy',
            'do_legend': True}

        self.plot_dicts['hidden_1'] = {
            'ax_id': 'Photon number count ',
            'plotfn': self.plot_line,
            'yrange': minmax_data,
            'xvals': [0],
            'yvals': [0],
            'color': 'w',
            'setlabel': 'tau_g = '
                        ''+str("%.3f" %
                        (self.fit_res['ground_state'].params['tau'].value*1e9))+''
                        ' ns',
            'do_legend': True }


        self.plot_dicts['hidden_2'] = {
            'ax_id': 'Photon number count ',
            'plotfn': self.plot_line,
            'yrange': minmax_data,
            'xvals': [0],
            'yvals': [0],
            'color': 'w',
            'setlabel': 'tau_e = '
                        ''+str("%.3f" %
                        (self.fit_res['excited_state'].params['tau'].value*1e9))+''
                        ' ns',
            'do_legend': True}


class RODynamicPhaseAnalysis(MultiQubit_TimeDomain_Analysis):

    def __init__(self, qb_names: list=None,  t_start: str=None, t_stop: str=None,
                 data_file_path: str=None, single_timestamp: bool=False,
                 options_dict: dict=None, extract_only: bool=False,
                 do_fitting: bool=True, auto=True):

        super().__init__(qb_names=qb_names, t_start=t_start, t_stop=t_stop,
                         data_file_path=data_file_path,
                         options_dict=options_dict,
                         extract_only=extract_only,
                         do_fitting=do_fitting,
                         auto=False)

        if auto:
            self.run_analysis()

    def process_data(self):

        super().process_data()

        if 'qbp_name' in self.metadata:
            self.pulsed_qbname = self.metadata['qbp_name']
        else:
            self.pulsed_qbname = self.options_dict.get('pulsed_qbname')
        self.measured_qubits = [qbn for qbn in self.channel_map if
                                qbn != self.pulsed_qbname]

    def prepare_fitting(self):
        self.fit_dicts = OrderedDict()
        for qbn in self.measured_qubits:
            ro_dict = self.proc_data_dict['projected_data_dict'][qbn]
            sweep_points = self.proc_data_dict['sweep_points_dict'][qbn][
                'msmt_sweep_points']
            for ro_suff, data in ro_dict.items():
                cos_mod = lmfit.Model(fit_mods.CosFunc)
                if self.num_cal_points != 0:
                    data = data[:-self.num_cal_points]
                guess_pars = fit_mods.Cos_guess(
                    model=cos_mod,
                    t=sweep_points,
                    data=data)
                guess_pars['amplitude'].vary = True
                guess_pars['offset'].vary = True
                guess_pars['frequency'].vary = True
                guess_pars['phase'].vary = True

                key = 'cos_fit_{}{}'.format(qbn, ro_suff)
                self.fit_dicts[key] = {
                    'fit_fn': fit_mods.CosFunc,
                    'fit_xvals': {'t': sweep_points},
                    'fit_yvals': {'data': data},
                    'guess_pars': guess_pars}

    def analyze_fit_results(self):

        self.dynamic_phases = OrderedDict()
        for meas_qbn in self.measured_qubits:
            self.dynamic_phases[meas_qbn] = \
                (self.fit_dicts['cos_fit_{}_measure'.format(meas_qbn)][
                    'fit_res'].best_values['phase'] -
                 self.fit_dicts['cos_fit_{}_ref_measure'.format(meas_qbn)][
                    'fit_res'].best_values['phase'])*180/np.pi

    def prepare_plots(self):

        super().prepare_plots()

        if self.do_fitting:
            for meas_qbn in self.measured_qubits:
                sweep_points_dict = self.proc_data_dict['sweep_points_dict'][
                    meas_qbn]
                if self.num_cal_points != 0:
                    yvals = [self.proc_data_dict['projected_data_dict'][meas_qbn][
                                 '_ref_measure'][:-self.num_cal_points],
                             self.proc_data_dict['projected_data_dict'][meas_qbn][
                                 '_measure'][:-self.num_cal_points]]
                    sweep_points = sweep_points_dict['msmt_sweep_points']

                    # plot cal points
                    for i, cal_pts_idxs in enumerate(
                            self.cal_states_dict.values()):
                        key = list(self.cal_states_dict)[i] + meas_qbn
                        self.plot_dicts[key] = {
                            'fig_id': 'dyn_phase_plot_' + meas_qbn,
                            'plotfn': self.plot_line,
                            'xvals': np.mean([
                                sweep_points_dict['cal_points_sweep_points'][
                                    cal_pts_idxs],
                                sweep_points_dict['cal_points_sweep_points'][
                                    cal_pts_idxs]],
                                axis=0),
                            'yvals': np.mean([
                                self.proc_data_dict['projected_data_dict'][meas_qbn][
                                    '_ref_measure'][cal_pts_idxs],
                                self.proc_data_dict['projected_data_dict'][meas_qbn][
                                    '_measure'][cal_pts_idxs]],
                                             axis=0),
                            'setlabel': list(self.cal_states_dict)[i],
                            'do_legend': True,
                            'legend_bbox_to_anchor': (1, 0.5),
                            'legend_pos': 'center left',
                            'linestyle': 'none',
                            'line_kws': {'color': self.get_cal_state_color(
                                list(self.cal_states_dict)[i])}}

                else:
                    yvals = [self.proc_data_dict['projected_data_dict'][meas_qbn][
                                 '_ref_measure'],
                             self.proc_data_dict['projected_data_dict'][meas_qbn][
                                 '_measure']]
                    sweep_points = sweep_points_dict['sweep_points']

                self.plot_dicts['dyn_phase_plot_' + meas_qbn] = {
                    'plotfn': self.plot_line,
                    'xvals': [sweep_points, sweep_points],
                    'xlabel': self.raw_data_dict['xlabel'][0],
                    'xunit': self.raw_data_dict['xunit'][0][0],
                    'yvals': yvals,
                    'ylabel': 'Excited state population',
                    'yunit': '',
                    'setlabel': ['with measurement', 'no measurement'],
                    'title': (self.raw_data_dict['timestamps'][0] + ' ' +
                              self.raw_data_dict['measurementstring'][0]),
                    'linestyle': 'none',
                    'do_legend': True,
                    'legend_bbox_to_anchor': (1, 0.5),
                    'legend_pos': 'center left'}

                self.plot_dicts['cos_fit_' + meas_qbn + '_ref_measure'] = {
                    'fig_id': 'dyn_phase_plot_' + meas_qbn,
                    'plotfn': self.plot_fit,
                    'fit_res': self.fit_dicts['cos_fit_{}_ref_measure'.format(
                                    meas_qbn)]['fit_res'],
                    'setlabel': 'cos fit',
                    'do_legend': True,
                    'legend_bbox_to_anchor': (1, 0.5),
                    'legend_pos': 'center left'}

                self.plot_dicts['cos_fit_' + meas_qbn + '_measure'] = {
                    'fig_id': 'dyn_phase_plot_' + meas_qbn,
                    'plotfn': self.plot_fit,
                    'fit_res': self.fit_dicts['cos_fit_{}_measure'.format(
                                    meas_qbn)]['fit_res'],
                    'setlabel': 'cos fit',
                    'do_legend': True,
                    'legend_bbox_to_anchor': (1, 0.5),
                    'legend_pos': 'center left'}

                textstr = 'Dynamic phase = {:.2f}'.format(
                    self.dynamic_phases[meas_qbn]) + r'$^{\circ}$'
                self.plot_dicts['text_msg_' + meas_qbn] = {
                    'fig_id': 'dyn_phase_plot_' + meas_qbn,
                    'ypos': -0.175,
                    'xpos': 0.5,
                    'horizontalalignment': 'center',
                    'verticalalignment': 'top',
                    'plotfn': self.plot_text,
                    'text_string': textstr}


class FluxAmplitudeSweepAnalysis(MultiQubit_TimeDomain_Analysis):
    def __init__(self, qb_names, *args, **kwargs):
        self.mask_freq = kwargs.pop('mask_freq', None)
        self.mask_amp = kwargs.pop('mask_amp', None)

        super().__init__(qb_names, *args, **kwargs)

    def process_data(self):
        super().process_data()

        pdd = self.proc_data_dict
        nr_sp = {qb: len(pdd['sweep_points_dict'][qb]['sweep_points'])
                 for qb in self.qb_names}
        nr_sp2d = {qb: len(list(pdd['sweep_points_2D_dict'][qb].values())[0])
                           for qb in self.qb_names}
        nr_cp = self.num_cal_points

        # make matrix out of vector
        data_reshaped = {qb: np.reshape(deepcopy(
            pdd['data_to_fit'][qb]).T.flatten(), (nr_sp[qb], nr_sp2d[qb]))
                         for qb in self.qb_names}
        pdd['data_reshaped'] = data_reshaped

        # remove calibration points from data to fit
        data_no_cp = {qb: np.array([pdd['data_reshaped'][qb][i, :]
                                    for i in range(nr_sp[qb]-nr_cp)])
            for qb in self.qb_names}

        # apply mask
        for qb in self.qb_names:
            if self.mask_freq is None:
                self.mask_freq = [True]*nr_sp2d[qb] # by default, no point is masked
            if self.mask_amp is None:
                self.mask_amp = [True]*(nr_sp[qb]-nr_cp)

        pdd['freqs_masked'] = {}
        pdd['amps_masked'] = {}
        pdd['data_masked'] = {}
        for qb in self.qb_names:
            sp_param = [k for k in self.mospm[qb] if 'freq' in k][0]
            pdd['freqs_masked'][qb] = \
                pdd['sweep_points_2D_dict'][qb][sp_param][self.mask_freq]
            pdd['amps_masked'][qb] = \
                pdd['sweep_points_dict'][qb]['sweep_points'][
                :-self.num_cal_points][self.mask_amp]
            data_masked = data_no_cp[qb][self.mask_amp,:]
            pdd['data_masked'][qb] = data_masked[:, self.mask_freq]

    def prepare_fitting(self):
        pdd = self.proc_data_dict
        self.fit_dicts = OrderedDict()

        # Gaussian fit of amplitude slices
        gauss_mod = fit_mods.GaussianModel_v2()
        for qb in self.qb_names:
            for i in range(len(pdd['amps_masked'][qb])):
                data = pdd['data_masked'][qb][i,:]
                self.fit_dicts[f'gauss_fit_{qb}_{i}'] = {
                    'model': gauss_mod,
                    'fit_xvals': {'x': pdd['freqs_masked'][qb]},
                    'fit_yvals': {'data': data}
                    }

    def analyze_fit_results(self):
        pdd = self.proc_data_dict

        pdd['gauss_center'] = {}
        pdd['gauss_center_err'] = {}
        pdd['filtered_center'] = {}
        pdd['filtered_amps'] = {}

        for qb in self.qb_names:
            pdd['gauss_center'][qb] = np.array([
                self.fit_res[f'gauss_fit_{qb}_{i}'].best_values['center']
                for i in range(len(pdd['amps_masked'][qb]))])
            pdd['gauss_center_err'][qb] = np.array([
                self.fit_res[f'gauss_fit_{qb}_{i}'].params['center'].stderr
                for i in range(len(pdd['amps_masked'][qb]))])

            # filter out points with stderr > 1e6 Hz
            pdd['filtered_center'][qb] = np.array([])
            pdd['filtered_amps'][qb] = np.array([])
            for i, stderr in enumerate(pdd['gauss_center_err'][qb]):
                try:
                    if stderr < 1e6:
                        pdd['filtered_center'][qb] = \
                            np.append(pdd['filtered_center'][qb],
                                  pdd['gauss_center'][qb][i])
                        pdd['filtered_amps'][qb] = \
                            np.append(pdd['filtered_amps'][qb],
                            pdd['sweep_points_dict'][qb]\
                            ['sweep_points'][:-self.num_cal_points][i])
                except:
                    continue

            # if gaussian fitting does not work (i.e. all points were filtered
            # out above) use max value of data to get an estimate of freq
            if len(pdd['filtered_amps'][qb]) == 0:
                for qb in self.qb_names:
                    freqs = np.array([])
                    for i in range(pdd['data_masked'][qb].shape[0]):
                        freqs = np.append(freqs, pdd['freqs_masked'][qb]\
                            [np.argmax(pdd['data_masked'][qb][i,:])])
                    pdd['filtered_center'][qb] = freqs
                    pdd['filtered_amps'][qb] = pdd['amps_masked'][qb]

            # fit the freqs to the qubit model
            freq_mod = lmfit.Model(fit_mods.Qubit_dac_to_freq)
            freq_mod.guess = fit_mods.Qubit_dac_arch_guess.__get__(
                freq_mod, freq_mod.__class__)

            self.fit_dicts[f'freq_fit_{qb}'] = {
                'model': freq_mod,
                'fit_xvals': {'dac_voltage': pdd['filtered_amps'][qb]},
                'fit_yvals': {'data': pdd['filtered_center'][qb]}}

            self.run_fitting()

    def prepare_plots(self):
        pdd = self.proc_data_dict
        rdd = self.raw_data_dict

        for qb in self.qb_names:
            sp_param = [k for k in self.mospm[qb] if 'freq' in k][0]
            self.plot_dicts[f'data_2d_{qb}'] = {
                'title': rdd['measurementstring'] +
                            '\n' + rdd['timestamp'],
                'ax_id': f'data_2d_{qb}',
                'plotfn': self.plot_colorxy,
                'xvals': pdd['sweep_points_dict'][qb]['sweep_points'],
                'yvals': pdd['sweep_points_2D_dict'][qb][sp_param],
                'zvals': np.transpose(pdd['data_reshaped'][qb]),
                'xlabel': r'Flux pulse amplitude',
                'xunit': 'V',
                'ylabel': r'Qubit drive frequency',
                'yunit': 'Hz',
                'zlabel': 'Excited state population',
            }

            if self.do_fitting:
                if self.options_dict.get('scatter', True):
                    label = f'freq_scatter_{qb}_scatter'
                    self.plot_dicts[label] = {
                        'title': rdd['measurementstring'] +
                        '\n' + rdd['timestamp'],
                        'ax_id': f'data_2d_{qb}',
                        'plotfn': self.plot_line,
                        'linestyle': '',
                        'marker': 'o',
                        'xvals': pdd['filtered_amps'][qb],
                        'yvals': pdd['filtered_center'][qb],
                        'xlabel': r'Flux pulse amplitude',
                        'xunit': 'V',
                        'ylabel': r'Qubit drive frequency',
                        'yunit': 'Hz',
                        'color': 'purple',
                    }

                amps = pdd['sweep_points_dict'][qb]['sweep_points'][
                                     :-self.num_cal_points]

                label = f'freq_scatter_{qb}'
                self.plot_dicts[label] = {
                    'title': rdd['measurementstring'] +
                             '\n' + rdd['timestamp'],
                    'ax_id': f'data_2d_{qb}',
                    'plotfn': self.plot_line,
                    'linestyle': '-',
                    'marker': '',
                    'xvals': amps,
                    'yvals': fit_mods.Qubit_dac_to_freq(amps,
                            **self.fit_res[f'freq_fit_{qb}'].best_values),
                    'color': 'red',
                }


class T1FrequencySweepAnalysis(MultiQubit_TimeDomain_Analysis):
    def process_data(self):
        super().process_data()

        pdd = self.proc_data_dict
        nr_cp = self.num_cal_points
        self.lengths = OrderedDict()
        self.amps = OrderedDict()
        self.freqs = OrderedDict()
        for qbn in self.qb_names:
            len_key = [pn for pn in self.mospm[qbn] if 'length' in pn]
            if len(len_key) == 0:
                raise KeyError('Couldn"t find sweep points corresponding to '
                               'flux pulse length.')
            self.lengths[qbn] = self.sp.get_sweep_params_property(
                'values', 0, len_key[0])

            amp_key = [pn for pn in self.mospm[qbn] if 'amp' in pn]
            if len(len_key) == 0:
                raise KeyError('Couldn"t find sweep points corresponding to '
                               'flux pulse amplitude.')
            self.amps[qbn] = self.sp.get_sweep_params_property(
                'values', 1, amp_key[0])

            freq_key = [pn for pn in self.mospm[qbn] if 'freq' in pn]
            if len(freq_key) == 0:
                self.freqs[qbn] = None
            else:
                self.freqs[qbn] =self.sp.get_sweep_params_property(
                    'values', 1, freq_key[0])

        nr_amps = len(self.amps[self.qb_names[0]])
        nr_lengths = len(self.lengths[self.qb_names[0]])

        # make matrix out of vector
        data_reshaped_no_cp = {qb: np.reshape(deepcopy(
                pdd['data_to_fit'][qb][
                :, :pdd['data_to_fit'][qb].shape[1]-nr_cp]).flatten(),
                (nr_amps, nr_lengths)) for qb in self.qb_names}

        pdd['data_reshaped_no_cp'] = data_reshaped_no_cp

        pdd['mask'] = {qb: np.ones(nr_amps, dtype=np.bool)
                           for qb in self.qb_names}

    def prepare_fitting(self):
        pdd = self.proc_data_dict

        self.fit_dicts = OrderedDict()
        exp_mod = fit_mods.ExponentialModel()
        for qb in self.qb_names:
            for i, data in enumerate(pdd['data_reshaped_no_cp'][qb]):
                self.fit_dicts[f'exp_fit_{qb}_amp_{i}'] = {
                    'model': exp_mod,
                    'fit_xvals': {'x': self.lengths[qb]},
                    'fit_yvals': {'data': data}}

    def analyze_fit_results(self):
        pdd = self.proc_data_dict

        pdd['T1'] = {}
        pdd['T1_err'] = {}

        for qb in self.qb_names:
            pdd['T1'][qb] = np.array([
                abs(self.fit_res[f'exp_fit_{qb}_amp_{i}'].best_values['decay'])
                for i in range(len(self.amps[qb]))])

            pdd['T1_err'][qb] = np.array([
                self.fit_res[f'exp_fit_{qb}_amp_{i}'].params['decay'].stderr
                for i in range(len(self.amps[qb]))])

            for i in range(len(self.amps[qb])):
                try:
                    if pdd['T1_err'][qb][i] >= 10 * pdd['T1'][qb][i]:
                        pdd['mask'][qb][i] = False
                except TypeError:
                    pdd['mask'][qb][i] = False

    def prepare_plots(self):
        pdd = self.proc_data_dict
        rdd = self.raw_data_dict

        for qb in self.qb_names:
            for p, param_values in enumerate([self.amps, self.freqs]):
                if param_values is None:
                    continue
                suffix = '_amp' if p == 0 else '_freq'
                mask = pdd['mask'][qb]
                xlabel = r'Flux pulse amplitude' if p == 0 else \
                    r'Derived qubit frequency'
<<<<<<< HEAD
                
=======

>>>>>>> 314acc21
                if self.do_fitting:
                    # Plot T1 vs flux pulse amplitude
                    label = f'T1_fit_{qb}{suffix}'
                    self.plot_dicts[label] = {
                        'title': rdd['measurementstring'] + '\n' + rdd['timestamp'],
                        'plotfn': self.plot_line,
                        'linestyle': '-',
                        'xvals': param_values[qb][mask],
                        'yvals': pdd['T1'][qb][mask],
                        'yerr': pdd['T1_err'][qb][mask],
                        'xlabel': xlabel,
                        'xunit': 'V' if p == 0 else 'Hz',
                        'ylabel': r'T1',
                        'yunit': 's',
                        'color': 'blue',
                    }

                # Plot rotated integrated average in dependece of flux pulse
                # amplitude and length
                label = f'T1_color_plot_{qb}{suffix}'
                self.plot_dicts[label] = {
                    'title': rdd['measurementstring'] + '\n' + rdd['timestamp'],
                    'plotfn': self.plot_colorxy,
                    'linestyle': '-',
                    'xvals': param_values[qb][mask],
                    'yvals': self.lengths[qb],
                    'zvals': np.transpose(pdd['data_reshaped_no_cp'][qb][mask]),
                    'xlabel': xlabel,
                    'xunit': 'V' if p == 0 else 'Hz',
                    'ylabel': r'Flux pulse length',
                    'yunit': 's',
                    'zlabel': r'Excited state population'
                }

                # Plot population loss for the first flux pulse length as a
                # function of flux pulse amplitude
                label = f'Pop_loss_{qb}{suffix}'
                self.plot_dicts[label] = {
                    'title': rdd['measurementstring'] + '\n' + rdd['timestamp'],
                    'plotfn': self.plot_line,
                    'linestyle': '-',
                    'xvals': param_values[qb][mask],
                    'yvals': 1 - pdd['data_reshaped_no_cp'][qb][:, 0][mask],
                    'xlabel': xlabel,
                    'xunit': 'V' if p == 0 else 'Hz',
                    'ylabel': r'Pop. loss @ {:.0f} ns'.format(
                        self.lengths[qb][0]/1e-9
                    ),
                    'yunit': '',
                }

            # Plot all fits in single figure
            if self.options_dict.get('all_fits', False) and self.do_fitting:
                colormap = self.options_dict.get('colormap', mpl.cm.plasma)
                for i in range(len(self.amps[qb])):
                    color = colormap(i/(len(self.amps[qb])-1))
                    label = f'exp_fit_{qb}_amp_{i}'
                    fitid = param_values[qb][i]
                    self.plot_dicts[label] = {
                        'title': rdd['measurementstring'] + '\n' + rdd['timestamp'],
                        'fig_id': f'T1_fits_{qb}',
                        'xlabel': r'Flux pulse length',
                        'xunit': 's',
                        'ylabel': r'Excited state population',
                        'plotfn': self.plot_fit,
                        'fit_res': self.fit_res[label],
                        'plot_init': self.options_dict.get('plot_init', False),
                        'color': color,
                        'setlabel': f'freq={fitid:.4f}' if p == 1
                                            else f'amp={fitid:.4f}',
                        'do_legend': False,
                        'legend_bbox_to_anchor': (1, 1),
                        'legend_pos': 'upper left',
                        }
    
                    label = f'freq_scatter_{qb}_{i}'
                    self.plot_dicts[label] = {
                        'fig_id': f'T1_fits_{qb}',
                        'plotfn': self.plot_line,
                        'xvals': self.lengths[qb],
                        'linestyle': '',
                        'yvals': pdd['data_reshaped_no_cp'][qb][i, :],
                        'color': color,
                        'setlabel': f'freq={fitid:.4f}' if p == 1
                                            else f'amp={fitid:.4f}',
                    }


class T2FrequencySweepAnalysis(MultiQubit_TimeDomain_Analysis):
    def process_data(self):
        super().process_data()

        pdd = self.proc_data_dict
        nr_cp = self.num_cal_points
        nr_amps = len(self.metadata['amplitudes'])
        nr_lengths = len(self.metadata['flux_lengths'])
        nr_phases = len(self.metadata['phases'])

        # make matrix out of vector
        data_reshaped_no_cp = {qb: np.reshape(
            deepcopy(pdd['data_to_fit'][qb][
                     :, :pdd['data_to_fit'][qb].shape[1]-nr_cp]).flatten(),
            (nr_amps, nr_lengths, nr_phases)) for qb in self.qb_names}

        pdd['data_reshaped_no_cp'] = data_reshaped_no_cp
        if self.metadata['use_cal_points']:
            pdd['cal_point_data'] = {qb: deepcopy(
                pdd['data_to_fit'][qb][
                len(pdd['data_to_fit'][qb])-nr_cp:]) for qb in self.qb_names}

        pdd['mask'] = {qb: np.ones(nr_amps, dtype=np.bool)
                           for qb in self.qb_names}

    def prepare_fitting(self):
        pdd = self.proc_data_dict
        self.fit_dicts = OrderedDict()
        nr_amps = len(self.metadata['amplitudes'])

        for qb in self.qb_names:
            for i in range(nr_amps):
                for j, data in enumerate(pdd['data_reshaped_no_cp'][qb][i]):
                    cos_mod = fit_mods.CosModel
                    guess_pars = fit_mods.Cos_guess(
                        model=cos_mod, t=self.metadata['phases'],
                        data=data,
                        freq_guess=1/360)
                    guess_pars['frequency'].value = 1/360
                    guess_pars['frequency'].vary = False
                    self.fit_dicts[f'cos_fit_{qb}_{i}_{j}'] = {
                        'fit_fn': fit_mods.CosFunc,
                        'fit_xvals': {'t': self.metadata['phases']},
                        'fit_yvals': {'data': data},
                        'guess_pars': guess_pars}

    def analyze_fit_results(self):
        pdd = self.proc_data_dict

        pdd['T2'] = {}
        pdd['T2_err'] = {}
        pdd['phase_contrast'] = {}
        nr_lengths = len(self.metadata['flux_lengths'])
        nr_amps = len(self.metadata['amplitudes'])

        for qb in self.qb_names:
            pdd['phase_contrast'][qb] = {}
            exp_mod = fit_mods.ExponentialModel()
            for i in range(nr_amps):
                pdd['phase_contrast'][qb][f'amp_{i}'] = np.array([self.fit_res[
                                                        f'cos_fit_{qb}_{i}_{j}'
                                                    ].best_values['amplitude']
                                                    for j in
                                                    range(nr_lengths)])

                self.fit_dicts[f'exp_fit_{qb}_{i}'] = {
                    'model': exp_mod,
                    'fit_xvals': {'x': self.metadata['flux_lengths']},
                    'fit_yvals': {'data': np.array([self.fit_res[
                                                        f'cos_fit_{qb}_{i}_{j}'
                                                    ].best_values['amplitude']
                                                    for j in
                                                    range(nr_lengths)])}}

            self.run_fitting()

            pdd['T2'][qb] = np.array([
                abs(self.fit_res[f'exp_fit_{qb}_{i}'].best_values['decay'])
                for i in range(len(self.metadata['amplitudes']))])

            pdd['mask'][qb] = []
            for i in range(len(self.metadata['amplitudes'])):
                try:
                    if self.fit_res[f'exp_fit_{qb}_{i}']\
                                            .params['decay'].stderr >= 1e-5:
                        pdd['mask'][qb][i] = False
                except TypeError:
                    pdd['mask'][qb][i] = False

    def prepare_plots(self):
        pdd = self.proc_data_dict
        rdd = self.raw_data_dict

        for qb in self.qb_names:
            mask = pdd['mask'][qb]
            label = f'T2_fit_{qb}'
            xvals = self.metadata['amplitudes'][mask] if \
                self.metadata['frequencies'] is None else \
                self.metadata['frequencies'][mask]
            xlabel = r'Flux pulse amplitude' if \
                self.metadata['frequencies'] is None else \
                r'Derived qubit frequency'
            self.plot_dicts[label] = {
                'plotfn': self.plot_line,
                'linestyle': '-',
                'xvals': xvals,
                'yvals': pdd['T2'][qb][mask],
                'xlabel': xlabel,
                'xunit': 'V' if self.metadata['frequencies'] is None else 'Hz',
                'ylabel': r'T2',
                'yunit': 's',
                'color': 'blue',
            }

            # Plot all fits in single figure
            if not self.options_dict.get('all_fits', False):
                continue

            colormap = self.options_dict.get('colormap', mpl.cm.plasma)
            for i in range(len(self.metadata['amplitudes'])):
                color = colormap(i/(len(self.metadata['frequencies'])-1))
                label = f'exp_fit_{qb}_amp_{i}'
                freqs = self.metadata['frequencies'] is not None
                fitid = self.metadata.get('frequencies',
                                          self.metadata['amplitudes'])[i]
                self.plot_dicts[label] = {
                    'title': rdd['measurementstring'] +
                            '\n' + rdd['timestamp'],
                    'ax_id': f'T2_fits_{qb}',
                    'xlabel': r'Flux pulse length',
                    'xunit': 's',
                    'ylabel': r'Excited state population',
                    'plotfn': self.plot_fit,
                    'fit_res': self.fit_res[label],
                    'plot_init': self.options_dict.get('plot_init', False),
                    'color': color,
                    'setlabel': f'freq={fitid:.4f}' if freqs
                                        else f'amp={fitid:.4f}',
                    'do_legend': False,
                    'legend_bbox_to_anchor': (1, 1),
                    'legend_pos': 'upper left',
                    }

                label = f'freq_scatter_{qb}_{i}'
                self.plot_dicts[label] = {
                    'ax_id': f'T2_fits_{qb}',
                    'plotfn': self.plot_line,
                    'xvals': self.metadata['phases'],
                    'linestyle': '',
                    'yvals': pdd['data_reshaped_no_cp'][qb][i,:],
                    'color': color,
                    'setlabel': f'freq={fitid:.4f}' if freqs
                                        else f'amp={fitid:.4f}',
                }


class MeasurementInducedDephasingAnalysis(MultiQubit_TimeDomain_Analysis):
    def process_data(self):
        super().process_data()

        rdd = self.raw_data_dict
        pdd = self.proc_data_dict

        pdd['data_reshaped'] = {qb: [] for qb in pdd['data_to_fit']}
        pdd['amps_reshaped'] = np.unique(self.metadata['hard_sweep_params']['ro_amp_scale']['values'])
        pdd['phases_reshaped'] = []
        for amp in pdd['amps_reshaped']:
            mask = self.metadata['hard_sweep_params']['ro_amp_scale']['values'] == amp
            pdd['phases_reshaped'].append(self.metadata['hard_sweep_params']['phase']['values'][mask])
            for qb in self.qb_names:
                pdd['data_reshaped'][qb].append(pdd['data_to_fit'][qb][:len(mask)][mask])

    def prepare_fitting(self):
        pdd = self.proc_data_dict
        rdd = self.raw_data_dict
        self.fit_dicts = OrderedDict()
        for qb in self.qb_names:
            for i, data in enumerate(pdd['data_reshaped'][qb]):
                cos_mod = fit_mods.CosModel
                guess_pars = fit_mods.Cos_guess(
                    model=cos_mod, t=pdd['phases_reshaped'][i],
                    data=data, freq_guess=1/360)
                guess_pars['frequency'].value = 1/360
                guess_pars['frequency'].vary = False
                self.fit_dicts[f'cos_fit_{qb}_{i}'] = {
                    'fit_fn': fit_mods.CosFunc,
                    'fit_xvals': {'t': pdd['phases_reshaped'][i]},
                    'fit_yvals': {'data': data},
                    'guess_pars': guess_pars}

    def analyze_fit_results(self):
        pdd = self.proc_data_dict

        pdd['phase_contrast'] = {}
        pdd['phase_offset'] = {}
        pdd['sigma'] = {}
        pdd['sigma_err'] = {}
        pdd['a'] = {}
        pdd['a_err'] = {}
        pdd['c'] = {}
        pdd['c_err'] = {}

        for qb in self.qb_names:
            pdd['phase_contrast'][qb] = np.array([
                self.fit_res[f'cos_fit_{qb}_{i}'].best_values['amplitude']
                for i, _ in enumerate(pdd['data_reshaped'][qb])])
            pdd['phase_offset'][qb] = np.array([
                self.fit_res[f'cos_fit_{qb}_{i}'].best_values['phase']
                for i, _ in enumerate(pdd['data_reshaped'][qb])])
            pdd['phase_offset'][qb] += np.pi * (pdd['phase_contrast'][qb] < 0)
            pdd['phase_offset'][qb] = (pdd['phase_offset'][qb] + np.pi) % (2 * np.pi) - np.pi
            pdd['phase_offset'][qb] = 180*np.unwrap(pdd['phase_offset'][qb])/np.pi
            pdd['phase_contrast'][qb] = np.abs(pdd['phase_contrast'][qb])

            gauss_mod = lmfit.models.GaussianModel()
            self.fit_dicts[f'phase_contrast_fit_{qb}'] = {
                'model': gauss_mod,
                'guess_dict': {'center': {'value': 0, 'vary': False}},
                'fit_xvals': {'x': pdd['amps_reshaped']},
                'fit_yvals': {'data': pdd['phase_contrast'][qb]}}

            quadratic_mod = lmfit.models.QuadraticModel()
            self.fit_dicts[f'phase_offset_fit_{qb}'] = {
                'model': quadratic_mod,
                'guess_dict': {'b': {'value': 0, 'vary': False}},
                'fit_xvals': {'x': pdd['amps_reshaped']},
                'fit_yvals': {'data': pdd['phase_offset'][qb]}}

            self.run_fitting()
            self.save_fit_results()

            pdd['sigma'][qb] = self.fit_res[f'phase_contrast_fit_{qb}'].best_values['sigma']
            pdd['sigma_err'][qb] = self.fit_res[f'phase_contrast_fit_{qb}'].params['sigma']. \
                stderr
            pdd['a'][qb] = self.fit_res[f'phase_offset_fit_{qb}'].best_values['a']
            pdd['a_err'][qb] = self.fit_res[f'phase_offset_fit_{qb}'].params['a'].stderr
            pdd['c'][qb] = self.fit_res[f'phase_offset_fit_{qb}'].best_values['c']
            pdd['c_err'][qb] = self.fit_res[f'phase_offset_fit_{qb}'].params['c'].stderr

            pdd['sigma_err'][qb] = float('nan') if pdd['sigma_err'][qb] is None \
                else pdd['sigma_err'][qb]
            pdd['a_err'][qb] = float('nan') if pdd['a_err'][qb] is None else pdd['a_err'][qb]
            pdd['c_err'][qb] = float('nan') if pdd['c_err'][qb] is None else pdd['c_err'][qb]

    def prepare_plots(self):
        pdd = self.proc_data_dict
        rdd = self.raw_data_dict

        phases_equal = True
        for phases in pdd['phases_reshaped'][1:]:
            if not np.all(phases == pdd['phases_reshaped'][0]):
                phases_equal = False
                break

        for qb in self.qb_names:
            if phases_equal:
                self.plot_dicts[f'data_2d_{qb}'] = {
                    'title': rdd['measurementstring'] +
                             '\n' + rdd['timestamp'],
                    'plotfn': self.plot_colorxy,
                    'xvals': pdd['phases_reshaped'][0],
                    'yvals': pdd['amps_reshaped'],
                    'zvals': pdd['data_reshaped'][qb],
                    'xlabel': r'Pulse phase, $\phi$',
                    'xunit': 'deg',
                    'ylabel': r'Readout pulse amplitude scale, $V_{RO}/V_{ref}$',
                    'yunit': '',
                    'zlabel': 'Excited state population',
                }

            colormap = self.options_dict.get('colormap', mpl.cm.plasma)
            for i, amp in enumerate(pdd['amps_reshaped']):
                color = colormap(i/(len(pdd['amps_reshaped'])-1))
                label = f'cos_data_{qb}_{i}'
                self.plot_dicts[label] = {
                    'title': rdd['measurementstring'] +
                             '\n' + rdd['timestamp'],
                    'ax_id': f'amplitude_crossections_{qb}',
                    'plotfn': self.plot_line,
                    'xvals': pdd['phases_reshaped'][i],
                    'yvals': pdd['data_reshaped'][qb][i],
                    'xlabel': r'Pulse phase, $\phi$',
                    'xunit': 'deg',
                    'ylabel': 'Excited state population',
                    'linestyle': '',
                    'color': color,
                    'setlabel': f'amp={amp:.4f}',
                    'do_legend': True,
                    'legend_bbox_to_anchor': (1, 1),
                    'legend_pos': 'upper left',
                }
            if self.do_fitting:
                for i, amp in enumerate(pdd['amps_reshaped']):
                    color = colormap(i/(len(pdd['amps_reshaped'])-1))
                    label = f'cos_fit_{qb}_{i}'
                    self.plot_dicts[label] = {
                        'ax_id': f'amplitude_crossections_{qb}',
                        'plotfn': self.plot_fit,
                        'fit_res': self.fit_res[label],
                        'plot_init': self.options_dict.get('plot_init', False),
                        'color': color,
                        'setlabel': f'fit, amp={amp:.4f}',
                    }

                # Phase contrast
                self.plot_dicts[f'phase_contrast_data_{qb}'] = {
                    'title': rdd['measurementstring'] +
                             '\n' + rdd['timestamp'],
                    'ax_id': f'phase_contrast_{qb}',
                    'plotfn': self.plot_line,
                    'xvals': pdd['amps_reshaped'],
                    'yvals': 200*pdd['phase_contrast'][qb],
                    'xlabel': r'Readout pulse amplitude scale, $V_{RO}/V_{ref}$',
                    'xunit': '',
                    'ylabel': 'Phase contrast',
                    'yunit': '%',
                    'linestyle': '',
                    'color': 'k',
                    'setlabel': 'data',
                    'do_legend': True,
                }
                self.plot_dicts[f'phase_contrast_fit_{qb}'] = {
                    'ax_id': f'phase_contrast_{qb}',
                    'plotfn': self.plot_line,
                    'xvals': pdd['amps_reshaped'],
                    'yvals': 200*self.fit_res[f'phase_contrast_fit_{qb}'].best_fit,
                    'color': 'r',
                    'marker': '',
                    'setlabel': 'fit',
                    'do_legend': True,
                }
                self.plot_dicts[f'phase_contrast_labels_{qb}'] = {
                    'ax_id': f'phase_contrast_{qb}',
                    'plotfn': self.plot_line,
                    'xvals': pdd['amps_reshaped'],
                    'yvals': 200*pdd['phase_contrast'][qb],
                    'marker': '',
                    'linestyle': '',
                    'setlabel': r'$\sigma = ({:.5f} \pm {:.5f})$ V'.
                        format(pdd['sigma'][qb], pdd['sigma_err'][qb]),
                    'do_legend': True,
                    'legend_bbox_to_anchor': (1, 1),
                    'legend_pos': 'upper left',
                }

                # Phase offset
                self.plot_dicts[f'phase_offset_data_{qb}'] = {
                    'title': rdd['measurementstring'] +
                             '\n' + rdd['timestamp'],
                    'ax_id': f'phase_offset_{qb}',
                    'plotfn': self.plot_line,
                    'xvals': pdd['amps_reshaped'],
                    'yvals': pdd['phase_offset'][qb],
                    'xlabel': r'Readout pulse amplitude scale, $V_{RO}/V_{ref}$',
                    'xunit': '',
                    'ylabel': 'Phase offset',
                    'yunit': 'deg',
                    'linestyle': '',
                    'color': 'k',
                    'setlabel': 'data',
                    'do_legend': True,
                }
                self.plot_dicts[f'phase_offset_fit_{qb}'] = {
                    'ax_id': f'phase_offset_{qb}',
                    'plotfn': self.plot_line,
                    'xvals': pdd['amps_reshaped'],
                    'yvals': self.fit_res[f'phase_offset_fit_{qb}'].best_fit,
                    'color': 'r',
                    'marker': '',
                    'setlabel': 'fit',
                    'do_legend': True,
                }
                self.plot_dicts[f'phase_offset_labels_{qb}'] = {
                    'ax_id': f'phase_offset_{qb}',
                    'plotfn': self.plot_line,
                    'xvals': pdd['amps_reshaped'],
                    'yvals': pdd['phase_offset'][qb],
                    'marker': '',
                    'linestyle': '',
                    'setlabel': r'$a = {:.0f} \pm {:.0f}$ deg/V${{}}^2$'.
                        format(pdd['a'][qb], pdd['a_err'][qb]) + '\n' +
                                r'$c = {:.1f} \pm {:.1f}$ deg'.
                        format(pdd['c'][qb], pdd['c_err'][qb]),
                    'do_legend': True,
                    'legend_bbox_to_anchor': (1, 1),
                    'legend_pos': 'upper left',
                }


class DriveCrosstalkCancellationAnalysis(MultiQubit_TimeDomain_Analysis):
    def process_data(self):
        super().process_data()
        if self.sp is None:
            raise ValueError('This analysis needs a SweepPoints '
                             'class instance.')

        pdd = self.proc_data_dict
        # get the ramsey phases as the values of the first sweep parameter
        # in the 2nd sweep dimension.
        # !!! This assumes all qubits have the same ramsey phases !!!
        pdd['ramsey_phases'] = self.sp.get_sweep_params_property('values', 1)
        pdd['qb_sweep_points'] = {}
        pdd['qb_sweep_param'] = {}
        for k, v in self.sp.get_sweep_dimension(0).items():
            if k == 'phase':
                continue
            qb, param = k.split('.')
            pdd['qb_sweep_points'][qb] = v[0]
            pdd['qb_sweep_param'][qb] = (param, v[1], v[2])
        pdd['qb_msmt_vals'] = {}
        pdd['qb_cal_vals'] = {}

        for qb, data in pdd['data_to_fit'].items():
            pdd['qb_msmt_vals'][qb] = data[:, :-self.num_cal_points].reshape(
                len(pdd['qb_sweep_points'][qb]), len(pdd['ramsey_phases']))
            pdd['qb_cal_vals'][qb] = data[0, -self.num_cal_points:]

    def prepare_fitting(self):
        pdd = self.proc_data_dict
        self.fit_dicts = OrderedDict()
        for qb in self.qb_names:
            for i, data in enumerate(pdd['qb_msmt_vals'][qb]):
                cos_mod = fit_mods.CosModel
                guess_pars = fit_mods.Cos_guess(
                    model=cos_mod, t=pdd['ramsey_phases'],
                    data=data, freq_guess=1/360)
                guess_pars['frequency'].value = 1/360
                guess_pars['frequency'].vary = False
                self.fit_dicts[f'cos_fit_{qb}_{i}'] = {
                    'fit_fn': fit_mods.CosFunc,
                    'fit_xvals': {'t': pdd['ramsey_phases']},
                    'fit_yvals': {'data': data},
                    'guess_pars': guess_pars}

    def analyze_fit_results(self):
        pdd = self.proc_data_dict

        pdd['phase_contrast'] = {}
        pdd['phase_offset'] = {}

        for qb in self.qb_names:
            pdd['phase_contrast'][qb] = np.array([
                2*self.fit_res[f'cos_fit_{qb}_{i}'].best_values['amplitude']
                for i, _ in enumerate(pdd['qb_msmt_vals'][qb])])
            pdd['phase_offset'][qb] = np.array([
                self.fit_res[f'cos_fit_{qb}_{i}'].best_values['phase']
                for i, _ in enumerate(pdd['qb_msmt_vals'][qb])])
            pdd['phase_offset'][qb] *= 180/np.pi
            pdd['phase_offset'][qb] += 180 * (pdd['phase_contrast'][qb] < 0)
            pdd['phase_offset'][qb] = (pdd['phase_offset'][qb] + 180) % 360 - 180
            pdd['phase_contrast'][qb] = np.abs(pdd['phase_contrast'][qb])

    def prepare_plots(self):
        pdd = self.proc_data_dict
        rdd = self.raw_data_dict

        for qb in self.qb_names:
            self.plot_dicts[f'data_2d_{qb}'] = {
                'title': rdd['measurementstring'] +
                         '\n' + rdd['timestamp'] + '\n' + qb,
                'plotfn': self.plot_colorxy,
                'xvals': pdd['ramsey_phases'],
                'yvals': pdd['qb_sweep_points'][qb],
                'zvals': pdd['qb_msmt_vals'][qb],
                'xlabel': r'Ramsey phase, $\phi$',
                'xunit': 'deg',
                'ylabel': pdd['qb_sweep_param'][qb][2],
                'yunit': pdd['qb_sweep_param'][qb][1],
                'zlabel': 'Excited state population',
            }

            colormap = self.options_dict.get('colormap', mpl.cm.plasma)
            for i, pval in enumerate(pdd['qb_sweep_points'][qb]):
                if i == len(pdd['qb_sweep_points'][qb]) - 1:
                    legendlabel='data, ref.'
                else:
                    legendlabel = f'data, {pdd["qb_sweep_param"][qb][0]}='\
                                  f'{pval:.4f}{pdd["qb_sweep_param"][qb][1]}'
                color = colormap(i/(len(pdd['qb_sweep_points'][qb])-1))
                label = f'cos_data_{qb}_{i}'

                self.plot_dicts[label] = {
                    'title': rdd['measurementstring'] +
                             '\n' + rdd['timestamp'] + '\n' + qb,
                    'ax_id': f'param_crossections_{qb}',
                    'plotfn': self.plot_line,
                    'xvals': pdd['ramsey_phases'],
                    'yvals': pdd['qb_msmt_vals'][qb][i],
                    'xlabel': r'Ramsey phase, $\phi$',
                    'xunit': 'deg',
                    'ylabel': 'Excited state population',
                    'linestyle': '',
                    'color': color,
                    'setlabel': legendlabel,
                    'do_legend': False,
                    'legend_bbox_to_anchor': (1, 1),
                    'legend_pos': 'upper left',
                }
            if self.do_fitting:
                for i, pval in enumerate(pdd['qb_sweep_points'][qb]):
                    if i == len(pdd['qb_sweep_points'][qb]) - 1:
                        legendlabel = 'fit, ref.'
                    else:
                        legendlabel = f'fit, {pdd["qb_sweep_param"][qb][0]}='\
                                      f'{pval:.4f}{pdd["qb_sweep_param"][qb][1]}'
                    color = colormap(i/(len(pdd['qb_sweep_points'][qb])-1))
                    label = f'cos_fit_{qb}_{i}'
                    self.plot_dicts[label] = {
                        'ax_id': f'param_crossections_{qb}',
                        'plotfn': self.plot_fit,
                        'fit_res': self.fit_res[label],
                        'plot_init': self.options_dict.get('plot_init', False),
                        'color': color,
                        'do_legend': False,
                        # 'setlabel': legendlabel
                    }

                # Phase contrast
                self.plot_dicts[f'phase_contrast_data_{qb}'] = {
                    'title': rdd['measurementstring'] +
                             '\n' + rdd['timestamp'] + '\n' + qb,
                    'ax_id': f'phase_contrast_{qb}',
                    'plotfn': self.plot_line,
                    'xvals': pdd['qb_sweep_points'][qb][:-1],
                    'yvals': pdd['phase_contrast'][qb][:-1] * 100,
                    'xlabel': pdd['qb_sweep_param'][qb][2],
                    'xunit': pdd['qb_sweep_param'][qb][1],
                    'ylabel': 'Phase contrast',
                    'yunit': '%',
                    'linestyle': '-',
                    'marker': 'o',
                    'color': 'C0',
                    'setlabel': 'data',
                    'do_legend': True,
                }
                self.plot_dicts[f'phase_contrast_ref_{qb}'] = {
                    'ax_id': f'phase_contrast_{qb}',
                    'plotfn': self.plot_hlines,
                    'xmin': pdd['qb_sweep_points'][qb][:-1].min(),
                    'xmax': pdd['qb_sweep_points'][qb][:-1].max(),
                    'y': pdd['phase_contrast'][qb][-1] * 100,
                    'linestyle': '--',
                    'colors': '0.6',
                    'setlabel': 'ref',
                    'do_legend': True,
                }

                # Phase offset
                self.plot_dicts[f'phase_offset_data_{qb}'] = {
                    'title': rdd['measurementstring'] +
                             '\n' + rdd['timestamp'] + '\n' + qb,
                    'ax_id': f'phase_offset_{qb}',
                    'plotfn': self.plot_line,
                    'xvals': pdd['qb_sweep_points'][qb][:-1],
                    'yvals': pdd['phase_offset'][qb][:-1],
                    'xlabel': pdd['qb_sweep_param'][qb][2],
                    'xunit': pdd['qb_sweep_param'][qb][1],
                    'ylabel': 'Phase offset',
                    'yunit': 'deg',
                    'linestyle': '-',
                    'marker': 'o',
                    'color': 'C0',
                    'setlabel': 'data',
                    'do_legend': True,
                }
                self.plot_dicts[f'phase_offset_ref_{qb}'] = {
                    'ax_id': f'phase_offset_{qb}',
                    'plotfn': self.plot_hlines,
                    'xmin': pdd['qb_sweep_points'][qb][:-1].min(),
                    'xmax': pdd['qb_sweep_points'][qb][:-1].max(),
                    'y': pdd['phase_offset'][qb][-1],
                    'linestyle': '--',
                    'colors': '0.6',
                    'setlabel': 'ref',
                    'do_legend': True,
                }


class FluxlineCrosstalkAnalysis(MultiQubit_TimeDomain_Analysis):
<<<<<<< HEAD
=======
    """Analysis for the measure_fluxline_crosstalk measurement.

    The measurement involves Ramsey measurements on a set of crosstalk qubits,
    which have been brought to a flux-sensitive position with a flux pulse.
    The first dimension is the ramsey-phase of these qubits.

    In the second sweep dimension, the amplitude of a flux pulse on another
    (target) qubit is swept.

    The analysis extracts the change in Ramsey phase offset, which gets
    converted to a frequency offset due to the flux pulse on the target qubit.
    The frequency offset is then converted to a flux offset, which is a measure
    of the crosstalk between the target fluxline and the crosstalk qubit.

    The measurement is hard-compressed, meaning the raw data is inherently 1d,
    with one set of calibration points as the final segments. The experiment
    part of the measured values are reshaped to the correct 2d shape for
    the analysis. The sweep points passed into the analysis should still reflect
    the 2d nature of the measurement, meaning the ramsey phase values should be
    passed in the first dimension and the target fluxpulse amplitudes in the
    second sweep dimension.
    """


>>>>>>> 314acc21
    def __init__(self, qb_names, *args, **kwargs):
        params_dict = {f'{qbn}.amp_to_freq_model':
                       f'Instrument settings.{qbn}.fit_ge_freq_from_flux_pulse_amp'
                       for qbn in qb_names}
        kwargs['params_dict'] = kwargs.get('params_dict', {})
        kwargs['params_dict'].update(params_dict)
        super().__init__(qb_names, *args, **kwargs)

    def process_data(self):
        super().process_data()
        if self.sp is None:
            raise ValueError('This analysis needs a SweepPoints '
                             'class instance.')

        pdd = self.proc_data_dict
<<<<<<< HEAD
        # get the ramsey phases as the values of the first sweep parameter
        # in the 1st sweep dimension.
        # !!! This assumes all qubits have the same ramsey phases !!!
=======

>>>>>>> 314acc21
        pdd['ramsey_phases'] = self.sp.get_sweep_params_property('values', 0)
        pdd['target_amps'] = self.sp.get_sweep_params_property('values', 1)
        pdd['target_fluxpulse_length'] = \
            self.get_param_value('target_fluxpulse_length')
        pdd['crosstalk_qubits_amplitudes'] = \
            self.get_param_value('crosstalk_qubits_amplitudes')

        pdd['qb_msmt_vals'] = {qb:
            pdd['data_to_fit'][qb][:, :-self.num_cal_points].reshape(
                len(pdd['target_amps']), len(pdd['ramsey_phases']))
            for qb in self.qb_names}
        pdd['qb_cal_vals'] = {
            qb: pdd['data_to_fit'][qb][0, -self.num_cal_points:]
            for qb in self.qb_names}

    def prepare_fitting(self):
        pdd = self.proc_data_dict
        self.fit_dicts = OrderedDict()
<<<<<<< HEAD
=======
        cos_mod = lmfit.Model(fit_mods.CosFunc)
        cos_mod.guess = fit_mods.Cos_guess.__get__(cos_mod, cos_mod.__class__)
>>>>>>> 314acc21
        for qb in self.qb_names:
            for i, data in enumerate(pdd['qb_msmt_vals'][qb]):
                self.fit_dicts[f'cos_fit_{qb}_{i}'] = {
                    'model': cos_mod,
                    'guess_dict': {'frequency': {'value': 1 / 360,
                                                 'vary': False}},
                    'fit_xvals': {'t': pdd['ramsey_phases']},
                    'fit_yvals': {'data': data}}

    def analyze_fit_results(self):
        pdd = self.proc_data_dict

        pdd['phase_contrast'] = {}
        pdd['phase_offset'] = {}
        pdd['freq_offset'] = {}
        pdd['freq'] = {}

        self.skip_qb_freq_fits = self.get_param_value('skip_qb_freq_fits', False)

        if not self.skip_qb_freq_fits:
            pdd['flux'] = {}

        for qb in self.qb_names:
            pdd['phase_contrast'][qb] = np.array([
                2 * self.fit_res[f'cos_fit_{qb}_{i}'].best_values['amplitude']
                for i, _ in enumerate(pdd['qb_msmt_vals'][qb])])
            pdd['phase_offset'][qb] = np.array([
                self.fit_res[f'cos_fit_{qb}_{i}'].best_values['phase']
                for i, _ in enumerate(pdd['qb_msmt_vals'][qb])])
            pdd['phase_offset'][qb] *= 180 / np.pi
            pdd['phase_offset'][qb] += 180 * (pdd['phase_contrast'][qb] < 0)
            pdd['phase_offset'][qb] = (pdd['phase_offset'][qb] + 180) % 360 - 180
            pdd['phase_offset'][qb] = \
                np.unwrap(pdd['phase_offset'][qb] / 180 * np.pi) * 180 / np.pi
            pdd['phase_contrast'][qb] = np.abs(pdd['phase_contrast'][qb])
            pdd['freq_offset'][qb] = pdd['phase_offset'][qb] / 360 / pdd[
                'target_fluxpulse_length']
            fr = lmfit.Model(lambda a, f_a=1, f0=0: a * f_a + f0).fit(
                data=pdd['freq_offset'][qb], a=pdd['target_amps'])
            pdd['freq_offset'][qb] -= fr.best_values['f0']

            if not self.skip_qb_freq_fits:
                mpars = eval(self.raw_data_dict[f'{qb}.amp_to_freq_model'])
                freq_idle = fit_mods.Qubit_dac_to_freq(
                    pdd['crosstalk_qubits_amplitudes'].get(qb, 0), **mpars)
                pdd['freq'][qb] = pdd['freq_offset'][qb] + freq_idle
                mpars.update({'V_per_phi0': 1, 'dac_sweet_spot': 0})
                pdd['flux'][qb] = fit_mods.Qubit_freq_to_dac(
                    pdd['freq'][qb], **mpars)



        # fit fitted results to linear models
        lin_mod = lmfit.Model(lambda x, a=1, b=0: a*x + b)
        def guess(model, data, x, **kwargs):
            a_guess = (data[-1] - data[0])/(x[-1] - x[0])
            b_guess = data[0] - x[0]*a_guess
            return model.make_params(a=a_guess, b=b_guess)
        lin_mod.guess = guess.__get__(lin_mod, lin_mod.__class__)

        keys_to_fit = []
        for qb in self.qb_names:
            for param in ['phase_offset', 'freq_offset', 'flux']:
                if param == 'flux' and self.skip_qb_freq_fits:
                    continue
                key = f'{param}_fit_{qb}'
                self.fit_dicts[key] = {
                    'model': lin_mod,
                    'fit_xvals': {'x': pdd['target_amps']},
                    'fit_yvals': {'data': pdd[param][qb]}}
                keys_to_fit.append(key)
        self.run_fitting(keys_to_fit=keys_to_fit)

    def prepare_plots(self):
        pdd = self.proc_data_dict
        rdd = self.raw_data_dict

        for qb in self.qb_names:
            self.plot_dicts[f'data_2d_{qb}'] = {
                'title': rdd['measurementstring'] +
                         '\n' + rdd['timestamp'] + '\n' + qb,
                'plotfn': self.plot_colorxy,
                'xvals': pdd['ramsey_phases'],
                'yvals': pdd['target_amps'],
                'zvals': pdd['qb_msmt_vals'][qb],
                'xlabel': r'Ramsey phase, $\phi$',
                'xunit': 'deg',
                'ylabel': self.sp.get_sweep_params_property('label', 1,
                                                            'target_amp'),
                'yunit': self.sp.get_sweep_params_property('unit', 1,
                                                           'target_amp'),
                'zlabel': 'Excited state population',
            }

            colormap = self.options_dict.get('colormap', mpl.cm.plasma)
            for i, pval in enumerate(pdd['target_amps']):
                legendlabel = f'data, amp. = {pval:.4f} V'
                color = colormap(i / (len(pdd['target_amps']) - 1))
                label = f'cos_data_{qb}_{i}'

                self.plot_dicts[label] = {
                    'title': rdd['measurementstring'] +
                             '\n' + rdd['timestamp'] + '\n' + qb,
                    'ax_id': f'param_crossections_{qb}',
                    'plotfn': self.plot_line,
                    'xvals': pdd['ramsey_phases'],
                    'yvals': pdd['qb_msmt_vals'][qb][i],
                    'xlabel': r'Ramsey phase, $\phi$',
                    'xunit': 'deg',
                    'ylabel': 'Excited state population',
                    'linestyle': '',
                    'color': color,
                    'setlabel': legendlabel,
                    'do_legend': False,
                    'legend_bbox_to_anchor': (1, 1),
                    'legend_pos': 'upper left',
                }
            if self.do_fitting:
                for i, pval in enumerate(pdd['target_amps']):
                    legendlabel = f'fit, amp. = {pval:.4f} V'
                    color = colormap(i / (len(pdd['target_amps']) - 1))
                    label = f'cos_fit_{qb}_{i}'
                    self.plot_dicts[label] = {
                        'ax_id': f'param_crossections_{qb}',
                        'plotfn': self.plot_fit,
                        'fit_res': self.fit_res[label],
                        'plot_init': self.options_dict.get('plot_init', False),
                        'color': color,
                        'setlabel': legendlabel,
                        'do_legend': False,
                    }

                # Phase contrast
                self.plot_dicts[f'phase_contrast_data_{qb}'] = {
                    'title': rdd['measurementstring'] +
                             '\n' + rdd['timestamp'] + '\n' + qb,
                    'ax_id': f'phase_contrast_{qb}',
                    'plotfn': self.plot_line,
                    'xvals': pdd['target_amps'],
                    'yvals': pdd['phase_contrast'][qb] * 100,
                    'xlabel':self.sp.get_sweep_params_property('label', 1,
                                                               'target_amp'),
                    'xunit': self.sp.get_sweep_params_property('unit', 1,
                                                               'target_amp'),
                    'ylabel': 'Phase contrast',
                    'yunit': '%',
                    'linestyle': '-',
                    'marker': 'o',
                    'color': 'C0',
                }

                # Phase offset
                self.plot_dicts[f'phase_offset_data_{qb}'] = {
                    'title': rdd['measurementstring'] +
                             '\n' + rdd['timestamp'] + '\n' + qb,
                    'ax_id': f'phase_offset_{qb}',
                    'plotfn': self.plot_line,
                    'xvals': pdd['target_amps'],
                    'yvals': pdd['phase_offset'][qb],
                    'xlabel':self.sp.get_sweep_params_property('label', 1,
                                                               'target_amp'),
                    'xunit': self.sp.get_sweep_params_property('unit', 1,
                                                               'target_amp'),
                    'ylabel': 'Phase offset',
                    'yunit': 'deg',
                    'linestyle': 'none',
                    'marker': 'o',
                    'color': 'C0',
                }

                # Frequency offset
                self.plot_dicts[f'freq_offset_data_{qb}'] = {
                    'title': rdd['measurementstring'] +
                             '\n' + rdd['timestamp'] + '\n' + qb,
                    'ax_id': f'freq_offset_{qb}',
                    'plotfn': self.plot_line,
                    'xvals': pdd['target_amps'],
                    'yvals': pdd['freq_offset'][qb],
                    'xlabel':self.sp.get_sweep_params_property('label', 1,
                                                               'target_amp'),
                    'xunit': self.sp.get_sweep_params_property('unit', 1,
                                                               'target_amp'),
                    'ylabel': 'Freq. offset, $\\Delta f$',
                    'yunit': 'Hz',
                    'linestyle': 'none',
                    'marker': 'o',
                    'color': 'C0',
                }

                if not self.skip_qb_freq_fits:
                    # Flux
                    self.plot_dicts[f'flux_data_{qb}'] = {
                        'title': rdd['measurementstring'] +
                                 '\n' + rdd['timestamp'] + '\n' + qb,
                        'ax_id': f'flux_{qb}',
                        'plotfn': self.plot_line,
                        'xvals': pdd['target_amps'],
                        'yvals': pdd['flux'][qb],
                        'xlabel': self.sp[1]['target_amp'][2],
                        'xunit': self.sp[1]['target_amp'][1],
                        'ylabel': 'Flux, $\\Phi$',
                        'yunit': '$\\Phi_0$',
                        'linestyle': 'none',
                        'marker': 'o',
                        'color': 'C0',
                    }

                for param in ['phase_offset', 'freq_offset', 'flux']:
                    if param == 'flux' and self.skip_qb_freq_fits:
                        continue
                    self.plot_dicts[f'{param}_fit_{qb}'] = {
                        'ax_id': f'{param}_{qb}',
                        'plotfn': self.plot_fit,
                        'fit_res': self.fit_res[f'{param}_fit_{qb}'],
                        'plot_init': self.options_dict.get('plot_init', False),
                        'linestyle': '-',
                        'marker': '',
                        'color': 'C1',
                    }

class RabiAnalysis(MultiQubit_TimeDomain_Analysis):

    def __init__(self, qb_names, *args, **kwargs):
        params_dict = {}
        for qbn in qb_names:
            s = 'Instrument settings.'+qbn
            for trans_name in ['ge', 'ef']:
                params_dict[f'{trans_name}_amp180_'+qbn] = \
                    s+f'.{trans_name}_amp180'
                params_dict[f'{trans_name}_amp90scale_'+qbn] = \
                    s+f'.{trans_name}_amp90_scale'
        kwargs['params_dict'] = params_dict
        kwargs['numeric_params'] = list(params_dict)
        super().__init__(qb_names, *args, **kwargs)

    def prepare_fitting(self):
        self.fit_dicts = OrderedDict()
        for qbn in self.qb_names:
            data = self.proc_data_dict['data_to_fit'][qbn]
            sweep_points = self.proc_data_dict['sweep_points_dict'][qbn][
                'msmt_sweep_points']
            if self.num_cal_points != 0:
                data = data[:-self.num_cal_points]
            cos_mod = lmfit.Model(fit_mods.CosFunc)
            guess_pars = fit_mods.Cos_guess(
                model=cos_mod, t=sweep_points, data=data)
            guess_pars['amplitude'].vary = True
            guess_pars['amplitude'].min = -10
            guess_pars['offset'].vary = True
            guess_pars['frequency'].vary = True
            guess_pars['phase'].vary = True

            key = 'cos_fit_' + qbn
            self.fit_dicts[key] = {
                'fit_fn': fit_mods.CosFunc,
                'fit_xvals': {'t': sweep_points},
                'fit_yvals': {'data': data},
                'guess_pars': guess_pars}

    def analyze_fit_results(self):
        self.proc_data_dict['analysis_params_dict'] = OrderedDict()
        for qbn in self.qb_names:
            fit_res = self.fit_dicts['cos_fit_' + qbn]['fit_res']
            sweep_points = self.proc_data_dict['sweep_points_dict'][qbn][
                'msmt_sweep_points']
            self.proc_data_dict['analysis_params_dict'][qbn] = \
                self.get_amplitudes(fit_res=fit_res, sweep_points=sweep_points)
        self.save_processed_data(key='analysis_params_dict')

    def get_amplitudes(self, fit_res, sweep_points):
        # Extract the best fitted frequency and phase.
        freq_fit = fit_res.best_values['frequency']
        phase_fit = fit_res.best_values['phase']

        freq_std = fit_res.params['frequency'].stderr
        phase_std = fit_res.params['phase'].stderr

        # If fitted_phase<0, shift fitted_phase by 4. This corresponds to a
        # shift of 2pi in the argument of cos.
        if np.abs(phase_fit) < 0.1:
            phase_fit = 0

        # If phase_fit<1, the piHalf amplitude<0.
        if phase_fit < 1:
            log.info('The data could not be fitted correctly. '
                         'The fitted phase "%s" <1, which gives '
                         'negative piHalf '
                         'amplitude.' % phase_fit)

        stepsize = sweep_points[1] - sweep_points[0]
        if freq_fit > 2 * stepsize:
            log.info('The data could not be fitted correctly. The '
                         'frequency "%s" is too high.' % freq_fit)
        n = np.arange(-2, 10)

        piPulse_vals = (n*np.pi - phase_fit)/(2*np.pi*freq_fit)
        piHalfPulse_vals = (n*np.pi + np.pi/2 - phase_fit)/(2*np.pi*freq_fit)

        # find piHalfPulse
        try:
            piHalfPulse = \
                np.min(piHalfPulse_vals[piHalfPulse_vals >= sweep_points[1]])
            n_piHalf_pulse = n[piHalfPulse_vals==piHalfPulse]
        except ValueError:
            piHalfPulse = np.asarray([])

        if piHalfPulse.size == 0 or piHalfPulse > max(sweep_points):
            i = 0
            while (piHalfPulse_vals[i] < min(sweep_points) and
                   i<piHalfPulse_vals.size):
                i+=1
            piHalfPulse = piHalfPulse_vals[i]
            n_piHalf_pulse = n[i]

        # find piPulse
        try:
            if piHalfPulse.size != 0:
                piPulse = \
                    np.min(piPulse_vals[piPulse_vals >= piHalfPulse])
            else:
                piPulse = np.min(piPulse_vals[piPulse_vals >= 0.001])
            n_pi_pulse = n[piHalfPulse_vals == piHalfPulse]

        except ValueError:
            piPulse = np.asarray([])

        if piPulse.size == 0:
            i = 0
            while (piPulse_vals[i] < min(sweep_points) and
                   i < piPulse_vals.size):
                i += 1
            piPulse = piPulse_vals[i]
            n_pi_pulse = n[i]

        try:
            freq_idx = fit_res.var_names.index('frequency')
            phase_idx = fit_res.var_names.index('phase')
            if fit_res.covar is not None:
                cov_freq_phase = fit_res.covar[freq_idx, phase_idx]
            else:
                cov_freq_phase = 0
        except ValueError:
            cov_freq_phase = 0

        try:
            piPulse_std = self.calculate_pulse_stderr(
                f=freq_fit,
                phi=phase_fit,
                f_err=freq_std,
                phi_err=phase_std,
                period_num=n_pi_pulse,
                cov=cov_freq_phase)
            piHalfPulse_std = self.calculate_pulse_stderr(
                f=freq_fit,
                phi=phase_fit,
                f_err=freq_std,
                phi_err=phase_std,
                period_num=n_piHalf_pulse,
                cov=cov_freq_phase)
        except Exception as e:
            log.error(e)
            piPulse_std = 0
            piHalfPulse_std = 0

        rabi_amplitudes = {'piPulse': piPulse,
                           'piPulse_stderr': piPulse_std,
                           'piHalfPulse': piHalfPulse,
                           'piHalfPulse_stderr': piHalfPulse_std}

        return rabi_amplitudes

    def calculate_pulse_stderr(self, f, phi, f_err, phi_err,
                               period_num, cov=0):
        x = period_num + phi
        return np.sqrt((f_err*x/(2*np.pi*(f**2)))**2 +
                       (phi_err/(2*np.pi*f))**2 -
                       2*(cov**2)*x/((2*np.pi*(f**3))**2))[0]

    def prepare_plots(self):
        super().prepare_plots()

        if self.do_fitting:
            for qbn in self.qb_names:
                base_plot_name = 'Rabi_' + qbn
                self.prepare_projected_data_plot(
                    fig_name=base_plot_name,
                    data=self.proc_data_dict['data_to_fit'][qbn],
                    plot_name_suffix=qbn+'fit',
                    qb_name=qbn)

                fit_res = self.fit_dicts['cos_fit_' + qbn]['fit_res']
                self.plot_dicts['fit_' + qbn] = {
                    'fig_id': base_plot_name,
                    'plotfn': self.plot_fit,
                    'fit_res': fit_res,
                    'setlabel': 'cosine fit',
                    'color': 'r',
                    'do_legend': True,
                    'legend_ncol': 2,
                    'legend_bbox_to_anchor': (1, -0.15),
                    'legend_pos': 'upper right'}

                rabi_amplitudes = self.proc_data_dict['analysis_params_dict']
                self.plot_dicts['piamp_marker_' + qbn] = {
                    'fig_id': base_plot_name,
                    'plotfn': self.plot_line,
                    'xvals': np.array([rabi_amplitudes[qbn]['piPulse']]),
                    'yvals': np.array([fit_res.model.func(
                        rabi_amplitudes[qbn]['piPulse'],
                        **fit_res.best_values)]),
                    'setlabel': '$\pi$-Pulse amp',
                    'color': 'r',
                    'marker': 'o',
                    'line_kws': {'markersize': 10},
                    'linestyle': '',
                    'do_legend': True,
                    'legend_ncol': 2,
                    'legend_bbox_to_anchor': (1, -0.15),
                    'legend_pos': 'upper right'}

                self.plot_dicts['piamp_hline_' + qbn] = {
                    'fig_id': base_plot_name,
                    'plotfn': self.plot_hlines,
                    'y': [fit_res.model.func(
                        rabi_amplitudes[qbn]['piPulse'],
                        **fit_res.best_values)],
                    'xmin': self.proc_data_dict['sweep_points_dict'][qbn][
                        'sweep_points'][0],
                    'xmax': self.proc_data_dict['sweep_points_dict'][qbn][
                        'sweep_points'][-1],
                    'colors': 'gray'}

                self.plot_dicts['pihalfamp_marker_' + qbn] = {
                    'fig_id': base_plot_name,
                    'plotfn': self.plot_line,
                    'xvals': np.array([rabi_amplitudes[qbn]['piHalfPulse']]),
                    'yvals': np.array([fit_res.model.func(
                        rabi_amplitudes[qbn]['piHalfPulse'],
                        **fit_res.best_values)]),
                    'setlabel': '$\pi /2$-Pulse amp',
                    'color': 'm',
                    'marker': 'o',
                    'line_kws': {'markersize': 10},
                    'linestyle': '',
                    'do_legend': True,
                    'legend_ncol': 2,
                    'legend_bbox_to_anchor': (1, -0.15),
                    'legend_pos': 'upper right'}

                self.plot_dicts['pihalfamp_hline_' + qbn] = {
                    'fig_id': base_plot_name,
                    'plotfn': self.plot_hlines,
                    'y': [fit_res.model.func(
                        rabi_amplitudes[qbn]['piHalfPulse'],
                        **fit_res.best_values)],
                    'xmin': self.proc_data_dict['sweep_points_dict'][qbn][
                        'sweep_points'][0],
                    'xmax': self.proc_data_dict['sweep_points_dict'][qbn][
                        'sweep_points'][-1],
                    'colors': 'gray'}

                trans_name = 'ef' if 'f' in self.data_to_fit[qbn] else 'ge'
                old_pipulse_val = self.raw_data_dict[
                    f'{trans_name}_amp180_'+qbn]
                if old_pipulse_val != old_pipulse_val:
                    old_pipulse_val = 0
                old_pihalfpulse_val = self.raw_data_dict[
                    f'{trans_name}_amp90scale_'+qbn]
                if old_pihalfpulse_val != old_pihalfpulse_val:
                    old_pihalfpulse_val = 0
                old_pihalfpulse_val *= old_pipulse_val

                textstr = ('  $\pi-Amp$ = {:.3f} V'.format(
                    rabi_amplitudes[qbn]['piPulse']) +
                           ' $\pm$ {:.3f} V '.format(
                    rabi_amplitudes[qbn]['piPulse_stderr']) +
                           '\n$\pi/2-Amp$ = {:.3f} V '.format(
                    rabi_amplitudes[qbn]['piHalfPulse']) +
                           ' $\pm$ {:.3f} V '.format(
                    rabi_amplitudes[qbn]['piHalfPulse_stderr']) +
                           '\n  $\pi-Amp_{old}$ = ' + '{:.3f} V '.format(
                    old_pipulse_val) +
                           '\n$\pi/2-Amp_{old}$ = ' + '{:.3f} V '.format(
                    old_pihalfpulse_val))
                self.plot_dicts['text_msg_' + qbn] = {
                    'fig_id': base_plot_name,
                    'ypos': -0.2,
                    'xpos': 0,
                    'horizontalalignment': 'left',
                    'verticalalignment': 'top',
                    'plotfn': self.plot_text,
                    'text_string': textstr}


class T1Analysis(MultiQubit_TimeDomain_Analysis):

    def __init__(self, qb_names, *args, **kwargs):
        params_dict = {}
        for qbn in qb_names:
            s = 'Instrument settings.'+qbn
            for trans_name in ['ge', 'ef']:
                params_dict[f'{trans_name}_T1_'+qbn] = s+'.T1{}'.format(
                    '_ef' if trans_name == 'ef' else '')
        kwargs['params_dict'] = params_dict
        kwargs['numeric_params'] = list(params_dict)
        super().__init__(qb_names, *args, **kwargs)

    def prepare_fitting(self):
        self.fit_dicts = OrderedDict()
        for qbn in self.qb_names:
            data = self.proc_data_dict['data_to_fit'][qbn]
            sweep_points = self.proc_data_dict['sweep_points_dict'][qbn][
                'msmt_sweep_points']
            if self.num_cal_points != 0:
                data = data[:-self.num_cal_points]
            exp_decay_mod = lmfit.Model(fit_mods.ExpDecayFunc)
            guess_pars = fit_mods.exp_dec_guess(
                model=exp_decay_mod, data=data, t=sweep_points)
            guess_pars['amplitude'].vary = True
            guess_pars['tau'].vary = True
            if self.options_dict.get('vary_offset', False):
                guess_pars['offset'].vary = True
            else:
                guess_pars['offset'].value = 0
                guess_pars['offset'].vary = False
            key = 'exp_decay_' + qbn
            self.fit_dicts[key] = {
                'fit_fn': exp_decay_mod.func,
                'fit_xvals': {'t': sweep_points},
                'fit_yvals': {'data': data},
                'guess_pars': guess_pars}

    def analyze_fit_results(self):
        self.proc_data_dict['analysis_params_dict'] = OrderedDict()
        for qbn in self.qb_names:
            self.proc_data_dict['analysis_params_dict'][qbn] = OrderedDict()
            self.proc_data_dict['analysis_params_dict'][qbn]['T1'] = \
                self.fit_dicts['exp_decay_' + qbn]['fit_res'].best_values['tau']
            self.proc_data_dict['analysis_params_dict'][qbn]['T1_stderr'] = \
                self.fit_dicts['exp_decay_' + qbn]['fit_res'].params[
                    'tau'].stderr
        self.save_processed_data(key='analysis_params_dict')

    def prepare_plots(self):
        super().prepare_plots()

        if self.do_fitting:
            for qbn in self.qb_names:
                # rename base plot
                base_plot_name = 'T1_' + qbn
                self.prepare_projected_data_plot(
                    fig_name=base_plot_name,
                    data=self.proc_data_dict['data_to_fit'][qbn],
                    plot_name_suffix=qbn+'fit',
                    qb_name=qbn)

                self.plot_dicts['fit_' + qbn] = {
                    'fig_id': base_plot_name,
                    'plotfn': self.plot_fit,
                    'fit_res': self.fit_dicts['exp_decay_' + qbn]['fit_res'],
                    'setlabel': 'exp decay fit',
                    'do_legend': True,
                    'color': 'r',
                    'legend_ncol': 2,
                    'legend_bbox_to_anchor': (1, -0.15),
                    'legend_pos': 'upper right'}

                trans_name = 'ef' if 'f' in self.data_to_fit[qbn] else 'ge'
                old_T1_val = self.raw_data_dict[f'{trans_name}_T1_'+qbn]
                if old_T1_val != old_T1_val:
                    old_T1_val = 0
                T1_dict = self.proc_data_dict['analysis_params_dict']
                textstr = '$T_1$ = {:.2f} $\mu$s'.format(
                            T1_dict[qbn]['T1']*1e6) \
                          + ' $\pm$ {:.2f} $\mu$s'.format(
                            T1_dict[qbn]['T1_stderr']*1e6) \
                          + '\nold $T_1$ = {:.2f} $\mu$s'.format(old_T1_val*1e6)
                self.plot_dicts['text_msg_' + qbn] = {
                    'fig_id': base_plot_name,
                    'ypos': -0.2,
                    'xpos': 0,
                    'horizontalalignment': 'left',
                    'verticalalignment': 'top',
                    'plotfn': self.plot_text,
                    'text_string': textstr}


class RamseyAnalysis(MultiQubit_TimeDomain_Analysis):

    def __init__(self, qb_names, *args, **kwargs):
        params_dict = {}
        for qbn in qb_names:
            s = 'Instrument settings.'+qbn
            for trans_name in ['ge', 'ef']:
                params_dict[f'{trans_name}_freq_'+qbn] = s+f'.{trans_name}_freq'
        kwargs['params_dict'] = params_dict
        kwargs['numeric_params'] = list(params_dict)
        super().__init__(qb_names, *args, **kwargs)

    def prepare_fitting(self):
        if self.options_dict.get('fit_gaussian_decay', True):
            self.fit_keys = ['exp_decay_', 'gauss_decay_']
        else:
            self.fit_keys = ['exp_decay_']
        self.fit_dicts = OrderedDict()
        for qbn in self.qb_names:
            data = self.proc_data_dict['data_to_fit'][qbn]
            sweep_points = self.proc_data_dict['sweep_points_dict'][qbn][
                'msmt_sweep_points']
            if self.num_cal_points != 0:
                data = data[:-self.num_cal_points]
            for i, key in enumerate([k + qbn for k in self.fit_keys]):
                exp_damped_decay_mod = lmfit.Model(fit_mods.ExpDampOscFunc)
                guess_pars = fit_mods.exp_damp_osc_guess(
                    model=exp_damped_decay_mod, data=data, t=sweep_points,
                    n_guess=i+1)
                guess_pars['amplitude'].vary = False
                guess_pars['amplitude'].value = 0.5
                guess_pars['frequency'].vary = True
                guess_pars['tau'].vary = True
                guess_pars['phase'].vary = True
                guess_pars['n'].vary = False
                guess_pars['oscillation_offset'].vary = \
                        'f' in self.data_to_fit[qbn]
                # guess_pars['exponential_offset'].value = 0.5
                guess_pars['exponential_offset'].vary = True
                self.fit_dicts[key] = {
                    'fit_fn': exp_damped_decay_mod .func,
                    'fit_xvals': {'t': sweep_points},
                    'fit_yvals': {'data': data},
                    'guess_pars': guess_pars}

    def analyze_fit_results(self):
        if 'artificial_detuning' in self.options_dict:
            artificial_detuning_dict = OrderedDict(
                [(qbn, self.options_dict['artificial_detuning'])
             for qbn in self.qb_names])
        elif 'artificial_detuning_dict' in self.metadata:
            artificial_detuning_dict = self.metadata[
                'artificial_detuning_dict']
        elif 'artificial_detuning' in self.metadata:
            artificial_detuning_dict = OrderedDict(
                [(qbn, self.metadata['artificial_detuning'])
                 for qbn in self.qb_names])
        else:
            raise ValueError('"artificial_detuning" not found.')

        self.proc_data_dict['analysis_params_dict'] = OrderedDict()
        for qbn in self.qb_names:
            self.proc_data_dict['analysis_params_dict'][qbn] = OrderedDict()
            for key in [k + qbn for k in self.fit_keys]:
                self.proc_data_dict['analysis_params_dict'][qbn][key] = \
                    OrderedDict()
                fit_res = self.fit_dicts[key]['fit_res']
                for par in fit_res.params:
                    if fit_res.params[par].stderr is None:
                        fit_res.params[par].stderr = 0

                trans_name = 'ef' if 'f' in self.data_to_fit[qbn] else 'ge'
                old_qb_freq = self.raw_data_dict[f'{trans_name}_freq_'+qbn]
                if old_qb_freq != old_qb_freq:
                    old_qb_freq = 0
                self.proc_data_dict['analysis_params_dict'][qbn][key][
                    'old_qb_freq'] = old_qb_freq
                self.proc_data_dict['analysis_params_dict'][qbn][key][
                    'new_qb_freq'] = old_qb_freq + \
                                     artificial_detuning_dict[qbn] - \
                                     fit_res.best_values['frequency']
                self.proc_data_dict['analysis_params_dict'][qbn][key][
                    'new_qb_freq_stderr'] = fit_res.params['frequency'].stderr
                self.proc_data_dict['analysis_params_dict'][qbn][key][
                    'T2_star'] = fit_res.best_values['tau']
                self.proc_data_dict['analysis_params_dict'][qbn][key][
                    'T2_star_stderr'] = fit_res.params['tau'].stderr
                self.proc_data_dict['analysis_params_dict'][qbn][key][
                    'artificial_detuning'] = artificial_detuning_dict[qbn]
        hdf_group_name_suffix = self.options_dict.get(
            'hdf_group_name_suffix', '')
        self.save_processed_data(key='analysis_params_dict' +
                                     hdf_group_name_suffix)

    def prepare_plots(self):
        super().prepare_plots()

        if self.do_fitting:
            ramsey_dict = self.proc_data_dict['analysis_params_dict']
            for qbn in self.qb_names:
                base_plot_name = 'Ramsey_' + qbn
                self.prepare_projected_data_plot(
                    fig_name=base_plot_name,
                    data=self.proc_data_dict['data_to_fit'][qbn],
                    plot_name_suffix=qbn+'fit',
                    qb_name=qbn)

                exp_decay_fit_key = self.fit_keys[0] + qbn
                old_qb_freq = ramsey_dict[qbn][
                    exp_decay_fit_key]['old_qb_freq']
                textstr = ''
                T2_star_str = ''

                for i, key in enumerate([k + qbn for k in self.fit_keys]):

                    fit_res = self.fit_dicts[key]['fit_res']
                    self.plot_dicts['fit_' + key] = {
                        'fig_id': base_plot_name,
                        'plotfn': self.plot_fit,
                        'fit_res': fit_res,
                        'setlabel': 'exp decay fit' if i == 0 else
                            'gauss decay fit',
                        'do_legend': True,
                        'color': 'r' if i == 0 else 'C4',
                        'legend_bbox_to_anchor': (1, -0.15),
                        'legend_pos': 'upper right'}

                    if i != 0:
                        textstr += '\n'
                    textstr += \
                        ('$f_{{qubit \_ new \_ {{{key}}} }}$ = '.format(
                            key=('exp' if i == 0 else 'gauss')) +
                            '{:.6f} GHz '.format(
                            ramsey_dict[qbn][key]['new_qb_freq']*1e-9) +
                            '$\pm$ {:.2E} GHz '.format(
                            ramsey_dict[qbn][key][
                                'new_qb_freq_stderr']*1e-9))
                    T2_star_str += \
                        ('\n$T_{{2,{{{key}}} }}^\star$ = '.format(
                            key=('exp' if i == 0 else 'gauss')) +
                            '{:.2f} $\mu$s'.format(
                            fit_res.params['tau'].value*1e6) +
                            '$\pm$ {:.2f} $\mu$s'.format(
                            fit_res.params['tau'].stderr*1e6))

                textstr += '\n$f_{qubit \_ old}$ = '+'{:.6f} GHz '.format(
                    old_qb_freq*1e-9)
                textstr += ('\n$\Delta f$ = {:.4f} MHz '.format(
                    (ramsey_dict[qbn][exp_decay_fit_key]['new_qb_freq'] -
                    old_qb_freq)*1e-6) + '$\pm$ {:.2E} MHz'.format(
                    self.fit_dicts[exp_decay_fit_key]['fit_res'].params[
                        'frequency'].stderr*1e-6) +
                    '\n$f_{Ramsey}$ = '+'{:.4f} MHz $\pm$ {:.2E} MHz'.format(
                    self.fit_dicts[exp_decay_fit_key]['fit_res'].params[
                        'frequency'].value*1e-6,
                    self.fit_dicts[exp_decay_fit_key]['fit_res'].params[
                        'frequency'].stderr*1e-6))
                textstr += T2_star_str
                textstr += '\nartificial detuning = {:.2f} MHz'.format(
                    ramsey_dict[qbn][exp_decay_fit_key][
                        'artificial_detuning']*1e-6)

                self.plot_dicts['text_msg_' + qbn] = {
                    'fig_id': base_plot_name,
                    'ypos': -0.2,
                    'xpos': -0.025,
                    'horizontalalignment': 'left',
                    'verticalalignment': 'top',
                    'plotfn': self.plot_text,
                    'text_string': textstr}

                self.plot_dicts['half_hline_' + qbn] = {
                    'fig_id': base_plot_name,
                    'plotfn': self.plot_hlines,
                    'y': 0.5,
                    'xmin': self.proc_data_dict['sweep_points_dict'][qbn][
                        'sweep_points'][0],
                    'xmax': self.proc_data_dict['sweep_points_dict'][qbn][
                        'sweep_points'][-1],
                    'colors': 'gray'}


class QScaleAnalysis(MultiQubit_TimeDomain_Analysis):
    def __init__(self, qb_names, *args, **kwargs):
        params_dict = {}
        for qbn in qb_names:
            s = 'Instrument settings.'+qbn
            for trans_name in ['ge', 'ef']:
                params_dict[f'{trans_name}_qscale_'+qbn] = \
                    s+f'.{trans_name}_motzoi'
        kwargs['params_dict'] = params_dict
        kwargs['numeric_params'] = list(params_dict)
        super().__init__(qb_names, *args, **kwargs)

    def process_data(self):
        super().process_data()

        self.proc_data_dict['qscale_data'] = OrderedDict()
        for qbn in self.qb_names:
            self.proc_data_dict['qscale_data'][qbn] = OrderedDict()
            sweep_points = deepcopy(self.proc_data_dict['sweep_points_dict'][
                                        qbn]['msmt_sweep_points'])
            # check if the sweep points are repeated 3 times as they have to be
            # for the qscale analysis:
            # Takes the first 3 entries and check if they are all the same or different.
            # Needed For backwards compatibility with QudevTransmon.measure_qscale()
            # that does not (yet) use Sweeppoints object.

            unique_sp = np.unique(sweep_points[:3])
            if unique_sp.size > 1:
                sweep_points = np.repeat(sweep_points, 3)
            # replace in proc_data_dict; otherwise plotting in base class fails
            self.proc_data_dict['sweep_points_dict'][qbn][
                'msmt_sweep_points'] = sweep_points
            self.proc_data_dict['sweep_points_dict'][qbn][
                'sweep_points'] = np.concatenate([
                sweep_points, self.proc_data_dict['sweep_points_dict'][qbn][
                    'cal_points_sweep_points']])

            data = self.proc_data_dict['data_to_fit'][qbn]
            if self.num_cal_points != 0:
                data = data[:-self.num_cal_points]
            self.proc_data_dict['qscale_data'][qbn]['sweep_points_xx'] = \
                sweep_points[0::3]
            self.proc_data_dict['qscale_data'][qbn]['sweep_points_xy'] = \
                sweep_points[1::3]
            self.proc_data_dict['qscale_data'][qbn]['sweep_points_xmy'] = \
                sweep_points[2::3]
            self.proc_data_dict['qscale_data'][qbn]['data_xx'] = \
                data[0::3]
            self.proc_data_dict['qscale_data'][qbn]['data_xy'] = \
                data[1::3]
            self.proc_data_dict['qscale_data'][qbn]['data_xmy'] = \
                data[2::3]

    def prepare_fitting(self):
        self.fit_dicts = OrderedDict()

        for qbn in self.qb_names:
            for msmt_label in ['_xx', '_xy', '_xmy']:
                sweep_points = self.proc_data_dict['qscale_data'][qbn][
                    'sweep_points' + msmt_label]
                data = self.proc_data_dict['qscale_data'][qbn][
                    'data' + msmt_label]

                # As a workaround for a weird bug letting crash the analysis
                # every second time, we do not use lmfit.models.ConstantModel
                # and lmfit.models.LinearModel, but create custom models.
                if msmt_label == '_xx':
                    model = lmfit.Model(lambda x, c: c)
                    guess_pars = model.make_params(c=np.mean(data))
                else:
                    model = lmfit.Model(lambda x, slope, intercept:
                                        slope * x + intercept)
                    slope = (data[-1] - data[0]) / \
                            (sweep_points[-1] - sweep_points[0])
                    intercept = data[-1] - slope * sweep_points[-1]
                    guess_pars = model.make_params(slope=slope,
                                                   intercept=intercept)

                key = 'fit' + msmt_label + '_' + qbn
                self.fit_dicts[key] = {
                    'fit_fn': model.func,
                    'fit_xvals': {'x': sweep_points},
                    'fit_yvals': {'data': data},
                    'guess_pars': guess_pars}

    def analyze_fit_results(self):
        self.proc_data_dict['analysis_params_dict'] = OrderedDict()
        # The best qscale parameter is the point where all 3 curves intersect.
        threshold = 0.02
        for qbn in self.qb_names:
            self.proc_data_dict['analysis_params_dict'][qbn] = OrderedDict()
            fitparams0 = self.fit_dicts['fit_xx'+'_'+qbn]['fit_res'].params
            fitparams1 = self.fit_dicts['fit_xy'+'_'+qbn]['fit_res'].params
            fitparams2 = self.fit_dicts['fit_xmy'+'_'+qbn]['fit_res'].params

            intercept_diff_mean = fitparams1['intercept'].value - \
                                  fitparams2['intercept'].value
            slope_diff_mean = fitparams2['slope'].value - \
                              fitparams1['slope'].value
            optimal_qscale = intercept_diff_mean/slope_diff_mean

            # Warning if Xpi/2Xpi line is not within +/-threshold of 0.5
            if (fitparams0['c'].value > (0.5 + threshold)) or \
                    (fitparams0['c'].value < (0.5 - threshold)):
                log.warning('The trace from the X90-X180 pulses is '
                                'NOT within $\pm${} of the expected value '
                                'of 0.5.'.format(threshold))
            # Warning if optimal_qscale is not within +/-threshold of 0.5
            y_optimal_qscale = optimal_qscale * fitparams2['slope'].value + \
                                 fitparams2['intercept'].value
            if (y_optimal_qscale > (0.5 + threshold)) or \
                    (y_optimal_qscale < (0.5 - threshold)):
                log.warning('The optimal qscale found gives a population '
                                'that is NOT within $\pm${} of the expected '
                                'value of 0.5.'.format(threshold))

            # Calculate standard deviation
            intercept_diff_std_squared = \
                fitparams1['intercept'].stderr**2 + \
                fitparams2['intercept'].stderr**2
            slope_diff_std_squared = \
                fitparams2['slope'].stderr**2 + fitparams1['slope'].stderr**2

            optimal_qscale_stderr = np.sqrt(
                intercept_diff_std_squared*(1/slope_diff_mean**2) +
                slope_diff_std_squared*(intercept_diff_mean /
                                        (slope_diff_mean**2))**2)

            self.proc_data_dict['analysis_params_dict'][qbn]['qscale'] = \
                optimal_qscale
            self.proc_data_dict['analysis_params_dict'][qbn][
                'qscale_stderr'] = optimal_qscale_stderr

    def prepare_plots(self):
        super().prepare_plots()

        color_dict = {'_xx': '#365C91',
                      '_xy': '#683050',
                      '_xmy': '#3C7541'}
        label_dict = {'_xx': r'$X_{\pi/2}X_{\pi}$',
                      '_xy': r'$X_{\pi/2}Y_{\pi}$',
                      '_xmy': r'$X_{\pi/2}Y_{-\pi}$'}
        for qbn in self.qb_names:
            base_plot_name = 'Qscale_' + qbn
            for msmt_label in ['_xx', '_xy', '_xmy']:
                sweep_points = self.proc_data_dict['qscale_data'][qbn][
                    'sweep_points' + msmt_label]
                data = self.proc_data_dict['qscale_data'][qbn][
                    'data' + msmt_label]
                if msmt_label == '_xx':
                    plot_name = base_plot_name
                else:
                    plot_name = 'data' + msmt_label + '_' + qbn
                xlabel, xunit = self.get_xaxis_label_unit(qbn)
                self.plot_dicts[plot_name] = {
                    'plotfn': self.plot_line,
                    'xvals': sweep_points,
                    'xlabel': xlabel,
                    'xunit': xunit,
                    'yvals': data,
                    'ylabel': '{} state population'.format(
                        self.get_latex_prob_label(self.data_to_fit[qbn])),
                    'yunit': '',
                    'setlabel': 'Data\n' + label_dict[msmt_label],
                    'title': (self.raw_data_dict['timestamp'] + ' ' +
                              self.raw_data_dict['measurementstring'] +
                              '\n' + qbn),
                    'linestyle': 'none',
                    'color': color_dict[msmt_label],
                    'do_legend': True,
                    'legend_bbox_to_anchor': (1, 0.5),
                    'legend_pos': 'center left'}
                if msmt_label != '_xx':
                    self.plot_dicts[plot_name]['fig_id'] = base_plot_name

                if self.do_fitting:
                    # plot fit
                    xfine = np.linspace(sweep_points[0], sweep_points[-1], 1000)
                    fit_key = 'fit' + msmt_label + '_' + qbn
                    fit_res = self.fit_dicts[fit_key]['fit_res']
                    yvals = fit_res.model.func(xfine, **fit_res.best_values)
                    if not hasattr(yvals, '__iter__'):
                        yvals = np.array(len(xfine)*[yvals])
                    self.plot_dicts[fit_key] = {
                        'fig_id': base_plot_name,
                        'plotfn': self.plot_line,
                        'xvals': xfine,
                        'yvals': yvals,
                        'marker': '',
                        'setlabel': 'Fit\n' + label_dict[msmt_label],
                        'do_legend': True,
                        'color': color_dict[msmt_label],
                        'legend_bbox_to_anchor': (1, 0.5),
                        'legend_pos': 'center left'}

                    trans_name = 'ef' if 'f' in self.data_to_fit[qbn] else 'ge'
                    old_qscale_val = self.raw_data_dict[
                        f'{trans_name}_qscale_'+qbn]
                    if old_qscale_val != old_qscale_val:
                        old_qscale_val = 0
                    textstr = 'Qscale = {:.4f} $\pm$ {:.4f}'.format(
                        self.proc_data_dict['analysis_params_dict'][qbn][
                            'qscale'],
                        self.proc_data_dict['analysis_params_dict'][qbn][
                            'qscale_stderr']) + \
                            '\nold Qscale= {:.4f}'.format(old_qscale_val)

                    self.plot_dicts['text_msg_' + qbn] = {
                        'fig_id': base_plot_name,
                        'ypos': -0.175,
                        'xpos': 0.5,
                        'horizontalalignment': 'center',
                        'verticalalignment': 'top',
                        'plotfn': self.plot_text,
                        'text_string': textstr}

            # plot cal points
            if self.num_cal_points != 0:
                for i, cal_pts_idxs in enumerate(
                        self.cal_states_dict.values()):
                    plot_dict_name = list(self.cal_states_dict)[i] + \
                                     '_' + qbn
                    self.plot_dicts[plot_dict_name] = {
                        'fig_id': base_plot_name,
                        'plotfn': self.plot_line,
                        'xvals': np.mean([
                            self.proc_data_dict['sweep_points_dict'][qbn]
                            ['cal_points_sweep_points'][cal_pts_idxs],
                            self.proc_data_dict['sweep_points_dict'][qbn]
                            ['cal_points_sweep_points'][cal_pts_idxs]],
                            axis=0),
                        'yvals': self.proc_data_dict[
                            'data_to_fit'][qbn][cal_pts_idxs],
                        'setlabel': list(self.cal_states_dict)[i],
                        'do_legend': True,
                        'legend_bbox_to_anchor': (1, 0.5),
                        'legend_pos': 'center left',
                        'linestyle': 'none',
                        'line_kws': {'color': self.get_cal_state_color(
                            list(self.cal_states_dict)[i])}}

                    self.plot_dicts[plot_dict_name + '_line'] = {
                        'fig_id': base_plot_name,
                        'plotfn': self.plot_hlines,
                        'y': np.mean(
                            self.proc_data_dict[
                                'data_to_fit'][qbn][cal_pts_idxs]),
                        'xmin': self.proc_data_dict['sweep_points_dict'][
                            qbn]['sweep_points'][0],
                        'xmax': self.proc_data_dict['sweep_points_dict'][
                            qbn]['sweep_points'][-1],
                        'colors': 'gray'}


class EchoAnalysis(MultiQubit_TimeDomain_Analysis):

    def __init__(self, *args, **kwargs):
        auto = kwargs.pop('auto', True)
        super().__init__(*args, auto=False, **kwargs)
        if self.options_dict.get('artificial_detuning', None) is not None:
            self.echo_analysis = RamseyAnalysis(*args, auto=False, **kwargs)
        else:
            if 'options_dict' in kwargs:
                # kwargs.pop('options_dict')
                kwargs['options_dict'].update({'vary_offset': True})
            else:
                kwargs['options_dict'] = {'vary_offset': True}
            self.echo_analysis = T1Analysis(*args, auto=False, **kwargs)

        if auto:
            self.echo_analysis.extract_data()
            self.echo_analysis.process_data()
            self.echo_analysis.prepare_fitting()
            self.echo_analysis.run_fitting()
            self.echo_analysis.save_fit_results()
            self.analyze_fit_results()
            self.prepare_plots()

    def analyze_fit_results(self):
        self.echo_analysis.analyze_fit_results()
        self.proc_data_dict['analysis_params_dict'] = OrderedDict()
        for qbn in self.qb_names:
            self.proc_data_dict['analysis_params_dict'][qbn] = OrderedDict()

            params_dict = self.echo_analysis.proc_data_dict[
                'analysis_params_dict'][qbn]
            if 'T1' in params_dict:
                self.proc_data_dict['analysis_params_dict'][qbn][
                    'T2_echo'] = params_dict['T1']
                self.proc_data_dict['analysis_params_dict'][qbn][
                    'T2_echo_stderr'] = params_dict['T1_stderr']
            else:
                self.proc_data_dict['analysis_params_dict'][qbn][
                    'T2_echo'] = params_dict['exp_decay_'+qbn][
                    'T2_star']
                self.proc_data_dict['analysis_params_dict'][qbn][
                    'T2_echo_stderr'] = params_dict['exp_decay_'+qbn][
                    'T2_star_stderr']

    def prepare_plots(self):
        self.echo_analysis.prepare_plots()
        for qbn in self.qb_names:
            # rename base plot
            figure_name = 'Echo_' + qbn
            echo_plot_key_t1 = [key for key in self.echo_analysis.plot_dicts if
                                'T1_'+qbn in key]
            echo_plot_key_ram = [key for key in self.echo_analysis.plot_dicts if
                                 'Ramsey_'+qbn in key]
            if len(echo_plot_key_t1) != 0:
                echo_plot_name = echo_plot_key_t1[0]
            elif len(echo_plot_key_ram) != 0:
                echo_plot_name = echo_plot_key_ram[0]
            else:
                raise ValueError('Neither T1 nor Ramsey plots were found.')

            self.echo_analysis.plot_dicts[echo_plot_name][
                'legend_pos'] = 'upper right'
            self.echo_analysis.plot_dicts[echo_plot_name][
                'legend_bbox_to_anchor'] = (1, -0.15)

            for plot_label in self.echo_analysis.plot_dicts:
                if qbn in plot_label:
                    if 'raw' not in plot_label and 'projected' not in plot_label:
                        self.echo_analysis.plot_dicts[plot_label]['fig_id'] = \
                            figure_name

            old_T2e_val = a_tools.get_instr_setting_value_from_file(
                file_path=self.echo_analysis.raw_data_dict['folder'],
                instr_name=qbn, param_name='T2{}'.format(
                    '_ef' if 'f' in self.echo_analysis.data_to_fit[qbn]
                    else ''))
            T2_dict = self.proc_data_dict['analysis_params_dict']
            textstr = '$T_2$ echo = {:.2f} $\mu$s'.format(
                T2_dict[qbn]['T2_echo']*1e6) \
                      + ' $\pm$ {:.2f} $\mu$s'.format(
                T2_dict[qbn]['T2_echo_stderr']*1e6) \
                      + '\nold $T_2$ echo = {:.2f} $\mu$s'.format(
                old_T2e_val*1e6)

            self.echo_analysis.plot_dicts['text_msg_' + qbn][
                'text_string'] = textstr

        self.echo_analysis.plot(key_list='auto')
        self.echo_analysis.save_figures(close_figs=True)


class RamseyAddPulseAnalysis(MultiQubit_TimeDomain_Analysis):

    def __init__(self, *args, **kwargs):
        auto = kwargs.pop('auto', True)
        super().__init__(*args, auto=False, **kwargs)
        options_dict = kwargs.pop('options_dict', OrderedDict())
        options_dict_no = deepcopy(options_dict)
        options_dict_no.update(dict(
            data_filter=lambda raw: np.concatenate([
                raw[:-4][1::2], raw[-4:]]),
            hdf_group_name_suffix='_no_pulse'))
        self.ramsey_analysis = RamseyAnalysis(
            *args, auto=False, options_dict=options_dict_no,
            **kwargs)
        options_dict_with = deepcopy(options_dict)
        options_dict_with.update(dict(
            data_filter=lambda raw: np.concatenate([
                raw[:-4][0::2], raw[-4:]]),
            hdf_group_name_suffix='_with_pulse'))
        self.ramsey_add_pulse_analysis = RamseyAnalysis(
            *args, auto=False, options_dict=options_dict_with,
            **kwargs)


        if auto:
            self.ramsey_analysis.extract_data()
            self.ramsey_analysis.process_data()
            self.ramsey_analysis.prepare_fitting()
            self.ramsey_analysis.run_fitting()
            self.ramsey_analysis.save_fit_results()
            self.ramsey_add_pulse_analysis.extract_data()
            self.ramsey_add_pulse_analysis.process_data()
            self.ramsey_add_pulse_analysis.prepare_fitting()
            self.ramsey_add_pulse_analysis.run_fitting()
            self.ramsey_add_pulse_analysis.save_fit_results()
            self.raw_data_dict = self.ramsey_analysis.raw_data_dict
            self.analyze_fit_results()
            self.prepare_plots()
            keylist = []
            for qbn in self.qb_names:
                figure_name = 'CrossZZ_' + qbn
                keylist.append(figure_name+'with')
                keylist.append(figure_name+'no')
            self.plot()
            self.save_figures(close_figs=True)

    def analyze_fit_results(self):
        self.cross_kerr = 0.0
        self.ramsey_analysis.analyze_fit_results()
        self.ramsey_add_pulse_analysis.analyze_fit_results()

        self.proc_data_dict['analysis_params_dict'] = OrderedDict()


        for qbn in self.qb_names:

            self.proc_data_dict['analysis_params_dict'][qbn] = OrderedDict()

            self.params_dict_ramsey = self.ramsey_analysis.proc_data_dict[
                'analysis_params_dict'][qbn]
            self.params_dict_add_pulse = \
                self.ramsey_add_pulse_analysis.proc_data_dict[
                    'analysis_params_dict'][qbn]
            self.cross_kerr = self.params_dict_ramsey[
                                  'exp_decay_'+str(qbn)]['new_qb_freq'] \
                            - self.params_dict_add_pulse[
                                  'exp_decay_'+str(qbn)]['new_qb_freq']
            self.cross_kerr_error = np.sqrt(
                (self.params_dict_ramsey[
                    'exp_decay_'+str(qbn)]['new_qb_freq_stderr'])**2 +
                (self.params_dict_add_pulse[
                    'exp_decay_' + str(qbn)]['new_qb_freq_stderr'])**2)

    def prepare_plots(self):
        self.ramsey_analysis.prepare_plots()
        self.ramsey_add_pulse_analysis.prepare_plots()

        self.ramsey_analysis.plot(key_list='auto')
        self.ramsey_analysis.save_figures(close_figs=True, savebase='Ramsey_no')

        self.ramsey_add_pulse_analysis.plot(key_list='auto')
        self.ramsey_add_pulse_analysis.save_figures(close_figs=True,
                                                    savebase='Ramsey_with')

        self.options_dict['plot_proj_data'] = False
        self.metadata = {'plot_proj_data': False, 'plot_raw_data': False}
        super().prepare_plots()

        try:
            xunit = self.metadata["sweep_unit"]
            xlabel = self.metadata["sweep_name"]
        except KeyError:
            xlabel = self.raw_data_dict['sweep_parameter_names'][0]
            xunit = self.raw_data_dict['sweep_parameter_units'][0]
        if np.ndim(xunit) > 0:
            xunit = xunit[0]
        title = (self.raw_data_dict['timestamp'] + ' ' +
                 self.raw_data_dict['measurementstring'])

        for qbn in self.qb_names:
            data_no = self.ramsey_analysis.proc_data_dict['data_to_fit'][
                          qbn][:-self.ramsey_analysis.num_cal_points]
            data_with = self.ramsey_add_pulse_analysis.proc_data_dict[
                            'data_to_fit'][
                            qbn][:-self.ramsey_analysis.num_cal_points]
            delays = self.ramsey_analysis.proc_data_dict['sweep_points_dict'][
                         qbn]['sweep_points'][
                     :-self.ramsey_analysis.num_cal_points]

            figure_name = 'CrossZZ_' + qbn
            self.plot_dicts[figure_name+'with'] = {
                'fig_id': figure_name,
                'plotfn': self.plot_line,
                'xvals': delays,
                'yvals': data_with,
                'xlabel': xlabel,
                'xunit': xunit,
                'ylabel': '|e> state population',
                'setlabel': 'with $\\pi$-pulse',
                'title': title,
                'color': 'r',
                'marker': 'o',
                'line_kws': {'markersize': 5},
                'linestyle': 'none',
                'do_legend': True,
                'legend_ncol': 2,
                'legend_bbox_to_anchor': (1, -0.15),
                'legend_pos': 'upper right'}

            if self.do_fitting:
                fit_res_with = self.ramsey_add_pulse_analysis.fit_dicts[
                    'exp_decay_' + qbn]['fit_res']
                self.plot_dicts['fit_with_'+qbn] = {
                    'fig_id': figure_name,
                    'plotfn': self.plot_fit,
                    'xlabel': 'Ramsey delay',
                    'xunit': 's',
                    'fit_res': fit_res_with,
                    'setlabel': 'with $\\pi$-pulse - fit',
                    'title': title,
                    'do_legend': True,
                    'color': 'r',
                    'legend_ncol': 2,
                    'legend_bbox_to_anchor': (1, -0.15),
                    'legend_pos': 'upper right'}

            self.plot_dicts[figure_name+'no'] = {
                'fig_id': figure_name,
                'plotfn': self.plot_line,
                'xvals': delays,
                'yvals': data_no,
                'setlabel': 'no $\\pi$-pulse',
                'title': title,
                'color': 'g',
                'marker': 'o',
                'line_kws': {'markersize': 5},
                'linestyle': 'none',
                'do_legend': True,
                'legend_ncol': 2,
                'legend_bbox_to_anchor': (1, -0.15),
                'legend_pos': 'upper right'}

            if self.do_fitting:
                fit_res_no = self.ramsey_analysis.fit_dicts[
                    'exp_decay_' + qbn]['fit_res']
                self.plot_dicts['fit_no_'+qbn] = {
                    'fig_id': figure_name,
                    'plotfn': self.plot_fit,
                    'xlabel': 'Ramsey delay',
                    'xunit': 's',
                    'fit_res': fit_res_no,
                    'setlabel': 'no $\\pi$-pulse - fit',
                    'title': title,
                    'do_legend': True,
                    'color': 'g',
                    'legend_ncol': 2,
                    'legend_bbox_to_anchor': (1, -0.15),
                    'legend_pos': 'upper right'}

            textstr = r'$\alpha ZZ$ = {:.2f} +- {:.2f}'.format(
               self.cross_kerr*1e-3, self.cross_kerr_error*1e-3) + ' kHz'

            self.plot_dicts['text_msg_' + qbn] = {'fig_id': figure_name,
                                                  'text_string': textstr,
                                                  'ypos': -0.2,
                                                  'xpos': -0.075,
                                                  'horizontalalignment': 'left',
                                                  'verticalalignment': 'top',
                                                  'plotfn': self.plot_text}




class OverUnderRotationAnalysis(MultiQubit_TimeDomain_Analysis):

    def __init__(self, *args, **kwargs):
        super().__init__(*args, **kwargs)

    def prepare_fitting(self):
        self.fit_dicts = OrderedDict()
        for qbn in self.qb_names:
            data = self.proc_data_dict['projected_data_dict'][qbn]
            sweep_points = self.proc_data_dict['sweep_points_dict'][qbn][
                'msmt_sweep_points']
            if self.num_cal_points != 0:
                data = data[:-self.num_cal_points]
            model = lmfit.models.LinearModel()
            guess_pars = model.guess(data=data, x=sweep_points)
            guess_pars['intercept'].value = 0.5
            guess_pars['intercept'].vary = False
            key = 'fit_' + qbn
            self.fit_dicts[key] = {
                'fit_fn': model.func,
                'fit_xvals': {'x': sweep_points},
                'fit_yvals': {'data': data},
                'guess_pars': guess_pars}

    def analyze_fit_results(self):
        self.proc_data_dict['analysis_params_dict'] = OrderedDict()
        for qbn in self.qb_names:
            try:
                old_amp180 = a_tools.get_instr_setting_value_from_file(
                    file_path=self.raw_data_dict['folder'][0],
                    instr_name=qbn, param_name='amp180{}'.format(
                        '_ef' if 'f' in self.data_to_fit[qbn] else ''))
            except KeyError:
                old_amp180 = a_tools.get_instr_setting_value_from_file(
                    file_path=self.raw_data_dict['folder'][0],
                    instr_name=qbn, param_name='{}_amp180'.format(
                        'ef' if 'f' in self.data_to_fit[qbn] else 'ge'))

            self.proc_data_dict['analysis_params_dict'][qbn] = OrderedDict()
            self.proc_data_dict['analysis_params_dict'][qbn][
                'corrected_amp'] = old_amp180 - self.fit_dicts[
                'fit_' + qbn]['fit_res'].best_values['slope']*old_amp180
            self.proc_data_dict['analysis_params_dict'][qbn][
                'corrected_amp_stderr'] = self.fit_dicts[
                'fit_' + qbn]['fit_res'].params['slope'].stderr*old_amp180

    def prepare_plots(self):
        super().prepare_plots()

        if self.do_fitting:
            for qbn in self.qb_names:
                # rename base plot
                if self.fit_dicts['fit_' + qbn][
                        'fit_res'].best_values['slope'] >= 0:
                    base_plot_name = 'OverRotation_' + qbn
                else:
                    base_plot_name = 'UnderRotation_' + qbn
                self.prepare_projected_data_plot(
                    fig_name=base_plot_name,
                    data=self.proc_data_dict['data_to_fit'][qbn],
                    plot_name_suffix=qbn+'fit',
                    qb_name=qbn)

                self.plot_dicts['fit_' + qbn] = {
                    'fig_id': base_plot_name,
                    'plotfn': self.plot_fit,
                    'fit_res': self.fit_dicts['fit_' + qbn]['fit_res'],
                    'setlabel': 'linear fit',
                    'do_legend': True,
                    'color': 'r',
                    'legend_ncol': 2,
                    'legend_bbox_to_anchor': (1, -0.15),
                    'legend_pos': 'upper right'}

                try:
                    old_amp180 = a_tools.get_instr_setting_value_from_file(
                        file_path=self.raw_data_dict['folder'][0],
                        instr_name=qbn, param_name='amp180{}'.format(
                            '_ef' if 'f' in self.data_to_fit[qbn] else ''))
                except KeyError:
                    old_amp180 = a_tools.get_instr_setting_value_from_file(
                        file_path=self.raw_data_dict['folder'][0],
                        instr_name=qbn, param_name='{}_amp180'.format(
                            'ef' if 'f' in self.data_to_fit[qbn] else 'ge'))
                correction_dict = self.proc_data_dict['analysis_params_dict']
                fit_res = self.fit_dicts['fit_' + qbn]['fit_res']
                textstr = '$\pi$-Amp = {:.4f} mV'.format(
                    correction_dict[qbn]['corrected_amp']*1e3) \
                          + ' $\pm$ {:.1e} mV'.format(
                    correction_dict[qbn]['corrected_amp_stderr']*1e3) \
                          + '\nold $\pi$-Amp = {:.4f} mV'.format(
                    old_amp180*1e3) \
                          + '\namp. correction = {:.4f} mV'.format(
                              fit_res.best_values['slope']*old_amp180*1e3) \
                          + '\nintercept = {:.2f}'.format(
                              fit_res.best_values['intercept'])
                self.plot_dicts['text_msg_' + qbn] = {
                    'fig_id': base_plot_name,
                    'ypos': -0.2,
                    'xpos': 0,
                    'horizontalalignment': 'left',
                    'verticalalignment': 'top',
                    'plotfn': self.plot_text,
                    'text_string': textstr}

                self.plot_dicts['half_hline_' + qbn] = {
                    'fig_id': base_plot_name,
                    'plotfn': self.plot_hlines,
                    'y': 0.5,
                    'xmin': self.proc_data_dict['sweep_points_dict'][qbn][
                        'sweep_points'][0],
                    'xmax': self.proc_data_dict['sweep_points_dict'][qbn][
                        'sweep_points'][-1],
                    'colors': 'gray'}


class MultiCZgate_Calib_Analysis(MultiQubit_TimeDomain_Analysis):

    def __init__(self, *args, **kwargs):
        options_dict = kwargs.pop('options_dict', {})
        options_dict.update({'TwoD': True})
        kwargs.update({'options_dict': options_dict})
        self.phase_key = 'phase_diffs'
        self.legend_label_func = lambda qbn, row: ''
        super().__init__(*args, **kwargs)

    def process_data(self):
        super().process_data()

        # Find leakage and ramsey qubit names
        self.leakage_qbnames = self.get_param_value('leakage_qbnames',
                                                    default_value=[])
        self.ramsey_qbnames = self.get_param_value('ramsey_qbnames',
                                                   default_value=[])
        self.gates_list = self.get_param_value('gates_list', default_value=[])
        if not len(self.gates_list):
            leakage_qbnames_temp = len(self.ramsey_qbnames) * ['']
            self.gates_list = [(qbl, qbr) for qbl, qbr in
                               zip(leakage_qbnames_temp, self.ramsey_qbnames)]

        # TODO: Steph 15.09.2020
        # This is a hack. It should be done in MultiQubit_TimeDomain_Analysis
        # but would break every analysis inheriting from it but we just needed
        # it to work for this analysis :) 
        self.data_to_fit = self.get_param_value('data_to_fit', {})
        for qbn in self.data_to_fit:
            # make values of data_to_fit be lists
            if isinstance(self.data_to_fit[qbn], str):
                self.data_to_fit[qbn] = [self.data_to_fit[qbn]]

        # Overwrite data_to_fit in proc_data_dict
        self.proc_data_dict['data_to_fit'] = OrderedDict()
        for qbn, prob_data in self.proc_data_dict[
                'projected_data_dict'].items():
            if qbn in self.data_to_fit:
                self.proc_data_dict['data_to_fit'][qbn] = {
                    prob_label: prob_data[prob_label] for prob_label in
                    self.data_to_fit[qbn]}

        # Make sure data has the right shape (len(hard_sp), len(soft_sp))
        for qbn, prob_data in self.proc_data_dict['data_to_fit'].items():
            for prob_label, data in prob_data.items():
                if data.shape[1] != self.proc_data_dict[
                        'sweep_points_dict'][qbn]['sweep_points'].size:
                    self.proc_data_dict['data_to_fit'][qbn][prob_label] = data.T

        # reshape data for ease of use
        self.proc_data_dict['data_to_fit_reshaped'] = OrderedDict()
        for qbn in self.qb_names:
            self.proc_data_dict['data_to_fit_reshaped'][qbn] = {
                prob_label: np.reshape(
                    self.proc_data_dict['data_to_fit'][qbn][prob_label][
                    :, :-self.num_cal_points],
                    (2*self.proc_data_dict['data_to_fit'][qbn][prob_label][
                       :, :-self.num_cal_points].shape[0],
                     self.proc_data_dict['data_to_fit'][qbn][prob_label][
                     :, :-self.num_cal_points].shape[1]//2))
                for prob_label in self.proc_data_dict['data_to_fit'][qbn]}

        # convert phases to radians
        for qbn in self.qb_names:
            sweep_dict = self.proc_data_dict['sweep_points_dict'][qbn]
            sweep_dict['sweep_points'] *= np.pi/180

    def plot_traces(self, prob_label, data_2d, qbn):
        plotsize = self.get_default_plot_params(set=False)[
            'figure.figsize']
        plotsize = (plotsize[0], plotsize[0]/1.25)
        if data_2d.shape[1] != self.proc_data_dict[
                'sweep_points_dict'][qbn]['sweep_points'].size:
            data_2d = data_2d.T

        data_2d_reshaped = np.reshape(
            data_2d[:, :-self.num_cal_points],
            (2*data_2d[:, :-self.num_cal_points].shape[0],
             data_2d[:, :-self.num_cal_points].shape[1]//2))

        data_2d_cal_reshaped = [[data_2d[:, -self.num_cal_points:]]] * \
                               (2*data_2d[:, :-self.num_cal_points].shape[0])

        ref_states_plot_dicts = {}
        for row in range(data_2d_reshaped.shape[0]):
            phases = np.unique(self.proc_data_dict['sweep_points_dict'][qbn][
                                   'msmt_sweep_points'])
            data = data_2d_reshaped[row, :]
            legend_bbox_to_anchor = (1, -0.15)
            legend_pos = 'upper right'
            legend_ncol = 2

            if qbn in self.ramsey_qbnames and self.get_latex_prob_label(
                    prob_label) in [self.get_latex_prob_label(pl)
                                    for pl in self.data_to_fit[qbn]]:
                figure_name = '{}_{}_{}'.format(self.phase_key, qbn, prob_label)
            elif qbn in self.leakage_qbnames and self.get_latex_prob_label(
                    prob_label) in [self.get_latex_prob_label(pl)
                                    for pl in self.data_to_fit[qbn]]:
                figure_name = 'Leakage_{}_{}'.format(qbn, prob_label)
            else:
                figure_name = 'projected_plot_' + qbn + '_' + \
                              prob_label

            # plot cal points
            if self.num_cal_points > 0:
                data_w_cal = data_2d_cal_reshaped[row][0][0]
                for i, cal_pts_idxs in enumerate(
                        self.cal_states_dict.values()):
                    s = '{}_{}_{}'.format(row, qbn, prob_label)
                    ref_state_plot_name = list(
                        self.cal_states_dict)[i] + '_' + s
                    ref_states_plot_dicts[ref_state_plot_name] = {
                        'fig_id': figure_name,
                        'plotfn': self.plot_line,
                        'plotsize': plotsize,
                        'xvals': self.proc_data_dict[
                            'sweep_points_dict'][qbn][
                            'cal_points_sweep_points'][
                            cal_pts_idxs],
                        'yvals': data_w_cal[cal_pts_idxs],
                        'setlabel': list(
                            self.cal_states_dict)[i] if
                        row == 0 else '',
                        'do_legend': row == 0,
                        'legend_bbox_to_anchor':
                            legend_bbox_to_anchor,
                        'legend_pos': legend_pos,
                        'legend_ncol': legend_ncol,
                        'linestyle': 'none',
                        'line_kws': {'color':
                            self.get_cal_state_color(
                                list(self.cal_states_dict)[i])}}

            xlabel, xunit = self.get_xaxis_label_unit(qbn)
            self.plot_dicts['data_{}_{}_{}'.format(
                row, qbn, prob_label)] = {
                'plotfn': self.plot_line,
                'fig_id': figure_name,
                'plotsize': plotsize,
                'xvals': phases,
                'xlabel': xlabel,
                'xunit': xunit,
                'yvals': data,
                'ylabel': '{} state population'.format(
                    self.get_latex_prob_label(prob_label)),
                'yunit': '',
                'yscale': self.get_param_value("yscale", "linear"),
                'setlabel': 'Data - ' + self.legend_label_func(qbn, row)
                    if row in [0, 1] else '',
                'title': self.raw_data_dict['timestamp'] + ' ' +
                         self.raw_data_dict['measurementstring'] + '-' + qbn,
                'linestyle': 'none',
                'color': 'C0' if row % 2 == 0 else 'C2',
                'do_legend': row in [0, 1],
                'legend_ncol': legend_ncol,
                'legend_bbox_to_anchor': legend_bbox_to_anchor,
                'legend_pos': legend_pos}

            if self.do_fitting and 'projected' not in figure_name:
                if qbn in self.leakage_qbnames and self.get_param_value(
                        'classified_ro', False):
                    continue

                k = 'fit_{}{}_{}_{}'.format(
                    'on' if row % 2 == 0 else 'off', row, prob_label, qbn)
                if f'Cos_{k}' in self.fit_dicts:
                    fit_res = self.fit_dicts[f'Cos_{k}']['fit_res']
                    self.plot_dicts[k + '_' + prob_label] = {
                        'fig_id': figure_name,
                        'plotfn': self.plot_fit,
                        'fit_res': fit_res,
                        'setlabel': 'Fit - ' + self.legend_label_func(qbn, row)
                            if row in [0, 1] else '',
                        'color': 'C0' if row % 2 == 0 else 'C2',
                        'do_legend': row in [0, 1],
                        'legend_ncol': legend_ncol,
                        'legend_bbox_to_anchor':
                            legend_bbox_to_anchor,
                        'legend_pos': legend_pos}
                elif f'Linear_{k}' in self.fit_dicts:
                    fit_res = self.fit_dicts[f'Linear_{k}']['fit_res']
                    xvals = fit_res.userkws[
                        fit_res.model.independent_vars[0]]
                    xfine = np.linspace(min(xvals), max(xvals), 100)
                    yvals = fit_res.model.func(
                        xfine, **fit_res.best_values)
                    if not hasattr(yvals, '__iter__'):
                        yvals = np.array(len(xfine)*[yvals])

                    self.plot_dicts[k] = {
                        'fig_id': figure_name,
                        'plotfn': self.plot_line,
                        'xvals': xfine,
                        'yvals': yvals,
                        'marker': '',
                        'setlabel': 'Fit - ' + self.legend_label_func(
                            qbn, row) if row in [0, 1] else '',
                        'do_legend': row in [0, 1],
                        'legend_ncol': legend_ncol,
                        'color': 'C0' if row % 2 == 0 else 'C2',
                        'legend_bbox_to_anchor':
                            legend_bbox_to_anchor,
                        'legend_pos': legend_pos}

        # ref state plots need to be added at the end, otherwise the
        # legend for |g> and |e> is added twice (because of the
        # condition do_legend = (row in [0,1]) in the plot dicts above
        if self.num_cal_points > 0:
            self.plot_dicts.update(ref_states_plot_dicts)
        return figure_name

    def prepare_fitting(self):
        self.fit_dicts = OrderedDict()
        self.leakage_values = np.array([])
        labels = ['on', 'off']
        for i, qbn in enumerate(self.qb_names):
            for prob_label in self.data_to_fit[qbn]:
                for row in range(self.proc_data_dict['data_to_fit_reshaped'][
                                     qbn][prob_label].shape[0]):
                    phases = np.unique(self.proc_data_dict['sweep_points_dict'][
                                           qbn]['msmt_sweep_points'])
                    data = self.proc_data_dict['data_to_fit_reshaped'][qbn][
                        prob_label][row, :]
                    key = 'fit_{}{}_{}_{}'.format(labels[row % 2], row,
                                                   prob_label, qbn)
                    if qbn in self.leakage_qbnames and prob_label == 'pf':
                        if self.get_param_value('classified_ro', False):
                            self.leakage_values = np.append(self.leakage_values,
                                                            np.mean(data))
                        else:
                            # fit leakage qb results to a constant
                            model = lmfit.models.ConstantModel()
                            guess_pars = model.guess(data=data, x=phases)
                            self.fit_dicts[f'Linear_{key}'] = {
                                'fit_fn': model.func,
                                'fit_xvals': {'x': phases},
                                'fit_yvals': {'data': data},
                                'guess_pars': guess_pars}
                    elif prob_label == 'pe' or prob_label == 'pg':
                        # fit ramsey qb results to a cosine
                        model = lmfit.Model(fit_mods.CosFunc)
                        guess_pars = fit_mods.Cos_guess(
                            model=model,
                            t=phases,
                            data=data, freq_guess=1/(2*np.pi))
                        guess_pars['frequency'].value = 1/(2*np.pi)
                        guess_pars['frequency'].vary = False

                        self.fit_dicts[f'Cos_{key}'] = {
                            'fit_fn': fit_mods.CosFunc,
                            'fit_xvals': {'t': phases},
                            'fit_yvals': {'data': data},
                            'guess_pars': guess_pars}

    def analyze_fit_results(self):
        self.proc_data_dict['analysis_params_dict'] = OrderedDict()

        for qbn in self.qb_names:
            # Cos fits
            keys = [k for k in list(self.fit_dicts.keys()) if
                    (k.startswith('Cos') and k.endswith(qbn))]
            if len(keys) > 0:
                fit_res_objs = [self.fit_dicts[k]['fit_res'] for k in keys]
                # cosine amplitudes
                amps = np.array([fr.best_values['amplitude'] for fr
                                 in fit_res_objs])
                amps_errs = np.array([fr.params['amplitude'].stderr
                                      for fr in fit_res_objs], dtype=np.float64)
                amps_errs = np.nan_to_num(amps_errs)
                # amps_errs.dtype = amps.dtype
                if qbn in self.ramsey_qbnames:
                    # phase_diffs
                    phases = np.array([fr.best_values['phase'] for fr in
                                       fit_res_objs])
                    phases_errs = np.array([fr.params['phase'].stderr for fr in
                                            fit_res_objs], dtype=np.float64)
                    phases_errs = np.nan_to_num(phases_errs)
                    phase_diffs = phases[0::2] - phases[1::2]
                    phase_diffs %= (2*np.pi)
                    phase_diffs_stderrs = np.sqrt(np.array(phases_errs[0::2]**2 +
                                                           phases_errs[1::2]**2,
                                                           dtype=np.float64))
                    self.proc_data_dict['analysis_params_dict'][
                        f'{self.phase_key}_{qbn}'] = {
                        'val': phase_diffs, 'stderr': phase_diffs_stderrs}

                    # population_loss = (cos_amp_g - cos_amp_e)/ cos_amp_g
                    population_loss = (amps[1::2] - amps[0::2])/amps[1::2]
                    x   = amps[1::2] - amps[0::2]
                    x_err = np.array(amps_errs[0::2]**2 + amps_errs[1::2]**2,
                                     dtype=np.float64)
                    y = amps[1::2]
                    y_err = amps_errs[1::2]
                    try:
                        population_loss_stderrs = np.sqrt(np.array(
                            ((y * x_err) ** 2 + (x * y_err) ** 2) / (y ** 4),
                            dtype=np.float64))
                    except:
                        population_loss_stderrs = float("nan")
                    self.proc_data_dict['analysis_params_dict'][
                        f'population_loss_{qbn}'] = \
                        {'val': population_loss, 'stderr': population_loss_stderrs}
                else:
                    self.proc_data_dict['analysis_params_dict'][
                        f'amps_{qbn}'] = {
                        'val': amps[1::2], 'stderr': amps_errs[1::2]}

            # Linear fits
            keys = [k for k in list(self.fit_dicts.keys()) if
                    (k.startswith('Linear') and k.endswith(qbn))]
            if len(keys) > 0:
                fit_res_objs = [self.fit_dicts[k]['fit_res'] for k in keys]
                # get leakage
                lines = np.array([fr.best_values['c'] for fr
                                  in fit_res_objs])
                lines_errs = np.array([fr.params['c'].stderr for
                                       fr in fit_res_objs], dtype=np.float64)
                lines_errs = np.nan_to_num(lines_errs)

                leakage = lines[0::2]
                leakage_errs = np.array(lines_errs[0::2], dtype=np.float64)
                leakage_increase = lines[0::2] - lines[1::2]
                leakage_increase_errs = np.array(np.sqrt(lines_errs[0::2]**2,
                                                         lines_errs[1::2]**2),
                                                 dtype=np.float64)
                self.proc_data_dict['analysis_params_dict'][
                    f'leakage_{qbn}'] = \
                    {'val': leakage, 'stderr': leakage_errs}
                self.proc_data_dict['analysis_params_dict'][
                    f'leakage_increase_{qbn}'] = {'val': leakage_increase,
                                                  'stderr': leakage_increase_errs}

            # special case: if classified detector was used, we get leakage
            # for free
            if qbn in self.leakage_qbnames and self.get_param_value(
                    'classified_ro', False):
                leakage = self.leakage_values[0::2]
                leakage_errs = np.zeros(len(leakage))
                leakage_increase = self.leakage_values[0::2] - \
                                   self.leakage_values[1::2]
                leakage_increase_errs = np.zeros(len(leakage))
                self.proc_data_dict['analysis_params_dict'][
                    f'leakage_{qbn}'] = \
                    {'val': leakage, 'stderr': leakage_errs}
                self.proc_data_dict['analysis_params_dict'][
                    f'leakage_increase_{qbn}'] = {'val': leakage_increase,
                                                  'stderr': leakage_increase_errs}

        self.save_processed_data(key='analysis_params_dict')

    def prepare_plots(self):
        len_ssp = len(self.proc_data_dict['analysis_params_dict'][
                          f'{self.phase_key}_{self.ramsey_qbnames[0]}']['val'])
        if self.options_dict.get('plot_all_traces', True):
            for j, qbn in enumerate(self.qb_names):
                if self.options_dict.get('plot_all_probs', True):
                    for prob_label, data_2d in self.proc_data_dict[
                            'projected_data_dict'][qbn].items():
                        figure_name = self.plot_traces(prob_label, data_2d, qbn)
                else:
                    for prob_label, data_2d in self.proc_data_dict[
                            'data_to_fit'][qbn]:
                        figure_name = self.plot_traces(prob_label, data_2d, qbn)

                if self.do_fitting and len_ssp == 1:
                    self.options_dict.update({'TwoD': False,
                                              'plot_proj_data': False})
                    super().prepare_plots()

                    if qbn in self.ramsey_qbnames:
                        # add the cphase + leakage textboxes to the
                        # cphase_qbr_pe figure
                        figure_name = f'{self.phase_key}_{qbn}_pe'
                        textstr = '{} = \n{:.2f}'.format(
                            self.phase_key,
                            self.proc_data_dict['analysis_params_dict'][
                                f'{self.phase_key}_{qbn}']['val'][0]*180/np.pi) + \
                                  r'$^{\circ}$' + \
                                  '$\\pm${:.2f}'.format(
                                      self.proc_data_dict[
                                          'analysis_params_dict'][
                                          f'{self.phase_key}_{qbn}'][
                                          'stderr'][0] * 180 / np.pi) + \
                                  r'$^{\circ}$'
                        textstr += '\n\nContrast loss = \n' + \
                                   '{:.3f} $\\pm$ {:.3f}'.format(
                                       self.proc_data_dict[
                                           'analysis_params_dict'][
                                           f'population_loss_{qbn}']['val'][0],
                                       self.proc_data_dict[
                                           'analysis_params_dict'][
                                           f'population_loss_{qbn}'][
                                           'stderr'][0])
                        self.plot_dicts['cphase_text_msg_' + qbn] = {
                            'fig_id': figure_name,
                            'ypos': -0.2,
                            'xpos': -0.1,
                            'horizontalalignment': 'left',
                            'verticalalignment': 'top',
                            'box_props': None,
                            'plotfn': self.plot_text,
                            'text_string': textstr}

                        qbl = [gl[0] for gl in self.gates_list
                               if qbn == gl[1]]
                        if len(qbl):
                            qbl = qbl[0]
                            textstr = 'Leakage =\n{:.5f} $\\pm$ {:.5f}'.format(
                                self.proc_data_dict['analysis_params_dict'][
                                    f'leakage_{qbl}']['val'][0],
                                self.proc_data_dict['analysis_params_dict'][
                                    f'leakage_{qbl}']['stderr'][0])
                            textstr += '\n\n$\\Delta$Leakage = \n' \
                                       '{:.5f} $\\pm$ {:.5f}'.format(
                                self.proc_data_dict['analysis_params_dict'][
                                    f'leakage_increase_{qbl}']['val'][0],
                                self.proc_data_dict['analysis_params_dict'][
                                    f'leakage_increase_{qbl}']['stderr'][0])
                            self.plot_dicts['cphase_text_msg_' + qbl] = {
                                'fig_id': figure_name,
                                'ypos': -0.2,
                                'xpos': 0.175,
                                'horizontalalignment': 'left',
                                'verticalalignment': 'top',
                                'box_props': None,
                                'plotfn': self.plot_text,
                                'text_string': textstr}

                    else:
                        if f'amps_{qbn}' in self.proc_data_dict[
                                'analysis_params_dict']:
                            figure_name = f'Leakage_{qbn}_pg'
                            textstr = 'Amplitude CZ int. OFF = \n' + \
                                       '{:.3f} $\\pm$ {:.3f}'.format(
                                           self.proc_data_dict[
                                               'analysis_params_dict'][
                                               f'amps_{qbn}']['val'][0],
                                           self.proc_data_dict[
                                               'analysis_params_dict'][
                                               f'amps_{qbn}']['stderr'][0])
                            self.plot_dicts['swap_text_msg_' + qbn] = {
                                'fig_id': figure_name,
                                'ypos': -0.2,
                                'xpos': -0.1,
                                'horizontalalignment': 'left',
                                'verticalalignment': 'top',
                                'box_props': None,
                                'plotfn': self.plot_text,
                                'text_string': textstr}

        # plot analysis results
        if self.do_fitting and len_ssp > 1:
            for qbn in self.qb_names:
                ss_pars = self.proc_data_dict['sweep_points_2D_dict'][qbn]
                for idx, ss_pname in enumerate(ss_pars):
                    xvals = self.sp.get_sweep_params_property('values', 1,
                                                              ss_pname)
                    xlabel = self.sp.get_sweep_params_property('label', 1,
                                                               ss_pname)
                    xunit = self.sp.get_sweep_params_property('unit', 1,
                                                               ss_pname)
                    for param_name, results_dict in self.proc_data_dict[
                            'analysis_params_dict'].items():
                        if qbn in param_name:
                            reps = len(results_dict['val']) / len(xvals)
                            plot_name = f'{param_name}_vs_{xlabel}'
                            if 'phase' in param_name:
                                yvals = results_dict['val']*180/np.pi - (180 if
                                    len(self.leakage_qbnames) > 0 else 0)
                                yerr = results_dict['stderr']*180/np.pi
                                ylabel = param_name + ('-$180^{\\circ}$' if
                                    len(self.leakage_qbnames) > 0 else '')
                                self.plot_dicts[plot_name+'_hline'] = {
                                    'fig_id': plot_name,
                                    'plotfn': self.plot_hlines,
                                    'y': 0,
                                    'xmin': np.min(xvals),
                                    'xmax': np.max(xvals),
                                    'colors': 'gray'}
                            else:
                                yvals = results_dict['val']
                                yerr = results_dict['stderr']
                                ylabel = param_name

                            if 'phase' in param_name:
                                yunit = 'deg'
                            elif 'freq' in param_name:
                                yunit = 'Hz'
                            else:
                                yunit = ''
                            self.plot_dicts[plot_name] = {
                                'plotfn': self.plot_line,
                                'xvals': np.repeat(xvals, reps),
                                'xlabel': xlabel,
                                'xunit': xunit,
                                'yvals': yvals,
                                'yerr': yerr if param_name != 'leakage'
                                    else None,
                                'ylabel': ylabel,
                                'yunit': yunit,
                                'title': self.raw_data_dict['timestamp'] + ' ' +
                                         self.raw_data_dict['measurementstring']
                                         + '-' + qbn,
                                'linestyle': 'none',
                                'do_legend': False}


class CPhaseLeakageAnalysis(MultiCZgate_Calib_Analysis):

    def __init__(self, *args, **kwargs):
        super().__init__(*args, **kwargs)

    def process_data(self):
        super().process_data()

        # Find leakage and ramsey qubit names
        # first try the legacy code
        leakage_qbname = self.get_param_value('leakage_qbname')
        ramsey_qbname = self.get_param_value('ramsey_qbname')
        if leakage_qbname is not None and ramsey_qbname is not None:
            self.gates_list += [(leakage_qbname, ramsey_qbname)]
            self.leakage_qbnames = [leakage_qbname]
            self.ramsey_qbnames = [ramsey_qbname]
        else:
            # new measurement framework
            task_list = self.get_param_value('task_list', default_value=[])
            for task in task_list:
                self.gates_list += [(task['qbl'], task['qbr'])]
                self.leakage_qbnames += [task['qbl']]
                self.ramsey_qbnames += [task['qbr']]

        if len(self.leakage_qbnames) == 0 and len(self.ramsey_qbnames) == 0:
            raise ValueError('Please provide either leakage_qbnames or '
                             'ramsey_qbnames.')
        elif len(self.ramsey_qbnames) == 0:
            self.ramsey_qbnames = [qbn for qbn in self.qb_names if
                                  qbn not in self.leakage_qbnames]
        elif len(self.leakage_qbnames) == 0:
            self.leakage_qbnames = [qbn for qbn in self.qb_names if
                                   qbn not in self.ramsey_qbnames]
            if len(self.leakage_qbnames) == 0:
                self.leakage_qbnames = None

        self.phase_key = 'cphase'
        if len(self.leakage_qbnames) > 0:
            def legend_label_func(qbn, row, gates_list=self.gates_list):
                leakage_qbnames = [qb_tup[0] for qb_tup in gates_list]
                if qbn in leakage_qbnames:
                    return f'{qbn} in $|g\\rangle$' if row % 2 != 0 else \
                        f'{qbn} in $|e\\rangle$'
                else:
                    qbln = [qb_tup for qb_tup in gates_list
                            if qbn == qb_tup[1]][0][0]
                    return f'{qbln} in $|g\\rangle$' if row % 2 != 0 else \
                        f'{qbln} in $|e\\rangle$'
        else:
            legend_label_func = lambda qbn, row: \
                'qbc in $|g\\rangle$' if row % 2 != 0 else \
                    'qbc in $|e\\rangle$'
        self.legend_label_func = legend_label_func


class DynamicPhaseAnalysis(MultiCZgate_Calib_Analysis):

    def __init__(self, *args, **kwargs):
        super().__init__(*args, **kwargs)

    def process_data(self):
        super().process_data()

        if len(self.ramsey_qbnames) == 0:
            self.ramsey_qbnames = self.qb_names

        self.phase_key = 'dynamic_phase'
        self.legend_label_func = lambda qbn, row: 'no FP' \
            if row % 2 != 0 else 'with FP'


class CryoscopeAnalysis(DynamicPhaseAnalysis):

    def __init__(self, qb_names, *args, **kwargs):
        options_dict = kwargs.get('options_dict', {})
        unwrap_phases = options_dict.pop('unwrap_phases', True)
        options_dict['unwrap_phases'] = unwrap_phases
        kwargs['options_dict'] = options_dict
        params_dict = {}
        for qbn in qb_names:
            s = f'Instrument settings.{qbn}'
            params_dict[f'ge_freq_{qbn}'] = s+f'.ge_freq'
        kwargs['params_dict'] = params_dict
        kwargs['numeric_params'] = list(params_dict)
        super().__init__(qb_names, *args, **kwargs)

    def process_data(self):
        super().process_data()
        self.phase_key = 'delta_phase'

    def analyze_fit_results(self):
        super().analyze_fit_results()

        global_delta_tau = self.get_param_value('estimation_window')
        task_list = self.get_param_value('task_list')
        for qbn in self.qb_names:
            delta_tau = deepcopy(global_delta_tau)
            if delta_tau is None:
                if task_list is None:
                    log.warning(f'estimation_window is None and task_list was '
                                f'for {qbn} not found. Assuming no '
                                f'estimation_window was used.')
                else:
                    task = [t for t in task_list if t['qb'] == qbn]
                    if not len(task):
                        raise ValueError(f'{qbn} not found in task_list.')
                    delta_tau = task[0].get('estimation_window', None)

            if delta_tau is None:
                raise NotImplementedError(
                    'Analysis for a cryoscope measurement without an '
                    'estimation_window not yet implemented.')

            delta_phases = self.proc_data_dict['analysis_params_dict'][
                f'{self.phase_key}_{qbn}']
            delta_phases_vals = delta_phases['val']
            delta_phases_errs = delta_phases['stderr']
            if self.get_param_value('unwrap_phases', False):
                delta_phases_vals = np.unwrap((delta_phases_vals + np.pi) %
                                              (2*np.pi) - np.pi)
            self.proc_data_dict['analysis_params_dict'][
                f'{self.phase_key}_{qbn}']['val'] = delta_phases_vals

            delta_freqs = delta_phases_vals/2/np.pi/delta_tau
            delta_freqs_errs = delta_phases_errs/2/np.pi/delta_tau
            self.proc_data_dict['analysis_params_dict'][f'delta_freq_{qbn}'] = \
                {'val': delta_freqs, 'stderr': delta_freqs_errs}

            qb_freqs = self.raw_data_dict[f'ge_freq_{qbn}'] + delta_freqs
            self.proc_data_dict['analysis_params_dict'][f'freq_{qbn}'] = \
                {'val':  qb_freqs, 'stderr': delta_freqs_errs}

<<<<<<< HEAD
=======
        self.save_processed_data(key='analysis_params_dict')

>>>>>>> 314acc21

    def get_generated_and_measured_pulse(self, qbn=None):
        """
        Args:
            qbn: specifies for which qubit to calculate the quantities for.
                Defaults to the first qubit in qb_names.

        Returns: A tuple (tvals_gen, volts_gen, tvals_meas, freqs_meas,
                freq_errs_meas, volt_freq_conv)
            tvals_gen: time values for the generated fluxpulse
            volts_gen: voltages of the generated fluxpulse
            tvals_meas: time-values for the measured qubit frequencies
            freqs_meas: measured qubit frequencies
            freq_errs_meas: errors of measured qubit frequencies
            volt_freq_conv: dictionary of fit params for frequency-voltage 
                conversion
        """
        if qbn is None:
            qbn = self.qb_names[0]

        tvals_meas = self.proc_data_dict['sweep_points_2D_dict'][qbn][
            f'{qbn}_truncation_length']
        freqs_meas = self.proc_data_dict['analysis_params_dict'][
            f'freq_{qbn}']['val']
        freq_errs_meas = self.proc_data_dict['analysis_params_dict'][
            f'freq_{qbn}']['stderr']

        # Flux pulse parameters
        # Needs to be changed when support for other pulses is added.
        op_dict = {
            'pulse_type': f'Instrument settings.{qbn}.flux_pulse_type',
            'channel': f'Instrument settings.{qbn}.flux_pulse_channel',
            'aux_channels_dict': f'Instrument settings.{qbn}.'
                                 f'flux_pulse_aux_channels_dict',
            'amplitude': f'Instrument settings.{qbn}.flux_pulse_amplitude',
            'frequency': f'Instrument settings.{qbn}.flux_pulse_frequency',
            'phase': f'Instrument settings.{qbn}.flux_pulse_phase',
            'pulse_length': f'Instrument settings.{qbn}.'
                            f'flux_pulse_pulse_length',
            'truncation_length': f'Instrument settings.{qbn}.'
                                 f'flux_pulse_truncation_length',
            'buffer_length_start': f'Instrument settings.{qbn}.'
                                   f'flux_pulse_buffer_length_start',
            'buffer_length_end': f'Instrument settings.{qbn}.'
                                 f'flux_pulse_buffer_length_end',
            'extra_buffer_aux_pulse': f'Instrument settings.{qbn}.'
                                      f'flux_pulse_extra_buffer_aux_pulse',
            'pulse_delay': f'Instrument settings.{qbn}.'
                           f'flux_pulse_pulse_delay',
            'basis_rotation': f'Instrument settings.{qbn}.'
                              f'flux_pulse_basis_rotation',
            'gaussian_filter_sigma': f'Instrument settings.{qbn}.'
                                     f'flux_pulse_gaussian_filter_sigma',
        }

        params_dict = {
            'volt_freq_conv': f'Instrument settings.{qbn}.'
                              f'fit_ge_freq_from_flux_pulse_amp',
            'flux_channel': f'Instrument settings.{qbn}.'
                            f'flux_pulse_channel',
            **op_dict
        }

        dd = self.get_data_from_timestamp_list(params_dict)
        dd['element_name'] = 'element'

        pulse = seg_mod.UnresolvedPulse(dd).pulse_obj
        pulse.algorithm_time(0)

        tvals_gen = np.arange(0, pulse.length, 1 / 2.4e9)
        volts_gen = pulse.chan_wf(dd['flux_channel'], tvals_gen)
        volt_freq_conv = dd['volt_freq_conv']

        return tvals_gen, volts_gen, tvals_meas, freqs_meas, freq_errs_meas, \
               volt_freq_conv


class CZDynamicPhaseAnalysis(MultiQubit_TimeDomain_Analysis):

    def __init__(self, *args, **kwargs):
        super().__init__(*args, **kwargs)

    def process_data(self):
        super().process_data()
        # convert phases to radians
        for qbn in self.qb_names:
            sweep_dict = self.proc_data_dict['sweep_points_dict'][qbn]
            sweep_dict['sweep_points'] *= np.pi/180

        # get data with flux pulse and w/o flux pulse
        self.data_with_fp = OrderedDict()
        self.data_no_fp = OrderedDict()
        for qbn in self.qb_names:
            all_data = self.proc_data_dict['data_to_fit'][qbn]
            if self.num_cal_points != 0:
                all_data = all_data[:-self.num_cal_points]
            self.data_with_fp[qbn] = all_data[0: len(all_data)//2]
            self.data_no_fp[qbn] = all_data[len(all_data)//2:]

    def prepare_fitting(self):
        self.fit_dicts = OrderedDict()
        for qbn in self.qb_names:
            sweep_points = np.unique(
                self.proc_data_dict['sweep_points_dict'][qbn][
                    'msmt_sweep_points'])
            for i, data in enumerate([self.data_with_fp[qbn],
                                      self.data_no_fp[qbn]]):
                cos_mod = lmfit.Model(fit_mods.CosFunc)
                guess_pars = fit_mods.Cos_guess(
                    model=cos_mod,
                    t=sweep_points,
                    data=data, freq_guess=1/(2*np.pi))
                guess_pars['frequency'].value = 1/(2*np.pi)
                guess_pars['frequency'].vary = False

                key = 'cos_fit_{}_{}'.format(qbn, 'wfp' if i == 0 else 'nofp')
                self.fit_dicts[key] = {
                    'fit_fn': fit_mods.CosFunc,
                    'fit_xvals': {'t': sweep_points},
                    'fit_yvals': {'data': data},
                    'guess_pars': guess_pars}

    def analyze_fit_results(self):
        self.proc_data_dict['analysis_params_dict'] = OrderedDict()
        for qbn in self.qb_names:
            self.proc_data_dict['analysis_params_dict'][qbn] = OrderedDict()
            self.proc_data_dict['analysis_params_dict'][qbn][
                'dynamic_phase'] = {
                'val': (self.fit_dicts[f'cos_fit_{qbn}_wfp'][
                            'fit_res'].best_values['phase'] -
                        self.fit_dicts[f'cos_fit_{qbn}_nofp'][
                            'fit_res'].best_values['phase']),
                'stderr': np.sqrt(
                    self.fit_dicts[f'cos_fit_{qbn}_wfp'][
                        'fit_res'].params['phase'].stderr**2 +
                    self.fit_dicts[f'cos_fit_{qbn}_nofp'][
                        'fit_res'].params['phase'].stderr**2)
            }
        self.save_processed_data(key='analysis_params_dict')

    def prepare_plots(self):
        super().prepare_plots()
        for qbn in self.qb_names:
            for i, data in enumerate([self.data_with_fp[qbn],
                                      self.data_no_fp[qbn]]):
                fit_key = f'cos_fit_{qbn}_wfp' if i == 0 else \
                    f'cos_fit_{qbn}_nofp'
                plot_name_suffix = 'fit_'+'wfp' if i == 0 else 'nofp'
                cal_pts_data = self.proc_data_dict['data_to_fit'][qbn][
                               -self.num_cal_points:]
                base_plot_name = 'Dynamic_phase_' + qbn
                self.prepare_projected_data_plot(
                    fig_name=base_plot_name,
                    data=np.concatenate((data,cal_pts_data)),
                    sweep_points=np.unique(
                        self.proc_data_dict['sweep_points_dict'][qbn][
                            'sweep_points']),
                    data_label='with flux pulse' if i == 0 else 'no flux pulse',
                    plot_name_suffix=qbn + plot_name_suffix,
                    qb_name=qbn,
                    do_legend_cal_states=(i == 0))
                if self.do_fitting:
                    fit_res = self.fit_dicts[fit_key]['fit_res']
                    self.plot_dicts[plot_name_suffix + '_' + qbn] = {
                        'fig_id': base_plot_name,
                        'plotfn': self.plot_fit,
                        'fit_res': fit_res ,
                        'setlabel': 'cosine fit',
                        'color': 'r',
                        'do_legend': i == 0}

                    textstr = 'Dynamic phase {}:\n\t{:.2f}'.format(
                        qbn,
                        self.proc_data_dict['analysis_params_dict'][qbn][
                            'dynamic_phase']['val']*180/np.pi) + \
                              r'$^{\circ}$' + \
                              '$\\pm${:.2f}'.format(
                                  self.proc_data_dict['analysis_params_dict'][qbn][
                                      'dynamic_phase']['stderr']*180/np.pi) + \
                              r'$^{\circ}$'

                    fpl = self.get_param_value('flux_pulse_length')
                    if fpl is not None:
                        textstr += '\n length: {:.2f} ns'.format(fpl*1e9)
                    fpa = self.get_param_value('flux_pulse_amp')
                    if fpa is not None:
                        textstr += '\n amp: {:.4f} V'.format(fpa)

                    self.plot_dicts['text_msg_' + qbn] = {
                        'fig_id': base_plot_name,
                        'ypos': -0.15,
                        'xpos': -0.05,
                        'horizontalalignment': 'left',
                        'verticalalignment': 'top',
                        'plotfn': self.plot_text,
                        'text_string': textstr}
            for plot_name in list(self.plot_dicts)[::-1]:
                if self.plot_dicts[plot_name].get('do_legend', False):
                    break
            self.plot_dicts[plot_name].update(
                {'legend_ncol': 2,
                 'legend_bbox_to_anchor': (1, -0.15),
                 'legend_pos': 'upper right'})


class MultiQutrit_Timetrace_Analysis(ba.BaseDataAnalysis):
    """
    Analysis class for timetraces, in particular use to compute
    Optimal SNR integration weights.
    """
    def __init__(self, qb_names=None, auto=True, **kwargs):
        """
        Initializes the timetrace analysis class.
        Args:
            qb_names (list): name of the qubits to analyze (can be a subset
                of the measured qubits)
            auto (bool): Start analysis automatically
            **kwargs:
                t_start: timestamp of the first timetrace
                t_stop: timestamp of the last timetrace to analyze
                options_dict (dict): relevant parameters:
                    acq_weights_basis (list, dict):
                        list of basis vectors used to compute optimal weight.
                        e.g. ["ge", 'gf'], the first basis vector will be the
                        "e" timetrace minus the "g" timetrace and the second basis
                        vector is f - g. The first letter in each basis state is the
                        "reference state", i.e. the one of which the timetrace
                         is substracted. Can also be passed as a dictionary where
                         keys are the qubit names and the values are lists of basis states
                         in case different bases should be used for different qubits.
                    orthonormalize (bool): Whether or not to orthonormalize the
                        weight basis
                    tmax (float): time boundary for the plot (not the weights)
                        in seconds.
                    scale_weights (bool): scales the weights near unity to avoid
                        loss of precision on FPGA if weights are too small

        """

        if qb_names is not None:
            self.params_dict = {}
            for qbn in qb_names:
                s = 'Instrument settings.' + qbn
                for trans_name in ['ge', 'ef']:
                    self.params_dict[f'ro_mod_freq_' + qbn] = \
                        s + f'.ro_mod_freq'
            self.numeric_params = list(self.params_dict)

        self.qb_names = qb_names
        super().__init__(**kwargs)
        if auto:
            self.run_analysis()

    def extract_data(self):
        super().extract_data()

        if self.qb_names is None:
            # get all qubits from cal_points of first timetrace
            cp = CalibrationPoints.from_string(
                self.get_param_value('cal_points', None, 0))
            self.qb_names = deepcopy(cp.qb_names)

        self.channel_map = self.get_param_value('channel_map', None,
                                                metadata_index=0)
        if self.channel_map is None:
            # assume same channel map for all timetraces (pick 0th)
            value_names = self.raw_data_dict[0]['value_names']
            if np.ndim(value_names) > 0:
                value_names = value_names
            if 'w' in value_names[0]:
                self.channel_map = a_tools.get_qb_channel_map_from_hdf(
                    self.qb_names, value_names=value_names,
                    file_path=self.raw_data_dict['folder'])
            else:
                self.channel_map = {}
                for qbn in self.qb_names:
                    self.channel_map[qbn] = value_names

        if len(self.channel_map) == 0:
            raise ValueError('No qubit RO channels have been found.')

    def process_data(self):
        super().process_data()
        pdd = self.proc_data_dict

        pdd['analysis_params_dict'] = dict()
        ana_params = pdd['analysis_params_dict']
        ana_params['timetraces'] = defaultdict(dict)
        ana_params['optimal_weights'] = defaultdict(dict)
        ana_params['optimal_weights_basis_labels'] = defaultdict(dict)
        for qbn in self.qb_names:
            # retrieve time traces
            for i, rdd in enumerate(self.raw_data_dict):
                ttrace_per_ro_ch = [rdd["measured_data"][ch]
                                    for ch in self.channel_map[qbn]]
                if len(ttrace_per_ro_ch) != 2:
                    raise NotImplementedError(
                        'This analysis does not support optimal weight '
                        f'measurement based on {len(ttrace_per_ro_ch)} ro channels.'
                        f' Try again with 2 RO channels.')
                cp = CalibrationPoints.from_string(
                    self.get_param_value('cal_points', None, i))
                # get state of qubit. There can be only one cal point per sequence
                # when using uhf for time traces so it is the 0th state
                qb_state = cp.states[0][cp.qb_names.index(qbn)]
                # store all timetraces in same pdd for convenience
                ana_params['timetraces'][qbn].update(
                    {qb_state: ttrace_per_ro_ch[0] + 1j *ttrace_per_ro_ch[1]})

            timetraces = ana_params['timetraces'][qbn] # for convenience
            basis_labels = self.get_param_value('acq_weights_basis', None, 0)
            if basis_labels is None:
                # guess basis labels from # states measured
                basis_labels = ["ge", "gf"] \
                    if len(ana_params['timetraces'][qbn]) > 2 else ['ge']

            if isinstance(basis_labels, dict):
                # if different basis for qubits, then select the according one
                basis_labels = basis_labels[qbn]

            # check that states from the basis are included in mmnt
            for bs in basis_labels:
                for qb_s in bs:
                     assert qb_s in timetraces,\
                         f'State: {qb_s} on {qbn} was not provided in the given ' \
                         f'timestamps but was requested as part of the basis' \
                         f' {basis_labels}. Please choose another weight basis.'
            basis = np.array([timetraces[b[1]] - timetraces[b[0]]
                              for b in basis_labels])

            # orthonormalize if required
            if self.get_param_value("orthonormalize", False):
                basis = math.gram_schmidt(basis.T).T
                basis_labels = [bs + "_ortho" if bs != basis_labels[0] else bs
                                for bs in basis_labels]

            # scale if required
            if self.get_param_value('scale_weights', True):
                k = np.amax([(np.max(np.abs(b.real)),
                              np.max(np.abs(b.imag))) for b in basis])
                basis /= k
            ana_params['optimal_weights'][qbn] = basis
            ana_params['optimal_weights_basis_labels'][qbn] = basis_labels

            self.save_processed_data()

    def prepare_plots(self):

        pdd = self.proc_data_dict
        rdd = self.raw_data_dict
        ana_params = self.proc_data_dict['analysis_params_dict']
        for qbn in self.qb_names:
            mod_freq = float(
                rdd[0].get(f'ro_mod_freq_{qbn}',
                           self.get_hdf_param_value(f"Instrument settings/{qbn}",
                                                    'ro_mod_freq')))
            tbase = rdd[0]['hard_sweep_points']
            basis_labels = pdd["analysis_params_dict"][
                'optimal_weights_basis_labels'][qbn]
            title = 'Optimal SNR weights ' + qbn + \
                    "".join(['\n' + rddi["timestamp"] for rddi in rdd]) \
                            + f'\nWeight Basis: {basis_labels}'
            plot_name = f"weights_{qbn}"
            xlabel = "Time, $t$"
            modulation = np.exp(2j * np.pi * mod_freq * tbase)

            for ax_id, (state, ttrace) in \
                enumerate(ana_params["timetraces"][qbn].items()):
                for func, label in zip((np.real, np.imag), ('I', "Q")):
                    # plot timetraces for each state, I and Q channels
                    self.plot_dicts[f"{plot_name}_{state}_{label}"] = {
                        'fig_id': plot_name,
                        'ax_id': ax_id,
                        'plotfn': self.plot_line,
                        'xvals': tbase,
                        "marker": "",
                        'yvals': func(ttrace*modulation),
                        'ylabel': 'Voltage, $V$',
                        'yunit': 'V',
                        "sharex": True,
                        "setdesc": label + f"_{state}",
                        "setlabel": "",
                        "do_legend":True,
                        "legend_pos": "upper right",
                        'numplotsx': 1,
                        'numplotsy': len(rdd) + 1, # #states + 1 for weights
                        'plotsize': (10,
                                     (len(rdd) + 1) * 3), # 3 inches per plot
                        'title': title if ax_id == 0 else ""}
            ax_id = len(ana_params["timetraces"][qbn]) # id plots for weights
            for i, weights in enumerate(ana_params['optimal_weights'][qbn]):
                for func, label in zip((np.real, np.imag), ('I', "Q")):
                    self.plot_dicts[f"{plot_name}_weights_{label}_{i}"] = {
                        'fig_id': plot_name,
                        'ax_id': ax_id,
                        'plotfn': self.plot_line,
                        'xvals': tbase,
                        'xlabel': xlabel,
                        "setlabel": "",
                        "marker": "",
                        'xunit': 's',
                        'yvals': func(weights * modulation),
                        'ylabel': 'Voltage, $V$ (arb.u.)',
                        "sharex": True,
                        "xrange": (0, self.get_param_value('tmax', 1200e-9, 0)),
                        "setdesc": label + f"_{i+1}",
                        "do_legend": True,
                        "legend_pos": "upper right",
                        }


class MultiQutrit_Singleshot_Readout_Analysis(MultiQubit_TimeDomain_Analysis):
    """
    Analysis class for parallel SSRO qutrit/qubit calibration. It is a child class
    from the tda.MultiQubit_Timedomain_Analysis as it uses the same functions to
    - preprocess the data to remove active reset/preselection
    - extract the channel map
    - reorder the data per qubit
    Note that in the future, it might be useful to transfer these functionalities
    to the base analysis.
    """

    def __init__(self,
                 options_dict: dict = None, auto=True, **kw):
        '''
        options dict options:
            'nr_bins' : number of bins to use for the histograms
            'post_select' :
            'post_select_threshold' :
            'nr_samples' : amount of different samples (e.g. ground and excited = 2)
            'sample_0' : index of first sample (ground-state)
            'sample_1' : index of second sample (first excited-state)
            'max_datapoints' : maximum amount of datapoints for culumative fit
            'log_hist' : use log scale for the y-axis of the 1D histograms
            'verbose' : see BaseDataAnalysis
            'presentation_mode' : see BaseDataAnalysis
            'classif_method': how to classify the data.
                'ncc' : default. Nearest Cluster Center
                'gmm': gaussian mixture model.
                'threshold': finds optimal vertical and horizontal thresholds.
            'classif_kw': kw to pass to the classifier
            see BaseDataAnalysis for more.
        '''
        super().__init__(options_dict=options_dict, auto=False,
                         **kw)
        self.params_dict = {
            'measurementstring': 'measurementstring',
            'measured_data': 'measured_data',
            'value_names': 'value_names',
            'value_units': 'value_units'}
        self.numeric_params = []
        self.DEFAULT_CLASSIF = "gmm"
        self.classif_method = self.options_dict.get("classif_method",
                                                    self.DEFAULT_CLASSIF)

        self.create_job(options_dict=options_dict, auto=auto, **kw)

        if auto:
            self.run_analysis()

    def extract_data(self):
        super().extract_data()
        self.preselection = \
            self.get_param_value("preparation_params",
                                 {}).get("preparation_type", "wait") == "preselection"
        default_states_info = defaultdict(dict)
        default_states_info.update({"g": {"label": r"$|g\rangle$"},
                               "e": {"label": r"$|e\rangle$"},
                               "f": {"label": r"$|f\rangle$"}
                               })

        self.states_info = \
            self.get_param_value("states_info",
                                {qbn: deepcopy(default_states_info)
                                 for qbn in self.qb_names})

    def process_data(self):
        """
        Create the histograms based on the raw data
        """
        ######################################################
        #  Separating data into shots for each level         #
        ######################################################
        super().process_data()
        del self.proc_data_dict['data_to_fit'] # not used in this analysis
        n_states = len(self.cp.states)

        # prepare data in convenient format, i.e. arrays per qubit and per state
        # e.g. {'qb1': {'g': np.array of shape (n_shots, n_ro_ch}, ...}, ...}
        shots_per_qb = dict()        # store shots per qb and per state
        presel_shots_per_qb = dict() # store preselection ro
        means = defaultdict(OrderedDict)    # store mean per qb for each ro_ch
        pdd = self.proc_data_dict    # for convenience of notation

        for qbn in self.qb_names:
            # shape is (n_shots, n_ro_ch) i.e. one column for each ro_ch
            shots_per_qb[qbn] = \
                np.asarray(list(
                    pdd['meas_results_per_qb'][qbn].values())).T
            # make 2D array in case only one channel (1D array)
            if len(shots_per_qb[qbn].shape) == 1:
                shots_per_qb[qbn] = np.expand_dims(shots_per_qb[qbn],
                                                   axis=-1)
            for i, qb_state in enumerate(self.cp.get_states(qbn)[qbn]):
                means[qbn][qb_state] = np.mean(shots_per_qb[qbn][i::n_states],
                                               axis=0)
            if self.preselection:
                # preselection shots were removed so look at raw data
                # and look at only the first out of every two readouts
                presel_shots_per_qb[qbn] = \
                    np.asarray(list(
                        pdd['meas_results_per_qb_raw'][qbn].values())).T[::2]
                # make 2D array in case only one channel (1D array)
                if len(presel_shots_per_qb[qbn].shape) == 1:
                    presel_shots_per_qb[qbn] = \
                        np.expand_dims(presel_shots_per_qb[qbn], axis=-1)

        # create placeholders for analysis data
        pdd['analysis_params'] = dict()
        pdd['data'] = defaultdict(dict)
        pdd['analysis_params']['state_prob_mtx'] = defaultdict(dict)
        pdd['analysis_params']['classifier_params'] = defaultdict(dict)
        pdd['analysis_params']['means'] = defaultdict(dict)
        pdd['analysis_params']["n_shots"] = len(shots_per_qb[qbn])
        self.clf_ = defaultdict(dict)
        # create placeholders for analysis with preselection
        if self.preselection:
            pdd['data_masked'] = defaultdict(dict)
            pdd['analysis_params']['state_prob_mtx_masked'] = defaultdict(dict)
            pdd['analysis_params']['n_shots_masked'] = defaultdict(dict)

        n_shots = len(shots_per_qb[qbn]) // n_states

        for qbn, qb_shots in shots_per_qb.items():
            # create mapping to integer following ordering in cal_points.
            # Notes:
            # 1) the state_integer should to the order of pdd[qbn]['means'] so that
            # when passing the init_means to the GMM model, it is ensured that each
            # gaussian component will predict the state_integer associated to that state
            # 2) the mapping cannot be preestablished because the GMM predicts labels
            # in range(n_components). For instance, if a qubit has states "g", "f"
            # then the model will predicts 0's and 1's, so the typical g=0, e=1, f=2
            # mapping would fail. The number of different states can be different
            # for each qubit and therefore the mapping should also be done per qubit.
            state_integer = 0
            for state in means[qbn].keys():
                self.states_info[qbn][state]["int"] = state_integer
                state_integer += 1

            # note that if some states are repeated, they are assigned the same label
            qb_states_integer_repr = \
                [self.states_info[qbn][s]["int"]
                 for s in self.cp.get_states(qbn)[qbn]]
            prep_states = np.tile(qb_states_integer_repr, n_shots)

            pdd['analysis_params']['means'][qbn] = deepcopy(means[qbn])
            pdd['data'][qbn] = dict(X=deepcopy(qb_shots),
                                    prep_states=prep_states)
            # self.proc_data_dict['keyed_data'] = deepcopy(data)

            assert np.ndim(qb_shots) == 2, "Data must be a two D array. " \
                                    "Received shape {}, ndim {}"\
                                    .format(qb_shots.shape, np.ndim(qb_shots))
            pred_states, clf_params, clf = \
                self._classify(qb_shots, prep_states,
                               method=self.classif_method, qb_name=qbn,
                               **self.options_dict.get("classif_kw", dict()))
            # order "unique" states to have in usual order "gef" etc.
            state_labels_ordered = self._order_state_labels(
                list(means[qbn].keys()))
            # translate to corresponding integers
            state_labels_ordered_int = [self.states_info[qbn][s]['int'] for s in
                                        state_labels_ordered]
            fm = self.fidelity_matrix(prep_states, pred_states,
                                      labels=state_labels_ordered_int)

            # save fidelity matrix and classifier
            pdd['analysis_params']['state_prob_mtx'][qbn] = fm
            pdd['analysis_params']['classifier_params'][qbn] = clf_params
            self.clf_[qbn] = clf
            if self.preselection:
                #re do with classification first of preselection and masking
                pred_presel = self.clf_[qbn].predict(presel_shots_per_qb[qbn])
                presel_filter = \
                    pred_presel == self.states_info[qbn]['g']['int']
                if np.sum(presel_filter) == 0:
                    log.warning(f"{qbn}: No data left after preselection! "
                                f"Skipping preselection data & figures.")
                    continue
                qb_shots_masked = qb_shots[presel_filter]
                prep_states = prep_states[presel_filter]
                pred_states = self.clf_[qbn].predict(qb_shots_masked)
                fm = self.fidelity_matrix(prep_states, pred_states,
                                          labels=state_labels_ordered_int)

                pdd['data_masked'][qbn] = dict(X=deepcopy(qb_shots_masked),
                                          prep_states=deepcopy(prep_states))
                pdd['analysis_params']['state_prob_mtx_masked'][qbn] = fm
                pdd['analysis_params']['n_shots_masked'][qbn] = \
                    qb_shots_masked.shape[0]

        self.save_processed_data()

    def _classify(self, X, prep_state, method, qb_name, **kw):
        """

        Args:
            X: measured data to classify
            prep_state: prepared states (true values)
            type: classification method
            qb_name: name of the qubit to classify

        Returns:

        """
        if np.ndim(X) == 1:
            X = X.reshape((-1,1))
        params = dict()

        if method == 'ncc':
            ncc = SSROQutrit.NCC(
                self.proc_data_dict['analysis_params']['means'][qb_name])
            pred_states = ncc.predict(X)
            # self.clf_ = ncc
            return pred_states, dict(), ncc

        elif method == 'gmm':
            cov_type = kw.pop("covariance_type", "tied")
            # full allows full covariance matrix for each level. Other options
            # see GM documentation
            # assumes if repeated state, should be considered of the same component
            # this classification method should not be used for multiplexed SSRO
            # analysis
            n_qb_states = len(np.unique(self.cp.get_states(qb_name)[qb_name]))
            gm = GM(n_components=n_qb_states,
                    covariance_type=cov_type,
                    random_state=0,
                    weights_init=[1 / n_qb_states] * n_qb_states,
                    means_init=[mu for _, mu in
                                self.proc_data_dict['analysis_params']
                                    ['means'][qb_name].items()])
            gm.fit(X)
            pred_states = np.argmax(gm.predict_proba(X), axis=1)

            params['means_'] = gm.means_
            params['covariances_'] = gm.covariances_
            params['covariance_type'] = gm.covariance_type
            params['weights_'] = gm.weights_
            params['precisions_cholesky_'] = gm.precisions_cholesky_
            return pred_states, params, gm

        elif method == "threshold":
            tree = DTC(max_depth=kw.pop("max_depth", X.shape[1]),
                       random_state=0, **kw)
            tree.fit(X, prep_state)
            pred_states = tree.predict(X)
            params["thresholds"], params["mapping"] = \
                self._extract_tree_info(tree, self.cp.get_states(qb_name)[qb_name])
            if len(params["thresholds"]) != X.shape[1]:
                msg = "Best 2 thresholds to separate this data lie on axis {}" \
                    ", most probably because the data is not well separated." \
                    "The classifier attribute clf_ can still be used for " \
                    "classification (which was done to obtain the state " \
                    "assignment probability matrix), but only the threshold" \
                    " yielding highest gini impurity decrease was returned." \
                    "\nTo circumvent this problem, you can either choose" \
                    " a second threshold manually (fidelity will likely be " \
                    "worse), make the data more separable, or use another " \
                    "classification method."
                logging.warning(msg.format(list(params['thresholds'].keys())[0]))
            return pred_states, params, tree
        elif method == "threshold_brute":
            raise NotImplementedError()
        else:
            raise NotImplementedError("Classification method: {} is not "
                                      "implemented. Available methods: {}"
                                      .format(method, ['ncc', 'gmm',
                                                       'threshold']))
    @staticmethod
    def _get_covariances(gmm, cov_type=None):
       return SSROQutrit._get_covariances(gmm, cov_type=cov_type)

    @staticmethod
    def fidelity_matrix(prep_states, pred_states, levels=('g', 'e', 'f'),
                        plot=False, labels=None, normalize=True):

        return SSROQutrit.fidelity_matrix(prep_states, pred_states,
                                          levels=levels, plot=plot,
                                          normalize=normalize, labels=labels)

    @staticmethod
    def plot_fidelity_matrix(fm, target_names,
                             title="State Assignment Probability Matrix",
                             auto_shot_info=True, ax=None,
                             cmap=None, normalize=True, show=False):
        return SSROQutrit.plot_fidelity_matrix(
            fm, target_names, title=title, ax=ax,
            auto_shot_info=auto_shot_info,
            cmap=cmap, normalize=normalize, show=show)

    @staticmethod
    def _extract_tree_info(tree_clf, class_names=None):
        return SSROQutrit._extract_tree_info(tree_clf,
                                             class_names=class_names)

    @staticmethod
    def _to_codeword_idx(tuple):
        return SSROQutrit._to_codeword_idx(tuple)

    @staticmethod
    def plot_scatter_and_marginal_hist(data, y_true=None, plot_fitting=False,
                                       **kwargs):
        return SSROQutrit.plot_scatter_and_marginal_hist(
            data, y_true=y_true, plot_fitting=plot_fitting, **kwargs)

    @staticmethod
    def plot_clf_boundaries(X, clf, ax=None, cmap=None):
        return SSROQutrit.plot_clf_boundaries(X, clf, ax=ax, cmap=cmap)

    @staticmethod
    def plot_std(mean, cov, ax, n_std=1.0, facecolor='none', **kwargs):
        return SSROQutrit.plot_std(mean, cov, ax,n_std=n_std,
                                   facecolor=facecolor, **kwargs)

    @staticmethod
    def plot_1D_hist(data, y_true=None, plot_fitting=True,
                     **kwargs):
        return SSROQutrit.plot_1D_hist(data, y_true=y_true,
                                       plot_fitting=plot_fitting, **kwargs)

    @staticmethod
    def _order_state_labels(states_labels,
                            order="gefhabcdijklmnopqrtuvwxyz0123456789"):
        """
        Orders state labels according to provided ordering. e.g. for default
        ("f", "e", "g") would become ("g", "e", "f")
        Args:
            states_labels (list, tuple): list of states_labels
            order (str): custom string order

        Returns:

        """
        try:
            indices = [order.index(s) for s in states_labels]
            order_for_states = np.argsort(indices).astype(np.int32)
            return np.array(states_labels)[order_for_states]

        except Exception as e:
            log.error(f"Could not find order in state_labels:"
                      f"{states_labels}. Probably because one or several "
                      f"states are not part of '{order}'. Error: {e}."
                      f" Returning same as input order")
            return states_labels


    def plot(self, **kwargs):
        if not self.get_param_value("plot", True):
            return # no plotting if "plot" is False
        cmap = plt.get_cmap('tab10')
        show = self.options_dict.get("show", False)
        pdd = self.proc_data_dict
        for qbn in self.qb_names:
            n_qb_states = len(np.unique(self.cp.get_states(qbn)[qbn]))
            tab_x = a_tools.truncate_colormap(cmap, 0,
                                              n_qb_states/10)

            kwargs = {
                "states": list(pdd["analysis_params"]['means'][qbn].keys()),
                "xlabel": "Integration Unit 1, $u_1$",
                "ylabel": "Integration Unit 2, $u_2$",
                "scale":self.options_dict.get("hist_scale", "linear"),
                "cmap":tab_x}
            data_keys = [k for k in list(pdd.keys()) if
                            k.startswith("data") and qbn in pdd[k]]

            for dk in data_keys:
                data = pdd[dk][qbn]
                title =  self.raw_data_dict['timestamp'] + f" {qbn} " + dk + \
                    "\n{} classifier".format(self.classif_method)
                kwargs.update(dict(title=title))

                # plot data and histograms
                n_shots_to_plot = self.get_param_value('n_shots_to_plot', None)
                if n_shots_to_plot is not None:
                    n_shots_to_plot *= n_qb_states
                if data['X'].shape[1] == 1:
                    if self.classif_method == "gmm":
                        kwargs['means'] = pdd['analysis_params']['means'][qbn]
                        kwargs['std'] = np.sqrt(self._get_covariances(self.clf_[qbn]))
                    kwargs['colors'] = cmap(np.unique(data['prep_states']))
                    fig, main_ax = self.plot_1D_hist(data['X'][:n_shots_to_plot],
                                            data["prep_states"][:n_shots_to_plot],
                                            **kwargs)
                else:
                    fig = self.plot_scatter_and_marginal_hist(
                        data['X'][:n_shots_to_plot],
                        data["prep_states"][:n_shots_to_plot],
                        **kwargs)

                    # plot clf_boundaries
                    main_ax = fig.get_axes()[0]
                    self.plot_clf_boundaries(data['X'], self.clf_[qbn], ax=main_ax,
                                             cmap=tab_x)
                    # plot means and std dev
                    means = pdd['analysis_params']['means'][qbn]
                    try:
                        clf_means = pdd['analysis_params'][
                            'classifier_params'][qbn]['means_']
                    except Exception as e: # not a gmm model--> no clf_means.
                        clf_means = []
                    try:
                        covs = self._get_covariances(self.clf_[qbn])
                    except Exception as e: # not a gmm model--> no cov.
                        covs = []

                    for i, mean in enumerate(means.values()):
                        main_ax.scatter(mean[0], mean[1], color='w', s=80)
                        if len(clf_means):
                            main_ax.scatter(clf_means[i][0], clf_means[i][1],
                                                      color='k', s=80)
                        if len(covs) != 0:
                            self.plot_std(clf_means[i] if len(clf_means)
                                          else mean,
                                          covs[i],
                                          n_std=1, ax=main_ax,
                                          edgecolor='k', linestyle='--',
                                          linewidth=1)

                # plot thresholds and mapping
                plt_fn = {0: main_ax.axvline, 1: main_ax.axhline}
                thresholds = pdd['analysis_params'][
                    'classifier_params'][qbn].get("thresholds", dict())
                mapping = pdd['analysis_params'][
                    'classifier_params'][qbn].get("mapping", dict())
                for k, thres in thresholds.items():
                    plt_fn[k](thres, linewidth=2,
                              label="threshold i.u. {}: {:.5f}".format(k, thres),
                              color='k', linestyle="--")
                    main_ax.legend(loc=[0.2,-0.62])

                ax_frac = {0: (0.07, 0.1), # locations for codewords
                           1: (0.83, 0.1),
                           2: (0.07, 0.9),
                           3: (0.83, 0.9)}
                for cw, state in mapping.items():
                    main_ax.annotate("0b{:02b}".format(cw) + f":{state}",
                                     ax_frac[cw], xycoords='axes fraction')

                self.figs[f'{qbn}_{self.classif_method}_classifier_{dk}'] = fig
            if show:
                plt.show()

            # state assignment prob matrix
            title = self.raw_data_dict['timestamp'] + "\n{} State Assignment" \
                " Probability Matrix\nTotal # shots:{}"\
                .format(self.classif_method,
                        self.proc_data_dict['analysis_params']['n_shots'])
            fig = self.plot_fidelity_matrix(
                self.proc_data_dict['analysis_params']['state_prob_mtx'][qbn],
                self._order_state_labels(kwargs['states']),
                title=title,
                show=show,
                auto_shot_info=False)
            self.figs[f'{qbn}_state_prob_matrix_{self.classif_method}'] = fig

            if self.preselection and \
                    len(pdd['analysis_params']['state_prob_mtx_masked'][qbn]) != 0:
                title = self.raw_data_dict['timestamp'] + \
                    "\n{} State Assignment Probability Matrix Masked"\
                    "\nTotal # shots:{}".format(
                        self.classif_method,
                        self.proc_data_dict['analysis_params']['n_shots_masked'][qbn])

                fig = self.plot_fidelity_matrix(
                    pdd['analysis_params']['state_prob_mtx_masked'][qbn],
                    self._order_state_labels(kwargs['states']),
                    title=title, show=show, auto_shot_info=False)
                fig_key = f'{qbn}_state_prob_matrix_masked_{self.classif_method}'
                self.figs[fig_key] = fig


class FluxPulseTimingAnalysis(MultiQubit_TimeDomain_Analysis):

    def __init__(self, qb_names, *args, **kwargs):
        params_dict = {}
        for qbn in qb_names:
            s = 'Instrument settings.'+qbn
        kwargs['params_dict'] = params_dict
        kwargs['numeric_params'] = list(params_dict)
        # super().__init__(qb_names, *args, **kwargs)

        options_dict = kwargs.pop('options_dict', {})
        options_dict['TwoD'] = True
        kwargs['options_dict'] = options_dict
        super().__init__(qb_names, *args, **kwargs)

    def process_data(self):
        super().process_data()

        # Make sure data has the right shape (len(hard_sp), len(soft_sp))
        for qbn, data in self.proc_data_dict['data_to_fit'].items():
            if data.shape[1] != self.proc_data_dict['sweep_points_dict'][qbn][
                'sweep_points'].size:
                self.proc_data_dict['data_to_fit'][qbn] = data.T

    def prepare_fitting(self):
        self.fit_dicts = OrderedDict()
        for qbn in self.qb_names:
            data = self.proc_data_dict['data_to_fit'][qbn][0]
            sweep_points = self.proc_data_dict['sweep_points_dict'][qbn][
                'msmt_sweep_points']
            if self.num_cal_points != 0:
                data = data[:-self.num_cal_points]
            TwoErrorFuncModel = lmfit.Model(fit_mods.TwoErrorFunc)
            guess_pars = fit_mods.TwoErrorFunc_guess(model=TwoErrorFuncModel,
                                               data=data, \
                                            delays=sweep_points)
            guess_pars['amp'].vary = True
            guess_pars['mu_A'].vary = True
            guess_pars['mu_B'].vary = True
            guess_pars['sigma'].vary = True
            guess_pars['offset'].vary = True
            key = 'two_error_func_' + qbn
            self.fit_dicts[key] = {
                'fit_fn': TwoErrorFuncModel.func,
                'fit_xvals': {'x': sweep_points},
                'fit_yvals': {'data': data},
                'guess_pars': guess_pars}


    def analyze_fit_results(self):
        self.proc_data_dict['analysis_params_dict'] = OrderedDict()
        for qbn in self.qb_names:
            mu_A = self.fit_dicts['two_error_func_' + qbn]['fit_res'].best_values[
                'mu_A']
            mu_B = self.fit_dicts['two_error_func_' + qbn]['fit_res'].best_values[
                'mu_B']
            fp_length = a_tools.get_instr_setting_value_from_file(
                file_path=self.raw_data_dict['folder'],
                instr_name=qbn, param_name='flux_pulse_pulse_length')


            self.proc_data_dict['analysis_params_dict'][qbn] = OrderedDict()
            self.proc_data_dict['analysis_params_dict'][qbn]['delay'] = \
                mu_A + 0.5 * (mu_B - mu_A) - fp_length / 2
            self.proc_data_dict['analysis_params_dict'][qbn]['delay_stderr'] = \
                1 / 2 * np.sqrt(
                    self.fit_dicts['two_error_func_' + qbn]['fit_res'].params[
                        'mu_A'].stderr ** 2
                    + self.fit_dicts['two_error_func_' + qbn]['fit_res'].params[
                        'mu_B'].stderr ** 2)
            self.proc_data_dict['analysis_params_dict'][qbn]['fp_length'] = \
                (mu_B - mu_A)
            self.proc_data_dict['analysis_params_dict'][qbn]['fp_length_stderr'] = \
                np.sqrt(
                    self.fit_dicts['two_error_func_' + qbn]['fit_res'].params[
                        'mu_A'].stderr ** 2
                    + self.fit_dicts['two_error_func_' + qbn]['fit_res'].params[
                        'mu_B'].stderr ** 2)
        self.save_processed_data(key='analysis_params_dict')

    def prepare_plots(self):
        self.options_dict.update({'TwoD': False,
                                  'plot_proj_data': False})
        super().prepare_plots()

        if self.do_fitting:
            for qbn in self.qb_names:
                # rename base plot
                base_plot_name = 'Pulse_timing_' + qbn
                self.prepare_projected_data_plot(
                    fig_name=base_plot_name,
                    data=self.proc_data_dict['data_to_fit'][qbn][0],
                    plot_name_suffix=qbn+'fit',
                    qb_name=qbn)

                self.plot_dicts['fit_' + qbn] = {
                    'fig_id': base_plot_name,
                    'plotfn': self.plot_fit,
                    'fit_res': self.fit_dicts['two_error_func_' + qbn]['fit_res'],
                    'setlabel': 'two error func. fit',
                    'do_legend': True,
                    'color': 'r',
                    'legend_ncol': 1,
                    'legend_bbox_to_anchor': (1, -0.15),
                    'legend_pos': 'upper right'}

                apd = self.proc_data_dict['analysis_params_dict']
                textstr = 'delay = {:.2f} ns'.format(apd[qbn]['delay']*1e9) \
                          + ' $\pm$ {:.2f} ns'.format(apd[qbn]['delay_stderr']
                                                      * 1e9)
                textstr += '\n\nflux_pulse_length:\n  fitted = {:.2f} ns'.format(
                    apd[qbn]['fp_length'] * 1e9) \
                           + ' $\pm$ {:.2f} ns'.format(
                    apd[qbn]['fp_length_stderr'] * 1e9)
                textstr += '\n  set = {:.2f} ns'.format(
                    1e9 * a_tools.get_instr_setting_value_from_file(
                        file_path=self.raw_data_dict['folder'],
                        instr_name=qbn, param_name='flux_pulse_pulse_length'))

                self.plot_dicts['text_msg_' + qbn] = {
                    'fig_id': base_plot_name,
                    'ypos': -0.2,
                    'xpos': 0,
                    'horizontalalignment': 'left',
                    'verticalalignment': 'top',
                    'plotfn': self.plot_text,
                    'text_string': textstr}


class FluxPulseTimingBetweenQubitsAnalysis(MultiQubit_TimeDomain_Analysis):

    def __init__(self, qb_names, *args, **kwargs):
        params_dict = {}
        for qbn in qb_names:
            s = 'Instrument settings.' + qbn
        kwargs['params_dict'] = params_dict
        kwargs['numeric_params'] = list(params_dict)
        # super().__init__(qb_names, *args, **kwargs)

        options_dict = kwargs.pop('options_dict', {})
        options_dict['TwoD'] = True
        kwargs['options_dict'] = options_dict
        super().__init__(qb_names, *args, **kwargs)

    #         self.analyze_results()

    def process_data(self):
        super().process_data()

        # Make sure data has the right shape (len(hard_sp), len(soft_sp))
        for qbn, data in self.proc_data_dict['data_to_fit'].items():
            if data.shape[1] != self.proc_data_dict['sweep_points_dict'][qbn][
                'sweep_points'].size:
                self.proc_data_dict['data_to_fit'][qbn] = data.T

        self.proc_data_dict['analysis_params_dict'] = OrderedDict()
        for qbn in self.qb_names:
            data = self.proc_data_dict['data_to_fit'][qbn][0]
            sweep_points = self.proc_data_dict['sweep_points_dict'][qbn][
                'msmt_sweep_points']
            delays = np.zeros(len(sweep_points) * 2 - 1)
            delays[0::2] = sweep_points
            delays[1::2] = sweep_points[:-1] + np.diff(sweep_points) / 2
            if self.num_cal_points != 0:
                data = data[:-self.num_cal_points]
            symmetry_idx, corr_data = find_symmetry_index(data)
            delay = delays[symmetry_idx]

            self.proc_data_dict['analysis_params_dict'][qbn] = OrderedDict()
            self.proc_data_dict['analysis_params_dict'][qbn]['delays'] = delays
            self.proc_data_dict['analysis_params_dict'][qbn]['delay'] = delay
            self.proc_data_dict['analysis_params_dict'][qbn][
                'delay_stderr'] = np.diff(delays).mean()
            self.proc_data_dict['analysis_params_dict'][qbn][
                'corr_data'] = np.array(corr_data)
        self.save_processed_data(key='analysis_params_dict')

    def prepare_plots(self):
        self.options_dict.update({'TwoD': False,
                                  'plot_proj_data': False})
        super().prepare_plots()
        rdd = self.raw_data_dict
        for qbn in self.qb_names:
            # rename base plot
            base_plot_name = 'Pulse_timing_' + qbn
            self.prepare_projected_data_plot(
                fig_name=base_plot_name,
                data=self.proc_data_dict['data_to_fit'][qbn][0],
                plot_name_suffix=qbn + 'fit',
                qb_name=qbn)

            corr_data = self.proc_data_dict['analysis_params_dict'][qbn][
                'corr_data']
            delays = self.proc_data_dict['analysis_params_dict'][qbn]['delays']

            self.plot_dicts['Autoconvolution_' + qbn] = {
                'title': rdd['measurementstring'] +
                         '\n' + rdd['timestamp'] + '\n' + qbn,
                'fig_name': f'Autoconvolution_{qbn}',
                'fig_id': f'Autoconvolution_{qbn}',
                'plotfn': self.plot_line,
                'xvals': delays[0::2] / 1e-9,
                'yvals': corr_data[0::2],
                'xlabel': r'Delay time',
                'xunit': 'ns',
                'ylabel': 'Autoconvolution function',
                'linestyle': '-',
                'color': 'k',
                #                                     'setlabel': legendlabel,
                'do_legend': False,
                'legend_bbox_to_anchor': (1, 1),
                'legend_pos': 'upper left',
            }

            self.plot_dicts['Autoconvolution2_' + qbn] = {
                'fig_id': f'Autoconvolution_{qbn}',
                'plotfn': self.plot_line,
                'xvals': delays[1::2] / 1e-9,
                'yvals': corr_data[1::2],
                'color': 'r'}

            self.plot_dicts['corr_vline_' + qbn] = {
                'fig_id': f'Autoconvolution_{qbn}',
                'plotfn': self.plot_vlines,
                'x': self.proc_data_dict['analysis_params_dict'][qbn][
                         'delay'] / 1e-9,
                'ymin': corr_data.min(),
                'ymax': corr_data.max(),
                'colors': 'gray'}

            apd = self.proc_data_dict['analysis_params_dict']
            textstr = 'delay = {:.2f} ns'.format(apd[qbn]['delay'] * 1e9) \
                      + ' $\pm$ {:.2f} ns'.format(apd[qbn]['delay_stderr']
                                                  * 1e9)
            self.plot_dicts['text_msg_' + qbn] = {
                'fig_id': f'Autoconvolution_{qbn}',
                'ypos': -0.2,
                'xpos': 0,
                'horizontalalignment': 'left',
                'verticalalignment': 'top',
                'plotfn': self.plot_text,
                'text_string': textstr}


class FluxPulseScopeAnalysis(MultiQubit_TimeDomain_Analysis):

    def __init__(self, *args, **kwargs):
        options_dict = kwargs.pop('options_dict', {})
        options_dict['TwoD'] = True
        kwargs['options_dict'] = options_dict
        super().__init__(*args, **kwargs)

    def process_data(self):
        super().process_data()

        self.rectangles_exclude = self.get_param_value('rectangles_exclude')
        # dictionaries with keys qubit names and values a list of tuples of
        # 2 numbers specifying ranges to exclude
        freq_ranges_exclude = self.get_param_value('freq_ranges_exclude')
        delay_ranges_exclude = self.get_param_value('delay_ranges_exclude')

        self.proc_data_dict['proc_data_to_fit'] = deepcopy(
            self.proc_data_dict['data_to_fit'])
        self.proc_data_dict['proc_sweep_points_2D_dict'] = deepcopy(
            self.proc_data_dict['sweep_points_2D_dict'])
        self.proc_data_dict['proc_sweep_points_dict'] = deepcopy(
            self.proc_data_dict['sweep_points_dict'])
        if freq_ranges_exclude is not None:
            for qbn, freq_range_list in freq_ranges_exclude.items():
                if freq_range_list is None:
                    continue
                param_name = self.mospm[qbn][1]
                freqs = self.proc_data_dict['proc_sweep_points_2D_dict'][qbn][
                    param_name]
                data = self.proc_data_dict['proc_data_to_fit'][qbn]
                for freq_range in freq_range_list:
                    reduction_arr = np.logical_not(
                        np.logical_and(freqs > freq_range[0],
                                       freqs < freq_range[1]))
                    freqs_reshaped = freqs[reduction_arr]
                    self.proc_data_dict['proc_data_to_fit'][qbn] = \
                        data[reduction_arr]
                    self.proc_data_dict['proc_sweep_points_2D_dict'][qbn][
                        param_name] = freqs_reshaped

        # exclude delays
        if delay_ranges_exclude is not None:
            for qbn, delay_range_list in delay_ranges_exclude.items():
                if delay_range_list is None:
                    continue
                delays = self.proc_data_dict['proc_sweep_points_dict'][qbn][
                    'msmt_sweep_points']
                data = self.proc_data_dict['proc_data_to_fit'][qbn]
                for delay_range in delay_range_list:
                    reduction_arr = np.logical_not(
                        np.logical_and(delays > delay_range[0],
                                       delays < delay_range[1]))
                    delays_reshaped = delays[reduction_arr]
                    self.proc_data_dict['proc_data_to_fit'][qbn] = \
                        np.concatenate([
                            data[:, :-self.num_cal_points][:, reduction_arr],
                            data[:, -self.num_cal_points:]], axis=1)
                    self.proc_data_dict['proc_sweep_points_dict'][qbn][
                        'msmt_sweep_points'] = delays_reshaped
                    self.proc_data_dict['proc_sweep_points_dict'][qbn][
                        'sweep_points'] = np.concatenate([
                        self.proc_data_dict['proc_sweep_points_dict'][qbn][
                            'msmt_sweep_points'], self.proc_data_dict[
                            'sweep_points_dict'][qbn][
                            'cal_points_sweep_points']])

        self.sign_of_peaks = self.get_param_value('sign_of_peaks',
                                                  default_value=OrderedDict())
        if self.sign_of_peaks is None:
            self.sign_of_peaks = {}
        if len(self.sign_of_peaks) == 0:
            for qbn in self.qb_names:
                msmt_data = self.proc_data_dict['proc_data_to_fit'][qbn][
                    :, :-self.num_cal_points]
                self.sign_of_peaks[qbn] = np.sign(np.mean(msmt_data) -
                                                  np.median(msmt_data))

        self.sigma_guess = self.get_param_value('sigma_guess')
        if self.sigma_guess is None:
            self.sigma_guess = {qbn: 10e6 for qbn in self.qb_names}

        self.from_lower = self.get_param_value('from_lower')
        if self.from_lower is None:
            self.from_lower = {qbn: False for qbn in self.qb_names}
        self.ghost = self.get_param_value('ghost')
        if self.ghost is None:
            self.ghost = {qbn: False for qbn in self.qb_names}

    def prepare_fitting_slice(self, freqs, qbn, mu_guess,
                              slice_idx=None, data_slice=None):
        if slice_idx is None:
            raise ValueError('"since_idx" cannot both be None. It is used '
                             'for unique names in the fit_dicts.')
        if data_slice is None:
            data_slice = self.proc_data_dict['proc_data_to_fit'][qbn][
                         :, slice_idx]
        GaussianModel = fit_mods.GaussianModel
        ampl_guess = (data_slice.max() - data_slice.min()) / \
                     0.4 * self.sign_of_peaks[qbn] * self.sigma_guess[qbn]
        offset_guess = data_slice[0]
        GaussianModel.set_param_hint('sigma',
                                     value=self.sigma_guess[qbn],
                                     vary=False)
        GaussianModel.set_param_hint('mu',
                                     value=mu_guess,
                                     vary=True)
        GaussianModel.set_param_hint('ampl',
                                     value=ampl_guess,
                                     vary=True)
        GaussianModel.set_param_hint('offset',
                                     value=offset_guess,
                                     vary=True)
        guess_pars = GaussianModel.make_params()

        key = f'gauss_fit_{qbn}_slice{slice_idx}'
        self.fit_dicts[key] = {
            'fit_fn': GaussianModel.func,
            'fit_xvals': {'freq': freqs},
            'fit_yvals': {'data': data_slice},
            'guess_pars': guess_pars}

    def prepare_fitting(self):
        self.fit_dicts = OrderedDict()
        self.freqs_for_fit = OrderedDict()
        for qbn in self.qb_names:
            param_name = self.mospm[qbn][1]
            data = self.proc_data_dict['proc_data_to_fit'][qbn]
            delays = self.proc_data_dict['proc_sweep_points_dict'][qbn][
                'sweep_points']
            self.freqs_for_fit[qbn] = len(delays) * ['']
            for i, delay in enumerate(delays):
                data_slice = data[:, i]
                freqs = self.proc_data_dict['proc_sweep_points_2D_dict'][qbn][
                    param_name]
                if self.rectangles_exclude is not None and \
                        self.rectangles_exclude.get(qbn, None) is not None:
                    for rectangle in self.rectangles_exclude[qbn]:
                        if rectangle[0] < delay < rectangle[1]:
                            reduction_arr = np.logical_not(
                                np.logical_and(freqs > rectangle[2],
                                               freqs < rectangle[3]))
                            freqs = freqs[reduction_arr]
                            data_slice = data_slice[reduction_arr]
                self.freqs_for_fit[qbn][i] = freqs
                mu_guess = freqs[np.argmax(
                    data_slice * self.sign_of_peaks[qbn])]
                self.prepare_fitting_slice(freqs, qbn, mu_guess, i,
                                           data_slice=data_slice)

    def analyze_fit_results(self):
        self.proc_data_dict['analysis_params_dict'] = OrderedDict()
        for qbn in self.qb_names:
            delays = self.proc_data_dict['proc_sweep_points_dict'][qbn][
                'sweep_points']
            fitted_freqs = np.zeros(len(delays))
            fitted_freqs_errs = np.zeros(len(delays))
            fit_keys = [k for k in self.fit_dicts if qbn in k]
            assert len(fitted_freqs) == len(fit_keys)
            deep = False
            for i, fk in enumerate(fit_keys):
                fit_res = self.fit_dicts[fk]['fit_res']
                fitted_freqs[i] = fit_res.best_values['mu']
                fitted_freqs_errs[i] = fit_res.params['mu'].stderr
                if self.from_lower[qbn]:
                    if self.ghost[qbn]:
                        if (fitted_freqs[i - 1] - fit_res.best_values['mu']) / \
                                fitted_freqs[i - 1] > 0.05 and i > len(delays)-4:
                            deep = False
                        condition1 = ((fitted_freqs[i-1] -
                                     fit_res.best_values['mu']) /
                                     fitted_freqs[i-1]) < -0.015
                        condition2 = (i > 1 and i < (len(fitted_freqs) -
                                                     len(delays)))
                        if condition1 and condition2:
                            if deep:
                                mu_guess = fitted_freqs[i-1]
                                self.prepare_fitting_slice(
                                    self.freqs_for_fit[qbn][i], qbn, mu_guess, i)
                                self.run_fitting(keys_to_fit=[fk])
                                fitted_freqs[i] = self.fit_dicts[fk][
                                    'fit_res'].best_values['mu']
                                fitted_freqs_errs[i] = self.fit_dicts[fk][
                                    'fit_res'].params['mu'].stderr
                            deep = True
                else:
                    if self.ghost[qbn]:
                        if (fitted_freqs[i - 1] - fit_res.best_values['mu']) / \
                                fitted_freqs[i - 1] > -0.05 and \
                                i > len(delays) - 4:
                            deep = False
                        if (fitted_freqs[i - 1] - fit_res.best_values['mu']) / \
                                fitted_freqs[i - 1] > 0.015 and i > 1:
                            if deep:
                                mu_guess = fitted_freqs[i - 1]
                                self.prepare_fitting_slice(
                                    self.freqs_for_fit[qbn][i], qbn, mu_guess, i)
                                self.run_fitting(keys_to_fit=[fk])
                                fitted_freqs[i] = self.fit_dicts[fk][
                                    'fit_res'].best_values['mu']
                                fitted_freqs_errs[i] = self.fit_dicts[fk][
                                    'fit_res'].params['mu'].stderr
                            deep = True

            self.proc_data_dict['analysis_params_dict'][
                f'fitted_freqs_{qbn}'] = {'val': fitted_freqs,
                                          'stderr': fitted_freqs_errs}

        self.save_processed_data(key='analysis_params_dict')

    def prepare_plots(self):
        super().prepare_plots()

        if self.do_fitting:
            for qbn in self.qb_names:
                base_plot_name = 'FluxPulseScope_' + qbn
                xlabel, xunit = self.get_xaxis_label_unit(qbn)
                param_name = self.mospm[qbn][1]
                ylabel = self.sp.get_sweep_params_property(
                    'label', dimension=1, param_names=param_name)
                yunit = self.sp.get_sweep_params_property(
                    'unit', dimension=1, param_names=param_name)
                self.plot_dicts[f'{base_plot_name}_main'] = {
                    'plotfn': self.plot_colorxy,
                    'fig_id': base_plot_name,
                    'xvals': self.proc_data_dict['proc_sweep_points_dict'][qbn][
                        'sweep_points'],
                    'yvals': self.proc_data_dict['proc_sweep_points_2D_dict'][
                        qbn][param_name],
                    'zvals': self.proc_data_dict['proc_data_to_fit'][qbn],
                    'xlabel': xlabel,
                    'xunit': xunit,
                    'ylabel': ylabel,
                    'yunit': yunit,
                    'title': (self.raw_data_dict['timestamp'] + ' ' +
                              self.raw_data_dict['measurementstring'] + ' ' +
                              qbn),
                    'clabel': '{} state population'.format(
                        self.get_latex_prob_label(self.data_to_fit[qbn]))}

                self.plot_dicts[f'{base_plot_name}_fit'] = {
                    'fig_id': base_plot_name,
                    'plotfn': self.plot_line,
                    'xvals': self.proc_data_dict['proc_sweep_points_dict'][qbn][
                        'sweep_points'],
                    'yvals': self.proc_data_dict['analysis_params_dict'][
                                                 f'fitted_freqs_{qbn}']['val'],
                    'color': 'r',
                    'linestyle': '-',
                    'marker': None,}<|MERGE_RESOLUTION|>--- conflicted
+++ resolved
@@ -3748,11 +3748,7 @@
                 mask = pdd['mask'][qb]
                 xlabel = r'Flux pulse amplitude' if p == 0 else \
                     r'Derived qubit frequency'
-<<<<<<< HEAD
                 
-=======
-
->>>>>>> 314acc21
                 if self.do_fitting:
                     # Plot T1 vs flux pulse amplitude
                     label = f'T1_fit_{qb}{suffix}'
@@ -4420,8 +4416,6 @@
 
 
 class FluxlineCrosstalkAnalysis(MultiQubit_TimeDomain_Analysis):
-<<<<<<< HEAD
-=======
     """Analysis for the measure_fluxline_crosstalk measurement.
 
     The measurement involves Ramsey measurements on a set of crosstalk qubits,
@@ -4446,7 +4440,6 @@
     """
 
 
->>>>>>> 314acc21
     def __init__(self, qb_names, *args, **kwargs):
         params_dict = {f'{qbn}.amp_to_freq_model':
                        f'Instrument settings.{qbn}.fit_ge_freq_from_flux_pulse_amp'
@@ -4462,13 +4455,7 @@
                              'class instance.')
 
         pdd = self.proc_data_dict
-<<<<<<< HEAD
-        # get the ramsey phases as the values of the first sweep parameter
-        # in the 1st sweep dimension.
-        # !!! This assumes all qubits have the same ramsey phases !!!
-=======
-
->>>>>>> 314acc21
+
         pdd['ramsey_phases'] = self.sp.get_sweep_params_property('values', 0)
         pdd['target_amps'] = self.sp.get_sweep_params_property('values', 1)
         pdd['target_fluxpulse_length'] = \
@@ -4487,11 +4474,8 @@
     def prepare_fitting(self):
         pdd = self.proc_data_dict
         self.fit_dicts = OrderedDict()
-<<<<<<< HEAD
-=======
         cos_mod = lmfit.Model(fit_mods.CosFunc)
         cos_mod.guess = fit_mods.Cos_guess.__get__(cos_mod, cos_mod.__class__)
->>>>>>> 314acc21
         for qb in self.qb_names:
             for i, data in enumerate(pdd['qb_msmt_vals'][qb]):
                 self.fit_dicts[f'cos_fit_{qb}_{i}'] = {
@@ -6557,11 +6541,8 @@
             self.proc_data_dict['analysis_params_dict'][f'freq_{qbn}'] = \
                 {'val':  qb_freqs, 'stderr': delta_freqs_errs}
 
-<<<<<<< HEAD
-=======
         self.save_processed_data(key='analysis_params_dict')
 
->>>>>>> 314acc21
 
     def get_generated_and_measured_pulse(self, qbn=None):
         """
