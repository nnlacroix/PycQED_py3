--- conflicted
+++ resolved
@@ -2135,13 +2135,6 @@
             Omega = np.diag(np.ones(len(Fs)))
         elif len(Omega.shape) == 1:
             Omega = np.diag(Omega)
-<<<<<<< HEAD
-        self.metadata = self.raw_data_dict.get('exp_metadata', {})
-        if self.metadata is None:
-            self.metadata = {}
-        self.raw_data_dict['exp_metadata'] = self.metadata
-        basis_rots_str = self.metadata.get('basis_rots_str', None)
-=======
 
         metadata = self.raw_data_dict.get('exp_metadata',
                                           self.options_dict.get(
@@ -2150,7 +2143,6 @@
             metadata = {}
         self.raw_data_dict['exp_metadata'] = metadata
         basis_rots_str = metadata.get('basis_rots_str', None)
->>>>>>> a555335c
         basis_rots_str = self.options_dict.get('basis_rots_str', basis_rots_str)
         if basis_rots_str is not None:
             nr_qubits = int(np.round(np.log2(d)))
