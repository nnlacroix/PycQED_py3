import lmfit
import numpy as np
from numpy.linalg import inv
import scipy as sp
import itertools
import matplotlib as mpl
from collections import OrderedDict, defaultdict

from pycqed.utilities import timer as tm_mod
from sklearn.mixture import GaussianMixture as GM
from sklearn.tree import DecisionTreeClassifier as DTC

from pycqed.analysis import fitting_models as fit_mods
from pycqed.analysis import analysis_toolbox as a_tools
import pycqed.analysis_v2.base_analysis as ba
import pycqed.analysis_v2.readout_analysis as roa
from pycqed.analysis_v2.readout_analysis import \
    Singleshot_Readout_Analysis_Qutrit as SSROQutrit
import pycqed.analysis_v2.tomography_qudev as tomo
from pycqed.analysis.tools.plotting import SI_val_to_msg_str
from copy import deepcopy
from pycqed.measurement.sweep_points import SweepPoints
from pycqed.measurement.calibration.calibration_points import CalibrationPoints
import matplotlib.pyplot as plt
from pycqed.analysis.three_state_rotation import predict_proba_avg_ro
import logging

from pycqed.utilities import math
from pycqed.utilities.general import find_symmetry_index
import pycqed.measurement.waveform_control.segment as seg_mod
import datetime as dt
log = logging.getLogger(__name__)
try:
    import qutip as qtp
except ImportError as e:
    log.warning('Could not import qutip, tomography code will not work')


class AveragedTimedomainAnalysis(ba.BaseDataAnalysis):
    def __init__(self, *args, **kwargs):
        super().__init__(*args, **kwargs)
        self.single_timestamp = True
        self.params_dict = {
            'value_names': 'value_names',
            'measured_values': 'measured_values',
            'measurementstring': 'measurementstring',
            'exp_metadata': 'exp_metadata'}
        self.numeric_params = []
        if kwargs.get('auto', True):
            self.run_analysis()

    def process_data(self):
        self.metadata = self.raw_data_dict.get('exp_metadata', {})
        if self.metadata is None:
            self.metadata = {}
        cal_points = self.metadata.get('cal_points', None)
        cal_points = self.options_dict.get('cal_points', cal_points)
        cal_points_list = roa.convert_channel_names_to_index(
            cal_points, len(self.raw_data_dict['measured_values'][0]),
            self.raw_data_dict['value_names'])
        self.proc_data_dict['cal_points_list'] = cal_points_list
        measured_values = self.raw_data_dict['measured_values']
        cal_idxs = self._find_calibration_indices()
        scales = [np.std(x[cal_idxs]) for x in measured_values]
        observable_vectors = np.zeros((len(cal_points_list),
                                       len(measured_values)))
        observable_vector_stds = np.ones_like(observable_vectors)
        for i, observable in enumerate(cal_points_list):
            for ch_idx, seg_idxs in enumerate(observable):
                x = measured_values[ch_idx][seg_idxs] / scales[ch_idx]
                if len(x) > 0:
                    observable_vectors[i][ch_idx] = np.mean(x)
                if len(x) > 1:
                    observable_vector_stds[i][ch_idx] = np.std(x)
        Omtx = (observable_vectors[1:] - observable_vectors[0]).T
        d0 = observable_vectors[0]
        corr_values = np.zeros(
            (len(cal_points_list) - 1, len(measured_values[0])))
        for i in range(len(measured_values[0])):
            d = np.array([x[i] / scale for x, scale in zip(measured_values,
                                                           scales)])
            corr_values[:, i] = inv(Omtx.T.dot(Omtx)).dot(Omtx.T).dot(d - d0)
        self.proc_data_dict['corr_values'] = corr_values

    def measurement_operators_and_results(self):
        """
        Converts the calibration points to measurement operators. Assumes that
        the calibration points are ordered the same as the basis states for
        the tomography calculation (e.g. for two qubits |gg>, |ge>, |eg>, |ee>).
        Also assumes that each calibration in the passed cal_points uses
        different segments.

        Returns:
            A tuple of
                the measured values with outthe calibration points;
                the measurement operators corresponding to each channel;
                and the expected covariation matrix between the operators.
        """
        d = len(self.proc_data_dict['cal_points_list'])
        cal_point_idxs = [set() for _ in range(d)]
        for i, idxs_lists in enumerate(self.proc_data_dict['cal_points_list']):
            for idxs in idxs_lists:
                cal_point_idxs[i].update(idxs)
        cal_point_idxs = [sorted(list(idxs)) for idxs in cal_point_idxs]
        cal_point_idxs = np.array(cal_point_idxs)
        raw_data = self.raw_data_dict['measured_values']
        means = [None] * d
        residuals = [list() for _ in raw_data]
        for i, cal_point_idx in enumerate(cal_point_idxs):
            means[i] = [np.mean(ch_data[cal_point_idx]) for ch_data in raw_data]
            for j, ch_residuals in enumerate(residuals):
                ch_residuals += list(raw_data[j][cal_point_idx] - means[i][j])
        means = np.array(means)
        residuals = np.array(residuals)
        Fs = [np.diag(ms) for ms in means.T]
        Omega = residuals.dot(residuals.T) / len(residuals.T)
        data_idxs = np.setdiff1d(np.arange(len(raw_data[0])),
                                 cal_point_idxs.flatten())
        data = np.array([ch_data[data_idxs] for ch_data in raw_data])
        return data, Fs, Omega

    def _find_calibration_indices(self):
        cal_indices = set()
        cal_points = self.options_dict['cal_points']
        nr_segments = self.raw_data_dict['measured_values'].shape[-1]
        for observable in cal_points:
            if isinstance(observable, (list, np.ndarray)):
                for idxs in observable:
                    cal_indices.update({idx % nr_segments for idx in idxs})
            else:  # assume dictionaries
                for idxs in observable.values():
                    cal_indices.update({idx % nr_segments for idx in idxs})
        return list(cal_indices)


def all_cal_points(d, nr_ch, reps=1):
    """
    Generates a list of calibration points for a Hilbert space of dimension d,
    with nr_ch channels and reps reprtitions of each calibration point.
    """
    return [[list(range(-reps*i, -reps*(i-1)))]*nr_ch for i in range(d, 0, -1)]


class Single_Qubit_TimeDomainAnalysis(ba.BaseDataAnalysis):

    def process_data(self):
        """
        This takes care of rotating and normalizing the data if required.
        this should work for several input types.
            - I/Q values (2 quadratures + cal points)
            - weight functions (1 quadrature + cal points)
            - counts (no cal points)

        There are several options possible to specify the normalization
        using the options dict.
            cal_points (tuple) of indices of the calibrati  on points

            zero_coord, one_coord
        """

        cal_points = self.options_dict.get('cal_points', None)
        zero_coord = self.options_dict.get('zero_coord', None)
        one_coord = self.options_dict.get('one_coord', None)

        if cal_points is None:
            # default for all standard Timedomain experiments
            cal_points = [list(range(-4, -2)), list(range(-2, 0))]

        if len(self.raw_data_dict['measured_values']) == 1:
            # if only one weight function is used rotation is not required
            self.proc_data_dict['corr_data'] = a_tools.rotate_and_normalize_data_1ch(
                self.raw_data_dict['measured_values'][0],
                cal_zero_points=cal_points[0],
                cal_one_points=cal_points[1])
        else:
            self.proc_data_dict['corr_data'], zero_coord, one_coord = \
                a_tools.rotate_and_normalize_data(
                    data=self.raw_data_dict['measured_values'][0:2],
                    zero_coord=zero_coord,
                    one_coord=one_coord,
                    cal_zero_points=cal_points[0],
                    cal_one_points=cal_points[1])

        # This should be added to the hdf5 datafile but cannot because of the
        # way that the "new" analysis works.

        # self.add_dataset_to_analysisgroup('Corrected data',
        #                                   self.proc_data_dict['corr_data'])


class MultiQubit_TimeDomain_Analysis(ba.BaseDataAnalysis):
    """
    Base class for multi-qubit time-domain analyses.

    Parameters that can be specified in the options dict:
     - rotation_type: type of rotation to be done on the raw data.
       Types of rotations supported by this class:
        - 'cal_states' (default, no need to specify): rotation based on
            CalibrationPoints for 1D and TwoD data. Supports 2 and 3 cal states
            per qubit
        - 'fixed_cal_points' (only for TwoD, with 2 cal states):
            does PCA on the columns corresponding to the highest cal state
            to find the indices of that cal state in the columns, then uses
            those to get the data points for the other cal state. Does
            rotation using the mean of the data points corresponding to the
            two cal states as the zero and one coordinates to rotate
            the data.
        - 'PCA': ignores cal points and does pca; in the case of TwoD data it
            does PCA row by row
        - 'column_PCA': cal points and does pca; in the case of TwoD data it
            does PCA column by column
        - 'global_PCA' (only for TwoD): does PCA on the whole 2D array
     - main_sp (default: None): dict with keys qb_name used to specify which
        sweep parameter should be used as axis label in plot
     - functionality to split measurements with tiled sweep_points:
         - split_params (default: None): list of strings with sweep parameters
            names expected to be found in SweepPoints. Groups data by these
            parameters and stores it in proc_data_dict['split_data_dict'].
         - select_split (default: None): dict with keys qb_names and values
            a tuple (sweep_param_name, value) or (sweep_param_name, index).
            Stored in self.measurement_strings which specify the plot title.
            The selected parameter must also be part of the split_params for
            that qubit.
    """
    def __init__(self,
                 qb_names: list=None, label: str='',
                 t_start: str=None, t_stop: str=None, data_file_path: str=None,
                 options_dict: dict=None, extract_only: bool=False,
                 do_fitting: bool=True, auto=True,
                 params_dict=None, numeric_params=None, **kwargs):

        super().__init__(t_start=t_start, t_stop=t_stop, label=label,
                         data_file_path=data_file_path,
                         options_dict=options_dict,
                         extract_only=extract_only,
                         do_fitting=do_fitting, **kwargs)

        self.qb_names = qb_names
        self.params_dict = params_dict
        if self.params_dict is None:
            self.params_dict = {}
        self.numeric_params = numeric_params
        self.measurement_strings = {}
        if self.numeric_params is None:
            self.numeric_params = []

        if not hasattr(self, "job"):
            self.create_job(qb_names=qb_names, t_start=t_start, t_stop=t_stop,
                            label=label, data_file_path=data_file_path,
                            do_fitting=do_fitting, options_dict=options_dict,
                            extract_only=extract_only, params_dict=params_dict,
                            numeric_params=numeric_params, **kwargs)
        if auto:
            self.run_analysis()

    def extract_data(self):
        super().extract_data()

        if self.qb_names is None:
            self.qb_names = self.get_param_value('ro_qubits')
            if self.qb_names is None:
                raise ValueError('Provide the "qb_names."')
        self.measurement_strings = {
            qbn: self.raw_data_dict['measurementstring'] for qbn in
            self.qb_names}

        self.data_filter = self.get_param_value('data_filter')
        self.prep_params = self.get_param_value('preparation_params',
                                           default_value=dict())
        self.channel_map = self.get_param_value('meas_obj_value_names_map')
        if self.channel_map is None:
            # if the new name meas_obj_value_names_map is not found, try with
            # the old name channel_map
            self.channel_map = self.get_param_value('channel_map')
            if self.channel_map is None:
                value_names = self.raw_data_dict['value_names']
                if np.ndim(value_names) > 0:
                    value_names = value_names
                if 'w' in value_names[0]:
                    self.channel_map = a_tools.get_qb_channel_map_from_hdf(
                        self.qb_names, value_names=value_names,
                        file_path=self.raw_data_dict['folder'])
                else:
                    self.channel_map = {}
                    for qbn in self.qb_names:
                        self.channel_map[qbn] = value_names

        if len(self.channel_map) == 0:
            raise ValueError('No qubit RO channels have been found.')

        # creates self.sp
        self.get_sweep_points()

    def get_sweep_points(self):
        self.sp = self.get_param_value('sweep_points')
        if self.sp is not None:
            self.sp = SweepPoints(self.sp)

    def create_sweep_points_dict(self):
        sweep_points_dict = self.get_param_value('sweep_points_dict')
        hard_sweep_params = self.get_param_value('hard_sweep_params')
        if self.sp is not None:
            self.mospm = self.get_param_value('meas_obj_sweep_points_map')
            main_sp = self.get_param_value('main_sp')
            if self.mospm is None:
                raise ValueError('When providing "sweep_points", '
                                 '"meas_obj_sweep_points_map" has to be '
                                 'provided in addition.')
            if main_sp is not None:
                self.proc_data_dict['sweep_points_dict'] = {}
                for qbn, p in main_sp.items():
                    dim = self.sp.find_parameter(p)
                    if dim == 1:
                        log.warning(f"main_sp is only implemented for sweep "
                                    f"dimension 0, but {p} is in dimension 1.")
                    self.proc_data_dict['sweep_points_dict'][qbn] = \
                        {'sweep_points': self.sp.get_sweep_params_property(
                            'values', dim, p)}
            else:
                self.proc_data_dict['sweep_points_dict'] = \
                    {qbn: {'sweep_points': self.sp.get_sweep_params_property(
                        'values', 0, self.mospm[qbn])[0]}
                     for qbn in self.qb_names}
        elif sweep_points_dict is not None:
            # assumed to be of the form {qbn1: swpts_array1, qbn2: swpts_array2}
            self.proc_data_dict['sweep_points_dict'] = \
                {qbn: {'sweep_points': sweep_points_dict[qbn]}
                 for qbn in self.qb_names}
        elif hard_sweep_params is not None:
            self.proc_data_dict['sweep_points_dict'] = \
                {qbn: {'sweep_points': list(hard_sweep_params.values())[0][
                    'values']} for qbn in self.qb_names}
        else:
            self.proc_data_dict['sweep_points_dict'] = \
                {qbn: {'sweep_points': self.data_filter(
                    self.raw_data_dict['hard_sweep_points'])}
                    for qbn in self.qb_names}

    def create_sweep_points_2D_dict(self):
        soft_sweep_params = self.get_param_value('soft_sweep_params')
        if self.sp is not None:
            self.proc_data_dict['sweep_points_2D_dict'] = OrderedDict()
            for qbn in self.qb_names:
                self.proc_data_dict['sweep_points_2D_dict'][qbn] = \
                    OrderedDict()
                for pn in self.mospm[qbn]:
                    if pn in self.sp[1]:
                        self.proc_data_dict['sweep_points_2D_dict'][qbn][
                            pn] = self.sp[1][pn][0]
        elif soft_sweep_params is not None:
            self.proc_data_dict['sweep_points_2D_dict'] = \
                {qbn: {pn: soft_sweep_params[pn]['values'] for
                       pn in soft_sweep_params}
                 for qbn in self.qb_names}
        else:
            if len(self.raw_data_dict['soft_sweep_points'].shape) == 1:
                self.proc_data_dict['sweep_points_2D_dict'] = \
                    {qbn: {self.raw_data_dict['sweep_parameter_names'][1]:
                               self.raw_data_dict['soft_sweep_points']} for
                     qbn in self.qb_names}
            else:
                sspn = self.raw_data_dict['sweep_parameter_names'][1:]
                self.proc_data_dict['sweep_points_2D_dict'] = \
                    {qbn: {sspn[i]: self.raw_data_dict['soft_sweep_points'][i]
                           for i in range(len(sspn))} for qbn in self.qb_names}
        if self.get_param_value('percentage_done', 100) < 100:
            # This indicated an interrupted measurement.
            # Remove non-measured sweep points in that case.
            # raw_data_dict['soft_sweep_points'] is obtained in
            # BaseDataAnalysis.add_measured_data(), and its length should
            # always correspond to the actual number of measured soft sweep
            # points.
            ssl = len(self.raw_data_dict['soft_sweep_points'])
            for sps in self.proc_data_dict['sweep_points_2D_dict'].values():
                for k, v in sps.items():
                    sps[k] = v[:ssl]

    def create_meas_results_per_qb(self):
        measured_RO_channels = list(self.raw_data_dict['measured_data'])
        meas_results_per_qb_raw = {}
        meas_results_per_qb = {}
        for qb_name, RO_channels in self.channel_map.items():
            meas_results_per_qb_raw[qb_name] = {}
            meas_results_per_qb[qb_name] = {}
            if isinstance(RO_channels, str):
                meas_ROs_per_qb = [RO_ch for RO_ch in measured_RO_channels
                                   if RO_channels in RO_ch]
                for meas_RO in meas_ROs_per_qb:
                    meas_results_per_qb_raw[qb_name][meas_RO] = \
                        self.raw_data_dict[
                            'measured_data'][meas_RO]
                    meas_results_per_qb[qb_name][meas_RO] = \
                        self.data_filter(
                            meas_results_per_qb_raw[qb_name][meas_RO])

            elif isinstance(RO_channels, list):
                for qb_RO_ch in RO_channels:
                    meas_ROs_per_qb = [RO_ch for RO_ch in measured_RO_channels
                                       if qb_RO_ch in RO_ch]

                    for meas_RO in meas_ROs_per_qb:
                        meas_results_per_qb_raw[qb_name][meas_RO] = \
                            self.raw_data_dict[
                                'measured_data'][meas_RO]
                        meas_results_per_qb[qb_name][meas_RO] = \
                            self.data_filter(
                                meas_results_per_qb_raw[qb_name][meas_RO])
            else:
                raise TypeError('The RO channels for {} must either be a list '
                                'or a string.'.format(qb_name))
        self.proc_data_dict['meas_results_per_qb_raw'] = \
            meas_results_per_qb_raw
        self.proc_data_dict['meas_results_per_qb'] = \
            meas_results_per_qb

    def process_data(self):
        super().process_data()

        self.data_with_reset = False
        if self.data_filter is None:
            if 'active' in self.prep_params.get('preparation_type', 'wait'):
                reset_reps = self.prep_params.get('reset_reps', 1)
                self.data_filter = lambda x: x[reset_reps::reset_reps+1]
                self.data_with_reset = True
            elif "preselection" in self.prep_params.get('preparation_type',
                                                        'wait'):
                self.data_filter = lambda x: x[1::2]  # filter preselection RO
        if self.data_filter is None:
            self.data_filter = lambda x: x

        self.create_sweep_points_dict()
        self.create_meas_results_per_qb()

        # temporary fix for appending calibration points to x values but
        # without breaking sequences not yet using this interface.
        self.rotate = self.get_param_value('rotate', default_value=False)
        cal_points = self.get_param_value('cal_points')
        last_ge_pulses = self.get_param_value('last_ge_pulses',
                                              default_value=False)

        if self.get_param_value("data_type", "averaged") == "singleshot":
            predict_proba = self.get_param_value("predict_proba", False)
            if predict_proba and self.get_param_value("classified_ro", False):
                log.warning("predict_proba set to 'False' as probabilities are"
                            "already obtained from classified readout")
                predict_proba = False
            self.process_single_shots(
                predict_proba=predict_proba,
                classifier_params=self.get_param_value("classifier_params"),
                states_map=self.get_param_value("states_map"))
            # ensure rotation is removed when single shots yield probabilities
            if self.get_param_value("classified_ro", False) or predict_proba:
                self.rotate = False
        try:
            self.cp = CalibrationPoints.from_string(cal_points)
            # for now assuming the same for all qubits.
            self.cal_states_dict = self.cp.get_indices(
                self.qb_names)[self.qb_names[0]]
            cal_states_rots = self.cp.get_rotations(last_ge_pulses,
                    self.qb_names[0])[self.qb_names[0]] if self.rotate \
                else None
            self.cal_states_rotations = self.get_param_value(
                'cal_states_rotations', default_value=cal_states_rots)
            sweep_points_w_calpts = \
                {qbn: {'sweep_points': self.cp.extend_sweep_points(
                    self.proc_data_dict['sweep_points_dict'][qbn][
                        'sweep_points'], qbn)} for qbn in self.qb_names}
            self.proc_data_dict['sweep_points_dict'] = sweep_points_w_calpts
        except TypeError as e:
            log.error(e)
            log.warning("Failed retrieving cal point objects or states. "
                        "Please update measurement to provide cal point object "
                        "in metadata. Trying to get them using the old way ...")
            self.cal_states_rotations = self.get_param_value(
                'cal_states_rotations', default_value=None) \
                if self.rotate else None
            self.cal_states_dict = self.get_param_value('cal_states_dict',
                                                         default_value={})

        if self.get_param_value('global_PCA') is not None:
            log.warning('Parameter "global_PCA" is deprecated. Please set '
                        'rotation_type="global_PCA" instead.')
        self.rotation_type = self.get_param_value(
            'rotation_type',
            default_value='cal_states' if self.rotate else 'no_rotation')

        # create projected_data_dict
        self.data_to_fit = deepcopy(self.get_param_value('data_to_fit'))
        if self.data_to_fit is None:
            # if data_to_fit not specified, set it to 'pe'
            self.data_to_fit = {qbn: 'pe' for qbn in self.qb_names}

        # TODO: Steph 15.09.2020
        # This is a hack to allow list inside data_to_fit. These lists are
        # currently only supported by MultiCZgate_CalibAnalysis
        for qbn in self.data_to_fit:
            if isinstance(self.data_to_fit[qbn], (list, tuple)):
                self.data_to_fit[qbn] = self.data_to_fit[qbn][0]
        if self.rotate or self.rotation_type == 'global_PCA':
            self.cal_states_analysis()
        else:
            # this assumes data obtained with classifier detector!
            # ie pg, pe, pf are expected to be in the value_names
            self.proc_data_dict['projected_data_dict'] = OrderedDict()
            for qbn, data_dict in self.proc_data_dict[
                    'meas_results_per_qb'].items():
                self.proc_data_dict['projected_data_dict'][qbn] = OrderedDict()
                for state_prob in ['pg', 'pe', 'pf']:
                    self.proc_data_dict['projected_data_dict'][qbn].update(
                        {state_prob: data for key, data in data_dict.items()
                         if state_prob in key})
            if self.cal_states_dict is None:
                self.cal_states_dict = {}
            self.num_cal_points = np.array(list(
                self.cal_states_dict.values())).flatten().size

            # correct probabilities given calibration matrix
            if self.get_param_value("correction_matrix") is not None:
                self.proc_data_dict['projected_data_dict_corrected'] = \
                    OrderedDict()
                for qbn, data_dict in self.proc_data_dict[
                    'meas_results_per_qb'].items():
                    self.proc_data_dict['projected_data_dict_corrected'][qbn] = \
                        OrderedDict()
                    probas_raw = np.asarray([
                        data_dict[k] for k in data_dict for state_prob in
                        ['pg', 'pe', 'pf'] if state_prob in k])
                    corr_mtx = self.get_param_value("correction_matrix")[qbn]
<<<<<<< HEAD
                    if np.ndim(probas_raw) == 3:
                        # then dims are (n_probas, n_segments, nsoftsp).
                        # Temporarily move soft sweep point axis
                        # such that it is the outer most dimension so that
                        # matmul can treat the data as as nsoftswp x (2D arrays)
                        probas_raw = np.moveaxis(probas_raw, -1, 0)
                        probas_corrected = np.linalg.inv(corr_mtx).T @ probas_raw
                        probas_corrected = np.moveaxis(probas_corrected, 0, -1)
                    else:
                        probas_corrected = np.linalg.inv(corr_mtx).T @ probas_raw
                    self.proc_data_dict['projected_data_dict_corrected'][
                            qbn] = {key: data for key, data in
                             zip(["pg", "pe", "pf"], probas_corrected)}
=======

                    if np.ndim(probas_raw) == 3:
                        assert self.get_param_value("TwoD", False) == True, \
                            "'TwoD' is False but data seems to be 2D"
                        # temporarily put 2D sweep into 1d for readout correction
                        sh = probas_raw.shape
                        probas_raw = probas_raw.reshape(sh[0], -1)
                        probas_corrected = np.linalg.inv(corr_mtx).T @ probas_raw
                        probas_corrected = probas_corrected.reshape(sh)
                    else:
                        probas_corrected = np.linalg.inv(corr_mtx).T @ probas_raw
                    for state_prob in ['pg', 'pe', 'pf']:
                        self.proc_data_dict['projected_data_dict_corrected'][
                            qbn].update({state_prob: data for key, data in
                             zip(["pg", "pe", "pf"], probas_corrected)})
>>>>>>> bab5ecf2

        # get data_to_fit
        suffix = "_corrected" if self.get_param_value("correction_matrix")\
                                 is not None else ""
        self.proc_data_dict['data_to_fit'] = OrderedDict()
        for qbn, prob_data in self.proc_data_dict[
                'projected_data_dict' + suffix].items():
            if qbn in self.data_to_fit:
                self.proc_data_dict['data_to_fit'][qbn] = prob_data[
                    self.data_to_fit[qbn]]

        # create msmt_sweep_points, sweep_points, cal_points_sweep_points
        for qbn in self.qb_names:
            if self.num_cal_points > 0:
                self.proc_data_dict['sweep_points_dict'][qbn][
                    'msmt_sweep_points'] = \
                    self.proc_data_dict['sweep_points_dict'][qbn][
                    'sweep_points'][:-self.num_cal_points]
                self.proc_data_dict['sweep_points_dict'][qbn][
                    'cal_points_sweep_points'] = \
                    self.proc_data_dict['sweep_points_dict'][qbn][
                        'sweep_points'][-self.num_cal_points::]
            else:
                self.proc_data_dict['sweep_points_dict'][qbn][
                    'msmt_sweep_points'] = self.proc_data_dict[
                    'sweep_points_dict'][qbn]['sweep_points']
                self.proc_data_dict['sweep_points_dict'][qbn][
                    'cal_points_sweep_points'] = []
        if self.options_dict.get('TwoD', False):
            self.create_sweep_points_2D_dict()

        # handle data splitting if needed
        self.split_data()

    def split_data(self):
        def unique(l):
            try:
                return np.unique(l, return_inverse=True)
            except Exception:
                h = [repr(a) for a in l]
                _, i, j = np.unique(h, return_index=True, return_inverse=True)
                return l[i], j

        split_params = self.get_param_value('split_params', [])
        if not len(split_params):
            return

        pdd = self.proc_data_dict
        pdd['split_data_dict'] = {}

        for qbn in self.qb_names:
            pdd['split_data_dict'][qbn] = {}

            for p in split_params:
                dim = self.sp.find_parameter(p)
                sv = self.sp.get_sweep_params_property(
                    'values', param_names=p, dimension=dim)
                usp, ind = unique(sv)
                if len(usp) <= 1:
                    continue

                svs = [self.sp.subset(ind == i, dim) for i in
                          range(len(usp))]
                [s.remove_sweep_parameter(p) for s in svs]

                sdd = {}
                pdd['split_data_dict'][qbn][p] = sdd
                for i in range(len(usp)):
                    subset = (np.concatenate(
                        [ind == i,
                         [True] * len(pdd['sweep_points_dict'][qbn][
                                          'cal_points_sweep_points'])]))
                    sdd[i] = {}
                    sdd[i]['value'] = usp[i]
                    sdd[i]['sweep_points'] = svs[i]

                    d = pdd['sweep_points_dict'][qbn]
                    if dim == 0:
                        sdd[i]['sweep_points_dict'] = {
                            'sweep_points': d['sweep_points'][subset],
                            'msmt_sweep_points':
                                d['msmt_sweep_points'][ind == i],
                            'cal_points_sweep_points':
                                d['cal_points_sweep_points'],
                        }
                        sdd[i]['sweep_points_2D_dict'] = pdd[
                            'sweep_points_2D_dict'][qbn]
                    else:
                        sdd[i]['sweep_points_dict'] = \
                            pdd['sweep_points_dict'][qbn]
                        sdd[i]['sweep_points_2D_dict'] = {
                            k: v[ind == i] for k, v in pdd[
                            'sweep_points_2D_dict'][qbn].items()}
                    for d in ['projected_data_dict', 'data_to_fit']:
                        if isinstance(pdd[d][qbn], dict):
                            if dim == 0:
                                sdd[i][d] = {k: v[:, subset] for
                                             k, v in pdd[d][qbn].items()}
                            else:
                                sdd[i][d] = {k: v[ind == i, :] for
                                             k, v in pdd[d][qbn].items()}
                        else:
                            if dim == 0:
                                sdd[i][d] = pdd[d][qbn][:, subset]
                            else:
                                sdd[i][d] = pdd[d][qbn][ind == i, :]

        select_split = self.get_param_value('select_split')
        if select_split is not None:
            for qbn, select in select_split.items():
                p, v = select
                if p not in pdd['split_data_dict'][qbn]:
                    log.warning(f"Split parameter {p} for {qbn} not "
                                f"found. Ignoring this selection.")
                try:
                    ind = [a['value'] for a in pdd['split_data_dict'][
                        qbn][p].values()].index(v)
                except ValueError:
                    ind = v
                    try:
                        pdd['split_data_dict'][qbn][p][ind]
                    except ValueError:
                        log.warning(f"Value {v} for split parameter {p} "
                                    f"of {qbn} not found. Ignoring this "
                                    f"selection.")
                        continue
                for d in ['projected_data_dict', 'data_to_fit',
                          'sweep_points_dict', 'sweep_points_2D_dict']:
                    pdd[d][qbn] = pdd['split_data_dict'][qbn][p][ind][d]
                self.measurement_strings[qbn] += f' ({p}: {v})'

    def get_cal_data_points(self):
        self.num_cal_points = np.array(list(
            self.cal_states_dict.values())).flatten().size

        do_PCA = self.rotation_type == 'PCA' or \
                 self.rotation_type == 'column_PCA'
        self.cal_states_dict_for_rotation = OrderedDict()
        states = False
        cal_states_rotations = self.cal_states_rotations
        for key in cal_states_rotations.keys():
            if key == 'g' or key == 'e' or key == 'f':
                states = True
        for qbn in self.qb_names:
            self.cal_states_dict_for_rotation[qbn] = OrderedDict()
            if states:
                cal_states_rot_qb = cal_states_rotations
            else:
                cal_states_rot_qb = cal_states_rotations[qbn]
            for i in range(len(cal_states_rot_qb)):
                cal_state = \
                    [k for k, idx in cal_states_rot_qb.items()
                     if idx == i][0]
                self.cal_states_dict_for_rotation[qbn][cal_state] = \
                    None if do_PCA and self.num_cal_points != 3 else \
                        self.cal_states_dict[cal_state]

    def cal_states_analysis(self):
        self.get_cal_data_points()
        self.proc_data_dict['projected_data_dict'] = OrderedDict(
            {qbn: '' for qbn in self.qb_names})
        for qbn in self.qb_names:
            cal_states_dict = self.cal_states_dict_for_rotation[qbn]
            if len(cal_states_dict) not in [0, 2, 3]:
                raise NotImplementedError('Calibration states rotation is '
                                          'currently only implemented for 0, '
                                          '2, or 3 cal states per qubit.')
            data_mostly_g = self.get_param_value('data_mostly_g',
                                                 default_value=True)
            if self.get_param_value('TwoD', default_value=False):
                if self.rotation_type == 'global_PCA':
                    self.proc_data_dict['projected_data_dict'].update(
                        self.global_pca_TwoD(
                            qbn, self.proc_data_dict['meas_results_per_qb'],
                            self.channel_map, self.data_to_fit,
                            data_mostly_g=data_mostly_g))
                elif len(cal_states_dict) == 3:
                    self.proc_data_dict['projected_data_dict'].update(
                        self.rotate_data_3_cal_states_TwoD(
                            qbn, self.proc_data_dict['meas_results_per_qb'],
                            self.channel_map,
                            self.cal_states_dict_for_rotation))
                elif self.rotation_type == 'fixed_cal_points':
                    rotated_data_dict, zero_coord, one_coord = \
                        self.rotate_data_TwoD_same_fixed_cal_idxs(
                            qbn, self.proc_data_dict['meas_results_per_qb'],
                            self.channel_map, self.cal_states_dict_for_rotation,
                            self.data_to_fit)
                    self.proc_data_dict['projected_data_dict'].update(
                        rotated_data_dict)
                    self.proc_data_dict['rotation_coordinates'] = \
                        [zero_coord, one_coord]
                else:
                    self.proc_data_dict['projected_data_dict'].update(
                        self.rotate_data_TwoD(
                            qbn, self.proc_data_dict['meas_results_per_qb'],
                            self.channel_map, self.cal_states_dict_for_rotation,
                            self.data_to_fit, data_mostly_g=data_mostly_g,
                            column_PCA=self.rotation_type == 'column_PCA'))
            else:
                if len(cal_states_dict) == 3:
                    self.proc_data_dict['projected_data_dict'].update(
                        self.rotate_data_3_cal_states(
                            qbn, self.proc_data_dict['meas_results_per_qb'],
                            self.channel_map,
                            self.cal_states_dict_for_rotation))
                else:
                    self.proc_data_dict['projected_data_dict'].update(
                        self.rotate_data(
                            qbn, self.proc_data_dict['meas_results_per_qb'],
                            self.channel_map, self.cal_states_dict_for_rotation,
                            self.data_to_fit, data_mostly_g=data_mostly_g))

    @staticmethod
    def rotate_data_3_cal_states(qb_name, meas_results_per_qb, channel_map,
                                 cal_states_dict):
        # FOR 3 CAL STATES
        rotated_data_dict = OrderedDict()
        meas_res_dict = meas_results_per_qb[qb_name]
        rotated_data_dict[qb_name] = OrderedDict()
        cal_pts_idxs = list(cal_states_dict[qb_name].values())
        cal_points_data = np.zeros((len(cal_pts_idxs), 2))
        if list(meas_res_dict) == channel_map[qb_name]:
            raw_data = np.array([v for v in meas_res_dict.values()]).T
            for i, cal_idx in enumerate(cal_pts_idxs):
                cal_points_data[i, :] = np.mean(raw_data[cal_idx, :],
                                                axis=0)
            rotated_data = predict_proba_avg_ro(raw_data, cal_points_data)
            for i, state in enumerate(list(cal_states_dict[qb_name])):
                rotated_data_dict[qb_name][f'p{state}'] = rotated_data[:, i]
        else:
            raise NotImplementedError('Calibration states rotation with 3 '
                                      'cal states only implemented for '
                                      '2 readout channels per qubit.')
        return rotated_data_dict

    @staticmethod
    def rotate_data(qb_name, meas_results_per_qb, channel_map,
                    cal_states_dict, data_to_fit, data_mostly_g=True):
        # ONLY WORKS FOR 2 CAL STATES
        qb_cal_states = cal_states_dict[qb_name].keys()
        if len(qb_cal_states) != 2:
            raise ValueError(f'Expected two cal states for {qb_name} '
                             f'but found {len(qb_cal_states)}: {qb_cal_states}')
        other_cs = [cs for cs in qb_cal_states if cs != data_to_fit[qb_name][-1]]
        if len(other_cs) == 0:
            raise ValueError(f'There are no other cal states except for '
                             f'{data_to_fit[qb_name][-1]} from data_to_fit.')
        elif len(other_cs) > 1:
            raise ValueError(f'There is more than one other cal state in '
                             f'addition to {data_to_fit[qb_name][-1]} from '
                             f'data_to_fit. Not clear which one to use.')
        other_cs = f'p{other_cs[0]}'

        meas_res_dict = meas_results_per_qb[qb_name]
        rotated_data_dict = OrderedDict()
        if len(cal_states_dict[qb_name]) == 0:
            cal_zero_points = None
            cal_one_points = None
        else:
            cal_zero_points = list(cal_states_dict[qb_name].values())[0]
            cal_one_points = list(cal_states_dict[qb_name].values())[1]
        rotated_data_dict[qb_name] = OrderedDict()
        if len(meas_res_dict) == 1:
            # one RO channel per qubit
            if cal_zero_points is None and cal_one_points is None:
                data = meas_res_dict[list(meas_res_dict)[0]]
                data = (data - np.min(data))/(np.max(data) - np.min(data))
                data = a_tools.set_majority_sign(
                    data, -1 if data_mostly_g else 1)
                rotated_data_dict[qb_name][data_to_fit[qb_name]] = data
            else:
                rotated_data_dict[qb_name][data_to_fit[qb_name]] = \
                    a_tools.rotate_and_normalize_data_1ch(
                        data=meas_res_dict[list(meas_res_dict)[0]],
                        cal_zero_points=cal_zero_points,
                        cal_one_points=cal_one_points)
            rotated_data_dict[qb_name][other_cs] = \
                1 - rotated_data_dict[qb_name][data_to_fit[qb_name]]
        elif list(meas_res_dict) == channel_map[qb_name]:
            # two RO channels per qubit
            data, _, _ = a_tools.rotate_and_normalize_data_IQ(
                data=np.array([v for v in meas_res_dict.values()]),
                cal_zero_points=cal_zero_points,
                cal_one_points=cal_one_points)
            if cal_zero_points is None:
                data = a_tools.set_majority_sign(
                    data, -1 if data_mostly_g else 1)
            rotated_data_dict[qb_name][data_to_fit[qb_name]] = data
            rotated_data_dict[qb_name][other_cs] = \
                1 - rotated_data_dict[qb_name][data_to_fit[qb_name]]
        else:
            # multiple readouts per qubit per channel
            if isinstance(channel_map[qb_name], str):
                qb_ro_ch0 = channel_map[qb_name]
            else:
                qb_ro_ch0 = channel_map[qb_name][0]
            ro_suffixes = [s[len(qb_ro_ch0)+1::] for s in
                           list(meas_res_dict) if qb_ro_ch0 in s]
            for i, ro_suf in enumerate(ro_suffixes):
                rotated_data_dict[qb_name][ro_suf] = OrderedDict()
                if len(ro_suffixes) == len(meas_res_dict):
                    # one RO ch per qubit
                    if cal_zero_points is None and cal_one_points is None:
                        data = meas_res_dict[list(meas_res_dict)[i]]
                        data = (data - np.min(data))/(np.max(data) - np.min(data))
                        data = a_tools.set_majority_sign(
                            data, -1 if data_mostly_g else 1)
                        rotated_data_dict[qb_name][ro_suf][
                            data_to_fit[qb_name]] = data
                    else:
                        rotated_data_dict[qb_name][ro_suf][
                            data_to_fit[qb_name]] = \
                            a_tools.rotate_and_normalize_data_1ch(
                                data=meas_res_dict[list(meas_res_dict)[i]],
                                cal_zero_points=cal_zero_points,
                                cal_one_points=cal_one_points)
                else:
                    # two RO ch per qubit
                    keys = [k for k in meas_res_dict if ro_suf in k]
                    correct_keys = [k for k in keys
                                    if k[len(qb_ro_ch0)+1::] == ro_suf]
                    data_array = np.array([meas_res_dict[k]
                                           for k in correct_keys])
                    data, _, _ = a_tools.rotate_and_normalize_data_IQ(
                            data=data_array,
                            cal_zero_points=cal_zero_points,
                            cal_one_points=cal_one_points)
                    if cal_zero_points is None:
                        data = a_tools.set_majority_sign(
                            data, -1 if data_mostly_g else 1)
                    rotated_data_dict[qb_name][ro_suf][
                        data_to_fit[qb_name]] = data
                rotated_data_dict[qb_name][ro_suf][other_cs] = \
                    1 - rotated_data_dict[qb_name][ro_suf][data_to_fit[qb_name]]
        return rotated_data_dict

    @staticmethod
    def rotate_data_3_cal_states_TwoD(qb_name, meas_results_per_qb,
                                      channel_map, cal_states_dict):
        # FOR 3 CAL STATES
        meas_res_dict = meas_results_per_qb[qb_name]
        rotated_data_dict = OrderedDict()
        rotated_data_dict[qb_name] = OrderedDict()
        cal_pts_idxs = list(cal_states_dict[qb_name].values())
        cal_points_data = np.zeros((len(cal_pts_idxs), 2))
        if list(meas_res_dict) == channel_map[qb_name]:
            # two RO channels per qubit
            raw_data_arr = meas_res_dict[list(meas_res_dict)[0]]
            for i, state in enumerate(list(cal_states_dict[qb_name])):
                rotated_data_dict[qb_name][f'p{state}'] = np.zeros(
                    raw_data_arr.shape)
            for col in range(raw_data_arr.shape[1]):
                raw_data = np.concatenate([
                    v[:, col].reshape(len(v[:, col]), 1) for
                    v in meas_res_dict.values()], axis=1)
                for i, cal_idx in enumerate(cal_pts_idxs):
                    cal_points_data[i, :] = np.mean(raw_data[cal_idx, :],
                                                    axis=0)
                # rotated data is (raw_data_arr.shape[0], 3)
                rotated_data = predict_proba_avg_ro(
                    raw_data, cal_points_data)

                for i, state in enumerate(list(cal_states_dict[qb_name])):
                    rotated_data_dict[qb_name][f'p{state}'][:, col] = \
                        rotated_data[:, i]
        else:
            raise NotImplementedError('Calibration states rotation with 3 '
                                      'cal states only implemented for '
                                      '2 readout channels per qubit.')
        # transpose data
        for i, state in enumerate(list(cal_states_dict[qb_name])):
            rotated_data_dict[qb_name][f'p{state}'] = \
                rotated_data_dict[qb_name][f'p{state}'].T
        return rotated_data_dict

    @staticmethod
    def global_pca_TwoD(qb_name, meas_results_per_qb, channel_map,
                        data_to_fit, data_mostly_g=True):
        meas_res_dict = meas_results_per_qb[qb_name]
        if list(meas_res_dict) != channel_map[qb_name]:
            raise NotImplementedError('Global PCA is only implemented '
                                      'for two-channel RO!')

        raw_data_arr = meas_res_dict[list(meas_res_dict)[0]]
        rotated_data_dict = OrderedDict({qb_name: OrderedDict()})
        rotated_data_dict[qb_name][data_to_fit[qb_name]] = \
            deepcopy(raw_data_arr.transpose())
        data_array = np.array(
            [v.T.flatten() for v in meas_res_dict.values()])
        rot_flat_data, _, _ = \
            a_tools.rotate_and_normalize_data_IQ(
                data=data_array)
        data = np.reshape(rot_flat_data, raw_data_arr.T.shape)
        data = a_tools.set_majority_sign(data, -1 if data_mostly_g else 1)
        rotated_data_dict[qb_name][data_to_fit[qb_name]] = data
        return rotated_data_dict

    @staticmethod
    def rotate_data_TwoD(qb_name, meas_results_per_qb, channel_map,
                         cal_states_dict, data_to_fit,
                         column_PCA=False, data_mostly_g=True):
        # ONLY WORKS FOR 2 CAL STATES
        qb_cal_states = cal_states_dict[qb_name].keys()
        if len(qb_cal_states) != 2:
            raise ValueError(f'Expected two cal states for {qb_name} '
                             f'but found {len(qb_cal_states)}: {qb_cal_states}')
        other_cs = [cs for cs in qb_cal_states if cs != data_to_fit[qb_name][-1]]
        if len(other_cs) == 0:
            raise ValueError(f'There are no other cal states except for '
                             f'{data_to_fit[qb_name][-1]} from data_to_fit.')
        elif len(other_cs) > 1:
            raise ValueError(f'There is more than one other cal state in '
                             f'addition to {data_to_fit[qb_name][-1]} from '
                             f'data_to_fit. Not clear which one to use.')
        other_cs = f'p{other_cs[0]}'

        meas_res_dict = meas_results_per_qb[qb_name]
        rotated_data_dict = OrderedDict()
        if len(cal_states_dict[qb_name]) == 0:
            cal_zero_points = None
            cal_one_points = None
        else:
            cal_zero_points = list(cal_states_dict[qb_name].values())[0]
            cal_one_points = list(cal_states_dict[qb_name].values())[1]
        rotated_data_dict[qb_name] = OrderedDict()
        if len(meas_res_dict) == 1:
            # one RO channel per qubit
            raw_data_arr = meas_res_dict[list(meas_res_dict)[0]]
            rotated_data_dict[qb_name][data_to_fit[qb_name]] = \
                deepcopy(raw_data_arr.transpose())
            if column_PCA:
                for row in range(raw_data_arr.shape[0]):
                    data = a_tools.rotate_and_normalize_data_1ch(
                        data=raw_data_arr[row, :],
                        cal_zero_points=cal_zero_points,
                        cal_one_points=cal_one_points)
                    data = a_tools.set_majority_sign(
                        data, -1 if data_mostly_g else 1)
                    rotated_data_dict[qb_name][data_to_fit[qb_name]][
                        :, row] = data
            else:
                for col in range(raw_data_arr.shape[1]):
                    data = a_tools.rotate_and_normalize_data_1ch(
                        data=raw_data_arr[:, col],
                        cal_zero_points=cal_zero_points,
                        cal_one_points=cal_one_points)
                    if cal_zero_points is None:
                        data = a_tools.set_majority_sign(
                            data, -1 if data_mostly_g else 1)
                    rotated_data_dict[qb_name][data_to_fit[qb_name]][col] = data

            rotated_data_dict[qb_name][other_cs] = \
                1 - rotated_data_dict[qb_name][data_to_fit[qb_name]]
        elif list(meas_res_dict) == channel_map[qb_name]:
            # two RO channels per qubit
            raw_data_arr = meas_res_dict[list(meas_res_dict)[0]]
            rotated_data_dict[qb_name][data_to_fit[qb_name]] = \
                deepcopy(raw_data_arr.transpose())
            if column_PCA:
                for row in range(raw_data_arr.shape[0]):
                    data_array = np.array(
                        [v[row, :] for v in meas_res_dict.values()])
                    data, _, _ = \
                        a_tools.rotate_and_normalize_data_IQ(
                            data=data_array,
                            cal_zero_points=cal_zero_points,
                            cal_one_points=cal_one_points)
                    data = a_tools.set_majority_sign(
                        data, -1 if data_mostly_g else 1)
                    rotated_data_dict[qb_name][data_to_fit[qb_name]][
                        :, row] = data
            else:
                for col in range(raw_data_arr.shape[1]):
                    data_array = np.array(
                        [v[:, col] for v in meas_res_dict.values()])
                    data, _, _ = a_tools.rotate_and_normalize_data_IQ(
                        data=data_array,
                        cal_zero_points=cal_zero_points,
                        cal_one_points=cal_one_points)
                    if cal_zero_points is None:
                        data = a_tools.set_majority_sign(
                            data, -1 if data_mostly_g else 1)
                    rotated_data_dict[qb_name][
                        data_to_fit[qb_name]][col] = data

            rotated_data_dict[qb_name][other_cs] = \
                1 - rotated_data_dict[qb_name][data_to_fit[qb_name]]
        else:
            # multiple readouts per qubit per channel
            if isinstance(channel_map[qb_name], str):
                qb_ro_ch0 = channel_map[qb_name]
            else:
                qb_ro_ch0 = channel_map[qb_name][0]

            ro_suffixes = [s[len(qb_ro_ch0)+1::] for s in
                           list(meas_res_dict) if qb_ro_ch0 in s]

            for i, ro_suf in enumerate(ro_suffixes):
                rotated_data_dict[qb_name][ro_suf] = OrderedDict()
                if len(ro_suffixes) == len(meas_res_dict):
                    # one RO ch per qubit
                    raw_data_arr = meas_res_dict[list(meas_res_dict)[i]]
                    rotated_data_dict[qb_name][ro_suf][data_to_fit[qb_name]] = \
                        deepcopy(raw_data_arr.transpose())
                    for col in range(raw_data_arr.shape[1]):
                        data = a_tools.rotate_and_normalize_data_1ch(
                                data=raw_data_arr[:, col],
                                cal_zero_points=cal_zero_points,
                                cal_one_points=cal_one_points)
                        if cal_zero_points is None:
                            data = a_tools.set_majority_sign(
                                data, -1 if data_mostly_g else 1)
                        rotated_data_dict[qb_name][ro_suf][
                            data_to_fit[qb_name]][col] = data
                else:
                    # two RO ch per qubit
                    raw_data_arr = meas_res_dict[list(meas_res_dict)[i]]
                    rotated_data_dict[qb_name][ro_suf][data_to_fit[qb_name]] = \
                        deepcopy(raw_data_arr.transpose())
                    for col in range(raw_data_arr.shape[1]):
                        data_array = np.array(
                            [v[:, col] for k, v in meas_res_dict.items()
                             if ro_suf in k])
                        data, _, _ = a_tools.rotate_and_normalize_data_IQ(
                                data=data_array,
                                cal_zero_points=cal_zero_points,
                                cal_one_points=cal_one_points)
                        if cal_zero_points is None:
                            data = a_tools.set_majority_sign(
                                data, -1 if data_mostly_g else 1)
                        rotated_data_dict[qb_name][ro_suf][
                            data_to_fit[qb_name]][col] = data
                rotated_data_dict[qb_name][ro_suf][other_cs] = \
                    1 - rotated_data_dict[qb_name][ro_suf][data_to_fit[qb_name]]
        return rotated_data_dict

    @staticmethod
    def rotate_data_TwoD_same_fixed_cal_idxs(qb_name, meas_results_per_qb,
                                             channel_map, cal_states_dict,
                                             data_to_fit):
        meas_res_dict = meas_results_per_qb[qb_name]
        if list(meas_res_dict) != channel_map[qb_name]:
            raise NotImplementedError('rotate_data_TwoD_same_fixed_cal_idxs '
                                      'only implemented for two-channel RO!')

        if len(cal_states_dict[qb_name]) == 0:
            cal_zero_points = None
            cal_one_points = None
        else:
            cal_zero_points = list(cal_states_dict[qb_name].values())[0]
            cal_one_points = list(cal_states_dict[qb_name].values())[1]

        # do pca on the one cal states
        raw_data_arr = meas_res_dict[list(meas_res_dict)[0]]
        rot_dat_e = np.zeros(raw_data_arr.shape[1])
        for row in cal_one_points:
            rot_dat_e += a_tools.rotate_and_normalize_data_IQ(
                data=np.array([v[row, :] for v in meas_res_dict.values()]),
                cal_zero_points=None, cal_one_points=None)[0]
        rot_dat_e /= len(cal_one_points)

        # find the values of the zero and one cal points
        col_idx = np.argmax(np.abs(rot_dat_e))
        zero_coord = [np.mean([v[r, col_idx] for r in cal_zero_points])
                      for v in meas_res_dict.values()]
        one_coord = [np.mean([v[r, col_idx] for r in cal_one_points])
                     for v in meas_res_dict.values()]

        # rotate all data based on the fixed zero_coord and one_coord
        rotated_data_dict = OrderedDict({qb_name: OrderedDict()})
        rotated_data_dict[qb_name][data_to_fit[qb_name]] = \
            deepcopy(raw_data_arr.transpose())
        for col in range(raw_data_arr.shape[1]):
            data_array = np.array(
                [v[:, col] for v in meas_res_dict.values()])
            rotated_data_dict[qb_name][
                data_to_fit[qb_name]][col], _, _ = \
                a_tools.rotate_and_normalize_data_IQ(
                    data=data_array,
                    zero_coord=zero_coord,
                    one_coord=one_coord)

        return rotated_data_dict, zero_coord, one_coord

    def get_xaxis_label_unit(self, qb_name):
        hard_sweep_params = self.get_param_value('hard_sweep_params')
        sweep_name = self.get_param_value('sweep_name')
        sweep_unit = self.get_param_value('sweep_unit')
        if self.sp is not None:
            main_sp = self.get_param_value('main_sp', None)
            if main_sp is not None and qb_name in main_sp:
                param_names = [main_sp[qb_name]]
            else:
                param_names = self.mospm[qb_name]
            _, xunit, xlabel = self.sp.get_sweep_params_description(
                param_names=param_names, dimension=0)[0]
        elif hard_sweep_params is not None:
            xlabel = list(hard_sweep_params)[0]
            xunit = list(hard_sweep_params.values())[0][
                'unit']
        elif (sweep_name is not None) and (sweep_unit is not None):
            xlabel = sweep_name
            xunit = sweep_unit
        else:
            xlabel = self.raw_data_dict['sweep_parameter_names']
            xunit = self.raw_data_dict['sweep_parameter_units']
        if np.ndim(xlabel) > 0:
            xlabel = xlabel[0]
        if np.ndim(xunit) > 0:
            xunit = xunit[0]
        return xlabel, xunit

    @staticmethod
    def get_cal_state_color(cal_state_label):
        if cal_state_label == 'g' or cal_state_label == r'$|g\rangle$':
            return 'k'
        elif cal_state_label == 'e' or cal_state_label == r'$|e\rangle$':
            return 'gray'
        elif cal_state_label == 'f' or cal_state_label == r'$|f\rangle$':
            return 'C8'
        else:
            return 'C4'

    @staticmethod
    def get_latex_prob_label(prob_label):
        if '$' in prob_label:
            return prob_label
        elif 'p' in prob_label.lower():
            return r'$|{}\rangle$'.format(prob_label[-1])
        else:
            return r'$|{}\rangle$'.format(prob_label)

    def _get_single_shots_per_qb(self, raw=False):
        """
        Gets single shots from the proc_data_dict and arranges
        them as arrays per qubit
        Args:
            raw (bool): whether or not to return  raw shots (before
            data filtering)

        Returns: shots_per_qb: dict where keys are qb_names and
            values are arrays of shape (n_shots, n_value_names) for
            1D measurements and (n_shots*n_soft_sp, n_value_names) for
            2D measurements

        """
        # prepare data in convenient format, i.e. arrays per qubit
        shots_per_qb = dict()        # store shots per qb and per state
        pdd = self.proc_data_dict    # for convenience of notation
        key = 'meas_results_per_qb'
        if raw:
            key += "_raw"
        for qbn in self.qb_names:
                # if "1D measurement" , shape is (n_shots, n_vn) i.e. one
                # column for each value_name (often equal to n_ro_ch)
                shots_per_qb[qbn] = \
                    np.asarray(list(
                        pdd[key][qbn].values())).T
                # if "2D measurement" reshape from (n_soft_sp, n_shots, n_vn)
                #  to ( n_shots * n_soft_sp, n_ro_ch)
                if np.ndim(shots_per_qb[qbn]) == 3:
                    assert self.get_param_value("TwoD", False) == True, \
                        "'TwoD' is False but single shot data seems to be 2D"
                    n_vn = shots_per_qb[qbn].shape[-1]
                    n_vn = shots_per_qb[qbn].shape[-1]
                    # put softsweep as inner most loop for easier processing
                    shots_per_qb[qbn] = np.swapaxes(shots_per_qb[qbn], 0, 1)
                    # reshape to 2D array
                    shots_per_qb[qbn] = shots_per_qb[qbn].reshape((-1, n_vn))
                # make 2D array in case only one channel (1D array)
                elif np.ndim(shots_per_qb[qbn]) == 1:
                    shots_per_qb[qbn] = np.expand_dims(shots_per_qb[qbn],
                                                       axis=-1)

        return shots_per_qb

    def _get_preselection_masks(self, presel_shots_per_qb, preselection_qbs=None,
                                predict_proba=True,
                                classifier_params=None,
                                preselection_state_int=0):
        """
        Prepares preselection masks for each qubit considered in the keys of
        "preselection_qbs" using the preslection readouts of presel_shots_per_qb
        Args:
            presel_shots_per_qb (dict): {qb_name: preselection_shot_readouts}
            preselection_qbs (dict): keys are the qubits for which the masks have to be
                computed and values are list of qubit to consider jointly for preselection.
                e.g. {"qb1": ["qb1", "qb2"], "qb2": ["qb2"]}. In this case shots of qb1 will
                only be kept if both qb1 and qb2 are in the state specified by
                preselection_state_int (usually, the ground state), while qb2 is preselected
                independently of qb1.
                 Defaults to None: in this case each qubit is preselected independently from others
            predict_proba (bool): whether or not to consider input as raw voltages shots.
                Should be false if input shots are already probabilities, e.g. when using
                classified readout.

            classifier_params (dict): classifier params
            preselection_state_int (int): integer corresponding to the state of the classifier
                on which preselection should be performed. Defaults to 0 (i.e. ground state
                in most cases).

        Returns:
            preselection_masks (dict): dictionary of boolean arrays of shots to keep
            (indicated with True) for each qubit

        """
        presel_mask_single_qb = {}
        for qbn, presel_shots in presel_shots_per_qb.items():
            if not predict_proba:
                # shots were obtained with classifier detector and
                # are already probas
                presel_proba = presel_shots_per_qb[qbn]
            else:
                # use classifier calibrated to classify preselection readouts
                presel_proba = a_tools.predict_gm_proba_from_clf(
                    presel_shots_per_qb[qbn], classifier_params[qbn])
            presel_classified = np.argmax(presel_proba, axis=1)
            # create boolean array of shots to keep.
            # each time ro is the ground state --> true otherwise false
            presel_mask_single_qb[qbn] = presel_classified == preselection_state_int

            if np.sum(presel_mask_single_qb[qbn]) == 0:
                # FIXME: Nathan should probably not be error but just continue
                #  without preselection ?
                raise ValueError(f"{qbn}: No data left after preselection!")

        # compute final mask taking into account all qubits in presel_qubits for each qubit
        presel_mask = {}

        if preselection_qbs is None:
            # default is each qubit preselected individually
            # note that the list includes the qubit name twice as the minimal
            # number of arguments in logical_and.reduce() is 2.
            preselection_qbs = {qbn: [qbn] for qbn in presel_shots_per_qb}

        for qbn, presel_qbs in preselection_qbs.items():
            if len(presel_qbs) == 1:
                presel_qbs = [presel_qbs[0], presel_qbs[0]]
            presel_mask[qbn] = np.logical_and.reduce(
                [presel_mask_single_qb[qb] for qb in presel_qbs])

        return presel_mask

    def process_single_shots(self, predict_proba=True,
                             classifier_params=None,
                             states_map=None):
        """
        Processes single shots from proc_data_dict("meas_results_per_qb")
        This includes assigning probabilities to each shot (optional),
        preselect shots on the ground state if there is a preselection readout,
        average the shots/probabilities.

        Args:
            predict_proba (bool): whether or not to assign probabilities to shots.
                If True, it assumes that shots in the proc_data_dict are the
                raw voltages on n channels. If False, it assumes either that
                shots were acquired with the classifier detector (i.e. shots
                are the probabilities of being in each state of the classifier)
                or that they are raw voltages. Note that when preselection
                the function checks for "classified_ro" and if it is false,
                 (i.e. the input are raw voltages and not probas) then it uses
                  the classifier on the preselection readouts regardless of the
                  "predict_proba" flag (preselection requires classif of ground state).
            classifier_params (dict): dict where keys are qb_names and values
                are dictionaries of classifier parameters passed to
                a_tools.predict_proba_from_clf(). Defaults to
                qb.acq_classifier_params(). Note: it
            states_map (dict):
                list of states corresponding to the different integers output
                by the classifier. Defaults to  {0: "g", 1: "e", 2: "f", 3: "h"}

        Other parameters taken from self.get_param_value:
            use_preselection (bool): whether or not preselection should be used
                before averaging. If true, then checks if there is a preselection
                readout in prep_params and if so, performs preselection on the
                ground state
            n_shots (int): number of shots per readout. Used to infer the number
                of readouts. Defaults to qb.acq_shots. WATCH OUT, sometimes
                for mutli-qubit detector uses max(qb.acq_shots() for qb in qbs),
                such that acq_shots found in the hdf5 file might be different than
                the actual number of shots used for the experiment.
                it is therefore safer to pass the number of shots in the metadata.
            TwoD (bool): Whether data comes from a 2D sweep, i.e. several concatenated
                sequences. Used for proper reshaping when using preselection
        Returns:

        """
        if states_map is None:
            states_map = {0: "g", 1: "e", 2: "f", 3: "h"}

        # get preselection information
        prep_params_presel = self.prep_params.get('preparation_type', "wait") \
                             == "preselection"
        use_preselection = self.get_param_value("use_preselection", True)
        # activate preselection flag only if preselection is in prep_params
        # and the user wants to use the preselection readouts
        preselection = prep_params_presel and use_preselection

        # returns for each qb: (n_shots, n_ch) or (n_soft_sp* n_shots, n_ch)
        # where n_soft_sp is the inner most loop i.e. the first dim is ordered as
        # (shot0_ssp0, shot0_ssp1, ... , shot1_ssp0, shot1_ssp1, ...)
        shots_per_qb = self._get_single_shots_per_qb()
        # save single shots in proc_data_dict, as they will be overwritten in
        # 'meas_results_per_qb' with their averaged values for the rest of the
        # analysis to work.
        self.proc_data_dict['single_shots_per_qb'] = deepcopy(shots_per_qb)

        # determine number of shots
        n_shots = self.get_param_value("n_shots")
        if n_shots is None:
            n_shots_from_hdf = [
                int(self.get_hdf_param_value(f"Instrument settings/{qbn}",
                                             "acq_shots")) for qbn in self.qb_names]
            if len(np.unique(n_shots_from_hdf)) > 1:
                log.warning("Number of shots extracted from hdf are not all the same:"
                            "assuming n_shots=max(qb.acq_shots() for qb in qb_names)")
            n_shots = np.max(n_shots_from_hdf)

        # determine number of readouts per sequence
        if self.get_param_value("TwoD", False):
            n_seqs = self.sp.length(1)  # corresponds to number of soft sweep points
        else:
            n_seqs = 1
        # does not count preselection readout
        n_readouts = list(shots_per_qb.values())[0].shape[0] // (n_shots * n_seqs)

        # get classification parameters
        if classifier_params is None:
            classifier_params = {}
            from numpy import array  # for eval
            for qbn in self.qb_names:
                classifier_params[qbn] =  eval(self.get_hdf_param_value(
                f'Instrument settings/{qbn}', "acq_classifier_params"))

        # prepare preselection mask
        if preselection:
            # get preselection readouts
            preselection_ro_mask = np.tile([True]*n_seqs + [False]*n_seqs,
                                           n_shots*n_readouts )
            presel_shots_per_qb = \
                {qbn: presel_shots[preselection_ro_mask] for qbn, presel_shots in
                 self._get_single_shots_per_qb(raw=True).items()}
            # create boolean array of shots to keep.
            # each time ro is the ground state --> true otherwise false
            g_state_int = [k for k, v in states_map.items() if v == "g"][0]
            preselection_masks = self._get_preselection_masks(
                presel_shots_per_qb,
                preselection_qbs=self.get_param_value("preselection_qbs"),
                predict_proba= not self.get_param_value('classified_ro', False),
                classifier_params=classifier_params,
                preselection_state_int=g_state_int)
            self.proc_data_dict['percent_data_after_presel'] = {} #initialize
        else:
            # keep all shots
            preselection_masks = {qbn: np.ones(len(shots), dtype=bool)
                                  for qbn, shots in shots_per_qb.items()}
        self.proc_data_dict['preselection_masks'] = preselection_masks

        # process single shots per qubit
        for qbn, shots in shots_per_qb.items():
            if predict_proba:
                # shots become probabilities with shape (n_shots, n_states)
                try:
                    shots = a_tools.predict_gm_proba_from_clf(
                        shots, classifier_params[qbn])
                except ValueError as e:
                    log.error(f'If the following error relates to number'
                              ' of features, probably wrong classifer parameters'
                              ' were passed (e.g. a classifier trained with'
                              ' a different number of channels than in the'
                              f' current measurement): {e}')
                    raise e
                if not 'single_shots_per_qb_probs' in self.proc_data_dict:
                    self.proc_data_dict['single_shots_per_qb_probs'] = {}
                self.proc_data_dict['single_shots_per_qb_probs'][qbn] = shots


            # TODO: Nathan: if predict_proba is activated then we should
            #  first classify, then do a count table and thereby estimate
            #  average proba
            averaged_shots = [] # either raw voltage shots or probas
            preselection_percentages = []
            for ro in range(n_readouts*n_seqs):
                shots_single_ro = shots[ro::n_readouts*n_seqs]
                presel_mask_single_ro = preselection_masks[qbn][ro::n_readouts*n_seqs]
                preselection_percentages.append(100*np.sum(presel_mask_single_ro)/
                                                len(presel_mask_single_ro))
                averaged_shots.append(
                    np.mean(shots_single_ro[presel_mask_single_ro], axis=0))
            if self.get_param_value("TwoD", False):
                averaged_shots = np.reshape(averaged_shots, (n_readouts, n_seqs, -1))
                averaged_shots = np.swapaxes(averaged_shots, 0, 1) # return to original 2D shape
            # reshape to (n_prob or n_ch or 1, n_readouts) if 1d
            # or (n_prob or n_ch or 1, n_readouts, n_ssp) if 2d
            averaged_shots = np.array(averaged_shots).T

            if preselection:
                self.proc_data_dict['percent_data_after_presel'][qbn] = \
                    f"{np.mean(preselection_percentages):.2f} $\\pm$ " \
                    f"{np.std(preselection_percentages):.2f}%"
            if predict_proba:
                # value names are different from what was previously in
                # meas_results_per_qb and therefore "artificial" values
                # are made based on states
                self.proc_data_dict['meas_results_per_qb'][qbn] = \
                    {"p" + states_map[i]: p for i, p in enumerate(averaged_shots)}
            else:
                # reuse value names that were already there if did not classify
                for i, k in enumerate(
                        self.proc_data_dict['meas_results_per_qb'][qbn]):
                    self.proc_data_dict['meas_results_per_qb'][qbn][k] = \
                        averaged_shots[i]

    def prepare_plots(self):
        if self.get_param_value('plot_proj_data', default_value=True):
            select_split = self.get_param_value('select_split')
            fig_name_suffix = self.get_param_value('fig_name_suffix', '')
            title_suffix = self.get_param_value('title_suffix', '')
            for qb_name, corr_data in self.proc_data_dict[
                    'projected_data_dict'].items():
                fig_name = f'projected_plot_{qb_name}'
                title_suf = title_suffix
                if select_split is not None:
                    param, idx = select_split[qb_name]
                    # remove qb_name from param
                    p = '_'.join([e for e in param.split('_') if e != qb_name])
                    # create suffix
                    suf = f'({p}, {str(np.round(idx, 3))})'
                    # add suffix
                    fig_name += f'_{suf}'
                    title_suf = f'{suf}_{title_suf}' if \
                        len(title_suf) else suf

                if isinstance(corr_data, dict):
                    for data_key, data in corr_data.items():
                        fn = f'{fig_name}_{data_key}'
                        if not self.rotate:
                            data_label = data_key
                            plot_name_suffix = data_key
                            plot_cal_points = False
                            data_axis_label = 'Population'
                        else:

                            data_label = 'Data'
                            plot_name_suffix = ''

                            plot_cal_points = (
                                not self.options_dict.get('TwoD', False))
                            data_axis_label = \
                                'Strongest principal component (arb.)' if \
                                'pca' in self.rotation_type.lower() else \
                                '{} state population'.format(
                                self.get_latex_prob_label(data_key))
                        tf = f'{data_key}_{title_suf}' if \
                            len(title_suf) else data_key
                        self.prepare_projected_data_plot(
                            fn, data, qb_name=qb_name,
                            data_label=data_label,
                            title_suffix=tf,
                            plot_name_suffix=plot_name_suffix,
                            fig_name_suffix=fig_name_suffix,
                            data_axis_label=data_axis_label,
                            plot_cal_points=plot_cal_points)

                else:
                    fig_name = 'projected_plot_' + qb_name
                    self.prepare_projected_data_plot(
                        fig_name, corr_data, qb_name=qb_name,
                        plot_cal_points=(
                            not self.options_dict.get('TwoD', False)))

        if self.get_param_value('plot_raw_data', default_value=True):
            self.prepare_raw_data_plots(plot_filtered=False)
            if 'preparation_params' in self.metadata:
                if 'active' in self.metadata['preparation_params'].get(
                        'preparation_type', 'wait'):
                    self.prepare_raw_data_plots(plot_filtered=True)

    def prepare_raw_data_plots(self, plot_filtered=False):
        if plot_filtered or not self.data_with_reset:
            key = 'meas_results_per_qb'
            suffix = 'filtered' if self.data_with_reset else ''
            func_for_swpts = lambda qb_name: self.proc_data_dict[
                'sweep_points_dict'][qb_name]['sweep_points']
        else:
            key = 'meas_results_per_qb_raw'
            suffix = ''
            func_for_swpts = lambda qb_name: self.raw_data_dict[
                'hard_sweep_points']
        for qb_name, raw_data_dict in self.proc_data_dict[key].items():
            if qb_name not in self.qb_names:
                continue
            sweep_points = func_for_swpts(qb_name)
            if len(raw_data_dict) == 1:
                numplotsx = 1
                numplotsy = 1
            elif len(raw_data_dict) == 2:
                numplotsx = 1
                numplotsy = 2
            else:
                numplotsx = 2
                numplotsy = len(raw_data_dict) // 2 + len(raw_data_dict) % 2

            plotsize = self.get_default_plot_params(set=False)['figure.figsize']
            fig_title = (self.raw_data_dict['timestamp'] + ' ' +
                         self.raw_data_dict['measurementstring'] +
                         '\nRaw data ' + suffix + ' ' + qb_name)
            plot_name = 'raw_plot_' + qb_name + suffix
            xlabel, xunit = self.get_xaxis_label_unit(qb_name)

            for ax_id, ro_channel in enumerate(raw_data_dict):
                if self.get_param_value('TwoD', default_value=False):
                    if self.sp is None:
                        soft_sweep_params = self.get_param_value(
                            'soft_sweep_params')
                        if soft_sweep_params is not None:
                            yunit = list(soft_sweep_params.values())[0]['unit']
                        else:
                            yunit = self.raw_data_dict[
                                'sweep_parameter_units'][1]
                        if np.ndim(yunit) > 0:
                            yunit = yunit[0]
                    for pn, ssp in self.proc_data_dict['sweep_points_2D_dict'][
                            qb_name].items():
                        ylabel = pn
                        if self.sp is not None:
                            yunit = self.sp.get_sweep_params_property(
                                'unit', dimension=1, param_names=pn)
                            ylabel = self.sp.get_sweep_params_property(
                                'label', dimension=1, param_names=pn)
                        self.plot_dicts[f'{plot_name}_{ro_channel}_{pn}'] = {
                            'fig_id': plot_name + '_' + pn,
                            'ax_id': ax_id,
                            'plotfn': self.plot_colorxy,
                            'xvals': sweep_points,
                            'yvals': ssp,
                            'zvals': raw_data_dict[ro_channel].T,
                            'xlabel': xlabel,
                            'xunit': xunit,
                            'ylabel': ylabel,
                            'yunit': yunit,
                            'numplotsx': numplotsx,
                            'numplotsy': numplotsy,
                            'plotsize': (plotsize[0]*numplotsx,
                                         plotsize[1]*numplotsy),
                            'title': fig_title,
                            'clabel': '{} (Vpeak)'.format(ro_channel)}
                else:
                    self.plot_dicts[plot_name + '_' + ro_channel] = {
                        'fig_id': plot_name,
                        'ax_id': ax_id,
                        'plotfn': self.plot_line,
                        'xvals': sweep_points,
                        'xlabel': xlabel,
                        'xunit': xunit,
                        'yvals': raw_data_dict[ro_channel],
                        'ylabel': '{} (Vpeak)'.format(ro_channel),
                        'yunit': '',
                        'numplotsx': numplotsx,
                        'numplotsy': numplotsy,
                        'plotsize': (plotsize[0]*numplotsx,
                                     plotsize[1]*numplotsy),
                        'title': fig_title}
            if len(raw_data_dict) == 1:
                self.plot_dicts[
                    plot_name + '_' + list(raw_data_dict)[0]]['ax_id'] = None

    def prepare_projected_data_plot(
            self, fig_name, data, qb_name, title_suffix='', sweep_points=None,
            plot_cal_points=True, plot_name_suffix='', fig_name_suffix='',
            data_label='Data', data_axis_label='', do_legend_data=True,
            do_legend_cal_states=True, TwoD=None, yrange=None):

        if len(fig_name_suffix):
            fig_name = f'{fig_name}_{fig_name_suffix}'

        if data_axis_label == '':
            data_axis_label = 'Strongest principal component (arb.)' if \
                'pca' in self.rotation_type.lower() else \
                '{} state population'.format(self.get_latex_prob_label(
                    self.data_to_fit[qb_name]))
        plotsize = self.get_default_plot_params(set=False)['figure.figsize']
        plotsize = (plotsize[0], plotsize[0]/1.25)

        if sweep_points is None:
            sweep_points = self.proc_data_dict['sweep_points_dict'][qb_name][
                'sweep_points']
        plot_names_cal = []
        if plot_cal_points and self.num_cal_points != 0:
            yvals = data[:-self.num_cal_points]
            xvals = sweep_points[:-self.num_cal_points]
            # plot cal points
            for i, cal_pts_idxs in enumerate(
                    self.cal_states_dict.values()):
                plot_dict_name_cal = fig_name + '_' + \
                                     list(self.cal_states_dict)[i] + '_' + \
                                     plot_name_suffix
                plot_names_cal += [plot_dict_name_cal]
                self.plot_dicts[plot_dict_name_cal] = {
                    'fig_id': fig_name,
                    'plotfn': self.plot_line,
                    'plotsize': plotsize,
                    'xvals': sweep_points[cal_pts_idxs],
                    'yvals': data[cal_pts_idxs],
                    'setlabel': list(self.cal_states_dict)[i],
                    'do_legend': do_legend_cal_states,
                    'legend_bbox_to_anchor': (1, 0.5),
                    'legend_pos': 'center left',
                    'linestyle': 'none',
                    'line_kws': {'color': self.get_cal_state_color(
                        list(self.cal_states_dict)[i])},
                    'yrange': yrange,
                }

                self.plot_dicts[plot_dict_name_cal+'_line'] = {
                    'fig_id': fig_name,
                    'plotsize': plotsize,
                    'plotfn': self.plot_hlines,
                    'y': np.mean(data[cal_pts_idxs]),
                    'xmin': sweep_points[0],
                    'xmax': sweep_points[-1],
                    'colors': 'gray'}

        else:
            yvals = data
            xvals = sweep_points
        title = (self.raw_data_dict['timestamp'] + ' ' +
                 self.raw_data_dict['measurementstring'])
        title += '\n' + f'{qb_name}_{title_suffix}' if len(title_suffix) else \
            ' ' + qb_name

        plot_dict_name = f'{fig_name}_{plot_name_suffix}'
        xlabel, xunit = self.get_xaxis_label_unit(qb_name)

        if TwoD is None:
            TwoD = self.get_param_value('TwoD', default_value=False)
        if TwoD:
            if self.sp is None:
                soft_sweep_params = self.get_param_value(
                    'soft_sweep_params')
                if soft_sweep_params is not None:
                    yunit = list(soft_sweep_params.values())[0]['unit']
                else:
                    yunit = self.raw_data_dict['sweep_parameter_units'][1]
                if np.ndim(yunit) > 0:
                    yunit = yunit[0]
            for pn, ssp in self.proc_data_dict['sweep_points_2D_dict'][
                    qb_name].items():
                ylabel = pn
                if self.sp is not None:
                    yunit = self.sp.get_sweep_params_property(
                        'unit', dimension=1, param_names=pn)
                    ylabel = self.sp.get_sweep_params_property(
                        'label', dimension=1, param_names=pn)
                self.plot_dicts[f'{plot_dict_name}_{pn}'] = {
                    'plotfn': self.plot_colorxy,
                    'fig_id': fig_name + '_' + pn,
                    'xvals': xvals,
                    'yvals': ssp,
                    'zvals': yvals,
                    'xlabel': xlabel,
                    'xunit': xunit,
                    'ylabel': ylabel,
                    'yunit': yunit,
                    'zrange': self.get_param_value('zrange', None),
                    'title': title,
                    'clabel': data_axis_label}
        else:
            self.plot_dicts[plot_dict_name] = {
                'plotfn': self.plot_line,
                'fig_id': fig_name,
                'plotsize': plotsize,
                'xvals': xvals,
                'xlabel': xlabel,
                'xunit': xunit,
                'yvals': yvals,
                'ylabel': data_axis_label,
                'yunit': '',
                'setlabel': data_label,
                'title': title,
                'linestyle': 'none',
                'do_legend': do_legend_data,
                'legend_bbox_to_anchor': (1, 0.5),
                'legend_pos': 'center left'}

        # add plot_params to each plot dict
        plot_params = self.get_param_value('plot_params', default_value={})
        for plt_name in self.plot_dicts:
            self.plot_dicts[plt_name].update(plot_params)

        if len(plot_names_cal) > 0:
            if do_legend_data and not do_legend_cal_states:
                for plot_name in plot_names_cal:
                    plot_dict_cal = self.plot_dicts.pop(plot_name)
                    self.plot_dicts[plot_name] = plot_dict_cal

    def get_first_sweep_param(self, qbn=None, dimension=0):
        """
        Get properties of the first sweep param in the given dimension
        (potentially for the given qubit).
        :param qbn: (str) qubit name. If None, all sweep params are considered.
        :param dimension: (float, default: 0) sweep dimension to be considered.
        :return: a 3-tuple of label, unit, and array of values
        """
        if qbn is None:
            param_name = [p for v in self.mospm.values() for p in v
                          if self.sp.find_parameter(p) == 1][0]
        else:
            param_name = [p for p in self.mospm[qbn]
                          if self.sp.find_parameter(p)][0]
        label = self.sp.get_sweep_params_property(
            'label', dimension=dimension, param_names=param_name)
        unit = self.sp.get_sweep_params_property(
            'unit', dimension=dimension, param_names=param_name)
        vals = self.sp.get_sweep_params_property(
            'values', dimension=dimension, param_names=param_name)
        return label, unit, vals


class Idling_Error_Rate_Analyisis(ba.BaseDataAnalysis):

    def __init__(self, t_start: str=None, t_stop: str=None,
                 label: str='', data_file_path: str=None,
                 options_dict: dict=None, extract_only: bool=False,
                 do_fitting: bool=True, auto=True):
        super().__init__(t_start=t_start, t_stop=t_stop,
                         label=label,
                         data_file_path=data_file_path,
                         options_dict=options_dict,
                         extract_only=extract_only, do_fitting=do_fitting)

        self.params_dict = {'xlabel': 'sweep_name',
                            'xunit': 'sweep_unit',
                            'xvals': 'sweep_points',
                            'measurementstring': 'measurementstring',
                            'value_names': 'value_names',
                            'value_units': 'value_units',
                            'measured_values': 'measured_values'}
        self.numeric_params = []
        if auto:
            self.run_analysis()

    def process_data(self):
        post_sel_th = self.options_dict.get('post_sel_th', 0.5)
        raw_shots = self.raw_data_dict['measured_values'][0][0]
        post_sel_shots = raw_shots[::2]
        data_shots = raw_shots[1::2]
        data_shots[np.where(post_sel_shots > post_sel_th)] = np.nan

        states = ['0', '1', '+']
        self.proc_data_dict['xvals'] = np.unique(self.raw_data_dict['xvals'])
        for i, state in enumerate(states):
            self.proc_data_dict['shots_{}'.format(state)] =data_shots[i::3]

            self.proc_data_dict['yvals_{}'.format(state)] = \
                np.nanmean(np.reshape(self.proc_data_dict['shots_{}'.format(state)],
                               (len(self.proc_data_dict['xvals']), -1),
                               order='F'), axis=1)


    def prepare_plots(self):
        # assumes that value names are unique in an experiment
        states = ['0', '1', '+']
        for i, state in enumerate(states):
            yvals = self.proc_data_dict['yvals_{}'.format(state)]
            xvals =  self.proc_data_dict['xvals']

            self.plot_dicts['Prepare in {}'.format(state)] = {
                'ax_id': 'main',
                'plotfn': self.plot_line,
                'xvals': xvals,
                'xlabel': self.raw_data_dict['xlabel'][0],
                'xunit': self.raw_data_dict['xunit'][0][0],
                'yvals': yvals,
                'ylabel': 'Counts',
                'yrange': [0, 1],
                'xrange': self.options_dict.get('xrange', None),
                'yunit': 'frac',
                'setlabel': 'Prepare in {}'.format(state),
                'do_legend':True,
                'title': (self.raw_data_dict['timestamps'][0]+' - ' +
                          self.raw_data_dict['timestamps'][-1] + '\n' +
                          self.raw_data_dict['measurementstring'][0]),
                'legend_pos': 'upper right'}
        if self.do_fitting:
            for state in ['0', '1', '+']:
                self.plot_dicts['fit_{}'.format(state)] = {
                    'ax_id': 'main',
                    'plotfn': self.plot_fit,
                    'fit_res': self.fit_dicts['fit {}'.format(state)]['fit_res'],
                    'plot_init': self.options_dict['plot_init'],
                    'setlabel': 'fit |{}>'.format(state),
                    'do_legend': True,
                    'legend_pos': 'upper right'}

                self.plot_dicts['fit_text']={
                    'ax_id':'main',
                    'box_props': 'fancy',
                    'xpos':1.05,
                    'horizontalalignment':'left',
                    'plotfn': self.plot_text,
                    'text_string': self.proc_data_dict['fit_msg']}



    def analyze_fit_results(self):
        fit_msg =''
        states = ['0', '1', '+']
        for state in states:
            fr = self.fit_res['fit {}'.format(state)]
            N1 = fr.params['N1'].value, fr.params['N1'].stderr
            N2 = fr.params['N2'].value, fr.params['N2'].stderr
            fit_msg += ('Prep |{}> : \n\tN_1 = {:.2g} $\pm$ {:.2g}'
                    '\n\tN_2 = {:.2g} $\pm$ {:.2g}\n').format(
                state, N1[0], N1[1], N2[0], N2[1])

        self.proc_data_dict['fit_msg'] = fit_msg

    def prepare_fitting(self):
        self.fit_dicts = OrderedDict()
        states = ['0', '1', '+']
        for i, state in enumerate(states):
            yvals = self.proc_data_dict['yvals_{}'.format(state)]
            xvals =  self.proc_data_dict['xvals']

            mod = lmfit.Model(fit_mods.idle_error_rate_exp_decay)
            mod.guess = fit_mods.idle_err_rate_guess.__get__(mod, mod.__class__)

            # Done here explicitly so that I can overwrite a specific guess
            guess_pars = mod.guess(N=xvals, data=yvals)
            vary_N2 = self.options_dict.get('vary_N2', True)

            if not vary_N2:
                guess_pars['N2'].value = 1e21
                guess_pars['N2'].vary = False
            self.fit_dicts['fit {}'.format(states[i])] = {
                'model': mod,
                'fit_xvals': {'N': xvals},
                'fit_yvals': {'data': yvals},
                'guess_pars': guess_pars}
            # Allows fixing the double exponential coefficient


class Grovers_TwoQubitAllStates_Analysis(ba.BaseDataAnalysis):

    def __init__(self, t_start: str=None, t_stop: str=None,
                 label: str='', data_file_path: str=None,
                 options_dict: dict=None, extract_only: bool=False,
                 do_fitting: bool=True, auto=True):
        super().__init__(t_start=t_start, t_stop=t_stop,
                         label=label,
                         data_file_path=data_file_path,
                         options_dict=options_dict,
                         extract_only=extract_only, do_fitting=do_fitting)

        self.params_dict = {'xlabel': 'sweep_name',
                            'xunit': 'sweep_unit',
                            'xvals': 'sweep_points',
                            'measurementstring': 'measurementstring',
                            'value_names': 'value_names',
                            'value_units': 'value_units',
                            'measured_values': 'measured_values'}
        self.numeric_params = []
        if auto:
            self.run_analysis()

    def process_data(self):
        self.proc_data_dict = OrderedDict()
        normalize_to_cal_points = self.options_dict.get('normalize_to_cal_points', True)
        cal_points = [
                        [[-4, -3], [-2, -1]],
                        [[-4, -2], [-3, -1]],
                       ]
        for idx in [0,1]:
            yvals = list(self.raw_data_dict['measured_data'].values())[idx][0]

            self.proc_data_dict['ylabel_{}'.format(idx)] = \
                self.raw_data_dict['value_names'][0][idx]
            self.proc_data_dict['yunit'] = self.raw_data_dict['value_units'][0][idx]

            if normalize_to_cal_points:
                yvals = a_tools.rotate_and_normalize_data_1ch(yvals,
                    cal_zero_points=cal_points[idx][0],
                    cal_one_points=cal_points[idx][1])
            self.proc_data_dict['yvals_{}'.format(idx)] = yvals

        y0 = self.proc_data_dict['yvals_0']
        y1 = self.proc_data_dict['yvals_1']
        p_success = ((y0[0]*y1[0]) +
                     (1-y0[1])*y1[1] +
                     (y0[2])*(1-y1[2]) +
                     (1-y0[3])*(1-y1[3]) )/4
        self.proc_data_dict['p_success'] = p_success


    def prepare_plots(self):
        # assumes that value names are unique in an experiment
        for i in [0, 1]:
            yvals = self.proc_data_dict['yvals_{}'.format(i)]
            xvals =  self.raw_data_dict['xvals'][0]
            ylabel = self.proc_data_dict['ylabel_{}'.format(i)]
            self.plot_dicts['main_{}'.format(ylabel)] = {
                'plotfn': self.plot_line,
                'xvals': self.raw_data_dict['xvals'][0],
                'xlabel': self.raw_data_dict['xlabel'][0],
                'xunit': self.raw_data_dict['xunit'][0][0],
                'yvals': self.proc_data_dict['yvals_{}'.format(i)],
                'ylabel': ylabel,
                'yunit': self.proc_data_dict['yunit'],
                'title': (self.raw_data_dict['timestamps'][0] + ' \n' +
                          self.raw_data_dict['measurementstring'][0]),
                'do_legend': False,
                'legend_pos': 'upper right'}


        self.plot_dicts['limit_text']={
            'ax_id':'main_{}'.format(ylabel),
            'box_props': 'fancy',
            'xpos':1.05,
            'horizontalalignment':'left',
            'plotfn': self.plot_text,
            'text_string': 'P succes = {:.3f}'.format(self.proc_data_dict['p_success'])}








class FlippingAnalysis(Single_Qubit_TimeDomainAnalysis):

    def __init__(self, t_start: str=None, t_stop: str=None,
                 data_file_path: str=None,
                 options_dict: dict=None, extract_only: bool=False,
                 do_fitting: bool=True, auto=True):
        super().__init__(t_start=t_start, t_stop=t_stop,
                         data_file_path=data_file_path,
                         options_dict=options_dict,
                         extract_only=extract_only, do_fitting=do_fitting)
        self.single_timestamp = True

        self.params_dict = {'xlabel': 'sweep_name',
                            'xunit': 'sweep_unit',
                            'measurementstring': 'measurementstring',
                            'sweep_points': 'sweep_points',
                            'value_names': 'value_names',
                            'value_units': 'value_units',
                            'measured_values': 'measured_values'}
        # This analysis makes a hardcoded assumption on the calibration points
        self.options_dict['cal_points'] = [list(range(-4, -2)),
                                           list(range(-2, 0))]

        self.numeric_params = []
        if auto:
            self.run_analysis()

    def prepare_fitting(self):
        self.fit_dicts = OrderedDict()
        # Even though we expect an exponentially damped oscillation we use
        # a simple cosine as this gives more reliable fitting and we are only
        # interested in extracting the frequency of the oscillation
        cos_mod = lmfit.Model(fit_mods.CosFunc)

        guess_pars = fit_mods.Cos_guess(
            model=cos_mod, t=self.raw_data_dict['sweep_points'][:-4],
            data=self.proc_data_dict['corr_data'][:-4])

        # This enforces the oscillation to start at the equator
        # and ensures that any over/under rotation is absorbed in the
        # frequency
        guess_pars['amplitude'].value = 0.5
        guess_pars['amplitude'].vary = False
        guess_pars['offset'].value = 0.5
        guess_pars['offset'].vary = False

        self.fit_dicts['cos_fit'] = {
            'fit_fn': fit_mods.CosFunc,
            'fit_xvals': {'t': self.raw_data_dict['sweep_points'][:-4]},
            'fit_yvals': {'data': self.proc_data_dict['corr_data'][:-4]},
            'guess_pars': guess_pars}

        # In the case there are very few periods we fall back on a small
        # angle approximation to extract the drive detuning
        poly_mod = lmfit.models.PolynomialModel(degree=1)
        # the detuning can be estimated using on a small angle approximation
        # c1 = d/dN (cos(2*pi*f N) ) evaluated at N = 0 -> c1 = -2*pi*f
        poly_mod.set_param_hint('frequency', expr='-c1/(2*pi)')
        guess_pars = poly_mod.guess(x=self.raw_data_dict['sweep_points'][:-4],
                                    data=self.proc_data_dict['corr_data'][:-4])
        # Constraining the line ensures that it will only give a good fit
        # if the small angle approximation holds
        guess_pars['c0'].vary = False
        guess_pars['c0'].value = 0.5

        self.fit_dicts['line_fit'] = {
            'model': poly_mod,
            'fit_xvals': {'x': self.raw_data_dict['sweep_points'][:-4]},
            'fit_yvals': {'data': self.proc_data_dict['corr_data'][:-4]},
            'guess_pars': guess_pars}

    def analyze_fit_results(self):
        sf_line = self._get_scale_factor_line()
        sf_cos = self._get_scale_factor_cos()
        self.proc_data_dict['scale_factor'] = self.get_scale_factor()

        msg = 'Scale fact. based on '
        if self.proc_data_dict['scale_factor'] == sf_cos:
            msg += 'cos fit\n'
        else:
            msg += 'line fit\n'
        msg += 'cos fit: {:.4f}\n'.format(sf_cos)
        msg += 'line fit: {:.4f}'.format(sf_line)

        self.raw_data_dict['scale_factor_msg'] = msg
        # TODO: save scale factor to file

    def get_scale_factor(self):
        """
        Returns the scale factor that should correct for the error in the
        pulse amplitude.
        """
        # Model selection based on the Bayesian Information Criterion (BIC)
        # as  calculated by lmfit
        if (self.fit_dicts['line_fit']['fit_res'].bic <
                self.fit_dicts['cos_fit']['fit_res'].bic):
            scale_factor = self._get_scale_factor_line()
        else:
            scale_factor = self._get_scale_factor_cos()
        return scale_factor

    def _get_scale_factor_cos(self):
        # 1/period of the oscillation corresponds to the (fractional)
        # over/under rotation error per gate
        frequency = self.fit_dicts['cos_fit']['fit_res'].params['frequency']

        # the square is needed to account for the difference between
        # power and amplitude
        scale_factor = (1+frequency)**2

        phase = np.rad2deg(self.fit_dicts['cos_fit']['fit_res'].params['phase']) % 360
        # phase ~90 indicates an under rotation so the scale factor
        # has to be larger than 1. A phase ~270 indicates an over
        # rotation so then the scale factor has to be smaller than one.
        if phase > 180:
            scale_factor = 1/scale_factor

        return scale_factor

    def _get_scale_factor_line(self):
        # 1/period of the oscillation corresponds to the (fractional)
        # over/under rotation error per gate
        frequency = self.fit_dicts['line_fit']['fit_res'].params['frequency']
        scale_factor = (1+frequency)**2
        # no phase sign check is needed here as this is contained in the
        # sign of the coefficient

        return scale_factor

    def prepare_plots(self):
        self.plot_dicts['main'] = {
            'plotfn': self.plot_line,
            'xvals': self.raw_data_dict['sweep_points'],
            'xlabel': self.raw_data_dict['xlabel'],
            'xunit': self.raw_data_dict['xunit'],  # does not do anything yet
            'yvals': self.proc_data_dict['corr_data'],
            'ylabel': 'Excited state population',
            'yunit': '',
            'setlabel': 'data',
            'title': (self.raw_data_dict['timestamp'] + ' ' +
                      self.raw_data_dict['measurementstring']),
            'do_legend': True,
            'legend_pos': 'upper right'}

        if self.do_fitting:
            self.plot_dicts['line_fit'] = {
                'ax_id': 'main',
                'plotfn': self.plot_fit,
                'fit_res': self.fit_dicts['line_fit']['fit_res'],
                'plot_init': self.options_dict['plot_init'],
                'setlabel': 'line fit',
                'do_legend': True,
                'legend_pos': 'upper right'}

            self.plot_dicts['cos_fit'] = {
                'ax_id': 'main',
                'plotfn': self.plot_fit,
                'fit_res': self.fit_dicts['cos_fit']['fit_res'],
                'plot_init': self.options_dict['plot_init'],
                'setlabel': 'cos fit',
                'do_legend': True,
                'legend_pos': 'upper right'}

            self.plot_dicts['text_msg'] = {
                'ax_id': 'main',
                'ypos': 0.15,
                'plotfn': self.plot_text,
                'box_props': 'fancy',
                'text_string': self.raw_data_dict['scale_factor_msg']}


class Intersect_Analysis(Single_Qubit_TimeDomainAnalysis):
    """
    Analysis to extract the intercept of two parameters.

    relevant options_dict parameters
        ch_idx_A (int) specifies first channel for intercept
        ch_idx_B (int) specifies second channel for intercept if same as first
            it will assume data was taken interleaved.
    """
    def __init__(self, t_start: str=None, t_stop: str=None,
                 data_file_path: str=None,
                 options_dict: dict=None, extract_only: bool=False,
                 do_fitting: bool=True, auto=True):

        super().__init__(t_start=t_start, t_stop=t_stop,
                         data_file_path=data_file_path,
                         options_dict=options_dict,
                         extract_only=extract_only, do_fitting=do_fitting)
        self.single_timestamp = False

        self.params_dict = {'xlabel': 'sweep_name',
                            'xvals': 'sweep_points',
                            'xunit': 'sweep_unit',
                            'measurementstring': 'measurementstring',
                            'value_names': 'value_names',
                            'value_units': 'value_units',
                            'measured_values': 'measured_values'}

        self.numeric_params = []
        if auto:
            self.run_analysis()


    def process_data(self):
        """
        selects the relevant acq channel based on "ch_idx_A" and "ch_idx_B"
        specified in the options dict. If ch_idx_A and ch_idx_B are the same
        it will unzip the data.
        """
        self.proc_data_dict = deepcopy(self.raw_data_dict)
        # The channel containing the data must be specified in the options dict
        ch_idx_A = self.options_dict.get('ch_idx_A', 0)
        ch_idx_B = self.options_dict.get('ch_idx_B', 0)


        self.proc_data_dict['ylabel'] = self.raw_data_dict['value_names'][0][ch_idx_A]
        self.proc_data_dict['yunit'] = self.raw_data_dict['value_units'][0][ch_idx_A]

        if ch_idx_A == ch_idx_B:
            yvals = list(self.raw_data_dict['measured_data'].values())[ch_idx_A][0]
            self.proc_data_dict['xvals_A'] = self.raw_data_dict['xvals'][0][::2]
            self.proc_data_dict['xvals_B'] = self.raw_data_dict['xvals'][0][1::2]
            self.proc_data_dict['yvals_A'] = yvals[::2]
            self.proc_data_dict['yvals_B'] = yvals[1::2]
        else:
            self.proc_data_dict['xvals_A'] = self.raw_data_dict['xvals'][0]
            self.proc_data_dict['xvals_B'] = self.raw_data_dict['xvals'][0]

            self.proc_data_dict['yvals_A'] = list(self.raw_data_dict
                ['measured_data'].values())[ch_idx_A][0]
            self.proc_data_dict['yvals_B'] = list(self.raw_data_dict
                ['measured_data'].values())[ch_idx_B][0]

    def prepare_fitting(self):
        self.fit_dicts = OrderedDict()

        self.fit_dicts['line_fit_A'] = {
            'model': lmfit.models.PolynomialModel(degree=2),
            'fit_xvals': {'x': self.proc_data_dict['xvals_A']},
            'fit_yvals': {'data': self.proc_data_dict['yvals_A']}}

        self.fit_dicts['line_fit_B'] = {
            'model': lmfit.models.PolynomialModel(degree=2),
            'fit_xvals': {'x': self.proc_data_dict['xvals_B']},
            'fit_yvals': {'data': self.proc_data_dict['yvals_B']}}


    def analyze_fit_results(self):
        fr_0 = self.fit_res['line_fit_A'].best_values
        fr_1 = self.fit_res['line_fit_B'].best_values

        c0 = (fr_0['c0'] - fr_1['c0'])
        c1 = (fr_0['c1'] - fr_1['c1'])
        c2 = (fr_0['c2'] - fr_1['c2'])
        poly_coeff = [c0, c1, c2]
        poly = np.polynomial.polynomial.Polynomial([fr_0['c0'],
                                                   fr_0['c1'], fr_0['c2']])
        ic = np.polynomial.polynomial.polyroots(poly_coeff)

        self.proc_data_dict['intersect_L'] = ic[0], poly(ic[0])
        self.proc_data_dict['intersect_R'] = ic[1], poly(ic[1])

        if (((np.min(self.proc_data_dict['xvals']))< ic[0]) and
                ( ic[0] < (np.max(self.proc_data_dict['xvals'])))):
            self.proc_data_dict['intersect'] =self.proc_data_dict['intersect_L']
        else:
            self.proc_data_dict['intersect'] =self.proc_data_dict['intersect_R']

    def prepare_plots(self):
        self.plot_dicts['main'] = {
            'plotfn': self.plot_line,
            'xvals': self.proc_data_dict['xvals_A'],
            'xlabel': self.proc_data_dict['xlabel'][0],
            'xunit': self.proc_data_dict['xunit'][0][0],
            'yvals': self.proc_data_dict['yvals_A'],
            'ylabel': self.proc_data_dict['ylabel'],
            'yunit': self.proc_data_dict['yunit'],
            'setlabel': 'A',
            'title': (self.proc_data_dict['timestamps'][0] + ' \n' +
                      self.proc_data_dict['measurementstring'][0]),
            'do_legend': True,
            'yrange': (0,1),
            'legend_pos': 'upper right'}

        self.plot_dicts['on'] = {
            'plotfn': self.plot_line,
            'ax_id': 'main',
            'xvals': self.proc_data_dict['xvals_B'],
            'xlabel': self.proc_data_dict['xlabel'][0],
            'xunit': self.proc_data_dict['xunit'][0][0],
            'yvals': self.proc_data_dict['yvals_B'],
            'ylabel': self.proc_data_dict['ylabel'],
            'yunit': self.proc_data_dict['yunit'],
            'setlabel': 'B',
            'do_legend': True,
            'legend_pos': 'upper right'}

        if self.do_fitting:
            self.plot_dicts['line_fit_A'] = {
                'ax_id': 'main',
                'plotfn': self.plot_fit,
                'fit_res': self.fit_dicts['line_fit_A']['fit_res'],
                'plot_init': self.options_dict['plot_init'],
                'setlabel': 'Fit A',
                'do_legend': True}
            self.plot_dicts['line_fit_B'] = {
                'ax_id': 'main',
                'plotfn': self.plot_fit,
                'fit_res': self.fit_dicts['line_fit_B']['fit_res'],
                'plot_init': self.options_dict['plot_init'],
                'setlabel': 'Fit B',
                'do_legend': True}


            ic, ic_unit = SI_val_to_msg_str(
                self.proc_data_dict['intersect'][0],
                 self.proc_data_dict['xunit'][0][0], return_type=float)
            self.plot_dicts['intercept_message'] = {
                'ax_id': 'main',
                'plotfn': self.plot_line,
                'xvals': [self.proc_data_dict['intersect'][0]],
                'yvals': [self.proc_data_dict['intersect'][1]],
                'line_kws': {'alpha': .5, 'color':'gray',
                            'markersize':15},
                'marker': 'o',
                'setlabel': 'Intercept: {:.1f} {}'.format(ic, ic_unit),
                'do_legend': True}

    def get_intersect(self):

        return self.proc_data_dict['intersect']



class CZ_1QPhaseCal_Analysis(ba.BaseDataAnalysis):
    """
    Analysis to extract the intercept for a single qubit phase calibration
    experiment

    N.B. this is a less generic version of "Intersect_Analysis" and should
    be deprecated (MAR Dec 2017)
    """
    def __init__(self, t_start: str=None, t_stop: str=None,
                 data_file_path: str=None,
                 options_dict: dict=None, extract_only: bool=False,
                 do_fitting: bool=True, auto=True):
        super().__init__(t_start=t_start, t_stop=t_stop,
                         data_file_path=data_file_path,
                         options_dict=options_dict,
                         extract_only=extract_only, do_fitting=do_fitting)
        self.single_timestamp = False

        self.params_dict = {'xlabel': 'sweep_name',
                            'xunit': 'sweep_unit',
                            'xvals': 'sweep_points',
                            'measurementstring': 'measurementstring',
                            'value_names': 'value_names',
                            'value_units': 'value_units',
                            'measured_values': 'measured_values'}

        self.numeric_params = []
        if auto:
            self.run_analysis()

    def process_data(self):
        """
        selects the relevant acq channel based on "ch_idx" in options dict and
        then splits the data for th
        """
        self.proc_data_dict = OrderedDict()
        # The channel containing the data must be specified in the options dict
        ch_idx = self.options_dict['ch_idx']

        yvals = list(self.raw_data_dict['measured_data'].values())[ch_idx][0]

        self.proc_data_dict['ylabel'] = self.raw_data_dict['value_names'][0][ch_idx]
        self.proc_data_dict['yunit'] = self.raw_data_dict['value_units'][0][ch_idx]
        self.proc_data_dict['xvals_off'] = self.raw_data_dict['xvals'][0][::2]
        self.proc_data_dict['xvals_on'] = self.raw_data_dict['xvals'][0][1::2]
        self.proc_data_dict['yvals_off'] = yvals[::2]
        self.proc_data_dict['yvals_on'] = yvals[1::2]


    def prepare_fitting(self):
        self.fit_dicts = OrderedDict()

        self.fit_dicts['line_fit_off'] = {
            'model': lmfit.models.PolynomialModel(degree=1),
            'fit_xvals': {'x': self.proc_data_dict['xvals_off']},
            'fit_yvals': {'data': self.proc_data_dict['yvals_off']}}

        self.fit_dicts['line_fit_on'] = {
            'model': lmfit.models.PolynomialModel(degree=1),
            'fit_xvals': {'x': self.proc_data_dict['xvals_on']},
            'fit_yvals': {'data': self.proc_data_dict['yvals_on']}}


    def analyze_fit_results(self):
        fr_0 = self.fit_res['line_fit_off'].best_values
        fr_1 = self.fit_res['line_fit_on'].best_values
        ic = -(fr_0['c0'] - fr_1['c0'])/(fr_0['c1'] - fr_1['c1'])

        self.proc_data_dict['zero_phase_diff_intersect'] = ic


    def prepare_plots(self):
        self.plot_dicts['main'] = {
            'plotfn': self.plot_line,
            'xvals': self.proc_data_dict['xvals_off'],
            'xlabel': self.raw_data_dict['xlabel'][0],
            'xunit': self.raw_data_dict['xunit'][0][0],
            'yvals': self.proc_data_dict['yvals_off'],
            'ylabel': self.proc_data_dict['ylabel'],
            'yunit': self.proc_data_dict['yunit'],
            'setlabel': 'CZ off',
            'title': (self.raw_data_dict['timestamps'][0] + ' \n' +
                      self.raw_data_dict['measurementstring'][0]),
            'do_legend': True,
            'yrange': (0,1),
            'legend_pos': 'upper right'}

        self.plot_dicts['on'] = {
            'plotfn': self.plot_line,
            'ax_id': 'main',
            'xvals': self.proc_data_dict['xvals_on'],
            'xlabel': self.raw_data_dict['xlabel'][0],
            'xunit': self.raw_data_dict['xunit'][0][0],
            'yvals': self.proc_data_dict['yvals_on'],
            'ylabel': self.proc_data_dict['ylabel'],
            'yunit': self.proc_data_dict['yunit'],
            'setlabel': 'CZ on',
            'do_legend': True,
            'legend_pos': 'upper right'}

        if self.do_fitting:
            self.plot_dicts['line_fit_off'] = {
                'ax_id': 'main',
                'plotfn': self.plot_fit,
                'fit_res': self.fit_dicts['line_fit_off']['fit_res'],
                'plot_init': self.options_dict['plot_init'],
                'setlabel': 'Fit CZ off',
                'do_legend': True}
            self.plot_dicts['line_fit_on'] = {
                'ax_id': 'main',
                'plotfn': self.plot_fit,
                'fit_res': self.fit_dicts['line_fit_on']['fit_res'],
                'plot_init': self.options_dict['plot_init'],
                'setlabel': 'Fit CZ on',
                'do_legend': True}


            ic, ic_unit = SI_val_to_msg_str(
                self.proc_data_dict['zero_phase_diff_intersect'],
                 self.raw_data_dict['xunit'][0][0], return_type=float)
            self.plot_dicts['intercept_message'] = {
                'ax_id': 'main',
                'plotfn': self.plot_line,
                'xvals': [self.proc_data_dict['zero_phase_diff_intersect']],
                'yvals': [np.mean(self.proc_data_dict['xvals_on'])],
                'line_kws': {'alpha': 0},
                'setlabel': 'Intercept: {:.1f} {}'.format(ic, ic_unit),
                'do_legend': True}

    def get_zero_phase_diff_intersect(self):

        return self.proc_data_dict['zero_phase_diff_intersect']


class Oscillation_Analysis(ba.BaseDataAnalysis):
    """
    Very basic analysis to determine the phase of a single oscillation
    that has an assumed period of 360 degrees.
    """
    def __init__(self, t_start: str=None, t_stop: str=None,
                 data_file_path: str=None,
                 label: str='',
                 options_dict: dict=None, extract_only: bool=False,
                 do_fitting: bool=True, auto=True):
        super().__init__(t_start=t_start, t_stop=t_stop,
                         label=label,
                         data_file_path=data_file_path,
                         options_dict=options_dict,
                         extract_only=extract_only, do_fitting=do_fitting)
        self.single_timestamp = False

        self.params_dict = {'xlabel': 'sweep_name',
                            'xunit': 'sweep_unit',
                            'xvals': 'sweep_points',
                            'measurementstring': 'measurementstring',
                            'value_names': 'value_names',
                            'value_units': 'value_units',
                            'measured_values': 'measured_values'}

        self.numeric_params = []
        if auto:
            self.run_analysis()

    def process_data(self):
        self.proc_data_dict = OrderedDict()
        idx = 1

        self.proc_data_dict['yvals'] = list(self.raw_data_dict['measured_data'].values())[idx][0]
        self.proc_data_dict['ylabel'] = self.raw_data_dict['value_names'][0][idx]
        self.proc_data_dict['yunit'] = self.raw_data_dict['value_units'][0][idx]

    def prepare_fitting(self):
        self.fit_dicts = OrderedDict()
        cos_mod = fit_mods.CosModel
        guess_pars = fit_mods.Cos_guess(
            model=cos_mod, t=self.raw_data_dict['xvals'][0],
            data=self.proc_data_dict['yvals'], freq_guess=1/360)
        guess_pars['frequency'].value = 1/360
        guess_pars['frequency'].vary = False
        self.fit_dicts['cos_fit'] = {
            'fit_fn': fit_mods.CosFunc,
            'fit_xvals': {'t': self.raw_data_dict['xvals'][0]},
            'fit_yvals': {'data': self.proc_data_dict['yvals']},
            'guess_pars': guess_pars}

    def analyze_fit_results(self):
        fr = self.fit_res['cos_fit'].best_values
        self.proc_data_dict['phi'] =  np.rad2deg(fr['phase'])


    def prepare_plots(self):
        self.plot_dicts['main'] = {
            'plotfn': self.plot_line,
            'xvals': self.raw_data_dict['xvals'][0],
            'xlabel': self.raw_data_dict['xlabel'][0],
            'xunit': self.raw_data_dict['xunit'][0][0],
            'yvals': self.proc_data_dict['yvals'],
            'ylabel': self.proc_data_dict['ylabel'],
            'yunit': self.proc_data_dict['yunit'],
            'title': (self.raw_data_dict['timestamps'][0] + ' \n' +
                      self.raw_data_dict['measurementstring'][0]),
            'do_legend': True,
            # 'yrange': (0,1),
            'legend_pos': 'upper right'}

        if self.do_fitting:
            self.plot_dicts['cos_fit'] = {
                'ax_id': 'main',
                'plotfn': self.plot_fit,
                'fit_res': self.fit_dicts['cos_fit']['fit_res'],
                'plot_init': self.options_dict['plot_init'],
                'setlabel': 'Fit',
                'do_legend': True}


class Conditional_Oscillation_Analysis(ba.BaseDataAnalysis):
    """
    Analysis to extract quantities from a conditional oscillation.

    """
    def __init__(self, t_start: str=None, t_stop: str=None,
                 data_file_path: str=None,
                 label: str='',
                 options_dict: dict=None, extract_only: bool=False,
                 do_fitting: bool=True, auto=True):
        super().__init__(t_start=t_start, t_stop=t_stop,
                         label=label,
                         data_file_path=data_file_path,
                         options_dict=options_dict,
                         extract_only=extract_only, do_fitting=do_fitting)
        self.single_timestamp = False

        self.params_dict = {'xlabel': 'sweep_name',
                            'xunit': 'sweep_unit',
                            'xvals': 'sweep_points',
                            'measurementstring': 'measurementstring',
                            'value_names': 'value_names',
                            'value_units': 'value_units',
                            'measured_values': 'measured_values'}

        self.numeric_params = []
        if auto:
            self.run_analysis()

    def process_data(self):
        """
        selects the relevant acq channel based on "ch_idx_osc" and
        "ch_idx_spec" in the options dict and then splits the data for the
        off and on cases
        """
        self.proc_data_dict = OrderedDict()
        # The channel containing the data must be specified in the options dict
        ch_idx_spec = self.options_dict.get('ch_idx_spec', 0)
        ch_idx_osc = self.options_dict.get('ch_idx_osc', 1)
        normalize_to_cal_points = self.options_dict.get('normalize_to_cal_points', True)
        cal_points = [
                        [[-4, -3], [-2, -1]],
                        [[-4, -2], [-3, -1]],
                       ]


        i = 0
        for idx, type_str in zip([ch_idx_osc, ch_idx_spec], ['osc', 'spec']):
            yvals = list(self.raw_data_dict['measured_data'].values())[idx][0]
            self.proc_data_dict['ylabel_{}'.format(type_str)] = self.raw_data_dict['value_names'][0][idx]
            self.proc_data_dict['yunit'] = self.raw_data_dict['value_units'][0][idx]

            if normalize_to_cal_points:
                yvals = a_tools.rotate_and_normalize_data_1ch(yvals,
                    cal_zero_points=cal_points[i][0],
                    cal_one_points=cal_points[i][1])
                i +=1

                self.proc_data_dict['yvals_{}_off'.format(type_str)] = yvals[::2]
                self.proc_data_dict['yvals_{}_on'.format(type_str)] = yvals[1::2]
                self.proc_data_dict['xvals_off'] = self.raw_data_dict['xvals'][0][::2]
                self.proc_data_dict['xvals_on'] = self.raw_data_dict['xvals'][0][1::2]

            else:
                self.proc_data_dict['yvals_{}_off'.format(type_str)] = yvals[::2]
                self.proc_data_dict['yvals_{}_on'.format(type_str)] = yvals[1::2]


                self.proc_data_dict['xvals_off'] = self.raw_data_dict['xvals'][0][::2]
                self.proc_data_dict['xvals_on'] = self.raw_data_dict['xvals'][0][1::2]

    def prepare_fitting(self):
        self.fit_dicts = OrderedDict()
        cos_mod = fit_mods.CosModel
        guess_pars = fit_mods.Cos_guess(
            model=cos_mod, t=self.proc_data_dict['xvals_off'][:-2],
            data=self.proc_data_dict['yvals_osc_off'][:-2],
            freq_guess=1/360)
        guess_pars['frequency'].value = 1/360
        guess_pars['frequency'].vary = False
        self.fit_dicts['cos_fit_off'] = {
            'fit_fn': fit_mods.CosFunc,
            'fit_xvals': {'t': self.proc_data_dict['xvals_off'][:-2]},
            'fit_yvals': {'data': self.proc_data_dict['yvals_osc_off'][:-2]},
            'guess_pars': guess_pars}


        cos_mod = fit_mods.CosModel
        guess_pars = fit_mods.Cos_guess(
            model=cos_mod, t=self.proc_data_dict['xvals_on'][:-2],
            data=self.proc_data_dict['yvals_osc_on'][:-2],
            freq_guess=1/360)
        guess_pars['frequency'].value = 1/360
        guess_pars['frequency'].vary = False
        self.fit_dicts['cos_fit_on'] = {
            'fit_fn': fit_mods.CosFunc,
            'fit_xvals': {'t': self.proc_data_dict['xvals_on'][:-2]},
            'fit_yvals': {'data': self.proc_data_dict['yvals_osc_on'][:-2]},
            'guess_pars': guess_pars}

    def analyze_fit_results(self):
        fr_0 = self.fit_res['cos_fit_off'].params
        fr_1 = self.fit_res['cos_fit_on'].params

        phi0 = np.rad2deg(fr_0['phase'].value)
        phi1 = np.rad2deg(fr_1['phase'].value)

        phi0_stderr = np.rad2deg(fr_0['phase'].stderr)
        phi1_stderr = np.rad2deg(fr_1['phase'].stderr)

        self.proc_data_dict['phi_0'] = phi0, phi0_stderr
        self.proc_data_dict['phi_1'] = phi1, phi1_stderr
        phi_cond_stderr = (phi0_stderr**2+phi1_stderr**2)**.5
        self.proc_data_dict['phi_cond'] = (phi1 -phi0), phi_cond_stderr


        osc_amp = np.mean([fr_0['amplitude'], fr_1['amplitude']])
        osc_amp_stderr = np.sqrt(fr_0['amplitude'].stderr**2 +
                                 fr_1['amplitude']**2)/2

        self.proc_data_dict['osc_amp_0'] = (fr_0['amplitude'].value,
                                            fr_0['amplitude'].stderr)
        self.proc_data_dict['osc_amp_1'] = (fr_1['amplitude'].value,
                                            fr_1['amplitude'].stderr)

        self.proc_data_dict['osc_offs_0'] = (fr_0['offset'].value,
                                            fr_0['offset'].stderr)
        self.proc_data_dict['osc_offs_1'] = (fr_1['offset'].value,
                                            fr_1['offset'].stderr)


        offs_stderr = (fr_0['offset'].stderr**2+fr_1['offset'].stderr**2)**.5
        self.proc_data_dict['offs_diff'] = (
            fr_1['offset'].value - fr_0['offset'].value, offs_stderr)

        # self.proc_data_dict['osc_amp'] = (osc_amp, osc_amp_stderr)
        self.proc_data_dict['missing_fraction'] = (
            np.mean(self.proc_data_dict['yvals_spec_on'][:-2]) -
            np.mean(self.proc_data_dict['yvals_spec_off'][:-2]))


    def prepare_plots(self):
        self._prepare_main_oscillation_figure()
        self._prepare_spectator_qubit_figure()

    def _prepare_main_oscillation_figure(self):
        self.plot_dicts['main'] = {
            'plotfn': self.plot_line,
            'xvals': self.proc_data_dict['xvals_off'],
            'xlabel': self.raw_data_dict['xlabel'][0],
            'xunit': self.raw_data_dict['xunit'][0][0],
            'yvals': self.proc_data_dict['yvals_osc_off'],
            'ylabel': self.proc_data_dict['ylabel_osc'],
            'yunit': self.proc_data_dict['yunit'],
            'setlabel': 'CZ off',
            'title': (self.raw_data_dict['timestamps'][0] + ' \n' +
                      self.raw_data_dict['measurementstring'][0]),
            'do_legend': True,
            # 'yrange': (0,1),
            'legend_pos': 'upper right'}

        self.plot_dicts['on'] = {
            'plotfn': self.plot_line,
            'ax_id': 'main',
            'xvals': self.proc_data_dict['xvals_on'],
            'xlabel': self.raw_data_dict['xlabel'][0],
            'xunit': self.raw_data_dict['xunit'][0][0],
            'yvals': self.proc_data_dict['yvals_osc_on'],
            'ylabel': self.proc_data_dict['ylabel_osc'],
            'yunit': self.proc_data_dict['yunit'],
            'setlabel': 'CZ on',
            'do_legend': True,
            'legend_pos': 'upper right'}

        if self.do_fitting:
            self.plot_dicts['cos_fit_off'] = {
                'ax_id': 'main',
                'plotfn': self.plot_fit,
                'fit_res': self.fit_dicts['cos_fit_off']['fit_res'],
                'plot_init': self.options_dict['plot_init'],
                'setlabel': 'Fit CZ off',
                'do_legend': True}
            self.plot_dicts['cos_fit_on'] = {
                'ax_id': 'main',
                'plotfn': self.plot_fit,
                'fit_res': self.fit_dicts['cos_fit_on']['fit_res'],
                'plot_init': self.options_dict['plot_init'],
                'setlabel': 'Fit CZ on',
                'do_legend': True}

            # offset as a guide for the eye
            y = self.fit_res['cos_fit_off'].params['offset'].value
            self.plot_dicts['cos_off_offset'] ={
                'plotfn': self.plot_matplot_ax_method,
                'ax_id':'main',
                'func': 'axhline',
                'plot_kws': {
                    'y': y, 'color': 'C0', 'linestyle': 'dotted'}
                    }

            phase_message = (
                'Phase diff.: {:.1f} $\pm$ {:.1f} deg\n'
                'Phase off: {:.1f} $\pm$ {:.1f}deg\n'
                'Phase on: {:.1f} $\pm$ {:.1f}deg\n'
                'Osc. amp. off: {:.4f} $\pm$ {:.4f}\n'
                'Osc. amp. on: {:.4f} $\pm$ {:.4f}\n'
                'Offs. diff.: {:.4f} $\pm$ {:.4f}\n'
                'Osc. offs. off: {:.4f} $\pm$ {:.4f}\n'
                'Osc. offs. on: {:.4f} $\pm$ {:.4f}'.format(
                    self.proc_data_dict['phi_cond'][0],
                    self.proc_data_dict['phi_cond'][1],
                    self.proc_data_dict['phi_0'][0],
                    self.proc_data_dict['phi_0'][1],
                    self.proc_data_dict['phi_1'][0],
                    self.proc_data_dict['phi_1'][1],
                    self.proc_data_dict['osc_amp_0'][0],
                    self.proc_data_dict['osc_amp_0'][1],
                    self.proc_data_dict['osc_amp_1'][0],
                    self.proc_data_dict['osc_amp_1'][1],
                    self.proc_data_dict['offs_diff'][0],
                    self.proc_data_dict['offs_diff'][1],
                    self.proc_data_dict['osc_offs_0'][0],
                    self.proc_data_dict['osc_offs_0'][1],
                    self.proc_data_dict['osc_offs_1'][0],
                    self.proc_data_dict['osc_offs_1'][1]))
            self.plot_dicts['phase_message'] = {
                'ax_id': 'main',
                'ypos': 0.9,
                'xpos': 1.45,
                'plotfn': self.plot_text,
                'box_props': 'fancy',
                'line_kws': {'alpha': 0},
                'text_string': phase_message}

    def _prepare_spectator_qubit_figure(self):

        self.plot_dicts['spectator_qubit'] = {
            'plotfn': self.plot_line,
            'xvals': self.proc_data_dict['xvals_off'],
            'xlabel': self.raw_data_dict['xlabel'][0],
            'xunit': self.raw_data_dict['xunit'][0][0],
            'yvals': self.proc_data_dict['yvals_spec_off'],
            'ylabel': self.proc_data_dict['ylabel_spec'],
            'yunit': self.proc_data_dict['yunit'],
            'setlabel': 'CZ off',
            'title': (self.raw_data_dict['timestamps'][0] + ' \n' +
                      self.raw_data_dict['measurementstring'][0]),
            'do_legend': True,
            # 'yrange': (0,1),
            'legend_pos': 'upper right'}

        self.plot_dicts['spec_on'] = {
            'plotfn': self.plot_line,
            'ax_id': 'spectator_qubit',
            'xvals': self.proc_data_dict['xvals_on'],
            'xlabel': self.raw_data_dict['xlabel'][0],
            'xunit': self.raw_data_dict['xunit'][0][0],
            'yvals': self.proc_data_dict['yvals_spec_on'],
            'ylabel': self.proc_data_dict['ylabel_spec'],
            'yunit': self.proc_data_dict['yunit'],
            'setlabel': 'CZ on',
            'do_legend': True,
            'legend_pos': 'upper right'}

        if self.do_fitting:
            leak_msg = (
                'Missing fraction: {:.2f} % '.format(
                    self.proc_data_dict['missing_fraction']*100))
            self.plot_dicts['leak_msg'] = {
                'ax_id': 'spectator_qubit',
                'ypos': 0.7,
                'plotfn': self.plot_text,
                'box_props': 'fancy',
                'line_kws': {'alpha': 0},
                'text_string': leak_msg}
            # offset as a guide for the eye
            y = self.fit_res['cos_fit_on'].params['offset'].value
            self.plot_dicts['cos_on_offset'] ={
                'plotfn': self.plot_matplot_ax_method,
                'ax_id':'main',
                'func': 'axhline',
                'plot_kws': {
                    'y': y, 'color': 'C1', 'linestyle': 'dotted'}
                    }


class StateTomographyAnalysis(ba.BaseDataAnalysis):
    """
    Analyses the results of the state tomography experiment and calculates
    the corresponding quantum state.

    Possible options that can be passed in the options_dict parameter:
        cal_points: A data structure specifying the indices of the calibration
                    points. See the AveragedTimedomainAnalysis for format.
                    The calibration points need to be in the same order as the
                    used basis for the result.
        data_type: 'averaged' or 'singleshot'. For singleshot data each
                   measurement outcome is saved and arbitrary order correlations
                   between the states can be calculated.
        meas_operators: (optional) A list of qutip operators or numpy 2d arrays.
                        This overrides the measurement operators otherwise
                        found from the calibration points.
        covar_matrix: (optional) The covariance matrix of the measurement
                      operators as a 2d numpy array. Overrides the one found
                      from the calibration points.
        use_covariance_matrix (bool): Flag to define whether to use the
            covariance matrix
        basis_rots_str: A list of standard PycQED pulse names that were
                             applied to qubits before measurement
        basis_rots: As an alternative to single_qubit_pulses, the basis
                    rotations applied to the system as qutip operators or numpy
                    matrices can be given.
        mle: True/False, whether to do maximum likelihood fit. If False, only
             least squares fit will be done, which could give negative
             eigenvalues for the density matrix.
        rho_target (optional): A qutip density matrix that the result will be
                               compared to when calculating fidelity.
    """
    def __init__(self, *args, **kwargs):
        auto = kwargs.pop('auto', True)
        super().__init__(*args, **kwargs)
        kwargs['auto'] = auto
        self.single_timestamp = True
        self.params_dict = {'exp_metadata': 'exp_metadata'}
        self.numeric_params = []
        self.data_type = self.options_dict['data_type']
        if self.data_type == 'averaged':
            self.base_analysis = AveragedTimedomainAnalysis(*args, **kwargs)
        elif self.data_type == 'singleshot':
            self.base_analysis = roa.MultiQubit_SingleShot_Analysis(
                *args, **kwargs)
        else:
            raise KeyError("Invalid tomography data mode: '" + self.data_type +
                           "'. Valid modes are 'averaged' and 'singleshot'.")
        if kwargs.get('auto', True):
            self.run_analysis()

    def process_data(self):
        tomography_qubits = self.options_dict.get('tomography_qubits', None)
        data, Fs, Omega = self.base_analysis.measurement_operators_and_results(
                              tomography_qubits)
        if 'data_filter' in self.options_dict:
            data = self.options_dict['data_filter'](data.T).T

        data = data.T
        for i, v in enumerate(data):
            data[i] = v / v.sum()
        data = data.T

        Fs = self.options_dict.get('meas_operators', Fs)
        Fs = [qtp.Qobj(F) for F in Fs]
        d = Fs[0].shape[0]
        self.proc_data_dict['d'] = d
        Omega = self.options_dict.get('covar_matrix', Omega)
        if Omega is None:
            Omega = np.diag(np.ones(len(Fs)))
        elif len(Omega.shape) == 1:
            Omega = np.diag(Omega)

        metadata = self.raw_data_dict.get('exp_metadata',
                                          self.options_dict.get(
                                              'exp_metadata', {}))
        if metadata is None:
            metadata = {}
        self.raw_data_dict['exp_metadata'] = metadata
        basis_rots_str = metadata.get('basis_rots_str', None)
        basis_rots_str = self.options_dict.get('basis_rots_str', basis_rots_str)
        if basis_rots_str is not None:
            nr_qubits = int(np.round(np.log2(d)))
            pulse_list = list(itertools.product(basis_rots_str,
                                                repeat=nr_qubits))
            rotations = tomo.standard_qubit_pulses_to_rotations(pulse_list)
        else:
            rotations = metadata.get('basis_rots', None)
            rotations = self.options_dict.get('basis_rots', rotations)
            if rotations is None:
                raise KeyError("Either 'basis_rots_str' or 'basis_rots' "
                               "parameter must be passed in the options "
                               "dictionary or in the experimental metadata.")
        rotations = [qtp.Qobj(U) for U in rotations]

        all_Fs = tomo.rotated_measurement_operators(rotations, Fs)
        all_Fs = list(itertools.chain(*np.array(all_Fs, dtype=np.object).T))
        all_mus = np.array(list(itertools.chain(*data.T)))
        all_Omegas = sp.linalg.block_diag(*[Omega] * len(data[0]))


        self.proc_data_dict['meas_operators'] = all_Fs
        self.proc_data_dict['covar_matrix'] = all_Omegas
        self.proc_data_dict['meas_results'] = all_mus

        if self.options_dict.get('pauli_raw', False):
            pauli_raw = self.generate_raw_pauli_set()
            rho_raw = tomo.pauli_set_to_density_matrix(pauli_raw)
            self.proc_data_dict['rho_raw'] = rho_raw
            self.proc_data_dict['rho'] = rho_raw
        else:
            rho_ls = tomo.least_squares_tomography(
                all_mus, all_Fs,
                all_Omegas if self.get_param_value('use_covariance_matrix', False)
                else None )
            self.proc_data_dict['rho_ls'] = rho_ls
            self.proc_data_dict['rho'] = rho_ls
            if self.options_dict.get('mle', False):
                rho_mle = tomo.mle_tomography(
                    all_mus, all_Fs,
                    all_Omegas if self.get_param_value('use_covariance_matrix', False) else None,
                    rho_guess=rho_ls)
                self.proc_data_dict['rho_mle'] = rho_mle
                self.proc_data_dict['rho'] = rho_mle

        rho = self.proc_data_dict['rho']
        self.proc_data_dict['purity'] = (rho * rho).tr().real

        rho_target = metadata.get('rho_target', None)
        rho_target = self.options_dict.get('rho_target', rho_target)
        if rho_target is not None:
            self.proc_data_dict['fidelity'] = tomo.fidelity(rho, rho_target)
        if d == 4:
            self.proc_data_dict['concurrence'] = tomo.concurrence(rho)
        else:
            self.proc_data_dict['concurrence'] = 0

    def prepare_plots(self):
        self.prepare_density_matrix_plot()
        d = self.proc_data_dict['d']
        if 2 ** (d.bit_length() - 1) == d:
            # dimension is power of two, plot expectation values of pauli
            # operators
            self.prepare_pauli_basis_plot()

    def prepare_density_matrix_plot(self):
        self.tight_fig = self.options_dict.get('tight_fig', False)
        rho_target = self.raw_data_dict['exp_metadata'].get('rho_target', None)
        rho_target = self.options_dict.get('rho_target', rho_target)
        d = self.proc_data_dict['d']
        xtick_labels = self.options_dict.get('rho_ticklabels', None)
        ytick_labels = self.options_dict.get('rho_ticklabels', None)
        if 2 ** (d.bit_length() - 1) == d:
            nr_qubits = d.bit_length() - 1
            fmt_string = '{{:0{}b}}'.format(nr_qubits)
            labels = [fmt_string.format(i) for i in range(2 ** nr_qubits)]
            if xtick_labels is None:
                xtick_labels = ['$|' + lbl + r'\rangle$' for lbl in labels]
            if ytick_labels is None:
                ytick_labels = [r'$\langle' + lbl + '|$' for lbl in labels]
        color = (0.5 * np.angle(self.proc_data_dict['rho'].full()) / np.pi) % 1.
        cmap = self.options_dict.get('rho_colormap', self.default_phase_cmap())
        if self.options_dict.get('pauli_raw', False):
            title = 'Density matrix reconstructed from the Pauli set\n'
        elif self.options_dict.get('mle', False):
            title = 'Maximum likelihood fit of the density matrix\n'
        else:
            title = 'Least squares fit of the density matrix\n'
        empty_artist = mpl.patches.Rectangle((0, 0), 0, 0, visible=False)
        legend_entries = [(empty_artist,
                           r'Purity, $Tr(\rho^2) = {:.1f}\%$'.format(
                               100 * self.proc_data_dict['purity']))]
        if rho_target is not None:
            legend_entries += [
                (empty_artist, r'Fidelity, $F = {:.1f}\%$'.format(
                    100 * self.proc_data_dict['fidelity']))]
        if d == 4:
            legend_entries += [
                (empty_artist, r'Concurrence, $C = {:.2f}$'.format(
                    self.proc_data_dict['concurrence']))]
        meas_string = self.base_analysis.\
            raw_data_dict['measurementstring']
        if isinstance(meas_string, list):
            if len(meas_string) > 1:
                meas_string = meas_string[0] + ' to ' + meas_string[-1]
            else:
                meas_string = meas_string[0]
        self.plot_dicts['density_matrix'] = {
            'plotfn': self.plot_bar3D,
            '3d': True,
            '3d_azim': -35,
            '3d_elev': 35,
            'xvals': np.arange(d),
            'yvals': np.arange(d),
            'zvals': np.abs(self.proc_data_dict['rho'].full()),
            'zrange': (0, 1),
            'color': color,
            'colormap': cmap,
            'bar_widthx': 0.5,
            'bar_widthy': 0.5,
            'xtick_loc': np.arange(d),
            'xtick_labels': xtick_labels,
            'ytick_loc': np.arange(d),
            'ytick_labels': ytick_labels,
            'ctick_loc': np.linspace(0, 1, 5),
            'ctick_labels': ['$0$', r'$\frac{1}{2}\pi$', r'$\pi$',
                             r'$\frac{3}{2}\pi$', r'$2\pi$'],
            'clabel': 'Phase (rad)',
            'title': (title + self.raw_data_dict['timestamp'] + ' ' +
                      meas_string),
            'do_legend': True,
            'legend_entries': legend_entries,
            'legend_kws': dict(loc='upper left', bbox_to_anchor=(0, 0.94))
        }

        if rho_target is not None:
            rho_target = qtp.Qobj(rho_target)
            if rho_target.type == 'ket':
                rho_target = rho_target * rho_target.dag()
            elif rho_target.type == 'bra':
                rho_target = rho_target.dag() * rho_target
            self.plot_dicts['density_matrix_target'] = {
                'plotfn': self.plot_bar3D,
                '3d': True,
                '3d_azim': -35,
                '3d_elev': 35,
                'xvals': np.arange(d),
                'yvals': np.arange(d),
                'zvals': np.abs(rho_target.full()),
                'zrange': (0, 1),
                'color': (0.5 * np.angle(rho_target.full()) / np.pi) % 1.,
                'colormap': cmap,
                'bar_widthx': 0.5,
                'bar_widthy': 0.5,
                'xtick_loc': np.arange(d),
                'xtick_labels': xtick_labels,
                'ytick_loc': np.arange(d),
                'ytick_labels': ytick_labels,
                'ctick_loc': np.linspace(0, 1, 5),
                'ctick_labels': ['$0$', r'$\frac{1}{2}\pi$', r'$\pi$',
                                 r'$\frac{3}{2}\pi$', r'$2\pi$'],
                'clabel': 'Phase (rad)',
                'title': ('Target density matrix\n' +
                          self.raw_data_dict['timestamp'] + ' ' +
                          meas_string),
                'bar_kws': dict(zorder=1),
            }

    def generate_raw_pauli_set(self):
        nr_qubits = self.proc_data_dict['d'].bit_length() - 1
        pauli_raw_values = []
        for op in tomo.generate_pauli_set(nr_qubits)[1]:
            nr_terms = 0
            sum_terms = 0.
            for meas_op, meas_res in zip(self.proc_data_dict['meas_operators'],
                                         self.proc_data_dict['meas_results']):
                trace = (meas_op*op).tr().real
                clss = int(trace*2)
                if clss < 0:
                    sum_terms -= meas_res
                    nr_terms += 1
                elif clss > 0:
                    sum_terms += meas_res
                    nr_terms += 1
            pauli_raw_values.append(2**nr_qubits*sum_terms/nr_terms)
        return pauli_raw_values

    def prepare_pauli_basis_plot(self):
        yexp = tomo.density_matrix_to_pauli_basis(self.proc_data_dict['rho'])
        nr_qubits = self.proc_data_dict['d'].bit_length() - 1
        labels = list(itertools.product(*[['I', 'X', 'Y', 'Z']]*nr_qubits))
        labels = [''.join(label_list) for label_list in labels]
        if nr_qubits == 1:
            order = [1, 2, 3]
        elif nr_qubits == 2:
            order = [1, 2, 3, 4, 8, 12, 5, 6, 7, 9, 10, 11, 13, 14, 15]
        elif nr_qubits == 3:
            order = [1, 2, 3, 4, 8, 12, 16, 32, 48] + \
                    [5, 6, 7, 9, 10, 11, 13, 14, 15] + \
                    [17, 18, 19, 33, 34, 35, 49, 50, 51] + \
                    [20, 24, 28, 36, 40, 44, 52, 56, 60] + \
                    [21, 22, 23, 25, 26, 27, 29, 30, 31] + \
                    [37, 38, 39, 41, 42, 43, 45, 46, 47] + \
                    [53, 54, 55, 57, 58, 59, 61, 62, 63]
        else:
            order = np.arange(4**nr_qubits)[1:]
        if self.options_dict.get('pauli_raw', False):
            fit_type = 'raw counts'
        elif self.options_dict.get('mle', False):
            fit_type = 'maximum likelihood estimation'
        else:
            fit_type = 'least squares fit'
        meas_string = self.base_analysis. \
            raw_data_dict['measurementstring']
        if np.ndim(meas_string) > 0:
            if len(meas_string) > 1:
                meas_string = meas_string[0] + ' to ' + meas_string[-1]
            else:
                meas_string = meas_string[0]
        self.plot_dicts['pauli_basis'] = {
            'plotfn': self.plot_bar,
            'xcenters': np.arange(len(order)),
            'xwidth': 0.4,
            'xrange': (-1, len(order)),
            'yvals': np.array(yexp)[order],
            'xlabel': r'Pauli operator, $\hat{O}$',
            'ylabel': r'Expectation value, $\mathrm{Tr}(\hat{O} \hat{\rho})$',
            'title': 'Pauli operators, ' + fit_type + '\n' +
                      self.raw_data_dict['timestamp'] + ' ' + meas_string,
            'yrange': (-1.1, 1.1),
            'xtick_loc': np.arange(4**nr_qubits - 1),
            'xtick_rotation': 90,
            'xtick_labels': np.array(labels)[order],
            'bar_kws': dict(zorder=10),
            'setlabel': 'Fit to experiment',
            'do_legend': True
        }
        if nr_qubits > 2:
            self.plot_dicts['pauli_basis']['plotsize'] = (10, 5)

        rho_target = self.raw_data_dict['exp_metadata'].get('rho_target', None)
        rho_target = self.options_dict.get('rho_target', rho_target)
        if rho_target is not None:
            rho_target = qtp.Qobj(rho_target)
            ytar = tomo.density_matrix_to_pauli_basis(rho_target)
            self.plot_dicts['pauli_basis_target'] = {
                'plotfn': self.plot_bar,
                'ax_id': 'pauli_basis',
                'xcenters': np.arange(len(order)),
                'xwidth': 0.8,
                'yvals': np.array(ytar)[order],
                'xtick_loc': np.arange(len(order)),
                'xtick_labels': np.array(labels)[order],
                'bar_kws': dict(color='0.8', zorder=0),
                'setlabel': 'Target values',
                'do_legend': True
            }

        purity_str = r'Purity, $Tr(\rho^2) = {:.1f}\%$'.format(
            100 * self.proc_data_dict['purity'])
        if rho_target is not None:
            fidelity_str = '\n' + r'Fidelity, $F = {:.1f}\%$'.format(
                100 * self.proc_data_dict['fidelity'])
        else:
            fidelity_str = ''
        if self.proc_data_dict['d'] == 4:
            concurrence_str = '\n' + r'Concurrence, $C = {:.1f}\%$'.format(
                100 * self.proc_data_dict['concurrence'])
        else:
            concurrence_str = ''
        self.plot_dicts['pauli_info_labels'] = {
            'ax_id': 'pauli_basis',
            'plotfn': self.plot_line,
            'xvals': [0],
            'yvals': [0],
            'line_kws': {'alpha': 0},
            'setlabel': purity_str + fidelity_str,
            'do_legend': True
        }

    def default_phase_cmap(self):
        cols = np.array(((41, 39, 231), (61, 130, 163), (208, 170, 39),
                         (209, 126, 4), (181, 28, 20), (238, 76, 152),
                         (251, 130, 242), (162, 112, 251))) / 255
        n = len(cols)
        cdict = {
            'red': [[i/n, cols[i%n][0], cols[i%n][0]] for i in range(n+1)],
            'green': [[i/n, cols[i%n][1], cols[i%n][1]] for i in range(n+1)],
            'blue': [[i/n, cols[i%n][2], cols[i%n][2]] for i in range(n+1)],
        }

        return mpl.colors.LinearSegmentedColormap('DMDefault', cdict)


class ReadoutROPhotonsAnalysis(Single_Qubit_TimeDomainAnalysis):
    """
    Analyses the photon number in the RO based on the
    readout_photons_in_resonator function

    function specific options for options dict:
    f_qubit
    chi
    artif_detuning
    print_fit_results
    """

    def __init__(self, t_start: str=None, t_stop: str=None,
                 label: str='', data_file_path: str=None,
                 close_figs: bool=False, options_dict: dict=None,
                 extract_only: bool=False, do_fitting: bool=False,
                 auto: bool=True):
        super().__init__(t_start=t_start, t_stop=t_stop,
                         data_file_path=data_file_path,
                         options_dict=options_dict,
                         close_figs=close_figs, label=label,
                         extract_only=extract_only, do_fitting=do_fitting)
        if self.options_dict.get('TwoD', None) is None:
            self.options_dict['TwoD'] = True
        self.label = label
        self.params_dict = {
            'measurementstring': 'measurementstring',
            'sweep_points': 'sweep_points',
            'sweep_points_2D': 'sweep_points_2D',
            'value_names': 'value_names',
            'value_units': 'value_units',
            'measured_values': 'measured_values'}

        self.numeric_params = self.options_dict.get('numeric_params',
                                                   OrderedDict())

        self.kappa = self.options_dict.get('kappa_effective', None)
        self.chi = self.options_dict.get('chi', None)
        self.T2 = self.options_dict.get('T2echo', None)
        self.artif_detuning = self.options_dict.get('artif_detuning', 0)

        if (self.kappa is None) or (self.chi is None) or (self.T2 is None):
            raise ValueError('kappa_effective, chi and T2echo must be passed to '
                             'the options_dict.')

        if auto:
            self.run_analysis()

    def process_data(self):
        self.proc_data_dict = OrderedDict()
        self.proc_data_dict['qubit_state'] = [[],[]]
        self.proc_data_dict['delay_to_relax'] = self.raw_data_dict[
                                                    'sweep_points_2D'][0]
        self.proc_data_dict['ramsey_times'] = []

        for i,x in enumerate(np.transpose(self.raw_data_dict[
                        'measured_data']['raw w0 _measure'][0])):
            self.proc_data_dict['qubit_state'][0].append([])
            self.proc_data_dict['qubit_state'][1].append([])

            for j,y in enumerate(np.transpose(self.raw_data_dict[
                    'measured_data']['raw w0 _measure'][0])[i]):

                if j%2 == 0:
                    self.proc_data_dict['qubit_state'][0][i].append(y)

                else:
                    self.proc_data_dict['qubit_state'][1][i].append(y)
        for i,x in enumerate( self.raw_data_dict['sweep_points'][0]):
            if i % 2 == 0:
                self.proc_data_dict['ramsey_times'].append(x)

    #I STILL NEED to pass Chi
    def prepare_fitting(self):
        self.proc_data_dict['photon_number'] = [[],[]]
        self.proc_data_dict['fit_results'] = []
        self.proc_data_dict['ramsey_fit_results'] = [[],[]]


        for i,tau in enumerate(self.proc_data_dict['delay_to_relax']):

            self.proc_data_dict['ramsey_fit_results'][0].append(self.fit_Ramsey(
                            self.proc_data_dict['ramsey_times'][:-4],
                            self.proc_data_dict['qubit_state'][0][i][:-4]/
                            max(self.proc_data_dict['qubit_state'][0][i][:-4]),
                            state=0,
                            kw=self.options_dict))

            self.proc_data_dict['ramsey_fit_results'][1].append(self.fit_Ramsey(
                            self.proc_data_dict['ramsey_times'][:-4],
                            self.proc_data_dict['qubit_state'][1][i][:-4]/
                            max(self.proc_data_dict['qubit_state'][1][i][:-4]),
                            state=1,
                            kw=self.options_dict))

            n01 = self.proc_data_dict['ramsey_fit_results'
                                         ][0][i][0].params['n0'].value
            n02 = self.proc_data_dict['ramsey_fit_results'
                                         ][1][i][0].params['n0'].value

            self.proc_data_dict['photon_number'][0].append(n01)
            self.proc_data_dict['photon_number'][1].append(n02)


    def run_fitting(self):
        print_fit_results = self.params_dict.pop('print_fit_results',False)

        exp_dec_mod = lmfit.Model(fit_mods.ExpDecayFunc)
        exp_dec_mod.set_param_hint('n',
                                   value=1,
                                   vary=False)
        exp_dec_mod.set_param_hint('offset',
                                   value=0,
                                   min=0,
                                   vary=True)
        exp_dec_mod.set_param_hint('tau',
                                   value=self.proc_data_dict[
                                                'delay_to_relax'][-1],
                                   min=1e-11,
                                   vary=True)
        exp_dec_mod.set_param_hint('amplitude',
                                   value=1,
                                   min=0,
                                   vary=True)
        params = exp_dec_mod.make_params()
        self.fit_res = OrderedDict()
        self.fit_res['ground_state'] = exp_dec_mod.fit(
                                data=self.proc_data_dict['photon_number'][0],
                                params=params,
                                t=self.proc_data_dict['delay_to_relax'])
        self.fit_res['excited_state'] = exp_dec_mod.fit(
                                data=self.proc_data_dict['photon_number'][1],
                                params=params,
                                t=self.proc_data_dict['delay_to_relax'])
        if print_fit_results:
            print(self.fit_res['ground_state'].fit_report())
            print(self.fit_res['excited_state'].fit_report())

    def fit_Ramsey(self, x, y, state, **kw):

        x = np.array(x)

        y = np.array(y)

        exp_dec_p_mod = lmfit.Model(fit_mods.ExpDecayPmod)
        comb_exp_dec_mod = lmfit.Model(fit_mods.CombinedOszExpDecayFunc)

        average = np.mean(y)

        ft_of_data = np.fft.fft(y)
        index_of_fourier_maximum = np.argmax(np.abs(
            ft_of_data[1:len(ft_of_data) // 2])) + 1
        max_ramsey_delay = x[-1] - x[0]

        fft_axis_scaling = 1 / max_ramsey_delay
        freq_est = fft_axis_scaling * index_of_fourier_maximum

        n_est = (freq_est-self.artif_detuning)/(2 * self.chi)


        exp_dec_p_mod.set_param_hint('T2echo',
                                   value=self.T2,
                                   vary=False)
        exp_dec_p_mod.set_param_hint('offset',
                                   value=average,
                                   min=0,
                                   vary=True)
        exp_dec_p_mod.set_param_hint('delta',
                                   value=self.artif_detuning,
                                   vary=False)
        exp_dec_p_mod.set_param_hint('amplitude',
                                   value=1,
                                   min=0,
                                   vary=True)
        exp_dec_p_mod.set_param_hint('kappa',
                                   value=self.kappa[state],
                                   vary=False)
        exp_dec_p_mod.set_param_hint('chi',
                                   value=self.chi,
                                   vary=False)
        exp_dec_p_mod.set_param_hint('n0',
                                      value=n_est,
                                      min=0,
                                      vary=True)
        exp_dec_p_mod.set_param_hint('phase',
                                       value=0,
                                       vary=True)


        comb_exp_dec_mod.set_param_hint('tau',
                                     value=self.T2,
                                     vary=True)
        comb_exp_dec_mod.set_param_hint('offset',
                                        value=average,
                                        min=0,
                                        vary=True)
        comb_exp_dec_mod.set_param_hint('oscillation_offset',
                                        value=average,
                                        min=0,
                                        vary=True)
        comb_exp_dec_mod.set_param_hint('amplitude',
                                     value=1,
                                     min=0,
                                     vary=True)
        comb_exp_dec_mod.set_param_hint('tau_gauss',
                                     value=self.kappa[state],
                                     vary=True)
        comb_exp_dec_mod.set_param_hint('n0',
                                     value=n_est,
                                     min=0,
                                     vary=True)
        comb_exp_dec_mod.set_param_hint('phase',
                                     value=0,
                                     vary=True)
        comb_exp_dec_mod.set_param_hint('delta',
                                     value=self.artif_detuning,
                                     vary=False)
        comb_exp_dec_mod.set_param_hint('chi',
                                     value=self.chi,
                                     vary=False)

        if (np.average(y[:4]) >
                np.average(y[4:8])):
            phase_estimate = 0
        else:
            phase_estimate = np.pi
        exp_dec_p_mod.set_param_hint('phase',
                                     value=phase_estimate, vary=True)
        comb_exp_dec_mod.set_param_hint('phase',
                                     value=phase_estimate, vary=True)

        amplitude_guess = 0.5
        if np.all(np.logical_and(y >= 0, y <= 1)):
            exp_dec_p_mod.set_param_hint('amplitude',
                                         value=amplitude_guess,
                                         min=0.00,
                                         max=4.0,
                                         vary=True)
            comb_exp_dec_mod.set_param_hint('amplitude',
                                         value=amplitude_guess,
                                         min=0.00,
                                         max=4.0,
                                         vary=True)

        else:
            print('data is not normalized, varying amplitude')
            exp_dec_p_mod.set_param_hint('amplitude',
                                         value=max(y),
                                         min=0.00,
                                         max=4.0,
                                         vary=True)
            comb_exp_dec_mod.set_param_hint('amplitude',
                                        value=max(y),
                                        min=0.00,
                                        max=4.0,
                                        vary=True)

        fit_res_1 = exp_dec_p_mod.fit(data=y,
                                    t=x,
                                    params= exp_dec_p_mod.make_params())

        fit_res_2 = comb_exp_dec_mod.fit(data=y,
                                         t=x,
                                         params= comb_exp_dec_mod.make_params())


        if fit_res_1.chisqr > .35:
            log.warning('Fit did not converge, varying phase')
            fit_res_lst = []

            for phase_estimate in np.linspace(0, 2*np.pi, 10):

                for i, del_amp in enumerate(np.linspace(
                        -max(y)/10, max(y)/10, 10)):
                    exp_dec_p_mod.set_param_hint('phase',
                                                 value=phase_estimate,
                                                 vary=False)
                    exp_dec_p_mod.set_param_hint('amplitude',
                                                 value=max(y)+ del_amp)

                    fit_res_lst += [exp_dec_p_mod.fit(
                        data=y,
                        t=x,
                        params= exp_dec_p_mod.make_params())]

            chisqr_lst = [fit_res_1.chisqr for fit_res_1 in fit_res_lst]
            fit_res_1 = fit_res_lst[np.argmin(chisqr_lst)]

        if fit_res_2.chisqr > .35:
            log.warning('Fit did not converge, varying phase')
            fit_res_lst = []

            for phase_estimate in np.linspace(0, 2*np.pi, 10):

                for i, del_amp in enumerate(np.linspace(
                        -max(y)/10, max(y)/10, 10)):
                    comb_exp_dec_mod.set_param_hint('phase',
                                                 value=phase_estimate,
                                                 vary=False)
                    comb_exp_dec_mod.set_param_hint('amplitude',
                                                 value=max(y)+ del_amp)

                    fit_res_lst += [comb_exp_dec_mod.fit(
                        data=y,
                        t=x,
                        params= comb_exp_dec_mod.make_params())]

            chisqr_lst = [fit_res_2.chisqr for fit_res_2 in fit_res_lst]
            fit_res_2 = fit_res_lst[np.argmin(chisqr_lst)]

        if fit_res_1.chisqr < fit_res_2.chisqr:
            self.proc_data_dict['params'] = exp_dec_p_mod.make_params()
            return [fit_res_1,fit_res_1,fit_res_2]
        else:
            self.proc_data_dict['params'] = comb_exp_dec_mod.make_params()
            return [fit_res_2,fit_res_1,fit_res_2]


    def prepare_plots(self):
            self.prepare_2D_sweep_plot()
            self.prepare_photon_number_plot()
            self.prepare_ramsey_plots()

    def prepare_2D_sweep_plot(self):
        self.plot_dicts['off_full_data_'+self.label] = {
            'title': 'Raw data |g>',
            'plotfn': self.plot_colorxy,
            'xvals': self.proc_data_dict['ramsey_times'],
            'xlabel': 'Ramsey delays',
            'xunit': 's',
            'yvals': self.proc_data_dict['delay_to_relax'],
            'ylabel': 'Delay after first RO-pulse',
            'yunit': 's',
            'zvals': np.array(self.proc_data_dict['qubit_state'][0]) }

        self.plot_dicts['on_full_data_'+self.label] = {
            'title': 'Raw data |e>',
            'plotfn': self.plot_colorxy,
            'xvals': self.proc_data_dict['ramsey_times'],
            'xlabel': 'Ramsey delays',
            'xunit': 's',
            'yvals': self.proc_data_dict['delay_to_relax'],
            'ylabel': 'Delay after first RO-pulse',
            'yunit': 's',
            'zvals': np.array(self.proc_data_dict['qubit_state'][1])  }



    def prepare_ramsey_plots(self):
        x_fit = np.linspace(self.proc_data_dict['ramsey_times'][0],
                            max(self.proc_data_dict['ramsey_times']),101)
        for i in range(len(self.proc_data_dict['ramsey_fit_results'][0])):

            self.plot_dicts['off_'+str(i)] = {
                'title': 'Ramsey w t_delay = '+\
                         str(self.proc_data_dict['delay_to_relax'][i])+ \
                         ' s, in |g> state',
                'ax_id':'ramsey_off_'+str(i),
                'plotfn': self.plot_line,
                'xvals': self.proc_data_dict['ramsey_times'],
                'xlabel': 'Ramsey delays',
                'xunit': 's',
                'yvals': np.array(self.proc_data_dict['qubit_state'][0][i]/
                             max(self.proc_data_dict['qubit_state'][0][i][:-4])),
                'ylabel': 'Measured qubit state',
                'yunit': '',
                'marker': 'o',
                'setlabel': '|g> data_'+str(i),
                'do_legend': True }

            self.plot_dicts['off_fit_'+str(i)] = {
                'title': 'Ramsey w t_delay = '+ \
                         str(self.proc_data_dict['delay_to_relax'][i])+ \
                         ' s, in |g> state',
                'ax_id':'ramsey_off_'+str(i),
                'plotfn': self.plot_line,
                'xvals': x_fit,
                'yvals':  self.proc_data_dict['ramsey_fit_results'][0][i][1].eval(
                    self.proc_data_dict['ramsey_fit_results'][0][i][1].params,
                    t=x_fit),
                'linestyle': '-',
                'marker': '',
                'setlabel': '|g> fit_model'+str(i),
                'do_legend': True  }

            self.plot_dicts['off_fit_2_'+str(i)] = {
                'title': 'Ramsey w t_delay = '+ \
                         str(self.proc_data_dict['delay_to_relax'][i])+ \
                         ' s, in |g> state',
                'ax_id':'ramsey_off_'+str(i),
                'plotfn': self.plot_line,
                'xvals': x_fit,
                'yvals':  self.proc_data_dict['ramsey_fit_results'][0][i][2].eval(
                    self.proc_data_dict['ramsey_fit_results'][0][i][2].params,
                    t=x_fit),
                'linestyle': '-',
                'marker': '',
                'setlabel': '|g> fit_simpel_model'+str(i),
                'do_legend': True  }

            self.plot_dicts['hidden_g_'+str(i)] = {
                'ax_id':'ramsey_off_'+str(i),
                'plotfn': self.plot_line,
                'xvals': [0],
                'yvals': [0],
                'color': 'w',
                'setlabel': 'Residual photon count = '
                             ''+str(self.proc_data_dict['photon_number'][0][i]),
                'do_legend': True }


            self.plot_dicts['on_'+str(i)] = {
                'title': 'Ramsey w t_delay = '+ \
                         str(self.proc_data_dict['delay_to_relax'][i])+ \
                         ' s, in |e> state',
                'ax_id':'ramsey_on_'+str(i),
                'plotfn': self.plot_line,
                'xvals': self.proc_data_dict['ramsey_times'],
                'xlabel': 'Ramsey delays',
                'xunit': 's',
                'yvals':  np.array(self.proc_data_dict['qubit_state'][1][i]/
                             max(self.proc_data_dict['qubit_state'][1][i][:-4])),
                'ylabel': 'Measured qubit state',
                'yunit': '',
                'marker': 'o',
                'setlabel': '|e> data_'+str(i),
                'do_legend': True }

            self.plot_dicts['on_fit_'+str(i)] = {
                'title': 'Ramsey w t_delay = '+ \
                         str(self.proc_data_dict['delay_to_relax'][i])+ \
                         ' s, in |e> state',
                'ax_id':'ramsey_on_'+str(i),
                'plotfn': self.plot_line,
                'xvals': x_fit,
                'yvals':  self.proc_data_dict['ramsey_fit_results'][1][i][1].eval(
                    self.proc_data_dict['ramsey_fit_results'][1][i][1].params,
                    t=x_fit),
                'linestyle': '-',
                'marker': '',
                'setlabel': '|e> fit_model'+str(i),
                'do_legend': True }

            self.plot_dicts['on_fit_2_'+str(i)] = {
                'title': 'Ramsey w t_delay = '+ \
                         str(self.proc_data_dict['delay_to_relax'][i])+ \
                         ' s, in |e> state',
                'ax_id':'ramsey_on_'+str(i),
                'plotfn': self.plot_line,
                'xvals': x_fit,
                'yvals':  self.proc_data_dict['ramsey_fit_results'][1][i][2].eval(
                    self.proc_data_dict['ramsey_fit_results'][1][i][2].params,
                    t=x_fit),
                'linestyle': '-',
                'marker': '',
                'setlabel': '|e> fit_simpel_model'+str(i),
                'do_legend': True }

            self.plot_dicts['hidden_e_'+str(i)] = {
                'ax_id':'ramsey_on_'+str(i),
                'plotfn': self.plot_line,
                'xvals': [0],
                'yvals': [0],
                'color': 'w',
                'setlabel': 'Residual photon count = '
                            ''+str(self.proc_data_dict['photon_number'][1][i]),
                'do_legend': True }


    def prepare_photon_number_plot(self):


        ylabel = 'Average photon number'
        yunit = ''

        x_fit = np.linspace(min(self.proc_data_dict['delay_to_relax']),
                            max(self.proc_data_dict['delay_to_relax']),101)
        minmax_data = [min(min(self.proc_data_dict['photon_number'][0]),
                           min(self.proc_data_dict['photon_number'][1])),
                       max(max(self.proc_data_dict['photon_number'][0]),
                           max(self.proc_data_dict['photon_number'][1]))]
        minmax_data[0] -= minmax_data[0]/5
        minmax_data[1] += minmax_data[1]/5

        self.proc_data_dict['photon_number'][1],

        self.fit_res['excited_state'].eval(
            self.fit_res['excited_state'].params,
            t=x_fit)
        self.plot_dicts['Photon number count'] = {
            'plotfn': self.plot_line,
            'xlabel': 'Delay after first RO-pulse',
            'ax_id': 'Photon number count ',
            'xunit': 's',
            'xvals': self.proc_data_dict['delay_to_relax'],
            'yvals': self.proc_data_dict['photon_number'][0],
            'ylabel': ylabel,
            'yunit': yunit,
            'yrange': minmax_data,
            'title': 'Residual photon number',
            'color': 'b',
            'linestyle': '',
            'marker': 'o',
            'setlabel': '|g> data',
            'func': 'semilogy',
            'do_legend': True}

        self.plot_dicts['main2'] = {
            'plotfn': self.plot_line,
            'xunit': 's',
            'xvals': x_fit,
            'yvals': self.fit_res['ground_state'].eval(
                self.fit_res['ground_state'].params,
                t=x_fit),
            'yrange': minmax_data,
            'ax_id': 'Photon number count ',
            'color': 'b',
            'linestyle': '-',
            'marker': '',
            'setlabel': '|g> fit',
            'func': 'semilogy',
            'do_legend': True}

        self.plot_dicts['main3'] = {
            'plotfn': self.plot_line,
            'xunit': 's',
            'xvals': self.proc_data_dict['delay_to_relax'],
            'yvals': self.proc_data_dict['photon_number'][1],
            'yrange': minmax_data,
            'ax_id': 'Photon number count ',
            'color': 'r',
            'linestyle': '',
            'marker': 'o',
            'setlabel': '|e> data',
            'func': 'semilogy',
            'do_legend': True}

        self.plot_dicts['main4'] = {
            'plotfn': self.plot_line,
            'xunit': 's',
            'ax_id': 'Photon number count ',
            'xvals': x_fit,
            'yvals': self.fit_res['excited_state'].eval(
                self.fit_res['excited_state'].params,
                t=x_fit),
            'yrange': minmax_data,
            'ylabel': ylabel,
            'color': 'r',
            'linestyle': '-',
            'marker': '',
            'setlabel': '|e> fit',
            'func': 'semilogy',
            'do_legend': True}

        self.plot_dicts['hidden_1'] = {
            'ax_id': 'Photon number count ',
            'plotfn': self.plot_line,
            'yrange': minmax_data,
            'xvals': [0],
            'yvals': [0],
            'color': 'w',
            'setlabel': 'tau_g = '
                        ''+str("%.3f" %
                        (self.fit_res['ground_state'].params['tau'].value*1e9))+''
                        ' ns',
            'do_legend': True }


        self.plot_dicts['hidden_2'] = {
            'ax_id': 'Photon number count ',
            'plotfn': self.plot_line,
            'yrange': minmax_data,
            'xvals': [0],
            'yvals': [0],
            'color': 'w',
            'setlabel': 'tau_e = '
                        ''+str("%.3f" %
                        (self.fit_res['excited_state'].params['tau'].value*1e9))+''
                        ' ns',
            'do_legend': True}


class RODynamicPhaseAnalysis(MultiQubit_TimeDomain_Analysis):

    def __init__(self, qb_names: list=None,  t_start: str=None, t_stop: str=None,
                 data_file_path: str=None, single_timestamp: bool=False,
                 options_dict: dict=None, extract_only: bool=False,
                 do_fitting: bool=True, auto=True):

        super().__init__(qb_names=qb_names, t_start=t_start, t_stop=t_stop,
                         data_file_path=data_file_path,
                         options_dict=options_dict,
                         extract_only=extract_only,
                         do_fitting=do_fitting,
                         auto=False)

        if auto:
            self.run_analysis()

    def process_data(self):

        super().process_data()

        if 'qbp_name' in self.metadata:
            self.pulsed_qbname = self.metadata['qbp_name']
        else:
            self.pulsed_qbname = self.options_dict.get('pulsed_qbname')
        self.measured_qubits = [qbn for qbn in self.channel_map if
                                qbn != self.pulsed_qbname]

    def prepare_fitting(self):
        self.fit_dicts = OrderedDict()
        for qbn in self.measured_qubits:
            ro_dict = self.proc_data_dict['projected_data_dict'][qbn]
            sweep_points = self.proc_data_dict['sweep_points_dict'][qbn][
                'msmt_sweep_points']
            for ro_suff, data in ro_dict.items():
                cos_mod = lmfit.Model(fit_mods.CosFunc)
                if self.num_cal_points != 0:
                    data = data[:-self.num_cal_points]
                guess_pars = fit_mods.Cos_guess(
                    model=cos_mod,
                    t=sweep_points,
                    data=data)
                guess_pars['amplitude'].vary = True
                guess_pars['offset'].vary = True
                guess_pars['frequency'].vary = True
                guess_pars['phase'].vary = True

                key = 'cos_fit_{}{}'.format(qbn, ro_suff)
                self.fit_dicts[key] = {
                    'fit_fn': fit_mods.CosFunc,
                    'fit_xvals': {'t': sweep_points},
                    'fit_yvals': {'data': data},
                    'guess_pars': guess_pars}

    def analyze_fit_results(self):

        self.dynamic_phases = OrderedDict()
        for meas_qbn in self.measured_qubits:
            self.dynamic_phases[meas_qbn] = \
                (self.fit_dicts['cos_fit_{}_measure'.format(meas_qbn)][
                    'fit_res'].best_values['phase'] -
                 self.fit_dicts['cos_fit_{}_ref_measure'.format(meas_qbn)][
                    'fit_res'].best_values['phase'])*180/np.pi

    def prepare_plots(self):

        super().prepare_plots()

        if self.do_fitting:
            for meas_qbn in self.measured_qubits:
                sweep_points_dict = self.proc_data_dict['sweep_points_dict'][
                    meas_qbn]
                if self.num_cal_points != 0:
                    yvals = [self.proc_data_dict['projected_data_dict'][meas_qbn][
                                 '_ref_measure'][:-self.num_cal_points],
                             self.proc_data_dict['projected_data_dict'][meas_qbn][
                                 '_measure'][:-self.num_cal_points]]
                    sweep_points = sweep_points_dict['msmt_sweep_points']

                    # plot cal points
                    for i, cal_pts_idxs in enumerate(
                            self.cal_states_dict.values()):
                        key = list(self.cal_states_dict)[i] + meas_qbn
                        self.plot_dicts[key] = {
                            'fig_id': 'dyn_phase_plot_' + meas_qbn,
                            'plotfn': self.plot_line,
                            'xvals': np.mean([
                                sweep_points_dict['cal_points_sweep_points'][
                                    cal_pts_idxs],
                                sweep_points_dict['cal_points_sweep_points'][
                                    cal_pts_idxs]],
                                axis=0),
                            'yvals': np.mean([
                                self.proc_data_dict['projected_data_dict'][meas_qbn][
                                    '_ref_measure'][cal_pts_idxs],
                                self.proc_data_dict['projected_data_dict'][meas_qbn][
                                    '_measure'][cal_pts_idxs]],
                                             axis=0),
                            'setlabel': list(self.cal_states_dict)[i],
                            'do_legend': True,
                            'legend_bbox_to_anchor': (1, 0.5),
                            'legend_pos': 'center left',
                            'linestyle': 'none',
                            'line_kws': {'color': self.get_cal_state_color(
                                list(self.cal_states_dict)[i])}}

                else:
                    yvals = [self.proc_data_dict['projected_data_dict'][meas_qbn][
                                 '_ref_measure'],
                             self.proc_data_dict['projected_data_dict'][meas_qbn][
                                 '_measure']]
                    sweep_points = sweep_points_dict['sweep_points']

                self.plot_dicts['dyn_phase_plot_' + meas_qbn] = {
                    'plotfn': self.plot_line,
                    'xvals': [sweep_points, sweep_points],
                    'xlabel': self.raw_data_dict['xlabel'][0],
                    'xunit': self.raw_data_dict['xunit'][0][0],
                    'yvals': yvals,
                    'ylabel': 'Excited state population',
                    'yunit': '',
                    'setlabel': ['with measurement', 'no measurement'],
                    'title': (self.raw_data_dict['timestamps'][0] + ' ' +
                              self.raw_data_dict['measurementstring'][0]),
                    'linestyle': 'none',
                    'do_legend': True,
                    'legend_bbox_to_anchor': (1, 0.5),
                    'legend_pos': 'center left'}

                self.plot_dicts['cos_fit_' + meas_qbn + '_ref_measure'] = {
                    'fig_id': 'dyn_phase_plot_' + meas_qbn,
                    'plotfn': self.plot_fit,
                    'fit_res': self.fit_dicts['cos_fit_{}_ref_measure'.format(
                                    meas_qbn)]['fit_res'],
                    'setlabel': 'cos fit',
                    'do_legend': True,
                    'legend_bbox_to_anchor': (1, 0.5),
                    'legend_pos': 'center left'}

                self.plot_dicts['cos_fit_' + meas_qbn + '_measure'] = {
                    'fig_id': 'dyn_phase_plot_' + meas_qbn,
                    'plotfn': self.plot_fit,
                    'fit_res': self.fit_dicts['cos_fit_{}_measure'.format(
                                    meas_qbn)]['fit_res'],
                    'setlabel': 'cos fit',
                    'do_legend': True,
                    'legend_bbox_to_anchor': (1, 0.5),
                    'legend_pos': 'center left'}

                textstr = 'Dynamic phase = {:.2f}'.format(
                    self.dynamic_phases[meas_qbn]) + r'$^{\circ}$'
                self.plot_dicts['text_msg_' + meas_qbn] = {
                    'fig_id': 'dyn_phase_plot_' + meas_qbn,
                    'ypos': -0.175,
                    'xpos': 0.5,
                    'horizontalalignment': 'center',
                    'verticalalignment': 'top',
                    'plotfn': self.plot_text,
                    'text_string': textstr}


class FluxAmplitudeSweepAnalysis(MultiQubit_TimeDomain_Analysis):
    def __init__(self, qb_names, *args, **kwargs):
        self.mask_freq = kwargs.pop('mask_freq', None)
        self.mask_amp = kwargs.pop('mask_amp', None)

        super().__init__(qb_names, *args, **kwargs)

    def extract_data(self):
        super().extract_data()
        # Set some default values specific to FluxPulseScopeAnalysis if the
        # respective options have not been set by the user or in the metadata.
        # (We do not do this in the init since we have to wait until
        # metadata has been extracted.)
        if self.get_param_value('rotation_type', default_value=None) is None:
            self.options_dict['rotation_type'] = 'global_PCA'
        if self.get_param_value('TwoD', default_value=None) is None:
            self.options_dict['TwoD'] = True

    def process_data(self):
        super().process_data()

        pdd = self.proc_data_dict
        nr_sp = {qb: len(pdd['sweep_points_dict'][qb]['sweep_points'])
                 for qb in self.qb_names}
        nr_sp2d = {qb: len(list(pdd['sweep_points_2D_dict'][qb].values())[0])
                           for qb in self.qb_names}
        nr_cp = self.num_cal_points

        # make matrix out of vector
        data_reshaped = {qb: np.reshape(deepcopy(
            pdd['data_to_fit'][qb]).T.flatten(), (nr_sp[qb], nr_sp2d[qb]))
                         for qb in self.qb_names}
        pdd['data_reshaped'] = data_reshaped

        # remove calibration points from data to fit
        data_no_cp = {qb: np.array([pdd['data_reshaped'][qb][i, :]
                                    for i in range(nr_sp[qb]-nr_cp)])
            for qb in self.qb_names}

        # apply mask
        for qb in self.qb_names:
            if self.mask_freq is None:
                self.mask_freq = [True]*nr_sp2d[qb] # by default, no point is masked
            if self.mask_amp is None:
                self.mask_amp = [True]*(nr_sp[qb]-nr_cp)

        pdd['freqs_masked'] = {}
        pdd['amps_masked'] = {}
        pdd['data_masked'] = {}
        for qb in self.qb_names:
            sp_param = [k for k in self.mospm[qb] if 'freq' in k][0]
            pdd['freqs_masked'][qb] = \
                pdd['sweep_points_2D_dict'][qb][sp_param][self.mask_freq]
            pdd['amps_masked'][qb] = \
                pdd['sweep_points_dict'][qb]['sweep_points'][
                :-self.num_cal_points][self.mask_amp]
            data_masked = data_no_cp[qb][self.mask_amp,:]
            pdd['data_masked'][qb] = data_masked[:, self.mask_freq]

    def prepare_fitting(self):
        pdd = self.proc_data_dict
        self.fit_dicts = OrderedDict()

        # Gaussian fit of amplitude slices
        gauss_mod = fit_mods.GaussianModel_v2()
        for qb in self.qb_names:
            for i in range(len(pdd['amps_masked'][qb])):
                data = pdd['data_masked'][qb][i,:]
                self.fit_dicts[f'gauss_fit_{qb}_{i}'] = {
                    'model': gauss_mod,
                    'fit_xvals': {'x': pdd['freqs_masked'][qb]},
                    'fit_yvals': {'data': data}
                    }

    def analyze_fit_results(self):
        pdd = self.proc_data_dict

        pdd['gauss_center'] = {}
        pdd['gauss_center_err'] = {}
        pdd['filtered_center'] = {}
        pdd['filtered_amps'] = {}

        for qb in self.qb_names:
            pdd['gauss_center'][qb] = np.array([
                self.fit_res[f'gauss_fit_{qb}_{i}'].best_values['center']
                for i in range(len(pdd['amps_masked'][qb]))])
            pdd['gauss_center_err'][qb] = np.array([
                self.fit_res[f'gauss_fit_{qb}_{i}'].params['center'].stderr
                for i in range(len(pdd['amps_masked'][qb]))])

            # filter out points with stderr > 1e6 Hz
            pdd['filtered_center'][qb] = np.array([])
            pdd['filtered_amps'][qb] = np.array([])
            for i, stderr in enumerate(pdd['gauss_center_err'][qb]):
                try:
                    if stderr < 1e6:
                        pdd['filtered_center'][qb] = \
                            np.append(pdd['filtered_center'][qb],
                                  pdd['gauss_center'][qb][i])
                        pdd['filtered_amps'][qb] = \
                            np.append(pdd['filtered_amps'][qb],
                            pdd['sweep_points_dict'][qb]\
                            ['sweep_points'][:-self.num_cal_points][i])
                except:
                    continue

            # if gaussian fitting does not work (i.e. all points were filtered
            # out above) use max value of data to get an estimate of freq
            if len(pdd['filtered_amps'][qb]) == 0:
                for qb in self.qb_names:
                    freqs = np.array([])
                    for i in range(pdd['data_masked'][qb].shape[0]):
                        freqs = np.append(freqs, pdd['freqs_masked'][qb]\
                            [np.argmax(pdd['data_masked'][qb][i,:])])
                    pdd['filtered_center'][qb] = freqs
                    pdd['filtered_amps'][qb] = pdd['amps_masked'][qb]

            # fit the freqs to the qubit model
            self.fit_func = self.get_param_value('fit_func', fit_mods.Qubit_dac_to_freq)

            if self.fit_func == fit_mods.Qubit_dac_to_freq_precise:
                fit_guess_func = fit_mods.Qubit_dac_arch_guess_precise
            else:
                fit_guess_func = fit_mods.Qubit_dac_arch_guess
            freq_mod = lmfit.Model(self.fit_func)
            fixed_params = \
                self.get_param_value("fixed_params_for_fit", {}).get(qb, None)
            if fixed_params is None:
                fixed_params = dict(E_c=0)
            freq_mod.guess = fit_guess_func.__get__(
                freq_mod, freq_mod.__class__)

            self.fit_dicts[f'freq_fit_{qb}'] = {
                'model': freq_mod,
                'fit_xvals': {'dac_voltage': pdd['filtered_amps'][qb]},
                'fit_yvals': {'data': pdd['filtered_center'][qb]},
                "guessfn_pars": {"fixed_params": fixed_params}}

            self.run_fitting()

    def prepare_plots(self):
        pdd = self.proc_data_dict
        rdd = self.raw_data_dict

        for qb in self.qb_names:
            sp_param = [k for k in self.mospm[qb] if 'freq' in k][0]
            self.plot_dicts[f'data_2d_{qb}'] = {
                'title': rdd['measurementstring'] +
                            '\n' + rdd['timestamp'],
                'ax_id': f'data_2d_{qb}',
                'plotfn': self.plot_colorxy,
                'xvals': pdd['sweep_points_dict'][qb]['sweep_points'],
                'yvals': pdd['sweep_points_2D_dict'][qb][sp_param],
                'zvals': np.transpose(pdd['data_reshaped'][qb]),
                'xlabel': r'Flux pulse amplitude',
                'xunit': 'V',
                'ylabel': r'Qubit drive frequency',
                'yunit': 'Hz',
                'zlabel': 'Excited state population',
            }

            if self.do_fitting:
                if self.options_dict.get('scatter', True):
                    label = f'freq_scatter_{qb}_scatter'
                    self.plot_dicts[label] = {
                        'title': rdd['measurementstring'] +
                        '\n' + rdd['timestamp'],
                        'ax_id': f'data_2d_{qb}',
                        'plotfn': self.plot_line,
                        'linestyle': '',
                        'marker': 'o',
                        'xvals': pdd['filtered_amps'][qb],
                        'yvals': pdd['filtered_center'][qb],
                        'xlabel': r'Flux pulse amplitude',
                        'xunit': 'V',
                        'ylabel': r'Qubit drive frequency',
                        'yunit': 'Hz',
                        'color': 'white',
                    }

                amps = pdd['sweep_points_dict'][qb]['sweep_points'][
                                     :-self.num_cal_points]

                label = f'freq_scatter_{qb}'
                self.plot_dicts[label] = {
                    'title': rdd['measurementstring'] +
                             '\n' + rdd['timestamp'],
                    'ax_id': f'data_2d_{qb}',
                    'plotfn': self.plot_line,
                    'linestyle': '-',
                    'marker': '',
                    'xvals': amps,
                    'yvals': self.fit_func(amps,
                            **self.fit_res[f'freq_fit_{qb}'].best_values),
                    'color': 'red',
                }


class T1FrequencySweepAnalysis(MultiQubit_TimeDomain_Analysis):
    def process_data(self):
        super().process_data()

        pdd = self.proc_data_dict
        nr_cp = self.num_cal_points
        self.lengths = OrderedDict()
        self.amps = OrderedDict()
        self.freqs = OrderedDict()
        for qbn in self.qb_names:
            len_key = [pn for pn in self.mospm[qbn] if 'length' in pn]
            if len(len_key) == 0:
                raise KeyError('Couldn"t find sweep points corresponding to '
                               'flux pulse length.')
            self.lengths[qbn] = self.sp.get_sweep_params_property(
                'values', 0, len_key[0])

            amp_key = [pn for pn in self.mospm[qbn] if 'amp' in pn]
            if len(len_key) == 0:
                raise KeyError('Couldn"t find sweep points corresponding to '
                               'flux pulse amplitude.')
            self.amps[qbn] = self.sp.get_sweep_params_property(
                'values', 1, amp_key[0])

            freq_key = [pn for pn in self.mospm[qbn] if 'freq' in pn]
            if len(freq_key) == 0:
                self.freqs[qbn] = None
            else:
                self.freqs[qbn] =self.sp.get_sweep_params_property(
                    'values', 1, freq_key[0])

        nr_amps = len(self.amps[self.qb_names[0]])
        nr_lengths = len(self.lengths[self.qb_names[0]])

        # make matrix out of vector
        data_reshaped_no_cp = {qb: np.reshape(deepcopy(
                pdd['data_to_fit'][qb][
                :, :pdd['data_to_fit'][qb].shape[1]-nr_cp]).flatten(),
                (nr_amps, nr_lengths)) for qb in self.qb_names}

        pdd['data_reshaped_no_cp'] = data_reshaped_no_cp

        pdd['mask'] = {qb: np.ones(nr_amps, dtype=np.bool)
                           for qb in self.qb_names}

    def prepare_fitting(self):
        pdd = self.proc_data_dict

        self.fit_dicts = OrderedDict()
        exp_mod = fit_mods.ExponentialModel()
        for qb in self.qb_names:
            for i, data in enumerate(pdd['data_reshaped_no_cp'][qb]):
                self.fit_dicts[f'exp_fit_{qb}_amp_{i}'] = {
                    'model': exp_mod,
                    'fit_xvals': {'x': self.lengths[qb]},
                    'fit_yvals': {'data': data}}

    def analyze_fit_results(self):
        pdd = self.proc_data_dict

        pdd['T1'] = {}
        pdd['T1_err'] = {}

        for qb in self.qb_names:
            pdd['T1'][qb] = np.array([
                abs(self.fit_res[f'exp_fit_{qb}_amp_{i}'].best_values['decay'])
                for i in range(len(self.amps[qb]))])

            pdd['T1_err'][qb] = np.array([
                self.fit_res[f'exp_fit_{qb}_amp_{i}'].params['decay'].stderr
                for i in range(len(self.amps[qb]))])

            for i in range(len(self.amps[qb])):
                try:
                    if pdd['T1_err'][qb][i] >= 10 * pdd['T1'][qb][i]:
                        pdd['mask'][qb][i] = False
                except TypeError:
                    pdd['mask'][qb][i] = False

    def prepare_plots(self):
        pdd = self.proc_data_dict
        rdd = self.raw_data_dict

        for qb in self.qb_names:
            for p, param_values in enumerate([self.amps, self.freqs]):
                if param_values is None:
                    continue
                suffix = '_amp' if p == 0 else '_freq'
                mask = pdd['mask'][qb]
                xlabel = r'Flux pulse amplitude' if p == 0 else \
                    r'Derived qubit frequency'

                if self.do_fitting:
                    # Plot T1 vs flux pulse amplitude
                    label = f'T1_fit_{qb}{suffix}'
                    self.plot_dicts[label] = {
                        'title': rdd['measurementstring'] + '\n' + rdd['timestamp'],
                        'plotfn': self.plot_line,
                        'linestyle': '-',
                        'xvals': param_values[qb][mask],
                        'yvals': pdd['T1'][qb][mask],
                        'yerr': pdd['T1_err'][qb][mask],
                        'xlabel': xlabel,
                        'xunit': 'V' if p == 0 else 'Hz',
                        'ylabel': r'T1',
                        'yunit': 's',
                        'color': 'blue',
                    }

                # Plot rotated integrated average in dependece of flux pulse
                # amplitude and length
                label = f'T1_color_plot_{qb}{suffix}'
                self.plot_dicts[label] = {
                    'title': rdd['measurementstring'] + '\n' + rdd['timestamp'],
                    'plotfn': self.plot_colorxy,
                    'linestyle': '-',
                    'xvals': param_values[qb][mask],
                    'yvals': self.lengths[qb],
                    'zvals': np.transpose(pdd['data_reshaped_no_cp'][qb][mask]),
                    'xlabel': xlabel,
                    'xunit': 'V' if p == 0 else 'Hz',
                    'ylabel': r'Flux pulse length',
                    'yunit': 's',
                    'zlabel': r'Excited state population'
                }

                # Plot population loss for the first flux pulse length as a
                # function of flux pulse amplitude
                label = f'Pop_loss_{qb}{suffix}'
                self.plot_dicts[label] = {
                    'title': rdd['measurementstring'] + '\n' + rdd['timestamp'],
                    'plotfn': self.plot_line,
                    'linestyle': '-',
                    'xvals': param_values[qb][mask],
                    'yvals': 1 - pdd['data_reshaped_no_cp'][qb][:, 0][mask],
                    'xlabel': xlabel,
                    'xunit': 'V' if p == 0 else 'Hz',
                    'ylabel': r'Pop. loss @ {:.0f} ns'.format(
                        self.lengths[qb][0]/1e-9
                    ),
                    'yunit': '',
                }

            # Plot all fits in single figure
            if self.options_dict.get('all_fits', False) and self.do_fitting:
                colormap = self.options_dict.get('colormap', mpl.cm.plasma)
                for i in range(len(self.amps[qb])):
                    color = colormap(i/(len(self.amps[qb])-1))
                    label = f'exp_fit_{qb}_amp_{i}'
                    fitid = param_values[qb][i]
                    self.plot_dicts[label] = {
                        'title': rdd['measurementstring'] + '\n' + rdd['timestamp'],
                        'fig_id': f'T1_fits_{qb}',
                        'xlabel': r'Flux pulse length',
                        'xunit': 's',
                        'ylabel': r'Excited state population',
                        'plotfn': self.plot_fit,
                        'fit_res': self.fit_res[label],
                        'plot_init': self.options_dict.get('plot_init', False),
                        'color': color,
                        'setlabel': f'freq={fitid:.4f}' if p == 1
                                            else f'amp={fitid:.4f}',
                        'do_legend': False,
                        'legend_bbox_to_anchor': (1, 1),
                        'legend_pos': 'upper left',
                        }

                    label = f'freq_scatter_{qb}_{i}'
                    self.plot_dicts[label] = {
                        'fig_id': f'T1_fits_{qb}',
                        'plotfn': self.plot_line,
                        'xvals': self.lengths[qb],
                        'linestyle': '',
                        'yvals': pdd['data_reshaped_no_cp'][qb][i, :],
                        'color': color,
                        'setlabel': f'freq={fitid:.4f}' if p == 1
                                            else f'amp={fitid:.4f}',
                    }


class T2FrequencySweepAnalysis(MultiQubit_TimeDomain_Analysis):
    def process_data(self):
        super().process_data()

        pdd = self.proc_data_dict
        nr_cp = self.num_cal_points
        nr_amps = len(self.metadata['amplitudes'])
        nr_lengths = len(self.metadata['flux_lengths'])
        nr_phases = len(self.metadata['phases'])

        # make matrix out of vector
        data_reshaped_no_cp = {qb: np.reshape(
            deepcopy(pdd['data_to_fit'][qb][
                     :, :pdd['data_to_fit'][qb].shape[1]-nr_cp]).flatten(),
            (nr_amps, nr_lengths, nr_phases)) for qb in self.qb_names}

        pdd['data_reshaped_no_cp'] = data_reshaped_no_cp
        if self.metadata['use_cal_points']:
            pdd['cal_point_data'] = {qb: deepcopy(
                pdd['data_to_fit'][qb][
                len(pdd['data_to_fit'][qb])-nr_cp:]) for qb in self.qb_names}

        pdd['mask'] = {qb: np.ones(nr_amps, dtype=np.bool)
                           for qb in self.qb_names}

    def prepare_fitting(self):
        pdd = self.proc_data_dict
        self.fit_dicts = OrderedDict()
        nr_amps = len(self.metadata['amplitudes'])

        for qb in self.qb_names:
            for i in range(nr_amps):
                for j, data in enumerate(pdd['data_reshaped_no_cp'][qb][i]):
                    cos_mod = fit_mods.CosModel
                    guess_pars = fit_mods.Cos_guess(
                        model=cos_mod, t=self.metadata['phases'],
                        data=data,
                        freq_guess=1/360)
                    guess_pars['frequency'].value = 1/360
                    guess_pars['frequency'].vary = False
                    self.fit_dicts[f'cos_fit_{qb}_{i}_{j}'] = {
                        'fit_fn': fit_mods.CosFunc,
                        'fit_xvals': {'t': self.metadata['phases']},
                        'fit_yvals': {'data': data},
                        'guess_pars': guess_pars}

    def analyze_fit_results(self):
        pdd = self.proc_data_dict

        pdd['T2'] = {}
        pdd['T2_err'] = {}
        pdd['phase_contrast'] = {}
        nr_lengths = len(self.metadata['flux_lengths'])
        nr_amps = len(self.metadata['amplitudes'])

        for qb in self.qb_names:
            pdd['phase_contrast'][qb] = {}
            exp_mod = fit_mods.ExponentialModel()
            for i in range(nr_amps):
                pdd['phase_contrast'][qb][f'amp_{i}'] = np.array([self.fit_res[
                                                        f'cos_fit_{qb}_{i}_{j}'
                                                    ].best_values['amplitude']
                                                    for j in
                                                    range(nr_lengths)])

                self.fit_dicts[f'exp_fit_{qb}_{i}'] = {
                    'model': exp_mod,
                    'fit_xvals': {'x': self.metadata['flux_lengths']},
                    'fit_yvals': {'data': np.array([self.fit_res[
                                                        f'cos_fit_{qb}_{i}_{j}'
                                                    ].best_values['amplitude']
                                                    for j in
                                                    range(nr_lengths)])}}

            self.run_fitting()

            pdd['T2'][qb] = np.array([
                abs(self.fit_res[f'exp_fit_{qb}_{i}'].best_values['decay'])
                for i in range(len(self.metadata['amplitudes']))])

            pdd['mask'][qb] = []
            for i in range(len(self.metadata['amplitudes'])):
                try:
                    if self.fit_res[f'exp_fit_{qb}_{i}']\
                                            .params['decay'].stderr >= 1e-5:
                        pdd['mask'][qb][i] = False
                except TypeError:
                    pdd['mask'][qb][i] = False

    def prepare_plots(self):
        pdd = self.proc_data_dict
        rdd = self.raw_data_dict

        for qb in self.qb_names:
            mask = pdd['mask'][qb]
            label = f'T2_fit_{qb}'
            xvals = self.metadata['amplitudes'][mask] if \
                self.metadata['frequencies'] is None else \
                self.metadata['frequencies'][mask]
            xlabel = r'Flux pulse amplitude' if \
                self.metadata['frequencies'] is None else \
                r'Derived qubit frequency'
            self.plot_dicts[label] = {
                'plotfn': self.plot_line,
                'linestyle': '-',
                'xvals': xvals,
                'yvals': pdd['T2'][qb][mask],
                'xlabel': xlabel,
                'xunit': 'V' if self.metadata['frequencies'] is None else 'Hz',
                'ylabel': r'T2',
                'yunit': 's',
                'color': 'blue',
            }

            # Plot all fits in single figure
            if not self.options_dict.get('all_fits', False):
                continue

            colormap = self.options_dict.get('colormap', mpl.cm.plasma)
            for i in range(len(self.metadata['amplitudes'])):
                color = colormap(i/(len(self.metadata['frequencies'])-1))
                label = f'exp_fit_{qb}_amp_{i}'
                freqs = self.metadata['frequencies'] is not None
                fitid = self.metadata.get('frequencies',
                                          self.metadata['amplitudes'])[i]
                self.plot_dicts[label] = {
                    'title': rdd['measurementstring'] +
                            '\n' + rdd['timestamp'],
                    'ax_id': f'T2_fits_{qb}',
                    'xlabel': r'Flux pulse length',
                    'xunit': 's',
                    'ylabel': r'Excited state population',
                    'plotfn': self.plot_fit,
                    'fit_res': self.fit_res[label],
                    'plot_init': self.options_dict.get('plot_init', False),
                    'color': color,
                    'setlabel': f'freq={fitid:.4f}' if freqs
                                        else f'amp={fitid:.4f}',
                    'do_legend': False,
                    'legend_bbox_to_anchor': (1, 1),
                    'legend_pos': 'upper left',
                    }

                label = f'freq_scatter_{qb}_{i}'
                self.plot_dicts[label] = {
                    'ax_id': f'T2_fits_{qb}',
                    'plotfn': self.plot_line,
                    'xvals': self.metadata['phases'],
                    'linestyle': '',
                    'yvals': pdd['data_reshaped_no_cp'][qb][i,:],
                    'color': color,
                    'setlabel': f'freq={fitid:.4f}' if freqs
                                        else f'amp={fitid:.4f}',
                }


class MeasurementInducedDephasingAnalysis(MultiQubit_TimeDomain_Analysis):
    def process_data(self):
        super().process_data()

        rdd = self.raw_data_dict
        pdd = self.proc_data_dict

        pdd['data_reshaped'] = {qb: [] for qb in pdd['data_to_fit']}
        pdd['amps_reshaped'] = np.unique(self.metadata['hard_sweep_params']['ro_amp_scale']['values'])
        pdd['phases_reshaped'] = []
        for amp in pdd['amps_reshaped']:
            mask = self.metadata['hard_sweep_params']['ro_amp_scale']['values'] == amp
            pdd['phases_reshaped'].append(self.metadata['hard_sweep_params']['phase']['values'][mask])
            for qb in self.qb_names:
                pdd['data_reshaped'][qb].append(pdd['data_to_fit'][qb][:len(mask)][mask])

    def prepare_fitting(self):
        pdd = self.proc_data_dict
        rdd = self.raw_data_dict
        self.fit_dicts = OrderedDict()
        for qb in self.qb_names:
            for i, data in enumerate(pdd['data_reshaped'][qb]):
                cos_mod = fit_mods.CosModel
                guess_pars = fit_mods.Cos_guess(
                    model=cos_mod, t=pdd['phases_reshaped'][i],
                    data=data, freq_guess=1/360)
                guess_pars['frequency'].value = 1/360
                guess_pars['frequency'].vary = False
                self.fit_dicts[f'cos_fit_{qb}_{i}'] = {
                    'fit_fn': fit_mods.CosFunc,
                    'fit_xvals': {'t': pdd['phases_reshaped'][i]},
                    'fit_yvals': {'data': data},
                    'guess_pars': guess_pars}

    def analyze_fit_results(self):
        pdd = self.proc_data_dict

        pdd['phase_contrast'] = {}
        pdd['phase_offset'] = {}
        pdd['sigma'] = {}
        pdd['sigma_err'] = {}
        pdd['a'] = {}
        pdd['a_err'] = {}
        pdd['c'] = {}
        pdd['c_err'] = {}

        for qb in self.qb_names:
            pdd['phase_contrast'][qb] = np.array([
                self.fit_res[f'cos_fit_{qb}_{i}'].best_values['amplitude']
                for i, _ in enumerate(pdd['data_reshaped'][qb])])
            pdd['phase_offset'][qb] = np.array([
                self.fit_res[f'cos_fit_{qb}_{i}'].best_values['phase']
                for i, _ in enumerate(pdd['data_reshaped'][qb])])
            pdd['phase_offset'][qb] += np.pi * (pdd['phase_contrast'][qb] < 0)
            pdd['phase_offset'][qb] = (pdd['phase_offset'][qb] + np.pi) % (2 * np.pi) - np.pi
            pdd['phase_offset'][qb] = 180*np.unwrap(pdd['phase_offset'][qb])/np.pi
            pdd['phase_contrast'][qb] = np.abs(pdd['phase_contrast'][qb])

            gauss_mod = lmfit.models.GaussianModel()
            self.fit_dicts[f'phase_contrast_fit_{qb}'] = {
                'model': gauss_mod,
                'guess_dict': {'center': {'value': 0, 'vary': False}},
                'fit_xvals': {'x': pdd['amps_reshaped']},
                'fit_yvals': {'data': pdd['phase_contrast'][qb]}}

            quadratic_mod = lmfit.models.QuadraticModel()
            self.fit_dicts[f'phase_offset_fit_{qb}'] = {
                'model': quadratic_mod,
                'guess_dict': {'b': {'value': 0, 'vary': False}},
                'fit_xvals': {'x': pdd['amps_reshaped']},
                'fit_yvals': {'data': pdd['phase_offset'][qb]}}

            self.run_fitting()
            self.save_fit_results()

            pdd['sigma'][qb] = self.fit_res[f'phase_contrast_fit_{qb}'].best_values['sigma']
            pdd['sigma_err'][qb] = self.fit_res[f'phase_contrast_fit_{qb}'].params['sigma']. \
                stderr
            pdd['a'][qb] = self.fit_res[f'phase_offset_fit_{qb}'].best_values['a']
            pdd['a_err'][qb] = self.fit_res[f'phase_offset_fit_{qb}'].params['a'].stderr
            pdd['c'][qb] = self.fit_res[f'phase_offset_fit_{qb}'].best_values['c']
            pdd['c_err'][qb] = self.fit_res[f'phase_offset_fit_{qb}'].params['c'].stderr

            pdd['sigma_err'][qb] = float('nan') if pdd['sigma_err'][qb] is None \
                else pdd['sigma_err'][qb]
            pdd['a_err'][qb] = float('nan') if pdd['a_err'][qb] is None else pdd['a_err'][qb]
            pdd['c_err'][qb] = float('nan') if pdd['c_err'][qb] is None else pdd['c_err'][qb]

    def prepare_plots(self):
        pdd = self.proc_data_dict
        rdd = self.raw_data_dict

        phases_equal = True
        for phases in pdd['phases_reshaped'][1:]:
            if not np.all(phases == pdd['phases_reshaped'][0]):
                phases_equal = False
                break

        for qb in self.qb_names:
            if phases_equal:
                self.plot_dicts[f'data_2d_{qb}'] = {
                    'title': rdd['measurementstring'] +
                             '\n' + rdd['timestamp'],
                    'plotfn': self.plot_colorxy,
                    'xvals': pdd['phases_reshaped'][0],
                    'yvals': pdd['amps_reshaped'],
                    'zvals': pdd['data_reshaped'][qb],
                    'xlabel': r'Pulse phase, $\phi$',
                    'xunit': 'deg',
                    'ylabel': r'Readout pulse amplitude scale, $V_{RO}/V_{ref}$',
                    'yunit': '',
                    'zlabel': 'Excited state population',
                }

            colormap = self.options_dict.get('colormap', mpl.cm.plasma)
            for i, amp in enumerate(pdd['amps_reshaped']):
                color = colormap(i/(len(pdd['amps_reshaped'])-1))
                label = f'cos_data_{qb}_{i}'
                self.plot_dicts[label] = {
                    'title': rdd['measurementstring'] +
                             '\n' + rdd['timestamp'],
                    'ax_id': f'amplitude_crossections_{qb}',
                    'plotfn': self.plot_line,
                    'xvals': pdd['phases_reshaped'][i],
                    'yvals': pdd['data_reshaped'][qb][i],
                    'xlabel': r'Pulse phase, $\phi$',
                    'xunit': 'deg',
                    'ylabel': 'Excited state population',
                    'linestyle': '',
                    'color': color,
                    'setlabel': f'amp={amp:.4f}',
                    'do_legend': True,
                    'legend_bbox_to_anchor': (1, 1),
                    'legend_pos': 'upper left',
                }
            if self.do_fitting:
                for i, amp in enumerate(pdd['amps_reshaped']):
                    color = colormap(i/(len(pdd['amps_reshaped'])-1))
                    label = f'cos_fit_{qb}_{i}'
                    self.plot_dicts[label] = {
                        'ax_id': f'amplitude_crossections_{qb}',
                        'plotfn': self.plot_fit,
                        'fit_res': self.fit_res[label],
                        'plot_init': self.options_dict.get('plot_init', False),
                        'color': color,
                        'setlabel': f'fit, amp={amp:.4f}',
                    }

                # Phase contrast
                self.plot_dicts[f'phase_contrast_data_{qb}'] = {
                    'title': rdd['measurementstring'] +
                             '\n' + rdd['timestamp'],
                    'ax_id': f'phase_contrast_{qb}',
                    'plotfn': self.plot_line,
                    'xvals': pdd['amps_reshaped'],
                    'yvals': 200*pdd['phase_contrast'][qb],
                    'xlabel': r'Readout pulse amplitude scale, $V_{RO}/V_{ref}$',
                    'xunit': '',
                    'ylabel': 'Phase contrast',
                    'yunit': '%',
                    'linestyle': '',
                    'color': 'k',
                    'setlabel': 'data',
                    'do_legend': True,
                }
                self.plot_dicts[f'phase_contrast_fit_{qb}'] = {
                    'ax_id': f'phase_contrast_{qb}',
                    'plotfn': self.plot_line,
                    'xvals': pdd['amps_reshaped'],
                    'yvals': 200*self.fit_res[f'phase_contrast_fit_{qb}'].best_fit,
                    'color': 'r',
                    'marker': '',
                    'setlabel': 'fit',
                    'do_legend': True,
                }
                self.plot_dicts[f'phase_contrast_labels_{qb}'] = {
                    'ax_id': f'phase_contrast_{qb}',
                    'plotfn': self.plot_line,
                    'xvals': pdd['amps_reshaped'],
                    'yvals': 200*pdd['phase_contrast'][qb],
                    'marker': '',
                    'linestyle': '',
                    'setlabel': r'$\sigma = ({:.5f} \pm {:.5f})$ V'.
                        format(pdd['sigma'][qb], pdd['sigma_err'][qb]),
                    'do_legend': True,
                    'legend_bbox_to_anchor': (1, 1),
                    'legend_pos': 'upper left',
                }

                # Phase offset
                self.plot_dicts[f'phase_offset_data_{qb}'] = {
                    'title': rdd['measurementstring'] +
                             '\n' + rdd['timestamp'],
                    'ax_id': f'phase_offset_{qb}',
                    'plotfn': self.plot_line,
                    'xvals': pdd['amps_reshaped'],
                    'yvals': pdd['phase_offset'][qb],
                    'xlabel': r'Readout pulse amplitude scale, $V_{RO}/V_{ref}$',
                    'xunit': '',
                    'ylabel': 'Phase offset',
                    'yunit': 'deg',
                    'linestyle': '',
                    'color': 'k',
                    'setlabel': 'data',
                    'do_legend': True,
                }
                self.plot_dicts[f'phase_offset_fit_{qb}'] = {
                    'ax_id': f'phase_offset_{qb}',
                    'plotfn': self.plot_line,
                    'xvals': pdd['amps_reshaped'],
                    'yvals': self.fit_res[f'phase_offset_fit_{qb}'].best_fit,
                    'color': 'r',
                    'marker': '',
                    'setlabel': 'fit',
                    'do_legend': True,
                }
                self.plot_dicts[f'phase_offset_labels_{qb}'] = {
                    'ax_id': f'phase_offset_{qb}',
                    'plotfn': self.plot_line,
                    'xvals': pdd['amps_reshaped'],
                    'yvals': pdd['phase_offset'][qb],
                    'marker': '',
                    'linestyle': '',
                    'setlabel': r'$a = {:.0f} \pm {:.0f}$ deg/V${{}}^2$'.
                        format(pdd['a'][qb], pdd['a_err'][qb]) + '\n' +
                                r'$c = {:.1f} \pm {:.1f}$ deg'.
                        format(pdd['c'][qb], pdd['c_err'][qb]),
                    'do_legend': True,
                    'legend_bbox_to_anchor': (1, 1),
                    'legend_pos': 'upper left',
                }


class DriveCrosstalkCancellationAnalysis(MultiQubit_TimeDomain_Analysis):
    def process_data(self):
        super().process_data()
        if self.sp is None:
            raise ValueError('This analysis needs a SweepPoints '
                             'class instance.')

        pdd = self.proc_data_dict
        # get the ramsey phases as the values of the first sweep parameter
        # in the 2nd sweep dimension.
        # !!! This assumes all qubits have the same ramsey phases !!!
        pdd['ramsey_phases'] = self.sp.get_sweep_params_property('values', 1)
        pdd['qb_sweep_points'] = {}
        pdd['qb_sweep_param'] = {}
        for k, v in self.sp.get_sweep_dimension(0).items():
            if k == 'phase':
                continue
            qb, param = k.split('.')
            pdd['qb_sweep_points'][qb] = v[0]
            pdd['qb_sweep_param'][qb] = (param, v[1], v[2])
        pdd['qb_msmt_vals'] = {}
        pdd['qb_cal_vals'] = {}

        for qb, data in pdd['data_to_fit'].items():
            pdd['qb_msmt_vals'][qb] = data[:, :-self.num_cal_points].reshape(
                len(pdd['qb_sweep_points'][qb]), len(pdd['ramsey_phases']))
            pdd['qb_cal_vals'][qb] = data[0, -self.num_cal_points:]

    def prepare_fitting(self):
        pdd = self.proc_data_dict
        self.fit_dicts = OrderedDict()
        for qb in self.qb_names:
            for i, data in enumerate(pdd['qb_msmt_vals'][qb]):
                cos_mod = fit_mods.CosModel
                guess_pars = fit_mods.Cos_guess(
                    model=cos_mod, t=pdd['ramsey_phases'],
                    data=data, freq_guess=1/360)
                guess_pars['frequency'].value = 1/360
                guess_pars['frequency'].vary = False
                self.fit_dicts[f'cos_fit_{qb}_{i}'] = {
                    'fit_fn': fit_mods.CosFunc,
                    'fit_xvals': {'t': pdd['ramsey_phases']},
                    'fit_yvals': {'data': data},
                    'guess_pars': guess_pars}

    def analyze_fit_results(self):
        pdd = self.proc_data_dict

        pdd['phase_contrast'] = {}
        pdd['phase_offset'] = {}

        for qb in self.qb_names:
            pdd['phase_contrast'][qb] = np.array([
                2*self.fit_res[f'cos_fit_{qb}_{i}'].best_values['amplitude']
                for i, _ in enumerate(pdd['qb_msmt_vals'][qb])])
            pdd['phase_offset'][qb] = np.array([
                self.fit_res[f'cos_fit_{qb}_{i}'].best_values['phase']
                for i, _ in enumerate(pdd['qb_msmt_vals'][qb])])
            pdd['phase_offset'][qb] *= 180/np.pi
            pdd['phase_offset'][qb] += 180 * (pdd['phase_contrast'][qb] < 0)
            pdd['phase_offset'][qb] = (pdd['phase_offset'][qb] + 180) % 360 - 180
            pdd['phase_contrast'][qb] = np.abs(pdd['phase_contrast'][qb])

    def prepare_plots(self):
        pdd = self.proc_data_dict
        rdd = self.raw_data_dict

        for qb in self.qb_names:
            self.plot_dicts[f'data_2d_{qb}'] = {
                'title': rdd['measurementstring'] +
                         '\n' + rdd['timestamp'] + '\n' + qb,
                'plotfn': self.plot_colorxy,
                'xvals': pdd['ramsey_phases'],
                'yvals': pdd['qb_sweep_points'][qb],
                'zvals': pdd['qb_msmt_vals'][qb],
                'xlabel': r'Ramsey phase, $\phi$',
                'xunit': 'deg',
                'ylabel': pdd['qb_sweep_param'][qb][2],
                'yunit': pdd['qb_sweep_param'][qb][1],
                'zlabel': 'Excited state population',
            }

            colormap = self.options_dict.get('colormap', mpl.cm.plasma)
            for i, pval in enumerate(pdd['qb_sweep_points'][qb]):
                if i == len(pdd['qb_sweep_points'][qb]) - 1:
                    legendlabel='data, ref.'
                else:
                    legendlabel = f'data, {pdd["qb_sweep_param"][qb][0]}='\
                                  f'{pval:.4f}{pdd["qb_sweep_param"][qb][1]}'
                color = colormap(i/(len(pdd['qb_sweep_points'][qb])-1))
                label = f'cos_data_{qb}_{i}'

                self.plot_dicts[label] = {
                    'title': rdd['measurementstring'] +
                             '\n' + rdd['timestamp'] + '\n' + qb,
                    'ax_id': f'param_crossections_{qb}',
                    'plotfn': self.plot_line,
                    'xvals': pdd['ramsey_phases'],
                    'yvals': pdd['qb_msmt_vals'][qb][i],
                    'xlabel': r'Ramsey phase, $\phi$',
                    'xunit': 'deg',
                    'ylabel': 'Excited state population',
                    'linestyle': '',
                    'color': color,
                    'setlabel': legendlabel,
                    'do_legend': False,
                    'legend_bbox_to_anchor': (1, 1),
                    'legend_pos': 'upper left',
                }
            if self.do_fitting:
                for i, pval in enumerate(pdd['qb_sweep_points'][qb]):
                    if i == len(pdd['qb_sweep_points'][qb]) - 1:
                        legendlabel = 'fit, ref.'
                    else:
                        legendlabel = f'fit, {pdd["qb_sweep_param"][qb][0]}='\
                                      f'{pval:.4f}{pdd["qb_sweep_param"][qb][1]}'
                    color = colormap(i/(len(pdd['qb_sweep_points'][qb])-1))
                    label = f'cos_fit_{qb}_{i}'
                    self.plot_dicts[label] = {
                        'ax_id': f'param_crossections_{qb}',
                        'plotfn': self.plot_fit,
                        'fit_res': self.fit_res[label],
                        'plot_init': self.options_dict.get('plot_init', False),
                        'color': color,
                        'do_legend': False,
                        # 'setlabel': legendlabel
                    }

                # Phase contrast
                self.plot_dicts[f'phase_contrast_data_{qb}'] = {
                    'title': rdd['measurementstring'] +
                             '\n' + rdd['timestamp'] + '\n' + qb,
                    'ax_id': f'phase_contrast_{qb}',
                    'plotfn': self.plot_line,
                    'xvals': pdd['qb_sweep_points'][qb][:-1],
                    'yvals': pdd['phase_contrast'][qb][:-1] * 100,
                    'xlabel': pdd['qb_sweep_param'][qb][2],
                    'xunit': pdd['qb_sweep_param'][qb][1],
                    'ylabel': 'Phase contrast',
                    'yunit': '%',
                    'linestyle': '-',
                    'marker': 'o',
                    'color': 'C0',
                    'setlabel': 'data',
                    'do_legend': True,
                }
                self.plot_dicts[f'phase_contrast_ref_{qb}'] = {
                    'ax_id': f'phase_contrast_{qb}',
                    'plotfn': self.plot_hlines,
                    'xmin': pdd['qb_sweep_points'][qb][:-1].min(),
                    'xmax': pdd['qb_sweep_points'][qb][:-1].max(),
                    'y': pdd['phase_contrast'][qb][-1] * 100,
                    'linestyle': '--',
                    'colors': '0.6',
                    'setlabel': 'ref',
                    'do_legend': True,
                }

                # Phase offset
                self.plot_dicts[f'phase_offset_data_{qb}'] = {
                    'title': rdd['measurementstring'] +
                             '\n' + rdd['timestamp'] + '\n' + qb,
                    'ax_id': f'phase_offset_{qb}',
                    'plotfn': self.plot_line,
                    'xvals': pdd['qb_sweep_points'][qb][:-1],
                    'yvals': pdd['phase_offset'][qb][:-1],
                    'xlabel': pdd['qb_sweep_param'][qb][2],
                    'xunit': pdd['qb_sweep_param'][qb][1],
                    'ylabel': 'Phase offset',
                    'yunit': 'deg',
                    'linestyle': '-',
                    'marker': 'o',
                    'color': 'C0',
                    'setlabel': 'data',
                    'do_legend': True,
                }
                self.plot_dicts[f'phase_offset_ref_{qb}'] = {
                    'ax_id': f'phase_offset_{qb}',
                    'plotfn': self.plot_hlines,
                    'xmin': pdd['qb_sweep_points'][qb][:-1].min(),
                    'xmax': pdd['qb_sweep_points'][qb][:-1].max(),
                    'y': pdd['phase_offset'][qb][-1],
                    'linestyle': '--',
                    'colors': '0.6',
                    'setlabel': 'ref',
                    'do_legend': True,
                }


class FluxlineCrosstalkAnalysis(MultiQubit_TimeDomain_Analysis):
    """Analysis for the measure_fluxline_crosstalk measurement.

    The measurement involves Ramsey measurements on a set of crosstalk qubits,
    which have been brought to a flux-sensitive position with a flux pulse.
    The first dimension is the ramsey-phase of these qubits.

    In the second sweep dimension, the amplitude of a flux pulse on another
    (target) qubit is swept.

    The analysis extracts the change in Ramsey phase offset, which gets
    converted to a frequency offset due to the flux pulse on the target qubit.
    The frequency offset is then converted to a flux offset, which is a measure
    of the crosstalk between the target fluxline and the crosstalk qubit.

    The measurement is hard-compressed, meaning the raw data is inherently 1d,
    with one set of calibration points as the final segments. The experiment
    part of the measured values are reshaped to the correct 2d shape for
    the analysis. The sweep points passed into the analysis should still reflect
    the 2d nature of the measurement, meaning the ramsey phase values should be
    passed in the first dimension and the target fluxpulse amplitudes in the
    second sweep dimension.
    """


    def __init__(self, qb_names, *args, **kwargs):
        params_dict = {}
        for param in ['fit_ge_freq_from_flux_pulse_amp',
                      'fit_ge_freq_from_dc_offset',
                      'flux_amplitude_bias_ratio',
                      'flux_parking']:
            params_dict.update({
                f'{qbn}.{param}': f'Instrument settings.{qbn}.{param}'
                for qbn in qb_names})
        kwargs['params_dict'] = kwargs.get('params_dict', {})
        kwargs['params_dict'].update(params_dict)
        super().__init__(qb_names, *args, **kwargs)

    def process_data(self):
        super().process_data()
        if self.sp is None:
            raise ValueError('This analysis needs a SweepPoints '
                             'class instance.')

        pdd = self.proc_data_dict

        pdd['ramsey_phases'] = self.sp.get_sweep_params_property('values', 0)
        pdd['target_amps'] = self.sp.get_sweep_params_property('values', 1)
        pdd['target_fluxpulse_length'] = \
            self.get_param_value('target_fluxpulse_length')
        pdd['crosstalk_qubits_amplitudes'] = \
            self.get_param_value('crosstalk_qubits_amplitudes')

        pdd['qb_msmt_vals'] = {qb:
            pdd['data_to_fit'][qb][:, :-self.num_cal_points].reshape(
                len(pdd['target_amps']), len(pdd['ramsey_phases']))
            for qb in self.qb_names}
        pdd['qb_cal_vals'] = {
            qb: pdd['data_to_fit'][qb][0, -self.num_cal_points:]
            for qb in self.qb_names}

    def prepare_fitting(self):
        pdd = self.proc_data_dict
        self.fit_dicts = OrderedDict()
        cos_mod = lmfit.Model(fit_mods.CosFunc)
        cos_mod.guess = fit_mods.Cos_guess.__get__(cos_mod, cos_mod.__class__)
        for qb in self.qb_names:
            for i, data in enumerate(pdd['qb_msmt_vals'][qb]):
                self.fit_dicts[f'cos_fit_{qb}_{i}'] = {
                    'model': cos_mod,
                    'guess_dict': {'frequency': {'value': 1 / 360,
                                                 'vary': False}},
                    'fit_xvals': {'t': pdd['ramsey_phases']},
                    'fit_yvals': {'data': data}}

    def analyze_fit_results(self):
        pdd = self.proc_data_dict

        pdd['phase_contrast'] = {}
        pdd['phase_offset'] = {}
        pdd['freq_offset'] = {}
        pdd['freq'] = {}

        self.skip_qb_freq_fits = self.get_param_value('skip_qb_freq_fits', False)
        self.vfc_method = self.get_param_value('vfc_method', 'transmon_res')

        if not self.skip_qb_freq_fits:
            pdd['flux'] = {}

        for qb in self.qb_names:
            pdd['phase_contrast'][qb] = np.array([
                2 * self.fit_res[f'cos_fit_{qb}_{i}'].best_values['amplitude']
                for i, _ in enumerate(pdd['qb_msmt_vals'][qb])])
            pdd['phase_offset'][qb] = np.array([
                self.fit_res[f'cos_fit_{qb}_{i}'].best_values['phase']
                for i, _ in enumerate(pdd['qb_msmt_vals'][qb])])
            pdd['phase_offset'][qb] *= 180 / np.pi
            pdd['phase_offset'][qb] += 180 * (pdd['phase_contrast'][qb] < 0)
            pdd['phase_offset'][qb] = (pdd['phase_offset'][qb] + 180) % 360 - 180
            pdd['phase_offset'][qb] = \
                np.unwrap(pdd['phase_offset'][qb] / 180 * np.pi) * 180 / np.pi
            pdd['phase_contrast'][qb] = np.abs(pdd['phase_contrast'][qb])
            pdd['freq_offset'][qb] = pdd['phase_offset'][qb] / 360 / pdd[
                'target_fluxpulse_length']
            fr = lmfit.Model(lambda a, f_a=1, f0=0: a * f_a + f0).fit(
                data=pdd['freq_offset'][qb], a=pdd['target_amps'])
            pdd['freq_offset'][qb] -= fr.best_values['f0']

            if not self.skip_qb_freq_fits:
                if self.vfc_method == 'approx':
                    mpars = self.raw_data_dict[
                        f'{qb}.fit_ge_freq_from_flux_pulse_amp']
                    freq_idle = fit_mods.Qubit_dac_to_freq(
                        pdd['crosstalk_qubits_amplitudes'].get(qb, 0), **mpars)
                    pdd['freq'][qb] = pdd['freq_offset'][qb] + freq_idle
                    mpars.update({'V_per_phi0': 1, 'dac_sweet_spot': 0})
                    pdd['flux'][qb] = fit_mods.Qubit_freq_to_dac(
                        pdd['freq'][qb], **mpars)
                else:
                    mpars = self.raw_data_dict[
                        f'{qb}.fit_ge_freq_from_dc_offset']
                    ratio = self.raw_data_dict[
                        f'{qb}.flux_amplitude_bias_ratio']
                    flux_parking = self.raw_data_dict[
                        f'{qb}.flux_parking']
                    bias = (mpars['dac_sweet_spot']
                            + mpars['V_per_phi0'] * flux_parking)
                    amp = pdd['crosstalk_qubits_amplitudes'].get(qb, 0)
                    freq_idle = fit_mods.Qubit_dac_to_freq_res(
                        (bias + amp / ratio), **mpars)
                    pdd['freq'][qb] = pdd['freq_offset'][qb] + freq_idle
                    mpars.update({'V_per_phi0': 1, 'dac_sweet_spot': 0})
                    pdd['flux'][qb] = fit_mods.Qubit_freq_to_dac_res(
                        pdd['freq'][qb], **mpars,
                        branch='negative' if amp < 0 else 'positive')

        # fit fitted results to linear models
        lin_mod = lmfit.Model(lambda x, a=1, b=0: a*x + b)
        def guess(model, data, x, **kwargs):
            a_guess = (data[-1] - data[0])/(x[-1] - x[0])
            b_guess = data[0] - x[0]*a_guess
            return model.make_params(a=a_guess, b=b_guess)
        lin_mod.guess = guess.__get__(lin_mod, lin_mod.__class__)

        keys_to_fit = []
        for qb in self.qb_names:
            for param in ['phase_offset', 'freq_offset', 'flux']:
                if param == 'flux' and self.skip_qb_freq_fits:
                    continue
                key = f'{param}_fit_{qb}'
                self.fit_dicts[key] = {
                    'model': lin_mod,
                    'fit_xvals': {'x': pdd['target_amps']},
                    'fit_yvals': {'data': pdd[param][qb]}}
                keys_to_fit.append(key)
        self.run_fitting(keys_to_fit=keys_to_fit)

    def prepare_plots(self):
        pdd = self.proc_data_dict
        rdd = self.raw_data_dict

        for qb in self.qb_names:
            self.plot_dicts[f'data_2d_{qb}'] = {
                'title': rdd['measurementstring'] +
                         '\n' + rdd['timestamp'] + '\n' + qb,
                'plotfn': self.plot_colorxy,
                'xvals': pdd['ramsey_phases'],
                'yvals': pdd['target_amps'],
                'zvals': pdd['qb_msmt_vals'][qb],
                'xlabel': r'Ramsey phase, $\phi$',
                'xunit': 'deg',
                'ylabel': self.sp.get_sweep_params_property('label', 1,
                                                            'target_amp'),
                'yunit': self.sp.get_sweep_params_property('unit', 1,
                                                           'target_amp'),
                'zlabel': 'Excited state population',
            }

            colormap = self.options_dict.get('colormap', mpl.cm.plasma)
            for i, pval in enumerate(pdd['target_amps']):
                legendlabel = f'data, amp. = {pval:.4f} V'
                color = colormap(i / (len(pdd['target_amps']) - 1))
                label = f'cos_data_{qb}_{i}'

                self.plot_dicts[label] = {
                    'title': rdd['measurementstring'] +
                             '\n' + rdd['timestamp'] + '\n' + qb,
                    'ax_id': f'param_crossections_{qb}',
                    'plotfn': self.plot_line,
                    'xvals': pdd['ramsey_phases'],
                    'yvals': pdd['qb_msmt_vals'][qb][i],
                    'xlabel': r'Ramsey phase, $\phi$',
                    'xunit': 'deg',
                    'ylabel': 'Excited state population',
                    'linestyle': '',
                    'color': color,
                    'setlabel': legendlabel,
                    'do_legend': False,
                    'legend_bbox_to_anchor': (1, 1),
                    'legend_pos': 'upper left',
                }
            if self.do_fitting:
                for i, pval in enumerate(pdd['target_amps']):
                    legendlabel = f'fit, amp. = {pval:.4f} V'
                    color = colormap(i / (len(pdd['target_amps']) - 1))
                    label = f'cos_fit_{qb}_{i}'
                    self.plot_dicts[label] = {
                        'ax_id': f'param_crossections_{qb}',
                        'plotfn': self.plot_fit,
                        'fit_res': self.fit_res[label],
                        'plot_init': self.options_dict.get('plot_init', False),
                        'color': color,
                        'setlabel': legendlabel,
                        'do_legend': False,
                    }

                # Phase contrast
                self.plot_dicts[f'phase_contrast_data_{qb}'] = {
                    'title': rdd['measurementstring'] +
                             '\n' + rdd['timestamp'] + '\n' + qb,
                    'ax_id': f'phase_contrast_{qb}',
                    'plotfn': self.plot_line,
                    'xvals': pdd['target_amps'],
                    'yvals': pdd['phase_contrast'][qb] * 100,
                    'xlabel':self.sp.get_sweep_params_property('label', 1,
                                                               'target_amp'),
                    'xunit': self.sp.get_sweep_params_property('unit', 1,
                                                               'target_amp'),
                    'ylabel': 'Phase contrast',
                    'yunit': '%',
                    'linestyle': '-',
                    'marker': 'o',
                    'color': 'C0',
                }

                # Phase offset
                self.plot_dicts[f'phase_offset_data_{qb}'] = {
                    'title': rdd['measurementstring'] +
                             '\n' + rdd['timestamp'] + '\n' + qb,
                    'ax_id': f'phase_offset_{qb}',
                    'plotfn': self.plot_line,
                    'xvals': pdd['target_amps'],
                    'yvals': pdd['phase_offset'][qb],
                    'xlabel':self.sp.get_sweep_params_property('label', 1,
                                                               'target_amp'),
                    'xunit': self.sp.get_sweep_params_property('unit', 1,
                                                               'target_amp'),
                    'ylabel': 'Phase offset',
                    'yunit': 'deg',
                    'linestyle': 'none',
                    'marker': 'o',
                    'color': 'C0',
                }

                # Frequency offset
                self.plot_dicts[f'freq_offset_data_{qb}'] = {
                    'title': rdd['measurementstring'] +
                             '\n' + rdd['timestamp'] + '\n' + qb,
                    'ax_id': f'freq_offset_{qb}',
                    'plotfn': self.plot_line,
                    'xvals': pdd['target_amps'],
                    'yvals': pdd['freq_offset'][qb],
                    'xlabel':self.sp.get_sweep_params_property('label', 1,
                                                               'target_amp'),
                    'xunit': self.sp.get_sweep_params_property('unit', 1,
                                                               'target_amp'),
                    'ylabel': 'Freq. offset, $\\Delta f$',
                    'yunit': 'Hz',
                    'linestyle': 'none',
                    'marker': 'o',
                    'color': 'C0',
                }

                if not self.skip_qb_freq_fits:
                    # Flux
                    self.plot_dicts[f'flux_data_{qb}'] = {
                        'title': rdd['measurementstring'] +
                                 '\n' + rdd['timestamp'] + '\n' + qb,
                        'ax_id': f'flux_{qb}',
                        'plotfn': self.plot_line,
                        'xvals': pdd['target_amps'],
                        'yvals': pdd['flux'][qb],
                        'xlabel': self.sp[1]['target_amp'][2],
                        'xunit': self.sp[1]['target_amp'][1],
                        'ylabel': 'Flux, $\\Phi$',
                        'yunit': '$\\Phi_0$',
                        'linestyle': 'none',
                        'marker': 'o',
                        'color': 'C0',
                    }

                for param in ['phase_offset', 'freq_offset', 'flux']:
                    if param == 'flux' and self.skip_qb_freq_fits:
                        continue
                    self.plot_dicts[f'{param}_fit_{qb}'] = {
                        'ax_id': f'{param}_{qb}',
                        'plotfn': self.plot_fit,
                        'fit_res': self.fit_res[f'{param}_fit_{qb}'],
                        'plot_init': self.options_dict.get('plot_init', False),
                        'linestyle': '-',
                        'marker': '',
                        'color': 'C1',
                    }


class RabiAnalysis(MultiQubit_TimeDomain_Analysis):

    def __init__(self, qb_names, *args, **kwargs):
        params_dict = kwargs.get('params_dict', {})
        pd = {}
        for qbn in qb_names:
            s = 'Instrument settings.'+qbn
            for trans_name in ['ge', 'ef']:
                pd[f'{trans_name}_amp180_'+qbn] = \
                    s+f'.{trans_name}_amp180'
                pd[f'{trans_name}_amp90scale_'+qbn] = \
                    s+f'.{trans_name}_amp90_scale'
        params_dict.update(pd)
        kwargs['params_dict'] = params_dict
        kwargs['numeric_params'] = list(pd)
        super().__init__(qb_names, *args, **kwargs)

    def prepare_fitting(self):
        self.fit_dicts = OrderedDict()
        def add_fit_dict(qbn, data, key, scalex=1):
            if self.num_cal_points != 0:
                data = data[:-self.num_cal_points]
            reduction_arr = np.invert(np.isnan(data))
            data = data[reduction_arr]
            sweep_points = self.proc_data_dict['sweep_points_dict'][qbn][
                'msmt_sweep_points'][reduction_arr] * scalex
            cos_mod = lmfit.Model(fit_mods.CosFunc)
            guess_pars = fit_mods.Cos_guess(
                model=cos_mod, t=sweep_points, data=data)
            guess_pars['amplitude'].vary = True
            guess_pars['amplitude'].min = -10
            guess_pars['offset'].vary = True
            guess_pars['frequency'].vary = True
            guess_pars['phase'].vary = True
            self.set_user_guess_pars(guess_pars)

            self.fit_dicts[key] = {
                'fit_fn': fit_mods.CosFunc,
                'fit_xvals': {'t': sweep_points},
                'fit_yvals': {'data': data},
                'guess_pars': guess_pars}

        for qbn in self.qb_names:
            all_data = self.proc_data_dict['data_to_fit'][qbn]
            if self.get_param_value('TwoD'):
                daa = self.metadata.get('drive_amp_adaptation', {}).get(
                    qbn, None)
                for i, data in enumerate(all_data):
                    key = f'cos_fit_{qbn}_{i}'
                    add_fit_dict(qbn, data, key,
                                 scalex=1 if daa is None else daa[i])
            else:
                add_fit_dict(qbn, all_data, 'cos_fit_' + qbn)

    def analyze_fit_results(self):
        self.proc_data_dict['analysis_params_dict'] = OrderedDict()
        for k, fit_dict in self.fit_dicts.items():
            k = k.replace('cos_fit_', '')
            qbn, i = (k + '_').split('_')[:2]
            fit_res = fit_dict['fit_res']
            sweep_points = self.proc_data_dict['sweep_points_dict'][qbn][
                'msmt_sweep_points']
            self.proc_data_dict['analysis_params_dict'][k] = \
                self.get_amplitudes(fit_res=fit_res, sweep_points=sweep_points)
        self.save_processed_data(key='analysis_params_dict')

    def get_amplitudes(self, fit_res, sweep_points):
        # Extract the best fitted frequency and phase.
        freq_fit = fit_res.best_values['frequency']
        phase_fit = fit_res.best_values['phase']

        freq_std = fit_res.params['frequency'].stderr
        phase_std = fit_res.params['phase'].stderr

        # If fitted_phase<0, shift fitted_phase by 4. This corresponds to a
        # shift of 2pi in the argument of cos.
        if np.abs(phase_fit) < 0.1:
            phase_fit = 0

        # If phase_fit<1, the piHalf amplitude<0.
        if phase_fit < 1:
            log.info('The data could not be fitted correctly. '
                         'The fitted phase "%s" <1, which gives '
                         'negative piHalf '
                         'amplitude.' % phase_fit)

        stepsize = sweep_points[1] - sweep_points[0]
        if freq_fit > 2 * stepsize:
            log.info('The data could not be fitted correctly. The '
                         'frequency "%s" is too high.' % freq_fit)
        n = np.arange(-10, 10)

        piPulse_vals = (n*np.pi - phase_fit)/(2*np.pi*freq_fit)
        piHalfPulse_vals = (n*np.pi + np.pi/2 - phase_fit)/(2*np.pi*freq_fit)

        # find piHalfPulse
        try:
            piHalfPulse = \
                np.min(piHalfPulse_vals[piHalfPulse_vals >= sweep_points[0]])
            n_piHalf_pulse = n[piHalfPulse_vals==piHalfPulse][0]
        except ValueError:
            piHalfPulse = np.asarray([])

        if piHalfPulse.size == 0 or piHalfPulse > max(sweep_points):
            i = 0
            while (piHalfPulse_vals[i] < min(sweep_points) and
                   i<piHalfPulse_vals.size):
                i+=1
            piHalfPulse = piHalfPulse_vals[i]
            n_piHalf_pulse = n[i]

        # find piPulse
        try:
            if piHalfPulse.size != 0:
                piPulse = \
                    np.min(piPulse_vals[piPulse_vals >= piHalfPulse])
            else:
                piPulse = np.min(piPulse_vals[piPulse_vals >= 0.001])
            n_pi_pulse = n[piHalfPulse_vals == piHalfPulse][0]

        except ValueError:
            piPulse = np.asarray([])

        if piPulse.size == 0:
            i = 0
            while (piPulse_vals[i] < min(sweep_points) and
                   i < piPulse_vals.size):
                i += 1
            piPulse = piPulse_vals[i]
            n_pi_pulse = n[i]

        try:
            freq_idx = fit_res.var_names.index('frequency')
            phase_idx = fit_res.var_names.index('phase')
            if fit_res.covar is not None:
                cov_freq_phase = fit_res.covar[freq_idx, phase_idx]
            else:
                cov_freq_phase = 0
        except ValueError:
            cov_freq_phase = 0

        try:
            piPulse_std = self.calculate_pulse_stderr(
                f=freq_fit,
                phi=phase_fit,
                f_err=freq_std,
                phi_err=phase_std,
                period_const=n_pi_pulse*np.pi,
                cov=cov_freq_phase)
            piHalfPulse_std = self.calculate_pulse_stderr(
                f=freq_fit,
                phi=phase_fit,
                f_err=freq_std,
                phi_err=phase_std,
                period_const=n_piHalf_pulse*np.pi + np.pi/2,
                cov=cov_freq_phase)
        except Exception as e:
            log.error(f'{e}\nSome stderrs from fit are None, setting stderr '
                      f'of pi and pi/2 pulses to 0!')
            piPulse_std = 0
            piHalfPulse_std = 0

        rabi_amplitudes = {'piPulse': piPulse,
                           'piPulse_stderr': piPulse_std,
                           'piHalfPulse': piHalfPulse,
                           'piHalfPulse_stderr': piHalfPulse_std}

        return rabi_amplitudes

    @staticmethod
    def calculate_pulse_stderr(f, phi, f_err, phi_err,
                               period_const, cov=0):
        x = period_const + phi
        return np.sqrt((2*np.pi*f_err*x/(2*np.pi*(f**2)))**2 +
                       (phi_err/(2*np.pi*f))**2 -
                       2*(cov**2)*x/(4*(np.pi**2)*(f**3)))

    def prepare_plots(self):
        super().prepare_plots()

        if self.do_fitting:
            for k, fit_dict in self.fit_dicts.items():
                if k.startswith('amplitude_fit'):
                    # This is only for RabiFrequencySweepAnalysis.
                    # It is handled by prepare_amplitude_fit_plots of that class
                    continue

                k = k.replace('cos_fit_', '')
                qbn, i = (k + '_').split('_')[:2]
                sweep_points = self.proc_data_dict['sweep_points_dict'][qbn][
                        'sweep_points']
                if len(i):
                    label, unit, vals = self.get_first_sweep_param(
                        qbn, dimension=1)
                    title_suffix = (f'{i}: {label} = ' + ' '.join(
                        SI_val_to_msg_str(vals[int(i)], unit,
                                          return_type=lambda x : f'{x:0.4f}')))
                    daa = self.metadata.get('drive_amp_adaptation', {}).get(
                        qbn, None)
                    if daa is not None:
                        sweep_points = sweep_points * daa[int(i)]
                else:
                    title_suffix = ''
                fit_res = fit_dict['fit_res']
                base_plot_name = 'Rabi_' + k
                dtf = self.proc_data_dict['data_to_fit'][qbn]
                self.prepare_projected_data_plot(
                    fig_name=base_plot_name,
                    data=dtf[int(i)] if i != '' else dtf,
                    sweep_points=sweep_points,
                    plot_name_suffix=qbn+'fit',
                    qb_name=qbn, TwoD=False,
                    title_suffix=title_suffix
                )

                self.plot_dicts['fit_' + k] = {
                    'fig_id': base_plot_name,
                    'plotfn': self.plot_fit,
                    'fit_res': fit_res,
                    'setlabel': 'cosine fit',
                    'color': 'r',
                    'do_legend': True,
                    'legend_ncol': 2,
                    'legend_bbox_to_anchor': (1, -0.15),
                    'legend_pos': 'upper right'}

                rabi_amplitudes = self.proc_data_dict['analysis_params_dict']
                self.plot_dicts['piamp_marker_' + k] = {
                    'fig_id': base_plot_name,
                    'plotfn': self.plot_line,
                    'xvals': np.array([rabi_amplitudes[k]['piPulse']]),
                    'yvals': np.array([fit_res.model.func(
                        rabi_amplitudes[k]['piPulse'],
                        **fit_res.best_values)]),
                    'setlabel': '$\pi$-Pulse amp',
                    'color': 'r',
                    'marker': 'o',
                    'line_kws': {'markersize': 10},
                    'linestyle': '',
                    'do_legend': True,
                    'legend_ncol': 2,
                    'legend_bbox_to_anchor': (1, -0.15),
                    'legend_pos': 'upper right'}

                self.plot_dicts['piamp_hline_' + k] = {
                    'fig_id': base_plot_name,
                    'plotfn': self.plot_hlines,
                    'y': [fit_res.model.func(
                        rabi_amplitudes[k]['piPulse'],
                        **fit_res.best_values)],
                    'xmin': sweep_points[0],
                    'xmax': sweep_points[-1],
                    'colors': 'gray'}

                self.plot_dicts['pihalfamp_marker_' + k] = {
                    'fig_id': base_plot_name,
                    'plotfn': self.plot_line,
                    'xvals': np.array([rabi_amplitudes[k]['piHalfPulse']]),
                    'yvals': np.array([fit_res.model.func(
                        rabi_amplitudes[k]['piHalfPulse'],
                        **fit_res.best_values)]),
                    'setlabel': '$\pi /2$-Pulse amp',
                    'color': 'm',
                    'marker': 'o',
                    'line_kws': {'markersize': 10},
                    'linestyle': '',
                    'do_legend': True,
                    'legend_ncol': 2,
                    'legend_bbox_to_anchor': (1, -0.15),
                    'legend_pos': 'upper right'}

                self.plot_dicts['pihalfamp_hline_' + k] = {
                    'fig_id': base_plot_name,
                    'plotfn': self.plot_hlines,
                    'y': [fit_res.model.func(
                        rabi_amplitudes[k]['piHalfPulse'],
                        **fit_res.best_values)],
                    'xmin': sweep_points[0],
                    'xmax': sweep_points[-1],
                    'colors': 'gray'}

                trans_name = 'ef' if 'f' in self.data_to_fit[qbn] else 'ge'
                old_pipulse_val = self.raw_data_dict[
                    f'{trans_name}_amp180_'+qbn]
                if old_pipulse_val != old_pipulse_val:
                    old_pipulse_val = 0
                old_pihalfpulse_val = self.raw_data_dict[
                    f'{trans_name}_amp90scale_'+qbn]
                if old_pihalfpulse_val != old_pihalfpulse_val:
                    old_pihalfpulse_val = 0
                old_pihalfpulse_val *= old_pipulse_val

                textstr = ('  $\pi-Amp$ = {:.3f} V'.format(
                    rabi_amplitudes[k]['piPulse']) +
                           ' $\pm$ {:.3f} V '.format(
                    rabi_amplitudes[k]['piPulse_stderr']) +
                           '\n$\pi/2-Amp$ = {:.3f} V '.format(
                    rabi_amplitudes[k]['piHalfPulse']) +
                           ' $\pm$ {:.3f} V '.format(
                    rabi_amplitudes[k]['piHalfPulse_stderr']) +
                           '\n  $\pi-Amp_{old}$ = ' + '{:.3f} V '.format(
                    old_pipulse_val) +
                           '\n$\pi/2-Amp_{old}$ = ' + '{:.3f} V '.format(
                    old_pihalfpulse_val))
                self.plot_dicts['text_msg_' + k] = {
                    'fig_id': base_plot_name,
                    'ypos': -0.2,
                    'xpos': 0,
                    'horizontalalignment': 'left',
                    'verticalalignment': 'top',
                    'plotfn': self.plot_text,
                    'text_string': textstr}


class RabiFrequencySweepAnalysis(RabiAnalysis):

    def __init__(self, qb_names, *args, **kwargs):
        params_dict = kwargs.get('params_dict', {})
        for qbn in qb_names:
            params_dict[f'drive_ch_{qbn}'] = \
                f'Instrument settings.{qbn}.ge_I_channel'
            params_dict[f'ge_freq_{qbn}'] = \
                f'Instrument settings.{qbn}.ge_freq'
        kwargs['params_dict'] = params_dict
        super().__init__(qb_names, *args, **kwargs)

    def extract_data(self):
        super().extract_data()
        # Set some default values specific to RabiFrequencySweepAnalysis if the
        # respective options have not been set by the user or in the metadata.
        # (We do not do this in the init since we have to wait until
        # metadata has been extracted.)
        if self.get_param_value('TwoD', default_value=None) is None:
            self.options_dict['TwoD'] = True

    def analyze_fit_results(self):
        super().analyze_fit_results()
        amplitudes = {qbn: np.array([[
            self.proc_data_dict[
                'analysis_params_dict'][f'{qbn}_{i}']['piPulse'],
            self.proc_data_dict[
                'analysis_params_dict'][f'{qbn}_{i}']['piPulse_stderr']]
            for i in range(self.sp.length(1))]) for qbn in self.qb_names}
        self.proc_data_dict['analysis_params_dict']['amplitudes'] = amplitudes

        fit_dict_keys = self.prepare_fitting_pulse_amps()
        self.run_fitting(keys_to_fit=fit_dict_keys)

        lo_freqsX = self.get_param_value('allowed_lo_freqs')
        mid_freq = np.mean(lo_freqsX)
        self.proc_data_dict['analysis_params_dict']['rabi_model_lo'] = {}
        func_repr = lambda a, b, c: \
            f'{a} * (x / 1e9) ** 2 + {b} * x/ 1e9 + {c}'
        for qbn in self.qb_names:
            drive_ch = self.raw_data_dict[f'drive_ch_{qbn}']
            pd = self.get_data_from_timestamp_list({
                f'ch_amp': f'Instrument settings.Pulsar.{drive_ch}_amp'})
            fit_res_L = self.fit_dicts[f'amplitude_fit_left_{qbn}']['fit_res']
            fit_res_R = self.fit_dicts[f'amplitude_fit_right_{qbn}']['fit_res']
            rabi_model_lo = \
                f'lambda x : np.minimum({pd["ch_amp"]}, ' \
                f'({func_repr(**fit_res_R.best_values)}) * (x >= {mid_freq})' \
                f'+ ({func_repr(**fit_res_L.best_values)}) * (x < {mid_freq}))'
            self.proc_data_dict['analysis_params_dict']['rabi_model_lo'][
                qbn] = rabi_model_lo

    def prepare_fitting_pulse_amps(self):
        exclude_freq_indices = self.get_param_value('exclude_freq_indices', {})
        # TODO: generalize the code for len(allowed_lo_freqs) > 2
        lo_freqsX = self.get_param_value('allowed_lo_freqs')
        if lo_freqsX is None:
            raise ValueError('allowed_lo_freqs not found.')
        fit_dict_keys = []
        self.proc_data_dict['analysis_params_dict']['optimal_vals'] = {}
        for i, qbn in enumerate(self.qb_names):
            excl_idxs = exclude_freq_indices.get(qbn, [])
            param = [p for p in self.mospm[qbn] if 'freq' in p][0]
            freqs = self.sp.get_sweep_params_property('values', 1, param)
            ampls = deepcopy(self.proc_data_dict['analysis_params_dict'][
                'amplitudes'][qbn])
            if len(excl_idxs):
                mask = np.array([i in excl_idxs for i in np.arange(len(freqs))])
                ampls = ampls[np.logical_not(mask)]
                freqs = freqs[np.logical_not(mask)]

            optimal_idx = np.argmin(np.abs(
                freqs - self.raw_data_dict[f'ge_freq_{qbn}']))
            self.proc_data_dict['analysis_params_dict']['optimal_vals'][qbn] = \
                (freqs[optimal_idx], ampls[optimal_idx, 0], ampls[optimal_idx, 1])

            mid_freq = np.mean(lo_freqsX)
            fit_func = lambda x, a, b, c: a * x ** 2 + b * x + c

            # fit left range
            model = lmfit.Model(fit_func)
            guess_pars = model.make_params(a=1, b=1, c=0)
            self.fit_dicts[f'amplitude_fit_left_{qbn}'] = {
                'fit_fn': fit_func,
                'fit_xvals': {'x': freqs[freqs < mid_freq]/1e9},
                'fit_yvals': {'data': ampls[freqs < mid_freq, 0]},
                'fit_yvals_stderr': ampls[freqs < mid_freq, 1],
                'guess_pars': guess_pars}

            # fit right range
            model = lmfit.Model(fit_func)
            guess_pars = model.make_params(a=1, b=1, c=0)
            self.fit_dicts[f'amplitude_fit_right_{qbn}'] = {
                'fit_fn': fit_func,
                'fit_xvals': {'x': freqs[freqs >= mid_freq]/1e9},
                'fit_yvals': {'data': ampls[freqs >= mid_freq, 0]},
                'fit_yvals_stderr': ampls[freqs >= mid_freq, 1],
                'guess_pars': guess_pars}

            fit_dict_keys += [f'amplitude_fit_left_{qbn}',
                              f'amplitude_fit_right_{qbn}']
        return fit_dict_keys

    def prepare_plots(self):
        super().prepare_plots()
        if self.do_fitting:
            for qbn in self.qb_names:
                base_plot_name = f'Rabi_amplitudes_{qbn}'
                title = f'{self.raw_data_dict["timestamp"]} ' \
                        f'{self.raw_data_dict["measurementstring"]}\n{qbn}'
                plotsize = self.get_default_plot_params(set=False)['figure.figsize']
                plotsize = (plotsize[0], plotsize[0]/1.25)
                param = [p for p in self.mospm[qbn] if 'freq' in p][0]
                xlabel = self.sp.get_sweep_params_property('label', 1, param)
                xunit = self.sp.get_sweep_params_property('unit', 1, param)
                lo_freqsX = self.get_param_value('allowed_lo_freqs')

                # plot upper sideband
                fit_dict = self.fit_dicts[f'amplitude_fit_left_{qbn}']
                fit_res = fit_dict['fit_res']
                xmin = min(fit_dict['fit_xvals']['x'])
                self.plot_dicts[f'{base_plot_name}_left_data'] = {
                    'plotfn': self.plot_line,
                    'fig_id': base_plot_name,
                    'plotsize': plotsize,
                    'xvals': fit_dict['fit_xvals']['x'],
                    'xlabel': xlabel,
                    'xunit': xunit,
                    'yvals': fit_dict['fit_yvals']['data'],
                    'ylabel': '$\\pi$-pulse amplitude, $A$',
                    'yunit': 'V',
                    'setlabel': f'USB, LO at {np.min(lo_freqsX)/1e9:.3f} GHz',
                    'title': title,
                    'linestyle': 'none',
                    'do_legend': False,
                    'legend_bbox_to_anchor': (1, 0.5),
                    'legend_pos': 'center left',
                    'yerr':  fit_dict['fit_yvals_stderr'],
                    'color': 'C0'
                }

                self.plot_dicts[f'{base_plot_name}_left_fit'] = {
                    'fig_id': base_plot_name,
                    'plotfn': self.plot_fit,
                    'fit_res': fit_res,
                    'setlabel': 'USB quadratic fit',
                    'color': 'C0',
                    'do_legend': True,
                    # 'legend_ncol': 2,
                    'legend_bbox_to_anchor': (1, -0.15),
                    'legend_pos': 'upper right'}

                # plot lower sideband
                fit_dict = self.fit_dicts[f'amplitude_fit_right_{qbn}']
                fit_res = fit_dict['fit_res']
                xmax = max(fit_dict['fit_xvals']['x'])
                self.plot_dicts[f'{base_plot_name}_right_data'] = {
                    'plotfn': self.plot_line,
                    'fig_id': base_plot_name,
                    'xvals': fit_dict['fit_xvals']['x'],
                    'xlabel': xlabel,
                    'xunit': xunit,
                    'yvals': fit_dict['fit_yvals']['data'],
                    'ylabel': '$\\pi$-pulse amplitude, $A$',
                    'yunit': 'V',
                    'setlabel': f'LSB, LO at {np.max(lo_freqsX)/1e9:.3f} GHz',
                    'title': title,
                    'linestyle': 'none',
                    'do_legend': False,
                    'legend_bbox_to_anchor': (1, 0.5),
                    'legend_pos': 'center left',
                    'yerr':  fit_dict['fit_yvals_stderr'],
                    'color': 'C1'
                }

                self.plot_dicts[f'{base_plot_name}_right_fit'] = {
                    'fig_id': base_plot_name,
                    'plotfn': self.plot_fit,
                    'fit_res': fit_res,
                    'setlabel': 'LSB quadratic fit',
                    'color': 'C1',
                    'do_legend': True,
                    'legend_ncol': 2,
                    'legend_bbox_to_anchor': (1, -0.15),
                    'legend_pos': 'upper right'}

                # max ch amp line
                drive_ch = self.raw_data_dict[f'drive_ch_{qbn}']
                pd = self.get_data_from_timestamp_list({
                    f'ch_amp': f'Instrument settings.Pulsar.{drive_ch}_amp'})
                self.plot_dicts[f'ch_amp_line_{qbn}'] = {
                    'fig_id': base_plot_name,
                    'plotfn': self.plot_hlines,
                    'y': pd['ch_amp'],
                    'xmin': xmax,
                    'xmax': xmin,
                    'colors': 'k'}


class T1Analysis(MultiQubit_TimeDomain_Analysis):

    def __init__(self, qb_names, *args, **kwargs):
        params_dict = {}
        for qbn in qb_names:
            s = 'Instrument settings.'+qbn
            for trans_name in ['ge', 'ef']:
                params_dict[f'{trans_name}_T1_'+qbn] = s+'.T1{}'.format(
                    '_ef' if trans_name == 'ef' else '')
        kwargs['params_dict'] = params_dict
        kwargs['numeric_params'] = list(params_dict)
        super().__init__(qb_names, *args, **kwargs)

    def prepare_fitting(self):
        self.fit_dicts = OrderedDict()
        for qbn in self.qb_names:
            data = self.proc_data_dict['data_to_fit'][qbn]
            sweep_points = self.proc_data_dict['sweep_points_dict'][qbn][
                'msmt_sweep_points']
            if self.num_cal_points != 0:
                data = data[:-self.num_cal_points]
            exp_decay_mod = lmfit.Model(fit_mods.ExpDecayFunc)
            guess_pars = fit_mods.exp_dec_guess(
                model=exp_decay_mod, data=data, t=sweep_points)
            guess_pars['amplitude'].vary = True
            guess_pars['tau'].vary = True
            if self.options_dict.get('vary_offset', False):
                guess_pars['offset'].vary = True
            else:
                guess_pars['offset'].value = 0
                guess_pars['offset'].vary = False
            self.set_user_guess_pars(guess_pars)
            key = 'exp_decay_' + qbn
            self.fit_dicts[key] = {
                'fit_fn': exp_decay_mod.func,
                'fit_xvals': {'t': sweep_points},
                'fit_yvals': {'data': data},
                'guess_pars': guess_pars}

    def analyze_fit_results(self):
        self.proc_data_dict['analysis_params_dict'] = OrderedDict()
        for qbn in self.qb_names:
            self.proc_data_dict['analysis_params_dict'][qbn] = OrderedDict()
            self.proc_data_dict['analysis_params_dict'][qbn]['T1'] = \
                self.fit_dicts['exp_decay_' + qbn]['fit_res'].best_values['tau']
            self.proc_data_dict['analysis_params_dict'][qbn]['T1_stderr'] = \
                self.fit_dicts['exp_decay_' + qbn]['fit_res'].params[
                    'tau'].stderr
        self.save_processed_data(key='analysis_params_dict')

    def prepare_plots(self):
        super().prepare_plots()

        if self.do_fitting:
            for qbn in self.qb_names:
                # rename base plot
                base_plot_name = 'T1_' + qbn
                self.prepare_projected_data_plot(
                    fig_name=base_plot_name,
                    data=self.proc_data_dict['data_to_fit'][qbn],
                    plot_name_suffix=qbn+'fit',
                    qb_name=qbn)

                self.plot_dicts['fit_' + qbn] = {
                    'fig_id': base_plot_name,
                    'plotfn': self.plot_fit,
                    'fit_res': self.fit_dicts['exp_decay_' + qbn]['fit_res'],
                    'setlabel': 'exp decay fit',
                    'do_legend': True,
                    'color': 'r',
                    'legend_ncol': 2,
                    'legend_bbox_to_anchor': (1, -0.15),
                    'legend_pos': 'upper right'}

                trans_name = 'ef' if 'f' in self.data_to_fit[qbn] else 'ge'
                old_T1_val = self.raw_data_dict[f'{trans_name}_T1_'+qbn]
                if old_T1_val != old_T1_val:
                    old_T1_val = 0
                T1_dict = self.proc_data_dict['analysis_params_dict']
                textstr = '$T_1$ = {:.2f} $\mu$s'.format(
                            T1_dict[qbn]['T1']*1e6) \
                          + ' $\pm$ {:.2f} $\mu$s'.format(
                            T1_dict[qbn]['T1_stderr']*1e6) \
                          + '\nold $T_1$ = {:.2f} $\mu$s'.format(old_T1_val*1e6)
                self.plot_dicts['text_msg_' + qbn] = {
                    'fig_id': base_plot_name,
                    'ypos': -0.2,
                    'xpos': 0,
                    'horizontalalignment': 'left',
                    'verticalalignment': 'top',
                    'plotfn': self.plot_text,
                    'text_string': textstr}


class RamseyAnalysis(MultiQubit_TimeDomain_Analysis):

    def __init__(self, qb_names, *args, **kwargs):
        params_dict = {}
        for qbn in qb_names:
            s = 'Instrument settings.'+qbn
            for trans_name in ['ge', 'ef']:
                params_dict[f'{trans_name}_freq_'+qbn] = s+f'.{trans_name}_freq'
        kwargs['params_dict'] = params_dict
        kwargs['numeric_params'] = list(params_dict)
        super().__init__(qb_names, *args, **kwargs)

    def prepare_fitting(self):
        if self.options_dict.get('fit_gaussian_decay', True):
            self.fit_keys = ['exp_decay_', 'gauss_decay_']
        else:
            self.fit_keys = ['exp_decay_']
        self.fit_dicts = OrderedDict()
        for qbn in self.qb_names:
            data = self.proc_data_dict['data_to_fit'][qbn]
            sweep_points = self.proc_data_dict['sweep_points_dict'][qbn][
                'msmt_sweep_points']
            if self.num_cal_points != 0:
                data = data[:-self.num_cal_points]
            for i, key in enumerate([k + qbn for k in self.fit_keys]):
                exp_damped_decay_mod = lmfit.Model(fit_mods.ExpDampOscFunc)
                guess_pars = fit_mods.exp_damp_osc_guess(
                    model=exp_damped_decay_mod, data=data, t=sweep_points,
                    n_guess=i+1)
                guess_pars['amplitude'].vary = False
                guess_pars['amplitude'].value = 0.5
                guess_pars['frequency'].vary = True
                guess_pars['tau'].vary = True
                guess_pars['phase'].vary = True
                guess_pars['n'].vary = False
                guess_pars['oscillation_offset'].vary = \
                        'f' in self.data_to_fit[qbn]
                # guess_pars['exponential_offset'].value = 0.5
                guess_pars['exponential_offset'].vary = True
                self.set_user_guess_pars(guess_pars)
                self.fit_dicts[key] = {
                    'fit_fn': exp_damped_decay_mod .func,
                    'fit_xvals': {'t': sweep_points},
                    'fit_yvals': {'data': data},
                    'guess_pars': guess_pars}

    def analyze_fit_results(self):
        if 'artificial_detuning' in self.options_dict:
            artificial_detuning_dict = OrderedDict(
                [(qbn, self.options_dict['artificial_detuning'])
             for qbn in self.qb_names])
        elif 'artificial_detuning_dict' in self.metadata:
            artificial_detuning_dict = self.metadata[
                'artificial_detuning_dict']
        elif 'artificial_detuning' in self.metadata:
            artificial_detuning_dict = OrderedDict(
                [(qbn, self.metadata['artificial_detuning'])
                 for qbn in self.qb_names])
        else:
            raise ValueError('"artificial_detuning" not found.')

        self.proc_data_dict['analysis_params_dict'] = OrderedDict()
        for qbn in self.qb_names:
            self.proc_data_dict['analysis_params_dict'][qbn] = OrderedDict()
            for key in [k + qbn for k in self.fit_keys]:
                self.proc_data_dict['analysis_params_dict'][qbn][key] = \
                    OrderedDict()
                fit_res = self.fit_dicts[key]['fit_res']
                for par in fit_res.params:
                    if fit_res.params[par].stderr is None:
                        fit_res.params[par].stderr = 0

                trans_name = 'ef' if 'f' in self.data_to_fit[qbn] else 'ge'
                old_qb_freq = self.raw_data_dict[f'{trans_name}_freq_'+qbn]
                if old_qb_freq != old_qb_freq:
                    old_qb_freq = 0
                self.proc_data_dict['analysis_params_dict'][qbn][key][
                    'old_qb_freq'] = old_qb_freq
                self.proc_data_dict['analysis_params_dict'][qbn][key][
                    'new_qb_freq'] = old_qb_freq + \
                                     artificial_detuning_dict[qbn] - \
                                     fit_res.best_values['frequency']
                self.proc_data_dict['analysis_params_dict'][qbn][key][
                    'new_qb_freq_stderr'] = fit_res.params['frequency'].stderr
                self.proc_data_dict['analysis_params_dict'][qbn][key][
                    'T2_star'] = fit_res.best_values['tau']
                self.proc_data_dict['analysis_params_dict'][qbn][key][
                    'T2_star_stderr'] = fit_res.params['tau'].stderr
                self.proc_data_dict['analysis_params_dict'][qbn][key][
                    'artificial_detuning'] = artificial_detuning_dict[qbn]
        hdf_group_name_suffix = self.options_dict.get(
            'hdf_group_name_suffix', '')
        self.save_processed_data(key='analysis_params_dict' +
                                     hdf_group_name_suffix)

    def prepare_plots(self):
        super().prepare_plots()

        if self.do_fitting:
            ramsey_dict = self.proc_data_dict['analysis_params_dict']
            for qbn in self.qb_names:
                base_plot_name = 'Ramsey_' + qbn
                self.prepare_projected_data_plot(
                    fig_name=base_plot_name,
                    data=self.proc_data_dict['data_to_fit'][qbn],
                    plot_name_suffix=qbn+'fit',
                    qb_name=qbn)

                exp_decay_fit_key = self.fit_keys[0] + qbn
                old_qb_freq = ramsey_dict[qbn][
                    exp_decay_fit_key]['old_qb_freq']
                textstr = ''
                T2_star_str = ''

                for i, key in enumerate([k + qbn for k in self.fit_keys]):

                    fit_res = self.fit_dicts[key]['fit_res']
                    self.plot_dicts['fit_' + key] = {
                        'fig_id': base_plot_name,
                        'plotfn': self.plot_fit,
                        'fit_res': fit_res,
                        'setlabel': 'exp decay fit' if i == 0 else
                            'gauss decay fit',
                        'do_legend': True,
                        'color': 'r' if i == 0 else 'C4',
                        'legend_bbox_to_anchor': (1, -0.15),
                        'legend_pos': 'upper right'}

                    if i != 0:
                        textstr += '\n'
                    textstr += \
                        ('$f_{{qubit \_ new \_ {{{key}}} }}$ = '.format(
                            key=('exp' if i == 0 else 'gauss')) +
                            '{:.6f} GHz '.format(
                            ramsey_dict[qbn][key]['new_qb_freq']*1e-9) +
                            '$\pm$ {:.2E} GHz '.format(
                            ramsey_dict[qbn][key][
                                'new_qb_freq_stderr']*1e-9))
                    T2_star_str += \
                        ('\n$T_{{2,{{{key}}} }}^\star$ = '.format(
                            key=('exp' if i == 0 else 'gauss')) +
                            '{:.2f} $\mu$s'.format(
                            fit_res.params['tau'].value*1e6) +
                            '$\pm$ {:.2f} $\mu$s'.format(
                            fit_res.params['tau'].stderr*1e6))

                textstr += '\n$f_{qubit \_ old}$ = '+'{:.6f} GHz '.format(
                    old_qb_freq*1e-9)
                textstr += ('\n$\Delta f$ = {:.4f} MHz '.format(
                    (ramsey_dict[qbn][exp_decay_fit_key]['new_qb_freq'] -
                    old_qb_freq)*1e-6) + '$\pm$ {:.2E} MHz'.format(
                    self.fit_dicts[exp_decay_fit_key]['fit_res'].params[
                        'frequency'].stderr*1e-6) +
                    '\n$f_{Ramsey}$ = '+'{:.4f} MHz $\pm$ {:.2E} MHz'.format(
                    self.fit_dicts[exp_decay_fit_key]['fit_res'].params[
                        'frequency'].value*1e-6,
                    self.fit_dicts[exp_decay_fit_key]['fit_res'].params[
                        'frequency'].stderr*1e-6))
                textstr += T2_star_str
                textstr += '\nartificial detuning = {:.2f} MHz'.format(
                    ramsey_dict[qbn][exp_decay_fit_key][
                        'artificial_detuning']*1e-6)

                self.plot_dicts['text_msg_' + qbn] = {
                    'fig_id': base_plot_name,
                    'ypos': -0.2,
                    'xpos': -0.025,
                    'horizontalalignment': 'left',
                    'verticalalignment': 'top',
                    'plotfn': self.plot_text,
                    'text_string': textstr}

                self.plot_dicts['half_hline_' + qbn] = {
                    'fig_id': base_plot_name,
                    'plotfn': self.plot_hlines,
                    'y': 0.5,
                    'xmin': self.proc_data_dict['sweep_points_dict'][qbn][
                        'sweep_points'][0],
                    'xmax': self.proc_data_dict['sweep_points_dict'][qbn][
                        'sweep_points'][-1],
                    'colors': 'gray'}


class QScaleAnalysis(MultiQubit_TimeDomain_Analysis):
    def __init__(self, qb_names, *args, **kwargs):
        params_dict = {}
        for qbn in qb_names:
            s = 'Instrument settings.'+qbn
            for trans_name in ['ge', 'ef']:
                params_dict[f'{trans_name}_qscale_'+qbn] = \
                    s+f'.{trans_name}_motzoi'
        kwargs['params_dict'] = params_dict
        kwargs['numeric_params'] = list(params_dict)
        super().__init__(qb_names, *args, **kwargs)

    def process_data(self):
        super().process_data()

        self.proc_data_dict['qscale_data'] = OrderedDict()
        for qbn in self.qb_names:
            self.proc_data_dict['qscale_data'][qbn] = OrderedDict()
            sweep_points = deepcopy(self.proc_data_dict['sweep_points_dict'][
                                        qbn]['msmt_sweep_points'])
            # check if the sweep points are repeated 3 times as they have to be
            # for the qscale analysis:
            # Takes the first 3 entries and check if they are all the same or different.
            # Needed For backwards compatibility with QudevTransmon.measure_qscale()
            # that does not (yet) use Sweeppoints object.

            unique_sp = np.unique(sweep_points[:3])
            if unique_sp.size > 1:
                sweep_points = np.repeat(sweep_points, 3)
            # replace in proc_data_dict; otherwise plotting in base class fails
            self.proc_data_dict['sweep_points_dict'][qbn][
                'msmt_sweep_points'] = sweep_points
            self.proc_data_dict['sweep_points_dict'][qbn][
                'sweep_points'] = np.concatenate([
                sweep_points, self.proc_data_dict['sweep_points_dict'][qbn][
                    'cal_points_sweep_points']])

            data = self.proc_data_dict['data_to_fit'][qbn]
            if self.num_cal_points != 0:
                data = data[:-self.num_cal_points]
            self.proc_data_dict['qscale_data'][qbn]['sweep_points_xx'] = \
                sweep_points[0::3]
            self.proc_data_dict['qscale_data'][qbn]['sweep_points_xy'] = \
                sweep_points[1::3]
            self.proc_data_dict['qscale_data'][qbn]['sweep_points_xmy'] = \
                sweep_points[2::3]
            self.proc_data_dict['qscale_data'][qbn]['data_xx'] = \
                data[0::3]
            self.proc_data_dict['qscale_data'][qbn]['data_xy'] = \
                data[1::3]
            self.proc_data_dict['qscale_data'][qbn]['data_xmy'] = \
                data[2::3]

    def prepare_fitting(self):
        self.fit_dicts = OrderedDict()

        for qbn in self.qb_names:
            for msmt_label in ['_xx', '_xy', '_xmy']:
                sweep_points = self.proc_data_dict['qscale_data'][qbn][
                    'sweep_points' + msmt_label]
                data = self.proc_data_dict['qscale_data'][qbn][
                    'data' + msmt_label]

                # As a workaround for a weird bug letting crash the analysis
                # every second time, we do not use lmfit.models.ConstantModel
                # and lmfit.models.LinearModel, but create custom models.
                if msmt_label == '_xx':
                    model = lmfit.Model(lambda x, c: c)
                    guess_pars = model.make_params(c=np.mean(data))
                else:
                    model = lmfit.Model(lambda x, slope, intercept:
                                        slope * x + intercept)
                    slope = (data[-1] - data[0]) / \
                            (sweep_points[-1] - sweep_points[0])
                    intercept = data[-1] - slope * sweep_points[-1]
                    guess_pars = model.make_params(slope=slope,
                                                   intercept=intercept)
                self.set_user_guess_pars(guess_pars)
                key = 'fit' + msmt_label + '_' + qbn
                self.fit_dicts[key] = {
                    'fit_fn': model.func,
                    'fit_xvals': {'x': sweep_points},
                    'fit_yvals': {'data': data},
                    'guess_pars': guess_pars}

    def analyze_fit_results(self):
        self.proc_data_dict['analysis_params_dict'] = OrderedDict()
        # The best qscale parameter is the point where all 3 curves intersect.
        threshold = 0.02
        for qbn in self.qb_names:
            self.proc_data_dict['analysis_params_dict'][qbn] = OrderedDict()
            fitparams0 = self.fit_dicts['fit_xx'+'_'+qbn]['fit_res'].params
            fitparams1 = self.fit_dicts['fit_xy'+'_'+qbn]['fit_res'].params
            fitparams2 = self.fit_dicts['fit_xmy'+'_'+qbn]['fit_res'].params

            intercept_diff_mean = fitparams1['intercept'].value - \
                                  fitparams2['intercept'].value
            slope_diff_mean = fitparams2['slope'].value - \
                              fitparams1['slope'].value
            optimal_qscale = intercept_diff_mean/slope_diff_mean

            # Warning if Xpi/2Xpi line is not within +/-threshold of 0.5
            if (fitparams0['c'].value > (0.5 + threshold)) or \
                    (fitparams0['c'].value < (0.5 - threshold)):
                log.warning('The trace from the X90-X180 pulses is '
                                'NOT within $\pm${} of the expected value '
                                'of 0.5.'.format(threshold))
            # Warning if optimal_qscale is not within +/-threshold of 0.5
            y_optimal_qscale = optimal_qscale * fitparams2['slope'].value + \
                                 fitparams2['intercept'].value
            if (y_optimal_qscale > (0.5 + threshold)) or \
                    (y_optimal_qscale < (0.5 - threshold)):
                log.warning('The optimal qscale found gives a population '
                                'that is NOT within $\pm${} of the expected '
                                'value of 0.5.'.format(threshold))

            # Calculate standard deviation
            intercept_diff_std_squared = \
                fitparams1['intercept'].stderr**2 + \
                fitparams2['intercept'].stderr**2
            slope_diff_std_squared = \
                fitparams2['slope'].stderr**2 + fitparams1['slope'].stderr**2

            optimal_qscale_stderr = np.sqrt(
                intercept_diff_std_squared*(1/slope_diff_mean**2) +
                slope_diff_std_squared*(intercept_diff_mean /
                                        (slope_diff_mean**2))**2)

            self.proc_data_dict['analysis_params_dict'][qbn]['qscale'] = \
                optimal_qscale
            self.proc_data_dict['analysis_params_dict'][qbn][
                'qscale_stderr'] = optimal_qscale_stderr

    def prepare_plots(self):
        super().prepare_plots()

        color_dict = {'_xx': '#365C91',
                      '_xy': '#683050',
                      '_xmy': '#3C7541'}
        label_dict = {'_xx': r'$X_{\pi/2}X_{\pi}$',
                      '_xy': r'$X_{\pi/2}Y_{\pi}$',
                      '_xmy': r'$X_{\pi/2}Y_{-\pi}$'}
        for qbn in self.qb_names:
            base_plot_name = 'Qscale_' + qbn
            for msmt_label in ['_xx', '_xy', '_xmy']:
                sweep_points = self.proc_data_dict['qscale_data'][qbn][
                    'sweep_points' + msmt_label]
                data = self.proc_data_dict['qscale_data'][qbn][
                    'data' + msmt_label]
                if msmt_label == '_xx':
                    plot_name = base_plot_name
                else:
                    plot_name = 'data' + msmt_label + '_' + qbn
                xlabel, xunit = self.get_xaxis_label_unit(qbn)
                self.plot_dicts[plot_name] = {
                    'plotfn': self.plot_line,
                    'xvals': sweep_points,
                    'xlabel': xlabel,
                    'xunit': xunit,
                    'yvals': data,
                    'ylabel': '{} state population'.format(
                        self.get_latex_prob_label(self.data_to_fit[qbn])),
                    'yunit': '',
                    'setlabel': 'Data\n' + label_dict[msmt_label],
                    'title': (self.raw_data_dict['timestamp'] + ' ' +
                              self.raw_data_dict['measurementstring'] +
                              '\n' + qbn),
                    'linestyle': 'none',
                    'color': color_dict[msmt_label],
                    'do_legend': True,
                    'legend_bbox_to_anchor': (1, 0.5),
                    'legend_pos': 'center left'}
                if msmt_label != '_xx':
                    self.plot_dicts[plot_name]['fig_id'] = base_plot_name

                if self.do_fitting:
                    # plot fit
                    xfine = np.linspace(sweep_points[0], sweep_points[-1], 1000)
                    fit_key = 'fit' + msmt_label + '_' + qbn
                    fit_res = self.fit_dicts[fit_key]['fit_res']
                    yvals = fit_res.model.func(xfine, **fit_res.best_values)
                    if not hasattr(yvals, '__iter__'):
                        yvals = np.array(len(xfine)*[yvals])
                    self.plot_dicts[fit_key] = {
                        'fig_id': base_plot_name,
                        'plotfn': self.plot_line,
                        'xvals': xfine,
                        'yvals': yvals,
                        'marker': '',
                        'setlabel': 'Fit\n' + label_dict[msmt_label],
                        'do_legend': True,
                        'color': color_dict[msmt_label],
                        'legend_bbox_to_anchor': (1, 0.5),
                        'legend_pos': 'center left'}

                    trans_name = 'ef' if 'f' in self.data_to_fit[qbn] else 'ge'
                    old_qscale_val = self.raw_data_dict[
                        f'{trans_name}_qscale_'+qbn]
                    if old_qscale_val != old_qscale_val:
                        old_qscale_val = 0
                    textstr = 'Qscale = {:.4f} $\pm$ {:.4f}'.format(
                        self.proc_data_dict['analysis_params_dict'][qbn][
                            'qscale'],
                        self.proc_data_dict['analysis_params_dict'][qbn][
                            'qscale_stderr']) + \
                            '\nold Qscale= {:.4f}'.format(old_qscale_val)

                    self.plot_dicts['text_msg_' + qbn] = {
                        'fig_id': base_plot_name,
                        'ypos': -0.175,
                        'xpos': 0.5,
                        'horizontalalignment': 'center',
                        'verticalalignment': 'top',
                        'plotfn': self.plot_text,
                        'text_string': textstr}

            # plot cal points
            if self.num_cal_points != 0:
                for i, cal_pts_idxs in enumerate(
                        self.cal_states_dict.values()):
                    plot_dict_name = list(self.cal_states_dict)[i] + \
                                     '_' + qbn
                    self.plot_dicts[plot_dict_name] = {
                        'fig_id': base_plot_name,
                        'plotfn': self.plot_line,
                        'xvals': np.mean([
                            self.proc_data_dict['sweep_points_dict'][qbn]
                            ['cal_points_sweep_points'][cal_pts_idxs],
                            self.proc_data_dict['sweep_points_dict'][qbn]
                            ['cal_points_sweep_points'][cal_pts_idxs]],
                            axis=0),
                        'yvals': self.proc_data_dict[
                            'data_to_fit'][qbn][cal_pts_idxs],
                        'setlabel': list(self.cal_states_dict)[i],
                        'do_legend': True,
                        'legend_bbox_to_anchor': (1, 0.5),
                        'legend_pos': 'center left',
                        'linestyle': 'none',
                        'line_kws': {'color': self.get_cal_state_color(
                            list(self.cal_states_dict)[i])}}

                    self.plot_dicts[plot_dict_name + '_line'] = {
                        'fig_id': base_plot_name,
                        'plotfn': self.plot_hlines,
                        'y': np.mean(
                            self.proc_data_dict[
                                'data_to_fit'][qbn][cal_pts_idxs]),
                        'xmin': self.proc_data_dict['sweep_points_dict'][
                            qbn]['sweep_points'][0],
                        'xmax': self.proc_data_dict['sweep_points_dict'][
                            qbn]['sweep_points'][-1],
                        'colors': 'gray'}


class EchoAnalysis(MultiQubit_TimeDomain_Analysis):

    def __init__(self, *args, **kwargs):
        auto = kwargs.pop('auto', True)
        super().__init__(*args, auto=False, **kwargs)
        if self.options_dict.get('artificial_detuning', None) is not None:
            self.echo_analysis = RamseyAnalysis(*args, auto=False, **kwargs)
        else:
            if 'options_dict' in kwargs:
                # kwargs.pop('options_dict')
                kwargs['options_dict'].update({'vary_offset': True})
            else:
                kwargs['options_dict'] = {'vary_offset': True}
            self.echo_analysis = T1Analysis(*args, auto=False, **kwargs)

        if auto:
            self.echo_analysis.extract_data()
            self.echo_analysis.process_data()
            self.echo_analysis.prepare_fitting()
            self.echo_analysis.run_fitting()
            self.echo_analysis.save_fit_results()
            self.analyze_fit_results()
            self.prepare_plots()

    def analyze_fit_results(self):
        self.echo_analysis.analyze_fit_results()
        self.proc_data_dict['analysis_params_dict'] = OrderedDict()
        for qbn in self.qb_names:
            self.proc_data_dict['analysis_params_dict'][qbn] = OrderedDict()

            params_dict = self.echo_analysis.proc_data_dict[
                'analysis_params_dict'][qbn]
            if 'T1' in params_dict:
                self.proc_data_dict['analysis_params_dict'][qbn][
                    'T2_echo'] = params_dict['T1']
                self.proc_data_dict['analysis_params_dict'][qbn][
                    'T2_echo_stderr'] = params_dict['T1_stderr']
            else:
                self.proc_data_dict['analysis_params_dict'][qbn][
                    'T2_echo'] = params_dict['exp_decay_'+qbn][
                    'T2_star']
                self.proc_data_dict['analysis_params_dict'][qbn][
                    'T2_echo_stderr'] = params_dict['exp_decay_'+qbn][
                    'T2_star_stderr']

    def prepare_plots(self):
        self.echo_analysis.prepare_plots()
        for qbn in self.qb_names:
            # rename base plot
            figure_name = 'Echo_' + qbn
            echo_plot_key_t1 = [key for key in self.echo_analysis.plot_dicts if
                                'T1_'+qbn in key]
            echo_plot_key_ram = [key for key in self.echo_analysis.plot_dicts if
                                 'Ramsey_'+qbn in key]
            if len(echo_plot_key_t1) != 0:
                echo_plot_name = echo_plot_key_t1[0]
            elif len(echo_plot_key_ram) != 0:
                echo_plot_name = echo_plot_key_ram[0]
            else:
                raise ValueError('Neither T1 nor Ramsey plots were found.')

            self.echo_analysis.plot_dicts[echo_plot_name][
                'legend_pos'] = 'upper right'
            self.echo_analysis.plot_dicts[echo_plot_name][
                'legend_bbox_to_anchor'] = (1, -0.15)

            for plot_label in self.echo_analysis.plot_dicts:
                if qbn in plot_label:
                    if 'raw' not in plot_label and 'projected' not in plot_label:
                        self.echo_analysis.plot_dicts[plot_label]['fig_id'] = \
                            figure_name

            old_T2e_val = a_tools.get_instr_setting_value_from_file(
                file_path=self.echo_analysis.raw_data_dict['folder'],
                instr_name=qbn, param_name='T2{}'.format(
                    '_ef' if 'f' in self.echo_analysis.data_to_fit[qbn]
                    else ''))
            T2_dict = self.proc_data_dict['analysis_params_dict']
            textstr = '$T_2$ echo = {:.2f} $\mu$s'.format(
                T2_dict[qbn]['T2_echo']*1e6) \
                      + ' $\pm$ {:.2f} $\mu$s'.format(
                T2_dict[qbn]['T2_echo_stderr']*1e6) \
                      + '\nold $T_2$ echo = {:.2f} $\mu$s'.format(
                old_T2e_val*1e6)

            self.echo_analysis.plot_dicts['text_msg_' + qbn][
                'text_string'] = textstr

        self.echo_analysis.plot(key_list='auto')
        self.echo_analysis.save_figures(close_figs=True)


class RamseyAddPulseAnalysis(MultiQubit_TimeDomain_Analysis):

    def __init__(self, *args, **kwargs):
        auto = kwargs.pop('auto', True)
        super().__init__(*args, auto=False, **kwargs)
        options_dict = kwargs.pop('options_dict', OrderedDict())
        options_dict_no = deepcopy(options_dict)
        options_dict_no.update(dict(
            data_filter=lambda raw: np.concatenate([
                raw[:-4][1::2], raw[-4:]]),
            hdf_group_name_suffix='_no_pulse'))
        self.ramsey_analysis = RamseyAnalysis(
            *args, auto=False, options_dict=options_dict_no,
            **kwargs)
        options_dict_with = deepcopy(options_dict)
        options_dict_with.update(dict(
            data_filter=lambda raw: np.concatenate([
                raw[:-4][0::2], raw[-4:]]),
            hdf_group_name_suffix='_with_pulse'))
        self.ramsey_add_pulse_analysis = RamseyAnalysis(
            *args, auto=False, options_dict=options_dict_with,
            **kwargs)


        if auto:
            self.ramsey_analysis.extract_data()
            self.ramsey_analysis.process_data()
            self.ramsey_analysis.prepare_fitting()
            self.ramsey_analysis.run_fitting()
            self.ramsey_analysis.save_fit_results()
            self.ramsey_add_pulse_analysis.extract_data()
            self.ramsey_add_pulse_analysis.process_data()
            self.ramsey_add_pulse_analysis.prepare_fitting()
            self.ramsey_add_pulse_analysis.run_fitting()
            self.ramsey_add_pulse_analysis.save_fit_results()
            self.raw_data_dict = self.ramsey_analysis.raw_data_dict
            self.analyze_fit_results()
            self.prepare_plots()
            keylist = []
            for qbn in self.qb_names:
                figure_name = 'CrossZZ_' + qbn
                keylist.append(figure_name+'with')
                keylist.append(figure_name+'no')
            self.plot()
            self.save_figures(close_figs=True)

    def analyze_fit_results(self):
        self.cross_kerr = 0.0
        self.ramsey_analysis.analyze_fit_results()
        self.ramsey_add_pulse_analysis.analyze_fit_results()

        self.proc_data_dict['analysis_params_dict'] = OrderedDict()


        for qbn in self.qb_names:

            self.proc_data_dict['analysis_params_dict'][qbn] = OrderedDict()

            self.params_dict_ramsey = self.ramsey_analysis.proc_data_dict[
                'analysis_params_dict'][qbn]
            self.params_dict_add_pulse = \
                self.ramsey_add_pulse_analysis.proc_data_dict[
                    'analysis_params_dict'][qbn]
            self.cross_kerr = self.params_dict_ramsey[
                                  'exp_decay_'+str(qbn)]['new_qb_freq'] \
                            - self.params_dict_add_pulse[
                                  'exp_decay_'+str(qbn)]['new_qb_freq']
            self.cross_kerr_error = np.sqrt(
                (self.params_dict_ramsey[
                    'exp_decay_'+str(qbn)]['new_qb_freq_stderr'])**2 +
                (self.params_dict_add_pulse[
                    'exp_decay_' + str(qbn)]['new_qb_freq_stderr'])**2)

    def prepare_plots(self):
        self.ramsey_analysis.prepare_plots()
        self.ramsey_add_pulse_analysis.prepare_plots()

        self.ramsey_analysis.plot(key_list='auto')
        self.ramsey_analysis.save_figures(close_figs=True, savebase='Ramsey_no')

        self.ramsey_add_pulse_analysis.plot(key_list='auto')
        self.ramsey_add_pulse_analysis.save_figures(close_figs=True,
                                                    savebase='Ramsey_with')

        self.options_dict['plot_proj_data'] = False
        self.metadata = {'plot_proj_data': False, 'plot_raw_data': False}
        super().prepare_plots()

        try:
            xunit = self.metadata["sweep_unit"]
            xlabel = self.metadata["sweep_name"]
        except KeyError:
            xlabel = self.raw_data_dict['sweep_parameter_names'][0]
            xunit = self.raw_data_dict['sweep_parameter_units'][0]
        if np.ndim(xunit) > 0:
            xunit = xunit[0]
        title = (self.raw_data_dict['timestamp'] + ' ' +
                 self.raw_data_dict['measurementstring'])

        for qbn in self.qb_names:
            data_no = self.ramsey_analysis.proc_data_dict['data_to_fit'][
                          qbn][:-self.ramsey_analysis.num_cal_points]
            data_with = self.ramsey_add_pulse_analysis.proc_data_dict[
                            'data_to_fit'][
                            qbn][:-self.ramsey_analysis.num_cal_points]
            delays = self.ramsey_analysis.proc_data_dict['sweep_points_dict'][
                         qbn]['sweep_points'][
                     :-self.ramsey_analysis.num_cal_points]

            figure_name = 'CrossZZ_' + qbn
            self.plot_dicts[figure_name+'with'] = {
                'fig_id': figure_name,
                'plotfn': self.plot_line,
                'xvals': delays,
                'yvals': data_with,
                'xlabel': xlabel,
                'xunit': xunit,
                'ylabel': '|e> state population',
                'setlabel': 'with $\\pi$-pulse',
                'title': title,
                'color': 'r',
                'marker': 'o',
                'line_kws': {'markersize': 5},
                'linestyle': 'none',
                'do_legend': True,
                'legend_ncol': 2,
                'legend_bbox_to_anchor': (1, -0.15),
                'legend_pos': 'upper right'}

            if self.do_fitting:
                fit_res_with = self.ramsey_add_pulse_analysis.fit_dicts[
                    'exp_decay_' + qbn]['fit_res']
                self.plot_dicts['fit_with_'+qbn] = {
                    'fig_id': figure_name,
                    'plotfn': self.plot_fit,
                    'xlabel': 'Ramsey delay',
                    'xunit': 's',
                    'fit_res': fit_res_with,
                    'setlabel': 'with $\\pi$-pulse - fit',
                    'title': title,
                    'do_legend': True,
                    'color': 'r',
                    'legend_ncol': 2,
                    'legend_bbox_to_anchor': (1, -0.15),
                    'legend_pos': 'upper right'}

            self.plot_dicts[figure_name+'no'] = {
                'fig_id': figure_name,
                'plotfn': self.plot_line,
                'xvals': delays,
                'yvals': data_no,
                'setlabel': 'no $\\pi$-pulse',
                'title': title,
                'color': 'g',
                'marker': 'o',
                'line_kws': {'markersize': 5},
                'linestyle': 'none',
                'do_legend': True,
                'legend_ncol': 2,
                'legend_bbox_to_anchor': (1, -0.15),
                'legend_pos': 'upper right'}

            if self.do_fitting:
                fit_res_no = self.ramsey_analysis.fit_dicts[
                    'exp_decay_' + qbn]['fit_res']
                self.plot_dicts['fit_no_'+qbn] = {
                    'fig_id': figure_name,
                    'plotfn': self.plot_fit,
                    'xlabel': 'Ramsey delay',
                    'xunit': 's',
                    'fit_res': fit_res_no,
                    'setlabel': 'no $\\pi$-pulse - fit',
                    'title': title,
                    'do_legend': True,
                    'color': 'g',
                    'legend_ncol': 2,
                    'legend_bbox_to_anchor': (1, -0.15),
                    'legend_pos': 'upper right'}

            textstr = r'$\alpha ZZ$ = {:.2f} +- {:.2f}'.format(
               self.cross_kerr*1e-3, self.cross_kerr_error*1e-3) + ' kHz'

            self.plot_dicts['text_msg_' + qbn] = {'fig_id': figure_name,
                                                  'text_string': textstr,
                                                  'ypos': -0.2,
                                                  'xpos': -0.075,
                                                  'horizontalalignment': 'left',
                                                  'verticalalignment': 'top',
                                                  'plotfn': self.plot_text}




class OverUnderRotationAnalysis(MultiQubit_TimeDomain_Analysis):

    def __init__(self, *args, **kwargs):
        super().__init__(*args, **kwargs)

    def prepare_fitting(self):
        self.fit_dicts = OrderedDict()
        for qbn in self.qb_names:
            data = self.proc_data_dict['projected_data_dict'][qbn]
            sweep_points = self.proc_data_dict['sweep_points_dict'][qbn][
                'msmt_sweep_points']
            if self.num_cal_points != 0:
                data = data[:-self.num_cal_points]
            model = lmfit.models.LinearModel()
            guess_pars = model.guess(data=data, x=sweep_points)
            guess_pars['intercept'].value = 0.5
            guess_pars['intercept'].vary = False
            key = 'fit_' + qbn
            self.fit_dicts[key] = {
                'fit_fn': model.func,
                'fit_xvals': {'x': sweep_points},
                'fit_yvals': {'data': data},
                'guess_pars': guess_pars}

    def analyze_fit_results(self):
        self.proc_data_dict['analysis_params_dict'] = OrderedDict()
        for qbn in self.qb_names:
            try:
                old_amp180 = a_tools.get_instr_setting_value_from_file(
                    file_path=self.raw_data_dict['folder'][0],
                    instr_name=qbn, param_name='amp180{}'.format(
                        '_ef' if 'f' in self.data_to_fit[qbn] else ''))
            except KeyError:
                old_amp180 = a_tools.get_instr_setting_value_from_file(
                    file_path=self.raw_data_dict['folder'][0],
                    instr_name=qbn, param_name='{}_amp180'.format(
                        'ef' if 'f' in self.data_to_fit[qbn] else 'ge'))

            self.proc_data_dict['analysis_params_dict'][qbn] = OrderedDict()
            self.proc_data_dict['analysis_params_dict'][qbn][
                'corrected_amp'] = old_amp180 - self.fit_dicts[
                'fit_' + qbn]['fit_res'].best_values['slope']*old_amp180
            self.proc_data_dict['analysis_params_dict'][qbn][
                'corrected_amp_stderr'] = self.fit_dicts[
                'fit_' + qbn]['fit_res'].params['slope'].stderr*old_amp180

    def prepare_plots(self):
        super().prepare_plots()

        if self.do_fitting:
            for qbn in self.qb_names:
                # rename base plot
                if self.fit_dicts['fit_' + qbn][
                        'fit_res'].best_values['slope'] >= 0:
                    base_plot_name = 'OverRotation_' + qbn
                else:
                    base_plot_name = 'UnderRotation_' + qbn
                self.prepare_projected_data_plot(
                    fig_name=base_plot_name,
                    data=self.proc_data_dict['data_to_fit'][qbn],
                    plot_name_suffix=qbn+'fit',
                    qb_name=qbn)

                self.plot_dicts['fit_' + qbn] = {
                    'fig_id': base_plot_name,
                    'plotfn': self.plot_fit,
                    'fit_res': self.fit_dicts['fit_' + qbn]['fit_res'],
                    'setlabel': 'linear fit',
                    'do_legend': True,
                    'color': 'r',
                    'legend_ncol': 2,
                    'legend_bbox_to_anchor': (1, -0.15),
                    'legend_pos': 'upper right'}

                try:
                    old_amp180 = a_tools.get_instr_setting_value_from_file(
                        file_path=self.raw_data_dict['folder'][0],
                        instr_name=qbn, param_name='amp180{}'.format(
                            '_ef' if 'f' in self.data_to_fit[qbn] else ''))
                except KeyError:
                    old_amp180 = a_tools.get_instr_setting_value_from_file(
                        file_path=self.raw_data_dict['folder'][0],
                        instr_name=qbn, param_name='{}_amp180'.format(
                            'ef' if 'f' in self.data_to_fit[qbn] else 'ge'))
                correction_dict = self.proc_data_dict['analysis_params_dict']
                fit_res = self.fit_dicts['fit_' + qbn]['fit_res']
                textstr = '$\pi$-Amp = {:.4f} mV'.format(
                    correction_dict[qbn]['corrected_amp']*1e3) \
                          + ' $\pm$ {:.1e} mV'.format(
                    correction_dict[qbn]['corrected_amp_stderr']*1e3) \
                          + '\nold $\pi$-Amp = {:.4f} mV'.format(
                    old_amp180*1e3) \
                          + '\namp. correction = {:.4f} mV'.format(
                              fit_res.best_values['slope']*old_amp180*1e3) \
                          + '\nintercept = {:.2f}'.format(
                              fit_res.best_values['intercept'])
                self.plot_dicts['text_msg_' + qbn] = {
                    'fig_id': base_plot_name,
                    'ypos': -0.2,
                    'xpos': 0,
                    'horizontalalignment': 'left',
                    'verticalalignment': 'top',
                    'plotfn': self.plot_text,
                    'text_string': textstr}

                self.plot_dicts['half_hline_' + qbn] = {
                    'fig_id': base_plot_name,
                    'plotfn': self.plot_hlines,
                    'y': 0.5,
                    'xmin': self.proc_data_dict['sweep_points_dict'][qbn][
                        'sweep_points'][0],
                    'xmax': self.proc_data_dict['sweep_points_dict'][qbn][
                        'sweep_points'][-1],
                    'colors': 'gray'}


class MultiCZgate_Calib_Analysis(MultiQubit_TimeDomain_Analysis):

    def __init__(self, *args, **kwargs):
        options_dict = kwargs.pop('options_dict', {})
        options_dict.update({'TwoD': True})
        kwargs.update({'options_dict': options_dict})
        self.phase_key = 'phase_diffs'
        self.legend_label_func = lambda qbn, row: ''
        super().__init__(*args, **kwargs)

    def extract_data(self):
        super().extract_data()

        # Find leakage and ramsey qubit names
        self.leakage_qbnames = self.get_param_value('leakage_qbnames',
                                                    default_value=[])
        self.ramsey_qbnames = self.get_param_value('ramsey_qbnames',
                                                   default_value=[])
        self.gates_list = self.get_param_value('gates_list', default_value=[])

        # FIXME: Nathan @Author of the next 4 lines: this code seems to be
        #  a bit hacky and should at least be commented.
        if not len(self.gates_list):
            leakage_qbnames_temp = len(self.ramsey_qbnames) * ['']
            self.gates_list = [(qbl, qbr) for qbl, qbr in
                               zip(leakage_qbnames_temp, self.ramsey_qbnames)]

    def process_data(self):
        super().process_data()

        # TODO: Steph 15.09.2020
        # This is a hack. It should be done in MultiQubit_TimeDomain_Analysis
        # but would break every analysis inheriting from it but we just needed
        # it to work for this analysis :)
        self.data_to_fit = self.get_param_value('data_to_fit', {})
        for qbn in self.data_to_fit:
            # make values of data_to_fit be lists
            if isinstance(self.data_to_fit[qbn], str):
                self.data_to_fit[qbn] = [self.data_to_fit[qbn]]

        # Overwrite data_to_fit in proc_data_dict
        self.proc_data_dict['data_to_fit'] = OrderedDict()
        for qbn, prob_data in self.proc_data_dict[
                'projected_data_dict'].items():
            if qbn in self.data_to_fit:
                self.proc_data_dict['data_to_fit'][qbn] = {
                    prob_label: prob_data[prob_label] for prob_label in
                    self.data_to_fit[qbn]}

        # Make sure data has the right shape (len(hard_sp), len(soft_sp))
        for qbn, prob_data in self.proc_data_dict['data_to_fit'].items():
            for prob_label, data in prob_data.items():
                if data.shape[1] != self.proc_data_dict[
                        'sweep_points_dict'][qbn]['sweep_points'].size:
                    self.proc_data_dict['data_to_fit'][qbn][prob_label] = data.T

        # reshape data for ease of use
        qbn = self.qb_names[0]
        phase_sp_param_name = [p for p in self.mospm[qbn] if 'phase' in p][0]
        phases = self.sp.get_sweep_params_property('values', 0,
                                                   phase_sp_param_name)
        self.dim_scale_factor = len(phases) // len(np.unique(phases))

        self.proc_data_dict['data_to_fit_reshaped'] = OrderedDict()
        for qbn in self.qb_names:
            self.proc_data_dict['data_to_fit_reshaped'][qbn] = {
                prob_label: np.reshape(
                    self.proc_data_dict['data_to_fit'][qbn][prob_label][
                    :, :-self.num_cal_points],
                    (self.dim_scale_factor * \
                     self.proc_data_dict['data_to_fit'][qbn][prob_label][
                       :, :-self.num_cal_points].shape[0],
                     self.proc_data_dict['data_to_fit'][qbn][prob_label][
                     :, :-self.num_cal_points].shape[1]//self.dim_scale_factor))
                for prob_label in self.proc_data_dict['data_to_fit'][qbn]}

        # convert phases to radians
        for qbn in self.qb_names:
            sweep_dict = self.proc_data_dict['sweep_points_dict'][qbn]
            sweep_dict['sweep_points'] *= np.pi/180

    def plot_traces(self, prob_label, data_2d, qbn):
        plotsize = self.get_default_plot_params(set=False)[
            'figure.figsize']
        plotsize = (plotsize[0], plotsize[0]/1.25)
        if data_2d.shape[1] != self.proc_data_dict[
                'sweep_points_dict'][qbn]['sweep_points'].size:
            data_2d = data_2d.T

        data_2d_reshaped = np.reshape(
            data_2d[:, :-self.num_cal_points],
            (self.dim_scale_factor*data_2d[:, :-self.num_cal_points].shape[0],
             data_2d[:, :-self.num_cal_points].shape[1]//self.dim_scale_factor))

        data_2d_cal_reshaped = [[data_2d[:, -self.num_cal_points:]]] * \
                               (self.dim_scale_factor *
                                data_2d[:, :-self.num_cal_points].shape[0])

        ref_states_plot_dicts = {}
        for row in range(data_2d_reshaped.shape[0]):
            phases = np.unique(self.proc_data_dict['sweep_points_dict'][qbn][
                                   'msmt_sweep_points'])
            data = data_2d_reshaped[row, :]
            legend_bbox_to_anchor = (1, -0.15)
            legend_pos = 'upper right'
            legend_ncol = 2

            if qbn in self.ramsey_qbnames and self.get_latex_prob_label(
                    prob_label) in [self.get_latex_prob_label(pl)
                                    for pl in self.data_to_fit[qbn]]:
                figure_name = '{}_{}_{}'.format(self.phase_key, qbn, prob_label)
            elif qbn in self.leakage_qbnames and self.get_latex_prob_label(
                    prob_label) in [self.get_latex_prob_label(pl)
                                    for pl in self.data_to_fit[qbn]]:
                figure_name = 'Leakage_{}_{}'.format(qbn, prob_label)
            else:
                figure_name = 'projected_plot_' + qbn + '_' + \
                              prob_label

            # plot cal points
            if self.num_cal_points > 0:
                data_w_cal = data_2d_cal_reshaped[row][0][0]
                for i, cal_pts_idxs in enumerate(
                        self.cal_states_dict.values()):
                    s = '{}_{}_{}'.format(row, qbn, prob_label)
                    ref_state_plot_name = list(
                        self.cal_states_dict)[i] + '_' + s
                    ref_states_plot_dicts[ref_state_plot_name] = {
                        'fig_id': figure_name,
                        'plotfn': self.plot_line,
                        'plotsize': plotsize,
                        'xvals': self.proc_data_dict[
                            'sweep_points_dict'][qbn][
                            'cal_points_sweep_points'][
                            cal_pts_idxs],
                        'yvals': data_w_cal[cal_pts_idxs],
                        'setlabel': list(
                            self.cal_states_dict)[i] if
                        row == 0 else '',
                        'do_legend': row == 0,
                        'legend_bbox_to_anchor':
                            legend_bbox_to_anchor,
                        'legend_pos': legend_pos,
                        'legend_ncol': legend_ncol,
                        'linestyle': 'none',
                        'line_kws': {'color':
                            self.get_cal_state_color(
                                list(self.cal_states_dict)[i])}}

            xlabel, xunit = self.get_xaxis_label_unit(qbn)
            self.plot_dicts['data_{}_{}_{}'.format(
                row, qbn, prob_label)] = {
                'plotfn': self.plot_line,
                'fig_id': figure_name,
                'plotsize': plotsize,
                'xvals': phases,
                'xlabel': xlabel,
                'xunit': xunit,
                'yvals': data,
                'ylabel': '{} state population'.format(
                    self.get_latex_prob_label(prob_label)),
                'yunit': '',
                'yscale': self.get_param_value("yscale", "linear"),
                'setlabel': 'Data - ' + self.legend_label_func(qbn, row)
                    if row in [0, 1] else '',
                'title': self.raw_data_dict['timestamp'] + ' ' +
                         self.raw_data_dict['measurementstring'] + '-' + qbn,
                'linestyle': 'none',
                'color': 'C0' if row % 2 == 0 else 'C2',
                'do_legend': row in [0, 1],
                'legend_ncol': legend_ncol,
                'legend_bbox_to_anchor': legend_bbox_to_anchor,
                'legend_pos': legend_pos}

            if self.do_fitting and 'projected' not in figure_name:
                if qbn in self.leakage_qbnames and self.get_param_value(
                        'classified_ro', False):
                    continue

                k = 'fit_{}{}_{}_{}'.format(
                    'on' if row % 2 == 0 else 'off', row, prob_label, qbn)
                if f'Cos_{k}' in self.fit_dicts:
                    fit_res = self.fit_dicts[f'Cos_{k}']['fit_res']
                    self.plot_dicts[k + '_' + prob_label] = {
                        'fig_id': figure_name,
                        'plotfn': self.plot_fit,
                        'fit_res': fit_res,
                        'setlabel': 'Fit - ' + self.legend_label_func(qbn, row)
                            if row in [0, 1] else '',
                        'color': 'C0' if row % 2 == 0 else 'C2',
                        'do_legend': row in [0, 1],
                        'legend_ncol': legend_ncol,
                        'legend_bbox_to_anchor':
                            legend_bbox_to_anchor,
                        'legend_pos': legend_pos}
                elif f'Linear_{k}' in self.fit_dicts:
                    fit_res = self.fit_dicts[f'Linear_{k}']['fit_res']
                    xvals = fit_res.userkws[
                        fit_res.model.independent_vars[0]]
                    xfine = np.linspace(min(xvals), max(xvals), 100)
                    yvals = fit_res.model.func(
                        xfine, **fit_res.best_values)
                    if not hasattr(yvals, '__iter__'):
                        yvals = np.array(len(xfine)*[yvals])

                    self.plot_dicts[k] = {
                        'fig_id': figure_name,
                        'plotfn': self.plot_line,
                        'xvals': xfine,
                        'yvals': yvals,
                        'marker': '',
                        'setlabel': 'Fit - ' + self.legend_label_func(
                            qbn, row) if row in [0, 1] else '',
                        'do_legend': row in [0, 1],
                        'legend_ncol': legend_ncol,
                        'color': 'C0' if row % 2 == 0 else 'C2',
                        'legend_bbox_to_anchor':
                            legend_bbox_to_anchor,
                        'legend_pos': legend_pos}

        # ref state plots need to be added at the end, otherwise the
        # legend for |g> and |e> is added twice (because of the
        # condition do_legend = (row in [0,1]) in the plot dicts above
        if self.num_cal_points > 0:
            self.plot_dicts.update(ref_states_plot_dicts)
        return figure_name

    def prepare_fitting(self):
        self.fit_dicts = OrderedDict()
        self.leakage_values = np.array([])
        labels = ['on', 'off']
        for i, qbn in enumerate(self.qb_names):
            for prob_label in self.data_to_fit[qbn]:
                for row in range(self.proc_data_dict['data_to_fit_reshaped'][
                                     qbn][prob_label].shape[0]):
                    phases = np.unique(self.proc_data_dict['sweep_points_dict'][
                                           qbn]['msmt_sweep_points'])
                    data = self.proc_data_dict['data_to_fit_reshaped'][qbn][
                        prob_label][row, :]
                    key = 'fit_{}{}_{}_{}'.format(labels[row % 2], row,
                                                   prob_label, qbn)
                    if qbn in self.leakage_qbnames and prob_label == 'pf':
                        if self.get_param_value('classified_ro', False):
                            self.leakage_values = np.append(self.leakage_values,
                                                            np.mean(data))
                        else:
                            # fit leakage qb results to a constant
                            model = lmfit.models.ConstantModel()
                            guess_pars = model.guess(data=data, x=phases)
                            self.fit_dicts[f'Linear_{key}'] = {
                                'fit_fn': model.func,
                                'fit_xvals': {'x': phases},
                                'fit_yvals': {'data': data},
                                'guess_pars': guess_pars}
                    elif prob_label == 'pe' or prob_label == 'pg':
                        # fit ramsey qb results to a cosine
                        model = lmfit.Model(fit_mods.CosFunc)
                        guess_pars = fit_mods.Cos_guess(
                            model=model,
                            t=phases,
                            data=data, freq_guess=1/(2*np.pi))
                        guess_pars['frequency'].value = 1/(2*np.pi)
                        guess_pars['frequency'].vary = False

                        self.fit_dicts[f'Cos_{key}'] = {
                            'fit_fn': fit_mods.CosFunc,
                            'fit_xvals': {'t': phases},
                            'fit_yvals': {'data': data},
                            'guess_pars': guess_pars}

    def analyze_fit_results(self):
        self.proc_data_dict['analysis_params_dict'] = OrderedDict()

        for qbn in self.qb_names:
            # Cos fits
            keys = [k for k in list(self.fit_dicts.keys()) if
                    (k.startswith('Cos') and k.endswith(qbn))]
            if len(keys) > 0:
                fit_res_objs = [self.fit_dicts[k]['fit_res'] for k in keys]
                # cosine amplitudes
                amps = np.array([fr.best_values['amplitude'] for fr
                                 in fit_res_objs])
                amps_errs = np.array([fr.params['amplitude'].stderr
                                      for fr in fit_res_objs], dtype=np.float64)
                amps_errs = np.nan_to_num(amps_errs)
                # amps_errs.dtype = amps.dtype
                if qbn in self.ramsey_qbnames:
                    # phase_diffs
                    phases = np.array([fr.best_values['phase'] for fr in
                                       fit_res_objs])
                    phases_errs = np.array([fr.params['phase'].stderr for fr in
                                            fit_res_objs], dtype=np.float64)
                    phases_errs = np.nan_to_num(phases_errs)
                    self.proc_data_dict['analysis_params_dict'][
                        f'phases_{qbn}'] = {
                        'val': phases, 'stderr': phases_errs}

                    # compute phase diffs
                    if getattr(self, 'delta_tau', 0) is not None:
                        # this can be false for Cyroscope with
                        # estimation_window == None and odd nr of trunc lengths
                        phase_diffs = phases[0::2] - phases[1::2]
                        phase_diffs %= (2*np.pi)
                        phase_diffs_stderrs = np.sqrt(
                            np.array(phases_errs[0::2]**2 +
                                     phases_errs[1::2]**2, dtype=np.float64))
                        self.proc_data_dict['analysis_params_dict'][
                            f'{self.phase_key}_{qbn}'] = {
                            'val': phase_diffs, 'stderr': phase_diffs_stderrs}

                        # contrast = (cos_amp_g + cos_amp_e)/ 2
                        contrast = (amps[1::2] + amps[0::2])/2
                        contrast_stderr = 0.5*np.sqrt(
                            np.array(amps_errs[0::2]**2 + amps_errs[1::2]**2,
                                     dtype=np.float64))

                        self.proc_data_dict['analysis_params_dict'][
                            f'mean_contrast_{qbn}'] = {
                            'val': contrast, 'stderr': contrast_stderr}

                        # contrast_loss = (cos_amp_g - cos_amp_e)/ cos_amp_g
                        population_loss = (amps[1::2] - amps[0::2])/amps[1::2]
                        x = amps[1::2] - amps[0::2]
                        x_err = np.array(amps_errs[0::2]**2 + amps_errs[1::2]**2,
                                         dtype=np.float64)
                        y = amps[1::2]
                        y_err = amps_errs[1::2]
                        try:
                            population_loss_stderrs = np.sqrt(np.array(
                                ((y * x_err) ** 2 + (x * y_err) ** 2) / (y ** 4),
                                dtype=np.float64))
                        except:
                            population_loss_stderrs = float("nan")
                        self.proc_data_dict['analysis_params_dict'][
                            f'population_loss_{qbn}'] = \
                            {'val': population_loss,
                             'stderr': population_loss_stderrs}
                else:
                    self.proc_data_dict['analysis_params_dict'][
                        f'amps_{qbn}'] = {
                        'val': amps[1::2], 'stderr': amps_errs[1::2]}

            # Linear fits
            keys = [k for k in list(self.fit_dicts.keys()) if
                    (k.startswith('Linear') and k.endswith(qbn))]
            if len(keys) > 0:
                fit_res_objs = [self.fit_dicts[k]['fit_res'] for k in keys]
                # get leakage
                lines = np.array([fr.best_values['c'] for fr
                                  in fit_res_objs])
                lines_errs = np.array([fr.params['c'].stderr for
                                       fr in fit_res_objs], dtype=np.float64)
                lines_errs = np.nan_to_num(lines_errs)

                leakage = lines[0::2]
                leakage_errs = np.array(lines_errs[0::2], dtype=np.float64)
                leakage_increase = lines[0::2] - lines[1::2]
                leakage_increase_errs = np.array(np.sqrt(lines_errs[0::2]**2,
                                                         lines_errs[1::2]**2),
                                                 dtype=np.float64)
                self.proc_data_dict['analysis_params_dict'][
                    f'leakage_{qbn}'] = \
                    {'val': leakage, 'stderr': leakage_errs}
                self.proc_data_dict['analysis_params_dict'][
                    f'leakage_increase_{qbn}'] = {'val': leakage_increase,
                                                  'stderr': leakage_increase_errs}

            # special case: if classified detector was used, we get leakage
            # for free
            if qbn in self.leakage_qbnames and self.get_param_value(
                    'classified_ro', False):
                leakage = self.leakage_values[0::2]
                leakage_errs = np.zeros(len(leakage))
                leakage_increase = self.leakage_values[0::2] - \
                                   self.leakage_values[1::2]
                leakage_increase_errs = np.zeros(len(leakage))
                self.proc_data_dict['analysis_params_dict'][
                    f'leakage_{qbn}'] = \
                    {'val': leakage, 'stderr': leakage_errs}
                self.proc_data_dict['analysis_params_dict'][
                    f'leakage_increase_{qbn}'] = {'val': leakage_increase,
                                                  'stderr': leakage_increase_errs}

        self.save_processed_data(key='analysis_params_dict')

    def prepare_plots(self):
        len_ssp = len(self.proc_data_dict['analysis_params_dict'][
                          f'{self.phase_key}_{self.ramsey_qbnames[0]}']['val'])
        if self.options_dict.get('plot_all_traces', True):
            for j, qbn in enumerate(self.qb_names):
                if self.options_dict.get('plot_all_probs', True):
                    for prob_label, data_2d in self.proc_data_dict[
                            'projected_data_dict'][qbn].items():
                        figure_name = self.plot_traces(prob_label, data_2d, qbn)
                else:
                    for prob_label, data_2d in self.proc_data_dict[
                            'data_to_fit'][qbn]:
                        figure_name = self.plot_traces(prob_label, data_2d, qbn)

                if self.do_fitting and len_ssp == 1:
                    self.options_dict.update({'TwoD': False,
                                              'plot_proj_data': False})
                    super().prepare_plots()

                    if qbn in self.ramsey_qbnames:
                        # add the cphase + leakage textboxes to the
                        # cphase_qbr_pe figure
                        figure_name = f'{self.phase_key}_{qbn}_pe'
                        textstr = '{} = \n{:.2f}'.format(
                            self.phase_key,
                            self.proc_data_dict['analysis_params_dict'][
                                f'{self.phase_key}_{qbn}']['val'][0]*180/np.pi) + \
                                  r'$^{\circ}$' + \
                                  '$\\pm${:.2f}'.format(
                                      self.proc_data_dict[
                                          'analysis_params_dict'][
                                          f'{self.phase_key}_{qbn}'][
                                          'stderr'][0] * 180 / np.pi) + \
                                  r'$^{\circ}$'
                        textstr += '\nMean contrast = \n' + \
                                   '{:.3f} $\\pm$ {:.3f}'.format(
                                       self.proc_data_dict[
                                           'analysis_params_dict'][
                                           f'mean_contrast_{qbn}']['val'][0],
                                       self.proc_data_dict[
                                           'analysis_params_dict'][
                                           f'mean_contrast_{qbn}'][
                                           'stderr'][0])
                        textstr += '\nContrast loss = \n' + \
                                   '{:.3f} $\\pm$ {:.3f}'.format(
                                       self.proc_data_dict[
                                           'analysis_params_dict'][
                                           f'population_loss_{qbn}']['val'][0],
                                       self.proc_data_dict[
                                           'analysis_params_dict'][
                                           f'population_loss_{qbn}'][
                                           'stderr'][0])
                        pdap = self.proc_data_dict.get(
                            'percent_data_after_presel', False)
                        if pdap:
                            textstr += "\nPreselection = \n {" + ', '.join(
                                f"{qbn}: {v}" for qbn, v in pdap.items()) + '}'

                        self.plot_dicts['cphase_text_msg_' + qbn] = {
                            'fig_id': figure_name,
                            'ypos': -0.2,
                            'xpos': -0.1,
                            'horizontalalignment': 'left',
                            'verticalalignment': 'top',
                            'box_props': None,
                            'plotfn': self.plot_text,
                            'text_string': textstr}

                        qbl = [gl[0] for gl in self.gates_list
                               if qbn == gl[1]]
                        if len(qbl):
                            qbl = qbl[0]
                            textstr = 'Leakage =\n{:.5f} $\\pm$ {:.5f}'.format(
                                self.proc_data_dict['analysis_params_dict'][
                                    f'leakage_{qbl}']['val'][0],
                                self.proc_data_dict['analysis_params_dict'][
                                    f'leakage_{qbl}']['stderr'][0])
                            textstr += '\n\n$\\Delta$Leakage = \n' \
                                       '{:.5f} $\\pm$ {:.5f}'.format(
                                self.proc_data_dict['analysis_params_dict'][
                                    f'leakage_increase_{qbl}']['val'][0],
                                self.proc_data_dict['analysis_params_dict'][
                                    f'leakage_increase_{qbl}']['stderr'][0])
                            self.plot_dicts['cphase_text_msg_' + qbl] = {
                                'fig_id': figure_name,
                                'ypos': -0.2,
                                'xpos': 0.175,
                                'horizontalalignment': 'left',
                                'verticalalignment': 'top',
                                'box_props': None,
                                'plotfn': self.plot_text,
                                'text_string': textstr}

                    else:
                        if f'amps_{qbn}' in self.proc_data_dict[
                                'analysis_params_dict']:
                            figure_name = f'Leakage_{qbn}_pg'
                            textstr = 'Amplitude CZ int. OFF = \n' + \
                                       '{:.3f} $\\pm$ {:.3f}'.format(
                                           self.proc_data_dict[
                                               'analysis_params_dict'][
                                               f'amps_{qbn}']['val'][0],
                                           self.proc_data_dict[
                                               'analysis_params_dict'][
                                               f'amps_{qbn}']['stderr'][0])
                            self.plot_dicts['swap_text_msg_' + qbn] = {
                                'fig_id': figure_name,
                                'ypos': -0.2,
                                'xpos': -0.1,
                                'horizontalalignment': 'left',
                                'verticalalignment': 'top',
                                'box_props': None,
                                'plotfn': self.plot_text,
                                'text_string': textstr}

        # plot analysis results
        if self.do_fitting and len_ssp > 1:
            for qbn in self.qb_names:
                ss_pars = self.proc_data_dict['sweep_points_2D_dict'][qbn]
                for idx, ss_pname in enumerate(ss_pars):
                    xvals = self.sp.get_sweep_params_property('values', 1,
                                                              ss_pname)
                    xvals_to_use = deepcopy(xvals)
                    xlabel = self.sp.get_sweep_params_property('label', 1,
                                                               ss_pname)
                    xunit = self.sp.get_sweep_params_property('unit', 1,
                                                               ss_pname)
                    for param_name, results_dict in self.proc_data_dict[
                            'analysis_params_dict'].items():
                        if qbn in param_name:
                            reps = 1
                            if len(results_dict['val']) >= len(xvals):
                                reps = len(results_dict['val']) / len(xvals)
                            else:
                                # cyroscope case
                                if hasattr(self, 'xvals_reduction_func'):
                                    xvals_to_use = self.xvals_reduction_func(
                                        xvals)
                                else:
                                    log.warning(f'Length mismatch between xvals'
                                                ' and analysis param for'
                                                ' {param_name}, and no'
                                                ' xvals_reduction_func has been'
                                                ' defined. Unclear how to'
                                                ' reduce xvals.')

                            plot_name = f'{param_name}_vs_{xlabel}'
                            if 'phase' in param_name:
                                yvals = results_dict['val']*180/np.pi - (180 if
                                    len(self.leakage_qbnames) > 0 else 0)
                                yerr = results_dict['stderr']*180/np.pi
                                ylabel = param_name + ('-$180^{\\circ}$' if
                                    len(self.leakage_qbnames) > 0 else '')
                                self.plot_dicts[plot_name+'_hline'] = {
                                    'fig_id': plot_name,
                                    'plotfn': self.plot_hlines,
                                    'y': 0,
                                    'xmin': np.min(xvals_to_use),
                                    'xmax': np.max(xvals_to_use),
                                    'colors': 'gray'}
                            else:
                                yvals = results_dict['val']
                                yerr = results_dict['stderr']
                                ylabel = param_name

                            if 'phase' in param_name:
                                yunit = 'deg'
                            elif 'freq' in param_name:
                                yunit = 'Hz'
                            else:
                                yunit = ''

                            self.plot_dicts[plot_name] = {
                                'plotfn': self.plot_line,
                                'xvals': np.repeat(xvals_to_use, reps),
                                'xlabel': xlabel,
                                'xunit': xunit,
                                'yvals': yvals,
                                'yerr': yerr if param_name != 'leakage'
                                    else None,
                                'ylabel': ylabel,
                                'yunit': yunit,
                                'title': self.raw_data_dict['timestamp'] + ' ' +
                                         self.raw_data_dict['measurementstring']
                                         + '-' + qbn,
                                'linestyle': 'none',
                                'do_legend': False}


class CPhaseLeakageAnalysis(MultiCZgate_Calib_Analysis):

    def __init__(self, *args, **kwargs):
        super().__init__(*args, **kwargs)

    def extract_data(self):
        super().extract_data()
        # Find leakage and ramsey qubit names
        # first try the legacy code
        leakage_qbname = self.get_param_value('leakage_qbname')
        ramsey_qbname = self.get_param_value('ramsey_qbname')
        if leakage_qbname is not None and ramsey_qbname is not None:
            self.gates_list += [(leakage_qbname, ramsey_qbname)]
            self.leakage_qbnames = [leakage_qbname]
            self.ramsey_qbnames = [ramsey_qbname]
        else:
            # new measurement framework
            task_list = self.get_param_value('task_list', default_value=[])
            for task in task_list:
                self.gates_list += [(task['qbl'], task['qbr'])]
                self.leakage_qbnames += [task['qbl']]
                self.ramsey_qbnames += [task['qbr']]

        if len(self.leakage_qbnames) == 0 and len(self.ramsey_qbnames) == 0:
            raise ValueError('Please provide either leakage_qbnames or '
                             'ramsey_qbnames.')
        elif len(self.ramsey_qbnames) == 0:
            self.ramsey_qbnames = [qbn for qbn in self.qb_names if
                                  qbn not in self.leakage_qbnames]
        elif len(self.leakage_qbnames) == 0:
            self.leakage_qbnames = [qbn for qbn in self.qb_names if
                                   qbn not in self.ramsey_qbnames]
            if len(self.leakage_qbnames) == 0:
                self.leakage_qbnames = None

        # prepare list of qubits on which must be considered simultaneously
        # for preselection. Default: preselect on all qubits in the gate = ground
        default_preselection_qbs = defaultdict(list)
        for qbn in self.qb_names:
            for gate_qbs in self.gates_list:
                if qbn in gate_qbs:
                    default_preselection_qbs[qbn].extend(gate_qbs)
        preselection_qbs = self.get_param_value("preselection_qbs",
                                                default_preselection_qbs)
        self.options_dict.update({"preselection_qbs": preselection_qbs})

    def process_data(self):
        super().process_data()


        self.phase_key = 'cphase'
        if len(self.leakage_qbnames) > 0:
            def legend_label_func(qbn, row, gates_list=self.gates_list):
                leakage_qbnames = [qb_tup[0] for qb_tup in gates_list]
                if qbn in leakage_qbnames:
                    return f'{qbn} in $|g\\rangle$' if row % 2 != 0 else \
                        f'{qbn} in $|e\\rangle$'
                else:
                    qbln = [qb_tup for qb_tup in gates_list
                            if qbn == qb_tup[1]][0][0]
                    return f'{qbln} in $|g\\rangle$' if row % 2 != 0 else \
                        f'{qbln} in $|e\\rangle$'
        else:
            legend_label_func = lambda qbn, row: \
                'qbc in $|g\\rangle$' if row % 2 != 0 else \
                    'qbc in $|e\\rangle$'
        self.legend_label_func = legend_label_func


class DynamicPhaseAnalysis(MultiCZgate_Calib_Analysis):

    def __init__(self, *args, **kwargs):
        super().__init__(*args, **kwargs)

    def process_data(self):
        super().process_data()

        if len(self.ramsey_qbnames) == 0:
            self.ramsey_qbnames = self.qb_names

        self.phase_key = 'dynamic_phase'
        self.legend_label_func = lambda qbn, row: 'no FP' \
            if row % 2 != 0 else 'with FP'


class CryoscopeAnalysis(DynamicPhaseAnalysis):

    def __init__(self, qb_names, *args, **kwargs):
        options_dict = kwargs.get('options_dict', {})
        unwrap_phases = options_dict.pop('unwrap_phases', True)
        options_dict['unwrap_phases'] = unwrap_phases
        kwargs['options_dict'] = options_dict
        params_dict = {}
        for qbn in qb_names:
            s = f'Instrument settings.{qbn}'
            params_dict[f'ge_freq_{qbn}'] = s+f'.ge_freq'
        kwargs['params_dict'] = params_dict
        kwargs['numeric_params'] = list(params_dict)
        super().__init__(qb_names, *args, **kwargs)

    def process_data(self):
        super().process_data()
        self.phase_key = 'delta_phase'

    def analyze_fit_results(self):
        global_delta_tau = self.get_param_value('estimation_window')
        task_list = self.get_param_value('task_list')
        for qbn in self.qb_names:
            delta_tau = deepcopy(global_delta_tau)
            if delta_tau is None:
                if task_list is None:
                    log.warning(f'estimation_window is None and task_list '
                                f'for {qbn} was not found. Assuming no '
                                f'estimation_window was used.')
                else:
                    task = [t for t in task_list if t['qb'] == qbn]
                    if not len(task):
                        raise ValueError(f'{qbn} not found in task_list.')
                    delta_tau = task[0].get('estimation_window', None)
        self.delta_tau = delta_tau

        if self.get_param_value('analyze_fit_results_super', True):
            super().analyze_fit_results()
        self.proc_data_dict['tvals'] = OrderedDict()

        for qbn in self.qb_names:
            if delta_tau is None:
                trunc_lengths = self.sp.get_sweep_params_property(
                    'values', 1, f'{qbn}_truncation_length')
                delta_tau = np.diff(trunc_lengths)
                m = delta_tau > 0
                delta_tau = delta_tau[m]
                phases = self.proc_data_dict['analysis_params_dict'][
                    f'phases_{qbn}']
                delta_phases_vals = -np.diff(phases['val'])[m]
                delta_phases_vals = (delta_phases_vals + np.pi) % (
                            2 * np.pi) - np.pi
                delta_phases_errs = (np.sqrt(
                    np.array(phases['stderr'][1:] ** 2 +
                             phases['stderr'][:-1] ** 2, dtype=np.float64)))[m]

                self.xvals_reduction_func = lambda xvals: \
                    ((xvals[1:] + xvals[:-1]) / 2)[m]

                self.proc_data_dict['analysis_params_dict'][
                    f'{self.phase_key}_{qbn}'] = {
                    'val': delta_phases_vals, 'stderr': delta_phases_errs}

                # remove the entries in analysis_params_dict that are not
                # relevant for Cryoscope (pop_loss), since
                # these will cause a problem with plotting in this case.
                self.proc_data_dict['analysis_params_dict'].pop(
                    f'population_loss_{qbn}', None)
            else:
                delta_phases = self.proc_data_dict['analysis_params_dict'][
                    f'{self.phase_key}_{qbn}']
                delta_phases_vals = delta_phases['val']
                delta_phases_errs = delta_phases['stderr']

            if self.get_param_value('unwrap_phases', False):
                if hasattr(delta_tau, '__iter__'):
                    # unwrap in frequency such that we don't jump more than half
                    # the nyquist band at any step
                    df = []
                    prev_df = 0
                    for dp, dt in zip(delta_phases_vals, delta_tau):
                        df.append(dp / (2 * np.pi * dt))
                        df[-1] += np.round((prev_df - df[-1]) * dt) / dt
                        prev_df = df[-1]
                    delta_phases_vals = np.array(df)*(2*np.pi*delta_tau)
                else:
                    delta_phases_vals = np.unwrap((delta_phases_vals + np.pi) %
                                                  (2*np.pi) - np.pi)

            self.proc_data_dict['analysis_params_dict'][
                f'{self.phase_key}_{qbn}']['val'] = delta_phases_vals

            delta_freqs = delta_phases_vals/2/np.pi/delta_tau
            delta_freqs_errs = delta_phases_errs/2/np.pi/delta_tau
            self.proc_data_dict['analysis_params_dict'][f'delta_freq_{qbn}'] = \
                {'val': delta_freqs, 'stderr': delta_freqs_errs}

            qb_freqs = self.raw_data_dict[f'ge_freq_{qbn}'] + delta_freqs
            self.proc_data_dict['analysis_params_dict'][f'freq_{qbn}'] = \
                {'val':  qb_freqs, 'stderr': delta_freqs_errs}

            if hasattr(self, 'xvals_reduction_func') and \
                    self.xvals_reduction_func is not None:
                self.proc_data_dict['tvals'][f'{qbn}'] = \
                    self.xvals_reduction_func(
                    self.proc_data_dict['sweep_points_2D_dict'][qbn][
                        f'{qbn}_truncation_length'])
            else:
                self.proc_data_dict['tvals'][f'{qbn}'] = \
                    self.proc_data_dict['sweep_points_2D_dict'][qbn][
                    f'{qbn}_truncation_length']

        self.save_processed_data(key='analysis_params_dict')
        self.save_processed_data(key='tvals')

    def get_generated_and_measured_pulse(self, qbn=None):
        """
        Args:
            qbn: specifies for which qubit to calculate the quantities for.
                Defaults to the first qubit in qb_names.

        Returns: A tuple (tvals_gen, volts_gen, tvals_meas, freqs_meas,
                freq_errs_meas, volt_freq_conv)
            tvals_gen: time values for the generated fluxpulse
            volts_gen: voltages of the generated fluxpulse
            tvals_meas: time-values for the measured qubit frequencies
            freqs_meas: measured qubit frequencies
            freq_errs_meas: errors of measured qubit frequencies
            volt_freq_conv: dictionary of fit params for frequency-voltage
                conversion
        """
        if qbn is None:
            qbn = self.qb_names[0]

        tvals_meas = self.proc_data_dict['tvals'][qbn]
        freqs_meas = self.proc_data_dict['analysis_params_dict'][
            f'freq_{qbn}']['val']
        freq_errs_meas = self.proc_data_dict['analysis_params_dict'][
            f'freq_{qbn}']['stderr']

        tvals_gen, volts_gen, volt_freq_conv = self.get_generated_pulse(qbn)

        return tvals_gen, volts_gen, tvals_meas, freqs_meas, freq_errs_meas, \
               volt_freq_conv

    def get_generated_pulse(self, qbn=None, tvals_gen=None, pulse_params=None):
        """
        Args:
            qbn: specifies for which qubit to calculate the quantities for.
                Defaults to the first qubit in qb_names.

        Returns: A tuple (tvals_gen, volts_gen, tvals_meas, freqs_meas,
                freq_errs_meas, volt_freq_conv)
            tvals_gen: time values for the generated fluxpulse
            volts_gen: voltages of the generated fluxpulse
            volt_freq_conv: dictionary of fit params for frequency-voltage
                conversion
        """
        if qbn is None:
            qbn = self.qb_names[0]

        # Flux pulse parameters
        # Needs to be changed when support for other pulses is added.
        op_dict = {
            'pulse_type': f'Instrument settings.{qbn}.flux_pulse_type',
            'channel': f'Instrument settings.{qbn}.flux_pulse_channel',
            'aux_channels_dict': f'Instrument settings.{qbn}.'
                                 f'flux_pulse_aux_channels_dict',
            'amplitude': f'Instrument settings.{qbn}.flux_pulse_amplitude',
            'frequency': f'Instrument settings.{qbn}.flux_pulse_frequency',
            'phase': f'Instrument settings.{qbn}.flux_pulse_phase',
            'pulse_length': f'Instrument settings.{qbn}.'
                            f'flux_pulse_pulse_length',
            'truncation_length': f'Instrument settings.{qbn}.'
                                 f'flux_pulse_truncation_length',
            'buffer_length_start': f'Instrument settings.{qbn}.'
                                   f'flux_pulse_buffer_length_start',
            'buffer_length_end': f'Instrument settings.{qbn}.'
                                 f'flux_pulse_buffer_length_end',
            'extra_buffer_aux_pulse': f'Instrument settings.{qbn}.'
                                      f'flux_pulse_extra_buffer_aux_pulse',
            'pulse_delay': f'Instrument settings.{qbn}.'
                           f'flux_pulse_pulse_delay',
            'basis_rotation': f'Instrument settings.{qbn}.'
                              f'flux_pulse_basis_rotation',
            'gaussian_filter_sigma': f'Instrument settings.{qbn}.'
                                     f'flux_pulse_gaussian_filter_sigma',
        }

        params_dict = {
            'volt_freq_conv': f'Instrument settings.{qbn}.'
                              f'fit_ge_freq_from_flux_pulse_amp',
            'flux_channel': f'Instrument settings.{qbn}.'
                            f'flux_pulse_channel',
            'instr_pulsar': f'Instrument settings.{qbn}.'
                            f'instr_pulsar',
            **op_dict
        }

        dd = self.get_data_from_timestamp_list(params_dict)
        if pulse_params is not None:
            dd.update(pulse_params)
        dd['element_name'] = 'element'

        pulse = seg_mod.UnresolvedPulse(dd).pulse_obj
        pulse.algorithm_time(0)

        if tvals_gen is None:
            clk = self.clock(channel=dd['channel'], pulsar=dd['instr_pulsar'])
            tvals_gen = np.arange(0, pulse.length, 1 / clk)
        volts_gen = pulse.chan_wf(dd['flux_channel'], tvals_gen)
        volt_freq_conv = dd['volt_freq_conv']

        return tvals_gen, volts_gen, volt_freq_conv


class CZDynamicPhaseAnalysis(MultiQubit_TimeDomain_Analysis):

    def __init__(self, *args, **kwargs):
        super().__init__(*args, **kwargs)

    def process_data(self):
        super().process_data()
        # convert phases to radians
        for qbn in self.qb_names:
            sweep_dict = self.proc_data_dict['sweep_points_dict'][qbn]
            sweep_dict['sweep_points'] *= np.pi/180

        # get data with flux pulse and w/o flux pulse
        self.data_with_fp = OrderedDict()
        self.data_no_fp = OrderedDict()
        for qbn in self.qb_names:
            all_data = self.proc_data_dict['data_to_fit'][qbn]
            if self.num_cal_points != 0:
                all_data = all_data[:-self.num_cal_points]
            self.data_with_fp[qbn] = all_data[0: len(all_data)//2]
            self.data_no_fp[qbn] = all_data[len(all_data)//2:]

    def prepare_fitting(self):
        self.fit_dicts = OrderedDict()
        for qbn in self.qb_names:
            sweep_points = np.unique(
                self.proc_data_dict['sweep_points_dict'][qbn][
                    'msmt_sweep_points'])
            for i, data in enumerate([self.data_with_fp[qbn],
                                      self.data_no_fp[qbn]]):
                cos_mod = lmfit.Model(fit_mods.CosFunc)
                guess_pars = fit_mods.Cos_guess(
                    model=cos_mod,
                    t=sweep_points,
                    data=data, freq_guess=1/(2*np.pi))
                guess_pars['frequency'].value = 1/(2*np.pi)
                guess_pars['frequency'].vary = False

                key = 'cos_fit_{}_{}'.format(qbn, 'wfp' if i == 0 else 'nofp')
                self.fit_dicts[key] = {
                    'fit_fn': fit_mods.CosFunc,
                    'fit_xvals': {'t': sweep_points},
                    'fit_yvals': {'data': data},
                    'guess_pars': guess_pars}

    def analyze_fit_results(self):
        self.proc_data_dict['analysis_params_dict'] = OrderedDict()
        for qbn in self.qb_names:
            self.proc_data_dict['analysis_params_dict'][qbn] = OrderedDict()
            self.proc_data_dict['analysis_params_dict'][qbn][
                'dynamic_phase'] = {
                'val': (self.fit_dicts[f'cos_fit_{qbn}_wfp'][
                            'fit_res'].best_values['phase'] -
                        self.fit_dicts[f'cos_fit_{qbn}_nofp'][
                            'fit_res'].best_values['phase']),
                'stderr': np.sqrt(
                    self.fit_dicts[f'cos_fit_{qbn}_wfp'][
                        'fit_res'].params['phase'].stderr**2 +
                    self.fit_dicts[f'cos_fit_{qbn}_nofp'][
                        'fit_res'].params['phase'].stderr**2)
            }
        self.save_processed_data(key='analysis_params_dict')

    def prepare_plots(self):
        super().prepare_plots()
        for qbn in self.qb_names:
            for i, data in enumerate([self.data_with_fp[qbn],
                                      self.data_no_fp[qbn]]):
                fit_key = f'cos_fit_{qbn}_wfp' if i == 0 else \
                    f'cos_fit_{qbn}_nofp'
                plot_name_suffix = 'fit_'+'wfp' if i == 0 else 'nofp'
                cal_pts_data = self.proc_data_dict['data_to_fit'][qbn][
                               -self.num_cal_points:]
                base_plot_name = 'Dynamic_phase_' + qbn
                self.prepare_projected_data_plot(
                    fig_name=base_plot_name,
                    data=np.concatenate((data,cal_pts_data)),
                    sweep_points=np.unique(
                        self.proc_data_dict['sweep_points_dict'][qbn][
                            'sweep_points']),
                    data_label='with flux pulse' if i == 0 else 'no flux pulse',
                    plot_name_suffix=qbn + plot_name_suffix,
                    qb_name=qbn,
                    do_legend_cal_states=(i == 0))
                if self.do_fitting:
                    fit_res = self.fit_dicts[fit_key]['fit_res']
                    self.plot_dicts[plot_name_suffix + '_' + qbn] = {
                        'fig_id': base_plot_name,
                        'plotfn': self.plot_fit,
                        'fit_res': fit_res ,
                        'setlabel': 'cosine fit',
                        'color': 'r',
                        'do_legend': i == 0}

                    textstr = 'Dynamic phase {}:\n\t{:.2f}'.format(
                        qbn,
                        self.proc_data_dict['analysis_params_dict'][qbn][
                            'dynamic_phase']['val']*180/np.pi) + \
                              r'$^{\circ}$' + \
                              '$\\pm${:.2f}'.format(
                                  self.proc_data_dict['analysis_params_dict'][qbn][
                                      'dynamic_phase']['stderr']*180/np.pi) + \
                              r'$^{\circ}$'

                    fpl = self.get_param_value('flux_pulse_length')
                    if fpl is not None:
                        textstr += '\n length: {:.2f} ns'.format(fpl*1e9)
                    fpa = self.get_param_value('flux_pulse_amp')
                    if fpa is not None:
                        textstr += '\n amp: {:.4f} V'.format(fpa)

                    self.plot_dicts['text_msg_' + qbn] = {
                        'fig_id': base_plot_name,
                        'ypos': -0.15,
                        'xpos': -0.05,
                        'horizontalalignment': 'left',
                        'verticalalignment': 'top',
                        'plotfn': self.plot_text,
                        'text_string': textstr}
            for plot_name in list(self.plot_dicts)[::-1]:
                if self.plot_dicts[plot_name].get('do_legend', False):
                    break
            self.plot_dicts[plot_name].update(
                {'legend_ncol': 2,
                 'legend_bbox_to_anchor': (1, -0.15),
                 'legend_pos': 'upper right'})


class MultiQutrit_Timetrace_Analysis(ba.BaseDataAnalysis):
    """
    Analysis class for timetraces, in particular use to compute
    Optimal SNR integration weights.
    """
    def __init__(self, qb_names=None, auto=True, **kwargs):
        """
        Initializes the timetrace analysis class.
        Args:
            qb_names (list): name of the qubits to analyze (can be a subset
                of the measured qubits)
            auto (bool): Start analysis automatically
            **kwargs:
                t_start: timestamp of the first timetrace
                t_stop: timestamp of the last timetrace to analyze
                options_dict (dict): relevant parameters:
                    acq_weights_basis (list, dict):
                        list of basis vectors used to compute optimal weight.
                        e.g. ["ge", 'gf'], the first basis vector will be the
                        "e" timetrace minus the "g" timetrace and the second basis
                        vector is f - g. The first letter in each basis state is the
                        "reference state", i.e. the one of which the timetrace
                         is substracted. Can also be passed as a dictionary where
                         keys are the qubit names and the values are lists of basis states
                         in case different bases should be used for different qubits.
                    orthonormalize (bool): Whether or not to orthonormalize the
                        weight basis
                    tmax (float): time boundary for the plot (not the weights)
                        in seconds.
                    scale_weights (bool): scales the weights near unity to avoid
                        loss of precision on FPGA if weights are too small

        """

        if qb_names is not None:
            self.params_dict = {}
            for qbn in qb_names:
                s = 'Instrument settings.' + qbn
                for trans_name in ['ge', 'ef']:
                    self.params_dict[f'ro_mod_freq_' + qbn] = \
                        s + f'.ro_mod_freq'
            self.numeric_params = list(self.params_dict)

        self.qb_names = qb_names
        super().__init__(**kwargs)
        if auto:
            self.run_analysis()

    def extract_data(self):
        super().extract_data()

        if self.qb_names is None:
            # get all qubits from cal_points of first timetrace
            cp = CalibrationPoints.from_string(
                self.get_param_value('cal_points', None, 0))
            self.qb_names = deepcopy(cp.qb_names)

        self.channel_map = self.get_param_value('channel_map', None,
                                                metadata_index=0)
        if self.channel_map is None:
            # assume same channel map for all timetraces (pick 0th)
            value_names = self.raw_data_dict[0]['value_names']
            if np.ndim(value_names) > 0:
                value_names = value_names
            if 'w' in value_names[0]:
                self.channel_map = a_tools.get_qb_channel_map_from_hdf(
                    self.qb_names, value_names=value_names,
                    file_path=self.raw_data_dict['folder'])
            else:
                self.channel_map = {}
                for qbn in self.qb_names:
                    self.channel_map[qbn] = value_names

        if len(self.channel_map) == 0:
            raise ValueError('No qubit RO channels have been found.')

    def process_data(self):
        super().process_data()
        pdd = self.proc_data_dict

        pdd['analysis_params_dict'] = dict()
        ana_params = pdd['analysis_params_dict']
        ana_params['timetraces'] = defaultdict(dict)
        ana_params['optimal_weights'] = defaultdict(dict)
        ana_params['optimal_weights_basis_labels'] = defaultdict(dict)
        for qbn in self.qb_names:
            # retrieve time traces
            for i, rdd in enumerate(self.raw_data_dict):
                ttrace_per_ro_ch = [rdd["measured_data"][ch]
                                    for ch in self.channel_map[qbn]]
                if len(ttrace_per_ro_ch) != 2:
                    raise NotImplementedError(
                        'This analysis does not support optimal weight '
                        f'measurement based on {len(ttrace_per_ro_ch)} ro channels.'
                        f' Try again with 2 RO channels.')
                cp = CalibrationPoints.from_string(
                    self.get_param_value('cal_points', None, i))
                # get state of qubit. There can be only one cal point per sequence
                # when using uhf for time traces so it is the 0th state
                qb_state = cp.states[0][cp.qb_names.index(qbn)]
                # store all timetraces in same pdd for convenience
                ana_params['timetraces'][qbn].update(
                    {qb_state: ttrace_per_ro_ch[0] + 1j *ttrace_per_ro_ch[1]})

            timetraces = ana_params['timetraces'][qbn] # for convenience
            basis_labels = self.get_param_value('acq_weights_basis', None, 0)
            if basis_labels is None:
                # guess basis labels from # states measured
                basis_labels = ["ge", "ef"] \
                    if len(ana_params['timetraces'][qbn]) > 2 else ['ge']

            if isinstance(basis_labels, dict):
                # if different basis for qubits, then select the according one
                basis_labels = basis_labels[qbn]
            print(basis_labels)
            # check that states from the basis are included in mmnt
            for bs in basis_labels:
                for qb_s in bs:
                     assert qb_s in timetraces,\
                         f'State: {qb_s} on {qbn} was not provided in the given ' \
                         f'timestamps but was requested as part of the basis' \
                         f' {basis_labels}. Please choose another weight basis.'
            basis = np.array([timetraces[b[1]] - timetraces[b[0]]
                              for b in basis_labels])

            # orthonormalize if required
            if self.get_param_value("orthonormalize", False):
                # We need to consider the integration weights as a vector of
                # real numbers for the Gram-Schmidt transformation of the
                # weights leads to a linear transformation of the integrated
                # readout results (relates to how integration is done on UHF,
                # see One Note: )
                basis_real = np.hstack((basis.real, basis.imag), )
                basis_real = math.gram_schmidt(basis_real.T).T
                basis =    basis_real[:,:basis_real.shape[1]//2] + \
                        1j*basis_real[:,basis_real.shape[1]//2:]
                basis_labels = [bs + "_ortho" if bs != basis_labels[0] else bs
                                for bs in basis_labels]

            # scale if required
            if self.get_param_value('scale_weights', True):
                k = np.amax([(np.max(np.abs(b.real)),
                              np.max(np.abs(b.imag))) for b in basis])
                basis /= k
            ana_params['optimal_weights'][qbn] = basis
            ana_params['optimal_weights_basis_labels'][qbn] = basis_labels

            self.save_processed_data()

    def prepare_plots(self):

        pdd = self.proc_data_dict
        rdd = self.raw_data_dict
        ana_params = self.proc_data_dict['analysis_params_dict']
        for qbn in self.qb_names:
            mod_freq = float(
                rdd[0].get(f'ro_mod_freq_{qbn}',
                           self.get_hdf_param_value(f"Instrument settings/{qbn}",
                                                    'ro_mod_freq')))
            tbase = rdd[0]['hard_sweep_points']
            basis_labels = pdd["analysis_params_dict"][
                'optimal_weights_basis_labels'][qbn]
            title = 'Optimal SNR weights ' + qbn + \
                    "".join(['\n' + rddi["timestamp"] for rddi in rdd]) \
                            + f'\nWeight Basis: {basis_labels}'
            plot_name = f"weights_{qbn}"
            xlabel = "Time, $t$"
            modulation = np.exp(2j * np.pi * mod_freq * tbase)

            for ax_id, (state, ttrace) in \
                enumerate(ana_params["timetraces"][qbn].items()):
                for func, label in zip((np.real, np.imag), ('I', "Q")):
                    # plot timetraces for each state, I and Q channels
                    self.plot_dicts[f"{plot_name}_{state}_{label}"] = {
                        'fig_id': plot_name,
                        'ax_id': ax_id,
                        'plotfn': self.plot_line,
                        'xvals': tbase,
                        "marker": "",
                        'yvals': func(ttrace*modulation),
                        'ylabel': 'Voltage, $V$',
                        'yunit': 'V',
                        "sharex": True,
                        "setdesc": label + f"_{state}",
                        "setlabel": "",
                        "do_legend":True,
                        "legend_pos": "upper right",
                        'numplotsx': 1,
                        'numplotsy': len(rdd) + 1, # #states + 1 for weights
                        'plotsize': (10,
                                     (len(rdd) + 1) * 3), # 3 inches per plot
                        'title': title if ax_id == 0 else ""}
            ax_id = len(ana_params["timetraces"][qbn]) # id plots for weights
            for i, weights in enumerate(ana_params['optimal_weights'][qbn]):
                for func, label in zip((np.real, np.imag), ('I', "Q")):
                    self.plot_dicts[f"{plot_name}_weights_{label}_{i}"] = {
                        'fig_id': plot_name,
                        'ax_id': ax_id,
                        'plotfn': self.plot_line,
                        'xvals': tbase,
                        'xlabel': xlabel,
                        "setlabel": "",
                        "marker": "",
                        'xunit': 's',
                        'yvals': func(weights * modulation),
                        'ylabel': 'Voltage, $V$ (arb.u.)',
                        "sharex": True,
                        "xrange": (0, self.get_param_value('tmax', 1200e-9, 0)),
                        "setdesc": label + f"_{i+1}",
                        "do_legend": True,
                        "legend_pos": "upper right",
                        }


class MultiQutrit_Singleshot_Readout_Analysis(MultiQubit_TimeDomain_Analysis):
    """
    Analysis class for parallel SSRO qutrit/qubit calibration. It is a child class
    from the tda.MultiQubit_Timedomain_Analysis as it uses the same functions to
    - preprocess the data to remove active reset/preselection
    - extract the channel map
    - reorder the data per qubit
    Note that in the future, it might be useful to transfer these functionalities
    to the base analysis.
    """

    def __init__(self,
                 options_dict: dict = None, auto=True, **kw):
        '''
        options dict options:
            'nr_bins' : number of bins to use for the histograms
            'post_select' :
            'post_select_threshold' :
            'nr_samples' : amount of different samples (e.g. ground and excited = 2)
            'sample_0' : index of first sample (ground-state)
            'sample_1' : index of second sample (first excited-state)
            'max_datapoints' : maximum amount of datapoints for culumative fit
            'hist_scale' : scale for the y-axis of the 1D histograms: "linear" or "log"
            'verbose' : see BaseDataAnalysis
            'presentation_mode' : see BaseDataAnalysis
            'classif_method': how to classify the data.
                'ncc' : default. Nearest Cluster Center
                'gmm': gaussian mixture model.
                'threshold': finds optimal vertical and horizontal thresholds.
            'classif_kw': kw to pass to the classifier
            see BaseDataAnalysis for more.
        '''
        super().__init__(options_dict=options_dict, auto=False,
                         **kw)
        self.params_dict = {
            'measurementstring': 'measurementstring',
            'measured_data': 'measured_data',
            'value_names': 'value_names',
            'value_units': 'value_units'}
        self.numeric_params = []
        self.DEFAULT_CLASSIF = "gmm"
        self.classif_method = self.options_dict.get("classif_method",
                                                    self.DEFAULT_CLASSIF)

        self.create_job(options_dict=options_dict, auto=auto, **kw)

        if auto:
            self.run_analysis()

    def extract_data(self):
        super().extract_data()
        self.preselection = \
            self.get_param_value("preparation_params",
                                 {}).get("preparation_type", "wait") == "preselection"
        default_states_info = defaultdict(dict)
        default_states_info.update({"g": {"label": r"$|g\rangle$"},
                               "e": {"label": r"$|e\rangle$"},
                               "f": {"label": r"$|f\rangle$"}
                               })

        self.states_info = \
            self.get_param_value("states_info",
                                {qbn: deepcopy(default_states_info)
                                 for qbn in self.qb_names})

    def process_data(self):
        """
        Create the histograms based on the raw data
        """
        ######################################################
        #  Separating data into shots for each level         #
        ######################################################
        super().process_data()
        del self.proc_data_dict['data_to_fit'] # not used in this analysis
        n_states = len(self.cp.states)

        # prepare data in convenient format, i.e. arrays per qubit and per state
        # e.g. {'qb1': {'g': np.array of shape (n_shots, n_ro_ch}, ...}, ...}
        shots_per_qb = dict()        # store shots per qb and per state
        presel_shots_per_qb = dict() # store preselection ro
        means = defaultdict(OrderedDict)    # store mean per qb for each ro_ch
        pdd = self.proc_data_dict    # for convenience of notation

        for qbn in self.qb_names:
            # shape is (n_shots, n_ro_ch) i.e. one column for each ro_ch
            shots_per_qb[qbn] = \
                np.asarray(list(
                    pdd['meas_results_per_qb'][qbn].values())).T
            # make 2D array in case only one channel (1D array)
            if len(shots_per_qb[qbn].shape) == 1:
                shots_per_qb[qbn] = np.expand_dims(shots_per_qb[qbn],
                                                   axis=-1)
            for i, qb_state in enumerate(self.cp.get_states(qbn)[qbn]):
                means[qbn][qb_state] = np.mean(shots_per_qb[qbn][i::n_states],
                                               axis=0)
            if self.preselection:
                # preselection shots were removed so look at raw data
                # and look at only the first out of every two readouts
                presel_shots_per_qb[qbn] = \
                    np.asarray(list(
                        pdd['meas_results_per_qb_raw'][qbn].values())).T[::2]
                # make 2D array in case only one channel (1D array)
                if len(presel_shots_per_qb[qbn].shape) == 1:
                    presel_shots_per_qb[qbn] = \
                        np.expand_dims(presel_shots_per_qb[qbn], axis=-1)

        # create placeholders for analysis data
        pdd['analysis_params'] = dict()
        pdd['data'] = defaultdict(dict)
        pdd['analysis_params']['state_prob_mtx'] = defaultdict(dict)
        pdd['analysis_params']['classifier_params'] = defaultdict(dict)
        pdd['analysis_params']['means'] = defaultdict(dict)
        pdd['analysis_params']["n_shots"] = len(shots_per_qb[qbn])
        self.clf_ = defaultdict(dict)
        # create placeholders for analysis with preselection
        if self.preselection:
            pdd['data_masked'] = defaultdict(dict)
            pdd['analysis_params']['state_prob_mtx_masked'] = defaultdict(dict)
            pdd['analysis_params']['n_shots_masked'] = defaultdict(dict)

        n_shots = len(shots_per_qb[qbn]) // n_states

        for qbn, qb_shots in shots_per_qb.items():
            # create mapping to integer following ordering in cal_points.
            # Notes:
            # 1) the state_integer should to the order of pdd[qbn]['means'] so that
            # when passing the init_means to the GMM model, it is ensured that each
            # gaussian component will predict the state_integer associated to that state
            # 2) the mapping cannot be preestablished because the GMM predicts labels
            # in range(n_components). For instance, if a qubit has states "g", "f"
            # then the model will predicts 0's and 1's, so the typical g=0, e=1, f=2
            # mapping would fail. The number of different states can be different
            # for each qubit and therefore the mapping should also be done per qubit.
            state_integer = 0
            for state in means[qbn].keys():
                self.states_info[qbn][state]["int"] = state_integer
                state_integer += 1

            # note that if some states are repeated, they are assigned the same label
            qb_states_integer_repr = \
                [self.states_info[qbn][s]["int"]
                 for s in self.cp.get_states(qbn)[qbn]]
            prep_states = np.tile(qb_states_integer_repr, n_shots)

            pdd['analysis_params']['means'][qbn] = deepcopy(means[qbn])
            pdd['data'][qbn] = dict(X=deepcopy(qb_shots),
                                    prep_states=prep_states)
            # self.proc_data_dict['keyed_data'] = deepcopy(data)

            assert np.ndim(qb_shots) == 2, "Data must be a two D array. " \
                                    "Received shape {}, ndim {}"\
                                    .format(qb_shots.shape, np.ndim(qb_shots))
            pred_states, clf_params, clf = \
                self._classify(qb_shots, prep_states,
                               method=self.classif_method, qb_name=qbn,
                               **self.options_dict.get("classif_kw", dict()))
            # order "unique" states to have in usual order "gef" etc.
            state_labels_ordered = self._order_state_labels(
                list(means[qbn].keys()))
            # translate to corresponding integers
            state_labels_ordered_int = [self.states_info[qbn][s]['int'] for s in
                                        state_labels_ordered]
            fm = self.fidelity_matrix(prep_states, pred_states,
                                      labels=state_labels_ordered_int)

            # save fidelity matrix and classifier
            pdd['analysis_params']['state_prob_mtx'][qbn] = fm
            pdd['analysis_params']['classifier_params'][qbn] = clf_params
            self.clf_[qbn] = clf
            if self.preselection:
                #re do with classification first of preselection and masking
                pred_presel = self.clf_[qbn].predict(presel_shots_per_qb[qbn])
                presel_filter = \
                    pred_presel == self.states_info[qbn]['g']['int']
                if np.sum(presel_filter) == 0:
                    log.warning(f"{qbn}: No data left after preselection! "
                                f"Skipping preselection data & figures.")
                    continue
                qb_shots_masked = qb_shots[presel_filter]
                prep_states = prep_states[presel_filter]
                pred_states = self.clf_[qbn].predict(qb_shots_masked)
                fm = self.fidelity_matrix(prep_states, pred_states,
                                          labels=state_labels_ordered_int)

                pdd['data_masked'][qbn] = dict(X=deepcopy(qb_shots_masked),
                                          prep_states=deepcopy(prep_states))
                pdd['analysis_params']['state_prob_mtx_masked'][qbn] = fm
                pdd['analysis_params']['n_shots_masked'][qbn] = \
                    qb_shots_masked.shape[0]

        self.save_processed_data()

    def _classify(self, X, prep_state, method, qb_name, **kw):
        """

        Args:
            X: measured data to classify
            prep_state: prepared states (true values)
            type: classification method
            qb_name: name of the qubit to classify

        Returns:

        """
        if np.ndim(X) == 1:
            X = X.reshape((-1,1))
        params = dict()

        if method == 'ncc':
            ncc = SSROQutrit.NCC(
                self.proc_data_dict['analysis_params']['means'][qb_name])
            pred_states = ncc.predict(X)
            # self.clf_ = ncc
            return pred_states, dict(), ncc

        elif method == 'gmm':
            cov_type = kw.pop("covariance_type", "tied")
            # full allows full covariance matrix for each level. Other options
            # see GM documentation
            # assumes if repeated state, should be considered of the same component
            # this classification method should not be used for multiplexed SSRO
            # analysis
            n_qb_states = len(np.unique(self.cp.get_states(qb_name)[qb_name]))
            gm = GM(n_components=n_qb_states,
                    covariance_type=cov_type,
                    random_state=0,
                    weights_init=[1 / n_qb_states] * n_qb_states,
                    means_init=[mu for _, mu in
                                self.proc_data_dict['analysis_params']
                                    ['means'][qb_name].items()])
            gm.fit(X)
            pred_states = np.argmax(gm.predict_proba(X), axis=1)

            params['means_'] = gm.means_
            params['covariances_'] = gm.covariances_
            params['covariance_type'] = gm.covariance_type
            params['weights_'] = gm.weights_
            params['precisions_cholesky_'] = gm.precisions_cholesky_
            return pred_states, params, gm

        elif method == "threshold":
            tree = DTC(max_depth=kw.pop("max_depth", X.shape[1]),
                       random_state=0, **kw)
            tree.fit(X, prep_state)
            pred_states = tree.predict(X)
            params["thresholds"], params["mapping"] = \
                self._extract_tree_info(tree, self.cp.get_states(qb_name)[qb_name])
            if len(params["thresholds"]) != X.shape[1]:
                msg = "Best 2 thresholds to separate this data lie on axis {}" \
                    ", most probably because the data is not well separated." \
                    "The classifier attribute clf_ can still be used for " \
                    "classification (which was done to obtain the state " \
                    "assignment probability matrix), but only the threshold" \
                    " yielding highest gini impurity decrease was returned." \
                    "\nTo circumvent this problem, you can either choose" \
                    " a second threshold manually (fidelity will likely be " \
                    "worse), make the data more separable, or use another " \
                    "classification method."
                logging.warning(msg.format(list(params['thresholds'].keys())[0]))
            return pred_states, params, tree
        elif method == "threshold_brute":
            raise NotImplementedError()
        else:
            raise NotImplementedError("Classification method: {} is not "
                                      "implemented. Available methods: {}"
                                      .format(method, ['ncc', 'gmm',
                                                       'threshold']))
    @staticmethod
    def _get_covariances(gmm, cov_type=None):
       return SSROQutrit._get_covariances(gmm, cov_type=cov_type)

    @staticmethod
    def _get_means(gmm):
        return gmm.means_

    @staticmethod
    def fidelity_matrix(prep_states, pred_states, levels=('g', 'e', 'f'),
                        plot=False, labels=None, normalize=True):

        return SSROQutrit.fidelity_matrix(prep_states, pred_states,
                                          levels=levels, plot=plot,
                                          normalize=normalize, labels=labels)

    @staticmethod
    def plot_fidelity_matrix(fm, target_names,
                             title="State Assignment Probability Matrix",
                             auto_shot_info=True, ax=None,
                             cmap=None, normalize=True, show=False):
        return SSROQutrit.plot_fidelity_matrix(
            fm, target_names, title=title, ax=ax,
            auto_shot_info=auto_shot_info,
            cmap=cmap, normalize=normalize, show=show)

    @staticmethod
    def _extract_tree_info(tree_clf, class_names=None):
        return SSROQutrit._extract_tree_info(tree_clf,
                                             class_names=class_names)

    @staticmethod
    def _to_codeword_idx(tuple):
        return SSROQutrit._to_codeword_idx(tuple)

    @staticmethod
    def plot_scatter_and_marginal_hist(data, y_true=None, plot_fitting=False,
                                       **kwargs):
        return SSROQutrit.plot_scatter_and_marginal_hist(
            data, y_true=y_true, plot_fitting=plot_fitting, **kwargs)

    @staticmethod
    def plot_clf_boundaries(X, clf, ax=None, cmap=None):
        return SSROQutrit.plot_clf_boundaries(X, clf, ax=ax, cmap=cmap)

    @staticmethod
    def plot_std(mean, cov, ax, n_std=1.0, facecolor='none', **kwargs):
        return SSROQutrit.plot_std(mean, cov, ax,n_std=n_std,
                                   facecolor=facecolor, **kwargs)

    @staticmethod
    def plot_1D_hist(data, y_true=None, plot_fitting=True,
                     **kwargs):
        return SSROQutrit.plot_1D_hist(data, y_true=y_true,
                                       plot_fitting=plot_fitting, **kwargs)

    @staticmethod
    def _order_state_labels(states_labels,
                            order="gefhabcdijklmnopqrtuvwxyz0123456789"):
        """
        Orders state labels according to provided ordering. e.g. for default
        ("f", "e", "g") would become ("g", "e", "f")
        Args:
            states_labels (list, tuple): list of states_labels
            order (str): custom string order

        Returns:

        """
        try:
            indices = [order.index(s) for s in states_labels]
            order_for_states = np.argsort(indices).astype(np.int32)
            return np.array(states_labels)[order_for_states]

        except Exception as e:
            log.error(f"Could not find order in state_labels:"
                      f"{states_labels}. Probably because one or several "
                      f"states are not part of '{order}'. Error: {e}."
                      f" Returning same as input order")
            return states_labels


    def plot(self, **kwargs):
        if not self.get_param_value("plot", True):
            return # no plotting if "plot" is False
        cmap = plt.get_cmap('tab10')
        show = self.options_dict.get("show", False)
        pdd = self.proc_data_dict
        for qbn in self.qb_names:
            n_qb_states = len(np.unique(self.cp.get_states(qbn)[qbn]))
            tab_x = a_tools.truncate_colormap(cmap, 0,
                                              n_qb_states/10)

            kwargs = {
                "states": list(pdd["analysis_params"]['means'][qbn].keys()),
                "xlabel": "Integration Unit 1, $u_1$",
                "ylabel": "Integration Unit 2, $u_2$",
                "scale":self.options_dict.get("hist_scale", "linear"),
                "cmap":tab_x}
            data_keys = [k for k in list(pdd.keys()) if
                            k.startswith("data") and qbn in pdd[k]]

            for dk in data_keys:
                data = pdd[dk][qbn]
                title =  self.raw_data_dict['timestamp'] + f" {qbn} " + dk + \
                    "\n{} classifier".format(self.classif_method)
                kwargs.update(dict(title=title))

                # plot data and histograms
                n_shots_to_plot = self.get_param_value('n_shots_to_plot', None)
                if n_shots_to_plot is not None:
                    n_shots_to_plot *= n_qb_states
                if data['X'].shape[1] == 1:
                    if self.classif_method == "gmm":
                        kwargs['means'] = self._get_means(self.clf_[qbn])
                        kwargs['std'] = np.sqrt(self._get_covariances(self.clf_[qbn]))
                    kwargs['colors'] = cmap(np.unique(data['prep_states']))
                    fig, main_ax = self.plot_1D_hist(data['X'][:n_shots_to_plot],
                                            data["prep_states"][:n_shots_to_plot],
                                            **kwargs)
                else:
                    fig, axes = self.plot_scatter_and_marginal_hist(
                        data['X'][:n_shots_to_plot],
                        data["prep_states"][:n_shots_to_plot],
                        **kwargs)

                    # plot clf_boundaries
                    main_ax = fig.get_axes()[0]
                    self.plot_clf_boundaries(data['X'], self.clf_[qbn], ax=main_ax,
                                             cmap=tab_x)
                    # plot means and std dev
                    means = pdd['analysis_params']['means'][qbn]
                    try:
                        clf_means = pdd['analysis_params'][
                            'classifier_params'][qbn]['means_']
                    except Exception as e: # not a gmm model--> no clf_means.
                        clf_means = []
                    try:
                        covs = self._get_covariances(self.clf_[qbn])
                    except Exception as e: # not a gmm model--> no cov.
                        covs = []

                    for i, mean in enumerate(means.values()):
                        main_ax.scatter(mean[0], mean[1], color='w', s=80)
                        if len(clf_means):
                            main_ax.scatter(clf_means[i][0], clf_means[i][1],
                                                      color='k', s=80)
                        if len(covs) != 0:
                            self.plot_std(clf_means[i] if len(clf_means)
                                          else mean,
                                          covs[i],
                                          n_std=1, ax=main_ax,
                                          edgecolor='k', linestyle='--',
                                          linewidth=1)

                # plot thresholds and mapping
                plt_fn = {0: main_ax.axvline, 1: main_ax.axhline}
                thresholds = pdd['analysis_params'][
                    'classifier_params'][qbn].get("thresholds", dict())
                mapping = pdd['analysis_params'][
                    'classifier_params'][qbn].get("mapping", dict())
                for k, thres in thresholds.items():
                    plt_fn[k](thres, linewidth=2,
                              label="threshold i.u. {}: {:.5f}".format(k, thres),
                              color='k', linestyle="--")
                    main_ax.legend(loc=[0.2,-0.62])

                ax_frac = {0: (0.07, 0.1), # locations for codewords
                           1: (0.83, 0.1),
                           2: (0.07, 0.9),
                           3: (0.83, 0.9)}
                for cw, state in mapping.items():
                    main_ax.annotate("0b{:02b}".format(cw) + f":{state}",
                                     ax_frac[cw], xycoords='axes fraction')

                self.figs[f'{qbn}_{self.classif_method}_classifier_{dk}'] = fig
            if show:
                plt.show()

            # state assignment prob matrix
            title = self.raw_data_dict['timestamp'] + "\n{} State Assignment" \
                " Probability Matrix\nTotal # shots:{}"\
                .format(self.classif_method,
                        self.proc_data_dict['analysis_params']['n_shots'])
            fig = self.plot_fidelity_matrix(
                self.proc_data_dict['analysis_params']['state_prob_mtx'][qbn],
                self._order_state_labels(kwargs['states']),
                title=title,
                show=show,
                auto_shot_info=False)
            self.figs[f'{qbn}_state_prob_matrix_{self.classif_method}'] = fig

            if self.preselection and \
                    len(pdd['analysis_params']['state_prob_mtx_masked'][qbn]) != 0:
                title = self.raw_data_dict['timestamp'] + \
                    "\n{} State Assignment Probability Matrix Masked"\
                    "\nTotal # shots:{}".format(
                        self.classif_method,
                        self.proc_data_dict['analysis_params']['n_shots_masked'][qbn])

                fig = self.plot_fidelity_matrix(
                    pdd['analysis_params']['state_prob_mtx_masked'][qbn],
                    self._order_state_labels(kwargs['states']),
                    title=title, show=show, auto_shot_info=False)
                fig_key = f'{qbn}_state_prob_matrix_masked_{self.classif_method}'
                self.figs[fig_key] = fig

class MultiQutritActiveResetAnalysis(MultiQubit_TimeDomain_Analysis):
    def __init__(self, options_dict: dict = None, auto=True, **kw):
        '''
        options dict options:
            plot_raw_shots (bool): whether or not to plot histograms/scatter
                plots of raw shots. False by default. Slows down the analysis as
                it creates one plot per readout.
            see BaseDataAnalysis for more.
        '''
        if options_dict is None:
            options_dict = {}
        options_dict.update({"TwoD": True})
        super().__init__(options_dict=options_dict, auto=False,
                         **kw)

        self.create_job(options_dict=options_dict, auto=auto, **kw)

        if auto:
            self.run_analysis()

    def extract_data(self):
        super().extract_data()
        if self.qb_names is None:
            # try to get qb_names from cal_points
            try:
                cp = CalibrationPoints.from_string(
                    self.get_param_value('cal_points', None))
                self.qb_names = deepcopy(cp.qb_names)
            except:
                # try to get them from metadata
                self.qb_names = self.get_param_value('ro_qubits', None)
                if self.qb_names is None:
                    raise ValueError('Could not find qb_names. Please'
                                     'provide qb_names to the analysis'
                                     'or ensure they are in calibration points'
                                     'or the metadata under "qb_names" '
                                     'or "ro_qubits"')

    def process_data(self):
        super().process_data()

        # reshape data per prepared state before reset for each pg, pe, (pf),
        # for the projected data dict and possibly the readout-corrected version
        pdd = 'projected_data_dict'
        # self.proc_data_dict[pdd]["qb10"]["pe"] = self.proc_data_dict[pdd]["qb10"]["pe"].T
        # self.proc_data_dict[pdd]["qb10"]["pg"] = (1 - self.proc_data_dict[pdd]["qb10"]["pe"])
        for suffix in ["", "_corrected"]:
            projdd_per_prep_state = \
                deepcopy(self.proc_data_dict.get(pdd + suffix, {}))
            for qbn, data_qbi in \
                    self.proc_data_dict.get(pdd + suffix, {}).items():
                prep_states = self.sp.get_values("initialize")
                for j, (state, data) in enumerate(data_qbi.items()):
                    n_ro = data.shape[0] # infer number of readouts per sequence
                    projdd_per_prep_state[qbn][state] = dict()
                    for i, prep_state in enumerate(prep_states):
                        projdd_per_prep_state[qbn][state].update(
                            {f"prep_{prep_state}":
                                 data[i*n_ro//len(prep_states):
                                      (i+1)*n_ro//len(prep_states),
                                 :]})

            if len(projdd_per_prep_state):
                self.proc_data_dict[pdd + '_per_prep_state' + suffix] = \
                    projdd_per_prep_state

    def prepare_fitting(self):
        self.fit_dicts = OrderedDict()
        if "ro_separation" in self.get_param_value("preparation_params"):
            ro_sep = \
                self.get_param_value("preparation_params")["ro_separation"]
        else:
            return

        base_data_key = 'projected_data_dict_per_prep_state'
        data_keys = [base_data_key]
        if self.proc_data_dict.get(base_data_key + '_corrected', False):
            data_keys += [base_data_key + '_corrected']

        for dk, suffix in zip(data_keys, ('', '_corrected')):
            for qbn in self.qb_names:
                probs = self.proc_data_dict[dk][qbn]
                for prep_state, g_pop in probs.get('pg', {}).items():
                    if "g" in prep_state:
                        continue # no need to fit reset on ground state
                    for seq_nr, g_pop_per_seq in enumerate(g_pop.T):
                        excited_pop = 1 - g_pop_per_seq
                        # excited_pop = np.exp(-np.arange(len(g_pop_per_seq)))
                        if self.num_cal_points != 0:
                            # do not fit data with cal points
                            excited_pop = excited_pop[:-self.num_cal_points]

                        if len(excited_pop) < 3:
                            log.warning('Not enough reset pulses to fit a reset '
                                        'rate, increase the number of reset '
                                        'pulses to 3 or more ')
                            continue
                        time = np.arange(len(excited_pop)) * ro_sep
                        # linear rate approx
                        rate_guess = (excited_pop[0] - excited_pop[-1]) / time[-1]
                        decay = lambda time, a, rate, offset: \
                            a * np.exp(-2 * np.pi * rate * time) + offset
                        decay_model =  lmfit.Model(decay)
                        decay_model.set_param_hint('a', value=excited_pop[0])
                        decay_model.set_param_hint('rate', value=rate_guess)

                        decay_model.set_param_hint('n', value=1, vary=False)
                        decay_model.set_param_hint('offset', value=0)

                        params = decay_model.make_params()

                        key = f'fit_rate_{qbn}_{prep_state}_seq_{seq_nr}{suffix}'
                        self.fit_dicts[key] = {
                            'fit_fn': decay_model.func,
                            'fit_xvals': {'time': time},
                            'fit_yvals': {'data': excited_pop},
                            'guess_pars': params}

    def analyze_fit_results(self):
        self.proc_data_dict['analysis_params_dict'] = OrderedDict()
        apd = self.proc_data_dict['analysis_params_dict']

        base_data_key = 'projected_data_dict_per_prep_state'
        data_keys = [base_data_key]
        if self.proc_data_dict.get(base_data_key + '_corrected', False):
            data_keys += [base_data_key + '_corrected']

        for dk, suffix in zip(data_keys, ('', '_corrected')):
            for qbn in self.qb_names:
                probs = self.proc_data_dict[dk][qbn]
                for prep_state, g_pop in probs.get('pg', {}).items():
                    if "g" in prep_state:
                        continue # no fit for reset on ground state
                    for seq_nr in range(len((g_pop.T))):
                        key = f'fit_rate_{qbn}_{prep_state}_seq_{seq_nr}{suffix}'
                        for param, param_key in zip(('rate', 'offset'),
                                                    ("reset_rate",
                                                     "residual_population")):
                            pk = param_key + suffix
                            res = self.fit_res[key]
                            param_val = res.params[param].value
                            param_stderr = res.params[param].stderr
                            if not pk in apd:
                                apd[pk] = defaultdict(dict)
                            if not prep_state in apd[pk][qbn]:
                                apd[pk][qbn][prep_state] = \
                                    defaultdict(dict)

                            apd[pk][qbn][prep_state]["val"] = \
                                apd[pk][qbn][prep_state].get("val", []) + \
                                [param_val]
                            apd[pk][qbn][prep_state]["stderr"] = \
                                apd[pk][qbn][prep_state].get("stderr", []) + \
                                [param_stderr]
        self.save_processed_data(key="analysis_params_dict")

    def prepare_plots(self):
        # prepare raw population plots
        legend_bbox_to_anchor = (1, -0.20)
        legend_pos = 'upper right'
        legend_ncol = len(self.sp.get_values("initialize"))
        # overwrite baseAnalysis plots
        self.plot_dicts = OrderedDict()
        basekey = 'projected_data_dict_per_prep_state'
        suffixes = ('', '_corrected')
        keys = {basekey + suffix: suffix for suffix in suffixes
                 if basekey + suffix in self.proc_data_dict}
        for k in keys:
            for qbn, data_qbi in self.proc_data_dict[k].items():
                for i, (state, data) in enumerate(data_qbi.items()):
                    print(state)
                    for j, (prep_state, data_prep_state) in \
                            enumerate(data.items()):
                        for seq_nr, pop in enumerate(data_prep_state.T):
                            plt_key = 'data_{}_{}_{}_{}_{}'.format(
                                 k, qbn, state, prep_state, seq_nr)
                            fig_key = f"populations_{qbn}_{prep_state}{keys[k]}"
                            self.plot_dicts[plt_key] = {
                                'plotfn': self.plot_line,
                                'fig_id':fig_key,
                                'xvals': np.arange(len(pop)),
                                'xlabel': "Reset cycle, $n$",
                                'xunit': "",
                                'yvals': pop,
                                'yerr': self._std_error(
                                    pop, self.get_param_value('n_shots')),
                                'ylabel': 'Population, $P$',
                                'yunit': '',
                                'yscale': self.get_param_value("yscale", "log"),
                                'setlabel': self._get_pop_label(state, k,
                                                                not self._has_reset_pulses(seq_nr),
                                                                ),
                                'title': self.raw_data_dict['timestamp'] + ' ' +
                                         self.raw_data_dict['measurementstring']
                                         + " " + prep_state,
                                'titlepad': 0.2,
                                'linestyle': 'none',
                                'color': f'C{i}',
                                'alpha': 0.5 if seq_nr == 0 else 1,
                                'do_legend': True,
                                'legend_ncol': legend_ncol,
                                'legend_bbox_to_anchor': legend_bbox_to_anchor,
                                'legend_pos': legend_pos}

                            # add feedback params info to plot
                            textstr = self._get_feedback_params_text_str(qbn)
                            self.plot_dicts[f'text_msg_{qbn}_' \
                                            f'{prep_state}{keys[k]}'] = {
                                'fig_id': f"populations_{qbn}_{prep_state}{keys[k]}",
                                'ypos': -0.21,
                                'xpos': 0,
                                'horizontalalignment': 'left',
                                'verticalalignment': 'top',
                                'plotfn': self.plot_text,
                                "fontsize": "x-small",
                                'text_string': textstr}

                            # add thermal population line
                            g_state_prep_g = \
                                data_qbi.get("pg", {}).get('prep_g', None)
                            # taking first ro of first sequence as estimate for
                            # thermal population
                            if g_state_prep_g is not None and seq_nr == 0:
                                p_therm = 1 - g_state_prep_g.flatten()[0]
                                self.plot_dicts[plt_key + "_thermal"] = {
                                    'plotfn': self.plot_line,
                                    'fig_id': fig_key,
                                    'xvals': np.arange(len(pop)),
                                    'yvals': p_therm * np.ones_like(pop),
                                    'setlabel': "$P_\mathrm{therm}$",
                                    'linestyle': '--',
                                    'marker': "",
                                    'color': 'k',
                                    'do_legend': True,
                                    'legend_ncol': legend_ncol,
                                    'legend_bbox_to_anchor': legend_bbox_to_anchor,
                                    'legend_pos': legend_pos}

                            # plot fit results
                            fit_key = \
                                f'fit_rate_{qbn}_{prep_state}_seq_{seq_nr}{keys[k]}'
                            if fit_key in self.fit_res and \
                                    not fit_key in self.plot_dicts:
                                res = self.fit_res[fit_key]
                                rate = res.best_values['rate'] * 1e-6
                                residual_pop = res.best_values['offset']
                                superscript = "{NR}" if seq_nr == 0 \
                                    else f"{{c {seq_nr}}}" if "corrected" \
                                                in fit_key else f"{{{seq_nr}}}"
                                label = f'fit: $\Gamma_{prep_state[-1]}^{superscript}' \
                                        f' = {rate:.3f}$ MHz'
                                if seq_nr != 0:
                                    # add residual population if not no reset
                                    label += f", $P_\mathrm{{exc}}^\mathrm{{res}}$" \
                                             f" = {residual_pop*100:.2f} %"
                                self.plot_dicts[fit_key] = {
                                    'plotfn': self.plot_fit,
                                    'fig_id':
                                        f"rate_{qbn}{keys[k]}",
                                    'xvals': res.userkws['time'],
                                    'xlabel': "Reset cycle, $n$",
                                    'fit_res': res,
                                    'xunit': "s",
                                    'ylabel': 'Population, $P$',
                                    'yscale': self.get_param_value("yscale", "log"),
                                    'setlabel': label,
                                    'title': self.raw_data_dict['timestamp'] + ' ' +
                                             f"Reset rates {qbn}{keys[k]}",
                                    'color': f'C{j}',
                                    'alpha': 1 if self._has_reset_pulses(seq_nr) else 0.5,
                                    'do_legend': seq_nr in [0, 1],
                                    'legend_ncol': legend_ncol,
                                    'legend_bbox_to_anchor': legend_bbox_to_anchor,
                                    'legend_pos': legend_pos}

                                self.plot_dicts[fit_key + 'data'] = {
                                    'plotfn': self.plot_line,
                                    'fig_id':
                                        f"rate_{qbn}{keys[k]}",
                                    'xvals': res.userkws['time'],
                                    'xlabel': "Time, $t$",
                                    'xunit': "s",
                                    'yvals': res.data,
                                    'yerr': self._std_error(
                                        res.data, self.get_param_value('n_shots')),
                                    'ylabel': 'Excited Pop., $P_\mathrm{exc}$',
                                    'yunit': '',
                                    'setlabel':
                                        "data" if
                                        self._has_reset_pulses(seq_nr)
                                        else "data NR",
                                    'linestyle': 'none',
                                    'color': f'C{j}',
                                    'alpha': 1 if self._has_reset_pulses(seq_nr) else 0.5,
                                    "do_legend": True,
                                    'legend_ncol': legend_ncol,
                                    'legend_bbox_to_anchor': legend_bbox_to_anchor,
                                    'legend_pos': legend_pos,
                                    }

    def _has_reset_pulses(self, seq_nr):
        return not self.sp.get_values('pulse_off')[seq_nr]


    def plot(self, **kw):
        super().plot(**kw)

        # add second axis to population figures
        from matplotlib.ticker import MaxNLocator
        for axname, ax in self.axs.items():
            if "populations" in axname:
                if "ro_separation" in self.get_param_value("preparation_params"):
                    ro_sep = \
                        self.get_param_value("preparation_params")["ro_separation"]
                    timeax = ax.twiny()
                    timeax.set_xlabel(r"Time ($\mu s$)")
                    timeax.set_xlim(0, ax.get_xlim()[1] * ro_sep * 1e6)
                ax.xaxis.set_major_locator(MaxNLocator(integer=True))

        # plot raw readouts
        if self.get_param_value('plot_raw_shots'):
            prep_states = self.sp.get_values("initialize")
            n_seqs = self.sp.length(1)
            for qbn, shots in self.proc_data_dict['single_shots_per_qb'].items():
                # shots are organized as follow, from outer to inner loop:
                # shot_prep-state_reset-ro_seq-nr
                n_ro = len(shots) // self.get_param_value("n_shots")
                n_ro_per_prep_state = n_ro // (n_seqs * len(prep_states))
                for i, prep_state in enumerate(prep_states):
                    for j in range(n_ro_per_prep_state):
                        for seq_nr in range(n_seqs):
                            ro = i * n_ro_per_prep_state * len(prep_states) \
                                 + j * len(prep_states) + seq_nr
                            shots_single_ro = shots[ro::n_ro]
                            # first sequence is "no reset"
                            seq_label = 'NR' if seq_nr == 0 else seq_nr
                            fig_key = \
                                f"histograms_seq_{seq_label}_reset_cycle_{j}"
                            if fig_key not in self.figs:
                                self.figs[fig_key], _ = plt.subplots()

                            if shots.shape[1] == 2:
                                plot_func = \
                                    MultiQutrit_Singleshot_Readout_Analysis.\
                                        plot_scatter_and_marginal_hist
                                kwargs = dict(create_axes=not bool(i))
                            elif shots.shape[1] == 1:
                                plot_func = \
                                    MultiQutrit_Singleshot_Readout_Analysis.\
                                        plot_1D_hist
                                kwargs = {}
                            else:
                                raise NotImplementedError(
                                    "Raw shot plotting not implemented for"
                                    f" {shots.shape[1]} dimensions")
                            colors = [f'C{i}']
                            fig, _ = plot_func(shots_single_ro,
                                       y_true=[i]*shots_single_ro.shape[0],
                                        colors=colors,
                                        legend=True,
                                        legend_labels={i: "prep " + prep_state},
                                        fig=self.figs[fig_key], **kwargs)
                            fig.suptitle(f'Reset cycle: {j}')

    def _get_feedback_params_text_str(self, qbn):
        str = "Reset cycle time: "
        ro_sep = self.prep_params.get("ro_separation", None)
        str += f"{1e6 * ro_sep:.2f}$\mu s$" if ro_sep is not None else "Unknown"
        str += "\n"

        str += "RO to feedback time: "
        prow = self.prep_params.get("post_ro_wait", None)
        str += f"{1e6 * prow:.2f}$\mu s$" if ro_sep is not None else "Unknown"
        str += "\n"
        thresholds = self.get_param_value('thresholds', {})
        str += "Threshold(s):\n{}".format(
            "\n".join([f"{i}: {t:0.5f}" for i, t in
                       thresholds.get(qbn, {}).items()]))
        return str

    @staticmethod
    def _get_pop_label(state, key, no_reset=False):
        superscript = "{NR}" if no_reset else "{c}" \
            if "corrected" in key else "{}"
        return f'$P_{state[-1]}^{superscript}$'

    @staticmethod
    def _std_error(p, nshots=10000):
        return np.sqrt(np.abs(p)*(1-np.abs(p))/nshots)

class FluxPulseTimingAnalysis(MultiQubit_TimeDomain_Analysis):

    def __init__(self, qb_names, *args, **kwargs):
        params_dict = {}
        for qbn in qb_names:
            s = 'Instrument settings.'+qbn
        kwargs['params_dict'] = params_dict
        kwargs['numeric_params'] = list(params_dict)
        # super().__init__(qb_names, *args, **kwargs)

        options_dict = kwargs.pop('options_dict', {})
        options_dict['TwoD'] = True
        kwargs['options_dict'] = options_dict
        super().__init__(qb_names, *args, **kwargs)

    def process_data(self):
        super().process_data()

        # Make sure data has the right shape (len(hard_sp), len(soft_sp))
        for qbn, data in self.proc_data_dict['data_to_fit'].items():
            if data.shape[1] != self.proc_data_dict['sweep_points_dict'][qbn][
                'sweep_points'].size:
                self.proc_data_dict['data_to_fit'][qbn] = data.T

    def prepare_fitting(self):
        self.fit_dicts = OrderedDict()
        for qbn in self.qb_names:
            data = self.proc_data_dict['data_to_fit'][qbn][0]
            sweep_points = self.proc_data_dict['sweep_points_dict'][qbn][
                'msmt_sweep_points']
            if self.num_cal_points != 0:
                data = data[:-self.num_cal_points]
            TwoErrorFuncModel = lmfit.Model(fit_mods.TwoErrorFunc)
            guess_pars = fit_mods.TwoErrorFunc_guess(model=TwoErrorFuncModel,
                                               data=data, \
                                            delays=sweep_points)
            guess_pars['amp'].vary = True
            guess_pars['mu_A'].vary = True
            guess_pars['mu_B'].vary = True
            guess_pars['sigma'].vary = True
            guess_pars['offset'].vary = True
            key = 'two_error_func_' + qbn
            self.fit_dicts[key] = {
                'fit_fn': TwoErrorFuncModel.func,
                'fit_xvals': {'x': sweep_points},
                'fit_yvals': {'data': data},
                'guess_pars': guess_pars}


    def analyze_fit_results(self):
        self.proc_data_dict['analysis_params_dict'] = OrderedDict()
        for qbn in self.qb_names:
            mu_A = self.fit_dicts['two_error_func_' + qbn]['fit_res'].best_values[
                'mu_A']
            mu_B = self.fit_dicts['two_error_func_' + qbn]['fit_res'].best_values[
                'mu_B']
            fp_length = a_tools.get_instr_setting_value_from_file(
                file_path=self.raw_data_dict['folder'],
                instr_name=qbn, param_name='flux_pulse_pulse_length')


            self.proc_data_dict['analysis_params_dict'][qbn] = OrderedDict()
            self.proc_data_dict['analysis_params_dict'][qbn]['delay'] = \
                mu_A + 0.5 * (mu_B - mu_A) - fp_length / 2
            try:
                self.proc_data_dict['analysis_params_dict'][qbn]['delay_stderr'] = \
                    1 / 2 * np.sqrt(
                        self.fit_dicts['two_error_func_' + qbn]['fit_res'].params[
                            'mu_A'].stderr ** 2
                        + self.fit_dicts['two_error_func_' + qbn]['fit_res'].params[
                            'mu_B'].stderr ** 2)
            except TypeError:
                self.proc_data_dict['analysis_params_dict'][qbn]['delay_stderr']\
                    = 0
            self.proc_data_dict['analysis_params_dict'][qbn]['fp_length'] = \
                (mu_B - mu_A)
            try:
                self.proc_data_dict['analysis_params_dict'][qbn]['fp_length_stderr'] = \
                    np.sqrt(
                        self.fit_dicts['two_error_func_' + qbn]['fit_res'].params[
                            'mu_A'].stderr ** 2
                        + self.fit_dicts['two_error_func_' + qbn]['fit_res'].params[
                            'mu_B'].stderr ** 2)
            except TypeError:
                self.proc_data_dict['analysis_params_dict'][qbn][
                    'fp_length_stderr'] = 0
        self.save_processed_data(key='analysis_params_dict')

    def prepare_plots(self):
        self.options_dict.update({'TwoD': False,
                                  'plot_proj_data': False})
        super().prepare_plots()

        if self.do_fitting:
            for qbn in self.qb_names:
                # rename base plot
                base_plot_name = 'Pulse_timing_' + qbn
                self.prepare_projected_data_plot(
                    fig_name=base_plot_name,
                    data=self.proc_data_dict['data_to_fit'][qbn][0],
                    plot_name_suffix=qbn+'fit',
                    qb_name=qbn)

                self.plot_dicts['fit_' + qbn] = {
                    'fig_id': base_plot_name,
                    'plotfn': self.plot_fit,
                    'fit_res': self.fit_dicts['two_error_func_' + qbn]['fit_res'],
                    'setlabel': 'two error func. fit',
                    'do_legend': True,
                    'color': 'r',
                    'legend_ncol': 1,
                    'legend_bbox_to_anchor': (1, -0.15),
                    'legend_pos': 'upper right'}

                apd = self.proc_data_dict['analysis_params_dict']
                textstr = 'delay = {:.2f} ns'.format(apd[qbn]['delay']*1e9) \
                          + ' $\pm$ {:.2f} ns'.format(apd[qbn]['delay_stderr']
                                                      * 1e9)
                textstr += '\n\nflux_pulse_length:\n  fitted = {:.2f} ns'.format(
                    apd[qbn]['fp_length'] * 1e9) \
                           + ' $\pm$ {:.2f} ns'.format(
                    apd[qbn]['fp_length_stderr'] * 1e9)
                textstr += '\n  set = {:.2f} ns'.format(
                    1e9 * a_tools.get_instr_setting_value_from_file(
                        file_path=self.raw_data_dict['folder'],
                        instr_name=qbn, param_name='flux_pulse_pulse_length'))

                self.plot_dicts['text_msg_' + qbn] = {
                    'fig_id': base_plot_name,
                    'ypos': -0.2,
                    'xpos': 0,
                    'horizontalalignment': 'left',
                    'verticalalignment': 'top',
                    'plotfn': self.plot_text,
                    'text_string': textstr}


class FluxPulseTimingBetweenQubitsAnalysis(MultiQubit_TimeDomain_Analysis):

    def __init__(self, qb_names, *args, **kwargs):
        params_dict = {}
        for qbn in qb_names:
            s = 'Instrument settings.' + qbn
        kwargs['params_dict'] = params_dict
        kwargs['numeric_params'] = list(params_dict)
        # super().__init__(qb_names, *args, **kwargs)

        options_dict = kwargs.pop('options_dict', {})
        options_dict['TwoD'] = True
        kwargs['options_dict'] = options_dict
        super().__init__(qb_names, *args, **kwargs)

    #         self.analyze_results()

    def process_data(self):
        super().process_data()

        # Make sure data has the right shape (len(hard_sp), len(soft_sp))
        for qbn, data in self.proc_data_dict['data_to_fit'].items():
            if data.shape[1] != self.proc_data_dict['sweep_points_dict'][qbn][
                'sweep_points'].size:
                self.proc_data_dict['data_to_fit'][qbn] = data.T

        self.proc_data_dict['analysis_params_dict'] = OrderedDict()
        for qbn in self.qb_names:
            data = self.proc_data_dict['data_to_fit'][qbn][0]
            sweep_points = self.proc_data_dict['sweep_points_dict'][qbn][
                'msmt_sweep_points']
            delays = np.zeros(len(sweep_points) * 2 - 1)
            delays[0::2] = sweep_points
            delays[1::2] = sweep_points[:-1] + np.diff(sweep_points) / 2
            if self.num_cal_points != 0:
                data = data[:-self.num_cal_points]
            symmetry_idx, corr_data = find_symmetry_index(data)
            delay = delays[symmetry_idx]

            self.proc_data_dict['analysis_params_dict'][qbn] = OrderedDict()
            self.proc_data_dict['analysis_params_dict'][qbn]['delays'] = delays
            self.proc_data_dict['analysis_params_dict'][qbn]['delay'] = delay
            self.proc_data_dict['analysis_params_dict'][qbn][
                'delay_stderr'] = np.diff(delays).mean()
            self.proc_data_dict['analysis_params_dict'][qbn][
                'corr_data'] = np.array(corr_data)
        self.save_processed_data(key='analysis_params_dict')

    def prepare_plots(self):
        self.options_dict.update({'TwoD': False,
                                  'plot_proj_data': False})
        super().prepare_plots()
        rdd = self.raw_data_dict
        for qbn in self.qb_names:
            # rename base plot
            base_plot_name = 'Pulse_timing_' + qbn
            self.prepare_projected_data_plot(
                fig_name=base_plot_name,
                data=self.proc_data_dict['data_to_fit'][qbn][0],
                plot_name_suffix=qbn + 'fit',
                qb_name=qbn)

            corr_data = self.proc_data_dict['analysis_params_dict'][qbn][
                'corr_data']
            delays = self.proc_data_dict['analysis_params_dict'][qbn]['delays']

            self.plot_dicts['Autoconvolution_' + qbn] = {
                'title': rdd['measurementstring'] +
                         '\n' + rdd['timestamp'] + '\n' + qbn,
                'fig_name': f'Autoconvolution_{qbn}',
                'fig_id': f'Autoconvolution_{qbn}',
                'plotfn': self.plot_line,
                'xvals': delays[0::2] / 1e-9,
                'yvals': corr_data[0::2],
                'xlabel': r'Delay time',
                'xunit': 'ns',
                'ylabel': 'Autoconvolution function',
                'linestyle': '-',
                'color': 'k',
                #                                     'setlabel': legendlabel,
                'do_legend': False,
                'legend_bbox_to_anchor': (1, 1),
                'legend_pos': 'upper left',
            }

            self.plot_dicts['Autoconvolution2_' + qbn] = {
                'fig_id': f'Autoconvolution_{qbn}',
                'plotfn': self.plot_line,
                'xvals': delays[1::2] / 1e-9,
                'yvals': corr_data[1::2],
                'color': 'r'}

            self.plot_dicts['corr_vline_' + qbn] = {
                'fig_id': f'Autoconvolution_{qbn}',
                'plotfn': self.plot_vlines,
                'x': self.proc_data_dict['analysis_params_dict'][qbn][
                         'delay'] / 1e-9,
                'ymin': corr_data.min(),
                'ymax': corr_data.max(),
                'colors': 'gray'}

            apd = self.proc_data_dict['analysis_params_dict']
            textstr = 'delay = {:.2f} ns'.format(apd[qbn]['delay'] * 1e9) \
                      + ' $\pm$ {:.2f} ns'.format(apd[qbn]['delay_stderr']
                                                  * 1e9)
            self.plot_dicts['text_msg_' + qbn] = {
                'fig_id': f'Autoconvolution_{qbn}',
                'ypos': -0.2,
                'xpos': 0,
                'horizontalalignment': 'left',
                'verticalalignment': 'top',
                'plotfn': self.plot_text,
                'text_string': textstr}


class FluxPulseScopeAnalysis(MultiQubit_TimeDomain_Analysis):
    """
    Analysis class for a flux pulse scope measurement.
    options_dict parameters specific to this class:
    - freq_ranges_remove/delay_ranges_remove: dict with keys qubit names and
        values list of length-2 lists/tuples that specify frequency/delays
        ranges to completely exclude (from both the fit and the plots)
        Ex: delay_ranges_remove = {'qb1': [ [5e-9, 72e-9] ]}
            delay_ranges_remove = {'qb1': [ [5e-9, 20e-9], [50e-9, 72e-9] ]}
            freq_ranges_remove = {'qb1': [ [5.42e9, 5.5e9] ]}
    - freq_ranges_to_fit/delay_ranges_to_fit: dict with keys qubit names and
        values list of length-2 lists/tuples that specify frequency/delays
        ranges that should be fitted (only these will be fitted!).
        Plots will still show the full data.
        Ex: delays_ranges_to_fit = {'qb1': [ [5e-9, 72e-9] ]}
            delays_ranges_to_fit = {'qb1': [ [5e-9, 20e-9], [50e-9, 72e-9] ]}
            freq_ranges_to_fit = {'qb1': [ [5.42e9, 5.5e9] ]}
    - rectangles_exclude: dict with keys qubit names and
        values list of length-4 lists/tuples that specify delays and frequency
        ranges that should be excluded from  the fit (these will not be
        fitted!). Plots will still show the full data.
        Ex: {'qb1': [ [-10e-9, 5e-9, 5.42e9, 5.5e9], [...] ]}
    - fit_first_cal_state: dict with keys qubit names and values booleans
        specifying whether to fit the delay points corresponding to the first
        cal state (usually g) for that qubit
    - sigma_guess: dict with keys qubit names and values floats specifying the
        fit guess value for the Gaussian sigma
    - sign_of_peaks: dict with keys qubit names and values floats specifying the
        the sign of the peaks used for setting the amplitude guess in the fit
    - from_lower: unclear; should be cleaned up (TODO, Steph 07.10.2020)
    - ghost: unclear; should be cleaned up (TODO, Steph 07.10.2020)
    """
    def __init__(self, *args, **kwargs):
        options_dict = kwargs.pop('options_dict', {})
        options_dict['TwoD'] = True
        kwargs['options_dict'] = options_dict
        super().__init__(*args, **kwargs)

    def extract_data(self):
        super().extract_data()
        # Set some default values specific to FluxPulseScopeAnalysis if the
        # respective options have not been set by the user or in the metadata.
        # (We do not do this in the init since we have to wait until
        # metadata has been extracted.)
        if self.get_param_value('rotation_type', default_value=None) is None:
            self.options_dict['rotation_type'] = 'fixed_cal_points'
        if self.get_param_value('TwoD', default_value=None) is None:
            self.options_dict['TwoD'] = True

    def process_data(self):
        super().process_data()

        # dictionaries with keys qubit names and values a list of tuples of
        # 2 numbers specifying ranges to exclude
        freq_ranges_remove = self.get_param_value('freq_ranges_remove')
        delay_ranges_remove = self.get_param_value('delay_ranges_remove')

        self.proc_data_dict['proc_data_to_fit'] = deepcopy(
            self.proc_data_dict['data_to_fit'])
        self.proc_data_dict['proc_sweep_points_2D_dict'] = deepcopy(
            self.proc_data_dict['sweep_points_2D_dict'])
        self.proc_data_dict['proc_sweep_points_dict'] = deepcopy(
            self.proc_data_dict['sweep_points_dict'])
        if freq_ranges_remove is not None:
            for qbn, freq_range_list in freq_ranges_remove.items():
                if freq_range_list is None:
                    continue
                # find name of 1st sweep point in sweep dimension 1
                param_name = [p for p in self.mospm[qbn]
                              if self.sp.find_parameter(p)][0]
                for freq_range in freq_range_list:
                    freqs = self.proc_data_dict['proc_sweep_points_2D_dict'][
                        qbn][param_name]
                    data = self.proc_data_dict['proc_data_to_fit'][qbn]
                    reduction_arr = np.logical_not(
                        np.logical_and(freqs > freq_range[0],
                                       freqs < freq_range[1]))
                    freqs_reshaped = freqs[reduction_arr]
                    self.proc_data_dict['proc_data_to_fit'][qbn] = \
                        data[reduction_arr]
                    self.proc_data_dict['proc_sweep_points_2D_dict'][qbn][
                        param_name] = freqs_reshaped

        # remove delays
        if delay_ranges_remove is not None:
            for qbn, delay_range_list in delay_ranges_remove.items():
                if delay_range_list is None:
                    continue
                for delay_range in delay_range_list:
                    delays = self.proc_data_dict['proc_sweep_points_dict'][qbn][
                        'msmt_sweep_points']
                    data = self.proc_data_dict['proc_data_to_fit'][qbn]
                    reduction_arr = np.logical_not(
                        np.logical_and(delays > delay_range[0],
                                       delays < delay_range[1]))
                    delays_reshaped = delays[reduction_arr]
                    self.proc_data_dict['proc_data_to_fit'][qbn] = \
                        np.concatenate([
                            data[:, :-self.num_cal_points][:, reduction_arr],
                            data[:, -self.num_cal_points:]], axis=1)
                    self.proc_data_dict['proc_sweep_points_dict'][qbn][
                        'msmt_sweep_points'] = delays_reshaped
                    self.proc_data_dict['proc_sweep_points_dict'][qbn][
                        'sweep_points'] = self.cp.extend_sweep_points(
                        delays_reshaped, qbn)

        self.sign_of_peaks = self.get_param_value('sign_of_peaks',
                                                  default_value=None)
        if self.sign_of_peaks is None:
            self.sign_of_peaks = {qbn: None for qbn in self.qb_names}
        for qbn in self.qb_names:
            if self.sign_of_peaks.get(qbn, None) is None:
                if self.rotation_type == 'fixed_cal_points'\
                        or self.rotation_type.endswith('PCA'):
                    # e state corresponds to larger values than g state
                    # (either due to cal points or due to set_majority_sign)
                    self.sign_of_peaks[qbn] = 1
                else:
                    msmt_data = self.proc_data_dict['proc_data_to_fit'][qbn][
                        :, :-self.num_cal_points]
                    self.sign_of_peaks[qbn] = np.sign(np.mean(msmt_data) -
                                                      np.median(msmt_data))

        self.sigma_guess = self.get_param_value('sigma_guess')
        if self.sigma_guess is None:
            self.sigma_guess = {qbn: 10e6 for qbn in self.qb_names}

        self.from_lower = self.get_param_value('from_lower')
        if self.from_lower is None:
            self.from_lower = {qbn: False for qbn in self.qb_names}
        self.ghost = self.get_param_value('ghost')
        if self.ghost is None:
            self.ghost = {qbn: False for qbn in self.qb_names}

    def prepare_fitting_slice(self, freqs, qbn, mu_guess,
                              slice_idx=None, data_slice=None,
                              mu0_guess=None, do_double_fit=False):
        if slice_idx is None:
            raise ValueError('"slice_idx" cannot be None. It is used '
                             'for unique names in the fit_dicts.')
        if data_slice is None:
            data_slice = self.proc_data_dict['proc_data_to_fit'][qbn][
                         :, slice_idx]
        GaussianModel = lmfit.Model(fit_mods.DoubleGaussian) if do_double_fit \
            else lmfit.Model(fit_mods.Gaussian)
        ampl_guess = (data_slice.max() - data_slice.min()) / \
                     0.4 * self.sign_of_peaks[qbn] * self.sigma_guess[qbn]
        offset_guess = data_slice[0]
        GaussianModel.set_param_hint('sigma',
                                     value=self.sigma_guess[qbn],
                                     vary=True)
        GaussianModel.set_param_hint('mu',
                                     value=mu_guess,
                                     vary=True)
        GaussianModel.set_param_hint('ampl',
                                     value=ampl_guess,
                                     vary=True)
        GaussianModel.set_param_hint('offset',
                                     value=offset_guess,
                                     vary=True)
        if do_double_fit:
            GaussianModel.set_param_hint('sigma0',
                                         value=self.sigma_guess[qbn],
                                         vary=True)
            GaussianModel.set_param_hint('mu0',
                                         value=mu0_guess,
                                         vary=True)
            GaussianModel.set_param_hint('ampl0',
                                         value=ampl_guess/2,
                                         vary=True)
        guess_pars = GaussianModel.make_params()
        self.set_user_guess_pars(guess_pars)

        key = f'gauss_fit_{qbn}_slice{slice_idx}'
        self.fit_dicts[key] = {
            'fit_fn': GaussianModel.func,
            'fit_xvals': {'freq': freqs},
            'fit_yvals': {'data': data_slice},
            'guess_pars': guess_pars}

    def prepare_fitting(self):
        self.rectangles_exclude = self.get_param_value('rectangles_exclude')
        self.delays_double_fit = self.get_param_value('delays_double_fit')
        self.delay_ranges_to_fit = self.get_param_value(
            'delay_ranges_to_fit', default_value={})
        self.freq_ranges_to_fit = self.get_param_value(
            'freq_ranges_to_fit', default_value={})
        fit_first_cal_state = self.get_param_value(
            'fit_first_cal_state', default_value={})

        self.fit_dicts = OrderedDict()
        self.delays_for_fit = OrderedDict()
        self.freqs_for_fit = OrderedDict()
        for qbn in self.qb_names:
            # find name of 1st sweep point in sweep dimension 1
            param_name = [p for p in self.mospm[qbn]
                          if self.sp.find_parameter(p)][0]
            data = self.proc_data_dict['proc_data_to_fit'][qbn]
            delays = self.proc_data_dict['proc_sweep_points_dict'][qbn][
                'sweep_points']
            self.delays_for_fit[qbn] = np.array([])
            self.freqs_for_fit[qbn] = []
            dr_fit = self.delay_ranges_to_fit.get(qbn, [(min(delays),
                                                        max(delays))])
            fr_fit = self.freq_ranges_to_fit.get(qbn, [])
            if not fit_first_cal_state.get(qbn, True):
                first_cal_state = list(self.cal_states_dict_for_rotation[qbn])[0]
                first_cal_state_idxs = self.cal_states_dict[first_cal_state]
                if first_cal_state_idxs is None:
                    first_cal_state_idxs = []
            for i, delay in enumerate(delays):
                do_double_fit = False
                if not fit_first_cal_state.get(qbn, True) and \
                        i-len(delays) in first_cal_state_idxs:
                    continue
                if any([t[0] <= delay <= t[1] for t in dr_fit]):
                    data_slice = data[:, i]
                    freqs = self.proc_data_dict['proc_sweep_points_2D_dict'][
                        qbn][param_name]
                    if len(fr_fit):
                        mask = [np.logical_and(t[0] < freqs, freqs < t[1])
                                for t in fr_fit]
                        if len(mask) > 1:
                            mask = np.logical_or(*mask)
                        freqs = freqs[mask]
                        data_slice = data_slice[mask]

                    if self.rectangles_exclude is not None and \
                            self.rectangles_exclude.get(qbn, None) is not None:
                        for rectangle in self.rectangles_exclude[qbn]:
                            if rectangle[0] < delay < rectangle[1]:
                                reduction_arr = np.logical_not(
                                    np.logical_and(freqs > rectangle[2],
                                                   freqs < rectangle[3]))
                                freqs = freqs[reduction_arr]
                                data_slice = data_slice[reduction_arr]

                    if self.delays_double_fit is not None and \
                            self.delays_double_fit.get(qbn, None) is not None:
                        rectangle = self.delays_double_fit[qbn]
                        do_double_fit = rectangle[0] < delay < rectangle[1]

                    reduction_arr = np.invert(np.isnan(data_slice))
                    freqs = freqs[reduction_arr]
                    data_slice = data_slice[reduction_arr]

                    self.freqs_for_fit[qbn].append(freqs)
                    self.delays_for_fit[qbn] = np.append(
                        self.delays_for_fit[qbn], delay)

                    if do_double_fit:
                        peak_indices = sp.signal.find_peaks(
                            data_slice, distance=50e6/(freqs[1] - freqs[0]))[0]
                        peaks = data_slice[peak_indices]
                        srtd_idxs = np.argsort(np.abs(peaks))
                        mu_guess = freqs[peak_indices[srtd_idxs[-1]]]
                        mu0_guess = freqs[peak_indices[srtd_idxs[-2]]]
                    else:
                        mu_guess = freqs[np.argmax(
                            data_slice * self.sign_of_peaks[qbn])]
                        mu0_guess = None

                    self.prepare_fitting_slice(freqs, qbn, mu_guess, i,
                                               data_slice=data_slice,
                                               mu0_guess=mu0_guess,
                                               do_double_fit=do_double_fit)

    def analyze_fit_results(self):
        self.proc_data_dict['analysis_params_dict'] = OrderedDict()
        for qbn in self.qb_names:
            delays = self.proc_data_dict['proc_sweep_points_dict'][qbn][
                'sweep_points']
            fit_keys = [k for k in self.fit_dicts if qbn in k.split('_')]
            fitted_freqs = np.zeros(len(fit_keys))
            fitted_freqs_errs = np.zeros(len(fit_keys))
            deep = False
            for i, fk in enumerate(fit_keys):
                fit_res = self.fit_dicts[fk]['fit_res']
                mu_param = 'mu'
                if 'mu0' in fit_res.best_values:
                    mu_param = 'mu' if fit_res.best_values['mu'] > \
                                       fit_res.best_values['mu0'] else 'mu0'

                fitted_freqs[i] = fit_res.best_values[mu_param]
                fitted_freqs_errs[i] = fit_res.params[mu_param].stderr
                if self.from_lower[qbn]:
                    if self.ghost[qbn]:
                        if (fitted_freqs[i - 1] - fit_res.best_values['mu']) / \
                                fitted_freqs[i - 1] > 0.05 and i > len(delays)-4:
                            deep = False
                        condition1 = ((fitted_freqs[i-1] -
                                     fit_res.best_values['mu']) /
                                     fitted_freqs[i-1]) < -0.015
                        condition2 = (i > 1 and i < (len(fitted_freqs) -
                                                     len(delays)))
                        if condition1 and condition2:
                            if deep:
                                mu_guess = fitted_freqs[i-1]
                                self.prepare_fitting_slice(
                                    self.freqs_for_fit[qbn][i], qbn, mu_guess, i)
                                self.run_fitting(keys_to_fit=[fk])
                                fitted_freqs[i] = self.fit_dicts[fk][
                                    'fit_res'].best_values['mu']
                                fitted_freqs_errs[i] = self.fit_dicts[fk][
                                    'fit_res'].params['mu'].stderr
                            deep = True
                else:
                    if self.ghost[qbn]:
                        if (fitted_freqs[i - 1] - fit_res.best_values['mu']) / \
                                fitted_freqs[i - 1] > -0.05 and \
                                i > len(delays) - 4:
                            deep = False
                        if (fitted_freqs[i - 1] - fit_res.best_values['mu']) / \
                                fitted_freqs[i - 1] > 0.015 and i > 1:
                            if deep:
                                mu_guess = fitted_freqs[i - 1]
                                self.prepare_fitting_slice(
                                    self.freqs_for_fit[qbn][i], qbn, mu_guess, i)
                                self.run_fitting(keys_to_fit=[fk])
                                fitted_freqs[i] = self.fit_dicts[fk][
                                    'fit_res'].best_values['mu']
                                fitted_freqs_errs[i] = self.fit_dicts[fk][
                                    'fit_res'].params['mu'].stderr
                            deep = True

            self.proc_data_dict['analysis_params_dict'][
                f'fitted_freqs_{qbn}'] = {'val': fitted_freqs,
                                          'stderr': fitted_freqs_errs}
            self.proc_data_dict['analysis_params_dict'][f'delays_{qbn}'] = \
                self.delays_for_fit[qbn]

        self.save_processed_data(key='analysis_params_dict')

    def prepare_plots(self):
        super().prepare_plots()

        if self.do_fitting:
            for qbn in self.qb_names:
                base_plot_name = 'FluxPulseScope_' + qbn
                xlabel, xunit = self.get_xaxis_label_unit(qbn)
                # find name of 1st sweep point in sweep dimension 1
                param_name = [p for p in self.mospm[qbn]
                              if self.sp.find_parameter(p)][0]
                ylabel = self.sp.get_sweep_params_property(
                    'label', dimension=1, param_names=param_name)
                yunit = self.sp.get_sweep_params_property(
                    'unit', dimension=1, param_names=param_name)
                xvals = self.proc_data_dict['proc_sweep_points_dict'][qbn][
                    'sweep_points']
                self.plot_dicts[f'{base_plot_name}_main'] = {
                    'plotfn': self.plot_colorxy,
                    'fig_id': base_plot_name,
                    'xvals': xvals,
                    'yvals': self.proc_data_dict['proc_sweep_points_2D_dict'][
                        qbn][param_name],
                    'zvals': self.proc_data_dict['proc_data_to_fit'][qbn],
                    'xlabel': xlabel,
                    'xunit': xunit,
                    'ylabel': ylabel,
                    'yunit': yunit,
                    'title': (self.raw_data_dict['timestamp'] + ' ' +
                              self.measurement_strings[qbn]),
                    'clabel': 'Strongest principal component (arb.)' if \
                        'pca' in self.rotation_type.lower() else \
                        '{} state population'.format(
                            self.get_latex_prob_label(self.data_to_fit[qbn]))}

                self.plot_dicts[f'{base_plot_name}_fit'] = {
                    'fig_id': base_plot_name,
                    'plotfn': self.plot_line,
                    'xvals': self.delays_for_fit[qbn],
                    'yvals': self.proc_data_dict['analysis_params_dict'][
                                                 f'fitted_freqs_{qbn}']['val'],
                    'yerr': self.proc_data_dict['analysis_params_dict'][
                        f'fitted_freqs_{qbn}']['stderr'],
                    'color': 'r',
                    'linestyle': '-',
                    'marker': 'x'}

                # plot with log scale on x-axis
                self.plot_dicts[f'{base_plot_name}_main_log'] = {
                    'plotfn': self.plot_colorxy,
                    'fig_id': f'{base_plot_name}_log',
                    'xvals': xvals*1e6,
                    'yvals': self.proc_data_dict['proc_sweep_points_2D_dict'][
                        qbn][param_name]/1e9,
                    'zvals': self.proc_data_dict['proc_data_to_fit'][qbn],
                    'xlabel': f'{xlabel} ($\\mu${xunit})',
                    'ylabel': f'{ylabel} (G{yunit})',
                    'logxscale': True,
                    'xrange': [min(xvals*1e6), max(xvals*1e6)],
                    'no_label_units': True,
                    'no_label': True,
                    'clabel': 'Strongest principal component (arb.)' if \
                        'pca' in self.rotation_type.lower() else \
                        '{} state population'.format(
                            self.get_latex_prob_label(self.data_to_fit[qbn]))}

                self.plot_dicts[f'{base_plot_name}_fit_log'] = {
                    'fig_id': f'{base_plot_name}_log',
                    'plotfn': self.plot_line,
                    'xvals': self.delays_for_fit[qbn]*1e6,
                    'yvals': self.proc_data_dict['analysis_params_dict'][
                        f'fitted_freqs_{qbn}']['val']/1e9,
                    'yerr': self.proc_data_dict['analysis_params_dict'][
                        f'fitted_freqs_{qbn}']['stderr']/1e9,
                    'title': (self.raw_data_dict['timestamp'] + ' ' +
                              self.measurement_strings[qbn]),
                    'color': 'r',
                    'linestyle': '-',
                    'marker': 'x'}


class RunTimeAnalysis(ba.BaseDataAnalysis):
    """
    Provides elementary analysis of Run time by plotting all timers
    saved in the hdf5 file of a measurement.
    """
    def __init__(self,
                 label: str = '',
                 t_start: str = None, t_stop: str = None, data_file_path: str = None,
                 options_dict: dict = None, extract_only: bool = False,
                 do_fitting: bool = True, auto=True,
                 params_dict=None, numeric_params=None, **kwargs):

        super().__init__(t_start=t_start, t_stop=t_stop, label=label,
                         data_file_path=data_file_path,
                         options_dict=options_dict,
                         extract_only=extract_only,
                         do_fitting=do_fitting, **kwargs)
        self.timers = {}

        if not hasattr(self, "job"):
            self.create_job(t_start=t_start, t_stop=t_stop,
                            label=label, data_file_path=data_file_path,
                            do_fitting=do_fitting, options_dict=options_dict,
                            extract_only=extract_only, params_dict=params_dict,
                            numeric_params=numeric_params, **kwargs)
        self.params_dict = {f"{tm_mod.Timer.HDF_GRP_NAME}":
                                f"{tm_mod.Timer.HDF_GRP_NAME}",
                            "repetition_rate":
                                "Instrument settings/TriggerDevice.pulse_period",
                            }


        if auto:
            self.run_analysis()

    def extract_data(self):
        super().extract_data()
        timers_dicts = self.raw_data_dict.get('Timers', {})
        for t, v in timers_dicts.items():
            self.timers[t] = tm_mod.Timer(name=t, **v)

        # Extract and build raw measurement timer
        self.timers['BareMeasurement'] = self.bare_measurement_timer(
            ref_time=self.get_param_value("ref_time")
        )

    def process_data(self):
        pass

    def plot(self, **kwargs):
        plot_kws = self.get_param_value('plot_kwargs', {})
        for t in self.timers.values():
            try:
                self.figs["timer_" + t.name] = t.plot(**plot_kws)
            except Exception as e:
                log.error(f'Could not plot Timer: {t.name}: {e}')

        if self.get_param_value('combined_timer', True):
            self.figs['timer_all'] = tm_mod.multi_plot(self.timers.values(),
                                                       **plot_kws)

    def bare_measurement_timer(self, ref_time=None,
                               checkpoint='bare_measurement', **kw):
        bmtime = self.bare_measurement_time(**kw)
        bmtimer = tm_mod.Timer('BareMeasurement', auto_start=False)
        if ref_time is None:
            try:
                ts = [t.find_earliest() for t in self.timers.values()]
                ts = [t[-1] for t in ts if len(t)]
                arg_sorted = sorted(range(len(ts)),
                                    key=list(ts).__getitem__)
                ref_time = ts[arg_sorted[0]]
            except Exception as e:
                log.error('Failed to extract reference time for bare'
                          f'Measurement timer. Please fix the error'
                          f'or pass in a reference time manually.')
                raise e

        # TODO add more options of how to distribute the bm time in the timer
        #  (not only start stop but e.g. distribute it)
        bmtimer.checkpoint(f"BareMeasurement.{checkpoint}.start",
                           values=[ref_time], log_init=False)
        bmtimer.checkpoint(f"BareMeasurement.{checkpoint}.end",
                           values=[ ref_time + dt.timedelta(seconds=bmtime)],
                           log_init=False)

        return bmtimer

    def bare_measurement_time(self, nr_averages=None, repetition_rate=None,
                              count_nan_measurements=False):
        det_metadata = self.metadata.get("Detector Metadata", None)
        if det_metadata is not None:
            # multi detector function: look for child "detectors"
            # assumes at least 1 child and that all children have the same
            # number of averages
            det = list(det_metadata.get('detectors', {}).values())[0]
            if nr_averages is None:
                nr_averages = det.get('nr_averages', det.get('nr_shots', None))
        if nr_averages is None:
            raise ValueError('Could not extract nr_averages/nr_shots from hdf file.'
                             'Please specify "nr_averages" in options_dict.')
        n_hsp = len(self.raw_data_dict['hard_sweep_points'])
        n_ssp = len(self.raw_data_dict.get('soft_sweep_points', [0]))
        if repetition_rate is None:
            repetition_rate = self.raw_data_dict["repetition_rate"]
        if count_nan_measurements:
            perc_meas = 1
        else:
            # When sweep points are skipped, data is missing in all columns
            # Thus, we can simply check in the first column.
            vals = list(self.raw_data_dict['measured_data'].values())[0]
            perc_meas = 1 - np.sum(np.isnan(vals)) / np.prod(vals.shape)
        return self._bare_measurement_time(n_ssp, n_hsp, repetition_rate,
                                           nr_averages, perc_meas)

    @staticmethod
    def _bare_measurement_time(n_ssp, n_hsp, repetition_rate, nr_averages,
                               percentage_measured):
        return n_ssp * n_hsp * repetition_rate * nr_averages \
               * percentage_measured<|MERGE_RESOLUTION|>--- conflicted
+++ resolved
@@ -526,21 +526,6 @@
                         data_dict[k] for k in data_dict for state_prob in
                         ['pg', 'pe', 'pf'] if state_prob in k])
                     corr_mtx = self.get_param_value("correction_matrix")[qbn]
-<<<<<<< HEAD
-                    if np.ndim(probas_raw) == 3:
-                        # then dims are (n_probas, n_segments, nsoftsp).
-                        # Temporarily move soft sweep point axis
-                        # such that it is the outer most dimension so that
-                        # matmul can treat the data as as nsoftswp x (2D arrays)
-                        probas_raw = np.moveaxis(probas_raw, -1, 0)
-                        probas_corrected = np.linalg.inv(corr_mtx).T @ probas_raw
-                        probas_corrected = np.moveaxis(probas_corrected, 0, -1)
-                    else:
-                        probas_corrected = np.linalg.inv(corr_mtx).T @ probas_raw
-                    self.proc_data_dict['projected_data_dict_corrected'][
-                            qbn] = {key: data for key, data in
-                             zip(["pg", "pe", "pf"], probas_corrected)}
-=======
 
                     if np.ndim(probas_raw) == 3:
                         assert self.get_param_value("TwoD", False) == True, \
@@ -554,9 +539,8 @@
                         probas_corrected = np.linalg.inv(corr_mtx).T @ probas_raw
                     for state_prob in ['pg', 'pe', 'pf']:
                         self.proc_data_dict['projected_data_dict_corrected'][
-                            qbn].update({state_prob: data for key, data in
+                            qbn].update({key: data for key, data in
                              zip(["pg", "pe", "pf"], probas_corrected)})
->>>>>>> bab5ecf2
 
         # get data_to_fit
         suffix = "_corrected" if self.get_param_value("correction_matrix")\
