--- conflicted
+++ resolved
@@ -276,17 +276,6 @@
             self.proc_data_dict['sweep_points_dict'] = \
                 {qbn: {'sweep_points': list(hard_sweep_params.values())[0][
                     'values']} for qbn in self.qb_names}
-<<<<<<< HEAD
-=======
-        elif self.sp is not None:
-            self.mospm = self.get_param_value('meas_obj_sweep_points_map')
-            if self.mospm is None:
-                raise ValueError('Please provide "meas_obj_sweep_points_map."')
-            self.proc_data_dict['sweep_points_dict'] = \
-                {qbn: {'sweep_points': self.sp.get_sweep_params_property(
-                    'values', 0, self.mospm[qbn])[0]}
-                 for qbn in self.qb_names}
->>>>>>> c69b6b53
         else:
             self.proc_data_dict['sweep_points_dict'] = \
                 {qbn: {'sweep_points': self.data_filter(
@@ -939,11 +928,8 @@
                         if self.sp is not None:
                             yunit = self.sp.get_sweep_params_property(
                                 'unit', dimension=1, param_names=pn)
-<<<<<<< HEAD
                             ylabel = self.sp.get_sweep_params_property(
                                 'label', dimension=1, param_names=pn)
-=======
->>>>>>> c69b6b53
                         self.plot_dicts[f'{plot_name}_{ro_channel}_{pn}'] = {
                             'fig_id': plot_name + '_' + pn,
                             'ax_id': ax_id,
@@ -1059,11 +1045,8 @@
                 if self.sp is not None:
                     yunit = self.sp.get_sweep_params_property(
                         'unit', dimension=1, param_names=pn)
-<<<<<<< HEAD
                     ylabel = self.sp.get_sweep_params_property(
                         'label', dimension=1, param_names=pn)
-=======
->>>>>>> c69b6b53
                 self.plot_dicts[f'{plot_dict_name}_{pn}'] = {
                     'plotfn': self.plot_colorxy,
                     'fig_id': fig_name + '_' + pn,
