--- conflicted
+++ resolved
@@ -4560,20 +4560,8 @@
         cphases = phases[0::2] - phases[1::2]
         # arrange phases in ascending order: used
         # to analyze arbitrary phase gates
-<<<<<<< HEAD
-        if self.get_param_value("sort_phases_ascending_order", False):
-            cphases[cphases < 0] += 2 * np.pi
-            cphases[cphases > 2 * np.pi] -= 2 * np.pi
-            pi_phase_idx = np.argmin(np.abs(cphases - np.pi))
-            for ind in range(len(cphases)):
-                if ind < pi_phase_idx and cphases[ind] > cphases[pi_phase_idx]:
-                    cphases[ind] -= 2 * np.pi
-                elif ind > pi_phase_idx and cphases[ind] < cphases[pi_phase_idx]:
-                    cphases[ind] += 2 * np.pi
-=======
         if self.get_param_value("use_unwrap_heuristic", False):
             cphases = self.cphase_unwrap_heuristic(cphases)
->>>>>>> a4066b72
         else:
             cphases[cphases < 0] += 2 * np.pi
         cphases_stderrs = np.sqrt(np.array(phases_errs[0::2]**2 +
