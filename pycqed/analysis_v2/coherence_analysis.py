--- conflicted
+++ resolved
@@ -19,12 +19,8 @@
                  options_dict: dict = None, extract_only: bool = False, auto: bool = True,
                  close_figs: bool = True, do_fitting: bool = True,
                  tau_key='Analysis.Fitted Params F|1>.tau.value',
-<<<<<<< HEAD
-                 tau_std_key='Analysis.Fitted Params F|1>.tau.stderr', use_chisqr = False,
-=======
                  tau_std_key='Analysis.Fitted Params F|1>.tau.stderr',
                  use_chisqr = False,
->>>>>>> c182a7e3
                  plot_versus_dac=True,
                  dac_key='Instrument settings.fluxcurrent.Q',
                  plot_versus_frequency=True,
