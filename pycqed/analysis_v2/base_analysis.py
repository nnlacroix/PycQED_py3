--- conflicted
+++ resolved
@@ -135,17 +135,13 @@
         '''
 
         try:
-<<<<<<< HEAD
-=======
             # set error-handling behavior
             self.raise_exceptions = raise_exceptions
 
->>>>>>> 7ab7f928
             # initialize an empty dict to store results of analysis
             self.proc_data_dict = OrderedDict()
             if options_dict is None:
                 self.options_dict = OrderedDict()
-<<<<<<< HEAD
             else:
                 self.options_dict = options_dict
 
@@ -174,7 +170,6 @@
             if self.timestamps is None or len(self.timestamps) == 0:
                 raise ValueError('No data file found.')
 
-
             ########################################
             # These options relate to the plotting #
             ########################################
@@ -197,72 +192,6 @@
             self.options_dict['close_figs'] = self.options_dict.get(
                 'close_figs', close_figs)
 
-
-            ####################################################
-            # These options relate to what analysis to perform #
-            ####################################################
-            self.extract_only = extract_only
-            self.do_fitting = do_fitting
-
-            self.verbose = self.options_dict.get('verbose', False)
-            self.auto_keys = self.options_dict.get('auto_keys', None)
-
-            if type(self.auto_keys) is str:
-                self.auto_keys = [self.auto_keys]
-        except Exception:
-            log.warning("Unhandled error during init of analysis!")
-            log.warning(traceback.format_exc())
-=======
-            else:
-                self.options_dict = options_dict
-
-            ################################################
-            # These options determine what data to extract #
-            ################################################
-            self.timestamps = None
-            if data_file_path is None:
-                if t_start is None:
-                    if isinstance(label, list):
-                        self.timestamps = [a_tools.latest_data(
-                            contains=lab, return_timestamp=True)[0] for lab in label]
-                    else:
-                        self.timestamps = [a_tools.latest_data(
-                            contains=label, return_timestamp=True)[0]]
-                elif t_stop is None:
-                    if isinstance(t_start, list):
-                        self.timestamps = t_start
-                    else:
-                        self.timestamps = [t_start]
-                else:
-                    self.timestamps = a_tools.get_timestamps_in_range(
-                        t_start, timestamp_end=t_stop,
-                        label=label if label != '' else None)
-
-            if self.timestamps is None or len(self.timestamps) == 0:
-                raise ValueError('No data file found.')
-
-            ########################################
-            # These options relate to the plotting #
-            ########################################
-            self.plot_dicts = OrderedDict()
-            self.axs = OrderedDict()
-            self.figs = OrderedDict()
-            self.presentation_mode = self.options_dict.get(
-                'presentation_mode', False)
-            self.do_individual_traces = self.options_dict.get(
-                'do_individual_traces', False)
-            self.tight_fig = self.options_dict.get('tight_fig', True)
-            # used in self.plot_text, here for future compatibility
-            self.fancy_box_props = dict(boxstyle='round', pad=.4,
-                                        facecolor='white', alpha=0.5)
-
-            self.options_dict['plot_init'] = self.options_dict.get('plot_init',
-                                                                   False)
-            self.options_dict['save_figs'] = self.options_dict.get(
-                'save_figs', True)
-            self.options_dict['close_figs'] = self.options_dict.get(
-                'close_figs', close_figs)
-
             ####################################################
             # These options relate to what analysis to perform #
             ####################################################
@@ -281,7 +210,6 @@
             else:
                 log.error("Unhandled error during init of analysis!")
                 log.error(traceback.format_exc())
->>>>>>> 7ab7f928
 
     def run_analysis(self):
         """
@@ -306,18 +234,12 @@
                 if self.options_dict.get('save_figs', False):
                     self.save_figures(close_figs=self.options_dict.get(
                         'close_figs', False))
-<<<<<<< HEAD
-        except Exception:
-            log.warning("Unhandled error during analysis!")
-            log.warning(traceback.format_exc())
-=======
         except Exception as e:
             if self.raise_exceptions:
                 raise e
             else:
                 log.error("Unhandled error during analysis!")
                 log.error(traceback.format_exc())
->>>>>>> 7ab7f928
 
     def create_job(self, *args, **kwargs):
         """
@@ -434,12 +356,8 @@
         # multi timestamp with different metadata
         elif isinstance(self.metadata, (list, tuple)) and \
                 len(self.metadata) != 0:
-<<<<<<< HEAD
-            return self.options_dict.get(param_name,
-=======
             return self.options_dict.get(
                 param_name,
->>>>>>> 7ab7f928
                 self.metadata[metadata_index].get(param_name, default_value))
         # base case
         else:
@@ -492,10 +410,6 @@
                             len(raw_data_dict_ts[save_par]) == 1:
                         raw_data_dict_ts[save_par] = \
                             raw_data_dict_ts[save_par][0]
-                for par_name in raw_data_dict_ts:
-                    if par_name in self.numeric_params:
-                        raw_data_dict_ts[par_name] = \
-                            np.double(raw_data_dict_ts[par_name])
             except Exception as e:
                 data_file.close()
                 raise e
@@ -503,6 +417,9 @@
 
         if len(raw_data_dict) == 1:
             raw_data_dict = raw_data_dict[0]
+        for par_name in raw_data_dict:
+            if par_name in self.numeric_params:
+                raw_data_dict[par_name] = np.double(raw_data_dict[par_name])
         return raw_data_dict
 
     @staticmethod
@@ -559,11 +476,7 @@
                 ssp, counts = np.unique(mc_points[1:], return_counts=True)
                 if counts[0] != len(hsp):
                     # ssro data
-<<<<<<< HEAD
-                    hsp = np.tile(hsp, counts[0]//len(hsp))
-=======
                     hsp = np.tile(hsp, counts[0] // len(hsp))
->>>>>>> 7ab7f928
                 # if needed, decompress the data (assumes hsp and ssp are indices)
                 if compression_factor != 1:
                     hsp = hsp[:int(len(hsp) / compression_factor)]
@@ -1808,7 +1721,6 @@
         if not plot_nolabel and plot_clabel is not None:
             axs.cbar.set_label(plot_clabel)
 
-
         if self.tight_fig:
             axs.figure.tight_layout()
 
