--- conflicted
+++ resolved
@@ -359,11 +359,6 @@
                     self.add_measured_data(rd_dict))
             self.raw_data_dict = tuple(temp_dict_list)
 
-<<<<<<< HEAD
-        self.metadata = self.raw_data_dict.get('exp_metadata', [])
-        if len(self.metadata) == 0:
-            self.metadata = {}
-=======
         # this is needed because of exp_metadata is not found in
         # the hdf file, then it is set to raw_data_dict['exp_metadata'] = [] by
         # the method get_data_from_timestamp_list.
@@ -373,7 +368,6 @@
         if len(self.raw_data_dict['exp_metadata']) == 0:
             self.raw_data_dict['exp_metadata'] = {}
         self.metadata = self.raw_data_dict['exp_metadata']
->>>>>>> 356c96b6
 
     def process_data(self):
         """
