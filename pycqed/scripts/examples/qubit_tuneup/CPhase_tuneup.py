--- conflicted
+++ resolved
@@ -250,30 +250,11 @@
 # SWAPN
 
 
-<<<<<<< HEAD
 def SWAPN(qubit, swap_amps=np.arange(1.150, 1.171, 0.001),
           number_of_swaps=30,
           int_avg_det=None):
     # These are the sweep points
     swap_vec = np.arange(number_of_swaps)*2
-=======
-def SWAPN_DataT(swap_amps=np.arange(1.150, 1.171, 0.001)):
-    qubit = DataT
-    qubit.swap_amp(1.161)
-    # qubit.swap_time(11e-9) #initial guess, one of the parameters
-    # qubit.swap_amp(1.152) # comes from scaler
-    num_iter = 30
-    AncT.RO_acq_averages(1024)
-    int_avg_det = det.UHFQC_integrated_average_detector(
-        UHFQC=AncT._acquisition_instr, AWG=AncT.AWG,
-        channels=[DataT.RO_acq_weight_function_I(),
-                  AncT.RO_acq_weight_function_I()],
-        nr_averages=AncT.RO_acq_averages(),
-        integration_length=AncT.RO_acq_integration_length(),
-        cross_talk_suppression=True)
-
-    times_vec = np.arange(num_iter)*2
->>>>>>> d4094297
     cal_points = 4
     lengths_cal = swap_vec[-1] + \
         np.arange(1, 1+cal_points)*(swap_vec[1]-swap_vec[0])
@@ -411,39 +392,6 @@
         MC.live_plot_enabled(True)
 
 
-<<<<<<< HEAD
-
-=======
-def reload_mod_stuff():
-    from pycqed.measurement.waveform_control_CC import waveform as wf
-    reload(wf)
-
-    from pycqed.measurement.pulse_sequences import fluxing_sequences as fqqs
-    reload(fqqs)
-    from pycqed.scripts.Experiments.Five_Qubits import cost_functions_Leo_optimization as ca
-    reload(ca)
-    from pycqed.measurement.waveform_control import pulse_library as pl
-    reload(pl)
-    from pycqed.measurement.pulse_sequences import standard_elements as ste
-    reload(ste)
-
-    from pycqed.measurement.pulse_sequences import multi_qubit_tek_seq_elts as mqs
-    reload(mqs)
-    from pycqed.measurement import awg_sweep_functions_multi_qubit as awg_mswf
-    reload(awg_mswf)
-    reload(awg_swf)
-    mqs.station = station
-    fqqs.station = station
-    reload(mq_mod)
-    mq_mod.station = station
-
-    reload(fsqs)
-    reload(awg_swf)
-    fsqs.station = station
-    reload(det)
-    reload(ca)
-reload_mod_stuff()
->>>>>>> d4094297
 
 ##########################
 # Calibration snippet
