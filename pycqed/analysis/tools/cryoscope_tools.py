"""
Tools to for cryoscope analysis
Brian Tarasinski
Dec 2017
Edited by Adriaan Rol
"""
import logging
from copy import copy
from typing import Union
import numpy as np
import matplotlib.pyplot as plt
import matplotlib.ticker
from pycqed.analysis.tools.plotting import (set_xlabel, set_ylabel,
                                            flex_colormesh_plot_vs_xy)

import scipy.signal as ss
import scipy.optimize as so
import scipy.interpolate as si


def normalize_sincos(
        data,
        window_size_frac=500,
        window_size=None,
        do_envelope=True):

    if window_size is None:
        window_size = len(data) // window_size_frac

        # window size for savgol filter must be odd
        window_size -= (window_size + 1) % 2

    mean_data_r = ss.savgol_filter(data.real, window_size, 0, 0)
    mean_data_i = ss.savgol_filter(data.imag, window_size, 0, 0)

    mean_data = mean_data_r + 1j * mean_data_i

    if do_envelope:
        envelope = np.sqrt(
            ss.savgol_filter(
                (np.abs(
                    data -
                    mean_data))**2,
                window_size,
                0,
                0))
    else:
        envelope = 1
    norm_data = ((data - mean_data) / envelope)
    return norm_data


def fft_based_freq_guess_complex(y):
    """
    guess the shape of a sinusoidal complex signal y (in multiples of
        sampling rate), by selecting the peak in the fft.
    return guess (f, ph, off, amp) for the model
        y = amp*exp(2pi i f t + ph) + off.
    """
    fft = np.fft.fft(y)[1:len(y)]
    freq_guess_idx = np.argmax(np.abs(fft))
    if freq_guess_idx >= len(y) // 2:
        freq_guess_idx -= len(y)
    freq_guess = 1 / len(y) * (freq_guess_idx + 1)

    phase_guess = np.angle(fft[freq_guess_idx]) + np.pi / 2
    amp_guess = np.absolute(fft[freq_guess_idx]) / len(y)
    offset_guess = np.mean(y)

    return freq_guess, phase_guess, offset_guess, amp_guess


class CryoscopeAnalyzer:
    def __init__(
            self,
            time,
            complex_data,
            norm_window_size=61,
            demod_freq=None,
            derivative_window_length=None,
            derivative_order=2,
            nyquist_order=0,
            demod_smooth=None):
        """
        analyse a cryoscope measurement.

        time: array of times (lengths of Z pulse)
        complex_data: measured data, combine x- and y- results in a
            complex number

        norm_window_size: window size used for normalizing sine and cosine

        demod_freq: frequency for demodulation. Is guessed if None.

        derivative_window_length, derivative_order: parameters of the sovgol
            filter used for extracting frequency.
        Needs some playing around sometimes.

        demod_smooth: when the demodulated signal should be smoothed before
        taking derivative, set this to a tuple (window_length, order),
        again parametrizing a sovgol filter.

        """
        self.time = time
        self.data = complex_data
        self.norm_data = normalize_sincos(self.data, window_size=61)
        self.demod_freq = demod_freq
        self.derivative_window_length = derivative_window_length
        self.demod_smooth = demod_smooth
        self.nyquist_order = nyquist_order

        self.sampling_rate = 1 / (self.time[1] - self.time[0])

        if self.derivative_window_length is None:
            self.derivative_window_length = 7 / self.sampling_rate

        self.derivative_window_size = max(
            3, int(self.derivative_window_length * self.sampling_rate))
        self.derivative_window_size += (self.derivative_window_size + 1) % 2

        if self.demod_freq is None:
            self.demod_freq = - \
                fft_based_freq_guess_complex(self.norm_data)[
                    0] * self.sampling_rate

        self.demod_data = np.exp(
            2 * np.pi * 1j * self.time * self.demod_freq) * self.norm_data

        if self.demod_smooth:
            n, o = self.demod_smooth
            r, i = self.demod_data.real, self.demod_data.imag
            r = ss.savgol_filter(r, n, o, 0)
            i = ss.savgol_filter(i, n, o, 0)
            self.demod_data = r + 1j * i

        # extract the phase. unwrapping only works well if demodulation is
        # good!
        self.phase = np.unwrap(np.angle(self.demod_data))

        # extract frequency by a lowpass-derivative filter.

        # use a savitzky golay filter: it take sliding window of length
        # `window_length`, fits a polynomial, returns derivative at
        # middle point
        self.detuning = ss.savgol_filter(
            self.phase / (
                2 * np.pi),
            window_length=self.derivative_window_size,
            polyorder=derivative_order,
            deriv=1) * self.sampling_rate
        self.real_detuning = self.get_real_detuning(self.nyquist_order)

    def get_real_detuning(self, nyquist_order=None):
        if nyquist_order is None:
            nyquist_order = self.nyquist_order

        real_detuning = self.detuning-self.demod_freq+self.sampling_rate*nyquist_order
        return real_detuning

    def get_amplitudes(self):
        """
        Converts the real detuning to amplitude
        """
        real_detuning = self.get_real_detuning()
        if hasattr(self, 'freq_to_amp'):

            amplitudes = self.freq_to_amp(real_detuning)
            return amplitudes
        else:
            raise NotImplementedError('Add a "freq_to_amp" method.')

    def plot_short_time_fft(self, ax=None,
                            title='Short time Fourier Transform',
                            window_size=100, **kw):

        if ax is None:
            ax = plt.gca()
        ax.set_title(title)

        # If window size is longer than data this plot will throw an exception
        window_size = np.min([window_size, len(self.norm_data)])
        f, t, Zxx = ss.stft(self.norm_data, fs=self.sampling_rate,
                            nperseg=window_size,
                            noverlap=0.95 * window_size, return_onesided=False)
        m = np.argsort(f)
        ax.pcolormesh(self.time[0] + t, f[m], np.abs(Zxx)[m, :])
        ax.set_ylabel('Frequency')
        ax.set_xlabel('Time')

        formatter = matplotlib.ticker.EngFormatter(unit='s')
        ax.xaxis.set_major_formatter(formatter)
        formatter = matplotlib.ticker.EngFormatter(unit='Hz')
        ax.yaxis.set_major_formatter(formatter)

    def plot_raw_data(self, ax=None, title="Raw cryoscope data",
                      style=".-", **kw):
        if ax is None:
            ax = plt.gca()
        ax.set_title(title)
        ax.plot(self.time, self.data.real, style, label="Re", color="C0")
        ax.plot(self.time, self.data.imag, style, label="Im", color="C1")
        ax.legend()
        set_xlabel(ax, 'Time', 's')
        set_ylabel(ax, "Amplitude", 'a.u.')

    def plot_normalized_data(self, ax=None, title='Normalized cryoscope data',
                             style=".-", **kw):
        if ax is None:
            ax = plt.gca()
        ax.set_title(title)

        ax.plot(
            self.time,
            self.norm_data.real,
            style,
            label="Re",
            color="C0")
        ax.plot(self.time, self.norm_data.imag, style, label="Im", color="C1")
        ax.legend()
        ax.set_xlabel("Time")
        ax.set_ylabel("Amplitude")
        formatter = matplotlib.ticker.EngFormatter(unit='s')
        ax.xaxis.set_major_formatter(formatter)

    def plot_demodulated_data(self, ax=None,
                              title='Demodulated cryoscope data',
                              style=".-", **kw):
        if ax is None:
            ax = plt.gca()
        ax.set_title(title)
        ax.plot(
            self.time,
            self.demod_data.real,
            style,
            label="Re",
            color="C0")
        ax.plot(
            self.time,
            self.demod_data.imag,
            style,
            label="Im",
            color="C1")
        ax.legend()
        ax.set_xlabel("Time")
        ax.set_ylabel("Amplitude")
        formatter = matplotlib.ticker.EngFormatter(unit='s')
        ax.xaxis.set_major_formatter(formatter)

    def plot_normalized_data_circle(self, ax=None,
                                    title='Normalized cryoscope data', **kw):
        if ax is None:
            ax = plt.gca()
        ax.set_title(title)
        ax.set_xlabel("Re")
        ax.set_ylabel("Im")
        ax.plot(self.norm_data.real, self.norm_data.imag, ".")

    def plot_phase(self, ax=None, title="Cryoscope demodulated phase",
                   wrap=False, **kw):
        if ax is None:
            ax = plt.gca()
        ax.set_title(title)
        if wrap:
            ax.plot(self.time, self.phase % (2 * np.pi), ".", color="C0")
        else:
            ax.plot(self.time, self.phase, ".", label="Im", color="C0")
        set_xlabel(ax, 'Time', 's')
        set_ylabel(ax, 'Phase', 'deg')

    def plot_detuning(self, ax=None,
                      title="Detuning from demodulation frequency", **kw):
        if ax is None:
            ax = plt.gca()
        ax.set_title(title)
        ax.plot(self.time, self.detuning, ".-", color="C0")
        set_xlabel(ax, 'Time', 's')
        set_ylabel(ax, 'Frequency', 'Hz')

    def plot_frequency(self, ax=None, title='Detuning frequency',
                       nyquists=None, style=".-", show_demod_freq=True, **kw):
        if ax is None:
            ax = plt.gca()
        ax.set_title(title)

        if nyquists is None:
            nyquists = [self.nyquist_order]
        for n in nyquists:
            if show_demod_freq:
                ax.axhline(-self.demod_freq + self.sampling_rate *
                           n, linestyle='--', c='grey')
            real_detuning = self.get_real_detuning(n)
            ax.plot(self.time, real_detuning, style)
        set_xlabel(ax, 'Time', 's')
        set_ylabel(ax, 'Frequency', 'Hz')

    def plot_amplitude(self, ax=None, title='Cryoscope amplitude',
                       nyquists=None, style=".-", **kw):
        if ax is None:
            ax = plt.gca()
        ax.set_title(title)
        amp = self.get_amplitudes()
        ax.plot(self.time, amp, style)
        set_xlabel(ax, 'Time', 's')
        set_ylabel(ax, 'Amplitude', 'V')


def sincos_model_real_imag(times, freq, phase):
    r, i = np.cos(2 *
                  np.pi *
                  times *
                  freq +
                  phase), np.sin(2 *
                                 np.pi *
                                 times *
                                 freq +
                                 phase)
    return np.hstack((r, i))


class DacArchAnalysis:
    """
    Given cryscope time series from a square region in time and amplitude,
    fit complex oscillations to obtain a dac arch. Tries to be smart about
    supersampled signals, after constructing the arc, fits a polynomial
    in order to facilitate interpolation.
    """

    def __init__(
            self,
            times,
            amps,
            data,
            exclusion_indices=[],
            poly_fit_order=2,
            nyquist_calc='auto',
            invert_frequency_sign=False,
            plot_fits=False):
        """
        Extract a dac arch from a set of cryoscope-style measurements.

        times: array of pulse lengths
        amps: array of pulse amplitudes

        data: 2D array of measurement results (size of len(times x amps)).
            Complex numbers containing x- and y- values

        poly_fit_order: order of model used for fitting the dac-arch

        invert_frequency_sign: boolean. might be useful if x and y are
            interchanged in measurement

        plot_fits: plots how the fit is going, for display.
        """
        self.data = data
        self.times = times
        self.amps = np.array(amps)

        self.poly_fit_order = poly_fit_order

        self.sampling_rate = 1 / (self.times[1] - self.times[0])

        self.freqs = []
        self.excl_amps = []
        self.excl_freqs = []
        self.exclusion_indices = exclusion_indices

        self.norm_data = []

        for d in self.data:
            self.norm_data.append(normalize_sincos(d, window_size=11))

        self.norm_data = np.array(self.norm_data)

        for idx, nd in enumerate(self.norm_data):
            guess_f, guess_ph, *_ = fft_based_freq_guess_complex(nd)
            guess_f *= self.sampling_rate

            nd_real_imag = np.hstack([nd.real, nd.imag])
            try:
                fit, err = so.curve_fit(sincos_model_real_imag,
                                        self.times, nd_real_imag,
                                        p0=[guess_f, guess_ph])
            except Exception as e:
                logging.warning(e)
                logging.warning('Fitting failed for trace: {}, '
                                'replacing with nan'.format(idx))
                fit = [np.nan]
                err = [np.nan]

            if plot_fits:
                plt.figure()
                plt.plot(self.times, nd.real, "-.b")
                plt.plot(self.times, nd.imag, ".-r")

                tt = np.linspace(self.times[0], self.times[-1], 300)
                plt.plot(tt, sincos_model_real_imag(tt, *fit)[:len(tt)], "--b")
                plt.plot(tt, sincos_model_real_imag(tt, *fit)[len(tt):], "--r")

            self.freqs.append(fit[0])

        self.freqs = np.array(self.freqs)

        self.nyquist = self._calc_nyquist(nyquist_calc)

        self.freqs = self.freqs + self.nyquist * self.sampling_rate

        if invert_frequency_sign:
            self.freqs = -self.freqs

        # Exclude data from excludion indices
        self.filt_freqs = np.delete(self.freqs, self.exclusion_indices)
        self.filt_amps = np.delete(self.amps, self.exclusion_indices)
        self.excl_freqs = self.freqs[self.exclusion_indices]
        self.excl_amps = self.amps[self.exclusion_indices]

        self.poly_fit = np.polyfit(self.filt_amps, self.filt_freqs,
                                   self.poly_fit_order)

        self._inv_interpolation = None

    def amp_to_freq(self, amp):
        """
        Find the frequency that corresponds to a given amplitude by
        evaluating the fit to the extracted data.
        """
        return np.polyval(self.poly_fit, amp)

    def freq_to_amp(self, freq, kind='root_parabola', **kw):
        """
        Find the amplitude that corresponds to a given frequency, by
        numerically inverting the fit.

        freq: The frequency or set of frequencies.
        kind: Which technique to use:
            "interpolate": Uses numerical interpolation to find the inverse.
            Only works if freq is in the range of measured dac values.
            "root": Finds the inverse of the model numerical. Slow, but can
            extrapolate.

        **kw : get passed on to methods that implement the different "kind"
            of calculations.
        """

        if kind == 'interpolate':
            if self._inv_interpolation is None:
                no_samples = 50
                self.sampled_amps = np.linspace(
                    np.min(
                        self.amps), np.max(
                        self.amps), no_samples)

                self.sampled_freqs = self.amp_to_freq(self.sampled_amps)

                self._inv_interpolation = si.interp1d(
                    self.sampled_freqs, self.sampled_amps, kind='cubic',
                    bounds_error=False,
                    fill_value='extrapolate')
            return self._inv_interpolation(freq)
        if kind == 'root':
            return np.vectorize(self._freq_to_amp_root)(freq)

        if kind == 'root_parabola':
            # return self._freq_to_amp_root_parabola(freq, **kw)
            return freq_to_amp_root_parabola(freq=freq,
                                             poly_coeffs=self.poly_fit, **kw)

        raise ValueError("`kind` not understood")

    def _calc_nyquist(self, nyquist_calc):
        """
        calculates nyquist orders based on frequencies
        """
        if nyquist_calc == 'auto':
            # Ignoring invalid for the nan comparison
            with np.errstate(invalid='ignore'):
                freqs = copy(self.freqs)
                freqs[self.exclusion_indices] = np.nan
                nyquist = np.cumsum(freqs[1:] < freqs[:-1])
                nyquist = np.hstack(([0], nyquist))
        elif nyquist_calc == 'disabled':
            nyquist = np.zeros(len(self.freqs))
        else:
            raise NotImplementedError()
            # FIXME: proper support for auto nyquist with
<<<<<<< HEAD
            # a proper nyquist should be extracte
=======
            # a proper nyquist should be extracted
>>>>>>> af348066
        return nyquist


    def _freq_to_amp_root(self, freq):
        """
        Find the amplitude corresponding to a given frequency by numerically
        inverting the fit.
        """

        poly = np.array(self.poly_fit)
        poly[-1] -= freq

        roots = np.roots(poly)

        # return the solution that is real and closest to the givenamp range

        real_mask = np.abs(roots.imag) < 1e-8

        if not any(real_mask):
            return None

        dist_from_range = np.abs(roots[real_mask] - np.mean(self.amps))

        return roots[real_mask][np.argmin(dist_from_range)].real

    def plot_freqs(self, ax=None, title='', **kw):
        if ax is None:
            ax = plt.gca()
        ax.set_title(title)

        amps_sorted = [x for x, _ in sorted(
            zip(self.filt_amps, self.filt_freqs))]
        freqs_sorted = [y for _, y in sorted(
            zip(self.filt_amps, self.filt_freqs))]

        ax.plot(amps_sorted, freqs_sorted, ".-")
        ax.scatter(self.excl_amps, self.excl_freqs, marker='x', color='C3')
        aa = np.linspace(min(self.amps), max(self.amps), 50)
        ax.plot(aa, np.polyval(self.poly_fit, aa), label='fit')
        set_xlabel(ax, "Amplitude", 'V')
        set_ylabel(ax, 'Detuning', 'Hz')

    def plot_ffts(self, ax=None, title='', nyquist_unwrap=False, **kw):
        if ax is None:
            ax = plt.gca()
        if nyquist_unwrap:
            raise NotImplementedError
        ax.set_title(title)
        ffts = np.fft.fft(self.norm_data)

        freqs = np.arange(len(ffts[0])) * self.sampling_rate / len(ffts[0])

        flex_colormesh_plot_vs_xy(xvals=np.array(self.amps), yvals=freqs,
                                  zvals=np.abs(ffts).T,
                                  ax=ax)

        ax.scatter(self.filt_amps, self.filt_freqs % self.sampling_rate, color="C1",
                   facecolors='none', label='Dominant freqs.')

        ax.scatter(self.excl_amps, self.excl_freqs % self.sampling_rate,
                   color="C3",
                   marker='x')
        aa = np.linspace(min(self.amps), max(self.amps), 300)

        ax.plot(aa, np.polyval(self.poly_fit, aa) % self.sampling_rate, "r",
                label='fit')
        set_xlabel(ax, "Amplitude", 'V')  # a.u.
        set_ylabel(ax, 'Detuning', 'Hz')
        ax.legend()


def freq_to_amp_root_parabola(freq, poly_coeffs, positive_branch=True):
    """
    Converts freq in Hz to amplitude in V.

    Requires "poly_coeffs" to be set to the polynomial values
    extracted from the cryoscope flux arc.

    Assumes a parabola to find the roots but should also work for a higher
    order polynomial, except that it will pick the wrong branch.

    N.B. this method assumes that the polycoeffs are with respect to the
        amplitude in units of V.
    """
    # recursive allows dealing with an array of freqs
    if isinstance(freq, (list, np.ndarray)):
        return np.array([freq_to_amp_root_parabola(
            freq=f, poly_coeffs=poly_coeffs,
            positive_branch=positive_branch) for f in freq])

    p = np.poly1d(poly_coeffs)
    sols = (p-freq).roots

    # sols returns 2 solutions (for a 2nd order polynomial)
    if positive_branch:
        sol = np.max(sols)
    else:
        sol = np.min(sols)

    # imaginary part is ignored, instead sticking to closest real value
    return np.real(sol)<|MERGE_RESOLUTION|>--- conflicted
+++ resolved
@@ -482,11 +482,7 @@
         else:
             raise NotImplementedError()
             # FIXME: proper support for auto nyquist with
-<<<<<<< HEAD
-            # a proper nyquist should be extracte
-=======
             # a proper nyquist should be extracted
->>>>>>> af348066
         return nyquist
 
 
