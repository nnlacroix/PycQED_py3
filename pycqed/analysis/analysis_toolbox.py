# some convenience tools
#
import logging
log = logging.getLogger(__name__)
import numpy as np
from numpy import array
import os
import time
import datetime
import warnings
from copy import deepcopy
from collections import OrderedDict as od
from matplotlib import colors as mcolors
from matplotlib.colors import LogNorm
from matplotlib.colors import LinearSegmentedColormap as lscmap

import pandas as pd
from sklearn.mixture import GaussianMixture as GM

from pycqed.utilities.get_default_datadir import get_default_datadir
from scipy.interpolate import griddata
from mpl_toolkits.axes_grid1 import make_axes_locatable
import h5py
from scipy.optimize import Bounds, LinearConstraint, minimize
from scipy.signal import argrelextrema
# to allow backwards compatibility with old a_tools code
from .tools.file_handling import *
from .tools.data_manipulation import *
from .tools.plotting import *
import colorsys as colors
from matplotlib import cm
from pycqed.analysis import composite_analysis as RA
from pycqed.measurement import hdf5_data


from scipy.stats import multivariate_normal

datadir = get_default_datadir()
print('Data directory set to:', datadir)


######################################################################
#     Filehandling tools
######################################################################


def nearest_idx(array, value):
    '''
    find the index of the value closest to the specified value.
    '''
    return np.abs(array-value).argmin()


def nearest_value(array, value):
    '''
    find the value in the array that is closest to the specified value.
    '''
    return array[nearest_idx(array, value)]


def verify_timestamp(timestamp):
    if len(timestamp) == 6:
        daystamp = time.strftime('%Y%m%d')
        tstamp = timestamp
    elif len(timestamp) == 14:
        daystamp = timestamp[:8]
        tstamp = timestamp[8:]
    elif len(timestamp) == 15:  # In case day and timestamp separted by _
        daystamp = timestamp[:8]
        tstamp = timestamp[9:]
    else:
        raise Exception("Cannot interpret timestamp '%s'" % timestamp)

    return daystamp, tstamp


def is_older(ts0, ts1, or_equal=False):
    '''
    returns True if timestamp ts0 is an earlier data than timestamp ts1,
    False otherwise.
    '''
    if ts0 is None or ts1 is None:
        return True
    else:

        dstamp0, tstamp0 = verify_timestamp(ts0)
        dstamp1, tstamp1 = verify_timestamp(ts1)
        if not or_equal:
            # print 'isolder', (dstamp0+tstamp0) < (dstamp1+tstamp1)
            return (dstamp0+tstamp0) < (dstamp1+tstamp1)
        else:
            return ((dstamp0+tstamp0) <= (dstamp1+tstamp1))


def is_equal(ts0, ts1, or_equal=False):
    '''
    returns True if timestamp ts0 is an the same data as timestamp ts1,
    False otherwise.
    '''
    dstamp0, tstamp0 = verify_timestamp(ts0)
    dstamp1, tstamp1 = verify_timestamp(ts1)

    return (dstamp0+tstamp0) == (dstamp1+tstamp1)


def return_last_n_timestamps(n, contains=''):
    timestamps = []
    for i in range(n):
        if i == 0:
            timestamp = latest_data(contains=contains,
                                    return_timestamp=True)[0]
            timestamps.append(timestamp)
        else:
            timestamps.append(latest_data(contains=contains,
                                          older_than=timestamps[-1],
                                          return_timestamp=True)[0])
    return timestamps


def latest_data(contains='', older_than=None, newer_than=None, or_equal=False,
                return_timestamp=False, raise_exc=True,
                folder=None, return_all=False):
    '''
    finds the latest taken data with <contains> in its name.
    returns the full path of the data directory.

    if older_than is not None, then the latest data that fits and that
    is older than the date given by the timestamp older_than is returned.
    if newer_than is not None, than the latest data that fits and that
    is newer than the date given by the timestamp newer_than is returned

    If no fitting data is found, an exception is raised.
    Except when you specifically ask not to to
    this in: raise_exc = False, then a 'False' is returned.
    return_all = True: returns all the folders that satisfy
        the requirements (Cristian)
    '''
    if (folder is None):
        search_dir = datadir
    else:
        search_dir = folder

    daydirs = os.listdir(search_dir)
    if len(daydirs) == 0:
        logging.warning('No data found in datadir')
        return None

    daydirs.sort()

    measdirs = []
    i = len(daydirs)-1

    while len(measdirs) == 0 and i >= 0:
        daydir = daydirs[i]
        # this makes sure that (most) non day dirs do not get searched
        # as they should start with a digit (e.g. YYYYMMDD)
        if daydir[0].isdigit():
            all_measdirs = [d for d in os.listdir(
                os.path.join(search_dir, daydir))]
            all_measdirs.sort()
            measdirs = []
            for d in all_measdirs:
                # this routine verifies that any output directory
                # is a 'valid' directory
                # (i.e, obeys the regular naming convention)
                _timestamp = daydir + d[:6]
                try:
                    dstamp, tstamp = verify_timestamp(_timestamp)
                except:
                    continue
                timestamp = dstamp+tstamp
                if contains in d:
                    if older_than is not None:
                        if not is_older(timestamp, older_than,
                                        or_equal=or_equal):
                            continue
                    if newer_than is not None:
                        if not is_older(newer_than, timestamp,
                                        or_equal=or_equal):
                            continue
                    measdirs.append(d)
        i -= 1
    if len(measdirs) == 0:
        if raise_exc is True:
            raise Exception('No data found.')
        else:
            return False
    else:
        measdirs.sort()
        if return_all:
            return search_dir, daydir, measdirs
        measdir = measdirs[-1]
        if return_timestamp is False:
            return os.path.join(search_dir, daydir, measdir)
        else:
<<<<<<< HEAD
            return str(daydir)+ '_' + str(measdir[:6]), os.path.join(
=======
            return str(daydir)+'_'+str(measdir[:6]), os.path.join(
>>>>>>> ad44779b
                search_dir, daydir, measdir)


def data_from_time(timestamp, folder=None):
    '''
    returns the full path of the data specified by its timestamp in the
    form YYYYmmddHHMMSS.
    '''
    if (folder is None):
        folder = datadir
    daydirs = os.listdir(folder)
    if len(daydirs) == 0:
        raise Exception('No data in the data directory specified')

    daydirs.sort()
    daystamp, tstamp = verify_timestamp(timestamp)

    if not os.path.isdir(os.path.join(folder, daystamp)):
        raise KeyError("Requested day '%s' not found" % daystamp)

    measdirs = [d for d in os.listdir(os.path.join(folder, daystamp))
                if d[:6] == tstamp]
    if len(measdirs) == 0:
        raise KeyError("Requested data '%s_%s' not found"
                       % (daystamp, tstamp))
    elif len(measdirs) == 1:
        return os.path.join(folder, daystamp, measdirs[0])
    else:
        raise NameError('Timestamp is not unique: %s ' % (measdirs))


def measurement_filename(directory=os.getcwd(), file_id=None, ext='hdf5'):
    dirname = os.path.split(directory)[1]
    if file_id is None:
        if dirname[6:9] == '_X_':
            fn = dirname[0:7]+dirname[9:]+'.'+ext
        else:
            fn = dirname+'.'+ext

    if os.path.exists(os.path.join(directory, fn)):
        return os.path.join(directory, fn)
    else:
        logging.warning("Data path '%s' does not exist" %
                        os.path.join(directory, fn))
        return None


def get_start_stop_time(timestamp):
    '''
    Retrieves start and stop time from HDF5 file timestamp.
    '''
    from pycqed.analysis import measurement_analysis as MA
    ma = MA.MeasurementAnalysis(timestamp=timestamp)
    timestring_start = get_instrument_setting(
        ma, 'MC', 'measurement_begintime')
    timestring_stop = get_instrument_setting(
        ma, 'MC', 'measurement_endtime')
    date_start, time_start = timestring_start.split(' ')
    date_stop, time_stop = timestring_stop.split(' ')
    timestamp_start = date_start.replace(
        '-', '')+'_'+time_start.replace(':', '')
    timestamp_stop = date_stop.replace('-', '')+'_'+time_stop.replace(':', '')
    return timestamp_start, timestamp_stop


def get_data_from_timestamp_legacy(timestamps, param_names, TwoD=False, max_files=None):
    from pycqed.analysis import measurement_analysis as MA
    if max_files is not None:
        get_timestamps = timestamps[:max_files]
    else:
        get_timestamps = timestamps
    data = od([(param, []) for param in param_names])
    for timestamp in get_timestamps:
        ma = MA.MeasurementAnalysis(timestamp=timestamp)
        if TwoD:
            ma.get_naming_and_values_2D()
        else:
            ma.get_naming_and_values()
        for param in param_names:
            if '.' not in param:
                special_output = {'amp': 0, 'phase': 1, 'I': 2, 'Q': 3}
                special_output.update(
                    {'I_raw': 0, 'Q_raw': 1, 'I_cal': 2, 'Q_cal': 3})
                special_output.update({'I': 0, 'Q': 1})
                # print special_output
                if param in list(special_output.keys()):
                    data[param].append(
                        getattr(ma, 'measured_values')[special_output[param]])
                elif param in dir(ma):
                    data[param].append(getattr(ma, param))
                elif param in ma.data_file.get('Experimental Data', {}):
                    data[param].append(
                        np.double(ma.data_file['Experimental Data'][param]))
                else:
                    warnings.warn(
                        'This data file attribute does not exist or hasn''t been coded for extraction.')

            else:
                if param.split('.')[0] in ma.data_file.get(
                        'Instrument settings', {}):
                    data[param].append(eval(
                        ma.data_file['Instrument settings'][
                            param.split('.')[0]].attrs[param.split('.')[1]]))
                elif param.split('.')[0] in ma.data_file.get('Analysis', {}):
                    temp = ma.data_file['Analysis']
                    for ii in range(len(param.split('.'))-1):
                        temp = temp[param.split('.')[ii]]
                    data[param].append(temp.attrs[param.split('.')[-1]])
                elif param.split('.')[0] in list(ma.data_file.keys()):
                    temp = ma.data_file
                    for ii in range(len(param.split('.'))-1):
                        temp = temp[param.split('.')[ii]]
                    try:
                        data[param].append(eval(temp[param.split('.')[-1]]))
                    except KeyError:
                        data[param].append(temp[param.split('.')[-1]])
                else:
                    warnings.warn(
                        'This data file attribute does not exist or '
                        'hasn''t been coded for extraction.')
        ma.data_file.close()
    return data


def get_param_value_from_file(file_path, instr_name, param_name, h5mode='r+'):
    data_file = h5py.File(measurement_filename(file_path), h5mode)
    instr_settings = data_file['Instrument settings']
    if instr_name in list(instr_settings.keys()):
        if param_name in list(instr_settings[instr_name].attrs):
            param_val = eval(instr_settings[instr_name].attrs[
                                       param_name])
        else:
            raise KeyError('"{}" does not exist for instrument "{}"'.format(
                param_name, instr_name))
    else:
        raise KeyError('"{}" does not exist in "Instrument settings."'.format(
            instr_name))

    return param_val


def get_qb_channel_map_from_hdf(qb_names, file_path, value_names, h5mode='r+'):

    data_file = h5py.File(measurement_filename(file_path), h5mode)
    instr_settings = data_file['Instrument settings']
    channel_map = {}

    if 'raw' in value_names[0]:
        ro_type = 'raw w'
    elif 'digitized' in value_names[0]:
        ro_type = 'digitized w'
    elif 'lin_trans' in value_names[0]:
        ro_type = 'lin_trans w'
    else:
        ro_type = 'w'

    for qbn in qb_names:
        uhf = eval(instr_settings[qbn].attrs['instr_uhf'])
        qbchs = [str(eval(instr_settings[qbn].attrs['acq_I_channel']))]
        ro_acq_weight_type = eval(instr_settings[qbn].attrs['acq_weights_type'])
        if ro_acq_weight_type in ['SSB', 'DSB', 'optimal_qutrit']:
            qbchs += [str(eval(instr_settings[qbn].attrs['acq_Q_channel']))]
        channel_map[qbn] = [vn for vn in value_names for nr in qbchs
                            if uhf+'_'+ro_type+nr in vn]

    all_values_empty = np.all([len(v) == 0 for v in channel_map.values()])
    if len(channel_map) == 0 or all_values_empty:
        raise ValueError('Did not find any channels. qb_channel_map is empty.')
    return channel_map


def get_qb_thresholds_from_file(qb_names, file_path, h5mode='r+'):
    data_file = h5py.File(measurement_filename(file_path), h5mode)
    instr_settings = data_file['Instrument settings']
    thresholds = {}
    for qbn in qb_names:
        ro_channel = eval(instr_settings[qbn].attrs['RO_acq_weight_function_I'])
        thresholds[qbn] = 1.5*eval(
            instr_settings['UHFQC'].attrs['qas_0_thresholds_{}_level'.format(
                ro_channel)])
    return thresholds


def get_data_from_ma_v1(ma, param_names):
    data = od([(param, None) for param in param_names])
    for param in param_names:
        if '.' not in param:
            special_output = {'amp': 0, 'phase': 1, 'I': 2, 'Q': 3}
            special_output.update(
                {'I_raw': 0, 'Q_raw': 1, 'I_cal': 2, 'Q_cal': 3})
            special_output.update({'I': 0, 'Q': 1})
            # print special_output
            if param in list(special_output.keys()):
                data[param] = getattr(
                    ma, 'measured_values')[special_output[param]]
            elif param in dir(ma):
                data[param] = getattr(ma, param)
            elif param in ma.data_file.get('Experimental Data', {}):
                data[param] = np.double(
                    ma.data_file['Experimental Data'][param])
            else:
                warnings.warn(
                    'This data file attribute does not exist or hasn''t been coded for extraction.')

        else:
            if param.split('.')[0] in ma.data_file.get(
                    'Instrument settings', {}):
                data[param] = eval(ma.data_file['Instrument settings'][
                    param.split('.')[0]].attrs[param.split('.')[1]])
            elif param.split('.')[0] in ma.data_file.get('Analysis', {}):
                temp = ma.data_file['Analysis']
                for ii in range(len(param.split('.'))-1):
                    temp = temp[param.split('.')[ii]]
                data[param] = temp.attrs[param.split('.')[-1]]
            elif param.split('.')[0] in list(ma.data_file.keys()):
                temp = ma.data_file
                for ii in range(len(param.split('.'))-1):
                    temp = temp[param.split('.')[ii]]
                try:
                    data[param] = eval(temp[param.split('.')[-1]])
                except KeyError:
                    data[param] = temp[param.split('.')[-1]]
            else:
                warnings.warn(
                    'This data file attribute does not exist or '
                    'hasn"t been coded for extraction.')
    return data


def get_data_from_ma_v2(ma, param_names, numeric_params=None):
    data = od([(param, None) for param in param_names])
    # print 'boo7', data['amp']
    for param in param_names:
        if param == 'all_data':
            data[param] = ma.measured_values
        elif param == 'exp_metadata':
            if 'Experimental Data' not in ma.data_file or \
               'Experimental Metadata' not in ma.data_file['Experimental Data']:
                warnings.warn('The data file does not contain '
                              'experimental metadata')
            else:
                data[param] = hdf5_data.read_dict_from_hdf5(
                    {}, ma.data_file['Experimental Data']['Experimental Metadata'])
        elif param == 'fit_params':
            temp = ma.data_file['Analysis']
            for key in list(temp.keys()):
                if 'Fitted Params' in key:
                    fit_key = key
            temp = temp[fit_key]
            data[param] = {key: temp[key].attrs['value']
                           for key in list(temp.keys()) if key != 'covar'}
            free_vars = 0
            for key in list(data[param].keys()):
                if temp[key].attrs['vary']:
                    free_vars += 1
            data[param].update({key+'_err': temp[key].attrs['stderr']
                                for key in list(temp.keys()) if key != 'covar'})
            data[param].update({'chi_squared': temp.attrs['chisqr']})

            # tmp_var is a temporary fix!
            # should be removed at some point
            try:
                tmp_var = eval(ma.data_file['Instrument settings'][
                    'MC'].attrs['detector_function_name'])
            except:
                tmp_var = None
            if tmp_var == 'TimeDomainDetector':
                temp2 = ma.data_file['Instrument settings']['TD_Meas']
                exec(
                    ('cal_zero = %s' % (eval(temp2.attrs['cal_zero_points']))),
                    locals())
                exec(
                    ('cal_one = %s' % (eval(temp2.attrs['cal_one_points']))),
                    locals())
                dofs = eval(temp2.attrs['NoSegments']) - \
                    len(cal_zero) - len(cal_one)
            else:
                dofs = len(ma.sweep_points)
            dofs -= free_vars+1
            data[param].update(
                {'chi_squared_reduced': temp.attrs['chisqr']/dofs})
            data[param].update({'chi_squared_dofs': dofs})
        elif '.' not in param:
            special_output = {'amp': 0, 'phase': 1, 'I': 2, 'Q': 3}
            special_output.update(
                {'I_raw': 0, 'Q_raw': 1, 'I_cal': 2, 'Q_cal': 3})
            special_output.update({'I': 0, 'Q': 1})
            # print special_output
            # print 'boo8', ma.measured_values[special_output[param]]
            if param in special_output:
                data[param] = ma.measured_values[special_output[param]]
            elif param in dir(ma):
                data[param] = getattr(ma, param)
            elif param in list(ma.data_file.get('Experimental Data', {}).keys()):
                data[param] = np.double(
                    ma.data_file['Experimental Data'][param])
            elif param in list(ma.data_file.get('Analysis', {}).keys()):
                data[param] = np.double(ma.data_file['Analysis'][param])
            else:
                warnings.warn(
                    'The data file attribute %s does not exist or '
                    'hasn"t been coded for extraction.' % (param))
        else:
            if param.split('.')[0] in list(ma.data_file.get(
                    'Instrument settings', {}).keys()):
                data[param] = eval(ma.data_file['Instrument settings'][
                    param.split('.')[0]].attrs[param.split('.')[1]])
            else:
                extract_param = True
                if param.split('.')[0] in list(ma.data_file.get(
                        'Analysis', {}).keys()):
                    temp = ma.data_file['Analysis']
                elif param.split('.')[0] in list(ma.data_file.keys()):
                    temp = ma.data_file
                else:
                    extract_param = False
                    warnings.warn(
                        'The data file attribute %s does not exist or '
                        'hasn"t been coded for extraction.' % (param))
                if extract_param:
                    for ii in range(len(param.split('.'))-1):
                        temp = temp[param.split('.')[ii]]
                    param_end = param.split('.')[-1]
                    if param_end in list(temp.attrs.keys()):
                        try:
                            data[param] = eval(temp.attrs[param_end])
                        except TypeError:
                            data[param] = temp.attrs[param_end]
                    elif param_end in list(temp.keys()):
                        data[param] = temp[param_end].value
        if numeric_params is not None:
            if param in numeric_params:
                data[param] = np.double(data[param])

    return data


def get_data_from_ma(ma, param_names, data_version=2, numeric_params=None):
    if data_version == 1:
        data = get_data_from_ma_v1(ma, param_names)
    elif data_version == 2:
        data = get_data_from_ma_v2(ma, param_names,
                                   numeric_params=numeric_params)
    return data


def append_data_from_ma(ma, param_names, data, data_version=2,
                        numeric_params=None):

    new_data = get_data_from_ma(ma, param_names, data_version=data_version,
                                numeric_params=numeric_params)
    for param in param_names:
        data[param].append(new_data[param])


def get_data_from_timestamp_list(timestamps,
                                 param_names,
                                 TwoD=False,
                                 TwoD_tuples=False,
                                 max_files=None,
                                 filter_no_analysis=False,
                                 numeric_params=None,
                                 ma_type='MeasurementAnalysis'):
    # dirty import inside this function to prevent circular import
    # FIXME: this function is at the base of the analysis v2 but relies
    # on the old analysis in the most dirty way. Also not completely clear
    # how the data extraction works here
    from pycqed.analysis import measurement_analysis as ma
    ma_func = getattr(ma, ma_type)

    if type(timestamps) is str:
        timestamps = [timestamps]
        single_timestamp = True
    else:
        single_timestamp = False
        if type(param_names) is list:
            data = od([(param, []) for param in param_names])
        elif type(param_names) is dict:
            data = od([(param, []) for param in param_names.values()])
        else:
            ValueError("Key 'param_names' is incorrect type.")

    if max_files is not None:
        get_timestamps = timestamps[:max_files]
    else:
        get_timestamps = timestamps

    remove_timestamps = []
    for timestamp in get_timestamps:
        try:
            ana = ma_func(timestamp=timestamp, auto=False, close_file=False)
        except Exception as e:
            try:
                ana.finish()
                del ana
            except Exception:
                pass
            logging.warning(e)
            remove_timestamps.append(timestamp)
        else:
            try:
                do_analysis = True
                if filter_no_analysis:
                    if 'Analysis' in ana.data_file.keys():
                        do_analysis = True
                    else:
                        do_analysis = False
                if do_analysis:
                    if TwoD_tuples:
                        print('Extracting 2D_tuples')
                        ana.get_naming_and_values_2D_tuples()
                    elif TwoD:
                        ana.get_naming_and_values_2D()
                        print('Extracting 2D')
                    else:
                        ana.get_naming_and_values()

                    if 'datasaving_format' in ana.data_file[
                            'Experimental Data'].attrs:
                        datasaving_format = ana.get_key('datasaving_format')
                    else:
                        print(
                            'Using legacy data loading, assuming old formatting')
                        datasaving_format = 'Version 1'

                    if datasaving_format == 'Version 1':
                        if single_timestamp:
                            data = get_data_from_ma(ana, param_names.values(),
                                                    data_version=1)
                        else:
                            append_data_from_ma(ana, param_names.values(), data,
                                                data_version=1)

                    elif datasaving_format == 'Version 2':
                        if single_timestamp:
                            data = get_data_from_ma(ana, param_names.values(),
                                                    data_version=2)
                        else:
                            append_data_from_ma(
                                ana, param_names.values(), data, data_version=2)

                else:
                    remove_timestamps.append(timestamp)
                    do_analysis = True
                ana.finish()
            except Exception as inst:
                logging.warning('Error "%s" when processing timestamp %s' %
                                (inst, timestamp))
                raise

    if len(remove_timestamps) > 0:
        for timestamp in remove_timestamps:
            get_timestamps.remove(timestamp)
        print('timestamps removed by filtering:', remove_timestamps)

    if type(param_names) is list:
        out_data = data
    elif type(param_names) is dict:
        out_data = od([(key, data[val]) for key, val in param_names.items()])

    if numeric_params is not None:
        for nparam in numeric_params:
            if nparam in out_data.keys():
                try:
                    out_data[nparam] = np.array(
                        [np.double(val) for val in out_data[nparam]])
                except ValueError as instance:
                    raise(instance)

    out_data['timestamps'] = get_timestamps

    return out_data


def convert_instr_str_list_to_numeric_array(string_list):
    return np.double(string_list[:])


def get_plot_title_from_folder(folder):
    measurementstring = os.path.split(folder)[1]
    timestamp = os.path.split(os.path.split(folder)[0])[1] \
        + '/' + measurementstring[:6]
    measurementstring = measurementstring[7:]
    default_plot_title = timestamp+'\n'+measurementstring
    return default_plot_title


def file_in_folder(folder, timestamp):
    all_files = [f for f in os.listdir(folder) if timestamp in f]
    all_files.sort()

    if (len(all_files) > 1):
        print(
            'More than one file satisfies the requirements! Import: '+all_files[0])

    return all_files[0]


def get_all_msmt_filepaths(folder, suffix='hdf5', pattern=''):
    filepaths = []
    suffixlen = len(suffix)

    for root, dirs, files in os.walk(folder):
        for f in files:
            if len(f) > suffixlen and f[-suffixlen:] == suffix and pattern in f:
                filepaths.append(os.path.join(root, f))

    filepaths = sorted(filepaths)

    return filepaths


def get_instrument_setting(analysis_object, instrument_name, parameter):
    instrument_settings = analysis_object.data_file['Instrument settings']
    instrument = instrument_settings[instrument_name]
    attr = eval(instrument.attrs[parameter])
    return attr


def compare_instrument_settings_timestamp(timestamp_a, timestamp_b):
    '''
    Takes two analysis objects as input and prints the differences between
    the instrument settings. Currently it only compares settings existing in
    object_a, this function can be improved to not care about the order of
    arguments.
    '''

    h5mode = 'r+'
    h5filepath = measurement_filename(get_folder(timestamp_a))
    analysis_object_a = h5py.File(h5filepath, h5mode)
    h5filepath = measurement_filename(get_folder(timestamp_b))
    analysis_object_b = h5py.File(h5filepath, h5mode)
    sets_a = analysis_object_a['Instrument settings']
    sets_b = analysis_object_b['Instrument settings']

    for ins_key in list(sets_a.keys()):
        print()
        try:
            sets_b[ins_key]

            ins_a = sets_a[ins_key]
            ins_b = sets_b[ins_key]
            print('Instrument "%s" ' % ins_key)
            diffs_found = False
            for par_key in list(ins_a.attrs.keys()):
                try:
                    ins_b.attrs[par_key]
                except KeyError:
                    print('Instrument "%s" does have parameter "%s"' % (
                        ins_key, par_key))

                try:
                    np.testing.assert_equal(eval(ins_a.attrs[par_key]),
                                            eval(ins_b.attrs[par_key]))
                    pass
                except:
                    print('    "%s" has a different value '
                          ' "%s" for %s, "%s" for %s' % (
                              par_key, eval(ins_a.attrs[par_key]), timestamp_a,
                              eval(ins_b.attrs[par_key]), timestamp_b))
                    diffs_found = True

            if not diffs_found:
                print('    No differences found')
        except KeyError:
            print('Instrument "%s" not present in second settings file'
                  % ins_key)


def compare_instrument_settings(analysis_object_a, analysis_object_b):
    '''
    Takes two analysis objects as input and prints the differences between the
    instrument settings. Currently it only compares settings existing in
    object_a, this function can be improved to not care about the order
    of arguments.
    '''
    sets_a = analysis_object_a.data_file['Instrument settings']
    sets_b = analysis_object_b.data_file['Instrument settings']

    for ins_key in list(sets_a.keys()):
        print()
        try:
            sets_b[ins_key]

            ins_a = sets_a[ins_key]
            ins_b = sets_b[ins_key]
            print('Instrument "%s" ' % ins_key)
            diffs_found = False
            for par_key in list(ins_a.attrs.keys()):
                try:
                    ins_b.attrs[par_key]
                except KeyError:
                    print('Instrument "%s" does have parameter "%s"' % (
                        ins_key, par_key))

                if eval(ins_a.attrs[par_key]) == eval(ins_b.attrs[par_key]):
                    pass
                else:
                    print('    "%s" has a different value '
                          ' "%s" for a, "%s" for b' % (
                              par_key, eval(ins_a.attrs[par_key]),
                              eval(ins_b.attrs[par_key])))
                    diffs_found = True

            if not diffs_found:
                print('    No differences found')
        except KeyError:
            print('Instrument "%s" not present in second settings file'
                  % ins_key)


def get_timestamps_in_range(timestamp_start, timestamp_end=None,
                            label=None, exact_label_match=False, folder=None):
    if folder is None:
        folder = datadir
    if not isinstance(label, list):
        label = [label]

    datetime_start = datetime_from_timestamp(timestamp_start)

    if timestamp_end is None:
        datetime_end = datetime.datetime.today()
    else:
        datetime_end = datetime_from_timestamp(timestamp_end)
    days_delta = (datetime_end.date() - datetime_start.date()).days
    all_timestamps = []
    for day in reversed(list(range(days_delta+1))):
        date = datetime_start + datetime.timedelta(days=day)
        datemark = timestamp_from_datetime(date)[:8]
        try:
            all_measdirs = [d for d in os.listdir(os.path.join(folder, datemark))]
        except FileNotFoundError:
            all_measdirs = []
        # Remove all hidden folders to prevent errors
        all_measdirs = [d for d in all_measdirs if not d.startswith('.')]

        if np.all([l is not None for l in label]):
            matched_measdirs = []
            for each_label in label:
                if exact_label_match:
                    matched_measdirs += [x for x in all_measdirs if label == x]
                else:
                    matched_measdirs += [x for x in all_measdirs if
                                         each_label in x]
        else:
            matched_measdirs = all_measdirs
        if (date.date() - datetime_start.date()).days == 0:
            # Check if newer than starting timestamp
            timemark_start = timemark_from_datetime(datetime_start)
            matched_measdirs = [dirname for dirname in matched_measdirs
                            if int(dirname[:6]) >= int(timemark_start)]

        if (date.date() - datetime_end.date()).days == 0:
            # Check if older than ending timestamp
            timemark_end = timemark_from_datetime(datetime_end)
            matched_measdirs = [dirname for dirname in matched_measdirs if
                            int(dirname[:6]) <= int(timemark_end)]
        timestamps = ['{}_{}'.format(datemark, dirname[:6])
                      for dirname in matched_measdirs]
        timestamps.reverse()
        all_timestamps += timestamps
    # Ensures the order of the timestamps is ascending
    all_timestamps.sort()
    return all_timestamps


def get_mean_df(label, starting_timestamp, ending_timestamp,
                return_raw_dataframes=False):
    '''
    Returns a dataframe containing the mean and standard error of mean (sem)
    of all datasets that match a certain label.
    Function assumes that the the datasets have identical sweep points.

    if return raw_dataframes
    '''
    # Import within function statement to prevent circular import
    from pycqed.analysis import measurement_analysis as MA
    timestamps = get_timestamps_in_range(timestamp_start=starting_timestamp,
                                         timestamp_end=ending_timestamp,
                                         label=label)
    for i, timestamp in enumerate(timestamps):
        ana = MA.MeasurementAnalysis(timestamp=timestamp, auto=False,
                                     close_file=True, close_fig=True)
        ana.get_naming_and_values()
        if i == 0:  # Initialize appropriate number of dataframes
            n_variables = len(ana.value_names)
            dataframes = [pd.DataFrame() for i in range(n_variables)]
        for j in range(len(ana.value_names)):
            dataframes[j][timestamp] = ana.measured_values[j]
        ana.finish()

    # Create the combined dataframe
    mean_df = pd.DataFrame()
    # Add sweep points to dataframe
    for i, par_name in enumerate(ana.parameter_names):
        if len(ana.parameter_names) != 1:
            mean_df[par_name] = ana.sweep_points[i]
        else:
            mean_df[par_name] = ana.sweep_points
    # Add the mean and sem to the dataframe
    for i, val_name in enumerate(ana.value_names):
        mean_df[val_name+'_mean'] = dataframes[i].mean(axis=1)
        mean_df[val_name+'_sem'] = dataframes[i].sem(axis=1)

    print('Found %s timestamps matching %s' % (len(timestamps), label))
    if return_raw_dataframes:
        return mean_df, dataframes
    return mean_df
######################################################################
#    Analysis tools
######################################################################


def get_folder(timestamp=None, older_than=None, label='',
               suppress_printing=True, **kw):
    if timestamp is not None:
        folder = data_from_time(timestamp)
        if not suppress_printing:
            print('loaded file from folder "%s" using timestamp "%s"' % (
                folder, timestamp))
    elif older_than is not None:
        folder = latest_data(label, older_than=older_than)
        if not suppress_printing:
            print('loaded file from folder "%s"using older_than "%s"' % (
                folder, older_than))
    else:
        folder = latest_data(label)
        if not suppress_printing:
            print('loaded file from folder "%s" using label "%s"' % (
                folder, label))
    return folder


def smooth(x, window_len=11, window='hanning'):
    """smooth the data using a window with requested size.

    This method is based on the convolution of a scaled window with the
        signal.
    The signal is prepared by introducing reflected copies of the signal
    (with the window size) in both ends so that transient parts are
        minimized
    in the begining and end part of the output signal.

    input:
        x: the input signal
        window_len: the dimension of the smoothing window; should be an
            odd integer
        window: the type of window from 'flat', 'hanning', 'hamming',
            'bartlett', 'blackman'
        flat window will produce a moving average smoothing.

    output:
        the smoothed signal

    example:

    t=linspace(-2,2,0.1)
    x=sin(t)+randn(len(t))*0.1
    y=smooth(x)

    see also:

    numpy.hanning, numpy.hamming, numpy.bartlett, numpy.blackman,
    numpy.convolve
    scipy.signal.lfilter

    """
    if int(window_len) & 0x1 == 0:
        window_len += 1

    if x.ndim != 1:
        raise ValueError("smooth only accepts 1 dimension arrays.")

    if x.size < window_len:
        raise ValueError("Input vector needs to be bigger than window size.")

    if window_len < 3:
        return x

    if not window in ['flat', 'hanning', 'hamming', 'bartlett', 'blackman']:
        raise ValueError(
            "Window is on of 'flat', 'hanning', 'hamming', 'bartlett', 'blackman'")

    s = np.r_[x[window_len-1:0:-1], x, x[-1:-window_len:-1]]

    if window == 'flat':  # moving average
        w = np.ones(window_len, 'd')

    else:
        w = eval('np.'+window+'(window_len)')
    y = np.convolve(w/w.sum(), s, mode='valid')

    # Cut edges of y since a mirror image is used
    edge = (window_len - 1) / 2
    edge = int(edge)
    return y[edge:-edge]


def find_second_peak(sweep_pts=None, data_dist_smooth=None,
                     key=None, peaks=None, percentile=20, optimize=False,
                     verbose=False):

    """
    Used for qubit spectroscopy analysis. Find the second gf/2 peak/dip based on
    the location of the tallest peak found, given in peaks, which is the result
    of peak_finder. The algorithm takes the index of this tallest peak and looks
    to the right and to the left of it for the tallest peaks in these new
    ranges. The resulting two new peaks are compared and the tallest/deepest
    one is chosen.

    Args:
        sweep_pts (array):      the sweep points array in your measurement
                                (typically frequency)
        data_dist_smooth (array):   the smoothed y data of your spectroscopy
                                    measurement, typically result of
                                    calculate_distance_ground_state for a qubit
                                    spectroscopy
        key (str):  the feature to search for, 'peak' or 'dip'
        peaks (dict):   the dict returned by peak_finder containing the
                        peaks/dips values for the tallest peak around which
                        this routine will search for second peak/dip
        percentile (int):   percentile of data defining background noise; gets
                            passed to peak_finder
        optimize (bool):    the peak_finder optimize parameter
        verbose (bool):     print detailed logging information

    Returns:
        f0  (float):                frequency of ge transition
        f0_gf_over_2 (float):       frequency of gf/2 transition
        kappa_guess (float):        guess for the kappa of the ge peak/dip
        kappa_guess_ef (float):     guess for the kappa of the gf/2 peak/dip
    """

    tallest_peak = peaks[key] #the ge freq
    tallest_peak_idx = peaks[key+'_idx']
    tallest_peak_width = peaks[key+'_width']
    if verbose:
        print('Largest '+key+' is at ', tallest_peak)

    # Calculate how many data points away from the tallest peak
    # to look left and right. Should be 50MHz away.
    freq_range = sweep_pts[-1]-sweep_pts[0]
    num_points = sweep_pts.size
    # n = int(50e6*num_points/freq_range)
    # m = int(50e6*num_points/freq_range)
    n = int(1e6*num_points/freq_range)
    m = int(1e6*num_points/freq_range)

    # Search for 2nd peak (f_ge) to the right of the first (tallest)
    while int(len(sweep_pts)-1) <= int(tallest_peak_idx+n) and n > 0:
        # Reduce n if outside of range
        n -= 1
    if (int(tallest_peak_idx+n)) == sweep_pts.size:
        # If n points to the right of tallest peak is the range edge:
        n = 0

    if not ((int(tallest_peak_idx+n)) >= sweep_pts.size):
        if verbose:
            print('Searching for the second {:} starting at {:} points to the '
                  'right of the largest in the range {:.5}-{:.5}'.format(
                  key,
                  n,
                  sweep_pts[int(tallest_peak_idx+n)],
                  sweep_pts[-1]))

        peaks_right = peak_finder(
            sweep_pts[int(tallest_peak_idx+n)::],
            data_dist_smooth[int(tallest_peak_idx+n)::],
            percentile=percentile,
            num_sigma_threshold=1,
            optimize=optimize,
            window_len=0,
            key=key)

        # The peak/dip found to the right of the tallest is assumed to be
        # the ge peak, which means that the tallest was in fact the gf/2 peak
        if verbose:
            print('Right '+key+' is at ', peaks_right[key])
        subset_right = data_dist_smooth[int(tallest_peak_idx+n)::]
        val_right = subset_right[peaks_right[key+'_idx']]
        f0_right = peaks_right[key]
        kappa_guess_right = peaks_right[key+'_width']
        f0_gf_over_2_right = tallest_peak
        kappa_guess_ef_right = tallest_peak_width
    else:
        if verbose:
            print('Right '+key+' is None')
        val_right = 0
        f0_right = 0
        kappa_guess_right = 0
        f0_gf_over_2_right = tallest_peak
        kappa_guess_ef_right = tallest_peak_width

    # Search for 2nd peak (f_gf/2) to the left of the first (tallest)
    while(int(tallest_peak_idx-m)<0 and m>0):
        # Reduce m if outside of range
        m -= 1
    if int(tallest_peak_idx-m) == 0:
        # If m points to the left of tallest peak is the range edge:
        m = 0
    if not (int(tallest_peak_idx-m) <= 0):
        if verbose:
            print('Searching for the second {:} starting at {:} points to the '
                  'left of the largest, in the range {:.5}-{:.5}'.format(
                  key,
                  m,
                  sweep_pts[0],
                  sweep_pts[int(tallest_peak_idx-m-1)]) )

        peaks_left = peak_finder(
            sweep_pts[0:int(tallest_peak_idx-m)],
            data_dist_smooth[0:int(tallest_peak_idx-m)],
            percentile=percentile,
            num_sigma_threshold=1,
            optimize=optimize,
            window_len=0,
            key=key)

        # The peak/dip found to the left of the tallest is assumed to be
        # the gf/2 peak, which means that the tallest was indeed the ge peak
        if verbose:
            print('Left '+key+' is at ', peaks_left[key])
        subset_left = data_dist_smooth[0:int(tallest_peak_idx-m)]
        val_left = subset_left[peaks_left[key+'_idx']]
        f0_left = tallest_peak
        kappa_guess_left = tallest_peak_width
        f0_gf_over_2_left = peaks_left[key]
        kappa_guess_ef_left = peaks_left[key+'_width']
    else:
        if verbose:
            print('Left '+key+' is None')
        val_left = 0
        f0_left = tallest_peak
        kappa_guess_left = tallest_peak_width
        f0_gf_over_2_left = 0
        kappa_guess_ef_left = 0

    if key == 'peak':
        compare_func = lambda x, y: x > y
        compare_func_inv = lambda x, y: x < y
    else:
        compare_func = lambda x, y: x < y
        compare_func_inv = lambda x, y: x > y

    # if np.abs(val_left) > np.abs(val_right):
    if compare_func(np.abs(val_left), np.abs(val_right)):
        # If peak on the left taller than peak on the right, then
        # the second peak is to the left of the tallest and it is indeed
        # the gf/2 peak, while the tallest is the ge peak.
        # if np.abs(f0_gf_over_2_left - tallest_peak) > 50e6:
        #     # If the two peaks found are separated by at least 50MHz,
        #     # then both the ge and gf/2 have been found.
        if verbose:
            print('Both largest (f0) and second-largest (f1) '+
                  key + 's have been found. '
                  'f0 was assumed to the LEFT of f1.')
        # else:
        #     # If not, then it is just some other signal.
        #     logging.warning('The second '+key+' was not found. Fitting to '
        #                             'the next largest '+key+' found.')

        f0 = f0_left
        kappa_guess = kappa_guess_left
        f0_gf_over_2 = f0_gf_over_2_left
        kappa_guess_ef = kappa_guess_ef_left

    # elif np.abs(val_left) < np.abs(val_right):
    elif compare_func_inv(np.abs(val_left), np.abs(val_right)):
        # If peak on the right taller than peak on the left, then
        # the second peak is to the right of the tallest and it is in fact
        # the ge peak, while the tallest is the gf/2 peak.
        # if np.abs(f0_right - tallest_peak) > 50e6:
        #     # If the two peaks found are separated by at least 50MHz,
        #     # then both the ge and gf/2 have been found.
        if verbose:
            print('Both largest (f0) and second-largest (f1) ' + key +
                  's have been found. '
                  'f0 was assumed to the RIGHT of f1.')
        # else:
        #     # If not, then it is just some other signal.
        #     logging.warning('The second '+key+' was not found. Fitting to '
        #                             'the next largest '+key+' found.')
        f0 = f0_right
        kappa_guess = kappa_guess_right
        f0_gf_over_2 = f0_gf_over_2_right
        kappa_guess_ef = kappa_guess_ef_right

    else:
        # If the peaks on the right and left are equal, or cannot be compared,
        # then there was probably no second peak, and only noise was found.
        logging.warning('Only f0 has been found.')
        f0 = tallest_peak
        kappa_guess = tallest_peak_width
        f0_gf_over_2 = tallest_peak
        kappa_guess_ef = tallest_peak_width

    return f0, f0_gf_over_2, kappa_guess, kappa_guess_ef

def peak_finder_v2(x, y, perc=90, window_len=11):
    '''
    Peak finder based on argrelextrema function from scipy
    only finds maximums, this can be changed to minimum by using -y instead of y
    '''
    smoothed_y = smooth(y, window_len=window_len)
    percval = np.percentile(smoothed_y, perc)
    filtered_y = np.where(smoothed_y > percval, smoothed_y, percval)
    array_peaks = argrelextrema(filtered_y, np.greater)
    peaks_x = x[array_peaks]
    sort_mask = np.argsort(y[array_peaks])[::-1]
    return peaks_x[sort_mask]

def peak_finder_v3(x, y, smoothing=True, window_len=31, perc=99.6, factor=1):
    '''
    Peak finder based on argrelextrema function from scipy
    only finds maximums, this can be changed to minimum by using factor=-1
    '''
    if smoothing:
        y = (smooth(y,window_len=window_len)-y)
    else:
        y = y - np.average(y)
    y = factor*y
    percval = np.percentile(y, perc)
    filtered_y = np.where(y>percval,y,percval)
    array_peaks = argrelextrema(filtered_y, np.greater)
    peaks_x = x[array_peaks]
    peaks_y = y[array_peaks]
    sort_mask = np.argsort(y[array_peaks])[::-1]
    return peaks_x, peaks_y, y

def cut_edges(array, window_len=11):
    array = array[(window_len//2):-(window_len//2)]
    return array

def peak_finder(x, y, percentile=20, num_sigma_threshold=5, window_len=11,
                key=None, optimize=False):
    """
    Uses look_for_peak_dips (the old peak_finder routine renamed) to find peaks/
    dips. If optimize==False, results from look_for_peak_dips is returned,
    and this routine is the same as the old peak_finder routine.
    If optimize==True, reruns look_for_peak_dips until tallest (for peaks)
    data point/lowest (for dips) data point has been found.

    :param x:                       x data
    :param y:                       y data
    :param percentile:              percentile of data defining background noise
    :param num_sigma_threshold:     number of std deviations above background
                                    where to look for data
    :param key:                     'peak' or 'dip'; tell look_for_peaks_dips
                                    to return only the peaks or the dips
    :param optimize:                re-run look_for_peak_dips until tallest
                                    (for peaks) data point/lowest (for dip) data
                                    point has been found
    :return:                        dict of peaks, dips, or both from
                                    look_for_peaks_dips
    """

    # First search for peaks/dips
    search_result = look_for_peaks_dips(x=x, y_smoothed=y, percentile=percentile,
                                        num_sigma_threshold=num_sigma_threshold,
                                        key=key, window_len=window_len)

    if optimize:
    # Rerun if the found peak/dip is smaller/larger than the largest/
    # smallest data point

        y_for_test = deepcopy(y)
        # Figure out if the data set has peaks or dips
        if key is not None:
            key_1 = key
        else:
            if search_result['dip'] is None:
                key_1 = 'peak'
            elif search_result['peak'] is None:
                key_1 = 'dip'
                y_for_test = -y_for_test
            elif np.abs(y[search_result['dip_idx']]) < \
                    np.abs(y[search_result['peak_idx']]):
                key_1 = 'peak'
            elif np.abs(y[search_result['dip_idx']]) > \
                 np.abs(y[search_result['peak_idx']]):
                key_1 = 'dip'
                y_for_test = -y_for_test
            else:
                logging.error('Cannot determine for sure if data set has peaks '
                              'or dips. Assume peaks.')
                key_1 = 'peak'

        if (y_for_test[search_result[key_1+'_idx']] < max(y_for_test)):
            while ((y_for_test[search_result[key_1+'_idx']] < max(y_for_test)) and
                    (num_sigma_threshold<100) and
                        (len(search_result[key_1+'s_idx'])>1)):

                search_result_1 = deepcopy(search_result)
                num_sigma_threshold += 1

                search_result = look_for_peaks_dips(x=x,y_smoothed=y,
                                    percentile=percentile,
                                    num_sigma_threshold=(num_sigma_threshold),
                                    key=key_1, window_len=window_len)

                if search_result[key_1+'_idx'] is None:
                    search_result = search_result_1
                    break

            print('Peak Finder: Optimal num_sigma_threshold after optimization '
                  'is ', num_sigma_threshold)

    return search_result

def look_for_peaks_dips(x, y_smoothed, percentile=20, window_len=11,
                        num_sigma_threshold=5, key=None):

    '''
    Peak finding algorithm designed by Serwan
    1 smooth data
    2 Define the threshold based on background data
    3

    key:    'peak' or 'dip'; return only the peaks or the dips
    '''

    # Smooth the data
    y_smoothed = smooth(y_smoothed, window_len=window_len)

    # Finding peaks
    # Defining the threshold

    percval = np.percentile(y_smoothed, percentile)
    y_background = y_smoothed[y_smoothed < percval]
    background_mean = np.mean(y_background)
    background_std = np.std(y_background)
    # Threshold is defined several sigma awy from the background
    threshold = background_mean + num_sigma_threshold * background_std

    thresholdlst = np.arange(y_smoothed.size)[y_smoothed > threshold]
    #datthreshold = y_smoothed[thresholdlst]

    if thresholdlst.size is 0:
        kk = 0
    else:
        kk = thresholdlst[0]
    inpeak = False
    peakranges = []
    peak_indices = []
    peak_widths = []
    if len(thresholdlst) != 0:
        for i in thresholdlst:
            if inpeak is False:
                inpeak = True
                peakfmin = kk
                peakfmax = kk
                kk = i+1
            else:
                if kk == i:
                    peakfmax = kk
                    kk += 1
                else:
                    inpeak = False
                    peakranges.append([peakfmin, peakfmax])

            peakranges.append([peakfmin, peakfmax])
        for elem in peakranges:
            try:
                if elem[0] != elem[1]:
                    peak_indices += [elem[0] +
                                     np.argmax(y_smoothed[elem[0]:elem[1]])]
                else:
                    peak_indices += [elem[0]]
                #peak_widths += [x[elem[1]] - x[elem[0]]]
            except:
                pass

        #eliminate duplicates
        peak_indices = np.unique(peak_indices)

        #Take an approximate peak width for each peak index
        for i,idx in enumerate(peak_indices):
            if (idx+i+1)<x.size and (idx-i-1)>=0:
                #ensure data points idx+i+1 and idx-i-1 are inside sweep pts
                peak_widths += [ (x[idx+i+1] - x[idx-i-1])/5 ]
            elif (idx+i+1)>x.size and (idx-i-1)>=0:
                peak_widths += [ (x[idx] - x[idx-i])/5 ]
            elif (idx+i+1)<x.size and (idx-i-1)<0:
                peak_widths += [ (x[idx+i] - x[idx])/5 ]
            else:
                peak_widths += [ 5e6 ]

        peaks = np.take(x, peak_indices)                   #Frequencies of peaks
        peak_vals = np.take(y_smoothed, peak_indices)           #values of peaks
        peak_index = peak_indices[np.argmax(peak_vals)]
        peak_width = peak_widths[np.argmax(peak_vals)]
        peak = x[peak_index]                          #Frequency of highest peak

    else:
        peak = None
        peak_vals = None
        peak_index = None
        peaks = []
        peak_width = None

    # Finding dip_index
    # Definining the threshold
    percval = np.percentile(y_smoothed, 100-percentile)
    y_background = y_smoothed[y_smoothed > percval]
    background_mean = np.mean(y_background)
    background_std = np.std(y_background)
    # Threshold is defined several sigma awy from the background
    threshold = background_mean - num_sigma_threshold * background_std

    thresholdlst = np.arange(y_smoothed.size)[y_smoothed < threshold]
    #datthreshold = y_smoothed[thresholdlst]

    if thresholdlst.size is 0:
        kk = 0
    else:
        kk = thresholdlst[0]
    indip = False
    dipranges = []
    dip_indices = []
    dip_widths = []
    if len(thresholdlst) != 0:
        for i in thresholdlst:
            if indip is False:
                indip = True
                dipfmin = kk
                dipfmax = kk
                kk = i+1
            else:
                if kk == i:
                    dipfmax = kk
                    kk += 1
                else:
                    indip = False
                    dipranges.append([dipfmin, dipfmax])

            dipranges.append([dipfmin, dipfmax])
        for elem in dipranges:
            try:
                if elem[0] != elem[1]:
                    dip_indices += [elem[0] +
                                    np.argmin(y_smoothed[elem[0]:elem[1]])]
                else:
                    dip_indices += [elem[0]]
                #dip_widths += [x[elem[1]] - x[elem[0]]]
            except:
                pass

        #eliminate duplicates
        dip_indices = np.unique(dip_indices)

        #Take an approximate dip width for each dip index
        for i,idx in enumerate(dip_indices):
            if (idx+i+1)<x.size and (idx-i-1)>=0:         #ensure data points
                                                          #idx+i+1 and idx-i-1
                                                          #are inside sweep pts
                dip_widths += [ (x[idx+i+1] - x[idx-i-1])/5 ]
            elif (idx+i+1)>x.size and (idx-i-1)>=0:
                dip_widths += [ (x[idx] - x[idx-i])/5 ]
            elif (idx+i+1)<x.size and (idx-i-1)<0:
                dip_widths += [ (x[idx+i] - x[idx])/5 ]
            else:
                dip_widths += [ 5e6 ]

        dips = np.take(x, dip_indices)
        dip_vals = np.take(y_smoothed, dip_indices)
        dip_index = dip_indices[np.argmin(dip_vals)]
        dip_width = dip_widths[np.argmax(dip_vals)]
        dip = x[dip_index]

    else:
        dip = None
        dip_vals = None
        dip_index = None
        dips = []
        dip_width = None

    if key == 'peak':
        return {'peak': peak, 'peak_idx': peak_index, 'peak_values':peak_vals,
                'peak_width': peak_width, 'peak_widths': peak_widths,
                'peaks': peaks, 'peaks_idx': peak_indices,
                'dip': None, 'dip_idx': None, 'dip_values':[],
                'dip_width': None, 'dip_widths': [],
                'dips': [], 'dips_idx': []}
    elif key == 'dip':
        return {'peak': None, 'peak_idx': None, 'peak_values':[],
                'peak_width': None, 'peak_widths': [],
                'peaks': [], 'peaks_idx': [],
                'dip': dip, 'dip_idx': dip_index, 'dip_values':dip_vals,
                'dip_width': dip_width, 'dip_widths': dip_widths,
                'dips': dips, 'dips_idx': dip_indices}
    else:
        return {'peak': peak, 'peak_idx': peak_index, 'peak_values':peak_vals,
                'peak_width': peak_width, 'peak_widths': peak_widths,
                'peaks': peaks, 'peaks_idx': peak_indices,
                'dip': dip, 'dip_idx': dip_index, 'dip_values':dip_vals,
                'dip_width': dip_width, 'dip_widths': dip_widths,
                'dips': dips, 'dips_idx': dip_indices}


def calculate_distance_ground_state(data_real, data_imag, percentile=70,
                                    normalize=False):
    ''' Calculates the distance from the ground state by assuming that
        for the largest part of the data, the system is in its ground state
    '''
    perc_real = np.percentile(data_real, percentile)
    perc_imag = np.percentile(data_imag, percentile)

    mean_real = np.mean(np.take(data_real,
                                np.where(data_real < perc_real)[0]))
    mean_imag = np.mean(np.take(data_imag,
                                np.where(data_imag < perc_imag)[0]))

    data_real_dist = data_real - mean_real
    data_imag_dist = data_imag - mean_imag

    data_dist = np.abs(data_real_dist + 1.j * data_imag_dist)
    if normalize:
        data_dist /= np.max(data_dist)
    return data_dist

# def rotate_data_to_zero(data_I, data_Q, NoCalPoints):


def zigzag(seq, sample_0, sample_1, nr_samples):
    '''
    Splits a sequence in two sequences, one containing the odd entries, the
    other containing the even entries.
    e.g. in-> [0,1,2,3,4,5] -> out0 = [0,2,4] , out1[1,3,5]
    '''
    return seq[sample_0::nr_samples], seq[sample_1::nr_samples]


def calculate_rotation_matrix(delta_I, delta_Q):
    '''
    Calculates a matrix that rotates the data to lie along the Q-axis.
    Input can be either the I and Q coordinates of the zero cal_point or
    the difference between the 1 and 0 cal points.
    '''

    angle = np.arctan2(delta_Q, delta_I)
    rotation_matrix = np.transpose(
        np.matrix([[np.cos(angle), -1*np.sin(angle)],
                   [np.sin(angle), np.cos(angle)]]))
    return rotation_matrix


def normalize_TD_data(data, data_zero, data_one):
    """
    Normalizes measured data to refernce signals for zero and one
    """
    return (data - data_zero) / (data_one - data_zero)


def normalize_data(data):
    print(
        'a_tools.normalize_data is deprecated, recommend using '
        'a_tools.normalize_data_v2()')
    return data / np.mean(data)


def normalize_data_v2(a, axis=-1, order=2):
    l2 = np.atleast_1d(np.linalg.norm(a, order, axis))
    l2[l2 == 0] = 1
    return a / np.expand_dims(l2, axis)


def normalize_2D_data(data_2D):
    for k in range(data_2D.shape[1]):
        data_2D[:, k] /= np.mean(data_2D[:, k])
    return data_2D


def normalize_2D_data_on_elements(data_2D, elements):
    '''
    Normalizes every row in a 2D array by normalizing on the mean
    of the elements specified in row_elements
    '''
    for k in range(data_2D.shape[1]):
        data_2D[:, k] /= np.mean(data_2D[elements, k])
    return data_2D


def rotate_and_normalize_data_IQ(data, cal_zero_points=None, cal_one_points=None,
                                 zero_coord=None, one_coord=None, **kw):
    '''
    Rotates and normalizes data with respect to some reference coordinates.
    There are two ways to specify the reference coordinates.
        1. Explicitly defining the coordinates
        2. Specifying which elements of the input data correspond to zero
            and one
    Inputs:
        data (numpy array) : 2D dataset that has to be rotated and normalized
        zero_coord (tuple) : coordinates of reference zero
        one_coord (tuple) : coordinates of reference one
        cal_zero_points (range) : range specifying what indices in 'data'
                                  correspond to zero
        cal_one_points (range) : range specifying what indices in 'data'
                                 correspond to one
    '''
    # Extract zero and one coordinates
    if np.all([cal_zero_points==None, cal_one_points==None,
               zero_coord==None, one_coord==None]):
        # no cal points were used
        normalized_data = rotate_and_normalize_data_no_cal_points(data=data,
                                                                  **kw)
    elif np.all([cal_one_points==None, one_coord==None]) and \
            (not np.all([cal_zero_points==None, zero_coord==None])):
        # only 2 cal points used; both are I pulses
        I_zero = np.mean(data[0][cal_zero_points])
        Q_zero = np.mean(data[1][cal_zero_points])

        # Translate the data
        trans_data = [data[0] - I_zero, data[1] - Q_zero]

        # Least squares fitting to the line through the data, that also
        # intercepts the calibration point

        from lmfit.models import LinearModel

        x = trans_data[0]
        y = trans_data[1]

        linear_model = LinearModel()
        linear_model.set_param_hint('intercept',
                                    value=0,
                                    vary=False)
        linear_model.set_param_hint('slope')
        params = linear_model.make_params()
        fit_res = linear_model.fit(data=y,
                                   x=x,
                                   params=params)

        line_slope = fit_res.params['slope'].value
        line_intercept = fit_res.params['intercept'].value
        #finx the x, y coordinates of the projected points
        x_proj = (x+line_slope*y-line_slope*line_intercept)/(line_slope**2+1)
        y_proj = line_slope*(x_proj)+line_intercept

        #find the minimum (on the y axis) point on the line
        y_min_line = min(fit_res.best_fit)
        x_min_line = x[np.argmin(fit_res.best_fit)]

        #find x,y coordinates with respect to end of line
        x_data = np.abs(x_min_line - x_proj)
        y_data = y_proj-y_min_line

        #find distance from points on line to end of line
        rotated_data = np.sqrt(x_data**2+y_data**2)

        normalized_data = rotated_data

        # #normalize data
        # max_min_distance = max(rotated_data) - min(rotated_data)
        # normalized_data = (rotated_data - min(rotated_data))/max_min_distance

    else:
        # for 4
        if zero_coord is not None:
            I_zero = zero_coord[0]
            Q_zero = zero_coord[1]
        else:
            I_zero = np.mean(data[0][cal_zero_points])
            Q_zero = np.mean(data[1][cal_zero_points])
            zero_coord = (I_zero, Q_zero)

        if one_coord is not None:
            I_one = one_coord[0]
            Q_one = one_coord[1]
        else:
            I_one = np.mean(data[0][cal_one_points])
            Q_one = np.mean(data[1][cal_one_points])
            one_coord = (I_one, Q_one)

        # Translate the data
        trans_data = [data[0] - I_zero, data[1] - Q_zero]

        # Rotate the data
        M = calculate_rotation_matrix(I_one-I_zero, Q_one-Q_zero)
        outp = [np.asarray(elem)[0] for elem in M * trans_data]
        rotated_data_ch1 = outp[0]

        # Normalize the data
        one_zero_dist = np.sqrt((I_one-I_zero)**2 + (Q_one-Q_zero)**2)
        normalized_data = rotated_data_ch1/one_zero_dist

    return [normalized_data, zero_coord, one_coord]


def rotate_and_normalize_data_no_cal_points(data, **kw):

    """
    Rotates and projects data based on principal component analysis.
    (Source: http://www.cs.otago.ac.nz/cosc453/student_tutorials/
    principal_components.pdf)
    Assumes data has shape (2, nr_sweep_pts), ie the shape of
    MeasurementAnalysis.measured_values.
    """

    #translate each column in the data by its mean
    mean_x = np.mean(data[0])
    mean_y = np.mean(data[1])
    trans_x = data[0] - mean_x
    trans_y = data[1] - mean_y

    #compute the covariance 2x2 matrix
    cov_matrix = np.cov(np.array([trans_x, trans_y]))

    #find eigenvalues and eigenvectors of the covariance matrix
    [eigvals, eigvecs] = np.linalg.eig(cov_matrix)

    #compute the transposed feature vector
    row_feature_vector = np.array([(eigvecs[0, np.argmin(eigvals)],
                                    eigvecs[1, np.argmin(eigvals)]),
                                   (eigvecs[0, np.argmax(eigvals)],
                                    eigvecs[1, np.argmax(eigvals)])])
    #compute the row_data_trans matrix with (x,y) pairs in each column. Each
    #row is a dimension (row1 = x_data, row2 = y_data)
    row_data_trans = np.array([trans_x, trans_y])
    #compute final, projected data; only the first row is of interest (it is the
    #principal axis
    final_data = np.dot(row_feature_vector, row_data_trans)
    normalized_data = final_data[1, :]

    #normalize data
    # max_min_distance = np.sqrt(max(final_data[1,:])**2 +
    #                            min(final_data[1,:])**2)
    # normalized_data = final_data[1,:]/max_min_distance
    # max_min_difference = max(normalized_data -  min(normalized_data))
    # normalized_data = (normalized_data-min(normalized_data))/max_min_difference

    return normalized_data


def rotate_and_normalize_data_1ch(data, cal_zero_points=np.arange(-4, -2, 1),
                                  cal_one_points=np.arange(-2, 0, 1), **kw):
    '''
    Normalizes data according to calibration points
    Inputs:
        data (numpy array) : 1D dataset that has to be normalized
        cal_zero_points (range) : range specifying what indices in 'data'
                                  correspond to zero
        cal_one_points (range) : range specifying what indices in 'data'
                                 correspond to one
    '''
    # Extract zero and one coordinates
    I_zero = np.mean(data[cal_zero_points])
    I_one = np.mean(data[cal_one_points])
    # Translate the date
    trans_data = data - I_zero
    # Normalize the data
    one_zero_dist = I_one-I_zero
    normalized_data = trans_data/one_zero_dist

    return normalized_data


def predict_gm_proba_from_cal_points(X, cal_points):
    """
    For each point of the data array X, predicts the probability of being
    in the states of each cal_point respectively,
    in the limit of narrow gaussians.
    Args:
        X: Data (n, n_channels)
        cal_points: array of calpoints where each row is a different state and
        columns are number of channels (n_cal_points, n_channels)
    """
    def find_prob(p, s, mu):
        approx = 0
        for mu_i, p_i in zip(mu, p):
            approx += mu_i*p_i
        diff = np.abs(s - approx)
        return np.sum(diff)
    probas = []
    initial_guess = np.ones(cal_points.shape[0])/cal_points.shape[0]
    proba_bounds = Bounds(np.zeros(cal_points.shape[0]),
                          np.ones(cal_points.shape[0]))
    proba_sum_constr = LinearConstraint(np.ones(cal_points.shape[0]),
                                        [1.], [1.])
    for pt in X:
        opt_results = minimize(find_prob, initial_guess,
                               args=(pt, cal_points), method='SLSQP',
                               bounds=proba_bounds,
                               constraints=proba_sum_constr)
        probas.append(opt_results.x)
    return np.array(probas)


def predict_gm_proba_from_clf(X, clf_params):
    """
    Predict gaussian mixture posterior probabilities for single shots
    of different levels of a qudit.
    Args:
        X: Data (n_datapoints, n_channels)
        clf_params: dictionary with parameters for Gaussian Mixture classifier
            means_: array of means of each component of the GM
            covariances_: covariance matrix
            covariance_type: type of covariance matrix
            weights_: array of priors of being in each level. (n_levels,)
            precisions_cholesky_: array of precision_cholesky

            For more info see about parameters see :
            https://scikit-learn.org/stable/modules/generated/sklearn.mixture.
            GaussianMixture.html
    Returns: (n_datapoints, n_levels) array of posterior probability of being in
        each level

    """
    reqs_params = ['means_', 'covariances_', 'covariance_type',
                   'weights_', 'precisions_cholesky_']
    clf_params = deepcopy(clf_params)
    for r in reqs_params:
        assert r in clf_params, "Required Classifier parameter {} " \
                                "not given.".format(r)
    gm = GM(covariance_type=clf_params.pop('covariance_type'))
    for param_name, param_value in clf_params.items():
        setattr(gm, param_name, param_value)
    probas = gm.predict_proba(X)
    return probas

def datetime_from_timestamp(timestamp):
    try:
        if len(timestamp) == 14:
            return datetime.datetime.strptime(timestamp, "%Y%m%d%H%M%S")
        elif len(timestamp) == 15:
            return datetime.datetime.strptime(timestamp, "%Y%m%d_%H%M%S")
    except Exception as e:
        print('Invalid timestamp :"{}"'.format(timestamp))
        raise e


def timestamp_from_datetime(date):
    return datetime.datetime.strftime(date, "%Y%m%d_%H%M%S")


def datemark_from_datetime(date):
    return datetime.datetime.strftime(date, "%Y%m%d")


def timemark_from_datetime(date):
    return datetime.datetime.strftime(date, "%H%M%S")


def current_datetime(timestamp):
    return datetime.datetime.today()


def current_timestamp():
    return time.strftime('%Y%m%d_%H%M%S', time.localtime())


def current_datemark():
    return time.strftime('%Y%m%d', time.localtime())


def current_timemark():
    return time.strftime('%H%M%S', time.localtime())

######################################################################
#    Plotting tools
######################################################################


def color_plot(x, y, z, fig, ax, cax=None,
               show=False, normalize=False, log=False,
               transpose=False, add_colorbar=True, **kw):
    '''
    x, and y are lists, z is a matrix with shape (len(x), len(y))
    In the future this function can be overloaded to handle different
    types of input.
    Args:
        x (list):
            x data
        y (list):
            y data
        fig (Object):
            figure object
        log (string/bool):
            True/False for z axis scaling, or any string containing any
            combination of letters x, y, z for scaling of the according axis.
            Remember to set the labels correctly.
    '''

    norm = None
    try:
        if log is True or 'z' in log:
            norm = LogNorm()

        if 'y' in log:
            y = np.log10(y)

        if 'x' in log:
            x = np.log10(x)
    except TypeError:  # log is not iterable
        pass

    # calculate coordinates for corners of color blocks
    # x coordinates
    x_vertices = np.zeros(np.array(x.shape)+1)
    x_vertices[1:-1] = (x[:-1]+x[1:])/2.
    x_vertices[0] = x[0] - (x[1]-x[0])/2.
    x_vertices[-1] = x[-1] + (x[-1]-x[-2])/2.
    # y coordinates
    y_vertices = np.zeros(np.array(y.shape)+1)
    if len(y)>1:
        y_vertices[1:-1] = (y[:-1]+y[1:])/2.
        y_vertices[0] = y[0] - (y[1]-y[0])/2.
        y_vertices[-1] = y[-1] + (y[-1]-y[-2])/2.
    else:
        y_vertices += y[0]
        y_vertices[1] *= 1.00001
    cmap_chosen = kw.get('cmap_chosen', 'viridis')

    # This version (below) does not plot the last row, but it possibly fixes
    # an issue where it wouldn't plot at all on one computer
    # Above lines work as of 26/11/2015 on La Ferrari in both
    # MA.MeasurementAnalysis and MA.TwoD_Analysis
    # x_vertices = np.array(x)-(x[1]-x[0])/2.0  # Shift to ensure centre of cmap
    # y_vertices = np.array(y)-(y[1]-y[0])/2.0  # at right position

    x_grid, y_grid = np.meshgrid(x_vertices, y_vertices)
    # print x_grid.shape, y_grid.shape



    # # mgrid sets the grid points to start at x (or y) 0 and end at the
    # latest x (or y), the slice includes the edge point through slicing
    # tricks.
    # mgrid points correspond to the center of each sqaure in the cmap

    if normalize:
        z = normalize_data_v2(z, axis=1, order=2)

    cmap = plt.get_cmap(kw.pop('cmap', cmap_chosen))
    # CMRmap is our old default

    # Empty values in the array are filled with np.nan, this ensures
    # the plot limits are set correctly.
    clim = kw.get('clim', [np.nanmin(z), np.nanmax(z)])

    if transpose:
        print('Inverting x and y axis for colormap plot')
        colormap = ax.pcolormesh(y_grid.transpose(),
                                 x_grid.transpose(),
                                 z.transpose(),
                                 linewidth=0, rasterized=True,
                                 cmap=cmap, vmin=clim[0], vmax=clim[1])
    else:
        colormap = ax.pcolormesh(x_grid, y_grid, z, cmap=cmap, norm=norm,
                                 linewidth=0, rasterized=True,
                                 vmin=clim[0], vmax=clim[1])

    plot_title = kw.pop('plot_title', None)

    xlabel = kw.pop('xlabel', None)
    ylabel = kw.pop('ylabel', None)
    x_unit = kw.pop('x_unit', None)
    y_unit = kw.pop('y_unit', None)
    zlabel = kw.pop('zlabel', None)

    xlim = kw.pop('xlim', None)
    ylim = kw.pop('ylim', None)

    if plot_title is not None:
        ax.set_title(plot_title, y=1.05, fontsize=18)

    ax.get_yaxis().set_tick_params(direction='out')
    ax.get_xaxis().set_tick_params(direction='out')

    if transpose:
        ax.set_xlim(y_vertices[0], y_vertices[-1])
        ax.set_ylim(x_vertices[0], x_vertices[-1])
        if xlim is not None:
            ax.set_xlim(ylim)
        if ylim is not None:
            ax.set_ylim(xlim)
        set_xlabel(ax, ylabel, unit=y_unit)
        set_ylabel(ax, xlabel, unit=x_unit)

    else:
        ax.set_xlim(x_vertices[0], x_vertices[-1])
        ax.set_ylim(y_vertices[0], y_vertices[-1])
        if xlim is not None:
            ax.set_xlim(xlim)
        if ylim is not None:
            ax.set_ylim(ylim)
        set_xlabel(ax, xlabel, unit=x_unit)
        set_ylabel(ax, ylabel, unit=y_unit)

    if add_colorbar:
        if cax is None:
            ax_divider = make_axes_locatable(ax)
            cax = ax_divider.append_axes('right', size='10%', pad='5%')
        cbar = plt.colorbar(colormap, cax=cax, orientation='vertical')
        if zlabel is not None:
            cbar.set_label(zlabel)
        return fig, ax, colormap, cbar
    return fig, ax, colormap


def color_plot_slices(xvals, yvals, zvals, ax=None,
                      normalize=False, log=False,
                      save_name=None, **kw):
    """
    Originally by Nathan
    Display a color figure for something like a tracked DAC sweep.
    xvals should be a single vector with values for the primary sweep.
    yvals and zvals should be a list of arrays with the sweep points and measured values.
    """
    # create a figure and set of axes
    if ax is None:
        fig = plt.figure(figsize=(12, 7))
        ax = fig.add_subplot(111)

    # calculate coordinates for corners of color blocks
    # x coordinates
    xvals = np.array(xvals)
    xvertices = np.zeros(np.array(xvals.shape)+1)
    xvertices[1:-1] = (xvals[:-1]+xvals[1:])/2.
    xvertices[0] = xvals[0] - (xvals[1]-xvals[0])/2
    xvertices[-1] = xvals[-1] + (xvals[-1]-xvals[-2])/2
    # y coordinates
    yvertices = []
    for xx in range(len(xvals)):
        yvertices.append(np.zeros(np.array(yvals[xx].shape)+1))
        yvertices[xx][1:-1] = (yvals[xx][:-1]+yvals[xx][1:])/2.
        yvertices[xx][0] = yvals[xx][0] - (yvals[xx][1]-yvals[xx][0])/2
        yvertices[xx][-1] = yvals[xx][-1] + (yvals[xx][-1]-yvals[xx][-2])/2

    # various plot options
    # define colormap
    cmap = kw.pop('cmap', 'viridis')
    #clim = kw.pop('clim', [None, None])
    # normalized plot
    if normalize:
        for xx in range(len(xvals)):
            zvals[xx] /= np.mean(zvals[xx])
    # logarithmic plot
    if log:
        for xx in range(len(xvals)):
            zvals[xx] = np.log(zvals[xx])/np.log(10)

    # add blocks to plot
    #hold = kw.pop('hold', False)
    for xx in range(len(xvals)):
        tempzvals = np.array([np.append(zvals[xx], np.array(0)),
                              np.append(zvals[xx], np.array(0))]).transpose()
        # im = ax.pcolor(xvertices[xx:xx+2],
        #                yvertices[xx],
        #                tempzvals, cmap=cmap)
    return ax


def linecut_plot(x, y, z, fig, ax,
                 xlabel=None,
                 y_name='', y_unit='', log=True,
                 zlabel=None, legend=True,
                 line_offset=0, **kw):
    '''
    Plots horizontal linecuts of a 2D plot.
    x and y must be 1D arrays.
    z must be a 2D array with shape(len(x),len(y)).
    '''
    colormap = plt.cm.get_cmap('RdYlBu')
    plt.gca().set_color_cycle([colormap(i) for i in np.linspace(
                              0, 0.9, len(y))])
    for i in range(len(y)):
        label = '{}: {:.4g} {}'.format(
            y_name, y[i], y_unit)
        ax.plot(x, z[:, i], label=label)
    if log:
        ax.set_yscale('log')
    if legend:
        ax.legend(loc=0, bbox_to_anchor=(1.1, 1))
    ax.set_position([0.1, 0.1, 0.5, 0.8])
    ax.set_ylabel(xlabel)
    ax.set_ylabel(zlabel)
    return ax


def color_plot_interpolated(x, y, z, ax=None,
                            num_points=300,
                            zlabel=None, cmap='viridis',
                            interpolation_method='linear',
                            vmin=None, vmax=None,
                            N_levels=30,
                            cax=None, cbar_orientation='vertical',
                            plot_cbar=True):
    """
    Plots a heatmap using z values at coordinates (x, y) using cubic
    interpolation.
    x: 1D array
    y: 1D array
    z: 1D array

    returns
        ax: (matplotlib axis object)
        CS: (mappable used for creating colorbar)


    """
    if ax is None:
        f, ax = plt.subplots()
    # define grid.
    xi = np.linspace(min(x), max(x), num_points)
    yi = np.linspace(min(y), max(y), num_points)
    # grid the data.
    zi = griddata((x, y), z, (xi[None, :], yi[:, None]),
                  method=interpolation_method)
    CS = ax.contour(xi, yi, zi, N_levels, linewidths=0.2, colors='k',
                    vmin=vmin, vmax=vmax)
    CS = ax.contourf(xi, yi, zi, N_levels, cmap=cmap, vmin=vmin, vmax=vmax)
    if plot_cbar:
        if cax is None:
            ax_divider = make_axes_locatable(ax)
            cax = ax_divider.append_axes('right', size='5%', pad='5%')
        cbar = plt.colorbar(CS, cax=cax, orientation=cbar_orientation)
        if zlabel is not None:
            cbar.set_label(zlabel)
        return ax, CS, cbar
    return ax, CS

def plot_errorbars(x, y, ax=None, err_bars=None, label=None, **kw):

    color = kw.pop('color', 'C0')
    # see https://matplotlib.org/users/dflt_style_changes.html for details about
    # the 'C#" color notation
    marker = kw.pop('marker', 'none')
    linewidth = kw.pop('linewidth', 2)
    markersize = kw.pop('markersize', 2)
    capsize = kw.pop('capsize', 2)
    capthick = kw.pop('capthick', 2)

    if ax is None:
        new_plot_created = True
        f, ax = plt.subplots()
    else:
        new_plot_created = False

    if err_bars is None:
        if (len(y.shape))==1:
            err_bars = np.std(y)/np.sqrt(y.size)
        else:
            err_bars = []
            for data in y:
                err_bars.append(np.std(data)/np.sqrt(data.size))
            err_bars = np.asarray(err_bars)
        if label is None:
            label = 'stderr'

    ax.errorbar( x, y, yerr=err_bars, label=label,
                 ecolor=color, fmt=marker,
                 elinewidth=linewidth, markersize=markersize,
                 capsize=capsize, capthick=capthick, )

    if new_plot_created:
        return f,ax
    else:
        return ax


######################################################################
#    Calculations tools
######################################################################


def calculate_transmon_transitions(EC, EJ, asym=0, reduced_flux=0,
                                   no_transitions=2, dim=None):
    '''
    Calculates transmon energy levels from the full transmon qubit Hamiltonian.
    '''
    if dim is None:
        dim = no_transitions*20

    EJphi = EJ*np.sqrt(asym**2 + (1-asym**2)*np.cos(np.pi*reduced_flux)**2)

    Ham = 4*EC*np.diag(np.arange(-dim, dim+1)**2) - EJphi/2 * \
        (np.eye(2*dim+1, k=+1) + np.eye(2*dim+1, k=-1))
    HamEigs = np.linalg.eigvalsh(Ham)
    HamEigs.sort()

    transitions = HamEigs[1:]-HamEigs[:-1]

    return transitions[:no_transitions]


def fit_EC_EJ(f01, f12):
    '''
    Calculates EC and EJ from f01 and f12 by numerical optimization.
    '''
    from scipy import optimize
    # initial guesses
    EC0 = f01-f12
    EJ0 = (f01+EC0)**2/(8*EC0)

    penaltyfn = lambda Es: calculate_transmon_transitions(*Es)-[f01, f12]
    (EC, EJ), success = optimize.leastsq(penaltyfn, (EC0, EJ0))
    return EC, EJ


def solve_quadratic_equation(a, b, c, verbose=False):
    '''
    returns solutions to the quadratic equation. Will raise an error if the
    solution is negative
    '''
    d = b**2-4*a*c
    if d < 0:
        if verbose:
            print("This equation has no real solution")
        return [np.NAN, np.NAN]
    elif d == 0:
        x = (-b+np.sqrt(b**2-4*a*c))/2*a
        if verbose:
            print("This equation has one solution: ", x)
        return [x, x]
    else:
        x1 = (-b+np.sqrt((b**2)-(4*(a*c))))/(2*a)
        x2 = (-b-np.sqrt((b**2)-(4*(a*c))))/(2*a)
        if verbose:
            print("This equation has two solutions: ", x1, " or", x2)
        return [x1, x2]


# def find_min(x, y, min_target=None, return_fit=False, perc=30):
#     from scipy.signal import argrelextrema
#     from lmfit.models import QuadraticModel
#     from functools import reduce
#     # filtering through percentiles
#     th_perc = np.percentile(y, perc)
#     mask = np.where(y < th_perc, True, False)

#     # function that multiplies all elements in vector
#     multiply_vec = lambda vec: reduce(lambda x, y: x*y, vec)

#     # function that multiplies all elements in vector from idx_min
#     if min_target is None:
#         idx_min = np.argmin(y)
#     else:
#         local_min_array = argrelextrema(y, np.less)[0]
#         idx_min = local_min_array[
#             np.argmin(np.abs(x[local_min_array]-min_target))]

#     mask_ii = lambda ii: multiply_vec(
#         mask[min(idx_min, ii):max(idx_min, ii+1)])
#     # function that returns mask_ii applied for all elements of the vector mask
#     continuous_mask = np.array(
#         [m for m in map(mask_ii, np.arange(len(mask)))], dtype=np.bool)
#     # doing the fit
#     my_fit_model = QuadraticModel()

#     # !!!!! @Ramiro the continuous mask does not seem to work (all False array)
#     # I used the regular mask for now. We should discuss this
#     # x_fit = x[continuous_mask]
#     # y_fit = y[continuous_mask]

#     x_fit = x[mask]
#     y_fit = y[mask]
#     my_fit_params = my_fit_model.guess(data=y_fit, x=x_fit)
#     my_fit_res = my_fit_model.fit(data=y_fit,
#                                   x=x_fit,
#                                   pars=my_fit_params)
#     x_min = -0.5*my_fit_res.best_values['b']/my_fit_res.best_values['a']
#     y_min = my_fit_model.func(x_min, **my_fit_res.best_values)

#     if return_fit:
#         return x_min, y_min, my_fit_res
#     else:
#         return x_min, y_min

def find_min(x, y, return_fit=False, perc=30):
    from lmfit.models import QuadraticModel
    from functools import reduce
    # filtering through percentiles
    th_perc = np.percentile(y, perc)
    mask = np.where(y < th_perc, True, False)
    # function that multiplies all elements in vector
    multiply_vec = lambda vec: reduce(lambda x, y: x*y, vec)
    # function that multiplies all elements in vector from idx_min
    idx_min = np.argmin(y)
    mask_ii = lambda ii: multiply_vec(
        mask[min(idx_min, ii):max(idx_min, ii+1)])
    # function that returns mask_ii applied for all elements of the vector mask
    continuous_mask = np.array(
        [m for m in map(mask_ii, np.arange(len(mask)))], dtype=np.bool)
    # doing the fit
    my_fit_model = QuadraticModel()
    x_fit = x[continuous_mask]
    y_fit = y[continuous_mask]
    my_fit_params = my_fit_model.guess(data=y_fit, x=x_fit)
    my_fit_res = my_fit_model.fit(data=y_fit,
                                  x=x_fit,
                                  pars=my_fit_params)
    x_min = -0.5*my_fit_res.best_values['b']/my_fit_res.best_values['a']
    y_min = my_fit_model.func(x_min, **my_fit_res.best_values)

    if return_fit:
        return x_min, y_min, my_fit_res
    else:
        return x_min, y_min


def get_color_order(i, max_num, cmap='viridis'):
    # take a blue to red scale from 0 to max_num
    # uses HSV system, H_red = 0, H_green = 1/3 H_blue=2/3
    print('It is recommended to use the updated function "get_color_cycle".')
    if isinstance(cmap, str):
        cmap = cm.get_cmap(cmap)
    return cmap((i/max_num) % 1)


def get_color_order_hsv(i, max_num):
    # take a blue to red scale from 0 to max_num
    # uses HSV system, H_red = 0, H_green = 1/3 H_blue=2/3
    return colors.hsv_to_rgb(2.*float(i)/(float(max_num)*3.), 1., 1.)


def get_color_list(max_num, cmap='viridis'):
    '''
    Return an array of max_num colors take in even spacing from the
    color map cmap.
    '''
    # Default matplotlib colormaps have a discrete set of colors
    if cmap == 'tab10':
        max_num = 10
    if cmap == 'tab20':
        max_num = 20

    if isinstance(cmap, str):
        try:
            cmap = cm.get_cmap(cmap)
        except ValueError:
            logging.warning('Using Vega10 as a fallback, upgrade matplotlib')
            cmap = cm.get_cmap('Vega10')
    return [cmap(i) for i in np.linspace(0.0, 1.0, max_num)]


def truncate_colormap(cmap, minval=0.0, maxval=1.0, n=100):
    new_cmap = lscmap.from_list(
        'trunc({n},{a:.2f},{b:.2f})'.format(n=cmap.name,
                                            a=minval,
                                            b=maxval),
        cmap(np.linspace(minval, maxval, n)))
    return new_cmap


def print_pars_table(n_ts=10, pars=None):
    '''
    Prints out a table containing the value for the indicated parameters from the last N timestamps.
    Input:
        n_ts (int), number of time-stamps to include in the table (rows).
        pars (list), list spanning the parameters of interest (columns).

    Every element on the list pars need to correspond to a parameter stored in the Instrument settings of the HDF5 data-files.
    Examples:
        pars = ['IVVI.dac1', 'IVVI.dac2', 'IVVI.dac3']
        pars = ['Qubit.f_RO', 'Qubit.RO_acq_integration_length', 'Qubit.RO_pulse_power']
        pars = ['Qubit.spec_pow', 'Qubit.RO_power_cw']
    '''
    ts_list = return_last_n_timestamps(n_ts)
    pdict = {}
    nparams = []
    for i,p in enumerate(pars):
        pdict.update({p:p})
    opt_dict = {'scan_label':'','exact_label_match':True}
    # print(ts_list)
    scans = RA.quick_analysis(t_start=ts_list[-1],t_stop=ts_list[0], options_dict=opt_dict,
                      params_dict_TD=pdict,numeric_params=nparams)

    pars_line = 'timestamp \t'
    for p in pars:
        pars_line = pars_line + p + '\t'
    print(pars_line)
    for i,ts in enumerate(scans.TD_timestamps):
        i_line = '%s \t'%ts
        for p in pars:
            i_line = i_line + scans.TD_dict[p][i]+'\t'
        print(i_line)<|MERGE_RESOLUTION|>--- conflicted
+++ resolved
@@ -193,11 +193,7 @@
         if return_timestamp is False:
             return os.path.join(search_dir, daydir, measdir)
         else:
-<<<<<<< HEAD
-            return str(daydir)+ '_' + str(measdir[:6]), os.path.join(
-=======
             return str(daydir)+'_'+str(measdir[:6]), os.path.join(
->>>>>>> ad44779b
                 search_dir, daydir, measdir)
 
 
