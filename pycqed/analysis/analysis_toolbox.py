--- conflicted
+++ resolved
@@ -179,20 +179,12 @@
                 except:
                     continue
                 timestamp = dstamp+'_'+tstamp
-<<<<<<< HEAD
-                # if contains in d:
-=======
->>>>>>> 83a0fd90
                 lst_to_search = [''] + ['_'.join(d.split('_')[i:j + 1])
                                         for i in range(len(d.split('_')))
                                         for j in range(len(d.split('_')))
                                         if j >= i]
-<<<<<<< HEAD
-                if contains in lst_to_search:
-=======
                 if contains in lst_to_search\
                         or (contains in d and not match_whole_words):
->>>>>>> 83a0fd90
                     if older_than is not None:
                         if not is_older(timestamp, older_than,
                                         or_equal=or_equal):
