import os
import logging
import numpy as np
from scipy import stats
import h5py
from matplotlib import pyplot as plt
from pycqed.analysis import analysis_toolbox as a_tools
from pycqed.analysis import fitting_models as fit_mods
from mpl_toolkits.axes_grid1 import make_axes_locatable
import scipy.optimize as optimize
import lmfit
from collections import Counter  # used in counting string fractions
import textwrap
from scipy.interpolate import interp1d
import pylab
from pycqed.analysis.tools import data_manipulation as dm_tools
import imp
import math
from math import erfc
from scipy.signal import argrelextrema, argrelmax, argrelmin
from copy import deepcopy

import pycqed.analysis.tools.plotting as pl_tools

try:
    from nathan_plotting_tools import *
except:
    pass
from pycqed.analysis import composite_analysis as ca

try:
    import qutip as qtp
    from pycqed.analysis.tomography import Tomo_Multiplexed
except ImportError as e:
    if str(e).find('qutip') >= 0:
        logging.warning('Could not import qutip')
    else:
        raise


imp.reload(dm_tools)


class MeasurementAnalysis(object):

    def __init__(self, TwoD=False, folder=None, auto=True,
                 cmap_chosen='viridis', **kw):
        if folder is None:
            self.folder = a_tools.get_folder(**kw)
        else:
            self.folder = folder
        self.load_hdf5data(**kw)
        self.fit_results = []
        self.box_props = dict(boxstyle='Square', facecolor='white', alpha=0.8)
        self.cmap_chosen = cmap_chosen
        if auto is True:
            self.run_default_analysis(TwoD=TwoD, **kw)

    def load_hdf5data(self, folder=None, file_only=False, **kw):
        if folder is None:
            folder = self.folder
        self.h5filepath = a_tools.measurement_filename(folder)
        h5mode = kw.pop('h5mode', 'r+')
        self.data_file = h5py.File(self.h5filepath, h5mode)
        if not file_only:
            for k in list(self.data_file.keys()):
                if type(self.data_file[k]) == h5py.Group:
                    self.name = k
            self.g = self.data_file['Experimental Data']
            self.measurementstring = os.path.split(folder)[1]
            self.timestamp = os.path.split(os.path.split(folder)[0])[1] \
                + '/' + self.measurementstring[:6]
            self.timestamp_string = os.path.split(os.path.split(folder)[0])[1] \
                + '_' + self.measurementstring[:6]
            self.measurementstring = self.measurementstring[7:]
            self.default_plot_title = self.measurementstring
        return self.data_file

    def finish(self, close_file=True, **kw):
        if close_file:
            self.data_file.close()

    def analysis_h5data(self, name='analysis'):
        if not os.path.exists(os.path.join(self.folder, name+'.hdf5')):
            mode = 'w'
        else:
            mode = 'r+'
        return h5py.File(os.path.join(self.folder, name+'.hdf5'), mode)

    def default_fig(self, **kw):
        figsize = kw.pop('figsize', None)
        return plt.figure(figsize=figsize, **kw)

    def default_ax(self, fig=None, *arg, **kw):
        if fig is None:
            fig = self.default_fig(*arg, **kw)
        ax = fig.add_subplot(111)
        ax.set_title(self.timestamp_string+'\n'+self.measurementstring)
        ax.ticklabel_format(useOffset=False)
        return fig, ax

    def save_fig(self, fig, figname=None, xlabel='x', ylabel='y',
                 fig_tight=True, **kw):
        plot_formats = kw.pop('plot_formats', ['png'])
        fail_counter = False
        close_fig = kw.pop('close_fig', True)
        if type(plot_formats) == str:
            plot_formats = [plot_formats]
        for plot_format in plot_formats:
            if figname is None:
                figname = (self.sweep_name+'_'+xlabel +
                           '_vs_'+ylabel+'.'+plot_format)
            else:
                figname = (figname+'.' + plot_format)
            self.savename = os.path.abspath(os.path.join(
                self.folder, figname))
            if fig_tight:
                try:
                    fig.tight_layout()
                except ValueError:
                    print('WARNING: Could not set tight layout')
            try:
                fig.savefig(
                    self.savename, dpi=300,
                    # value of 300 is arbitrary but higher than default
                    format=plot_format)
            except:
                fail_counter = True
        if fail_counter:
            logging.warning('Figure "%s" has not been saved.' % self.savename)
        if close_fig:
            plt.close(fig)
        return

    def get_folder(self, timestamp=None, older_than=None, label='', **kw):
        suppress_printing = kw.pop('suppress_printing', False)
        if timestamp is not None:
            folder = a_tools.data_from_time(timestamp)
            if not suppress_printing:
                print('loaded "%s"' % (folder))
        elif older_than is not None:
            folder = a_tools.latest_data(older_than=older_than)
            if not suppress_printing:
                print('loaded "%s"' % (folder))
        else:
            folder = a_tools.latest_data(label)
            if not suppress_printing:
                print('loaded "%s"' % (folder))
        return folder

    def setup_figures_and_axes(self, main_figs=1):

        # The main figure
        for main_fig in range(main_figs):
            self.f = [self.default_fig() for fig in range(main_figs)]
            self.ax = [self.f[k].add_subplot(111) for k in range(main_figs)]
        val_len = len(self.value_names)
        if val_len == 4:
            self.figarray, self.axarray = plt.subplots(
                val_len, 1, figsize=(min(6*len(self.value_names), 11),
                                     1.5*len(self.value_names)))
        else:
            self.figarray, self.axarray = plt.subplots(
                max(len(self.value_names), 1), 1,
                figsize=(6, 1.5*len(self.value_names)))
        return tuple(self.f + [self.figarray] + self.ax + [self.axarray])

    def get_values(self, key):
        if key in self.get_key('sweep_parameter_names'):
            names = self.get_key('sweep_parameter_names')

            ind = names.index(key)
            values = self.g['Data'].value[:, ind]
        elif key in self.get_key('value_names'):
            names = self.get_key('value_names')
            ind = (names.index(key) +
                   len(self.get_key('sweep_parameter_names')))
            values = self.g['Data'].value[:, ind]
        else:
            values = self.g[key].value
        # Makes sure all data is np float64
        return np.asarray(values, dtype=np.float64)

    def get_key(self, key):
        '''
        Returns an attribute "key" of the group "Experimental Data"
        in the hdf5 datafile.
        '''
        s = self.g.attrs[key]
        # converts byte type to string because of h5py datasaving
        if type(s) == bytes:
            s = s.decode('utf-8')
        # If it is an array of value decodes individual entries
        if type(s) == np.ndarray:
            s = [s.decode('utf-8') for s in s]
        return s

    def group_values(self, group_name):
        '''
        Returns values for group with the name "group_name" from the
        hdf5 data file.
        '''
        group_values = self.g[group_name].value
        return np.asarray(group_values, dtype=np.float64)

    def add_analysis_datagroup_to_file(self, group_name='Analysis'):
        if group_name in self.data_file:
            self.analysis_group = self.data_file[group_name]
        else:
            self.analysis_group = self.data_file.create_group(group_name)

    def add_dataset_to_analysisgroup(self, datasetname, data):
        try:
            self.analysis_group.create_dataset(
                name=datasetname, data=data)
        except:
            self.add_analysis_datagroup_to_file()
            try:
                self.analysis_group.create_dataset(
                    name=datasetname, data=data)
            except:
                del self.analysis_group[datasetname]
                self.analysis_group.create_dataset(
                    name=datasetname, data=data)

    def save_fitted_parameters(self, fit_res, var_name, save_peaks=False,
                               weights=None):
        fit_name = 'Fitted Params ' + var_name
        if fit_name not in self.analysis_group:
            fit_grp = self.analysis_group.create_group(fit_name)
        else:
            fit_grp = self.analysis_group[fit_name]

        # fit_grp.attrs['Fit Report'] = \
        #     '\n'+'*'*80+'\n' + \
        #     fit_res.fit_report() + \
        #     '\n'+'*'*80 + '\n\n'
        fit_grp.attrs['Fit Report'] = \
            '\n'+'*'*80+'\n' + \
            lmfit.fit_report(fit_res) + \
            '\n'+'*'*80 + '\n\n'

        fit_grp.attrs.create(name='chisqr', data=fit_res.chisqr)
        fit_grp.attrs.create(name='var_name', data=var_name.encode('utf-8'))
        if fit_res.covar is not None:
            if 'covar' in list(fit_grp.keys()):
                del fit_grp['covar']
            fit_grp.create_dataset(name='covar', data=fit_res.covar)
        for parname, par in fit_res.params.items():
            try:
                par_group = fit_grp.create_group(parname)
            except:  # if it already exists overwrite existing
                par_group = fit_grp[parname]
            par_dict = vars(par)
            for val_name, val in par_dict.items():
                if val_name == '_val':
                    val_name = 'value'
                if val_name == 'correl' and val is not None:
                    try:
                        correl_group = par_group.create_group(val_name)
                    except:
                        correl_group = par_group[val_name]
                    for cor_name, cor_val in val.items():
                        correl_group.attrs.create(name=cor_name, data=cor_val)
                else:
                    try:
                        par_group.attrs.create(name=val_name, data=val)
                    except:
                        pass

        if save_peaks and hasattr(self, 'peaks'):
            if 'Peaks' not in fit_grp:
                peaks_grp = fit_grp.create_group('Peaks')
            else:
                peaks_grp = fit_grp['Peaks']
            for key, value in list(self.peaks.items()):
                if value is not None:
                    peaks_grp.attrs.create(name=key, data=value)
        if weights is not None:
            mean = np.mean(fit_res.data)
            std = np.std(fit_res.data)
            weight = ((fit_res.data - mean)/std)**weights
            weighted_chisqr = np.sum(weight*(fit_res.data-fit_res.best_fit)**2)
            fit_grp.attrs.create(name='weighted_chisqr', data=weighted_chisqr)

    def run_default_analysis(self, TwoD=False, close_file=True,
                             show=False, log=False, transpose=False, **kw):
        if TwoD is False:
            self.get_naming_and_values()
            self.sweep_points = kw.pop('sweep_points', self.sweep_points)
            # Preallocate the array of axes in the figure
            # Creates either a 2x2 grid or a vertical list
            if len(self.value_names) == 4:
                fig, axs = plt.subplots(
                    nrows=int(len(self.value_names)/2), ncols=2,
                    figsize=(min(6*len(self.value_names), 11),
                             1.5*len(self.value_names)))
            else:
                fig, axs = plt.subplots(max(len(self.value_names), 1), 1,
                                        figsize=(5, 3*len(self.value_names)))
                # Add all the sweeps to the plot 1 by 1
                # indices are determined by it's shape/number of sweeps
            for i in range(len(self.value_names)):
                if len(self.value_names) == 1:
                    ax = axs
                elif len(self.value_names) == 2:
                    ax = axs[i % 2]
                elif len(self.value_names) == 4:
                    ax = axs[i/2, i % 2]
                else:
                    ax = axs[i]  # If not 2 or 4 just gives a list of plots
                if i != 0:
                    plot_title = ' '
                else:
                    plot_title = kw.pop('plot_title', textwrap.fill(
                                        self.timestamp_string + '_' +
                                        self.measurementstring, 40))
                ax.ticklabel_format(useOffset=False)
                self.plot_results_vs_sweepparam(x=self.sweep_points,
                                                y=self.measured_values[i],
                                                fig=fig, ax=ax, log=log,
                                                xlabel=self.xlabel,
                                                ylabel=self.ylabels[i],
                                                save=False, show=show,
                                                plot_title=plot_title)

        elif TwoD is True:
            self.get_naming_and_values_2D()
            self.sweep_points = kw.pop('sweep_points', self.sweep_points)
            self.sweep_points_2D = kw.pop(
                'sweep_points_2D', self.sweep_points_2D)

            if len(self.value_names) == 4:
                fig, axs = plt.subplots(len(self.value_names)/2, 2,
                                        figsize=(min(6*len(self.value_names),
                                                     11),
                                                 1.5*len(self.value_names)))
            else:
                fig, axs = plt.subplots(max(len(self.value_names), 1), 1,
                                        figsize=(5, 3*len(self.value_names)))

            for i in range(len(self.value_names)):
                if len(self.value_names) == 1:
                    ax = axs
                elif len(self.value_names) == 2:
                    ax = axs[i % 2]
                elif len(self.value_names) == 4:
                    ax = axs[i/2, i % 2]
                else:
                    ax = axs[i]  # If not 2 or 4 just gives a list of plots
                a_tools.color_plot(
                    x=self.sweep_points,
                    y=self.sweep_points_2D,
                    z=self.measured_values[i].transpose(),
                    plot_title=self.zlabels[i],
                    fig=fig, ax=ax,
                    xlabel=self.xlabel,
                    ylabel=self.ylabel,
                    zlabel=self.zlabels[i],
                    save=False,
                    transpose=transpose,
                    cmap_chosen=self.cmap_chosen,
                    **kw)

            fig.tight_layout(h_pad=1.5)
            fig.subplots_adjust(top=0.9)
            plot_title = '{timestamp}_{measurement}'.format(
                timestamp=self.timestamp_string,
                measurement=self.measurementstring)
            fig.suptitle(plot_title, fontsize=18)
            # Make space for title

        self.save_fig(fig, fig_tight=False, **kw)

        if close_file:
            self.data_file.close()

    def get_naming_and_values(self):
        '''
        Works both for the 'old' 1D sweeps and the new datasaving format.
        The new datasaving format also works for nD sweeps but the loading is
        done in such a way that all the old analysis should keep working if
        the data is saved in this new format.
        '''

        if 'datasaving_format' in list(self.g.attrs.keys()):
            datasaving_format = self.get_key('datasaving_format')
        else:
            print('Using legacy data loading, assuming old formatting')
            datasaving_format = 'Version 1'

        if datasaving_format == 'Version 1':
            # Get naming
            self.sweep_name = self.get_key('sweep_parameter_name')
            self.sweep_unit = self.get_key('sweep_parameter_unit')
            self.value_names = self.get_key('value_names')
            value_units = self.get_key('value_units')
            # get values
            self.sweep_points = self.get_values(self.sweep_name)
            self.measured_values = []
            self.ylabels = []
            for i in range(len(self.value_names)):
                self.measured_values.append(
                    self.get_values(self.value_names[i]))
                self.ylabels.append(str(
                    self.value_names[i] + '('+value_units[i]+')'))
            self.xlabel = str(self.sweep_name + '('+self.sweep_unit+')')
        elif datasaving_format == 'Version 2':

            self.parameter_names = self.get_key('sweep_parameter_names')
            self.sweep_name = self.parameter_names[0]
            self.parameter_units = self.get_key('sweep_parameter_units')
            self.sweep_unit = self.parameter_units  # for legacy reasons
            self.value_names = self.get_key('value_names')
            self.value_units = self.get_key('value_units')

            # data is transposed first to allow the individual parameter or value
            # types to be read out using a single array index (no colons
            # required)
            self.data = self.get_values('Data').transpose()
            if len(self.parameter_names) == 1:
                self.sweep_points = self.data[0, :]
            else:
                self.sweep_points = self.data[0:len(self.parameter_names), :]
            self.measured_values = self.data[-len(self.value_names):, :]

            self.xlabel = self.parameter_names[0] + ' (' +  \
                self.parameter_units[0] + ')'
            self.parameter_labels = [a+' (' + b + ')' for a, b in zip(
                                     self.parameter_names,
                                     self.parameter_units)]

            self.ylabels = [a+' (' + b + ')' for a, b in zip(self.value_names,
                                                             self.value_units)]
        else:
            raise ValueError('datasaving_format "%s " not recognized'
                             % datasaving_format)

    def plot_results_vs_sweepparam(self, x, y, fig, ax, show=False, marker='-o',
                                   log=False, label=None, **kw):
        save = kw.pop('save', False)
        self.plot_title = kw.pop('plot_title',
                                 textwrap.fill(self.timestamp_string + '_' +
                                               self.measurementstring, 40))
        xlabel = kw.pop('xlabel', None)
        ylabel = kw.pop('ylabel', None)
        ax.set_title(self.plot_title)
        if xlabel is not None:
            ax.set_xlabel(xlabel)
        if ylabel is not None:
            ax.set_ylabel(ylabel)
        ax.plot(x, y, marker, label=label)
        if log:
            ax.set_yscale('log')
        if show:
            plt.show()
        if save:
            if log:
                # litle hack to only change savename if logarithmic
                self.save_fig(fig, xlabel=xlabel, ylabel=(ylabel+'_log'), **kw)
            else:
                self.save_fig(fig, xlabel=xlabel, ylabel=ylabel, **kw)
        return

    def plot_complex_results(self, cmp_data, fig, ax, show=False, marker='.', **kw):
        '''
        Plot real and imaginary values measured vs a sweeped parameter
        Example: complex S21 of a resonator

        Author: Stefano Poletto
        Data: November 15, 2016
        '''
        save = kw.pop('save', False)
        self.plot_title = kw.pop('plot_title',
                                 textwrap.fill(self.timestamp_string + '_' +
                                               self.measurementstring, 40))

        xlabel = 'Real'
        ylabel = 'Imag'
        ax.set_title(self.plot_title)
        ax.set_xlabel(xlabel)
        ax.set_ylabel(ylabel)
        ax.plot(np.real(cmp_data), np.imag(cmp_data), marker)
        if show:
            plt.show()
        if save:
            self.save_fig(fig, xlabel=xlabel, ylabel=ylabel, **kw)

        return

    def get_naming_and_values_2D(self):
        '''
        This should also be adjusted for 2D.
        Data should directly be turned into a convenient
        Matrix.
        '''
        if 'datasaving_format' in list(self.g.attrs.keys()):
            datasaving_format = self.get_key('datasaving_format')
        else:
            print('Using legacy data loading, assuming old formatting')
            datasaving_format = 'Version 1'

        if datasaving_format == 'Version 1':
            # Get naming
            self.sweep_name = self.get_key('sweep_parameter_name')
            self.sweep_unit = self.get_key('sweep_parameter_unit')
            self.sweep_name_2D = self.get_key('sweep_parameter_2D_name')
            self.sweep_unit_2D = self.get_key('sweep_parameter_2D_unit')
            self.value_names = self.get_key('value_names')

            value_units = self.get_key('value_units')

            # get values
            self.sweep_points = self.get_values(self.sweep_name)
            self.sweep_points_2D = self.get_values(self.sweep_name_2D)
            self.measured_values = []
            self.zlabels = []
            for i in range(len(self.value_names)):
                self.measured_values.append(
                    self.get_values(self.value_names[i]))
                self.zlabels.append(str(
                    self.value_names[i] + '('+value_units[i]+')'))
            self.xlabel = str(self.sweep_name + '('+self.sweep_unit+')')
            self.ylabel = str(self.sweep_name_2D + '('+self.sweep_unit_2D+')')

        elif datasaving_format == 'Version 2':

            self.parameter_names = self.get_key('sweep_parameter_names')
            self.parameter_units = self.get_key('sweep_parameter_units')
            self.sweep_name = self.parameter_names[0]
            self.sweep_name_2D = self.parameter_names[1]
            self.sweep_unit = self.parameter_units[0]
            self.sweep_unit_2D = self.parameter_units[1]

            self.value_names = self.get_key('value_names')
            self.value_units = self.get_key('value_units')

            self.data = self.get_values('Data').transpose()
            x = self.data[0]
            y = self.data[1]
            cols = np.unique(x).shape[0]
            # X,Y,Z can be put in colormap directly
            self.X = x.reshape(-1, cols)
            self.Y = y.reshape(-1, cols)
            self.sweep_points = self.X[0]
            self.sweep_points_2D = self.Y.T[0]

            if len(self.value_names) == 1:
                z = self.data[2]
                self.Z = z.reshape(-1, cols)
                self.measured_values = [self.Z.T]
            else:
                self.Z = []
                self.measured_values = []
                for i in range(len(self.value_names)):
                    z = self.data[2+i]
                    Z = z.reshape(-1, cols)
                    self.Z.append(Z)
                    self.measured_values.append(Z.T)

            self.xlabel = self.parameter_names[0] + ' (' +  \
                self.parameter_units[0] + ')'
            self.ylabel = self.parameter_names[1] + ' (' +  \
                self.parameter_units[1] + ')'

            self.parameter_labels = [a+' (' + b + ')' for a, b in zip(
                                     self.parameter_names,
                                     self.parameter_units)]

            self.zlabels = [a+' (' + b + ')' for a, b in zip(self.value_names,
                                                             self.value_units)]

        else:
            raise ValueError('datasaving_format "%s " not recognized'
                             % datasaving_format)

    def get_best_fit_results(self, peak=False, weighted=False):
        if len(self.data_file['Analysis']) is 1:
            return list(self.data_file['Analysis'].values())[0]
        else:
            normalized_chisquares = {}
            haspeak_lst = []
            for key, item in self.data_file['Analysis'].items():
                if weighted is False:
                    chisqr = item.attrs['chisqr']
                else:
                    chisqr = item.attrs['weighted_chisqr']
                var = item.attrs['var_name']
                i = np.where(self.value_names == var)[0]  # relies
                # on looping order
                # of get_naming and variables, not the most robust way
                norm_chisq = chisqr/np.std(self.measured_values[i])
                normalized_chisquares[key] = norm_chisq

                if peak:
                    try:
                        if ('dip' in item['Peaks'].attrs) or \
                           ('peak' in item['Peaks'].attrs):
                            haspeak_lst += [key]
                    except:
                        pass
            if haspeak_lst != []:
                chisquares = {k: v for (k, v) in list(normalized_chisquares.items())
                              if k in haspeak_lst}
                best_key = min(chisquares, key=normalized_chisquares.get)
            else:
                best_key = min(normalized_chisquares,
                               key=normalized_chisquares.get)
            print('Best key: ', best_key)
            best_fit_results = self.data_file['Analysis'][best_key]
            return best_fit_results


class OptimizationAnalysis_v2(MeasurementAnalysis):

    def run_default_analysis(self, close_file=True, **kw):
        self.get_naming_and_values()
        self.make_figures(**kw)
        if close_file:
            self.data_file.close()
        return

    def make_figures(self, **kw):
        base_figname = 'optimization of ' + self.value_names[0]
        if np.shape(self.sweep_points)[0] == 2:
            f, ax = plt.subplots()
            a_tools.color_plot_interpolated(
                x=self.sweep_points[0], y=self.sweep_points[1],
                z=self.measured_values[0], ax=ax,
                zlabel=self.value_names[0])
            ax.set_xlabel(self.parameter_labels[0])
            ax.set_ylabel(self.parameter_labels[1])
            ax.plot(self.sweep_points[0], self.sweep_points[1], '-o', c='grey')
            ax.plot(self.sweep_points[0][-1], self.sweep_points[1][-1],
                    'o', markersize=5, c='w')
            plot_title = kw.pop('plot_title', textwrap.fill(
                                self.timestamp_string + '_' +
                                self.measurementstring, 40))
            ax.set_title(plot_title)

            self.save_fig(f, figname=base_figname, **kw)


class OptimizationAnalysis(MeasurementAnalysis):

    def run_default_analysis(self, close_file=True, show=False, plot_all=False, **kw):
        self.get_naming_and_values()
        try:
            optimization_method = self.data_file['Instrument settings']\
                ['MC'].attrs['optimization_method']
        except:
            optimization_method = 'Numerical'
            # This is because the MC is no longer an instrument and thus
            # does not get saved, I have to re add this (MAR 1/2016)
            logging.warning('Could not extract optimization method from' +
                            ' data file')

        for i, meas_vals in enumerate(self.measured_values):
            if (not plot_all) & (i >= 1):
                break

            base_figname = optimization_method + ' optimization of ' + \
                self.value_names[i]
            # Optimizable value vs n figure
            fig1_type = '%s vs n' % self.value_names[i]
            figname1 = base_figname + '\n' + fig1_type
            savename1 = self.timestamp_string + '_' + base_figname + '_' + \
                fig1_type
            fig1, ax = self.default_ax()
            ax.plot(self.measured_values[i], marker='o')
            # assumes only one value exists because it is an optimization
            ax.set_xlabel('iteration (n)')
            ax.set_ylabel(self.ylabels[i])
            ax.set_title(self.timestamp_string + ' ' + figname1)

            textstr = 'Optimization converged to: \n   %s: %.3g %s' % (
                self.value_names[i], self.measured_values[0][-1],
                self.value_units[i])
            for j in range(len(self.parameter_names)):
                textstr += '\n   %s: %.4g %s' % (self.parameter_names[j],
                                                 self.sweep_points[j][-1],
                                                 self.parameter_units[j])

            # y coord 0.4 ensures there is no overlap for both maximizing and
            # minim
            if i == 0:
                ax.text(0.95, 0.4, textstr,
                        transform=ax.transAxes,
                        fontsize=11, verticalalignment='bottom',
                        horizontalalignment='right',
                        bbox=self.box_props)

            self.save_fig(fig1, figname=savename1, **kw)

        # Parameters vs n figure
        fig2, axarray = plt.subplots(len(self.parameter_names), 1,
                                     figsize=(8,
                                              4*len(self.parameter_names)))
        fig2_type = 'parameters vs n'
        figname2 = base_figname + '\n' + fig2_type
        savename2 = self.timestamp_string + '_' + base_figname + '_' + \
            fig2_type

        if len(self.parameter_names) != 1:
            axarray[0].set_title(self.timestamp_string + ' ' + figname2)
            for i in range(len(self.parameter_names)):
                axarray[i].plot(self.sweep_points[i], marker='o')
                # assumes only one value exists because it is an optimization
                axarray[i].set_xlabel('iteration (n)')
                axarray[i].set_ylabel(self.parameter_labels[i])
        else:
            axarray.plot(self.sweep_points, marker='o')
            # assumes only one value exists because it is an optimization
            axarray.set_xlabel('iteration (n)')
            axarray.set_ylabel(self.parameter_labels[0])
            axarray.set_title(self.timestamp_string + ' ' + figname2)

        # Optimizable value vs paramter
        fig3, axarray = plt.subplots(len(self.parameter_names), 1,
                                     figsize=(8,
                                              4*len(self.parameter_names)))
        fig3_type = '%s vs parameters' % self.value_names[0]
        figname3 = base_figname + '\n' + fig3_type
        savename3 = self.timestamp_string + '_' + base_figname + '_' + \
            fig3_type

        cm = plt.cm.get_cmap('RdYlBu')
        if len(self.parameter_names) != 1:
            axarray[0].set_title(self.timestamp_string + ' ' + figname3)
            for i in range(len(self.parameter_names)):
                axarray[i].plot(self.sweep_points[i], self.measured_values[0],
                                linestyle='--', c='k')
                # assumes only one value exists because it is an optimization
                sc = axarray[i].scatter(self.sweep_points[i],
                                        self.measured_values[0],
                                        c=np.arange(len(self.sweep_points[i])),
                                        cmap=cm, marker='o', lw=0.1)
                axarray[i].set_xlabel(self.parameter_labels[i])
                axarray[i].set_ylabel(self.ylabels[0])
            fig3.subplots_adjust(right=0.8)
            # WARNING: Command does not work in ipython notebook
            cbar_ax = fig3.add_axes([.85, 0.15, 0.05, 0.7])
            cbar = fig3.colorbar(sc, cax=cbar_ax)
            cbar.set_label('iteration (n)')
        else:
            axarray.plot(self.sweep_points, self.measured_values[0],
                         linestyle='--', c='k')
            sc = axarray.scatter(self.sweep_points, self.measured_values[0],
                                 c=np.arange(len(self.sweep_points)),
                                 cmap=cm, marker='o', lw=0.1)
            # assumes only one value exists because it is an optimization
            axarray.set_xlabel(self.parameter_labels[0])
            axarray.set_ylabel(self.ylabels[0])
            axarray.set_title(self.timestamp_string + ' ' + figname3)
            cbar = fig3.colorbar(sc)
            cbar.set_label('iteration (n)')

        self.save_fig(fig2, figname=savename2, **kw)
        self.save_fig(fig3, figname=savename3, fig_tight=False, **kw)

        self.add_analysis_datagroup_to_file()
        if 'optimization_result' not in self.analysis_group:
            fid_grp = self.analysis_group.create_group('optimization_result')
        else:
            fid_grp = self.analysis_group['optimization_result']
        fid_grp.attrs.create(name=self.value_names[0],
                             data=self.measured_values[0, -1])

        for i in range(len(self.parameter_names)):
            fid_grp.attrs.create(name=self.parameter_names[i],
                                 data=self.sweep_points[i][-1])

        print('Optimization converged to:')
        prt_str = '    %s: %.4f %s' % (self.value_names[0],
                                       self.measured_values[0][-1],
                                       self.value_units[0])
        print(prt_str)

        for i in range(len(self.parameter_names)):
            prt_str = '    %s: %.4f %s' % (self.parameter_names[i],
                                           self.sweep_points[i][-1],
                                           self.parameter_units[i])
            print(prt_str)

        if show:
            plt.show()

        self.optimization_result = (self.sweep_points[:, -1],
                                    self.measured_values[:, -1])
        if close_file:
            self.data_file.close()


class TD_Analysis(MeasurementAnalysis):

    '''
    Parent class for Time Domain (TD) analysis. Contains functions for
    rotating and normalizing data based on calibration coordinates.
    '''

    def __init__(self, NoCalPoints=4, center_point=31, make_fig=True,
                 zero_coord=None, one_coord=None, cal_points=None,
                 rotate_and_normalize=True,
                 plot_cal_points=True, **kw):
        self.NoCalPoints = NoCalPoints
        self.normalized_values = []
        self.normalized_cal_vals = []
        self.normalized_data_points = []
        self.cal_points = cal_points
        self.make_fig = make_fig
        self.rotate_and_normalize = rotate_and_normalize
        self.zero_coord = zero_coord
        self.one_coord = one_coord
        self.center_point = center_point
        self.plot_cal_points = plot_cal_points
        super(TD_Analysis, self).__init__(**kw)

    # def run_default_analysis(self, close_file=True, **kw):
    #     self.get_naming_and_values()
    #     self.fit_data(**kw)
    #     self.make_figures(**kw)
    #     if close_file:
    #         self.data_file.close()
    #     return self.fit_res

    def rotate_and_normalize_data(self):
        if self.cal_points is None:
            if len(self.measured_values[0]) == 42:
                self.corr_data, self.zero_coord, self.one_coord = \
                    a_tools.rotate_and_normalize_data(
                        data=self.measured_values[0:2],
                        zero_coord=self.zero_coord,
                        one_coord=self.one_coord,
                        cal_zero_points=list(range(2)),
                        cal_one_points=list(range(-8, -4)))
            elif len(self.measured_values[0]) == 21:
                self.corr_data, self.zero_coord, self.one_coord = \
                    a_tools.rotate_and_normalize_data(
                        data=self.measured_values[0:2],
                        zero_coord=self.zero_coord,
                        one_coord=self.one_coord,
                        cal_zero_points=list(range(1)),
                        cal_one_points=list(range(-4, -2)))
            else:
                self.corr_data, self.zero_coord, self.one_coord = \
                    a_tools.rotate_and_normalize_data(
                        data=self.measured_values[0:2],
                        zero_coord=self.zero_coord,
                        one_coord=self.one_coord,
                        cal_zero_points=list(range(1)),
                        cal_one_points=list(range(-2, 0)))
        else:
            self.corr_data, self.zero_coord, self.one_coord = \
                a_tools.rotate_and_normalize_data(
                    data=self.measured_values[0:2],
                    zero_coord=self.zero_coord,
                    one_coord=self.one_coord,
                    cal_zero_points=self.cal_points[0],
                    cal_one_points=self.cal_points[1])

    def run_default_analysis(self,
                             close_main_fig=True,  **kw):
        close_file = kw.pop('close_file', True)
        self.add_analysis_datagroup_to_file()
        self.get_naming_and_values()
        if self.rotate_and_normalize:
            self.rotate_and_normalize_data()
        else:
            self.corr_data = self.measured_values[0]
        self.add_dataset_to_analysisgroup('Corrected data',
                                          self.corr_data)
        self.analysis_group.attrs.create('corrected data based on',
                                         'calibration points'.encode('utf-8'))

        # Plotting
        if self.make_fig:
            self.fig1, fig2, self.ax1, axarray = self.setup_figures_and_axes()
            # print(len(self.value_names))
            for i in range(len(self.value_names)):
                if len(self.value_names) >= 4:
                    ax = axarray[i/2, i % 2]
                elif len(self.value_names) == 1:
                    ax = self.ax1
                else:
                    ax = axarray[i]
                self.plot_results_vs_sweepparam(x=self.sweep_points,
                                                y=self.measured_values[i],
                                                fig=fig2, ax=ax,
                                                xlabel=self.xlabel,
                                                ylabel=str(
                                                    self.value_names[i]),
                                                save=False)
            ylabel = r'$F$ $\left(|1 \rangle \right)$'

            if self.plot_cal_points:
                x = self.sweep_points
                y = self.corr_data
            else:
                logging.warning('not tested for all types of calpoints')
                if type(self.cal_points[0]) is int:
                    x = self.sweep_points[:-2]
                    y = self.corr_data[:-2]
                else:
                    x = self.sweep_points[:-1*(len(self.cal_points[0])*2)]
                    y = self.corr_data[:-1*(len(self.cal_points[0])*2)]

            self.plot_results_vs_sweepparam(x=x,
                                            y=y,
                                            fig=self.fig1, ax=self.ax1,
                                            xlabel=self.xlabel,
                                            ylabel=ylabel,
                                            save=False)
            self.ax1.set_ylim(min(min(self.corr_data)-.1, -.1),
                              max(max(self.corr_data)+.1, 1.1))
            if not close_main_fig:
                # Hacked in here, good idea to only show the main fig but can
                # be optimized somehow
                self.save_fig(self.fig1, ylabel='Amplitude (normalized)',
                              close_fig=False, **kw)
            else:
                self.save_fig(self.fig1, ylabel='Amplitude (normalized)', **kw)
            self.save_fig(fig2, ylabel='Amplitude', **kw)
        if close_file:
            self.data_file.close()
        return

    def normalize_data_to_calibration_points(self, values, calsteps,
                                             save_norm_to_data_file=True):
        '''
        Rotates and normalizes the data based on the calibration points.

        values: array of measured values, uses only the length of this
        calsteps: number of points that corresponds to calibration points
        '''
        NoPts = len(values)
        cal_zero_points = list(range(NoPts-int(calsteps),
                                     int(NoPts-int(calsteps)/2)))
        cal_one_points = list(range(int(NoPts-int(calsteps)/2), NoPts))

        self.corr_data = a_tools.rotate_and_normalize_data(
            self.measured_values[0:2], cal_zero_points, cal_one_points)[0]
        if save_norm_to_data_file:
            self.add_dataset_to_analysisgroup('Corrected data',
                                              self.corr_data)
            self.analysis_group.attrs.create('corrected data based on',
                                             'calibration points'.encode('utf-8'))
        normalized_values = self.corr_data
        normalized_data_points = normalized_values[:-int(calsteps)]
        normalized_cal_vals = normalized_values[-int(calsteps):]
        return [normalized_values, normalized_data_points, normalized_cal_vals]

    def fit_data(*kw):
        '''
        Exists to be able to include it in the TD_Analysis run default
        '''
        pass


class chevron_optimization_v1(TD_Analysis):

    def __init__(self, cost_function=0, NoCalPoints=4, center_point=31, make_fig=True,
                 zero_coord=None, one_coord=None, cal_points=None,
                 plot_cal_points=True, **kw):
        self.cost_function = cost_function
        super(chevron_optimization_v1, self).__init__(**kw)

    def run_default_analysis(self,
                             close_main_fig=True,  **kw):
        super(chevron_optimization_v1, self).run_default_analysis(**kw)
        sweep_points_wocal = self.sweep_points[:-4]
        measured_values_wocal = self.measured_values[0][:-4]

        output_fft = np.real_if_close(np.fft.rfft(measured_values_wocal))
        ax_fft = np.fft.rfftfreq(len(measured_values_wocal),
                                 d=sweep_points_wocal[1]-sweep_points_wocal[0])
        order_mask = np.argsort(ax_fft)
        y = output_fft[order_mask]
        y = y/np.sum(np.abs(y))

        u = np.where(np.arange(len(y)) == 0, 0, y)
        array_peaks = a_tools.peak_finder(np.arange(len(np.abs(y))),
                                          np.abs(u),
                                          window_len=0)
        if array_peaks['peak_idx'] is None:
            self.period = 0.
            self.cost_value = 100.
        else:
            self.period = 1./ax_fft[order_mask][array_peaks['peak_idx']]
            if self.period == np.inf:
                self.period = 0.
            if self.cost_function == 0:
                self.cost_value = -np.abs(y[array_peaks['peak_idx']])
            else:
                self.cost_value = self.get_cost_value(sweep_points_wocal,
                                                      measured_values_wocal)

    def get_cost_value(self, x, y):
        num_periods = np.floor(x[-1]/self.period)
        if num_periods == np.inf:
            num_periods = 0
        # sum of mins
        sum_min = 0.
        for i in range(int(num_periods)):
            sum_min += np.interp((i+0.5)*self.period, x, y)
            # print(sum_min)

        # sum of maxs
        sum_max = 0.
        for i in range(int(num_periods)):
            sum_max += 1.-np.interp(i*self.period, x, y)
            # print(sum_max)

        return sum_max+sum_min


class chevron_optimization_v2(TD_Analysis):

    def __init__(self, NoCalPoints=4, center_point=31, make_fig=True,
                 zero_coord=None, one_coord=None, cal_points=None,
                 plot_cal_points=True, **kw):
        super(chevron_optimization_v2, self).__init__(**kw)

    def run_default_analysis(self,
                             close_main_fig=True,  **kw):
        super(chevron_optimization_v2, self).run_default_analysis(**kw)
        measured_values = a_tools.normalize_data_v3(self.measured_values[0])
        self.cost_value_1, self.period = self.sum_cost(self.sweep_points*1e9,
                                                       measured_values)
        self.cost_value_2 = self.swap_cost(self.sweep_points*1e9,
                                           measured_values)
        self.cost_value = [self.cost_value_1, self.cost_value_2]

        fig, ax = plt.subplots(1, figsize=(8, 6))

        min_idx, max_idx = self.return_max_min(self.sweep_points*1e9,
                                               measured_values, 1)
        ax.plot(self.sweep_points*1e9, measured_values, 'b-')
        ax.plot(self.sweep_points[min_idx]*1e9, measured_values[min_idx], 'r*')
        ax.plot(self.sweep_points[max_idx]*1e9, measured_values[max_idx], 'g*')
        ax.plot(self.period*0.5, self.cost_value_2, 'b*', label='SWAP cost')
        ax.set_ylim(-0.05, 1.05)
        ax.text(35, 0.05, r'%.3f' % (self.cost_value_1), color='red')
        ax.xaxis.label.set_fontsize(13)
        ax.yaxis.label.set_fontsize(13)
        ax.set_xlabel('Time (ns)')
        ax.set_ylabel(r'$F |1\rangle$')

        ax.set_title('%s: Chevorn slice: Cost functions' %
                     self.timestamp_string)

        self.save_fig(fig, fig_tight=False, **kw)

    def analysis_on_fig(self, ax):
        measured_values = a_tools.normalize_data_v3(self.measured_values[0])
        self.cost_value_1, self.period = self.sum_cost(self.sweep_points*1e9,
                                                       measured_values)
        self.cost_value_2 = self.swap_cost(self.sweep_points*1e9,
                                           measured_values)
        self.cost_value = [self.cost_value_1, self.cost_value_2]

        min_idx, max_idx = self.return_max_min(self.sweep_points*1e9,
                                               measured_values, 1)
        ax.plot(self.sweep_points*1e9, measured_values, 'b-')
        ax.plot(self.sweep_points[min_idx]*1e9, measured_values[min_idx], 'r*')
        ax.plot(self.sweep_points[max_idx]*1e9, measured_values[max_idx], 'g*')
        ax.plot(self.period*0.5, self.cost_value_2, 'b*', label='SWAP cost')
        ax.set_ylim(-0.05, 1.05)
        ax.text(35, 0.05, r'%.3f' % (self.cost_value_1), color='red')
        ax.xaxis.label.set_fontsize(13)
        ax.yaxis.label.set_fontsize(13)
        ax.set_xlabel('Time (ns)')
        ax.set_ylabel(r'$F |1\rangle$')

        ax.set_title('%s: Chevorn slice: Cost functions' %
                     self.timestamp_string)

    def return_max_min(self, data_x, data_y, window):
        x_points = data_x[:-4]
        y_points = a_tools.smooth(data_y[:-4], window_len=window)
        return argrelmin(y_points), argrelmax(y_points)

    def get_period(self, min_array, max_array):
        all_toghether = np.concatenate((min_array, max_array))
        sorted_vec = np.sort(all_toghether)
        diff = sorted_vec[1:] - sorted_vec[:-1]
        avg = np.mean(diff)
        std = np.std(diff)
        diff_filtered = np.where(np.abs(diff-avg) < std, diff, np.nan)
        diff_filtered = diff_filtered[~np.isnan(diff_filtered)]
    #     diff_filtered = diff
        return 2.*np.mean(diff_filtered), np.std(diff_filtered)

    def spec_power(self, data_x, data_y):
        x_points = data_x[:-4]
        y_points = data_y[:-4]
        min_idx, max_idx = self.return_max_min(data_x, data_y, 1)
        period, st = self.get_period(data_x[min_idx], data_x[max_idx])
        f = 1./period

        output_fft = np.real_if_close(np.fft.rfft(y_points))
        ax_fft = np.fft.rfftfreq(len(y_points),
                                 d=x_points[1]-x_points[0])
        order_mask = np.argsort(ax_fft)
        y = output_fft[order_mask]
        y = y/np.sum(np.abs(y))
        return -np.interp(f, ax_fft, np.abs(y))

    def sum_cost(self, data_x, data_y):
        x_points = data_x[:-4]
        y_points = data_y[:-4]
        min_idx, max_idx = self.return_max_min(data_x, data_y, 4)
        period, st = self.get_period(data_x[min_idx], data_x[max_idx])
        num_periods = np.floor(x_points[-1]/period)

        sum_min = 0.
        for i in range(int(num_periods)):
            sum_min += np.interp((i+0.5)*period, x_points, y_points)
        sum_max = 0.
        for i in range(int(num_periods)):
            sum_max += 1.-np.interp(i*period, x_points, y_points)

        return sum_max+sum_min, period

    def swap_cost(self, data_x, data_y):
        x_points = data_x[:-4]
        y_points = data_y[:-4]
        min_idx, max_idx = self.return_max_min(data_x, data_y, 4)
        period, st = self.get_period(data_x[min_idx], data_x[max_idx])
        return np.interp(period*0.5, x_points, y_points)


class Rabi_Analysis(TD_Analysis):

    def __init__(self, label='Rabi', **kw):
        kw['label'] = label
        kw['h5mode'] = 'r+'
        super().__init__(**kw)

    def run_default_analysis(self, close_file=True, **kw):
        self.get_naming_and_values()
        self.fit_data(**kw)
        self.make_figures(**kw)
        if close_file:
            self.data_file.close()
        return self.fit_res

    def make_figures(self, **kw):
        show_guess = kw.pop('show_guess', False)
        self.fig, self.axs = plt.subplots(2, 1, figsize=(5, 6))
        x_fine = np.linspace(min(self.sweep_points), max(self.sweep_points),
                             1000)
        for i in [0, 1]:
            if i == 0:
                plot_title = kw.pop('plot_title', textwrap.fill(
                                    self.timestamp_string + '_' +
                                    self.measurementstring, 40))
            else:
                plot_title = ''
            self.axs[i].ticklabel_format(useOffset=False)
            self.plot_results_vs_sweepparam(x=self.sweep_points,
                                            y=self.measured_values[i],
                                            fig=self.fig, ax=self.axs[i],
                                            xlabel=self.xlabel,
                                            ylabel=self.ylabels[i],
                                            save=False,
                                            plot_title=plot_title)

            fine_fit = self.fit_res[i].model.func(
                x_fine, **self.fit_res[i].best_values)
            #adding the fitted amp180
            label='amp180 = {:.3e}'.format(abs(self.fit_res[i].params['period'].value)/2)
            self.axs[i].plot(x_fine, fine_fit,label=label )
            ymin = min(self.measured_values[i])
            ymax = max(self.measured_values[i])
            yspan = ymax-ymin
            self.axs[i].set_ylim(ymin-0.23*yspan, 0.05*yspan+ymax)
            self.axs[i].legend(frameon=False, loc='lower left')
            if show_guess:
                fine_fit = self.fit_res[i].model.func(
                    x_fine, **self.fit_res[i].init_values)
                self.axs[i].plot(x_fine, fine_fit, label='guess')
                self.axs[i].legend(loc='best')
        self.save_fig(self.fig, fig_tight=False, **kw)

    def fit_data(self, print_fit_results=False, **kw):
        model = fit_mods.CosModel
        self.fit_res = ['', '']
        # It would be best to do 1 fit to both datasets but since it is
        # easier to do just one fit we stick to that.
        for i in [0, 1]:
            params = model.guess(model, data=self.measured_values[i],
                                 t=self.sweep_points)
            self.fit_res[i] = fit_mods.CosModel.fit(
                data=self.measured_values[i],
                t=self.sweep_points,
                params=params)
            try:
                self.add_analysis_datagroup_to_file()
                self.save_fitted_parameters(fit_res=self.fit_res[i],
                                            var_name=self.value_names[i])
            except Exception as e:
                logging.warning(e)


class TD_UHFQC(TD_Analysis):

    def __init__(self, NoCalPoints=4, center_point=31, make_fig=True,
                 zero_coord=None, one_coord=None, cal_points=None,
                 plot_cal_points=True, **kw):
        super(TD_UHFQC, self).__init__(**kw)

    def run_default_analysis(self,
                             close_main_fig=True,  **kw):
        super(TD_UHFQC, self).run_default_analysis(**kw)
        measured_values = a_tools.normalize_data_v3(self.measured_values[0])

        fig, ax = plt.subplots(1, figsize=(8, 6))

        ax.plot(self.sweep_points*1e9, measured_values, '-o')
        ax.set_ylim(-0.05, 1.05)
        ax.xaxis.label.set_fontsize(13)
        ax.yaxis.label.set_fontsize(13)
        ax.set_xlabel('Time (ns)')
        ax.set_ylabel(r'$F |1\rangle$')

        ax.set_title('%s: TD Scan' % self.timestamp_string)

        self.save_fig(fig, fig_tight=False, **kw)


class Echo_analysis(TD_Analysis):

    def run_default_analysis(self, close_file=True, **kw):
        self.get_naming_and_values()
        self.rotate_and_normalize_data()
        self.fit_data(**kw)
        self.make_figures(**kw)
        if close_file:
            self.data_file.close()
        return self.fit_res
        pass

    def fit_data(self, print_fit_results=False, **kw):

        self.add_analysis_datagroup_to_file()
        # Instantiating here ensures models have no memory of constraints
        model = lmfit.Model(fit_mods.ExpDecayFunc)
        model.guess = fit_mods.exp_dec_guess

        params = model.guess(model, data=self.corr_data[:-self.NoCalPoints],
                             t=self.sweep_points[:-self.NoCalPoints])
        self.fit_res = model.fit(data=self.corr_data[:-self.NoCalPoints],
                                 t=self.sweep_points[:-self.NoCalPoints],
                                 params=params)
        self.save_fitted_parameters(fit_res=self.fit_res,
                                    var_name='corr_data')

    def make_figures(self, **kw):
        show_guess = kw.pop('show_guess', False)
        self.fig, self.ax = plt.subplots(figsize=(5, 3))
        x_fine = np.linspace(min(self.sweep_points), max(self.sweep_points),
                             1000)
        plot_title = kw.pop('plot_title', textwrap.fill(
                            self.timestamp_string + '_' +
                            self.measurementstring, 40))
        self.plot_results_vs_sweepparam(x=self.sweep_points,
                                        y=self.corr_data,
                                        fig=self.fig, ax=self.ax,
                                        xlabel=self.xlabel,
                                        ylabel=r'F$|1\rangle$',
                                        save=False,
                                        plot_title=plot_title)

        self.ax.plot(x_fine, self.fit_res.eval(t=x_fine), label='fit')
        textstr = '$T_2$={:.3g}$\pm$({:.3g})s '.format(
            self.fit_res.params['tau'].value,
            self.fit_res.params['tau'].stderr)
        if show_guess:
            self.ax.plot(x_fine, self.fit_res.eval(
                t=x_fine, **self.fit_res.init_values), label='guess')
            self.ax.legend(loc='best')

        self.ax.ticklabel_format(style='sci', scilimits=(0, 0))
        self.ax.text(0.4, 0.95, textstr, transform=self.ax.transAxes,
                     fontsize=11, verticalalignment='top',
                     bbox=self.box_props)
        self.save_fig(self.fig, fig_tight=True, **kw)


class Rabi_parabola_analysis(Rabi_Analysis):

    def fit_data(self, print_fit_results=False, **kw):
        self.add_analysis_datagroup_to_file()
        model = lmfit.models.ParabolicModel()
        self.fit_res = ['', '']
        # It would be best to do 1 fit to both datasets but since it is
        # easier to do just one fit we stick to that.
        for i in [0, 1]:
            model.set_param_hint('x0', expr='-b/(2*a)')
            params = model.guess(data=self.measured_values[i],
                                 x=self.sweep_points)
            self.fit_res[i] = model.fit(
                data=self.measured_values[i],
                x=self.sweep_points,
                params=params)
            self.save_fitted_parameters(fit_res=self.fit_res[i],
                                        var_name=self.value_names[i])


class Motzoi_XY_analysis(TD_Analysis):

    '''
    Analysis for the Motzoi XY sequence (Xy-Yx)
    Extracts the alternating datapoints and then fits two polynomials.
    The intersect of the fits corresponds to the optimum motzoi parameter.
    '''

    def __init__(self, label='Motzoi', **kw):
        kw['label'] = label
        kw['h5mode'] = 'r+'
        super().__init__(**kw)

    def run_default_analysis(self, close_file=True, close_main_fig=True, **kw):
        self.get_naming_and_values()
        self.add_analysis_datagroup_to_file()
        self.cal_points = kw.pop('cal_point', [[-4, -3], [-2, -1]])
        self.rotate_and_normalize_data()
        self.add_dataset_to_analysisgroup('Corrected data',
                                          self.corr_data)
        self.analysis_group.attrs.create('corrected data based on',
                                         'calibration points'.encode('utf-8'))
        # Only the unfolding part here is unique to this analysis
        self.sweep_points_Xy = self.sweep_points[:-4:2]
        self.sweep_points_Yx = self.sweep_points[1:-4:2]
        self.corr_data_Xy = self.corr_data[:-4:2]
        self.corr_data_Yx = self.corr_data[1:-4:2]

        self.fit_data(**kw)
        self.make_figures(**kw)

        opt_motzoi = self.calculate_optimal_motzoi()

        if close_file:
            self.data_file.close()
        return opt_motzoi

    def make_figures(self, **kw):
        # Unique in that it has hardcoded names and ponits to plot
        show_guess = kw.pop('show_guess', False)
        self.fig, self.ax = plt.subplots(1, 1, figsize=(5, 3))
        x_fine = np.linspace(min(self.sweep_points), max(self.sweep_points),
                             1000)
        plot_title = kw.pop('plot_title', textwrap.fill(
                            self.timestamp_string + '_' +
                            self.measurementstring, 40))
        self.ax.set_title(plot_title)

        self.ax.ticklabel_format(useOffset=False)
        self.ax.set_xlabel(kw.pop('xlabel', self.xlabel))
        self.ax.set_ylabel(kw.pop('ylabel', r'$F|1\rangle$'))
        self.ax.plot(self.sweep_points_Xy, self.corr_data_Xy,
                     'o', c='b', label='Xy')
        self.ax.plot(self.sweep_points_Yx, self.corr_data_Yx,
                     'o', c='r', label='Yx')
        c = ['b', 'r']
        if hasattr(self, 'fit_res'):
            for i in range(len(self.fit_res)):
                fine_fit = self.fit_res[i].model.func(
                    x_fine, **self.fit_res[i].best_values)
                self.ax.plot(x_fine, fine_fit, c=c[i], label='fit')
                if show_guess:
                    fine_fit = self.fit_res[i].model.func(
                        x_fine, **self.fit_res[i].init_values)
                    self.ax.plot(x_fine, fine_fit, c=c[i], label='guess')

        self.ax.legend(loc='best')
        self.ax.set_ylim(-.1, 1.1)
        self.save_fig(self.fig, fig_tight=True, **kw)

    def fit_data(self, **kw):
        model = lmfit.models.ParabolicModel()
        self.fit_res = ['', '']

        params = model.guess(data=self.corr_data_Xy,
                             x=self.sweep_points_Xy)
        self.fit_res[0] = model.fit(
            data=self.corr_data_Xy,
            x=self.sweep_points_Xy,
            params=params)
        self.save_fitted_parameters(fit_res=self.fit_res[0],
                                    var_name='Xy')

        params = model.guess(data=self.corr_data_Yx,
                             x=self.sweep_points_Yx)
        self.fit_res[1] = model.fit(
            data=self.corr_data_Yx,
            x=self.sweep_points_Yx,
            params=params)
        self.save_fitted_parameters(fit_res=self.fit_res[1],
                                    var_name='Yx')

    def calculate_optimal_motzoi(self):
        '''
        The best motzoi parameter is there where both curves intersect.
        As a parabola can have 2 intersects.
        Will default to picking the one closest to zero
        '''
        b_vals0 = self.fit_res[0].best_values
        b_vals1 = self.fit_res[1].best_values
        x1, x2 = a_tools.solve_quadratic_equation(
            b_vals1['a']-b_vals0['a'], b_vals1['b']-b_vals0['b'],
            b_vals1['c']-b_vals0['c'])
        self.optimal_motzoi = min(x1, x2, key=lambda x: abs(x))
        return self.optimal_motzoi


class Rabi_Analysis_old(TD_Analysis):

    '''
    This is the old Rabi analysis for the mathematica sequences of 60 points
    '''

    def __init__(self, label='Rabi',  **kw):
        kw['label'] = label
        kw['h5mode'] = 'r+'
        super(self.__class__, self).__init__(**kw)

    def run_default_analysis(self, print_fit_results=False, **kw):
        self.add_analysis_datagroup_to_file()
        show_guess = kw.pop('show_guess', False)
        show_fig = kw.pop('show_fig', False)
        close_file = kw.pop('close_file', True)
        figsize = kw.pop('figsize', (11, 10))

        self.get_naming_and_values()
        if self.sweep_unit != 'arb unit':
            # If the control is not off the tektronix the center should be 0
            self.center_point = 0

        fig, axarray = plt.subplots(2, 1, figsize=figsize)
        fit_res = [None]*len(self.value_names)

        for i, name in enumerate(self.value_names):
            offset_estimate = np.mean(self.measured_values[i])
            if (np.mean(self.measured_values[i][30:34]) <
                    np.mean(self.measured_values[i][34:38])):
                amplitude_sign = -1.
            else:
                amplitude_sign = 1.
            amplitude_estimate = amplitude_sign*abs(max(
                self.measured_values[i])-min(self.measured_values[i]))/2
            w = np.fft.fft(
                self.measured_values[i][:-self.NoCalPoints]-offset_estimate)
            index_of_fourier_maximum = np.argmax(np.abs(w[1:len(w)/2]))+1
            fourier_index_to_freq = 1/abs(self.sweep_points[0] -
                                          self.sweep_points[-self.NoCalPoints])
            if index_of_fourier_maximum < 3:
                print(
                    'Rabi period too long for fourier analysis, using single period as default guess')
                frequency_estimate = fourier_index_to_freq
            else:
                frequency_estimate = fourier_index_to_freq * \
                    index_of_fourier_maximum
            # Guess for params

            fit_mods.CosModel.set_param_hint('amplitude',
                                             value=amplitude_estimate)
            fit_mods.CosModel.set_param_hint('frequency',
                                             value=frequency_estimate,
                                             min=0, max=1/8.)
            fit_mods.CosModel.set_param_hint('offset',
                                             value=offset_estimate)
            fit_mods.CosModel.set_param_hint('phase',
                                             value=0,
                                             # Should be at the center
                                             # we let sign take care of
                                             # flipping
                                             vary=False),

            self.params = fit_mods.CosModel.make_params()
            displaced_fitting_axis = self.sweep_points[:-self.NoCalPoints] - \
                self.center_point

            fit_res[i] = fit_mods.CosModel.fit(
                data=self.measured_values[i][:-self.NoCalPoints],
                t=displaced_fitting_axis,
                params=self.params)
            self.fit_results.append(fit_res[i])
            self.save_fitted_parameters(fit_res[i],
                                        var_name=name)
            best_vals = fit_res[i].best_values

            if print_fit_results:
                print(fit_res[i].fit_report())

            if not best_vals['frequency'] == 0:
                self.drive_scaling_factor = self.calculate_drive_scaling_factor(
                    best_vals['frequency'])
            else:
                logging.warning('FIXME something wrong with frequency fit')
                self.drive_scaling_factor = 1

            if show_guess:
                axarray[i].plot(self.sweep_points[:-self.NoCalPoints],
                                fit_res[i].init_fit, 'k--')
            x = np.linspace(min(displaced_fitting_axis),
                            max(displaced_fitting_axis),
                            len(displaced_fitting_axis)*100)

            y = fit_mods.CosFunc(x,
                                 frequency=best_vals['frequency'],
                                 phase=best_vals['phase'],
                                 amplitude=best_vals['amplitude'],
                                 offset=best_vals['offset'])
            axarray[i].plot(x+self.center_point, y, 'r-')

            textstr = (
                '''    $f$ = %.3g $\pm$ (%.3g)
                       $A$ = %.3g $\pm$ (%.3g)
                       $\phi$ = %.3g $\pm$ (%.3g)
                       $a_0$ = %.3g $\pm$ (%.3g)''' % (
                    fit_res[i].params['frequency'].value,
                    fit_res[i].params['frequency'].stderr,
                    fit_res[i].params['amplitude'].value,
                    fit_res[i].params['amplitude'].stderr,
                    fit_res[i].params['phase'].value,
                    fit_res[i].params['phase'].stderr,
                    fit_res[i].params['offset'].value,
                    fit_res[i].params['offset'].stderr))

            axarray[i].text(0.65, 0.95, textstr,
                            transform=axarray[i].transAxes,
                            fontsize=11, verticalalignment='top',
                            horizontalalignment='left',
                            bbox=self.box_props)
            self.plot_results_vs_sweepparam(x=self.sweep_points,
                                            y=self.measured_values[i],
                                            fig=fig, ax=axarray[i],
                                            xlabel=self.xlabel,
                                            ylabel=str(self.value_names[i]),
                                            save=False)

        if show_fig:
            plt.show()
        self.save_fig(fig, figname=self.sweep_name+'Rabi_fit', **kw)
        if close_file:
            self.data_file.close()
        return fit_res

    def calculate_drive_scaling_factor(self, frequency):
        '''
        This works by the assumption that you want to have 1.5 Rabi periods
        in your signal. This means that the pi amplitude should be at .75 of
        the max amplitude.
        '''
        desired_period_in_indices = \
            (len(self.sweep_points)-self.NoCalPoints)/1.5
        sorted_swp = np.sort(self.sweep_points)
        # Sorting needed for when data is taken in other than ascending order
        step_per_index = sorted_swp[1] - sorted_swp[0]
        desired_period = desired_period_in_indices * step_per_index
        # calibration points max should be at -20
        # and + 20 from the center -> period of 80
        desired_freq = 1/desired_period
        rabi_scaling = desired_freq / frequency
        return rabi_scaling

    def get_drive_scaling_factor(self):
        best_fit = self.get_best_fit_results()
        frequency = best_fit['frequency'].attrs['value']

        drive_scaling_factor = self.calculate_drive_scaling_factor(frequency)

        print('Drive scaling factor: %.2f' % drive_scaling_factor)
        return drive_scaling_factor


class SSRO_Analysis(MeasurementAnalysis):

    '''
    Analysis class for Single Shot Readout.
    Scripts finds optimum rotation of IQ plane leaving all information in the
    I-quadrature.
    Then, for both On and Off datasets unbinned s-curves are fitted with the
    sum of two gaussians. From the fits two fidelity numbers are extracted:

    outputs two fidelity numbers:
        - F: the maximum separation between the two double gauss fits
        - F_corrected: the maximum separation between the largest normalized
                    gausses of both double gauss fits
                    this thereby aims to correct the data for
                    - imperfect pulses
                    - relaxation
                    - residual excitation
                    This figure of merit is unstable for low (<0.30 fidelity)
    outputs one optimum voltage
        -V_opt: the optimum threshold voltage is equal for both definitions of
                fidelity.

    Nofits option is added to skip the double gaussian fitting and extract
    the optimum threshold and fidelity from cumulative histograms.
    '''

    def __init__(self, **kw):
        kw['h5mode'] = 'r+'
        self.rotate = kw.pop('rotate', True)
        super(self.__class__, self).__init__(**kw)

    def run_default_analysis(self, rotate=True,
                             nr_samples=2,
                             sample_0=0,
                             sample_1=1,
                             channels=['I', 'Q'],
                             no_fits=False,
                             print_fit_results=False, **kw):

        self.add_analysis_datagroup_to_file()
        self.no_fits = no_fits
        self.get_naming_and_values()
        # plotting histograms of the raw shots on I and Q axis

        if len(channels) == 1:
            shots_I_data = self.get_values(key=channels[0])
            shots_I_data_0, shots_I_data_1 = a_tools.zigzag(shots_I_data,
                                                            sample_0, sample_1, nr_samples)
            shots_Q_data_0 = shots_I_data_0*0
            shots_Q_data_1 = shots_I_data_1*0

        else:
            # Try getting data by name first and by index otherwise
            try:
                shots_I_data = self.get_values(key=channels[0])
                shots_Q_data = self.get_values(key=channels[1])
            except:
                shots_I_data = self.measured_values[0]
                shots_Q_data = self.measured_values[1]

            shots_I_data_0, shots_I_data_1 = a_tools.zigzag(shots_I_data,
                                                            sample_0, sample_1, nr_samples)
            shots_Q_data_0, shots_Q_data_1 = a_tools.zigzag(shots_Q_data,
                                                            sample_0, sample_1, nr_samples)

        # cutting off half data points (odd number of data points)
        min_len = np.min([np.size(shots_I_data_0), np.size(shots_I_data_1),
                          np.size(shots_Q_data_0), np.size(shots_Q_data_1)])
        shots_I_data_0 = shots_I_data_0[0:min_len]
        shots_I_data_1 = shots_I_data_1[0:min_len]
        shots_Q_data_0 = shots_Q_data_0[0:min_len]
        shots_Q_data_1 = shots_Q_data_1[0:min_len]

        # rotating IQ-plane to transfer all information to the I-axis
        if self.rotate:
            theta, shots_I_data_1_rot, shots_I_data_0_rot = \
                self.optimize_IQ_angle(shots_I_data_1, shots_Q_data_1,
                                       shots_I_data_0, shots_Q_data_0, min_len,
                                       **kw)
            self.theta = theta
        else:
            self.theta = 0
            shots_I_data_1_rot = shots_I_data_1
            shots_I_data_0_rot = shots_I_data_0

            cmap = kw.pop('cmap', 'viridis')
            # plotting 2D histograms of mmts with pulse

            n_bins = 120  # the bins we want to have around our data
            I_min = min(min(shots_I_data_0), min(shots_I_data_1))
            I_max = max(max(shots_I_data_0), max(shots_I_data_1))
            Q_min = min(min(shots_Q_data_0), min(shots_Q_data_1))
            Q_max = max(max(shots_Q_data_0), max(shots_Q_data_1))
            edge = max(abs(I_min), abs(I_max), abs(Q_min), abs(Q_max))
            H0, xedges0, yedges0 = np.histogram2d(shots_I_data_0, shots_Q_data_0,
                                                  bins=n_bins,
                                                  range=[[I_min, I_max],
                                                         [Q_min, Q_max]],
                                                  normed=True)
            H1, xedges1, yedges1 = np.histogram2d(shots_I_data_1, shots_Q_data_1,
                                                  bins=n_bins,
                                                  range=[[I_min, I_max, ],
                                                         [Q_min, Q_max, ]],
                                                  normed=True)
            fig, axarray = plt.subplots(nrows=1, ncols=2)
            axarray[0].tick_params(axis='both', which='major',
                                   labelsize=5, direction='out')
            axarray[1].tick_params(axis='both', which='major',
                                   labelsize=5, direction='out')

            plt.subplots_adjust(hspace=20)

            axarray[0].set_title('2D histogram, pi pulse')
            im1 = axarray[0].imshow(np.transpose(H1), interpolation='nearest', origin='low',
                                    extent=[xedges1[0], xedges1[-1],
                                            yedges1[0], yedges1[-1]], cmap=cmap)
            axarray[0].set_xlabel('Int. I (V)')
            axarray[0].set_ylabel('Int. Q (V)')
            axarray[0].set_xlim(-edge, edge)
            axarray[0].set_ylim(-edge, edge)

            # plotting 2D histograms of mmts with no pulse
            axarray[1].set_title('2D histogram, no pi pulse')
            im0 = axarray[1].imshow(np.transpose(H0), interpolation='nearest', origin='low',
                                    extent=[xedges0[0], xedges0[-1], yedges0[0],
                                            yedges0[-1]], cmap=cmap)
            axarray[1].set_xlabel('Int. I (V)')
            axarray[1].set_ylabel('Int. Q (V)')
            axarray[1].set_xlim(-edge, edge)
            axarray[1].set_ylim(-edge, edge)

            self.save_fig(fig, figname='SSRO_Density_Plots', **kw)

            self.avg_0_I = np.mean(shots_I_data_0)
            self.avg_1_I = np.mean(shots_I_data_1)
            self.avg_0_Q = np.mean(shots_Q_data_0)
            self.avg_1_Q = np.mean(shots_Q_data_1)
        # making gaussfits of s-curves

        self.no_fits_analysis(shots_I_data_1_rot, shots_I_data_0_rot, min_len,
                              **kw)
        if self.no_fits is False:
            self.s_curve_fits(shots_I_data_1_rot, shots_I_data_0_rot, min_len,
                              **kw)
        self.finish(**kw)

    def optimize_IQ_angle(self, shots_I_1, shots_Q_1, shots_I_0,
                          shots_Q_0, min_len, plot_2D_histograms=True,
                          **kw):
        cmap = kw.pop('cmap', 'viridis')
        # plotting 2D histograms of mmts with pulse

        n_bins = 120  # the bins we want to have around our data
        I_min = min(min(shots_I_0), min(shots_I_1))
        I_max = max(max(shots_I_0), max(shots_I_1))
        Q_min = min(min(shots_Q_0), min(shots_Q_1))
        Q_max = max(max(shots_Q_0), max(shots_Q_1))
        edge = max(abs(I_min), abs(I_max), abs(Q_min), abs(Q_max))
        H0, xedges0, yedges0 = np.histogram2d(shots_I_0, shots_Q_0,
                                              bins=n_bins,
                                              range=[[I_min, I_max],
                                                     [Q_min, Q_max]],
                                              normed=True)
        H1, xedges1, yedges1 = np.histogram2d(shots_I_1, shots_Q_1,
                                              bins=n_bins,
                                              range=[[I_min, I_max, ],
                                                     [Q_min, Q_max, ]],
                                              normed=True)

        if plot_2D_histograms:
            fig, axarray = plt.subplots(nrows=1, ncols=2)
            axarray[0].tick_params(axis='both', which='major',
                                   labelsize=5, direction='out')
            axarray[1].tick_params(axis='both', which='major',
                                   labelsize=5, direction='out')

            plt.subplots_adjust(hspace=20)

            axarray[0].set_title('2D histogram, pi pulse')
            im1 = axarray[0].imshow(np.transpose(H1), interpolation='nearest', origin='low',
                                    extent=[xedges1[0], xedges1[-1],
                                            yedges1[0], yedges1[-1]], cmap=cmap)
            axarray[0].set_xlabel('Int. I (V)')
            axarray[0].set_ylabel('Int. Q (V)')
            axarray[0].set_xlim(-edge, edge)
            axarray[0].set_ylim(-edge, edge)

            # plotting 2D histograms of mmts with no pulse
            axarray[1].set_title('2D histogram, no pi pulse')
            im0 = axarray[1].imshow(np.transpose(H0), interpolation='nearest', origin='low',
                                    extent=[xedges0[0], xedges0[-1], yedges0[0],
                                            yedges0[-1]], cmap=cmap)
            axarray[1].set_xlabel('Int. I (V)')
            axarray[1].set_ylabel('Int. Q (V)')
            axarray[1].set_xlim(-edge, edge)
            axarray[1].set_ylim(-edge, edge)

            self.save_fig(fig, figname='SSRO_Density_Plots', **kw)

        # this part performs 2D gaussian fits and calculates coordinates of the
        # maxima
        def gaussian(height, center_x, center_y, width_x, width_y):
            width_x = float(width_x)
            width_y = float(width_y)
            return lambda x, y: height*np.exp(-(((center_x-x)/width_x)**2+(
                                              (center_y-y)/width_y)**2)/2)

        def fitgaussian(data):
            params = moments(data)
            errorfunction = lambda p: np.ravel(gaussian(*p)(*np.indices(
                                               data.shape))-data)
            p, success = optimize.leastsq(errorfunction, params)
            return p

        def moments(data):
            total = data.sum()
            X, Y = np.indices(data.shape)
            x = (X*data).sum()/total
            y = (Y*data).sum()/total
            col = data[:, int(y)]
            eps = 1e-8  # To prevent division by zero
            width_x = np.sqrt(abs((np.arange(col.size)-y)**2*col).sum()/(
                              col.sum()+eps))
            row = data[int(x), :]
            width_y = np.sqrt(abs((np.arange(row.size)-x)**2*row).sum()/(
                              row.sum()+eps))
            height = data.max()
            return height, x, y, width_x, width_y

        data0 = H0
        params0 = fitgaussian(data0)
        fit0 = gaussian(*params0)
        data1 = H1
        params1 = fitgaussian(data1)
        fit1 = gaussian(*params1)
        # interpolating to find the gauss top x and y coordinates
        x_lin = np.linspace(0, n_bins, n_bins+1)
        y_lin = np.linspace(0, n_bins, n_bins+1)
        f_x_1 = interp1d(x_lin, xedges1)
        x_1_max = f_x_1(params1[1])
        f_y_1 = interp1d(y_lin, yedges1)
        y_1_max = f_y_1(params1[2])

        f_x_0 = interp1d(x_lin, xedges0)
        x_0_max = f_x_0(params0[1])
        f_y_0 = interp1d(y_lin, yedges0)
        y_0_max = f_y_0(params0[2])

        # following part will calculate the angle to rotate the IQ plane
        # All information is to be rotated to the I channel
        y_diff = y_1_max-y_0_max
        x_diff = x_1_max-x_0_max
        theta = -np.arctan2(y_diff, x_diff)

        shots_I_1_rot = np.cos(theta)*shots_I_1 - np.sin(theta)*shots_Q_1
        shots_Q_1_rot = np.sin(theta)*shots_I_1 + np.cos(theta)*shots_Q_1

        shots_I_0_rot = np.cos(theta)*shots_I_0 - np.sin(theta)*shots_Q_0
        shots_Q_0_rot = np.sin(theta)*shots_I_0 + np.cos(theta)*shots_Q_0

        # # plotting the histograms before rotation
        # fig, axes = plt.subplots()
        # axes.hist(shots_Q_1, bins=40, label='1 Q',
        #           histtype='step', normed=1, color='r')
        # axes.hist(shots_Q_0, bins=40, label='0 Q',
        #           histtype='step', normed=1, color='b')
        # axes.hist(shots_I_1, bins=40, label='1 I',
        #           histtype='step', normed=1, color='m')
        # axes.hist(shots_I_0, bins=40, label='0 I',
        #           histtype='step', normed=1, color='c')

        # axes.set_title('Histograms of shots on IQ plane as measured, %s shots'%min_len)
        # plt.xlabel('DAQ voltage integrated (a.u.)', fontsize=14)
        # plt.ylabel('Fraction', fontsize=14)

        # #plt.hist(SS_Q_data, bins=40,label='0 Q')
        # plt.legend(loc='best')
        # self.save_fig(fig, figname='raw-histograms', **kw)
        # plt.show()
        # #plotting the histograms after rotation
        # fig, axes = plt.subplots()

        # axes.hist(shots_I_1_rot, bins=40, label='|1>',
        #           histtype='step', normed=1, color='r')
        # axes.hist(shots_I_0_rot, bins=40, label='|0>',
        #           histtype='step', normed=1, color='b')

        # axes.set_title('Histograms of shots on rotaded IQ plane, %s shots' %
        #                min_len)
        # plt.xlabel('DAQ voltage integrated (a.u.)', fontsize=14)
        # plt.ylabel('Fraction', fontsize=14)

        # plt.legend()
        # self.save_fig(fig, figname='rotated-histograms', **kw)
        # plt.show()
        return(theta, shots_I_1_rot, shots_I_0_rot)

    def no_fits_analysis(self, shots_I_1_rot, shots_I_0_rot, min_len,
                         **kw):
        min_voltage_1 = np.min(shots_I_1_rot)
        min_voltage_0 = np.min(shots_I_0_rot)
        min_voltage = np.min([min_voltage_1, min_voltage_0])

        max_voltage_1 = np.max(shots_I_1_rot)
        max_voltage_0 = np.max(shots_I_0_rot)
        max_voltage = np.max([max_voltage_1, max_voltage_0])

        hist_1, bins = np.histogram(shots_I_1_rot, bins=1000,
                                    range=(min_voltage, max_voltage),
                                    density=1)
        cumsum_1 = np.cumsum(hist_1)
        self.cumsum_1 = cumsum_1/cumsum_1[-1]  # renormalizing

        hist_0, bins = np.histogram(shots_I_0_rot, bins=1000,
                                    range=(min_voltage, max_voltage),
                                    density=1)
        cumsum_0 = np.cumsum(hist_0)
        self.cumsum_0 = cumsum_0/cumsum_0[-1]  # renormalizing

        cumsum_diff = (abs(self.cumsum_1-self.cumsum_0))
        cumsum_diff_list = cumsum_diff.tolist()
        self.index_V_th_a = int(cumsum_diff_list.index(np.max(
            cumsum_diff_list)))
        V_th_a = bins[self.index_V_th_a]+(bins[1]-bins[0])/2
        # adding half a bin size
        F_a = 1-(1-cumsum_diff_list[self.index_V_th_a])/2

        fig, ax = plt.subplots()
        ax.plot(bins[0:-1], self.cumsum_1, label='cumsum_1', color='red')
        ax.plot(bins[0:-1], self.cumsum_0, label='cumsum_0', color='blue')
        ax.axvline(V_th_a, ls='--', label="V_th_a = %.3f" % V_th_a,
                   linewidth=2, color='grey')
        ax.text(.7, .6, '$Fa$ = %.4f' % F_a, transform=ax.transAxes,
                fontsize='large')
        ax.set_title('raw cumulative histograms')
        plt.xlabel('DAQ voltage integrated (AU)', fontsize=14)
        plt.ylabel('Fraction', fontsize=14)

        #plt.hist(SS_Q_data, bins=40,label = '0 Q')
        plt.legend(loc=2)
        self.save_fig(fig, figname='raw-cumulative-histograms', **kw)
        plt.show()

        # saving the results
        if 'SSRO_Fidelity' not in self.analysis_group:
            fid_grp = self.analysis_group.create_group('SSRO_Fidelity')
        else:
            fid_grp = self.analysis_group['SSRO_Fidelity']
        fid_grp.attrs.create(name='V_th_a', data=V_th_a)
        fid_grp.attrs.create(name='F_a', data=F_a)

        self.F_a = F_a
        self.V_th_a = V_th_a

    def s_curve_fits(self, shots_I_1_rot, shots_I_0_rot, min_len,
                     **kw):
        # Sorting data for analytical fitting
        S_sorted_I_1 = np.sort(shots_I_1_rot)
        S_sorted_I_0 = np.sort(shots_I_0_rot)
        p_norm_I_1 = 1. * np.arange(len(S_sorted_I_1)) / \
            (len(S_sorted_I_1) - 1)
        p_norm_I_0 = 1. * np.arange(len(S_sorted_I_0)) / \
            (len(S_sorted_I_0) - 1)

        # fitting the curves with integral normal distribution
        def erfcc(x):
            """
            Complementary error function.
            """
            z = abs(x)
            out = np.zeros(np.size(x))
            t = 1. / (1. + 0.5*z)
            r = t * np.exp(-z*z-1.26551223+t*(1.00002368+t*(.37409196 +
                                                            t*(.09678418+t*(-.18628806+t*(.27886807 +
                                                                                          t*(-1.13520398+t*(1.48851587+t*(-.82215223 +
                                                                                                                          t*.17087277)))))))))
            if np.size(x) > 1:
                for k in range(np.size(x)):
                    if (x[k] >= 0.):
                        out[k] = r[k]
                    else:
                        out[k] = 2. - r[k]
            else:
                if (x > 0):
                    out = r
                else:
                    out = 2-r
            return out

        def NormCdf(x, mu, sigma):
            t = x-mu
            y = 0.5*erfcc(-t/(sigma*np.sqrt(2.0)))
            for k in range(np.size(x)):
                if y[k] > 1.0:
                    y[k] = 1.0
            return y

        NormCdfModel = lmfit.Model(NormCdf)

        def NormCdf2(x, mu0, mu1, sigma0, sigma1, frac1):
            t0 = x-mu0
            t1 = x-mu1
            frac0 = 1-frac1
            y = frac1*0.5*erfcc(-t1/(sigma1*np.sqrt(2.0))) + \
                frac0*0.5*erfcc(-t0/(sigma0*np.sqrt(2.0)))
            for k in range(np.size(x)):
                if y[k] > 1.0:
                    y[k] = 1.0
            return y

        NormCdf2Model = lmfit.Model(NormCdf2)
        NormCdfModel.set_param_hint('mu', value=(np.average(shots_I_0_rot)
                                                 + np.average(shots_I_0_rot))/2)
        NormCdfModel.set_param_hint('sigma', value=(np.std(shots_I_0_rot)
                                                    + np.std(shots_I_0_rot))/2, min=0)

        params = NormCdfModel.make_params()

        fit_res_0 = NormCdfModel.fit(
            data=p_norm_I_0,
            x=S_sorted_I_0,
            params=params)

        fit_res_1 = NormCdfModel.fit(
            data=p_norm_I_1,
            x=S_sorted_I_1,
            params=params)
        # extracting the fitted parameters for the gaussian fits
        mu0 = fit_res_0.params['mu'].value
        sigma0 = fit_res_0.params['sigma'].value
        mu1 = fit_res_1.params['mu'].value
        sigma1 = fit_res_1.params['sigma'].value

        # setting hint parameters for double gaussfit of 'on' measurements
        NormCdf2Model.set_param_hint('mu0', value=mu0, vary=False)
        NormCdf2Model.set_param_hint('sigma0', value=sigma0, min=0, vary=False)
        NormCdf2Model.set_param_hint('mu1', value=np.average(shots_I_1_rot))
        NormCdf2Model.set_param_hint(
            'sigma1', value=np.std(shots_I_1_rot), min=0)
        NormCdf2Model.set_param_hint('frac1', value=0.9, min=0, max=1)

        # performing the double gaussfits of on 1 data
        params = NormCdf2Model.make_params()
        fit_res_double_1 = NormCdf2Model.fit(
            data=p_norm_I_1,
            x=S_sorted_I_1,
            params=params)

        # extracting the fitted parameters for the double gaussian fit 'on'
        sigma0_1 = fit_res_double_1.params['sigma0'].value
        sigma1_1 = fit_res_double_1.params['sigma1'].value
        mu0_1 = fit_res_double_1.params['mu0'].value
        mu1_1 = fit_res_double_1.params['mu1'].value
        frac1_1 = fit_res_double_1.params['frac1'].value

        NormCdf2Model = lmfit.Model(NormCdf2)
        # adding hint parameters for double gaussfit of 'off' measurements
        NormCdf2Model.set_param_hint('mu0', value=mu0)
        NormCdf2Model.set_param_hint('sigma0', value=sigma0, min=0)
        NormCdf2Model.set_param_hint('mu1', value=mu1_1, vary=False)
        NormCdf2Model.set_param_hint(
            'sigma1', value=sigma1_1, min=0, vary=False)
        NormCdf2Model.set_param_hint(
            'frac1', value=0.025, min=0, max=1, vary=True)

        params = NormCdf2Model.make_params()
        fit_res_double_0 = NormCdf2Model.fit(
            data=p_norm_I_0,
            x=S_sorted_I_0,
            params=params)

        # extracting the fitted parameters for the double gaussian fit 'off'
        sigma0_0 = fit_res_double_0.params['sigma0'].value
        sigma1_0 = fit_res_double_0.params['sigma1'].value
        mu0_0 = fit_res_double_0.params['mu0'].value
        mu1_0 = fit_res_double_0.params['mu1'].value
        frac1_0 = fit_res_double_0.params['frac1'].value
        print('frac1 in 0: {:.4f}'.format(frac1_0))

        def NormCdf(x, mu, sigma):
            t = x-mu
            y = 0.5*erfcc(-t/(sigma*np.sqrt(2.0)))
            return y

        def NormCdfdiff(x, mu0=mu0, mu1=mu1, sigma0=sigma0, sigma1=sigma1):
            y = -abs(NormCdf(x, mu0, sigma0)-NormCdf(x, mu1, sigma1))
            return y

        V_opt_single = optimize.brent(NormCdfdiff)
        F_single = -NormCdfdiff(x=V_opt_single)
        # print 'V_opt_single', V_opt_single
        # print 'F_single', F_single

        # redefining the function with different variables to avoid problems
        # with arguments in brent optimization
        def NormCdfdiff(x, mu0=mu0_0, mu1=mu1_1, sigma0=sigma0_0, sigma1=sigma1_1):
            y0 = -abs(NormCdf(x, mu0, sigma0)-NormCdf(x, mu1, sigma1))
            return y0

        self.V_th_d = optimize.brent(NormCdfdiff)
        F_d = 1-(1+NormCdfdiff(x=self.V_th_d))/2
        # print 'F_corrected',F_corrected

        def NormCdfdiffDouble(x, mu0_0=mu0_0,
                              sigma0_0=sigma0_0, sigma1_0=sigma1_0,
                              frac1_0=frac1_0, mu1_1=mu1_1,
                              sigma0_1=sigma0_1, sigma1_1=sigma1_1,
                              frac1_1=frac1_1):
            distr0 = (1-frac1_0)*NormCdf(x, mu0_0, sigma0_0) + \
                (frac1_0)*NormCdf(x, mu1_1, sigma1_1)

            distr1 = (1-frac1_1)*NormCdf(x, mu0_0, sigma0_0) + \
                (frac1_1)*NormCdf(x, mu1_1, sigma1_1)
            y = - abs(distr1-distr0)
            return y

        # print "refresh"
        # self.V_th_d = optimize.brent(NormCdfdiffDouble)
        # F_d = -NormCdfdiffDouble(x=self.V_th_d)

        # calculating the signal-to-noise ratio
        signal = abs(mu0_0-mu1_1)
        noise = (sigma0_0 + sigma1_1)/2
        SNR = signal/noise

        # plotting s-curves
        fig, ax = plt.subplots(figsize=(8, 4))
        ax.set_title(
            'S-curves (not binned) and fits, determining fidelity and threshold optimum, %s shots' % min_len)
        ax.set_xlabel('DAQ voltage integrated (V)')  # , fontsize=14)
        ax.set_ylabel('Fraction of counts')  # , fontsize=14)
        ax.set_ylim((-.01, 1.01))
        ax.plot(S_sorted_I_0, p_norm_I_0, label='0 I', linewidth=2,
                color='blue')
        ax.plot(S_sorted_I_1, p_norm_I_1, label='1 I', linewidth=2,
                color='red')

        # ax.plot(S_sorted_I_0, fit_res_0.best_fit,
        #         label='0 I single gaussian fit', ls='--', linewidth=3,
        #         color='lightblue')
        # ax.plot(S_sorted_I_1, fit_res_1.best_fit, label='1 I',
        #         linewidth=2, color='red')

        ax.plot(S_sorted_I_0, fit_res_double_0.best_fit,
                label='0 I double gaussfit', ls='--', linewidth=3,
                color='lightblue')
        ax.plot(S_sorted_I_1, fit_res_double_1.best_fit,
                label='1 I double gaussfit', ls='--', linewidth=3,
                color='darkred')
        labelstring = 'V_th_a= %.3f V' % (self.V_th_a)
        labelstring_corrected = 'V_th_d= %.3f V' % (self.V_th_d)

        ax.axvline(self.V_th_a, ls='--', label=labelstring,
                   linewidth=2, color='grey')
        ax.axvline(self.V_th_d, ls='--', label=labelstring_corrected,
                   linewidth=2, color='black')

        leg = ax.legend(loc='best')
        leg.get_frame().set_alpha(0.5)
        self.save_fig(fig, figname='S-curves', **kw)
        plt.show()

        # plotting the histograms
        fig, axes = plt.subplots(figsize=(8, 4))
        n1, bins1, patches = pylab.hist(shots_I_1_rot, bins=int(min_len/50),
                                        label='1 I', histtype='step',
                                        color='red', normed=True)
        n0, bins0, patches = pylab.hist(shots_I_0_rot, bins=int(min_len/50),
                                        label='0 I', histtype='step',
                                        color='blue', normed=True)
        pylab.clf()
        # n0, bins0 = np.histogram(shots_I_0_rot, bins=int(min_len/50), normed=1)
        # n1, bins1 = np.histogram(shots_I_1_rot, bins=int(min_len/50), normed=1)

        pylab.plot(bins1[:-1]+0.5*(bins1[1]-bins1[0]), n1, 'ro')
        pylab.plot(bins0[:-1]+0.5*(bins0[1]-bins0[0]), n0, 'bo')

        # n, bins1, patches = np.hist(shots_I_1_rot, bins=int(min_len/50),
        #                               label = '1 I',histtype='step',
        #                               color='red',normed=1)
        # n, bins0, patches = pylab.hist(shots_I_0_rot, bins=int(min_len/50),
        #                               label = '0 I',histtype='step',
        #                               color='blue',normed=1)

        # add lines showing the fitted distribution
        # building up the histogram fits for off measurements
        y0 = (1-frac1_0)*pylab.normpdf(bins0, mu0_0, sigma0_0) + \
            frac1_0*pylab.normpdf(bins0, mu1_0, sigma1_0)
        y1_0 = frac1_0*pylab.normpdf(bins0, mu1_0, sigma1_0)
        y0_0 = (1-frac1_0)*pylab.normpdf(bins0, mu0_0, sigma0_0)

        # building up the histogram fits for on measurements
        y1 = (1-frac1_1)*pylab.normpdf(bins1, mu0_1, sigma0_1) + \
            frac1_1*pylab.normpdf(bins1, mu1_1, sigma1_1)
        y1_1 = frac1_1*pylab.normpdf(bins1, mu1_1, sigma1_1)
        y0_1 = (1-frac1_1)*pylab.normpdf(bins1, mu0_1, sigma0_1)

        pylab.semilogy(bins0, y0, 'b', linewidth=1.5)
        pylab.semilogy(bins0, y1_0, 'b--', linewidth=3.5)
        pylab.semilogy(bins0, y0_0, 'b--', linewidth=3.5)

        pylab.semilogy(bins1, y1, 'r', linewidth=1.5)
        pylab.semilogy(bins1, y0_1, 'r--', linewidth=3.5)
        pylab.semilogy(bins1, y1_1, 'r--', linewidth=3.5)
        #(pylab.gca()).set_ylim(1e-6,1e-3)
        pdf_max = (max(max(y0), max(y1)))
        (pylab.gca()).set_ylim(pdf_max/1000, 2*pdf_max)

        plt.title('Histograms of {} shots, {}'.format(
            min_len, self.timestamp_string))
        plt.xlabel('DAQ voltage integrated (V)')  # , fontsize=14)
        plt.ylabel('Fraction of counts')  # , fontsize=14)

        plt.axvline(self.V_th_a, ls='--',
                    linewidth=2, color='grey', label='SNR={0:.2f}\n $F_a$={1:.4f}\n $F_d$={2:.4f}\n $p_e$={3:.4f}'.format(SNR, self.F_a, F_d, frac1_0))
        plt.axvline(self.V_th_d, ls='--',
                    linewidth=2, color='black')
        plt.legend()
        leg2 = ax.legend(loc='best')
        leg2.get_frame().set_alpha(0.5)
        #plt.hist(SS_Q_data, bins=40,label = '0 Q')
        self.save_fig(fig, figname='Histograms', **kw)
        plt.show()

        self.save_fitted_parameters(fit_res_double_0,
                                    var_name='fit_res_double_0')
        self.save_fitted_parameters(fit_res_double_1,
                                    var_name='fit_res_double_1')

        if 'SSRO_Fidelity' not in self.analysis_group:
            fid_grp = self.analysis_group.create_group('SSRO_Fidelity')
        else:
            fid_grp = self.analysis_group['SSRO_Fidelity']

        fid_grp.attrs.create(name='sigma0_0', data=sigma0_0)
        fid_grp.attrs.create(name='sigma1_1', data=sigma1_1)
        fid_grp.attrs.create(name='sigma0_1', data=sigma0_1)
        fid_grp.attrs.create(name='sigma1_0', data=sigma1_0)
        fid_grp.attrs.create(name='mu0_1', data=mu0_1)
        fid_grp.attrs.create(name='mu1_0', data=mu1_0)

        fid_grp.attrs.create(name='mu0_0', data=mu0_0)
        fid_grp.attrs.create(name='mu1_1', data=mu1_1)
        fid_grp.attrs.create(name='frac1_0', data=frac1_0)
        fid_grp.attrs.create(name='frac1_1', data=frac1_1)
        fid_grp.attrs.create(name='F_d', data=F_d)
        fid_grp.attrs.create(name='SNR', data=SNR)

        self.sigma0_0 = sigma0_0
        self.sigma1_1 = sigma1_1
        self.mu0_0 = mu0_0
        self.mu1_1 = mu1_1
        self.frac1_0 = frac1_0
        self.frac1_1 = frac1_1
        self.F_d = F_d
        self.SNR = SNR


class SSRO_discrimination_analysis(MeasurementAnalysis):

    '''
    Analysis that takes IQ-shots and extracts discrimination fidelity from
    it by fitting 2 2D gaussians. It does not assumption on what state the
    individual shots belong to.

    This method will only work if the gaussians belonging to both distributions
    are distinguisable.

    The 2D gauss does not include squeezing and assumes symmetric (in x/y)
    distributions.
    '''

    def __init__(self, **kw):
        kw['h5mode'] = 'r+'
        super(self.__class__, self).__init__(**kw)

    def run_default_analysis(self, plot_2D_histograms=True,
                             current_threshold=None, theta_in=0, **kw):
        self.add_analysis_datagroup_to_file()
        self.get_naming_and_values()
        I_shots = self.measured_values[0]
        Q_shots = self.measured_values[1]

        if theta_in != 0:
            shots = I_shots+1j*Q_shots
            rot_shots = dm_tools.rotate_complex(
                shots, angle=theta_in, deg=True)
            I_shots = rot_shots.real
            Q_shots = rot_shots.imag

        # Reshaping the data
        n_bins = 120  # the bins we want to have around our data
        # min min and max max constructions exist so that it also works
        # if one dimension only conatins zeros
        H, xedges, yedges = np.histogram2d(I_shots, Q_shots,
                                           bins=n_bins,
                                           range=[[min(min(I_shots), -1),
                                                   max(max(I_shots), 1)],
                                                  [min(min(Q_shots), -1),
                                                   max(max(Q_shots), 1)]],
                                           normed=True)
        self.H = H
        self.xedges = xedges
        self.yedges = yedges
        H_flat, x_tiled, y_rep = dm_tools.flatten_2D_histogram(
            H, xedges, yedges)

        # Performing the fits
        g2_mod = fit_mods.DoubleGauss2D_model
        params = g2_mod.guess(model=g2_mod, data=H_flat, x=x_tiled, y=y_rep)
        # assume symmetry of the gaussian blobs in x and y
        params['A_sigma_y'].set(expr='A_sigma_x')
        params['B_sigma_y'].set(expr='B_sigma_x')
        self.fit_res = g2_mod.fit(data=H_flat, x=x_tiled, y=y_rep,
                                  params=params)

        # Saving the fit results to the datafile
        self.save_fitted_parameters(self.fit_res, 'Double gauss fit')
        if plot_2D_histograms:  # takes ~350ms, speedup quite noticable
            fig, axs = plt.subplots(nrows=1, ncols=3)
            fit_mods.plot_fitres2D_heatmap(self.fit_res, x_tiled, y_rep,
                                           axs=axs, cmap='viridis')
            for ax in axs:
                ax.ticklabel_format(style='sci', fontsize=4,
                                    scilimits=(0, 0))
                ax.set_xlabel('I')  # TODO: add units
                edge = max(max(abs(xedges)), max(abs(yedges)))
                ax.set_xlim(-edge, edge)
                ax.set_ylim(-edge, edge)
                # ax.set_axis_bgcolor(plt.cm.viridis(0))
            axs[0].set_ylabel('Q')
            #axs[0].ticklabel_format(style = 'sci',  fontsize=4)

            self.save_fig(
                fig, figname='2D-Histograms_{}'.format(theta_in), **kw)

        #######################################################
        #         Extract quantities of interest              #
        #######################################################
        self.mu_a = (self.fit_res.params['A_center_x'].value +
                     1j * self.fit_res.params['A_center_y'].value)
        self.mu_b = (self.fit_res.params['B_center_x'].value +
                     1j * self.fit_res.params['B_center_y'].value)

        # only look at sigma x because we assume sigma_x = sigma_y
        sig_a = self.fit_res.params['A_sigma_x'].value
        sig_b = self.fit_res.params['B_sigma_x'].value
        # Picking threshold in the middle assumes same sigma for both
        # distributions, this can be improved by optimizing the F_discr
        diff_vec = self.mu_b - self.mu_a

        self.opt_I_threshold = np.mean([self.mu_a.real, self.mu_b.real])
        self.theta = np.angle(diff_vec, deg=True)
        self.mean_sigma = np.mean([sig_a, sig_b])
        # relative separation of the gaussians in units of sigma
        self.relative_separation = abs(diff_vec)/self.mean_sigma
        # relative separation of the gaussians when projected on the I-axis
        self.relative_separation_I = diff_vec.real/self.mean_sigma

        #######################################################
        # Calculating discrimanation fidelities based on erfc #
        #######################################################
        # CDF of gaussian is P(X<=x) = .5 erfc((mu-x)/(sqrt(2)sig))

        # Along the optimal direction
        CDF_a = .5 * math.erfc((abs(diff_vec/2)) /
                               (np.sqrt(2)*sig_a))
        CDF_b = .5 * math.erfc((-abs(diff_vec/2)) /
                               (np.sqrt(2)*sig_b))
        self.F_discr = 1-(1-abs(CDF_a - CDF_b))/2

        # Projected on the I-axis
        CDF_a = .5 * math.erfc((self.mu_a.real - self.opt_I_threshold) /
                               (np.sqrt(2)*sig_a))
        CDF_b = .5 * math.erfc((self.mu_b.real - self.opt_I_threshold) /
                               (np.sqrt(2)*sig_b))

        self.F_discr_I = abs(CDF_a - CDF_b)
        # Current threshold projected on the I-axis
        if current_threshold is not None:
            CDF_a = .5 * math.erfc((self.mu_a.real - current_threshold) /
                                   (np.sqrt(2)*sig_a))
            CDF_b = .5 * math.erfc((self.mu_b.real - current_threshold) /
                                   (np.sqrt(2)*sig_b))
            self.F_discr_curr_t = 1-(1-abs(CDF_a - CDF_b))/2

        self.finish(**kw)


class touch_n_go_SSRO_Analysis(MeasurementAnalysis):

    '''
    Script to analyze the single shots used for touch and go selection
    '''

    def __init__(self, label='touch_n_go', **kw):
        kw['label'] = label
        kw['h5mode'] = 'r+'
        super(self.__class__, self).__init__(**kw)

    def run_default_analysis(self, print_fit_results=False, **kw):

        self.add_analysis_datagroup_to_file()

        # plotting histograms of the raw shots on I and Q axis

        shots_I_data = self.get_values(key='touch_n_go_I_shots')
        shots_Q_data = self.get_values(key='touch_n_go_Q_shots')
        instrument_settings = self.data_file['Instrument settings']
        threshold = instrument_settings['CBox'].attrs['signal_threshold_line0']
        # plotting the histograms before rotation
        fig, axes = plt.subplots(figsize=(10, 10))
        axes.hist(shots_I_data, bins=100, label='I', histtype='step', normed=1)
        #axes.hist(shots_Q_data, bins=40, label = '0 Q',histtype='step',normed=1)
        axes.axvline(x=threshold, ls='--', label='threshold')

        axes.set_title(
            'Histogram of I-shots for touch and go measurement and threshold')
        plt.xlabel('DAQ voltage integrated (AU)', fontsize=14)
        plt.ylabel('Fraction', fontsize=14)

        #plt.hist(SS_Q_data, bins=40,label = '0 Q')
        plt.legend()
        self.save_fig(fig, figname='raw-histograms', **kw)
        plt.show()

        self.finish(**kw)


class SSRO_single_quadrature_discriminiation_analysis(MeasurementAnalysis):

    '''
    Analysis that fits two gaussians to a histogram of a dataset.
    Uses this to extract F_discr and the optimal threshold
    '''

    def __init__(self, quadrature='I', **kw):
        # Note: quadrature is a bit of misnomer here
        # it represents the channel/weight of the data we want to bin
        kw['h5mode'] = 'r+'
        self.quadrature = quadrature
        super().__init__(**kw)

    def run_default_analysis(self, close_file=True, **kw):
        self.get_naming_and_values()
        hist, bins, centers = self.histogram_shots(self.shots)
        self.fit_data(hist, centers)
        self.make_figures(hist=hist, centers=centers, **kw)

        self.F_discr, self.opt_threshold = self.calculate_discrimination_fidelity(
            fit_res=self.fit_res)
        if close_file:
            self.data_file.close()
        return

    def get_naming_and_values(self):
        super().get_naming_and_values()
        if type(self.quadrature) is str:
            self.shots = self.get_values(self.quadrature)
            # Potentially bug sensitive!!
            self.units = self.value_units[0]
        elif type(self.quadrature) is int:
            self.shots = self.measured_values[self.quadrature]
            self.units = self.value_units[self.quadrature]

    def histogram_shots(self, shots):
        hist, bins = np.histogram(shots, bins=90, normed=True)
        # 0.7 bin widht is a sensible default for plotting
        centers = (bins[:-1] + bins[1:]) / 2
        return hist, bins, centers

    def fit_data(self, hist, centers):
        self.add_analysis_datagroup_to_file()
        self.model = fit_mods.DoubleGaussModel
        params = self.model.guess(self.model, hist, centers)
        self.fit_res = self.model.fit(data=hist, x=centers, params=params)
        self.save_fitted_parameters(
            fit_res=self.fit_res, var_name='{}shots'.format(self.quadrature))
        return self.fit_res

    def make_figures(self, hist, centers, show_guess=False, **kw):
        self.fig, self.ax = plt.subplots(figsize=(5, 3))
        width = .7 * (centers[1]-centers[0])
        plot_title = kw.pop('plot_title', textwrap.fill(
                            self.timestamp_string + '_' +
                            self.measurementstring, 40))

        x_fine = np.linspace(min(centers),
                             max(centers), 1000)
        # Plotting the data
        self.ax.bar(centers, hist, align='center', width=width, label='data')
        self.ax.plot(x_fine, self.fit_res.eval(x=x_fine), label='fit', c='r')
        if show_guess:
            self.ax.plot(x_fine, self.fit_res.eval(
                x=x_fine, **self.fit_res.init_values), label='guess', c='g')
            self.ax.legend(loc='best')

        # Prettifying the plot
        self.ax.ticklabel_format(useOffset=False)
        self.ax.set_title(plot_title)
        self.ax.set_xlabel('{} ({})'.format(self.quadrature, self.units))
        self.ax.set_ylabel('normalized counts')
        self.save_fig(self.fig, fig_tight=True, **kw)

    def calculate_discrimination_fidelity(self, fit_res):
        '''
        Calculate fidelity based on the overlap of the two fits.
        Does this by numerically evaluating the function.
        Analytic is possible but not done here.
        '''
        mu_a = fit_res.best_values['A_center']
        mu_b = fit_res.best_values['B_center']
        s_a = fit_res.best_values['A_sigma']
        s_b = fit_res.best_values['B_sigma']

        x_fine = np.linspace(min(mu_a-4*s_a, mu_b-4*s_b),
                             max(mu_b+4*s_a, mu_b+4*s_b), 1000)
        CDF_a = np.zeros(len(x_fine))
        CDF_b = np.zeros(len(x_fine))
        for i, x in enumerate(x_fine):
            CDF_a[i] = .5 * erfc((mu_a-x)/(np.sqrt(2)*s_a))
            CDF_b[i] = .5 * erfc((mu_b-x)/(np.sqrt(2)*s_b))
        F_discr = np.max(abs(CDF_a-CDF_b))
        opt_threshold = x_fine[np.argmax(abs(CDF_a-CDF_b))]
        return F_discr, opt_threshold


class T1_Analysis(TD_Analysis):

    def __init__(self, label='T1', make_fig=True, **kw):
        kw['label'] = label
        kw['h5mode'] = 'r+'  # Read write mode, file must exist
        super().__init__(**kw)

    def fit_T1(self, t_arr, data):
        # Guess for params
        fit_mods.ExpDecayModel.set_param_hint('amplitude', value=1,
                                              min=0, max=2)
        fit_mods.ExpDecayModel.set_param_hint(
            'tau',
            value=self.sweep_points[1]*50,  # use index 1
            min=self.sweep_points[1],
            max=self.sweep_points[-1]*1000)
        fit_mods.ExpDecayModel.set_param_hint('offset', value=0, vary=False)
        fit_mods.ExpDecayModel.set_param_hint('n', value=1, vary=False)
        self.params = fit_mods.ExpDecayModel.make_params()

        fit_res = fit_mods.ExpDecayModel.fit(
            data=data,
            t=t_arr,
            params=self.params)
        return fit_res

    def run_default_analysis(self, print_fit_results=False,
                             make_fig=True, **kw):
        show_guess = kw.pop('show_guess', False)
        close_file = kw.pop('close_file', True)
        self.add_analysis_datagroup_to_file()
        self.get_naming_and_values()
        fig, figarray, ax, axarray = self.setup_figures_and_axes()
        self.normalized_values = []

        if make_fig:
            for i, name in enumerate(self.value_names):
                if len(self.value_names) < 4:
                    ax2 = axarray[i]
                else:
                    ax2 = axarray[i/2, i % 2]

                self.plot_results_vs_sweepparam(x=self.sweep_points,
                                                y=self.measured_values[i],
                                                fig=figarray, ax=ax2,
                                                xlabel=self.xlabel,
                                                ylabel=self.ylabels[i],
                                                save=False)

        if 'I_cal' in self.value_names[i]:  # Fit the data
            norm = self.normalize_data_to_calibration_points(
                self.measured_values[i], self.NoCalPoints)
            self.normalized_values = norm[0]
            self.normalized_data_points = norm[1]
            self.normalized_cal_vals = norm[2]

        else:
            norm = self.normalize_data_to_calibration_points(
                self.measured_values[0], self.NoCalPoints)
            self.normalized_values = norm[0]
            self.normalized_data_points = norm[1]
            self.normalized_cal_vals = norm[2]

        fit_res = self.fit_T1(t_arr=self.sweep_points[:-self.NoCalPoints],
                              data=self.normalized_data_points)

        self.fit_res = fit_res
        best_vals = fit_res.best_values
        self.save_fitted_parameters(fit_res=fit_res, var_name='F|1>')

        self.T1 = best_vals['tau']
        self.T1_stderr = fit_res.params['tau'].stderr

        if print_fit_results:
            print(fit_res.fit_report())
        if make_fig:
            self.plot_results_vs_sweepparam(x=self.sweep_points*1e6,
                                            y=self.normalized_values,
                                            fig=fig, ax=ax,
                                            xlabel=r'Time ($\mu s$)',
                                            ylabel=r'$F$ $|1 \rangle$',
                                            **kw)
            if show_guess:
                ax.plot(self.sweep_points[:-self.NoCalPoints],
                        fit_res.init_fit, 'k--')

            best_vals = fit_res.best_values
            t = np.linspace(self.sweep_points[0],
                            self.sweep_points[-self.NoCalPoints], 1000)

            y = fit_mods.ExpDecayFunc(
                t, tau=best_vals['tau'],
                n=best_vals['n'],
                amplitude=best_vals['amplitude'],
                offset=best_vals['offset'])

            ax.plot(t*1e6, y, 'r-')
            textstr = '$T_1$ = %.3g $\pm$ (%.5g) s ' % (
                fit_res.params['tau'].value, fit_res.params['tau'].stderr)

            ax.text(0.4, 0.95, textstr, transform=ax.transAxes,
                    fontsize=11, verticalalignment='top',
                    bbox=self.box_props)
            self.save_fig(fig, figname=self.measurementstring+'_Fit', **kw)
            # self.save_fig(fig, figname=self.measurementstring+'_' +
            #               self.value_names[i], **kw)
            self.save_fig(self.figarray, figname=self.measurementstring, **kw)
        if close_file:
            self.data_file.close()
        return fit_res

    def get_measured_T1(self):
        fitted_pars = self.data_file['Analysis']['Fitted Params F|1>']
        T1 = fitted_pars['tau'].attrs['value']
        T1_stderr = fitted_pars['tau'].attrs['stderr']

        return T1, T1_stderr


class Ramsey_Analysis(TD_Analysis):

    def __init__(self, label='Ramsey', **kw):
        kw['label'] = label
        kw['h5mode'] = 'r+'
        super(self.__class__, self).__init__(**kw)

    def fit_Ramsey(self, print_fit_results=False):
        damped_osc_mod = fit_mods.ExpDampOscModel
        average = np.mean(self.normalized_data_points)

        ft_of_data = np.fft.fft(self.normalized_data_points)
        index_of_fourier_maximum = np.argmax(np.abs(
            ft_of_data[1:len(ft_of_data)//2]))+1
        max_ramsey_delay = self.sweep_points[-self.NoCalPoints] - \
            self.sweep_points[0]

        fft_axis_scaling = 1/(max_ramsey_delay)
        freq_est = fft_axis_scaling*index_of_fourier_maximum
        est_number_of_periods = index_of_fourier_maximum

        if (average > 0.7 or
                (est_number_of_periods < 2) or
                est_number_of_periods > len(ft_of_data)/2.):
            print('the trace is to short to find multiple periods')

            if print_fit_results:
                print('Setting frequency to 0 and ' +
                      'fitting with decaying exponential.')
            damped_osc_mod.set_param_hint('frequency',
                                          value=freq_est,
                                          vary=False)
            damped_osc_mod.set_param_hint('phase',
                                          value=0, vary=False)
        else:
            damped_osc_mod.set_param_hint('frequency',
                                          value=freq_est,
                                          vary=True,
                                          min=(1/(100 *
                                                  self.sweep_points[-1])),
                                          max=(20/self.sweep_points[-1]))

        amplitude_guess = 1
        damped_osc_mod.set_param_hint('amplitude',
                                      value=amplitude_guess,
                                      min=0.4, max=2.0)

        if (np.average(self.normalized_data_points[:4]) >
                np.average(self.normalized_data_points[4:8])):
            phase_estimate = 0
        else:
            phase_estimate = np.pi

        damped_osc_mod.set_param_hint('phase',
                                      value=phase_estimate, vary=True)

        damped_osc_mod.set_param_hint('tau',
                                      value=self.sweep_points[1]*10,
                                      min=self.sweep_points[1],
                                      max=self.sweep_points[1]*1000)

        damped_osc_mod.set_param_hint('exponential_offset',
                                      value=0.5,
                                      min=0.4, max=1.1)
        damped_osc_mod.set_param_hint('oscillation_offset',
                                      value=0, vary=False)

        damped_osc_mod.set_param_hint('n',
                                      value=1,
                                      vary=False)
        self.params = damped_osc_mod.make_params()
        fit_res = damped_osc_mod.fit(data=self.normalized_data_points,
                                     t=self.sweep_points[:-self.NoCalPoints],
                                     params=self.params)
        if fit_res.chisqr > .35:
            logging.warning('Fit did not converge, varying phase')
            fit_res_lst = []

            for phase_estimate in np.linspace(0, 2*np.pi, 8):
                damped_osc_mod.set_param_hint('phase',
                                              value=phase_estimate)
                self.params = damped_osc_mod.make_params()
                fit_res_lst += [damped_osc_mod.fit(
                                data=self.normalized_data_points,
                                t=self.sweep_points[:-self.NoCalPoints],
                                params=self.params)]

            chisqr_lst = [fit_res.chisqr for fit_res in fit_res_lst]
            fit_res = fit_res_lst[np.argmin(chisqr_lst)]
        self.fit_results.append(fit_res)
        if print_fit_results:
            print(fit_res.fit_report())
        return fit_res

    def plot_results(self, fig, ax, fit_res, ylabel, show_guess=False):
        textstr = ('  $f$  \t= %.3g $ \t \pm$ (%.3g) Hz'
                   % (fit_res.params['frequency'].value,
                      fit_res.params['frequency'].stderr) +
                   '\n$T_2^\star$ = %.3g $\t \pm$ (%.3g) s '
                   % (fit_res.params['tau'].value,
                      fit_res.params['tau'].stderr))
        ax.text(0.4, 0.95, textstr,
                transform=ax.transAxes, fontsize=11,
                verticalalignment='top', bbox=self.box_props)
        self.plot_results_vs_sweepparam(x=self.sweep_points*1e6,
                                        y=self.normalized_values,
                                        fig=fig, ax=ax,
                                        xlabel=r'Time ($\mu s$)',
                                        ylabel=ylabel,
                                        save=False)
        if show_guess:
            ax.plot(self.sweep_points[:-self.NoCalPoints],
                    self.fit_res.init_fit, 'k--')
        x = np.linspace(self.sweep_points[0],
                        self.sweep_points[-self.NoCalPoints],
                        len(self.sweep_points)*100)
        best_vals = self.fit_res.best_values
        y = fit_mods.ExpDampOscFunc(
            x, tau=best_vals['tau'],
            n=best_vals['n'],
            frequency=best_vals['frequency'],
            phase=best_vals['phase'],
            amplitude=best_vals['amplitude'],
            oscillation_offset=best_vals['oscillation_offset'],
            exponential_offset=best_vals['exponential_offset'])
        ax.plot(x*1e6, y, 'r-')

    def run_default_analysis(self, print_fit_results=False, **kw):

        close_file = kw.pop('close_file', True)
        show_guess = kw.pop('show_guess', False)
        show = kw.pop('show', False)
        self.add_analysis_datagroup_to_file()
        self.get_naming_and_values()
        fig1, fig2, ax, axarray = self.setup_figures_and_axes()

        norm = self.normalize_data_to_calibration_points(
            self.measured_values[0], self.NoCalPoints)
        self.normalized_values = norm[0]
        self.normalized_data_points = norm[1]
        self.normalized_cal_vals = norm[2]
        self.fit_res = self.fit_Ramsey(print_fit_results)
        self.save_fitted_parameters(self.fit_res, var_name=self.value_names[0])
        self.plot_results(fig1, ax, self.fit_res, show_guess=show_guess,
                          ylabel=r'$F$ $|1 \rangle$')

        for i, name in enumerate(self.value_names):
            if len(self.value_names) == 4:
                if i < 2:
                    ax2 = axarray[0, i]
                else:
                    ax2 = axarray[1, i-2]
            else:
                ax2 = axarray[i]

            self.plot_results_vs_sweepparam(x=self.sweep_points,
                                            y=self.measured_values[i],
                                            fig=fig2, ax=ax2,
                                            xlabel=self.xlabel,
                                            ylabel=self.ylabels[i],
                                            save=False)

        stepsize = self.sweep_points[1] - self.sweep_points[0]
        self.total_detuning = self.fit_res.params['frequency'].value
        self.detuning_stderr = self.fit_res.params['frequency'].stderr
        self.T2_star = self.fit_res.params['tau'].value
        self.T2_star_stderr = self.fit_res.params['tau'].stderr

        self.artificial_detuning = 4./(60*stepsize)
        self.detuning = self.total_detuning - self.artificial_detuning

        if show:
            plt.show()
        self.save_fig(fig1, figname=self.measurementstring+'_Ramsey_fit', **kw)
        self.save_fig(fig2, figname=self.measurementstring, **kw)
        if close_file:
            self.data_file.close()
        return self.fit_res

    def get_measured_freq(self):
        fitted_pars = self.data_file['Analysis']['Fitted Params I_cal']
        freq = fitted_pars['frequency'].attrs['value']
        freq_stderr = fitted_pars['frequency'].attrs['stderr']

        return freq, freq_stderr

    def get_measured_T2_star(self):
        '''
        Returns measured T2 star from the fit to the Ical data.
         return T2, T2_stderr
        '''
        fitted_pars = self.data_file['Analysis']['Fitted Params I_cal']
        T2 = fitted_pars['tau'].attrs['value']
        T2_stderr = fitted_pars['tau'].attrs['stderr']

        return T2, T2_stderr


class DragDetuning_Analysis(TD_Analysis):

    def __init__(self, label='DragDetuning', **kw):
        kw['label'] = label
        kw['h5mode'] = 'r+'  # Read write mode, file must exist
        super(self.__class__, self).__init__(**kw)

    def run_default_analysis(self, print_fit_results=False, **kw):
        close_file = kw.pop('close_file', True)
        figsize = kw.pop('figsize', (11, 10))
        self.add_analysis_datagroup_to_file()
        self.get_naming_and_values()
        fig, axarray = plt.subplots(2, 2, figsize=figsize)

        XpY90_data = self.measured_values[0][0::2] + \
            1.j*self.measured_values[1][0::2]
        YpX90_data = self.measured_values[0][1::2] + \
            1.j*self.measured_values[1][1::2]

        self.XpY90 = np.mean(XpY90_data)
        self.YpX90 = np.mean(YpX90_data)
        self.detuning = np.abs(self.XpY90 - self.YpX90)

        for i, name in enumerate(self.value_names):
            ax = axarray[i/2, i % 2]
            self.plot_results_vs_sweepparam(x=self.sweep_points,
                                            y=self.measured_values[i],
                                            fig=fig,
                                            ax=ax,
                                            xlabel=self.xlabel,
                                            ylabel=self.ylabels[i],
                                            **kw)

        self.save_fig(fig, figname=self.measurementstring, **kw)
        if close_file:
            self.data_file.close()
        return (self.detuning, self.XpY90, self.YpX90)


class TransientAnalysis(TD_Analysis):

    def run_default_analysis(self, print_fit_results=False, **kw):
        close_file = kw.pop('close_file', True)
        demodulate = kw.pop('demodulate', False)
        figsize = kw.pop('figsize', (11, 4))
        self.IF = kw.pop('IF', 10)
        self.load_hdf5data()
        keys = list(self.g.keys())
        fig, ax = plt.subplots(1, 1, figsize=figsize)

        self.valuenames = ["transient_0", "transient_1"]
        if 'touch_n_go_transient_0' in keys:
            mode = 'CBox'
            transient_0 = self.get_values(key='touch_n_go_transient_0')
            transient_1 = self.get_values(key='touch_n_go_transient_1')
            sampling_rate = 0.2  # Gsample/s
            kw.pop('plot_title', "CBox transient")
            samples = len(transient_0)

        elif 'average_transients_I' in keys:
            mode = 'ATS'
            transients_0 = self.get_values(key='average_transients_I')
            transients_1 = self.get_values(key='average_transients_Q')
            samples = len(transients_0[:, 0])
            sampling_rate = 1  # Gsample/s

        self.time = np.linspace(0, samples/sampling_rate, samples)
        if mode == 'CBox':
            self.plot_results_vs_sweepparam(x=self.time,
                                            y=transient_0,
                                            fig=fig,
                                            ax=ax,
                                            marker='-o',
                                            xlabel="time (ns)",
                                            ylabel="amplitude (au)",
                                            **kw)
        else:

            ax.plot(self.time, transients_0[:, 0], marker='.',
                    label='Average transient ch A')
            ax.plot(self.time, transients_1[:, 0], marker='.',
                    label='Average transient ch B')
            ax.legend()

            ax.set_xlabel('time (ns)')
            ax.set_ylabel('dac voltage (V)')

        if demodulate:
            print('demodulating using IF = %.2f GHz' % self.IF)
            dem_cos = np.cos(2*np.pi*self.IF*self.time)
            dem_sin = np.sin(2*np.pi*self.IF*self.time)

            self.demod_transient_I = dem_cos*transients_0[:, 0] + \
                dem_sin * transients_1[:, 0]
            self.demod_transient_Q = -dem_sin*transients_0[:, 0] + \
                dem_cos * transients_1[:, 0]

            fig2, axs2 = plt.subplots(1, 1, figsize=figsize, sharex=True)
            axs2.plot(self.time, self.demod_transient_I, marker='.',
                      label='I demodulated')
            axs2.plot(self.time, self.demod_transient_Q, marker='.',
                      label='Q demodulated')
            axs2.legend()
            self.save_fig(fig2, figname=self.measurementstring+'demod', **kw)
            axs2.set_xlabel('time (ns)')
            axs2.set_ylabel('dac voltage (V)')

            self.power = self.demod_transient_I**2 + self.demod_transient_Q**2
            fig3, ax3 = plt.subplots(1, 1, figsize=figsize, sharex=True)
            ax3.plot(self.time, self.power, marker='.')
            ax3.set_ylabel('Power (a.u.)')
            self.save_fig(fig3, figname=self.measurementstring+'Power', **kw)
            ax3.set_xlabel('time (ns)')

        self.save_fig(fig, figname=self.measurementstring, **kw)
        if close_file:
            self.data_file.close()
        return


class DriveDetuning_Analysis(TD_Analysis):

    def __init__(self, label='DriveDetuning', **kw):
        kw['label'] = label
        kw['h5mode'] = 'r+'  # Read write mode, file must exist
        super(self.__class__, self).__init__(**kw)

    def run_default_analysis(self, print_fit_results=False, **kw):

        def sine_fit_data():
            self.fit_type = 'sine'
            damped_osc_mod = fit_mods.CosModel

            # Estimate frequency using Fourier transform
            ft_of_data = np.fft.fft(data)
            freq_est = np.argmax(np.abs(ft_of_data[1:len(ft_of_data)/2]))+1
            print('using chagned')
            slope = stats.linregress(list(range(4)), data[:4])[0]
            if slope > 0:
                amp_sign = 1.
            else:
                amp_sign = -1.
            amp_guess = amp_sign * abs((cal_data_mean[1] - cal_data_mean[0])/2)

            damped_osc_mod.set_param_hint('amplitude', value=amp_guess,
                                          min=-1.2*amp_guess,
                                          max=1.2*amp_guess)
            damped_osc_mod.set_param_hint('frequency', value=freq_est /
                                          sweep_points[-1])
            damped_osc_mod.set_param_hint('phase', value=-np.pi/2, vary=False)
            damped_osc_mod.set_param_hint(
                'offset', value=np.mean(cal_data_mean))
            damped_osc_mod.set_param_hint('tau', value=400)
            self.params = damped_osc_mod.make_params()
            fit_results = damped_osc_mod.fit(data=data, t=sweep_points,
                                             params=self.params)
            return fit_results

        def quadratic_fit_data():
            M = np.array(
                [sweep_points**2, sweep_points, [1]*len(sweep_points)])
            Minv = np.linalg.pinv(M)
            [a, b, c] = np.dot(data, Minv)
            fit_data = (a*sweep_points**2 + b*sweep_points + c)
            return fit_data, (a, b, c)

        close_file = kw.pop('close_file', True)
        figsize = kw.pop('figsize', (11, 5))
        self.add_analysis_datagroup_to_file()
        self.get_naming_and_values()

        if len(self.sweep_points) == 60:
            self.NoCalPoints = 10
        else:
            self.NoCalPoints = 4

        self.normalize_data_to_calibration_points(
            self.measured_values[0], self.NoCalPoints)
        self.add_dataset_to_analysisgroup('Corrected data',
                                          self.corr_data)
        self.analysis_group.attrs.create('corrected data based on',
                                         'calibration points')

        data = self.corr_data[:-self.NoCalPoints]
        cal_data = np.split(self.corr_data[-self.NoCalPoints:], 2)
        cal_data_mean = np.mean(cal_data, axis=1)
        cal_peak_to_peak = abs(cal_data_mean[1] - cal_data_mean[0])

        sweep_points = self.sweep_points[:-self.NoCalPoints]
        data_peak_to_peak = max(data) - min(data)

        self.fit_results_sine = sine_fit_data()
        self.fit_results_quadratic = quadratic_fit_data()

        chisqr_sine = self.fit_results_sine.chisqr
        chisqr_quadratic = np.sum((self.fit_results_quadratic[0] - data)**2)

        if (chisqr_quadratic < chisqr_sine) or \
                (data_peak_to_peak/cal_peak_to_peak < .5):
            self.fit_type = 'quadratic'
            self.slope = self.fit_results_quadratic[1][1]
            amplitude = cal_peak_to_peak / 2

        else:
            self.fit_type = 'sine'
            amplitude = self.fit_results_sine.params['amplitude']
            frequency = self.fit_results_sine.params['frequency']
            self.slope = 2 * np.pi * amplitude * frequency

        self.drive_detuning = self.slope / (2 * np.pi * abs(amplitude))
        self.drive_scaling_factor = 1. / (1. + self.drive_detuning)

        # Plotting
        fig, axarray = plt.subplots(2, figsize=figsize)
        for k, name in enumerate(self.value_names):
            ax = axarray[k]
            self.plot_results_vs_sweepparam(x=self.sweep_points,
                                            y=self.measured_values[k],
                                            fig=fig,
                                            ax=ax,
                                            xlabel=self.xlabel,
                                            ylabel=self.ylabels[k],
                                            **kw)
        self.save_fig(fig, figname=self.measurementstring, **kw)
        fig, ax = self.default_ax()
        self.plot_results_vs_sweepparam(x=self.sweep_points,
                                        y=self.corr_data,
                                        fig=fig,
                                        ax=ax,
                                        xlabel=self.xlabel,
                                        ylabel=r'$F$  $|1\rangle$',
                                        **kw)
        if self.fit_type is 'sine':
            ax.plot(sweep_points, self.fit_results_sine.best_fit)
        else:
            ax.plot(sweep_points, self.fit_results_quadratic[0])
        # plt.show()
        self.save_fig(fig, figname=self.measurementstring + '_fit', **kw)
        if close_file:
            self.data_file.close()
        return self.drive_scaling_factor


class OnOff_Analysis(TD_Analysis):

    def __init__(self, label='OnOff', idx=None, **kw):
        kw['label'] = label
        kw['h5mode'] = 'r+'  # Read write mode, file must exist
        self.idx = idx
        super(self.__class__, self).__init__(**kw)

    def run_default_analysis(self, print_fit_results=False, **kw):
        close_file = kw.pop('close_file', True)
        self.add_analysis_datagroup_to_file()
        self.get_naming_and_values()
        figsize = kw.pop('figsize', (11, 2*len(self.value_names)))
        if self.idx is not None:
            idx_val = np.where(self.value_names == 'I_cal_%d' % self.idx)[0][0]
        else:
            try:
                idx_val = np.where(self.value_names == 'I_cal')[0][0]
            except:  # Kind of arbitrarily choose axis 0
                idx_val = 0

        fig, axarray = plt.subplots(len(self.value_names)/2, 2,
                                    figsize=figsize)

        I_cal = self.measured_values[idx_val]
        zero_mean = np.mean(I_cal[0::2])
        zero_std = np.std(I_cal[0::2])

        one_mean = np.mean(I_cal[1::2])
        one_std = np.std(I_cal[1::2])

        self.distance = np.power(zero_mean - one_mean, 2)
        distance_error = np.sqrt(
            np.power(2.*(zero_mean - one_mean)*zero_std, 2)
            + np.power(2.*(one_mean - zero_mean)*one_std, 2))
        self.contrast = self.distance/distance_error

        for i, name in enumerate(self.value_names):
            if len(self.value_names) == 4:
                ax = axarray[i/2, i % 2]
            elif len(self.value_names) == 2:
                ax = axarray[i]

            self.plot_results_vs_sweepparam(x=self.sweep_points[::2],
                                            y=self.measured_values[i][::2],
                                            fig=fig,
                                            ax=ax,
                                            xlabel=self.xlabel,
                                            ylabel=self.ylabels[i],
                                            label='On',
                                            marker='o:',
                                            **kw)
            self.plot_results_vs_sweepparam(x=self.sweep_points[1::2],
                                            y=self.measured_values[i][1::2],
                                            fig=fig,
                                            ax=ax,
                                            xlabel=self.xlabel,
                                            ylabel=self.ylabels[i],
                                            label='Off',
                                            marker='o:',
                                            **kw)
            ax.legend()
        fig2, ax2 = plt.subplots(figsize=(10, 6))
        self.plot_results_vs_sweepparam(x=self.sweep_points[::2],
                                        y=I_cal[::2],
                                        fig=fig2,
                                        ax=ax2,
                                        xlabel=self.xlabel,
                                        ylabel=self.ylabels[idx_val],
                                        label='Off',
                                        marker='o:',
                                        **kw)
        self.plot_results_vs_sweepparam(x=self.sweep_points[1::2],
                                        y=I_cal[1::2],
                                        fig=fig2,
                                        ax=ax2,
                                        xlabel=self.xlabel,
                                        ylabel=self.ylabels[idx_val],
                                        label='Off',
                                        marker='o:',
                                        **kw)
        ax2.hlines((zero_mean), 0, len(self.sweep_points),
                   linestyle='solid', color='blue')
        ax2.hlines((one_mean), 0, len(self.sweep_points),
                   linestyle='solid', color='green')
        ax2.text(2, zero_mean, "Zero mean", bbox=self.box_props, color='blue')
        ax2.text(2, one_mean, "One mean", bbox=self.box_props, color='green')
        ax2.hlines((zero_mean+zero_std, zero_mean-zero_std),
                   0, len(self.sweep_points), linestyle='dashed', color='blue')
        ax2.hlines((one_mean+one_std, one_mean-one_std),
                   0, len(self.sweep_points), linestyle='dashed', color='green')
        ax2.text(2, max(I_cal)+(max(I_cal)-min(I_cal))*.04,
                 "Contrast: %.2f" % self.contrast,
                 bbox=self.box_props)
        self.save_fig(fig, figname=self.measurementstring, **kw)
        self.save_fig(fig2, figname=self.measurementstring+'_calibrated', **kw)
        if close_file:
            self.data_file.close()
        print('Average contrast: %.2f' % self.contrast)
        return self.contrast


class AllXY_Analysis(TD_Analysis):

    '''
    Performs a rotation and normalization on the data and calculates a
    deviation from the expected ideal data.

    Automatically works for the standard AllXY sequences of 42 and 21 points.
    Optional keyword arguments can be used to specify
    'ideal_data': np.array equal in lenght to the data
    '''

    def __init__(self, label='AllXY', zero_coord=None, one_coord=None,
                 make_fig=True, **kw):
        kw['label'] = label
        kw['h5mode'] = 'r+'  # Read write mode, file must exist
        self.zero_coord = zero_coord
        self.one_coord = one_coord
        self.make_fig = make_fig

        super(self.__class__, self).__init__(**kw)

    def run_default_analysis(self, print_fit_results=False,
                             close_main_fig=True, flip_axis=False, **kw):
        close_file = kw.pop('close_file', True)
        self.flip_axis = flip_axis
        self.cal_points = kw.pop('cal_points', None)
        self.add_analysis_datagroup_to_file()
        self.get_naming_and_values()

        ideal_data = kw.pop('ideal_data', None)
        if ideal_data is None:
            if len(self.measured_values[0]) == 42:
                ideal_data = np.concatenate((0*np.ones(10), 0.5*np.ones(24),
                                             np.ones(8)))
            else:
                ideal_data = np.concatenate((0*np.ones(5), 0.5*np.ones(12),
                                             np.ones(4)))
        self.rotate_and_normalize_data()
        self.add_dataset_to_analysisgroup('Corrected data',
                                          self.corr_data)
        self.analysis_group.attrs.create('corrected data based on',
                                         'calibration points'.encode('utf-8'))
        data_error = self.corr_data - ideal_data
        self.deviation_total = np.mean(abs(data_error))
        # Plotting
        if self.make_fig:
            fig1, fig2, ax1, axarray = self.setup_figures_and_axes()
            for i in range(2):
                if len(self.value_names) >= 4:
                    ax = axarray[i/2, i % 2]
                else:
                    ax = axarray[i]
                self.plot_results_vs_sweepparam(x=self.sweep_points,
                                                y=self.measured_values[i],
                                                fig=fig2, ax=ax,
                                                xlabel=self.xlabel,
                                                ylabel=str(
                                                    self.value_names[i]),
                                                save=False)
            ax1.set_ylim(min(self.corr_data)-.1, max(self.corr_data)+.1)
            if self.flip_axis:
                ylabel = r'$F$ $|0 \rangle$'
            else:
                ylabel = r'$F$ $|1 \rangle$'
            self.plot_results_vs_sweepparam(x=self.sweep_points,
                                            y=self.corr_data,
                                            fig=fig1, ax=ax1,
                                            xlabel='',
                                            ylabel=ylabel,
                                            save=False)
            ax1.plot(self.sweep_points, ideal_data)
            labels = [item.get_text() for item in ax1.get_xticklabels()]
            if len(self.measured_values[0]) == 42:
                locs = np.arange(1, 42, 2)
            else:
                locs = np.arange(0, 21, 1)
            labels = ['II', 'XX', 'YY', 'XY', 'YX',
                      'xI', 'yI', 'xy', 'yx', 'xY', 'yX',
                      'Xy', 'Yx', 'xX', 'Xx', 'yY', 'Yy',
                      'XI', 'YI', 'xx', 'yy']

            ax1.xaxis.set_ticks(locs)
            ax1.set_xticklabels(labels, rotation=60)

            deviation_text = r'Deviation: %.5f' % self.deviation_total
            ax1.text(1, 1.05, deviation_text, fontsize=11,
                     bbox=self.box_props)
            if not close_main_fig:
                # Hacked in here, good idea to only show the main fig but can
                # be optimized somehow
                self.save_fig(fig1, ylabel='Amplitude (normalized)',
                              close_fig=False, **kw)
            else:
                self.save_fig(fig1, ylabel='Amplitude (normalized)', **kw)
            self.save_fig(fig2, ylabel='Amplitude', **kw)
        if close_file:
            self.data_file.close()
        return self.deviation_total


class RandomizedBenchmarking_Analysis(TD_Analysis):

    '''
    Rotates and normalizes the data before doing a fit with a decaying
    exponential to extract the Clifford fidelity.
    By optionally specifying T1 and the pulse separation (time between start
    of pulses) the T1 limited fidelity will be given and plotted in the
    same figure.
    '''

    def __init__(self, label='RB', T1=None, pulse_delay=None, **kw):
        self.T1 = T1
        self.pulse_delay = pulse_delay

        super().__init__(**kw)

    def run_default_analysis(self, **kw):
        close_main_fig = kw.pop('close_main_fig', True)
        close_file = kw.pop('close_file', True)
        if self.cal_points is None:
            self.cal_points = [list(range(-4, -2)), list(range(-2, 0))]

        super().run_default_analysis(close_file=False, make_fig=False,
                                     **kw)

        data = self.corr_data[:-1*(len(self.cal_points[0]*2))]
        n_cl = self.sweep_points[:-1*(len(self.cal_points[0]*2))]

        self.fit_res = self.fit_data(data, n_cl)
        self.fit_results = [self.fit_res]
        self.save_fitted_parameters(fit_res=self.fit_res, var_name='F|1>')
        if self.make_fig:
            self.make_figures(close_main_fig=close_main_fig, **kw)

        if close_file:
            self.data_file.close()
        return

    def calc_T1_limited_fidelity(self, T1, pulse_delay):
        '''
        Formula from Asaad et al.
        pulse separation is time between start of pulses
        '''
        Np = 1.875  # Number of gates per Clifford
        F_cl = (1/6*(3 + 2*np.exp(-1*pulse_delay/(2*T1)) +
                     np.exp(-pulse_delay/T1)))**Np
        p = 2*F_cl - 1

        return F_cl, p

    def add_textbox(self, ax, F_T1=None):

        textstr = ('\t$F_{Cl}$'+' \t= {:.4g} $\pm$ ({:.4g})%'.format(
            self.fit_res.params['fidelity_per_Clifford'].value*100,
            self.fit_res.params['fidelity_per_Clifford'].stderr*100) +
            '\n  $1-F_{Cl}$'+'  = {:.4g} $\pm$ ({:.4g})%'.format(
                (1-self.fit_res.params['fidelity_per_Clifford'].value)*100,
                (self.fit_res.params['fidelity_per_Clifford'].stderr)*100) +
            '\n\tOffset\t= {:.4g} $\pm$ ({:.4g})'.format(
                (self.fit_res.params['offset'].value),
                (self.fit_res.params['offset'].stderr)))
        if F_T1 is not None:
            textstr += ('\n\t  $F_{Cl}^{T_1}$  = ' +
                        '{:.6g}%'.format(F_T1*100))

        self.ax.text(0.1, 0.95, textstr, transform=self.ax.transAxes,
                     fontsize=11, verticalalignment='top',
                     bbox=self.box_props)

    def make_figures(self, close_main_fig, **kw):

        ylabel = r'$F$ $\left(|1 \rangle \right)$'
        self.fig, self.ax = self.default_ax()
        if self.plot_cal_points:
            x = self.sweep_points
            y = self.corr_data
        else:
            logging.warning('not tested for all types of calpoints')
            if type(self.cal_points[0]) is int:
                x = self.sweep_points[:-2]
                y = self.corr_data[:-2]
            else:
                x = self.sweep_points[:-1*(len(self.cal_points[0])*2)]
                y = self.corr_data[:-1*(len(self.cal_points[0])*2)]

        self.plot_results_vs_sweepparam(x=x,
                                        y=y,
                                        fig=self.fig, ax=self.ax,
                                        xlabel=self.xlabel,
                                        ylabel=ylabel,
                                        save=False)

        x_fine = np.linspace(0, self.sweep_points[-1], 1000)
        for fit_res in self.fit_results:
            best_fit = fit_mods.RandomizedBenchmarkingDecay(
                x_fine, **fit_res.best_values)
            self.ax.plot(x_fine, best_fit, label='Fit')
        self.ax.set_ylim(min(min(self.corr_data)-.1, -.1),
                         max(max(self.corr_data)+.1, 1.1))

        # Here we add the line corresponding to T1 limited fidelity
        F_T1 = None
        if self.T1 is not None and self.pulse_delay is not None:
            F_T1, p_T1 = self.calc_T1_limited_fidelity(
                self.T1, self.pulse_delay)
            T1_limited_curve = fit_mods.RandomizedBenchmarkingDecay(
                x_fine, -0.5, p_T1, 0.5)
            self.ax.plot(x_fine, T1_limited_curve, label='T1-limit')

            self.ax.legend(loc='center left', bbox_to_anchor=(1, 0.5))

        # Add a textbox
        self.add_textbox(self.ax, F_T1)

        if not close_main_fig:
            # Hacked in here, good idea to only show the main fig but can
            # be optimized somehow
            self.save_fig(self.fig, ylabel='Amplitude (normalized)',
                          close_fig=False, **kw)
        else:
            self.save_fig(self.fig, ylabel='Amplitude (normalized)', **kw)

    def fit_data(self, data, numCliff,
                 print_fit_results=False,
                 show_guess=False,
                 plot_results=False):

        RBModel = lmfit.Model(fit_mods.RandomizedBenchmarkingDecay)
        # RBModel = fit_mods.RBModel
        RBModel.set_param_hint('Amplitude', value=-0.5)
        RBModel.set_param_hint('p', value=.99)
        RBModel.set_param_hint('offset', value=.5)
        RBModel.set_param_hint('fidelity_per_Clifford',  # vary=False,
                               expr='(p + (1-p)/2)')
        RBModel.set_param_hint('error_per_Clifford',  # vary=False,
                               expr='1-fidelity_per_Clifford')
        RBModel.set_param_hint('fidelity_per_gate',  # vary=False,
                               expr='fidelity_per_Clifford**(1./1.875)')
        RBModel.set_param_hint('error_per_gate',  # vary=False,
                               expr='1-fidelity_per_gate')

        params = RBModel.make_params()
        fit_res = RBModel.fit(data, numCliff=numCliff,
                              params=params)
        if print_fit_results:
            print(fit_res.fit_report())
        if plot_results:
            plt.plot(fit_res.data, 'o-', label='data')
            plt.plot(fit_res.best_fit, label='best fit')
            if show_guess:
                plt.plot(fit_res.init_fit, '--', label='init fit')

        return fit_res


class RB_double_curve_Analysis(RandomizedBenchmarking_Analysis):

    def run_default_analysis(self, **kw):
        close_main_fig = kw.pop('close_main_fig', True)
        close_file = kw.pop('close_file', True)
        if self.cal_points is None:
            self.cal_points = [list(range(-4, -2)), list(range(-2, 0))]

        super(RandomizedBenchmarking_Analysis, self).run_default_analysis(
            close_file=False, make_fig=False, **kw)

        data = self.corr_data[:-1*(len(self.cal_points[0]*2))]
        # 1- minus all populations because we measure fidelity to 1
        data_0 = 1 - data[::2]
        data_1 = 1 - data[1::2]
        # 2-state population is just whatever is missing in 0 and 1 state
        # assumes that 2 looks like 1 state
        data_2 = 1 - (data_1) - (data_0)
        n_cl = self.sweep_points[:-1*(len(self.cal_points[0]*2)):2]

        self.fit_results = self.fit_data(data_0, data_1, n_cl)

        self.save_fitted_parameters(fit_res=self.fit_results,
                                    var_name='Double_curve_RB')

        if self.make_fig:
            self.make_figures(n_cl, data_0, data_1, data_2,
                              close_main_fig=close_main_fig, **kw)
        if close_file:
            self.data_file.close()
        return

    def fit_data(self, data0, data1, numCliff,
                 print_fit_results=False,
                 show_guess=False,
                 plot_results=False):
        data = np.concatenate([data0, data1])
        numCliff = 2*list(numCliff)
        invert = np.concatenate([np.ones(len(data0)),
                                 np.zeros(len(data1))])

        RBModel = lmfit.Model(fit_mods.double_RandomizedBenchmarkingDecay,
                              independent_vars=['numCliff', 'invert'])
        RBModel.set_param_hint('p', value=.99)
        RBModel.set_param_hint('offset', value=.5)
        RBModel.set_param_hint('fidelity_per_Clifford',  # vary=False,
                               expr='(p + (1-p)/2)')
        RBModel.set_param_hint('error_per_Clifford',  # vary=False,
                               expr='1-fidelity_per_Clifford')
        RBModel.set_param_hint('fidelity_per_gate',  # vary=False,
                               expr='fidelity_per_Clifford**(1./1.875)')
        RBModel.set_param_hint('error_per_gate',  # vary=False,
                               expr='1-fidelity_per_gate')

        params = RBModel.make_params()
        fit_res = RBModel.fit(data, numCliff=numCliff, invert=invert,
                              params=params)
        if print_fit_results:
            print(fit_res.fit_report())
        return fit_res

    def add_textbox(self, f, ax, F_T1=None):
        fr0 = self.fit_results.params
        textstr = (
            '$F_{\mathrm{Cl}}$'+'= {:.5g} \n\t$\pm$ ({:.2g})%'.format(
                fr0['fidelity_per_Clifford'].value*100,
                fr0['fidelity_per_Clifford'].stderr*100) +
            '\nOffset '+'= {:.4g} \n\t$\pm$ ({:.2g})%'.format(
                fr0['offset'].value*100, fr0['offset'].stderr*100))
        if F_T1 is not None:
            textstr += ('\n\t  $F_{Cl}^{T_1}$  = ' +
                        '{:.5g}%'.format(F_T1*100))
        ax.text(0.95, 0.1, textstr, transform=f.transFigure,
                fontsize=11, verticalalignment='bottom',
                horizontalalignment='right')

    def make_figures(self, n_cl, data_0, data_1, data_2,
                     close_main_fig, **kw):
        f, ax = plt.subplots()
        ax.plot(n_cl, data_0, 'o', color='b', label=r'$|0\rangle$')
        ax.plot(n_cl, data_1, '^', color='r', label=r'$|1\rangle$')
        ax.plot(n_cl, data_2, 'p', color='g', label=r'$|2\rangle$')
        ax.hlines(0, n_cl[0], n_cl[-1]*1.05, linestyle='--')
        ax.hlines(1, n_cl[0], n_cl[-1]*1.05, linestyle='--')
        ax.plot([n_cl[-1]]*4, self.corr_data[-4:], 'o', color='None')
        ax.set_xlabel('Number of Cliffords')
        ax.set_ylabel('State populations')
        plot_title = kw.pop('plot_title', textwrap.fill(
                            self.timestamp_string + '_' +
                            self.measurementstring, 40))
        ax.set_title(plot_title)
        ax.set_xlim(n_cl[0], n_cl[-1]*1.02)
        ax.set_ylim(-.1, 1.1)
        x_fine = np.linspace(0, self.sweep_points[-1]*1.05, 1000)
        fit_0 = fit_mods.double_RandomizedBenchmarkingDecay(
            x_fine, invert=1, ** self.fit_results.best_values)
        fit_1 = fit_mods.double_RandomizedBenchmarkingDecay(
            x_fine, invert=0, ** self.fit_results.best_values)
        fit_2 = 1-fit_1-fit_0

        ax.plot(x_fine, fit_0, color='darkgray', label='fit')
        ax.plot(x_fine, fit_1, color='darkgray')
        ax.plot(x_fine, fit_2, color='darkgray')

        F_T1 = None
        if self.T1 is not None and self.pulse_delay is not None:
            F_T1, p_T1 = self.calc_T1_limited_fidelity(
                self.T1, self.pulse_delay)
            T1_limited_curve = fit_mods.RandomizedBenchmarkingDecay(
                x_fine, -0.5, p_T1, 0.5)
            ax.plot(x_fine, T1_limited_curve,
                    linestyle='--', color='lightgray', label='T1-limit')
            T1_limited_curve = fit_mods.RandomizedBenchmarkingDecay(
                x_fine, 0.5, p_T1, 0.5)
            ax.plot(x_fine, T1_limited_curve,
                    linestyle='--', color='lightgray')
        self.add_textbox(f, ax, F_T1)
        ax.legend(frameon=False, numpoints=1,
                  # bbox_transform=ax.transAxes,#
                  bbox_transform=f.transFigure,
                  loc='upper right',
                  bbox_to_anchor=(.95, .95))
        ax.set_xscale("log", nonposx='clip')
        plt.subplots_adjust(left=.1, bottom=None, right=.7, top=None)
        self.save_fig(f, figname='Two_curve_RB', close_fig=close_main_fig,
                      fig_tight=False, **kw)


class RandomizedBench_2D_flat_Analysis(RandomizedBenchmarking_Analysis):

    '''
    Analysis for the specific RB sequenes used in the CBox that require
    doing a 2D scan in order to get enough seeds in (due to the limit of the
    max number of pulses).
    '''

    def get_naming_and_values(self):
        '''
        Extracts the data as if it is 2D then takes the mean and stores it as
        if it it is just a simple line scan.
        '''
        self.get_naming_and_values_2D()
        self.measured_values = np.array([np.mean(self.Z[0][:], axis=0),
                                         np.mean(self.Z[1][:], axis=0)])


#######################################################
# End of time domain analyses
#######################################################


class Homodyne_Analysis(MeasurementAnalysis):

    def __init__(self, label='HM', **kw):
        kw['label'] = label
        kw['h5mode'] = 'r+'
        super().__init__(**kw)

    def run_default_analysis(self, print_fit_results=False,
                             close_file=False, fitting_model='hanger',
                             show_guess=False, show=False,
                             fit_window=None, **kw):
        '''
        Available fitting_models:
            - 'hanger' = amplitude fit with slope
            - 'complex' = complex transmission fit WITHOUT slope

        'fit_window': allows to select the windows of data to fit.
                      Example: fit_window=[100,-100]
        '''
        super(self.__class__, self).run_default_analysis(
            close_file=False, **kw)
        self.add_analysis_datagroup_to_file()

        # Fit Power to a Lorentzian
        self.measured_powers = self.measured_values[0]**2

        min_index = np.argmin(self.measured_powers)
        max_index = np.argmax(self.measured_powers)

        self.min_frequency = self.sweep_points[min_index]
        self.max_frequency = self.sweep_points[max_index]

        self.peaks = a_tools.peak_finder((self.sweep_points),
                                         self.measured_powers)

        # Search for peak
        if self.peaks['dip'] is not None:    # look for dips first
            f0 = self.peaks['dip']
            amplitude_factor = -1.
        elif self.peaks['peak'] is not None:  # then look for peaks
            f0 = self.peaks['peak']
            amplitude_factor = 1.
        else:                                 # Otherwise take center of range
            f0 = np.median(self.sweep_points)
            amplitude_factor = -1.
            logging.error('No peaks or dips in range')
            # If this error is raised, it should continue the analysis but
            # not use it to update the qubit object

        # Fit data according to the model required
        if 'hanger' in fitting_model:
            if fitting_model == 'hanger':
                HangerModel = fit_mods.SlopedHangerAmplitudeModel
            # this in not working at the moment (need to be fixed)
            elif fitting_model == 'simple_hanger':
                HangerModel = fit_mods.HangerAmplitudeModel
            # added reject outliers to be robust agains CBox data acq bug.
            # this should have no effect on regular data acquisition and is
            # only used in the guess.
            amplitude_guess = max(
                dm_tools.reject_outliers(self.measured_values[0]))

            # Creating parameters and estimations
            S21min = (min(dm_tools.reject_outliers(self.measured_values[0])) /
                      max(dm_tools.reject_outliers(self.measured_values[0])))

            Q = kw.pop('Q', f0 / abs(self.min_frequency - self.max_frequency))
            Qe = abs(Q / abs(1 - S21min))

            # Note: input to the fit function is in GHz for convenience
            HangerModel.set_param_hint('f0', value=f0*1e-9,
                                       min=min(self.sweep_points)*1e-9,
                                       max=max(self.sweep_points)*1e-9)
            HangerModel.set_param_hint('A', value=amplitude_guess)
            HangerModel.set_param_hint('Q', value=Q, min=1, max=50e6)
            HangerModel.set_param_hint('Qe', value=Qe, min=1, max=50e6)
            # NB! Expressions are broken in lmfit for python 3.5 this has
            # been fixed in the lmfit repository but is not yet released
            # the newest upgrade to lmfit should fix this (MAR 18-2-2016)
            HangerModel.set_param_hint('Qi', expr='1./(1./Q-1./Qe*cos(theta))',
                                       vary=False)
            HangerModel.set_param_hint('Qc', expr='Qe/cos(theta)', vary=False)
            HangerModel.set_param_hint('theta', value=0, min=-np.pi/2,
                                       max=np.pi/2)
            HangerModel.set_param_hint('slope', value=0, vary=True)
            self.params = HangerModel.make_params()

            if fit_window == None:
                data_x = self.sweep_points
                data_y = self.measured_values[0]
            else:
                data_x = self.sweep_points[fit_window[0]:fit_window[1]]
                data_y_temp = self.measured_values[0]
                data_y = data_y_temp[fit_window[0]:fit_window[1]]

            # make sure that frequencies are in Hz
            if np.floor(data_x[0]/1e8) == 0:  # frequency is defined in GHz
                data_x = data_x*1e9

            fit_res = HangerModel.fit(data=data_y,
                                      f=data_x, verbose=False)

        elif fitting_model == 'complex':
            # this is the fit with a complex transmission curve WITHOUT slope
            data_amp = self.measured_values[0]
            data_angle = self.measured_values[1]
            data_complex = np.add(
                self.measured_values[2], 1j*self.measured_values[3])

            # Initial guesses
            guess_A = max(data_amp)
            # this has to been improved
            guess_Q = f0 / abs(self.min_frequency - self.max_frequency)
            guess_Qe = guess_Q/(1-(max(data_amp)-min(data_amp)))
            # phi_v
            # number of 2*pi phase jumps
            nbr_phase_jumps = (np.diff(data_angle) > 4).sum()
            guess_phi_v = (2*np.pi*nbr_phase_jumps+(data_angle[0]-data_angle[-1]))/(
                self.sweep_points[0] - self.sweep_points[-1])
            # phi_0
            angle_resonance = data_angle[int(len(self.sweep_points)/2)]
            phase_evolution_resonance = np.exp(1j*guess_phi_v*f0)
            angle_phase_evolution = np.arctan2(
                np.imag(phase_evolution_resonance), np.real(phase_evolution_resonance))
            guess_phi_0 = angle_resonance - angle_phase_evolution

            # prepare the parameter dictionary
            P = lmfit.Parameters()
            #           (Name,         Value, Vary,      Min,     Max,  Expr)
            P.add_many(('f0',         f0/1e9, True,     None,    None,  None),
                       ('Q',         guess_Q, True,        1,    50e6,  None),
                       ('Qe',       guess_Qe, True,        1,    50e6,  None),
                       ('A',         guess_A, True,        0,    None,  None),
                       ('theta',           0, True, -np.pi/2, np.pi/2,  None),
                       ('phi_v', guess_phi_v, True,     None,    None,  None),
                       ('phi_0', guess_phi_0, True,   -np.pi,   np.pi,  None))
            P.add('Qi', expr='1./(1./Q-1./Qe*cos(theta))', vary=False)
            P.add('Qc', expr='Qe/cos(theta)', vary=False)

            # Fit
            fit_res = lmfit.minimize(fit_mods.residual_complex_fcn, P,
                                     args=(fit_mods.HangerFuncComplex, self.sweep_points, data_complex))

        elif fitting_model == 'lorentzian':
            LorentzianModel = fit_mods.LorentzianModel

            kappa_guess = 2.5e6

            amplitude_guess = amplitude_factor * np.pi*kappa_guess * abs(
                max(self.measured_powers)-min(self.measured_powers))

            LorentzianModel.set_param_hint('f0', value=f0,
                                           min=min(self.sweep_points),
                                           max=max(self.sweep_points))
            LorentzianModel.set_param_hint('A', value=amplitude_guess)

            # Fitting
            LorentzianModel.set_param_hint('offset',
                                           value=np.mean(self.measured_powers),
                                           vary=True)
            LorentzianModel.set_param_hint('kappa',
                                           value=kappa_guess,
                                           min=0,
                                           vary=True)
            LorentzianModel.set_param_hint('Q',
                                           expr='0.5*f0/kappa',
                                           vary=False)
            self.params = LorentzianModel.make_params()

            fit_res = LorentzianModel.fit(data=self.measured_powers,
                                          f=self.sweep_points,
                                          params=self.params)
        else:
            raise ValueError('fitting model "{}" not recognized'.format(
                             fitting_model))

        self.fit_results = fit_res
        self.save_fitted_parameters(fit_res, var_name='HM')

        if print_fit_results is True:
            # print(fit_res.fit_report())
            print(lmfit.fit_report(fit_res))

        fig, ax = self.default_ax()

        if 'hanger' in fitting_model:
            textstr = '$f_{\mathrm{center}}$ = %.4f $\pm$ (%.3g) GHz' % (
                fit_res.params['f0'].value, fit_res.params['f0'].stderr) + '\n' \
                '$Qc$ = %.1f $\pm$ (%.1f)' % (fit_res.params['Qc'].value, fit_res.params['Qc'].stderr) + '\n' \
                '$Qi$ = %.1f $\pm$ (%.1f)' % (
                    fit_res.params['Qi'].value, fit_res.params['Qi'].stderr)

        elif fitting_model == 'lorentzian':
            textstr = '$f_{{\mathrm{{center}}}}$ = {:.4f} $\pm$ ({:.3g}) GHz\n' \
                      '$Q$ = {:.1f} $\pm$ ({:.1f})'.format(
                          fit_res.params['f0'].value*1e-9,
                          fit_res.params['f0'].stderr*1e-9,
                          fit_res.params['Q'].value,
                          fit_res.params['Q'].stderr)

        ax.text(0.05, 0.95, textstr, transform=ax.transAxes, fontsize=11,
                verticalalignment='top', bbox=self.box_props)

        if 'hanger' in fitting_model:
            self.plot_results_vs_sweepparam(x=self.sweep_points,
                                            y=self.measured_values[0],
                                            fig=fig, ax=ax,
                                            xlabel=self.xlabel,
                                            ylabel=str('S21_mag (arb. units)'),
                                            save=False)

        elif 'complex' in fitting_model:
            self.plot_complex_results(
                data_complex, fig=fig, ax=ax, show=False, save=False)
            # second figure with amplitude
            fig2, ax2 = self.default_ax()
            ax2.text(0.05, 0.95, textstr, transform=ax.transAxes, fontsize=11,
                     verticalalignment='top', bbox=self.box_props)
            self.plot_results_vs_sweepparam(x=self.sweep_points, y=data_amp,
                                            fig=fig2, ax=ax2, show=False, save=False)

        elif fitting_model == 'lorentzian':
            self.plot_results_vs_sweepparam(x=self.sweep_points,
                                            y=self.measured_powers,
                                            fig=fig, ax=ax,
                                            xlabel=self.xlabel,
                                            ylabel=str('Power (arb. units)'),
                                            save=False)

        if fit_window == None:
            data_x = self.sweep_points
        else:
            data_x = self.sweep_points[fit_window[0]:fit_window[1]]

        if show_guess:
            ax.plot(self.sweep_points, fit_res.init_fit, 'k--')

        # this part is necessary to separate fit perfomed with lmfit.minimize
        if 'complex' in fitting_model:
            fit_values = fit_mods.HangerFuncComplex(
                self.sweep_points, fit_res.params)
            ax.plot(np.real(fit_values), np.imag(fit_values), 'r-')

            ax2.plot(self.sweep_points, np.abs(fit_values), 'r-')

            # save both figures
            self.save_fig(fig, figname='complex', **kw)
            self.save_fig(fig2, xlabel='Mag', **kw)
        else:
            ax.plot(self.sweep_points, fit_res.best_fit, 'r-')
            f0 = self.fit_results.values['f0']
            plt.plot(f0, fit_res.eval(f=f0), 'o', ms=8)

            # save figure
            self.save_fig(fig, xlabel=self.xlabel, ylabel='Mag', **kw)

        if show:
            plt.show()
        # self.save_fig(fig, xlabel=self.xlabel, ylabel='Mag', **kw)
        if close_file:
            self.data_file.close()
        return fit_res


class Acquisition_Delay_Analysis(MeasurementAnalysis):
    def __init__(self, label='AD', **kw):
        kw['label'] = label
        kw['h5mode'] = 'r+'
        super().__init__(**kw)

    def run_default_analysis(self, print_fit_results=False, window_len=11,
                             print_results=False, close_file=False, **kw):
        super(self.__class__, self).run_default_analysis(
            close_file=False, **kw)
        self.add_analysis_datagroup_to_file()

        # smooth the results
        self.y_smoothed = a_tools.smooth(self.measured_values[0],
                                         window_len=window_len)
        max_index = np.argmax(self.y_smoothed)
        self.max_delay = self.sweep_points[max_index]

        grp_name = "Maximum Analysis: Acquisition Delay"
        if grp_name not in self.analysis_group:
            grp = self.analysis_group.create_group(grp_name)
        else:
            grp = self.analysis_group[grp_name]
        grp.attrs.create(name='max_delay', data=self.max_delay)
        grp.attrs.create(name='window_length', data=window_len)

        textstr = "optimal delay = {:.0f} ns".format(self.max_delay*1e9)

        if print_results:
            print(textstr)

        fig, ax = self.default_ax()
        ax.text(0.05, 0.95, textstr, transform=ax.transAxes, fontsize=11,
                verticalalignment='top', bbox=self.box_props)

        self.plot_results_vs_sweepparam(x=self.sweep_points*1e9,
                                        y=self.measured_values[0],
                                        fig=fig, ax=ax,
                                        xlabel='Acquisition delay (ns)',
                                        ylabel='Signal amplitude (arb. units)',
                                        save=False)

        ax.plot(self.sweep_points*1e9, self.y_smoothed, 'r-')
        ax.plot((self.max_delay*1e9, self.max_delay*1e9), ax.get_ylim(), 'g-')
        self.save_fig(fig, xlabel='delay', ylabel='amplitude', **kw)

        if close_file:
            self.data_file.close()

        return self.max_delay

class Hanger_Analysis_CosBackground(MeasurementAnalysis):

    def __init__(self, label='HM', **kw):
        kw['label'] = label
        kw['h5mode'] = 'r+'
        super(self.__class__, self).__init__(**kw)

    def run_default_analysis(self, print_fit_results=False,
                             close_file=False, fitting_model='hanger',
                             show_guess=False, show=False, **kw):
        super(self.__class__, self).run_default_analysis(
            close_file=False, **kw)
        self.add_analysis_datagroup_to_file()

        # Fit Power to a Lorentzian
        self.measured_powers = self.measured_values[0]**2

        min_index = np.argmin(self.measured_powers)
        max_index = np.argmax(self.measured_powers)

        self.min_frequency = self.sweep_points[min_index]
        self.max_frequency = self.sweep_points[max_index]

        self.peaks = a_tools.peak_finder((self.sweep_points),
                                         self.measured_values[0])

        if self.peaks['dip'] is not None:    # look for dips first
            f0 = self.peaks['dip']
            amplitude_factor = -1.
        elif self.peaks['peak'] is not None:  # then look for peaks
            f0 = self.peaks['peak']
            amplitude_factor = 1.
        else:                                 # Otherwise take center of range
            f0 = np.median(self.sweep_points)
            amplitude_factor = -1.
            logging.error('No peaks or dips in range')
            # If this error is raised, it should continue the analysis but
            # not use it to update the qubit object

        def poly(x, c0, c1, c2):
            "line"
            return c2 * x**2 + c1 * x + c0

        def cosine(x, amplitude, frequency, phase, offset):
            # Naming convention, frequency should be Hz
            # omega is in radial freq
            return amplitude*np.cos(2*np.pi*frequency*x + phase)+offset

        def hanger_function_amplitude(x, f0, Q, Qe, A, theta):
            '''
            This is the function for a hanger  which does not take into account
            a possible slope.
            This function may be preferred over SlopedHangerFunc if the area around
            the hanger is small.
            In this case it may misjudge the slope
            Theta is the asymmetry parameter
            '''
            return abs(A*(1.-Q/Qe*np.exp(1.j*theta)/(1.+2.j*Q*(x-f0)/f0)))

        HangerModel = lmfit.Model(hanger_function_amplitude)\
            + lmfit.Model(cosine) \
            + lmfit.Model(poly)

        # amplitude_guess = np.pi*sigma_guess * abs(
        #     max(self.measured_powers)-min(self.measured_powers))
        amplitude_guess = max(self.measured_powers)-min(self.measured_powers)

        S21min = min(self.measured_values[0])
        # Creating parameters and estimations
        Q = f0 / abs(self.min_frequency - self.max_frequency)
        Qe = abs(Q / abs(1 - S21min))

        HangerModel.set_param_hint('f0', value=f0,
                                   min=min(self.sweep_points),
                                   max=max(self.sweep_points))
        HangerModel.set_param_hint('A', value=1)
        HangerModel.set_param_hint('Q', value=Q)
        HangerModel.set_param_hint('Qe', value=Qe)
        HangerModel.set_param_hint('Qi', expr='1./(1./Q-1./Qe*cos(theta))',
                                   vary=False)
        HangerModel.set_param_hint('Qc', expr='Qe/cos(theta)', vary=False)
        HangerModel.set_param_hint('theta', value=0, min=-np.pi/2,
                                   max=np.pi/2)
        HangerModel.set_param_hint('slope', value=0, vary=True)

        HangerModel.set_param_hint('c0', value=0, vary=False)
        HangerModel.set_param_hint('c1', value=0, vary=True)
        HangerModel.set_param_hint('c2', value=0, vary=True)

        HangerModel.set_param_hint('amplitude', value=0.05, min=0, vary=False)
        HangerModel.set_param_hint(
            'frequency', value=50, min=0, max=300, vary=True)
        HangerModel.set_param_hint(
            'phase', value=0, min=0, max=2*np.pi, vary=True)
        HangerModel.set_param_hint('offset', value=0, vary=True)

        self.params = HangerModel.make_params()

        fit_res = HangerModel.fit(data=self.measured_powers,
                                  x=self.sweep_points,
                                  params=self.params)

        self.fit_results = fit_res
        self.save_fitted_parameters(fit_res, var_name='HM')

        if print_fit_results is True:
            print(fit_res.fit_report())

        fig, ax = self.default_ax()
        # textstr = '$f_{\mathrm{center}}$ = %.4f $\pm$ (%.3g) GHz' % (
        #     fit_res.params['f0'].value, fit_res.params['f0'].stderr)
        # ax.text(0.05, 0.95, textstr, transform=ax.transAxes, fontsize=11,
        # verticalalignment='top', bbox=self.box_props)
        self.plot_results_vs_sweepparam(x=self.sweep_points,
                                        y=self.measured_powers,
                                        fig=fig, ax=ax,
                                        xlabel=self.xlabel,
                                        ylabel=str('Power (arb. units)'),
                                        save=False)
        if show_guess:
            ax.plot(self.sweep_points, fit_res.init_fit, 'k--')
        ax.plot(self.sweep_points, fit_res.best_fit, 'r-')
        f0 = self.fit_results.values['f0']
        plt.plot(f0, fit_res.eval(x=f0), 'o', ms=8)
        if show:
            plt.show()
        self.save_fig(fig, xlabel=self.xlabel, ylabel='Power', **kw)
        if close_file:
            self.data_file.close()
        return fit_res


class Qubit_Spectroscopy_Analysis(MeasurementAnalysis):

    def __init__(self, label='Source', **kw):
        kw['label'] = label
        kw['h5mode'] = 'r+'  # Read write mode, file must exist
        super(self.__class__, self).__init__(**kw)

    def run_default_analysis(self, print_fit_results=False,
                             show=False, fit_results_peak=True, **kw):
        def fit_data():
            try:
                self.data_dist = np.sqrt(self.measured_values[2]**2 + self.measured_values[3])
                # self.data_dist = a_tools.calculate_distance_ground_state(
                #     data_real=self.measured_values[2],
                #     data_imag=self.measured_values[3])
            except:
                # Quick fix to make it work with pulsed spec which does not
                # return both I,Q and, amp and phase
                self.data_dist = self.measured_values[0] #only using the amplitude!!
                # self.data_dist = a_tools.calculate_distance_ground_state(
                #     data_real=self.measured_values[0],
                #     data_imag=self.measured_values[1])

            self.peaks = a_tools.peak_finder(
                self.sweep_points, a_tools.smooth(self.data_dist))

            if self.peaks['peak'] is not None:
                f0 = self.peaks['peak']
                kappa_guess = self.peaks['peak_width'] / 4

            else:  # Otherwise take center of range
                f0 = np.median(self.sweep_points)
                kappa_guess = 0.005*1e9

            amplitude_guess = np.pi * kappa_guess * \
                abs(max(self.data_dist) - min(self.data_dist))

            LorentzianModel = fit_mods.LorentzianModel
            LorentzianModel.set_param_hint('f0',
                                           min=min(self.sweep_points),
                                           max=max(self.sweep_points),
                                           value=f0)
            LorentzianModel.set_param_hint('A',
                                           value=amplitude_guess,
                                           min=4*np.var(self.data_dist))
            LorentzianModel.set_param_hint('offset',
                                           value=np.mean(self.data_dist),
                                           vary=True)
            LorentzianModel.set_param_hint('kappa',
                                           value=kappa_guess,
                                           min=0,
                                           vary=True)
            LorentzianModel.set_param_hint('Q',
                                           expr='f0/kappa',
                                           vary=False)
            self.params = LorentzianModel.make_params()

            fit_res = LorentzianModel.fit(data=self.data_dist,
                                          f=self.sweep_points,
                                          params=self.params)
            print('min ampl', 2*np.var(self.data_dist))
            return fit_res

        self.add_analysis_datagroup_to_file()
        self.savename = kw.pop('save_name', 'Source Frequency')
        show_guess = kw.pop('show_guess', True)
        close_file = kw.pop('close_file', True)
        self.get_naming_and_values()

        if len(self.value_names) == 1:
            fig, axarray = plt.subplots(1, 1, figsize=(12, 10))
            axes = [axarray]
        elif len(self.value_names) == 2:
            fig, axarray = plt.subplots(2, 1, figsize=(12, 10))
            axes = axarray
        elif len(self.value_names) > 2:
            fig, axarray = plt.subplots(2, 2, figsize=(12, 10))
            axes = [axarray[k/2, k % 2] for k in range(len(self.value_names))]

        use_max = kw.get('use_max', False)

        fit_res = fit_data()
        self.fitted_freq = fit_res.params['f0'].value

        self.fit_results.append(fit_res)
        self.save_fitted_parameters(fit_res,
                                    var_name='distance', save_peaks=True)
        if print_fit_results is True:
            print(fit_res.fit_report())

        for k in range(len(self.measured_values)):
            ax = axes[k]
            textstr = '$f_{\mathrm{center}}$ = %.5g $\pm$ (%.3g) GHz\n' % (
                fit_res.params['f0'].value*1e-9,
                fit_res.params['f0'].stderr*1e-9)
            ax.text(0.05, 0.95, textstr, transform=ax.transAxes,
                    fontsize=11, verticalalignment='top', bbox=self.box_props)

            self.plot_results_vs_sweepparam(x=self.sweep_points,
                                            y=self.measured_values[k],
                                            fig=fig, ax=ax,
                                            xlabel=self.xlabel,
                                            ylabel=self.ylabels[k],
                                            save=False)
            # Plot a point for each plot at the chosen best fit f0 frequency
            f0 = fit_res.params['f0'].value
            f0_idx = a_tools.nearest_idx(self.sweep_points, f0)
            axes[k].plot(f0, self.measured_values[k][f0_idx], 'o', ms=8)

        # Plotting distance from |0>
        label = r'f0={:.5}$\pm$ {:.2} MHz, linewidth={:.4}$\pm${:.2} MHz'.format(
            fit_res.params['f0'].value/1e6, fit_res.params['f0'].stderr/1e6, fit_res.params['kappa'].value/1e6, fit_res.params['kappa'].stderr/1e6)
        fig_dist, ax_dist = self.default_ax()
        self.plot_results_vs_sweepparam(x=self.sweep_points,
                                        y=self.data_dist,
                                        fig=fig_dist, ax=ax_dist,
                                        xlabel=self.xlabel,
                                        ylabel='S21 distance (V)',
                                        label=False,
                                        save=False)
        ax_dist.plot(self.sweep_points, fit_res.best_fit, 'r-')
        ax_dist.plot(f0, fit_res.best_fit[f0_idx], 'o', ms=8)
        if show_guess:
            ax_dist.plot(self.sweep_points, fit_res.init_fit, 'k--')
        ax_dist.text(0.05, 0.95, label, transform=ax_dist.transAxes,
                     fontsize=11, verticalalignment='top', bbox=self.box_props)
        self.save_fig(fig, figname=self.savename, **kw)
        if show:
            plt.show()
        self.save_fig(fig_dist, figname='Source frequency distance', **kw)

        if close_file:
            self.data_file.close()

    def get_frequency_estimate(self, peak=False):
        best_fit = self.get_best_fit_results(peak=peak)
        frequency_estimate = best_fit['f0'].attrs['value']
        frequency_estimate_stderr = best_fit['f0'].attrs['stderr']

        return frequency_estimate, frequency_estimate_stderr

    def get_linewidth_estimate(self):
        best_fit = self.get_best_fit_results()
        linewidth_estimate = best_fit['kappa'].attrs['value']

        return linewidth_estimate


class Mixer_Calibration_Analysis(MeasurementAnalysis):

    '''
    Simple analysis that takes the minimum value measured and adds it
    to the analysis datagroup
    '''

    def __init__(self, label='offset', **kw):
        kw['label'] = label
        # Adds the label to the keyword arguments so that it can be passed
        # on in **kw
        kw['h5mode'] = 'r+'  # Read write mode, file must exist
        super(self.__class__, self).__init__(**kw)

    def run_default_analysis(self, print_fit_results=False,
                             close_file=False, **kw):
        super(self.__class__, self).run_default_analysis(
            close_file=False, **kw)
        # self.add_analysis_datagroup_to_file() #Currently does not write a val here
        # Fit Power to a Lorentzian
        self.measured_powers = self.measured_values[0]
        minimum_index = np.argmin(self.measured_powers)
        minimum_dac_value = self.sweep_points[minimum_index]

        self.fit_results.append(minimum_dac_value)

        fig, ax = self.default_ax()

        self.plot_results_vs_sweepparam(
            x=self.sweep_points, y=self.measured_powers,
            fig=fig, ax=ax,
            xlabel=self.xlabel, ylabel=str('Power (dBm)'),
            save=False)

        self.add_analysis_datagroup_to_file()
        if 'optimization_result' not in self.analysis_group:
            fid_grp = self.analysis_group.create_group('optimization_result')
        else:
            fid_grp = self.analysis_group['optimization_result']
        fid_grp.attrs.create(name='minimum_dac_value',
                             data=minimum_dac_value)

        self.save_fig(fig, xlabel=self.xlabel, ylabel='Power', **kw)
        if close_file:
            self.data_file.close()


class Qubit_Characterization_Analysis(MeasurementAnalysis):

    def __init__(self, label='Qubit_Char', **kw):
        kw['label'] = label
        kw['h5mode'] = 'r+'  # Read write mode, file must exist
        super(self.__class__, self).__init__(**kw)

    def run_default_analysis(self, **kw):
        self.add_analysis_datagroup_to_file()
        self.get_naming_and_values()
        figsize = kw.pop('figsize', (11, 10))
        close_file = kw.pop('close_file', True)
        x = self.sweep_points
        x_fine = np.linspace(
            self.sweep_points[0], self.sweep_points[-1], 1000)

        qubit_freq = self.measured_values[2]
        qubit_freq_stderr = self.measured_values[3]

        AWG_Pulse_amp_ch1 = self.measured_values[4]
        AWG_Pulse_amp_ch2 = self.measured_values[5]

        T1 = self.measured_values[6]
        T1_stderr = self.measured_values[7]
        T2_star = self.measured_values[8]
        T2_star_stderr = self.measured_values[9]
        T2_echo = self.measured_values[10]
        T2_echo_stderr = self.measured_values[11]

        self.qubit_freq = qubit_freq

        fit_res = fit_qubit_frequency(sweep_points=x, data=qubit_freq,
                                      data_file=self.data_file,
                                      mode='dac')
        self.save_fitted_parameters(fit_res,
                                    var_name='Qubit_freq_dac')
        self.fit_res = fit_res
        fitted_freqs = fit_mods.QubitFreqDac(
            x_fine, E_c=fit_res.best_values['E_c'],
            f_max=fit_res.best_values['f_max'],
            dac_flux_coefficient=fit_res.best_values['dac_flux_coefficient'],
            dac_sweet_spot=fit_res.best_values['dac_sweet_spot'])

        fig1, ax1 = self.default_ax()
        ax1.errorbar(x=x, y=qubit_freq, yerr=qubit_freq_stderr,
                     label='data', fmt='ob')
        ax1.plot(x_fine, fitted_freqs, '--c', label='fit')
        ax1.legend()
        ax1.set_title(self.timestamp_string+'\n' + 'Qubit Frequency')
        ax1.set_xlabel((str(self.sweep_name + ' (' + self.sweep_unit + ')')))
        ax1.set_ylabel(r'$f_{qubit}$ (GHz)')
        ax1.grid()

        fig2, axarray2 = plt.subplots(2, 1, figsize=figsize)
        axarray2[0].set_title(self.timestamp_string+'\n' + 'Qubit Coherence')
        axarray2[0].errorbar(
            x=x,
            y=T1*1e-3, yerr=T1_stderr*1e-3,
            fmt='o', label='$T_1$')
        axarray2[0].errorbar(
            x=x,
            y=T2_echo*1e-3, yerr=T2_echo_stderr*1e-3,
            fmt='o', label='$T_2$-echo')
        axarray2[0].errorbar(
            x=x,
            y=T2_star*1e-3, yerr=T2_star_stderr*1e-3,
            fmt='o', label='$T_2$-star')
        axarray2[0].set_xlabel(r'dac voltage')
        axarray2[0].set_ylabel(r'$\tau (\mu s)$ ')
        # axarray[0].set_xlim(-600, 700)
        axarray2[0].set_ylim(0, max([max(T1*1e-3), max(T2_echo*1e-3)])
                             + 3*max(T1_stderr*1e-3))
        axarray2[0].legend()
        axarray2[0].grid()

        axarray2[1].errorbar(
            x=qubit_freq*1e-9,
            y=T1*1e-3, yerr=T1_stderr*1e-3,
            fmt='o', label='$T_1$')
        axarray2[1].errorbar(
            x=qubit_freq*1e-9,
            y=T2_echo*1e-3, yerr=T2_echo_stderr*1e-3,
            fmt='o', label='$T_2$-echo')
        axarray2[1].errorbar(
            x=qubit_freq*1e-9,
            y=T2_star*1e-3, yerr=T2_star_stderr*1e-3,
            fmt='o', label='$T_2^\star$')
        axarray2[1].set_xlabel(r'$f_{qubit}$ (GHz)')
        axarray2[1].set_ylabel(r'$\tau (\mu s)$ ')
        # axarray[1].set_xlim(-600, 700)
        axarray2[1].set_ylim(0, max([max(T1*1e-3), max(T2_echo*1e-3)])
                             + 3*max(T1_stderr*1e-3))
        axarray2[1].legend(loc=2)
        axarray2[1].grid()

        fig3, axarray3 = plt.subplots(2, 1, figsize=figsize)
        axarray3[0].set_title(self.timestamp+'\n' + 'AWG pulse amplitude')
        axarray3[0].plot(x, AWG_Pulse_amp_ch1, 'o')
        axarray3[0].plot(x, AWG_Pulse_amp_ch2, 'o')
        axarray3[0].set_xlabel(r'dac voltage')
        axarray3[0].set_ylabel(r'att. (a.u.) ')
        # axarray[0].set_xlim(x[0], x[-1])
        axarray3[0].set_ylim(0, max([max(AWG_Pulse_amp_ch1),
                                     max(AWG_Pulse_amp_ch2)]))
        # Needs to be based on duplexer amplitude controlled by duplexer or not
        axarray3[0].legend()
        axarray3[0].grid()

        axarray3[1].plot(qubit_freq, AWG_Pulse_amp_ch1, 'o')
        axarray3[1].plot(qubit_freq, AWG_Pulse_amp_ch2, 'o')
        axarray3[1].set_xlabel(r'$f_{qubit}$ (GHz)')
        axarray3[1].set_ylabel(r'att. (a.u.) ')
        # axarray[1].set_xlim(qubit_freq[0], qubit_freq[1]+1e6)
        # axarray3[1].set_ylim(0, 65536)
        axarray3[1].grid()

        self.save_fig(fig1, figname=str('Qubit_Frequency'), **kw)
        self.save_fig(fig2, figname=str('Qubit_Coherence'), **kw)
        self.save_fig(fig3, figname=str('Duplex_Attenuation'), **kw)
        if close_file:
            self.finish(**kw)


class Qubit_Sweeped_Spectroscopy_Analysis(Qubit_Characterization_Analysis):

    def __init__(self, qubit_name, label='Qubit_Char', fit_mode='flux', **kw):
        kw['label'] = label
        kw['h5mode'] = 'r+'  # Read write mode, file must exist
        self.fit_mode = fit_mode
        self.qubit_name = qubit_name
        super(Qubit_Characterization_Analysis, self).__init__(**kw)

    def run_default_analysis(self, **kw):
        self.add_analysis_datagroup_to_file()
        print_fit_results = kw.pop('print_fit_results', False)
        self.get_naming_and_values()
        show_guess = kw.pop('show_guess', False)
        close_file = kw.pop('close_file', True)
        x = self.sweep_points
        x_fine = np.linspace(
            self.sweep_points[0], self.sweep_points[-1], 1000)*1e-3

        self.qubit_freq = self.measured_values[2]
        self.qubit_freq_stderr = self.measured_values[3]

        fit_res = fit_qubit_frequency(sweep_points=x*1e-3,
                                      data=self.qubit_freq*1e9,
                                      mode=self.fit_mode,
                                      data_file=self.data_file,
                                      qubit_name=self.qubit_name, **kw)
        self.save_fitted_parameters(fit_res,
                                    var_name='Qubit_freq_dac')
        self.fit_res = fit_res

        fitted_freqs = fit_mods.QubitFreqFlux(
            x_fine, E_c=fit_res.best_values['E_c'],
            f_max=fit_res.best_values['f_max'],
            flux_zero=fit_res.best_values['flux_zero'],
            dac_offset=fit_res.best_values['dac_offset'])

        fig1, ax1 = self.default_ax()
        ax1.errorbar(x=x*1e-3, y=self.qubit_freq*1e9,
                     yerr=self.qubit_freq_stderr,
                     label='data', fmt='ob')

        if show_guess:
            ax1.plot(x*1e-3, fit_res.init_fit, 'k--')

        ax1.plot(x_fine, fitted_freqs, '--c', label='fit')
        ax1.legend()
        ax1.set_title(self.timestamp+'\n' + 'Qubit Frequency')
        ax1.set_xlabel((str(self.sweep_name + ' (V)')))
        ax1.set_ylabel(r'$f_{qubit}$ (GHz)')
        ax1.grid()
        self.save_fig(fig1, figname=str('Qubit_Frequency'), **kw)

        if print_fit_results:
            print(fit_res.fit_report())
        if close_file:
            self.finish()


class TwoD_Analysis(MeasurementAnalysis):

    '''
    Analysis for 2D measurements.
    '''

    def run_default_analysis(self, normalize=False, plot_linecuts=True,
                             linecut_log=False, colorplot_log=False,
                             plot_all=False, save_fig=True,
                             transpose=False,
                             **kw):
        close_file = kw.pop('close_file', True)

        self.get_naming_and_values_2D()
        self.fig_array = []
        self.ax_array = []

        for i, meas_vals in enumerate(self.measured_values):
            if (not plot_all) & (i >= 1):
                break
            # Linecuts are above because somehow normalization applies to both
            # colorplot and linecuts otherwise.
            if plot_linecuts:
                fig, ax = self.default_ax(figsize=(8, 5))
                self.fig_array.append(fig)
                self.ax_array.append(ax)
                fig_title = '{timestamp}_{measurement}_linecut_{i}'.format(
                    timestamp=self.timestamp_string,
                    measurement=self.measurementstring,
                    i=i)
                a_tools.linecut_plot(x=self.sweep_points,
                                     y=self.sweep_points_2D,
                                     z=self.measured_values[i],
                                     plot_title=fig_title,
                                     xlabel=self.xlabel,
                                     y_name=self.sweep_name_2D,
                                     y_unit=self.sweep_unit_2D,
                                     log=linecut_log,
                                     zlabel=self.zlabels[i],
                                     fig=fig, ax=ax, **kw)
                if save_fig:
                    self.save_fig(fig, figname=fig_title,
                                  fig_tight=False, **kw)

            fig, ax = self.default_ax(figsize=(8, 5))
            self.fig_array.append(fig)
            self.ax_array.append(ax)
            if normalize:
                print("normalize on")
            # print "unransposed",meas_vals
            # print "transposed", meas_vals.transpose()
            fig_title = '{timestamp}_{measurement}_{i}'.format(
                timestamp=self.timestamp_string,
                measurement=self.measurementstring,
                i=i)
            a_tools.color_plot(x=self.sweep_points,
                               y=self.sweep_points_2D,
                               z=meas_vals.transpose(),
                               plot_title=fig_title,
                               xlabel=self.xlabel,
                               ylabel=self.ylabel,
                               zlabel=self.zlabels[i],
                               fig=fig, ax=ax,
                               log=colorplot_log,
                               transpose=transpose,
                               normalize=normalize,
                               **kw)
            if save_fig:
                print("saving fig_title", fig_title)
                self.save_fig(fig, figname=fig_title, **kw)
        if close_file:
            self.finish()


class Mixer_Skewness_Analysis(TwoD_Analysis):

    def run_default_analysis(self, save_fig=True,
                             **kw):
        close_file = kw.pop('close_file', True)
        self.get_naming_and_values_2D()

        self.fig_array = []
        self.ax_array = []
        for i, meas_vals in enumerate(self.measured_values):
            fig, ax = self.default_ax(figsize=(8, 5))
            self.fig_array.append(fig)
            self.ax_array.append(ax)
            fig_title = '{timestamp}_{measurement}_{val_name}'.format(
                timestamp=self.timestamp_string,
                measurement=self.measurementstring,
                val_name=self.zlabels[i])
            a_tools.color_plot(x=self.sweep_points,
                               y=self.sweep_points_2D,
                               z=meas_vals.transpose(),
                               plot_title=fig_title,
                               xlabel=self.xlabel,
                               ylabel=self.ylabel,
                               zlabel=self.zlabels[i],
                               fig=fig, ax=ax, **kw)

            data_arr = self.measured_values[0].T
            ampl_min_lst = np.min(data_arr, axis=1)
            phase_min_idx = np.argmin(ampl_min_lst)
            self.phase_min = self.sweep_points_2D[phase_min_idx]

            ampl_min_idx = np.argmin(data_arr[phase_min_idx])
            self.QI_min = self.sweep_points[ampl_min_idx]

            textstr = 'Q phase of minimum =  %.2f deg'  % self.phase_min + '\n' + \
                'Q/I ratio of minimum = %.2f' % self.QI_min

            ax.text(0.60, 0.95, textstr,
                    transform=ax.transAxes,
                    fontsize=11, verticalalignment='top',
                    horizontalalignment='left',
                    bbox=self.box_props)

            if save_fig:
                self.save_fig(fig, figname=fig_title, **kw)
        if close_file:
            self.finish()

        return self.QI_min, self.phase_min


class Three_Tone_Spectroscopy_Analysis(MeasurementAnalysis):

    '''
    Analysis for 2D measurement Three tone spectroscopy.
    **kwargs:
        f01: fuess for f01
        f12: guess for f12

    '''

    def __init__(self, label='Three_tone', **kw):
        kw['label'] = label
        # kw['h5mode'] = 'r+'  # Read write mode, file must exist
        super(self.__class__, self).__init__(**kw)

    def run_default_analysis(self, f01=None, f12=None,
                             amp_lims=[None, None], line_color='k',
                             phase_lims=[-180, 180], **kw):
        self.get_naming_and_values_2D()
        # figsize wider for colorbar
        fig1, ax1 = self.default_ax(figsize=(8, 5))
        measured_powers = self.measured_values[0]
        measured_phases = self.measured_values[1]

        fig1_title = self.timestamp_string + \
            self.measurementstring+'_'+'Amplitude'
        a_tools.color_plot(x=self.sweep_points,
                           y=self.sweep_points_2D,
                           z=measured_powers.transpose(),
                           plot_title=fig1_title,
                           xlabel=self.xlabel,
                           ylabel=self.ylabel,
                           zlabel=self.zlabels[0],
                           clim=amp_lims,
                           fig=fig1, ax=ax1, **kw)

        # figsize wider for colorbar
        fig2, ax2 = self.default_ax(figsize=(8, 5))
        fig2_title = self.timestamp_string+self.measurementstring+'_'+'Phase'
        a_tools.color_plot(x=self.sweep_points,
                           y=self.sweep_points_2D,
                           z=measured_phases.transpose(),
                           xlabel=self.xlabel,
                           ylabel=self.ylabel,
                           zlabel=self.zlabels[1],
                           clim=phase_lims,
                           plot_title=fig2_title,
                           fig=fig2, ax=ax2)

        if f01 is not None:
            ax1.vlines(f01, min(self.sweep_points_2D),
                       max(self.sweep_points_2D),
                       linestyles='dashed', lw=2, colors=line_color, alpha=.5)
            ax2.vlines(f01, min(self.sweep_points_2D),
                       max(self.sweep_points_2D),
                       linestyles='dashed', lw=2, colors=line_color, alpha=.5)
        if f12 is not None:
            ax1.plot((min(self.sweep_points),
                      max(self.sweep_points)),
                     (f01 + f12-min(self.sweep_points),
                      f01 + f12-max(self.sweep_points)),
                     linestyle='dashed', lw=2, color=line_color, alpha=.5)
            ax2.plot((min(self.sweep_points),
                      max(self.sweep_points)),
                     (f01 + f12-min(self.sweep_points),
                      f01 + f12-max(self.sweep_points)),
                     linestyle='dashed', lw=2, color=line_color, alpha=.5)
        if (f01 is not None) and (f12 is not None):
            anharm = f01-f12
            EC, EJ = a_tools.fit_EC_EJ(f01, f12)
            # EC *= 1000

            textstr = 'f01 = {:.4g} GHz'.format(f01*1e-9) + '\n' + \
                'f12 = {:.4g} GHz'.format(f12*1e-9) + '\n' + \
                'anharm ~= {:.4g} MHz'.format(anharm*1e-6) + '\n' + \
                'EC = {:.4g} MHz'.format(EC*1e-6) + '\n' + \
                'EJ = {:.4g} GHz'.format(EJ*1e-9)
            ax1.text(0.95, 0.95, textstr, transform=ax1.transAxes,
                     fontsize=11,
                     verticalalignment='top',
                     horizontalalignment='right',
                     bbox=self.box_props)
            ax2.text(0.95, 0.95, textstr, transform=ax2.transAxes,
                     fontsize=11,
                     verticalalignment='top',
                     horizontalalignment='right',
                     bbox=self.box_props)
        self.save_fig(fig1, figname=ax1.get_title(), **kw)
        self.save_fig(fig2, figname=ax2.get_title(), **kw)
        self.finish()

    def fit_twin_lorentz(self, x, data,
                         f01, f12, **kw):
        vary_f01 = kw.pop('vary_f01', False)
        twin_lor_m = fit_mods.TwinLorentzModel
        twin_lor_m.set_param_hint('center_a', value=f01,
                                  vary=vary_f01)
        twin_lor_m.set_param_hint('center_b', value=f12,
                                  vary=True)
        twin_lor_m.set_param_hint('amplitude_a', value=max(data),
                                  vary=True)
        twin_lor_m.set_param_hint('amplitude_b', value=max(data),
                                  vary=True)
        twin_lor_m.set_param_hint('sigma_a', value=0.001,
                                  vary=True)
        twin_lor_m.set_param_hint('sigma_b', value=0.001,
                                  vary=True)
        twin_lor_m.set_param_hint('background', value=0,
                                  vary=True)
        params = twin_lor_m.make_params()
        fit_res = twin_lor_m.fit(data=data, x=x, params=params)
        return fit_res


class Resonator_Powerscan_Analysis(MeasurementAnalysis):

    def __init__(self, label='powersweep', **kw):
        super(self.__class__, self).__init__(**kw)

    # def run_default_analysis(self,  normalize=True, w_low_power=None,
    #                          w_high_power=None, **kw):
        # super(self.__class__, self).run_default_analysis(close_file=False,
        #     save_fig=False, **kw)
        # close_file = kw.pop('close_file', True)
    def run_default_analysis(self, normalize=True, plot_Q=True, plot_f0=True, plot_linecuts=True,
                             linecut_log=True, plot_all=False, save_fig=True,
                             **kw):
        close_file = kw.pop('close_file', True)
        self.add_analysis_datagroup_to_file()

        self.get_naming_and_values_2D()
        self.fig_array = []
        self.ax_array = []
        fits = {}  # Dictionary to store the fit results in. Fit results are a
        # dictionary themselfes -> Dictionary of Dictionaries

        for u, power in enumerate(self.sweep_points_2D):
            fit_res = self.fit_hanger_model(
                self.sweep_points, self.measured_values[0][:, u])
            self.save_fitted_parameters(fit_res, var_name='Powersweep'+str(u))
            fits[str(power)] = fit_res
        self.fit_results = fits

        for i, meas_vals in enumerate(self.measured_values):
            if (not plot_all) & (i >= 1):
                break
            # Linecuts are above because normalization changes the values of the
            # object. Thus it affects both colorplot and linecuts otherwise.
            if plot_Q:
                Q = np.zeros(len(self.sweep_points_2D))
                Qc = np.zeros(len(self.sweep_points_2D))
                for u, power in enumerate(self.sweep_points_2D):
                    Q[u] = self.fit_results[str(power)].values['Q']
                    Qc[u] = self.fit_results[str(power)].values['Qc']
                fig, ax = self.default_ax(figsize=(8, 5))
                self.fig_array.append(fig)
                self.ax_array.append(ax)
                fig_title = '{timestamp}_{measurement}_{val_name}_QvsPower'.format(
                    timestamp=self.timestamp_string,
                    measurement=self.measurementstring,
                    val_name=self.zlabels[i])
                ax.plot(
                    self.sweep_points_2D, Q, 'blue', label='Loaded Q-Factor')
                ax.plot(
                    self.sweep_points_2D, Qc, 'green', label='Coupling Q-Factor')
                ax.legend(loc=0, bbox_to_anchor=(1.1, 1))
                ax.set_position([0.1, 0.1, 0.5, 0.8])
                ax.set_ylabel('Quality Factor')
                ax.set_xlabel('Power [dBm]')

                if save_fig:
                    self.save_fig(
                        fig, figname=fig_title, fig_tight=False, **kw)

            if plot_f0:
                f0 = np.zeros(len(self.sweep_points_2D))
                for u, power in enumerate(self.sweep_points_2D):
                    f0[u] = self.fit_results[str(power)].values['f0']
                fig, ax = self.default_ax(figsize=(8, 5))
                self.fig_array.append(fig)
                self.ax_array.append(ax)
                fig_title = '{timestamp}_{measurement}_{val_name}_f0vsPower'.format(
                    timestamp=self.timestamp_string,
                    measurement=self.measurementstring,
                    val_name=self.zlabels[i])
                ax.plot(
                    self.sweep_points_2D, f0, 'blue', label='Cavity Frequency')
                ax.legend(loc=0, bbox_to_anchor=(1.1, 1))
                ax.set_position([0.15, 0.1, 0.5, 0.8])
                ax.set_ylabel('Frequency [GHz]')
                ax.set_xlabel('Power [dBm]')

                if save_fig:
                    self.save_fig(
                        fig, figname=fig_title, fig_tight=False, **kw)

            if plot_linecuts:
                fig, ax = self.default_ax(figsize=(8, 5))
                self.fig_array.append(fig)
                self.ax_array.append(ax)
                fig_title = '{timestamp}_{measurement}_{val_name}_linecut'.format(
                    timestamp=self.timestamp_string,
                    measurement=self.measurementstring,
                    val_name=self.zlabels[i])
                a_tools.linecut_plot(x=self.sweep_points,
                                     y=self.sweep_points_2D,
                                     z=self.measured_values[i],
                                     plot_title=fig_title,
                                     xlabel=self.xlabel,
                                     y_name=self.sweep_name_2D,
                                     y_unit=self.sweep_unit_2D,
                                     log=linecut_log,
                                     zlabel=self.zlabels[i],
                                     fig=fig, ax=ax, **kw)
                if save_fig:
                    self.save_fig(
                        fig, figname=fig_title, fig_tight=False, **kw)

            fig, ax = self.default_ax(figsize=(8, 5))
            self.fig_array.append(fig)
            self.ax_array.append(ax)
            if normalize:
                meas_vals = a_tools.normalize_2D_data(meas_vals)
            fig_title = '{timestamp}_{measurement}_{val_name}'.format(
                timestamp=self.timestamp_string,
                measurement=self.measurementstring,
                val_name=self.zlabels[i])

            a_tools.color_plot(x=self.sweep_points,
                               y=self.sweep_points_2D,
                               z=meas_vals.transpose(),
                               plot_title=fig_title,
                               xlabel=self.xlabel,
                               ylabel=self.ylabel,
                               zlabel=self.zlabels[i],
                               fig=fig, ax=ax, **kw)
            if save_fig:
                self.save_fig(fig, figname=fig_title, **kw)

        if close_file:
            self.finish()

    def fit_hanger_model(self, sweep_values, measured_values):
        HangerModel = fit_mods.SlopedHangerAmplitudeModel

        # amplitude_guess = np.pi*sigma_guess * abs(
        #     max(self.measured_powers)-min(self.measured_powers))

        # Fit Power to a Lorentzian
        measured_powers = measured_values**2

        min_index = np.argmin(measured_powers)
        max_index = np.argmax(measured_powers)

        min_frequency = sweep_values[min_index]
        max_frequency = sweep_values[max_index]

        peaks = a_tools.peak_finder((sweep_values),
                                    measured_values)

        if peaks['dip'] is not None:    # look for dips first
            f0 = peaks['dip']
            amplitude_factor = -1.
        elif peaks['peak'] is not None:  # then look for peaks
            f0 = peaks['peak']
            amplitude_factor = 1.
        else:                                 # Otherwise take center of range
            f0 = np.median(sweep_values)
            amplitude_factor = -1.
            logging.error('No peaks or dips in range')
            # If this error is raised, it should continue the analysis but
            # not use it to update the qubit object

        amplitude_guess = max(measured_powers)-min(measured_powers)
        # Creating parameters and estimations
        S21min = min(measured_values)/max(measured_values)

        Q = f0 / abs(min_frequency - max_frequency)
        Qe = abs(Q / abs(1 - S21min))

        HangerModel.set_param_hint('f0', value=f0,
                                   min=min(sweep_values),
                                   max=max(sweep_values))
        HangerModel.set_param_hint('A', value=amplitude_guess)
        HangerModel.set_param_hint('Q', value=Q)
        HangerModel.set_param_hint('Qe', value=Qe)
        HangerModel.set_param_hint('Qi', expr='1./(1./Q-1./Qe*cos(theta))',
                                   vary=False)
        HangerModel.set_param_hint('Qc', expr='Qe/cos(theta)', vary=False)
        HangerModel.set_param_hint('theta', value=0, min=-np.pi/2,
                                   max=np.pi/2)
        HangerModel.set_param_hint('slope', value=0, vary=True,
                                   min=-1, max=1)
        params = HangerModel.make_params()
        fit_res = HangerModel.fit(data=measured_powers,
                                  f=sweep_values * 1.e9,
                                  params=params)

        return fit_res


class time_trace_analysis(MeasurementAnalysis):

    '''
    Analysis for a binary (+1, -1) time trace
    returns the average length till flip
    '''

    def run_default_analysis(self, flipping_sequence=False, **kw):
        self.get_naming_and_values_2D()

        rsf_lst_mp = []
        rsf_lst_pm = []
        for i in range(np.shape(self.Z)[0]):
            series = self.Z[i, :]
            if flipping_sequence:
                series = dm_tools.binary_derivative(series)

            rsf = dm_tools.count_rounds_since_flip_split(series)
            rsf_lst_mp.extend(rsf[0])
            rsf_lst_pm.extend(rsf[1])

        # if self.make_fig:
        self.fig, self.ax = plt.subplots(1, 1, figsize=(13, 6))
        bins = np.linspace(0, 400, 200)
        if flipping_sequence:
            self.average_cycles_flipping = np.mean(rsf_lst_mp)
            self.average_cycles_constant = np.mean(rsf_lst_pm)
            self.ax.hist(rsf_lst_mp, bins, histtype='step', normed=1,
                         label='Avg rounds flipping = %.2f' %
                         np.mean(rsf_lst_mp), color='b')
            self.ax.hist(rsf_lst_pm, bins, histtype='step', normed=1,
                         label='Avg rounds constant = %.2f'
                         % np.mean(rsf_lst_pm), color='r')
            self.ax.set_yscale('log')
            self.ax.set_ylabel('normalized occurence')
            self.ax.set_xlabel('rounds')
            self.ax.set_ylim(.000001, 1)
            self.ax.set_xlim(0, 80)
            self.ax.legend()
            self.ax.set_title(
                self.timestamp_string+'\n'+self.measurementstring)
            self.save_fig(self.fig, xlabel='rounds_flipping',
                          ylabel='normalized occurence', **kw)
            return self.average_cycles_constant, self.average_cycles_flipping
        else:
            self.mean_rnds_since_fl_mp = np.mean(rsf_lst_mp)
            self.mean_rnds_since_fl_pm = np.mean(rsf_lst_pm)
            self.ax.hist(rsf_lst_mp, bins, histtype='step', normed=1,
                         label='Avg rounds till flip -1 to +1 = %.2f' %
                         np.mean(rsf_lst_mp), color='b')
            self.ax.hist(rsf_lst_pm, bins, histtype='step', normed=1,
                         label='Avg rounds till flip +1 to -1 = %.2f'
                         % np.mean(rsf_lst_pm), color='r')
            self.ax.set_yscale('log')
            self.ax.set_ylabel('normalized occurence')
            self.ax.set_xlabel('rounds till flip')
            self.ax.set_ylim(.000001, 1)
            self.ax.set_xlim(0, 80)
            self.ax.legend()
            self.ax.set_title(
                self.timestamp_string+'\n'+self.measurementstring)
            self.save_fig(self.fig, xlabel='rounds_till_flip',
                          ylabel='normalized occurence', **kw)
            return self.mean_rnds_since_fl_pm, self.mean_rnds_since_fl_mp


class time_trace_analysis_initialized(MeasurementAnalysis):

    '''
    Analysis for a binary (+1, -1) time trace
    returns the average length till flip
    '''

    def run_default_analysis(self, flipping_sequence=False, **kw):
        self.get_naming_and_values_2D()
        if flipping_sequence:
            dZ = dm_tools.binary_derivative_2D(np.array(self.Z), axis=0)
            rtf = [dm_tools.count_rounds_to_error(ser) for ser in dZ]
        else:
            rtf = [dm_tools.count_rounds_to_error(ser) for ser in self.Z]
        self.mean_rtf = np.nanmean(rtf)
        self.std_rtf = np.nanstd(rtf)
        self.std_err_rtf = self.std_rtf/np.sqrt(len(self.sweep_points_2D))

        if kw.pop('make_fig', True):
            self.fig, self.ax = plt.subplots(1, 1, figsize=(13, 6))
            bins = np.arange(-.5, 400, 1)
            hist, bins = np.histogram(rtf, bins=bins, density=True)
            self.ax.plot(bins[1:], hist, drawstyle='steps',
                         label='Mean rounds till failure = %.2f'
                         % self.mean_rtf)
            self.ax.set_yscale('log')
            self.ax.set_ylabel('normalized occurence')
            self.ax.set_xlabel('Rounds to failure')
            self.ax.set_ylim(1e-4, 1)
            self.ax.set_xlim(0, 100)
            self.ax.legend()
            self.ax.set_title(self.timestamp_string+'\n' +
                              self.measurementstring)
            self.save_fig(self.fig, xlabel='Rounds to failure',
                          ylabel='normalized occurence', **kw)

        return self.mean_rtf, self.std_err_rtf


class rounds_to_failure_analysis(MeasurementAnalysis):

    '''
    Analysis for a binary (+1, -1) time trace
    returns the average rounds to surprise/failure.
    Additionally also returns the termination fractions.
    If the trace terminates by a 'single event' it counts a flip.
    If the trace terminates by a 'double event' it counts a RO error.
    '''

    def run_default_analysis(self, flipping_sequence=False, **kw):
        self.get_naming_and_values_2D()
        if flipping_sequence:
            dZ = dm_tools.binary_derivative_2D(np.array(self.Z), axis=0)
            rtf_c = [dm_tools.count_rtf_and_term_cond(
                ser, only_count_min_1=True) for ser in dZ]
        else:
            rtf_c = [dm_tools.count_rtf_and_term_cond(ser) for ser in self.Z]
        rtf, term_cond = list(zip(*rtf_c))
        self.mean_rtf = np.nanmean(rtf)
        self.std_rtf = np.nanstd(rtf)
        self.std_err_rtf = self.std_rtf/np.sqrt(len(self.sweep_points_2D))
        term_cts = Counter(term_cond)
        # note that we only take 1 derivative and this is not equal to the
        # notion of detection events as in Kelly et al.
        terminated_by_flip = float(term_cts['single event'])
        terminated_by_RO_err = float(term_cts['double event'])
        total_cts = terminated_by_RO_err + terminated_by_flip + \
            term_cts['unknown']
        self.flip_err_frac = terminated_by_flip/total_cts*100.
        self.RO_err_frac = terminated_by_RO_err/total_cts*100.

        if kw.pop('make_fig', True):
            self.fig, self.ax = plt.subplots(1, 1, figsize=(13, 6))
            bins = np.arange(-.5, 400, 1)
            hist, bins = np.histogram(rtf, bins=bins, density=True)
            label = ('Mean rounds to failure = %.2f' % self.mean_rtf +
                     '\n %.1f %% terminated by RO' % self.RO_err_frac +
                     '\n %.1f %% terminated by flip' % self.flip_err_frac)
            self.ax.plot(bins[1:], hist, drawstyle='steps',
                         label=label)
            self.ax.set_yscale('log')
            self.ax.set_ylabel('normalized occurence')
            self.ax.set_xlabel('Rounds to failure')
            self.ax.set_ylim(1e-4, 1)
            self.ax.set_xlim(0, 200)
            self.ax.legend()
            self.ax.set_title(self.timestamp_string+'\n' +
                              self.measurementstring)
            self.save_fig(self.fig, xlabel='Rounds to failure',
                          ylabel='normalized occurence', **kw)

        return self.mean_rtf, self.std_err_rtf, self.RO_err_frac, self.flip_err_frac


class butterfly_analysis(MeasurementAnalysis):

    '''
    Extracts the coefficients for the post-measurement butterfly
    '''

    def __init__(self,  auto=True, label='Butterfly', close_file=True,
                 timestamp=None,
                 threshold=None,
                 threshold_init=None,
                 theta_in=0,
                 initialize=False,
                 digitize=True,
                 case=False,
                 # FIXME better variable name for 1>th or 1<th
                 **kw):
        self.folder = a_tools.get_folder(timestamp=timestamp,
                                         label=label, **kw)
        self.load_hdf5data(folder=self.folder, **kw)

        self.get_naming_and_values()
        I_shots = self.measured_values[0]
        Q_shots = self.measured_values[1]

        shots = I_shots+1j*Q_shots
        rot_shots = dm_tools.rotate_complex(shots, angle=theta_in, deg=True)
        I_shots = rot_shots.real
        Q_shots = rot_shots.imag

        self.data = I_shots

        if initialize:
            if threshold_init == None:
                threshold_init = threshold

            # reshuffeling the data to endup with two arrays for the diffeent
            # input states
            shots = np.size(self.data)
            shots_per_mmt = np.floor_divide(shots, 6)
            shots_used = shots_per_mmt*6
            m0_on = self.data[3:shots_used:6]
            m1_on = self.data[4:shots_used:6]
            m2_on = self.data[5:shots_used:6]
            self.data_rel = np.zeros([np.size(m0_on), 3])
            self.data_rel[:, 0] = m0_on
            self.data_rel[:, 1] = m1_on
            self.data_rel[:, 2] = m2_on
            m0_off = self.data[0:shots_used:6]
            m1_off = self.data[1:shots_used:6]
            m2_off = self.data[2:shots_used:6]
            self.data_exc = np.zeros([np.size(m0_off), 3])
            self.data_exc[:, 0] = m0_off
            self.data_exc[:, 1] = m1_off
            self.data_exc[:, 2] = m2_off
            self.data_exc = dm_tools.postselect(threshold=threshold_init,
                                                data=self.data_exc,
                                                positive_case=case)
            self.data_rel = dm_tools.postselect(threshold=threshold_init,
                                                data=self.data_rel,
                                                positive_case=case)
            self.data_exc_post = self.data_exc[:, 1:]
            self.data_rel_post = self.data_rel[:, 1:]
            self.data_exc = self.data_exc_post
            self.data_rel = self.data_rel_post
            fraction = (
                np.size(self.data_exc) + np.size(self.data_exc))*3/shots_used/2

            print("postselection fraction", fraction)

            #raise NotImplementedError()
        else:
            m0_on = self.data[2::4]
            m1_on = self.data[3::4]
            self.data_rel = np.zeros([np.size(m0_on), 2])
            self.data_rel[:, 0] = m0_on
            self.data_rel[:, 1] = m1_on
            m0_off = self.data[0::4]
            m1_off = self.data[1::4]
            self.data_exc = np.zeros([np.size(m0_off), 2])
            self.data_exc[:, 0] = m0_off
            self.data_exc[:, 1] = m1_off
        if digitize:
            self.data_exc = dm_tools.digitize(threshold=threshold,
                                              data=self.data_exc,
                                              positive_case=case)
            self.data_rel = dm_tools.digitize(threshold=threshold,
                                              data=self.data_rel,
                                              positive_case=case)
        if close_file:
            self.data_file.close()
        if auto is True:
            self.run_default_analysis(**kw)

    def run_default_analysis(self,  **kw):
        verbose = kw.pop('verbose', False)
        exc_coeffs = dm_tools.butterfly_data_binning(Z=self.data_exc,
                                                     initial_state=0)
        rel_coeffs = dm_tools.butterfly_data_binning(Z=self.data_rel,
                                                     initial_state=1)
        self.butterfly_coeffs = dm_tools.butterfly_matrix_inversion(exc_coeffs,
                                                                    rel_coeffs)
        # eps,declaration,output_input
        F_a_butterfly = (1-(self.butterfly_coeffs.get('eps00_1') +
                            self.butterfly_coeffs.get('eps01_1') +
                            self.butterfly_coeffs.get('eps10_0') +
                            self.butterfly_coeffs.get('eps11_0'))/2)

        mmt_ind_rel = (self.butterfly_coeffs.get('eps00_1') +
                       self.butterfly_coeffs.get('eps10_1'))
        mmt_ind_exc = (self.butterfly_coeffs.get('eps11_0') +
                       self.butterfly_coeffs.get('eps01_0'))
        if verbose:
            print('SSRO Fid', F_a_butterfly)
            print('mmt_ind_rel', mmt_ind_rel)
            print('mmt_ind_exc', mmt_ind_exc)
        self.butterfly_coeffs['F_a_butterfly'] = F_a_butterfly
        self.butterfly_coeffs['mmt_ind_exc'] = mmt_ind_exc
        self.butterfly_coeffs['mmt_ind_rel'] = mmt_ind_rel
        return self.butterfly_coeffs


##########################################
### Analysis for data measurement sets ###
##########################################


def fit_qubit_frequency(sweep_points, data, mode='dac',
                        vary_E_c=True, vary_f_max=True,
                        vary_dac_flux_coeff=True,
                        vary_dac_sweet_spot=True,
                        data_file=None, **kw):
    '''
    Function for fitting the qubit dac/flux arc
    Has default values for all the fit parameters, if specied as a **kw it uses
    that value. If a qubit name and a hdf5 data file is specified it uses
    values from the data_file.
    NB! This function could be cleaned up a bit.
    '''

    qubit_name = kw.pop('qubit_name', None)
    if qubit_name is not None and data_file is not None:
        try:
            instrument_settings = data_file['Instrument settings']
            qubit_attrs = instrument_settings[qubit_name].attrs
            print(qubit_attrs)
        except:
            print('Qubit instrument is not in data file')
            qubit_attrs = {}
    else:
        qubit_attrs = {}

    # Extract initial values, first from kw, then data file, then default
    E_c = kw.pop('E_c', qubit_attrs.get('E_c', 0.3e9))
    f_max = kw.pop('f_max', qubit_attrs.get('f_max', np.max(data)))
    dac_flux_coeff = kw.pop('dac_flux_coefficient',
                            qubit_attrs.get('dac_flux_coefficient', 1.))
    dac_sweet_spot = kw.pop('dac_sweet_spot',
                            qubit_attrs.get('dac_sweet_spot', 0))
    flux_zero = kw.pop('flux_zero', qubit_attrs.get('flux_zero', 10))

    if mode == 'dac':
        Q_dac_freq_mod = fit_mods.QubitFreqDacModel
        Q_dac_freq_mod.set_param_hint('E_c', value=E_c, vary=vary_E_c,
                                      min=0, max=500e6)
        Q_dac_freq_mod.set_param_hint('f_max', value=f_max,
                                      vary=vary_f_max)
        Q_dac_freq_mod.set_param_hint('dac_flux_coefficient',
                                      value=dac_flux_coeff,
                                      vary=vary_dac_flux_coeff)
        Q_dac_freq_mod.set_param_hint('dac_sweet_spot',
                                      value=dac_sweet_spot,
                                      vary=vary_dac_sweet_spot)

        fit_res = Q_dac_freq_mod.fit(data=data, dac_voltage=sweep_points)
    elif mode == 'flux':
        Qubit_freq_mod = fit_mods.QubitFreqFluxModel
        Qubit_freq_mod.set_param_hint('E_c', value=E_c, vary=vary_E_c,
                                      min=0, max=100e6)
        Qubit_freq_mod.set_param_hint('f_max', value=f_max, vary=vary_f_max)
        Qubit_freq_mod.set_param_hint('flux_zero', value=flux_zero,
                                      min=0, vary=True)
        Qubit_freq_mod.set_param_hint('dac_offset', value=0, vary=True)

        fit_res = Qubit_freq_mod.fit(data=data, flux=sweep_points)
    return fit_res

# Ramiro's routines


class Chevron_2D(object):

    def __init__(self, auto=True, label='', timestamp=None):
        if timestamp is None:
            self.folder = a_tools.latest_data('Chevron')
            splitted = self.folder.split('\\')
            self.scan_start = splitted[-2]+'_'+splitted[-1][:6]
            self.scan_stop = self.scan_start
        else:
            self.scan_start = timestamp
            self.scan_stop = timestamp
            self.folder = a_tools.get_folder(timestamp=self.scan_start)
        self.pdict = {'I': 'amp',
                      'sweep_points': 'sweep_points'}
        self.opt_dict = {'scan_label': 'Chevron_2D'}
        self.nparams = ['I', 'sweep_points']
        self.label = label
        if auto == True:
            self.analysis()

    def analysis(self):
        chevron_scan = ca.quick_analysis(t_start=self.scan_start,
                                         t_stop=self.scan_stop,
                                         options_dict=self.opt_dict,
                                         params_dict_TD=self.pdict,
                                         numeric_params=self.nparams)
        x, y, z = self.reshape_data(chevron_scan.TD_dict['sweep_points'][0],
                                    chevron_scan.TD_dict['I'][0])
        plot_times = y
        plot_step = plot_times[1]-plot_times[0]

        plot_x = x
        x_step = plot_x[1]-plot_x[0]

        result = z

        fig = plt.figure(figsize=(8, 6))
        ax = fig.add_subplot(111)
        cmin, cmax = 0, 1
        fig_clim = [cmin, cmax]
        out = pl_tools.flex_colormesh_plot_vs_xy(ax=ax, clim=fig_clim, cmap='viridis',
                                        xvals=plot_times,
                                        yvals=plot_x,
                                        zvals=result)
        ax.set_xlabel(r'AWG Amp (Vpp)')
        ax.set_ylabel(r'Time (ns)')
        ax.set_title('%s: Chevron scan' % self.scan_start)
        # ax.set_xlim(xmin, xmax)
        ax.set_ylim(plot_x.min()-x_step/2., plot_x.max()+x_step/2.)
        ax.set_xlim(
            plot_times.min()-plot_step/2., plot_times.max()+plot_step/2.)
        #     ax.set_xlim(plot_times.min()-plot_step/2.,plot_times.max()+plot_step/2.)
        # ax.set_xlim(0,50)
        #     print('Bounce %d ns amp=%.3f; Pole %d ns amp=%.3f'%(list_values[iter_idx,0],
        #                                                                list_values[iter_idx,1],
        #                                                                list_values[iter_idx,2],
        # list_values[iter_idx,3]))
        ax_divider = make_axes_locatable(ax)
        cax = ax_divider.append_axes('right', size='10%', pad='5%')
        cbar = plt.colorbar(out['cmap'], cax=cax)
        cbar.set_ticks(
            np.arange(fig_clim[0], 1.01*fig_clim[1], (fig_clim[1]-fig_clim[0])/5.))
        cbar.set_ticklabels(
            [str(fig_clim[0]), '', '', '', '', str(fig_clim[1])])
        cbar.set_label('Qubit excitation probability')

        fig.tight_layout()
        self.save_fig(fig)

    def reshape_axis_2d(self, axis_array):
        x = axis_array[0, :]
        y = axis_array[1, :]
        # print(y)
        dimx = np.sum(np.where(x == x[0], 1, 0))
        dimy = len(x) // dimx
        # print(dimx,dimy)
        if dimy*dimx < len(x):
            logging.warning.warn(
                'Data was cut-off. Probably due to an interrupted scan')
            dimy_c = dimy + 1
        else:
            dimy_c = dimy
        # print(dimx,dimy,dimy_c,dimx*dimy)
        return x[:dimy_c], (y[::dimy_c])

    def reshape_data(self, sweep_points, data):
        x, y = self.reshape_axis_2d(sweep_points)
        # print(x,y)
        dimx = len(x)
        dimy = len(y)
        dim = dimx*dimy
        if dim > len(data):
            dimy = dimy - 1
        return x, y[:dimy], (data[:dimx*dimy].reshape((dimy, dimx))).transpose()

    def save_fig(self, fig, figname=None, xlabel='x', ylabel='y',
                 fig_tight=True, **kw):
        plot_formats = kw.pop('plot_formats', ['png'])
        fail_counter = False
        close_fig = kw.pop('close_fig', True)
        if type(plot_formats) == str:
            plot_formats = [plot_formats]
        for plot_format in plot_formats:
            if figname is None:
                figname = (self.scan_start+'_Chevron_2D_'+'.'+plot_format)
            else:
                figname = (figname+'.' + plot_format)
            self.savename = os.path.abspath(os.path.join(
                self.folder, figname))
            if fig_tight:
                try:
                    fig.tight_layout()
                except ValueError:
                    print('WARNING: Could not set tight layout')
            try:
                fig.savefig(
                    self.savename, dpi=300,
                    # value of 300 is arbitrary but higher than default
                    format=plot_format)
            except:
                fail_counter = True
        if fail_counter:
            logging.warning('Figure "%s" has not been saved.' % self.savename)
        if close_fig:
            plt.close(fig)
        return


class DoubleFrequency(TD_Analysis):

<<<<<<< HEAD
    def __init__(self, auto=True, label='Ramsey', timestamp=None, **kw):
        kw['label'] = label
        kw['auto'] = auto
        kw['timestamp'] = timestamp
        kw['h5mode'] = 'r+'
        super().__init__(**kw)
=======
    def __init__(self, label='Ramsey', **kw):
        kw['label'] = label
        kw['h5mode'] = 'r+'
        super(self.__class__, self).__init__(**kw)
>>>>>>> 3853ab00

    def run_default_analysis(self, **kw):
        self.add_analysis_datagroup_to_file()
        self.get_naming_and_values()
        x = self.sweep_points
        y = a_tools.normalize_data_v3(self.measured_values[0])

        fit_res = self.fit(x[:-4], y[:-4])
        self.fit_res = fit_res

        self.save_fitted_parameters(self.fit_res, var_name='double_fit')

        fig, ax = plt.subplots()
        self.box_props = dict(boxstyle='Square', facecolor='white', alpha=0.8)

        f1 = fit_res.params['freq_1'].value
        f2 = fit_res.params['freq_2'].value
        A1 = fit_res.params['amp_1'].value
        A2 = fit_res.params['amp_2'].value
        tau1 = fit_res.params['tau_1'].value
        tau2 = fit_res.params['tau_2'].value

        textstr = ('$A_1$: {:.3f}       \t$A_2$: {:.3f} \n'.format(A1, A2) +
                   '$f_1$: {:.3f} MHz\t$f_2$: {:.3f} MHz \n'.format(
            f1*1e-6, f2*1e-6) +
            r'$\tau _1$: {:.2f} $\mu$s'.format(tau1*1e6) +
            '  \t'+r'$\tau _2$: {:.2f}$\mu$s'.format(tau2*1e6))

        ax.text(0.4, 0.95, textstr,
                transform=ax.transAxes, fontsize=11,
                verticalalignment='top', bbox=self.box_props)
        plot_x = x

        ax.set_ylabel(r'$F |1\rangle$')
        ax.set_title('%s: Double Frequency analysis' % self.timestamp)
        ax.set_xlabel(r'Time ($\mu s$)')
        ax.plot(plot_x*1e6, y, 'bo')
        ax.plot(plot_x[:-4]*1e6, self.fit_plot, 'r-')
        fig.tight_layout()
        self.save_fig(fig, **kw)
        self.data_file.close()
        return self.fit_res

    def fit(self, sweep_values, measured_values):
        Double_Cos_Model = fit_mods.DoubleExpDampOscModel
        fourier_max_pos = a_tools.peak_finder_v2(
            np.arange(1, len(sweep_values)/2, 1),
            abs(np.fft.fft(measured_values))[1:len(measured_values)//2],
            window_len=1, perc=95)
        if len(fourier_max_pos) == 1:
            freq_guess = 1./sweep_values[-1] * \
                (fourier_max_pos[0]+np.array([-1, 1]))
        else:
            freq_guess = 1./sweep_values[-1]*fourier_max_pos
        Double_Cos_Model.set_param_hint(
            'tau_1', value=.3*sweep_values[-1], vary=True)
        Double_Cos_Model.set_param_hint(
            'tau_2', value=.3*sweep_values[-1], vary=True)
        Double_Cos_Model.set_param_hint(
            'freq_1', value=freq_guess[0], min=0)
        Double_Cos_Model.set_param_hint(
            'freq_2', value=freq_guess[1], min=0)
        Double_Cos_Model.set_param_hint('phase_1', value=1*np.pi/2.)
        Double_Cos_Model.set_param_hint('phase_2', value=3*np.pi/2.)
        Double_Cos_Model.set_param_hint(
            'amp_1', value=0.25, min=0.1, max=0.4, vary=True)
        Double_Cos_Model.set_param_hint(
            'amp_2', value=0.25, min=0.1, max=0.4, vary=True)
        Double_Cos_Model.set_param_hint('osc_offset', value=0.5, min=0, max=1)
        params = Double_Cos_Model.make_params()
        fit_res = Double_Cos_Model.fit(data=measured_values,
                                       t=sweep_values,
                                       params=params)
        self.fit_plot = fit_res.model.func(sweep_values, **fit_res.best_values)
        return fit_res

    def save_fig(self, fig, figname='_DoubleFreq_', xlabel='x', ylabel='y',
                 fig_tight=True, **kw):
        plot_formats = kw.pop('plot_formats', ['png'])
        fail_counter = False
        close_fig = kw.pop('close_fig', True)
        if type(plot_formats) == str:
            plot_formats = [plot_formats]
        for plot_format in plot_formats:
            if figname is None:
                figname = (self.timestamp+figname+'.'+plot_format)
            else:
                figname = (figname+'.' + plot_format)
            self.savename = os.path.abspath(os.path.join(
                self.folder, figname))
            if fig_tight:
                try:
                    fig.tight_layout()
                except ValueError:
                    print('WARNING: Could not set tight layout')
            try:
                fig.savefig(
                    self.savename, dpi=300,
                    # value of 300 is arbitrary but higher than default
                    format=plot_format)
            except:
                fail_counter = True
        if fail_counter:
            logging.warning('Figure "%s" has not been saved.' % self.savename)
        if close_fig:
            plt.close(fig)
        return


class SWAPN_cost(object):

    def __init__(self, auto=True, label='SWAPN', cost_func='sum', timestamp=None, stepsize=10):
        if timestamp is None:
            self.folder = a_tools.latest_data(label)
            splitted = self.folder.split('\\')
            self.scan_start = splitted[-2]+'_'+splitted[-1][:6]
            self.scan_stop = self.scan_start
        else:
            self.scan_start = timestamp
            self.scan_stop = timestamp
            self.folder = a_tools.get_folder(timestamp=self.scan_start)
        self.pdict = {'I': 'amp',
                      'sweep_points': 'sweep_points'}
        self.opt_dict = {'scan_label': label}
        self.nparams = ['I', 'sweep_points']
        self.stepsize = stepsize
        self.label = label
        self.cost_func = cost_func
        if auto == True:
            self.analysis()

    def analysis(self):
        print(self.scan_start, self.scan_stop,
              self.opt_dict, self.pdict, self.nparams)
        sawpn_scan = ca.quick_analysis(t_start=self.scan_start,
                                       t_stop=self.scan_stop,
                                       options_dict=self.opt_dict,
                                       params_dict_TD=self.pdict,
                                       numeric_params=self.nparams)
        x = sawpn_scan.TD_dict['sweep_points'][0]
        y = sawpn_scan.TD_dict['I'][0]

        if self.cost_func == 'sum':
            self.cost_val = np.sum(
                np.power(y[:-4], np.divide(1, x[:-4])))/float(len(y[:-4]))
        elif self.cost_func == 'slope':
            self.cost_val = abs(y[0]*(y[1]-y[0]))+abs(y[0])
        elif self.cost_func == 'dumb-sum':
            self.cost_val = (np.sum(y[:-4])/float(len(y[:-4])))-y[:-4].min()
        elif self.cost_func == 'until-nonmono-sum':
            i = 0
            y_fil = deepcopy(y)
            lastval = y_fil[0]
            keep_going = 1
            while(keep_going):
                if i > 5:
                    latestthreevals = (y_fil[i]+y_fil[i-1] + y_fil[i-2])/3
                    threevalsbefore = (y_fil[i-3]+y_fil[i-4] + y_fil[i-5])/3
                    if latestthreevals < (threevalsbefore-0.12) or i > len(y_fil)-4:
                        keep_going = 0
                i += 1
            y_fil[i-1:-4] = threevalsbefore
            self.cost_val = (np.sum(y_fil[:-4])/float(len(y_fil[:-4])))
        self.single_swap_fid = y[0]

        fig = plt.figure()
        ax = fig.add_subplot(111)

        plot_x = x
        plot_step = plot_x[1]-plot_x[0]

        ax.set_xlabel(r'# Swap pulses')
        ax.set_ylabel(r'$F |1\rangle$')
        ax.set_title('%s: SWAPN sequence' % self.scan_start)
        ax.set_xlim(plot_x.min()-plot_step/2., plot_x.max()+plot_step/2.)

        ax.plot(plot_x, y, 'bo')

        fig.tight_layout()
        self.save_fig(fig)

    def save_fig(self, fig, figname=None, xlabel='x', ylabel='y',
                 fig_tight=True, **kw):
        plot_formats = kw.pop('plot_formats', ['png'])
        fail_counter = False
        close_fig = kw.pop('close_fig', True)
        if type(plot_formats) == str:
            plot_formats = [plot_formats]
        for plot_format in plot_formats:
            if figname is None:
                figname = (self.scan_start+'_DoubleFreq_'+'.'+plot_format)
            else:
                figname = (figname+'.' + plot_format)
            self.savename = os.path.abspath(os.path.join(
                self.folder, figname))
            if fig_tight:
                try:
                    fig.tight_layout()
                except ValueError:
                    print('WARNING: Could not set tight layout')
            try:
                fig.savefig(
                    self.savename, dpi=300,
                    # value of 300 is arbitrary but higher than default
                    format=plot_format)
            except:
                fail_counter = True
        if fail_counter:
            logging.warning('Figure "%s" has not been saved.' % self.savename)
        if close_fig:
            plt.close(fig)
        return


class AvoidedCrossingAnalysis(MeasurementAnalysis):

    """
    Performs analysis to fit the avoided crossing
    """

    def __init__(self, auto=True,
                 model='direct_coupling',
                 label=None,
                 timestamp=None,
                 transpose=True,
                 cmap='viridis',
                 filt_func_a=None, filt_func_x0=None, filt_func_y0=None,
                 filter_idx_low=[], filter_idx_high=[], filter_threshold=15e6,
                 f1_guess=None, f2_guess=None, cross_flux_guess=None,
                 g_guess=30e6, coupling_label='g',
                 break_before_fitting=False,
                 add_title=True,
                 xlabel=None, ylabel='Frequency (GHz)', **kw):
        super().__init__(timestamp=timestamp, label=label, **kw)
        self.get_naming_and_values_2D()

        flux = self.Y[:, 0]
        peaks_low, peaks_high = self.find_peaks()
        self.f, self.ax = self.make_unfiltered_figure(peaks_low, peaks_high,
                                    transpose=transpose, cmap=cmap,
                                    add_title=add_title,
                                    xlabel=xlabel, ylabel=ylabel)

        filtered_dat = self.filter_data(flux, peaks_low, peaks_high,
                                        a=filt_func_a, x0=filt_func_x0,
                                        y0=filt_func_y0,
                                        filter_idx_low=filter_idx_low,
                                        filter_idx_high=filter_idx_high,
                                        filter_threshold=filter_threshold)
        filt_flux_low, filt_flux_high, filt_peaks_low, filt_peaks_high, \
            filter_func = filtered_dat

        self.f, self.ax = self.make_filtered_figure(filt_flux_low, filt_flux_high,
                                  filt_peaks_low, filt_peaks_high, filter_func,
                                  add_title=add_title,
                                  transpose=transpose, cmap=cmap,
                                  xlabel=xlabel, ylabel=ylabel)
        if break_before_fitting:
            return
        self.fit_res = self.fit_avoided_crossing(
            filt_flux_low, filt_flux_high, filt_peaks_low, filt_peaks_high,
            f1_guess=f1_guess, f2_guess=f2_guess,
            cross_flux_guess=cross_flux_guess, g_guess=g_guess,
            model=model)
        self.add_analysis_datagroup_to_file()
        self.save_fitted_parameters(self.fit_res, var_name='avoided crossing')
        self.f, self.ax = self.make_fit_figure(filt_flux_low, filt_flux_high,
                             filt_peaks_low, filt_peaks_high,
                             add_title=add_title,
                             fit_res=self.fit_res,
                             coupling_label=coupling_label,
                             transpose=transpose, cmap=cmap,
                             xlabel=xlabel, ylabel=ylabel)


    def run_default_analysis(self, **kw):
        # I'm doing this in the init in this function
        pass

    def find_peaks(self, **kw):

        peaks = np.zeros((len(self.X), 2))
        for i in range(len(self.X)):
            p_dict = a_tools.peak_finder_v2(self.X[i], self.Z[0][i])
            peaks[i, :] = np.sort(p_dict[:2])

        peaks_low = peaks[:, 0]
        peaks_high = peaks[:, 1]
        return peaks_low, peaks_high

    def filter_data(self, flux, peaks_low, peaks_high, a, x0=None, y0=None,
                    filter_idx_low=[], filter_idx_high=[],
                    filter_threshold=15e5):
        """
        Filters the input data in three steps.
            1. remove outliers using the dm_tools.get_outliers function
            2. separate data in two branches using a line and filter data on the
                wrong side of the line.
            3. remove any data with indices specified by hand
        """
        if a is None:
            a = -1*(max(peaks_high)-min(peaks_low))/(max(flux)-min(flux))
        if x0 is None:
            x0 = np.mean(flux)
        if y0 is None:
            y0 = np.mean(np.concatenate([peaks_low, peaks_high]))

        filter_func = lambda x: a*(x-x0)+y0

        filter_mask_high = [True] * len(peaks_high)
        filter_mask_high = ~dm_tools.get_outliers(peaks_high, filter_threshold)
        filter_mask_high = np.where(
            peaks_high < filter_func(flux), False, filter_mask_high)
        filter_mask_high[-2] = False  # hand remove 1 datapoint

        filt_flux_high = flux[filter_mask_high]
        filt_peaks_high = peaks_high[filter_mask_high]

        filter_mask_low = [True] * len(peaks_low)
        filter_mask_low = ~dm_tools.get_outliers(peaks_low, filter_threshold)
        filter_mask_low = np.where(
            peaks_low > filter_func(flux), False, filter_mask_low)
        filter_mask_low[[0, -1]] = False  # hand remove 2 datapoints

        filt_flux_low = flux[filter_mask_low]
        filt_peaks_low = peaks_low[filter_mask_low]

        return (filt_flux_low, filt_flux_high,
                filt_peaks_low, filt_peaks_high, filter_func)

    def make_unfiltered_figure(self, peaks_low, peaks_high, transpose, cmap,
                               xlabel=None, ylabel='Frequency (GHz)',
                               add_title=True):
        flux = self.Y[:, 0]
        title = ' unfiltered avoided crossing'
        f, ax = plt.subplots()
        if add_title:
            ax.set_title(self.timestamp_string + title)

        pl_tools.flex_colormesh_plot_vs_xy(self.X[0]*1e-9, flux, self.Z[0],
                                           ax=ax, transpose=transpose,
                                           cmap=cmap)
        ax.plot(flux, peaks_high*1e-9, 'o', markeredgewidth=1.,
                fillstyle='none', c='r')
        ax.plot(flux, peaks_low*1e-9, 'o', markeredgewidth=1.,
                fillstyle='none', c='orange')

        # self.ylabel because the axes are transposed
        xlabel = self.ylabel if xlabel is None else xlabel
        ax.set_xlabel(xlabel)
        ax.set_ylabel(ylabel)
        ax.set_ylim(min(self.X[0]*1e-9), max(self.X[0]*1e-9))
        ax.set_xlim(min(flux), max(flux))
        f.savefig(os.path.join(self.folder, title+'.png'), format='png',
                  dpi=600)
        return f, ax

    def make_filtered_figure(self,
                             filt_flux_low, filt_flux_high,
                             filt_peaks_low, filt_peaks_high, filter_func,
                             transpose, cmap,
                             xlabel=None, ylabel='Frequency (GHz)',
                             add_title=True):
        flux = self.Y[:, 0]
        title = ' filtered avoided crossing'
        f, ax = plt.subplots()
        if add_title:
            ax.set_title(self.timestamp_string + title)

        pl_tools.flex_colormesh_plot_vs_xy(self.X[0]*1e-9, flux, self.Z[0],
                                           ax=ax, transpose=transpose,
                                           cmap=cmap)
        ax.plot(filt_flux_high, filt_peaks_high*1e-9,
                'o', fillstyle='none', markeredgewidth=1., c='r',
                label='upper branch peaks')
        ax.plot(filt_flux_low, filt_peaks_low*1e-9,
                'o', fillstyle='none', markeredgewidth=1., c='orange',
                label='lower branch peaks')

        # self.ylabel because the axes are transposed
        xlabel = self.ylabel if xlabel is None else xlabel
        ax.set_xlabel(xlabel)
        ax.set_ylabel(ylabel)
        ax.set_ylim(min(self.X[0]*1e-9), max(self.X[0]*1e-9))
        ax.plot(flux, filter_func(flux)*1e-9,  ls='--', c='w',
                label='filter function')
        # ax.legend() # looks ugly, better after matplotlib update?
        f.savefig(os.path.join(self.folder, title+'.png'), format='png',
                  dpi=600)
        return f, ax

    def make_fit_figure(self,
                        filt_flux_low, filt_flux_high,
                        filt_peaks_low, filt_peaks_high, fit_res,
                        transpose, cmap, coupling_label='g',
                        xlabel=None, ylabel='Frequency (GHz)',
                        add_title=True):
        flux = self.Y[:, 0]
        title = ' avoided crossing fit'
        f, ax = plt.subplots()
        if add_title:
            ax.set_title(self.timestamp_string + title)

        pl_tools.flex_colormesh_plot_vs_xy(self.X[0]*1e-9, flux, self.Z[0],
                                           ax=ax, transpose=transpose,
                                           cmap=cmap)
        ax.plot(filt_flux_high, filt_peaks_high*1e-9,
                'o', fillstyle='none', markeredgewidth=1., c='r',
                label='upper branch peaks')
        ax.plot(filt_flux_low, filt_peaks_low*1e-9,
                'o', fillstyle='none', markeredgewidth=1., c='orange',
                label='lower branch peaks')

        # self.ylabel because the axes are transposed
        xlabel = self.ylabel if xlabel is None else xlabel
        ax.set_xlabel(xlabel)
        ax.set_ylabel(ylabel)
        ax.set_ylim(min(self.X[0]*1e-9), max(self.X[0]*1e-9))
        ax.set_xlim(min(flux), max(flux))

        ax.plot(flux, 1e-9*fit_mods.avoided_crossing_direct_coupling(
            flux, **fit_res.best_values,
            flux_state=False), 'r-', label='fit')
        ax.plot(flux, 1e-9*fit_mods.avoided_crossing_direct_coupling(
            flux, **fit_res.best_values,
            flux_state=True), 'y-', label='fit')

        g_legend = r'{} = {:.2f}$\pm${:.2f} MHz'.format(
            coupling_label,
            fit_res.params['g']*1e-6, fit_res.params['g'].stderr*1e-6)
        ax.text(.6, .8, g_legend, transform=ax.transAxes, color='white')
        # ax.legend() # looks ugly, better after matplotlib update?
        f.savefig(os.path.join(self.folder, title+'.png'), format='png',
                  dpi=600)
        return f, ax

    def fit_avoided_crossing(self,
                             lower_flux, upper_flux, lower_freqs, upper_freqs,
                             f1_guess, f2_guess, cross_flux_guess, g_guess,
                             model='direct'):
        '''
        Fits the avoided crossing to a direct or mediated coupling model.

        models are located in
            fitMods.avoided_crossing_direct_coupling
            fitMods.avoided_crossing_mediated_coupling


        '''

        total_freqs = np.concatenate([lower_freqs, upper_freqs])
        total_flux = np.concatenate([lower_flux, upper_flux])
        total_mask = np.concatenate([np.ones(len(lower_flux)),
                                     np.zeros(len(upper_flux))])

        # Both branches must be combined in a single function for fitting
        # the model is combined in a single function here
        def resized_fit_func(flux, f_center1, f_center2, c1, c2, g):
            return fit_mods.avoided_crossing_direct_coupling(
                flux=flux, f_center1=f_center1, f_center2=f_center2,
                c1=c1, c2=c2,
                g=g, flux_state=total_mask)

        av_crossing_model = lmfit.Model(resized_fit_func)

        if cross_flux_guess is None:
            cross_flux_guess = np.mean(total_flux)
        if f1_guess is None:
            f1_guess = np.mean(total_freqs)-g_guess

        c2_guess = 0.
        if f2_guess is None:
            # The factor *1000* is a magic number but seems to give a
            # reasonable guess that converges well.
            c1_guess = -1*((max(total_freqs)-min(total_freqs)) /
                           (max(total_flux)-min(total_flux)))/1000

            f2_guess = cross_flux_guess*(c1_guess-c2_guess)+f1_guess
        else:
            c1_guess = c2_guess + (f2_guess-f1_guess)/cross_flux_guess

        av_crossing_model.set_param_hint(
            'g', min=0., max=0.5e9, value=g_guess, vary=True)
        av_crossing_model.set_param_hint(
            'f_center1', min=0, max=20.0e9, value=f1_guess, vary=True)
        av_crossing_model.set_param_hint(
            'f_center2', min=0., max=20.0e9, value=f2_guess, vary=True)
        av_crossing_model.set_param_hint(
            'c1', min=-1.0e9, max=1.0e9, value=c1_guess, vary=True)
        av_crossing_model.set_param_hint(
            'c2', min=-1.0e9, max=1.0e9, value=c2_guess, vary=True)
        params = av_crossing_model.make_params()
        fit_res = av_crossing_model.fit(data=np.array(total_freqs),
                                        flux=np.array(total_flux),
                                        params=params)
        return fit_res<|MERGE_RESOLUTION|>--- conflicted
+++ resolved
@@ -5299,19 +5299,12 @@
 
 class DoubleFrequency(TD_Analysis):
 
-<<<<<<< HEAD
     def __init__(self, auto=True, label='Ramsey', timestamp=None, **kw):
         kw['label'] = label
         kw['auto'] = auto
         kw['timestamp'] = timestamp
         kw['h5mode'] = 'r+'
         super().__init__(**kw)
-=======
-    def __init__(self, label='Ramsey', **kw):
-        kw['label'] = label
-        kw['h5mode'] = 'r+'
-        super(self.__class__, self).__init__(**kw)
->>>>>>> 3853ab00
 
     def run_default_analysis(self, **kw):
         self.add_analysis_datagroup_to_file()
