import os
import logging
log = logging.getLogger(__name__)
import numpy as np
from collections import OrderedDict
import h5py
import matplotlib.lines as mlines
import matplotlib
from matplotlib import pyplot as plt
from pycqed.analysis import analysis_toolbox as a_tools
from pycqed.analysis import fitting_models as fit_mods
import pycqed.measurement.hdf5_data as h5d
from pycqed.measurement.calibration.calibration_points import CalibrationPoints
import scipy.optimize as optimize
import lmfit
import textwrap
from scipy.interpolate import interp1d
import pylab
from pycqed.analysis.tools import data_manipulation as dm_tools
import importlib
from time import time

try:
    import pygsti
except ImportError as e:
    if str(e).find('pygsti') >= 0:
        log.warning('Could not import pygsti')
    else:
        raise

from scipy.constants import *
from copy import deepcopy
from pprint import pprint
from pycqed.measurement import optimization as opt
try:
    from pycqed.analysis import machine_learning_toolbox as mlt
except: #ModuleNotFoundError:
    log.warning('Machine learning packages not loaded. '
                   'Run from pycqed.analysis import machine_learning_toolbox '
                   'to see errors.')
import pycqed.analysis.tools.plotting as pl_tools
from pycqed.analysis.tools.plotting import (set_xlabel, set_ylabel,
                                            SI_prefix_and_scale_factor)


try:
    import qutip as qtp
except ImportError as e:
    if str(e).find('qutip') >= 0:
        log.warning('Could not import qutip')
    else:
        raise
importlib.reload(dm_tools)


class MeasurementAnalysis(object):

    def __init__(self, TwoD=False, folder=None, auto=True,
                 cmap_chosen='viridis', no_of_columns=1, qb_name=None, **kw):
        if folder is None:
            self.folder = a_tools.get_folder(**kw)
        else:
            self.folder = folder
        self.load_hdf5data()
        self.fit_results = []
        self.cmap_chosen = cmap_chosen
        self.no_of_columns = no_of_columns

        # for retrieving correct values of qubit parameters from data file
        self.qb_name = qb_name

        # set line widths, marker sizes, tick sizes etc. from the kw
        self.set_plot_parameter_values(**kw)

        if auto is True:
            self.run_default_analysis(TwoD=TwoD, **kw)

    def set_plot_parameter_values(self, **kw):
        # dpi for plots
        self.dpi = kw.pop('dpi', 300)
        # font sizes
        self.font_size = kw.pop('font_size', 11)
        # line widths connecting data points
        self.line_width = kw.pop('line_width', 2)
        # lw of axes and text boxes
        self.axes_line_width = kw.pop('axes_line_width', 0.5)
        # tick lengths
        self.tick_length = kw.pop('tick_length', 4)
        # tick line widths
        self.tick_width = kw.pop('tick_width', 0.5)
        # marker size for data points
        self.marker_size = kw.pop('marker_size', None)
        # marker size for special points like
        self.marker_size_special = kw.pop('marker_size_special', 8)
        # peak freq., Rabi pi and pi/2 amplitudes
        self.box_props = kw.pop('box_props',
                                dict(boxstyle='Square', facecolor='white',
                                     alpha=0.8, lw=self.axes_line_width))

        self.tick_color = kw.get('tick_color', 'k')
        # tick label color get's updated in savefig
        self.tick_labelcolor = kw.get('tick_labelcolor', 'k')
        self.axes_labelcolor = kw.get('axes_labelcolor', 'k')

        # params = {"ytick.color": self.tick_color,
        #           "xtick.color": self.tick_color,
        #           "axes.labelcolor": self.axes_labelcolor, }
        # plt.rcParams.update(params)

    def load_hdf5data(self, folder=None, file_only=False, **kw):
        if folder is None:
            folder = self.folder
        self.h5filepath = a_tools.measurement_filename(folder)
        h5mode = kw.pop('h5mode', 'r+')
        self.data_file = h5py.File(self.h5filepath, h5mode)
        if not file_only:
            for k in list(self.data_file.keys()):
                if type(self.data_file[k]) == h5py.Group:
                    self.name = k
            self.g = self.data_file['Experimental Data']
            self.measurementstring = os.path.split(folder)[1]
            self.timestamp = os.path.split(os.path.split(folder)[0])[1] \
                             + '/' + self.measurementstring[:6]
            self.timestamp_string = os.path.split(os.path.split(folder)[0])[1] \
                                    + '_' + self.measurementstring[:6]
            self.measurementstring = self.measurementstring[7:]
            self.default_plot_title = self.measurementstring
        return self.data_file

    def finish(self, close_file=True, **kw):
        if close_file:
            self.data_file.close()

    def analysis_h5data(self, name='analysis'):
        if not os.path.exists(os.path.join(self.folder, name + '.hdf5')):
            mode = 'w'
        else:
            mode = 'r+'
        return h5py.File(os.path.join(self.folder, name + '.hdf5'), mode)

    def default_fig(self, **kw):
        figsize = kw.pop('figsize', None)

        if figsize is None:
            # these are the standard figure sizes for PRL
            if self.no_of_columns == 1:
                figsize = (7, 4)
            elif self.no_of_columns == 2:
                figsize = (3.375, 2.25)
        else:
            pass

        return plt.figure(figsize=figsize, dpi=self.dpi, **kw)

    def default_ax(self, fig=None, *arg, **kw):
        if fig is None:
            fig = self.default_fig(*arg, **kw)
        ax = fig.add_subplot(111)

        ax.ticklabel_format(useOffset=False)
        return fig, ax

    def save_fig(self, fig, figname=None, xlabel='x',
                 ylabel='measured_values',
                 fig_tight=True, **kw):
        # N.B. this save_fig method is the one from the base
        # MeasurementAnalysis class
        plot_formats = kw.pop('plot_formats', ['png'])
        fail_counter = False
        close_fig = kw.pop('close_fig', True)

        if type(plot_formats) == str:
            plot_formats = [plot_formats]

        for plot_format in plot_formats:
            if figname is None:
                if xlabel == 'x':
                    xlabel = self.sweep_name

                figname = (self.measurementstring + '_' + ylabel +
                           '_vs_' + xlabel + '.' + plot_format)
            else:
                figname = (figname + '.' + plot_format)
            self.savename = os.path.abspath(os.path.join(
                self.folder, figname))
            print(self.savename,'::loc')
            if fig_tight:
                try:
                    fig.tight_layout()
                except ValueError:
                    print('WARNING: Could not set tight layout')
            try:
                # Before saving some plotting properties are updated
                for ax in fig.axes:
                    plt.setp(ax.get_xticklabels(), color=self.tick_labelcolor)
                    plt.setp(ax.get_yticklabels(), color=self.tick_labelcolor)

                # This makes the background around the axes transparent
                fig.patch.set_alpha(0)
                # FIXME: the axes labels and unit rescaling could also be
                # repeated here as the last step before saving

                fig.savefig(
                    self.savename, dpi=self.dpi, format=plot_format,
                    bbox_inches='tight')
            except Exception as e:
                print(e)
                fail_counter = True
        if fail_counter:
            log.warning('Figure "%s" has not been saved.' % self.savename)
        if close_fig:
            plt.close(fig)
        return

    def get_folder(self, timestamp=None, older_than=None, label='', **kw):
        suppress_printing = kw.pop('suppress_printing', False)
        if timestamp is not None:
            folder = a_tools.data_from_time(timestamp)
            if not suppress_printing:
                print('loaded "%s"' % (folder))
        elif older_than is not None:
            folder = a_tools.latest_data(older_than=older_than)
            if not suppress_printing:
                print('loaded "%s"' % (folder))
        else:
            folder = a_tools.latest_data(label)
            if not suppress_printing:
                print('loaded "%s"' % (folder))
        return folder

    def setup_figures_and_axes(self, main_figs=1):

        # The main figure
        for main_fig in range(main_figs):
            self.f = [self.default_fig() for fig in range(main_figs)]
            self.ax = [self.f[k].add_subplot(111) for k in range(main_figs)]
        val_len = len(self.value_names)
        if val_len == 4:
            if self.no_of_columns == 2:
                self.figarray, self.axarray = plt.subplots(
                    val_len, 1, figsize=(3.375, 2.25 ** len(self.value_names)),
                    dpi=self.dpi)
            else:
                self.figarray, self.axarray = plt.subplots(
                    val_len, 1, figsize=(7, 4 * len(self.value_names)),
                    dpi=self.dpi)
                # val_len, 1, figsize=(min(8*len(self.value_names), 11),
                #                      4*len(self.value_names)))
        else:
            if self.no_of_columns == 2:
                self.figarray, self.axarray = plt.subplots(
                    max(len(self.value_names), 1), 1,
                    figsize=(3.375, 2.25 * len(self.value_names)), dpi=self.dpi)
                # max(len(self.value_names), 1), 1,
                # figsize=(8, 4*len(self.value_names)))
            else:
                self.figarray, self.axarray = plt.subplots(
                    max(len(self.value_names), 1), 1,
                    figsize=(7, 4 * len(self.value_names)), dpi=self.dpi)
                # max(len(self.value_names), 1), 1,
                # figsize=(8, 4*len(self.value_names)))

        return tuple(self.f + [self.figarray] + self.ax + [self.axarray])

    def get_values(self, key):
        if key in self.get_key('sweep_parameter_names'):
            names = self.get_key('sweep_parameter_names')

            ind = names.index(key)
            values = self.g['Data'].value[:, ind]
        elif key in self.get_key('value_names'):
            names = self.get_key('value_names')
            ind = (names.index(key) +
                   len(self.get_key('sweep_parameter_names')))
            values = self.g['Data'].value[:, ind]
        else:
            values = self.g[key].value
        # Makes sure all data is np float64
        return np.asarray(values, dtype=np.float64)

    def get_key(self, key):
        '''
        Returns an attribute "key" of the group "Experimental Data"
        in the hdf5 datafile.
        '''
        s = self.g.attrs[key]
        # converts byte type to string because of h5py datasaving
        if type(s) == bytes:
            s = s.decode('utf-8')
        # If it is an array of value decodes individual entries
        if type(s) == np.ndarray:
            s = [s.decode('utf-8') for s in s]
        return s

    def group_values(self, group_name):
        '''
        Returns values for group with the name "group_name" from the
        hdf5 data file.
        '''
        group_values = self.g[group_name].value
        return np.asarray(group_values, dtype=np.float64)

    def add_analysis_datagroup_to_file(self, group_name='Analysis'):
        if group_name in self.data_file:
            self.analysis_group = self.data_file[group_name]
        else:
            self.analysis_group = self.data_file.create_group(group_name)

    def add_dataset_to_analysisgroup(self, datasetname, data):
        try:
            self.analysis_group.create_dataset(
                name=datasetname, data=data)
        except:
            self.add_analysis_datagroup_to_file()
            try:
                self.analysis_group.create_dataset(
                    name=datasetname, data=data)
            except:
                del self.analysis_group[datasetname]
                self.analysis_group.create_dataset(
                    name=datasetname, data=data)

    def save_dict_to_analysis_group(self, save_dict: dict, group_name: str):
        """
        Saves a dictionary to the analysis_group in the hdf5 datafile
        corresponding to the experiment.
        Convenient for storing parameters extracted in the analysis.
        """
        if group_name not in self.analysis_group:
            dict_grp = self.analysis_group.create_group(group_name)
        else:
            dict_grp = self.analysis_group[group_name]

        for key, value in save_dict.items():
            dict_grp.attrs[key] = str(value)

    def save_fitted_parameters(self, fit_res, var_name, save_peaks=False,
                               weights=None):
        fit_name = 'Fitted Params ' + var_name
        if fit_name not in self.analysis_group:
            fit_grp = self.analysis_group.create_group(fit_name)
        else:
            fit_grp = self.analysis_group[fit_name]

        fit_grp.attrs['Fit Report'] = \
            '\n' + '*' * 80 + '\n' + \
            lmfit.fit_report(fit_res) + \
            '\n' + '*' * 80 + '\n\n'

        fit_grp.attrs.create(name='chisqr', data=fit_res.chisqr)
        fit_grp.attrs.create(name='var_name', data=var_name.encode('utf-8'))
        if fit_res.covar is not None:
            if 'covar' in list(fit_grp.keys()):
                del fit_grp['covar']
            fit_grp.create_dataset(name='covar', data=fit_res.covar)
        for parname, par in fit_res.params.items():
            try:
                par_group = fit_grp.create_group(parname)
            except:  # if it already exists overwrite existing
                par_group = fit_grp[parname]
            par_dict = vars(par)
            for val_name, val in par_dict.items():
                if val_name == '_val':
                    val_name = 'value'
                if val_name == 'correl' and val is not None:
                    try:
                        correl_group = par_group.create_group(val_name)
                    except:
                        correl_group = par_group[val_name]
                    for cor_name, cor_val in val.items():
                        correl_group.attrs.create(name=cor_name, data=cor_val)
                else:
                    try:
                        par_group.attrs.create(name=val_name, data=val)
                    except:
                        pass

        if save_peaks and hasattr(self, 'peaks'):
            if 'Peaks' not in fit_grp:
                peaks_grp = fit_grp.create_group('Peaks')
            else:
                peaks_grp = fit_grp['Peaks']
            for key, value in list(self.peaks.items()):
                if value is not None:
                    peaks_grp.attrs.create(name=key, data=value)
        if weights is not None:
            mean = np.mean(fit_res.data)
            std = np.std(fit_res.data)
            weight = ((fit_res.data - mean) / std) ** weights
            weighted_chisqr = np.sum(weight * (fit_res.data - fit_res.best_fit) ** 2)
            fit_grp.attrs.create(name='weighted_chisqr', data=weighted_chisqr)

    def save_computed_parameters(self, computed_params, var_name):

        """ Allows to save additional parameters computed from fit results,
        such as the pi pulse and pi/2 pulse amplitudes. Each will be
        saved as a new attribute in the FittedParams+var_name group created
        in "save_fitted_parameters."

        Input parameters:
            computed_params:       DICTIONARY of parameters to be saved; first
                                   value of main variable, then
                                   its statistical data such as stddev.
                                   Ex: {'piPulse':piPulse_val,
                                   'piPulse_std':piPulse_std_val}.
            var_name:              same var_name used in
                                  'save_fitted_parameters'
        """

        fit_name = 'Fitted Params ' + var_name
        if fit_name not in self.analysis_group:
            fit_grp = self.analysis_group.create_group(fit_name)
        else:
            fit_grp = self.analysis_group[fit_name]

        if len(computed_params) == 0:
            log.warning('Nothing to save. Parameters dictionary is empty.')
        else:
            for par_name, par_val in computed_params.items():
                if ('std' or 'stddev' or 'stderr') not in par_name:
                    try:
                        par_group = fit_grp.create_group(par_name)
                    except:  # if it already exists overwrite existing
                        par_group = fit_grp[par_name]
                    par_group.attrs.create(name=par_name, data=par_val)
                else:
                    fit_grp.attrs.create(name=par_name, data=par_val)

    def run_default_analysis(self, TwoD=False, close_file=True,
                             show=False, transpose=False,
                             plot_args=None, **kw):

        new_sweep_points = kw.pop('new_sweep_points', None)

        if plot_args is None:
            plot_args = {}
        if TwoD is False:
            self.get_naming_and_values(new_sweep_points=new_sweep_points)
            self.sweep_points = kw.pop('sweep_points', self.sweep_points)
            # Preallocate the array of axes in the figure
            # Creates either a 2x2 grid or a vertical list

            if len(self.value_names) == 4:
                if self.no_of_columns == 2:
                    fig, axs = plt.subplots(
                        nrows=int(len(self.value_names) / 2), ncols=2,
                        figsize=(3.375, 2.25 * len(self.value_names)),
                        dpi=self.dpi)
                else:
                    fig, axs = plt.subplots(
                        nrows=len(self.value_names), ncols=1,
                        figsize=(7, 4 * len(self.value_names)), dpi=self.dpi)

            else:
                if self.no_of_columns == 2:
                    fig, axs = plt.subplots(max(len(self.value_names), 1), 1,
                                            figsize=(3.375,
                                                     2.25 * len(self.value_names)),
                                            dpi=self.dpi)
                else:
                    fig, axs = plt.subplots(max(len(self.value_names), 1), 1,
                                            figsize=(
                                                7, 4 * len(self.value_names)),
                                            dpi=self.dpi)
                # Add all the sweeps to the plot 1 by 1
                # indices are determined by it's shape/number of sweeps
            for i in range(len(self.value_names)):
                if len(self.value_names) == 1:
                    ax = axs
                elif self.no_of_columns == 1:
                    ax = axs[i]
                elif self.no_of_columns == 2:
                    ax = axs[i // 2, i % 2]
                else:
                    ax = axs[i]  # If not 2 or 4 just gives a list of plots
                if i != 0:
                    plot_title = ' '
                else:
                    plot_title = kw.pop('plot_title', self.measurementstring +
                                        '\n' + self.timestamp_string)
                try:
                    ax.ticklabel_format(useOffset=False)
                except AttributeError:
                    # only mpl scalar formatters support this feature
                    pass

                self.plot_results_vs_sweepparam(x=self.sweep_points,
                                                y=self.measured_values[i],
                                                fig=fig, ax=ax,
                                                xlabel=self.sweep_name,
                                                x_unit=self.sweep_unit[0],
                                                ylabel=self.ylabels[i],
                                                save=False,
                                                **plot_args)
                # fig.suptitle(self.plot_title)
            fig.subplots_adjust(hspace=1.5)
            if show:
                plt.show()

        elif TwoD is True:
            self.get_naming_and_values_2D(new_sweep_points=new_sweep_points)
            self.sweep_points = kw.pop('sweep_points', self.sweep_points)
            self.sweep_points_2D = kw.pop(
                'sweep_points_2D', self.sweep_points_2D)

            if len(self.value_names) == 4:
                if self.no_of_columns == 2:
                    fig, axs = plt.subplots(int(len(self.value_names) / 2), 2,
                                            figsize=(3.375,
                                                     2.25 * len(self.value_names)),
                                            dpi=self.dpi)
                else:
                    fig, axs = plt.subplots(max(len(self.value_names), 1), 1,
                                            figsize=(7,
                                                     4 * len(self.value_names)),
                                            dpi=self.dpi)
            else:
                if self.no_of_columns == 2:
                    fig, axs = plt.subplots(max(len(self.value_names), 1), 1,
                                            figsize=(3.375,
                                                     2.25 * len(self.value_names)),
                                            dpi=self.dpi)
                else:
                    fig, axs = plt.subplots(max(len(self.value_names), 1), 1,
                                            figsize=(7,
                                                     4 * len(self.value_names)),
                                            dpi=self.dpi)

            for i in range(len(self.value_names)):
                if len(self.value_names) == 1:
                    ax = axs
                elif len(self.value_names) == 2:
                    ax = axs[i % 2]
                elif len(self.value_names) == 4 and self.no_of_columns == 2:
                    ax = axs[i // 2, i % 2]
                else:
                    ax = axs[i]  # If not 2 or 4 just gives a list of plots

                [fig, ax, colormap, cbar] = a_tools.color_plot(
                    x=self.sweep_points,
                    y=self.sweep_points_2D,
                    z=self.measured_values[i].transpose(),
                    plot_title=self.zlabels[i],
                    fig=fig, ax=ax,
                    xlabel=self.sweep_name,
                    x_unit=self.sweep_unit,
                    ylabel=self.sweep_name_2D,
                    y_unit=self.sweep_unit_2D,
                    zlabel=self.zlabels[i],
                    save=False,
                    transpose=transpose,
                    cmap_chosen=self.cmap_chosen,
                    **kw)

                ax.set_title(self.zlabels[i], size=self.font_size)
                ax.xaxis.label.set_size(self.font_size)
                ax.yaxis.label.set_size(self.font_size)
                ax.tick_params(labelsize=self.font_size,
                               length=self.tick_length, width=self.tick_width)
                cbar.set_label(self.zlabels[i], size=self.font_size)
                cbar.ax.tick_params(labelsize=self.font_size,
                                    length=self.tick_length,
                                    width=self.tick_width)
                if i == 0:
                    plot_title = '{measurement}\n{timestamp}'.format(
                        timestamp=self.timestamp_string,
                        measurement=self.measurementstring)
                    fig.text(0.5, 1.1, plot_title, fontsize=self.font_size,
                             horizontalalignment='center',
                             verticalalignment='bottom',
                             transform=ax.transAxes)

            fig.subplots_adjust(hspace=1.5)

            # Make space for title
            # fig.tight_layout(h_pad=1.5)
            # fig.subplots_adjust(top=3.0)
            # fig.suptitle(plot_title)
            if show:
                plt.show()

        self.save_fig(fig, fig_tight=True, **kw)

        if close_file:
            self.data_file.close()

    def get_naming_and_values(self, new_sweep_points=None):
        '''
        Works both for the 'old' 1D sweeps and the new datasaving format.
        The new datasaving format also works for nD sweeps but the loading is
        done in such a way that all the old analysis should keep working if
        the data is saved in this new format.
        '''

        if 'datasaving_format' in list(self.g.attrs.keys()):
            datasaving_format = self.get_key('datasaving_format')
        else:
            print('Using legacy data loading, assuming old formatting')
            datasaving_format = 'Version 1'

        if datasaving_format == 'Version 1':
            # Get naming
            self.sweep_name = self.get_key('sweep_parameter_name')
            self.sweep_unit = self.get_key('sweep_parameter_unit')

            self.value_names = self.get_key('value_names')
            value_units = self.get_key('value_units')

            # get values
            self.sweep_points = self.get_values(self.sweep_name)
            self.measured_values = []
            self.ylabels = []
            for i in range(len(self.value_names)):
                self.measured_values.append(
                    self.get_values(self.value_names[i]))
                self.ylabels.append(str(
                    self.value_names[i] + '(' + value_units[i] + ')'))
            self.xlabel = str(self.sweep_name + '(' + self.sweep_unit + ')')

        elif datasaving_format == 'Version 2':

            self.parameter_names = self.get_key('sweep_parameter_names')
            self.sweep_name = self.parameter_names[0]
            self.parameter_units = self.get_key('sweep_parameter_units')
            self.sweep_unit = self.parameter_units  # for legacy reasons
            self.value_names = self.get_key('value_names')
            self.value_units = self.get_key('value_units')

            # data is transposed first to allow the individual parameter or value
            # types to be read out using a single array index (no colons
            # required)
            self.data = self.get_values('Data').transpose()
            if len(self.parameter_names) == 1:
                self.sweep_points = self.data[0, :]
            else:
                self.sweep_points = self.data[0:len(self.parameter_names), :]
            self.measured_values = self.data[-len(self.value_names):, :]

            self.xlabel = self.parameter_names[0] + ' (' + \
                          self.parameter_units[0] + ')'
            self.parameter_labels = [a + ' (' + b + ')' for a, b in zip(
                self.parameter_names,
                self.parameter_units)]

            self.ylabels = [a + ' (' + b + ')' for a, b in zip(self.value_names,
                                                               self.value_units)]

            if 'optimization_result' in self.g:
                self.optimization_result = OrderedDict({
                    'generation': self.g['optimization_result'][:, 0],
                    'evals': self.g['optimization_result'][:, 1],
                    'xfavorite': self.g['optimization_result'][:, 2:2 + len(self.parameter_names)],
                    'stds': self.g['optimization_result'][:,
                            2 + len(self.parameter_names):2 + 2 * len(self.parameter_names)],
                    'fbest': self.g['optimization_result'][:, -len(self.parameter_names) - 1],
                    'xbest': self.g['optimization_result'][:, -len(self.parameter_names):]})
        else:
            raise ValueError('datasaving_format "%s " not recognized'
                             % datasaving_format)

        if new_sweep_points is not None:
            self.sweep_points_from_file = self.sweep_points
            self.sweep_points = new_sweep_points

        try:
            self.exp_metadata = h5d.read_dict_from_hdf5(
                {}, self.data_file['Experimental Data']['Experimental Metadata'])
        except KeyError:
            self.exp_metadata = {}

    def plot_results_vs_sweepparam(self, x, y, fig, ax, show=False, marker='-o',
                                       log=False, ticks_around=True, label=None,
                                       **kw):

        save = kw.get('save', False)
        font_size = kw.pop('font_size', None)
        cal_zero_points = kw.pop('cal_zero_points', None)
        cal_one_points = kw.pop('cal_one_points', None)
        add_half_line = kw.pop('add_half_line', False)

        if font_size is not None:
            self.font_size = font_size

        self.plot_title = kw.get('plot_title',
                                 self.measurementstring + '\n' +
                                 self.timestamp_string)

        plot_the_title = kw.get('plot_the_title', True)

        # ax.set_title(self.plot_title)
        if plot_the_title:
            fig.text(0.5, 1, self.plot_title, fontsize=self.font_size,
                     horizontalalignment='center',
                     verticalalignment='bottom',
                     transform=ax.transAxes)

        # Plot:
        if cal_zero_points is None and cal_one_points is None:
            line = ax.plot(x, y, marker, markersize=self.marker_size,
                           linewidth=self.line_width, label=label)

        else:
            NoCalPoints = 0
            if cal_zero_points is not None:
                ax.plot(x[cal_zero_points], y[cal_zero_points], '.k')
                ax.hlines(np.mean(y[cal_zero_points]),
                          min(x), max(x),
                          linestyles='--', color='C7')
                ax.text(np.mean(x[cal_zero_points]),
                        np.mean(y[cal_zero_points])+0.05, r'$|g\rangle$',
                        fontsize=font_size, verticalalignment='bottom',
                        horizontalalignment='center', color='k')
                NoCalPoints += len(cal_zero_points)

            if cal_one_points is not None:
                ax.plot(x[cal_one_points], y[cal_one_points], '.k')
                ax.hlines(np.mean(y[cal_one_points]),
                          min(x), max(x),
                          linestyles='--', color='C7')

                l = 'f' if kw.get("for_ef", False) else 'e'
                ax.text(np.mean(x[cal_one_points]),
                        np.mean(y[cal_one_points])-0.05,
                        r'$|{}\rangle$'.format(l),
                        fontsize=font_size, verticalalignment='top',
                        horizontalalignment='center', color='k')
                NoCalPoints += len(cal_one_points)

                # hacky way to get the e level drawn on figure
                # even if not given when doing 3-level readout with 6 calibration points
                if l == 'f' and kw.get("no_cal_points", NoCalPoints) == 6:
                    cal_points_e = np.array(cal_one_points, dtype=np.int) - 2
                    ax.plot(x[cal_points_e], y[cal_points_e], '.k')
                    ax.text(np.mean(x[cal_points_e]),
                            np.mean(y[cal_points_e]) - 0.05,
                            r'$|e\rangle$',
                            fontsize=font_size, verticalalignment='top',
                            horizontalalignment='center', color='k')
            # FIXME: issue when 6 cal points are used, because method above recovers
            #  only 4 although 6 were used. the first two cal points are then
            #  interpreted as data. therefore, for now I allow a dirty override
            #  of the parameter by parent function. Should be fixed more thoroughly !!
            NoCalPoints = kw.get("no_cal_points", NoCalPoints)

            line = ax.plot(x[:-NoCalPoints], y[:-NoCalPoints],
                           marker, markersize=self.marker_size,
                           linewidth=self.line_width, label=label)

        if add_half_line:
            ax.hlines(0.5, min(x), max(x),
                      linestyles='--', color='C7')

        if log:
            ax.set_yscale('log')

        # Adjust ticks
        # set axes labels format to scientific when outside interval [0.01,99]
        from matplotlib.ticker import ScalarFormatter
        fmt = ScalarFormatter()
        fmt.set_powerlimits((-4, 4))
        ax.xaxis.set_major_formatter(fmt)
        ax.yaxis.set_major_formatter(fmt)

        # Set the line width of the scientific notation exponent
        ax.xaxis.offsetText.set_fontsize(self.font_size)
        ax.yaxis.offsetText.set_fontsize(self.font_size)
        if ticks_around:
            ax.xaxis.set_tick_params(labeltop='off', top='on', direction='in')
            ax.yaxis.set_tick_params(labeltop='off', top='on', direction='in')
        ax.tick_params(axis='both', labelsize=self.font_size,
                       length=self.tick_length, width=self.tick_width)

        for axis in ['top', 'bottom', 'left', 'right']:
            ax.spines[axis].set_linewidth(self.axes_line_width)


        # Set axis labels
        xlabel = kw.get('xlabel', None)
        ylabel = kw.get('ylabel', None)
        x_unit = kw.get('x_unit', None)
        y_unit = kw.get('y_unit', None)

        if xlabel is not None:
            set_xlabel(ax, xlabel, unit=x_unit)
            ax.xaxis.label.set_fontsize(self.font_size)
        if ylabel is not None:
            set_ylabel(ax, ylabel, unit=y_unit)
            ax.yaxis.label.set_fontsize(self.font_size)

        fig.tight_layout()

        if show:
            plt.show()
        if save:
            if log:
                # litle hack to only change savename if logarithmic
                self.save_fig(fig, xlabel=xlabel, ylabel=(ylabel + '_log'), **kw)
            else:
                self.save_fig(fig, xlabel=xlabel, ylabel=ylabel, **kw)
        if kw.get('return_line', False):
            return line
        else:
            return

    def add_textbox(self, textstring, fig=None, ax=None, **kw):

        x_pos = kw.pop('x_pos', 0.5)
        y_pos = kw.pop('y_pos ', 0)
        horizontalalignment = kw.pop('horizontalalignment', 'center')
        verticalalignment = kw.pop('verticalalignment', 'top')
        font_size = kw.pop('font_size', self.font_size)
        box_props = kw.pop('box_props', self.box_props)
        if fig is None:
            fig = self.fig
        if ax is None:
            ax = self.ax

        fig.text(x_pos, y_pos, textstring,
                 # transform=ax.transAxes,
                 fontsize=font_size,
                 verticalalignment=verticalalignment,
                 horizontalalignment=horizontalalignment,
                 bbox=box_props)


    def plot_complex_results(self, cmp_data, fig, ax, show=False, marker='.',
                             **kw):
        '''
        Plot real and imaginary values measured vs a sweeped parameter
        Example: complex S21 of a resonator

        Author: Stefano Poletto
        Date: November 15, 2016
        '''
        save = kw.pop('save', False)
        self.plot_title = kw.pop('plot_title',
                                 textwrap.fill(self.timestamp_string + '_' +
                                               self.measurementstring, 40))

        xlabel = 'Real'
        ylabel = 'Imag'
        ax.set_title(self.plot_title)
        ax.set_xlabel(xlabel)
        ax.set_ylabel(ylabel)
        ax.plot(np.real(cmp_data), np.imag(cmp_data), marker)
        if show:
            plt.show()
        if save:
            self.save_fig(fig, xlabel=xlabel, ylabel=ylabel, **kw)

        return

    def plot_dB_from_linear(self, x, lin_amp, fig, ax, show=False, marker='.', **kw):
        '''
        Plot linear data in dB.
        This is usefull for measurements performed with VNA and Homodyne

        Author: Stefano Poletto
        Date: May 5, 2017
        '''
        save = kw.pop('save', False)
        self.plot_title = kw.pop('plot_title',
                                 textwrap.fill(self.timestamp_string + '_' +
                                               self.measurementstring, 40))

        xlabel = 'Freq'
        ylabel = 'Transmission (dB)'
        ax.set_title(self.plot_title)
        ax.set_xlabel(xlabel)
        ax.set_ylabel(ylabel)
        y_dB = 20 * np.log10(lin_amp)
        ax.plot(x, y_dB, marker)
        if show:
            plt.show()
        if save:
            self.save_fig(fig, xlabel=xlabel, ylabel=ylabel, **kw)

        return

    def get_naming_and_values_2D(self, new_sweep_points=None):
        '''
        This should also be adjusted for 2D.
        Data should directly be turned into a convenient
        Matrix.
        '''
        if 'datasaving_format' in list(self.g.attrs.keys()):
            datasaving_format = self.get_key('datasaving_format')
        else:
            print('Using legacy data loading, assuming old formatting')
            datasaving_format = 'Version 1'

        if datasaving_format == 'Version 1':
            # Get naming
            self.sweep_name = self.get_key('sweep_parameter_name')
            self.sweep_unit = self.get_key('sweep_parameter_unit')
            self.sweep_name_2D = self.get_key('sweep_parameter_2D_name')
            self.sweep_unit_2D = self.get_key('sweep_parameter_2D_unit')
            self.value_names = self.get_key('value_names')

            value_units = self.get_key('value_units')

            # get values
            self.sweep_points = self.get_values(self.sweep_name)
            self.sweep_points_2D = self.get_values(self.sweep_name_2D)
            self.measured_values = []
            self.zlabels = []
            for i in range(len(self.value_names)):
                self.measured_values.append(
                    self.get_values(self.value_names[i]))
                self.zlabels.append(str(
                    self.value_names[i] + '(' + value_units[i] + ')'))
            self.xlabel = str(self.sweep_name + '(' + self.sweep_unit + ')')
            self.ylabel = str(self.sweep_name_2D + '(' + self.sweep_unit_2D + ')')

        elif datasaving_format == 'Version 2':

            self.parameter_names = self.get_key('sweep_parameter_names')
            self.parameter_units = self.get_key('sweep_parameter_units')
            self.sweep_name = self.parameter_names[0]
            self.sweep_name_2D = self.parameter_names[1]
            self.sweep_unit = self.parameter_units[0]
            self.sweep_unit_2D = self.parameter_units[1]

            self.value_names = self.get_key('value_names')
            self.value_units = self.get_key('value_units')

            self.data = self.get_values('Data').transpose()

            x = self.data[0]
            y = self.data[1]

            # cols = np.unique(x).shape[0]
            cols = np.nonzero(y != y[0])[0][0]

            # Adding np.nan for prematurely interupted experiments
            nr_missing_values = 0
            if len(x) % cols != 0:
                nr_missing_values = cols - len(x) % cols
            x = np.append(x, np.zeros(nr_missing_values) + np.nan)
            y = np.append(y, np.zeros(nr_missing_values) + np.nan)

            # X,Y,Z can be put in colormap directly
            self.X = x.reshape(-1, cols)
            self.Y = y.reshape(-1, cols)
            self.sweep_points = self.X[0]
            self.sweep_points_2D = self.Y.T[0]

            if len(self.value_names) == 1:
                z = self.data[2]
                z = np.append(z, np.zeros(nr_missing_values) + np.nan)
                self.Z = z.reshape(-1, cols)
                self.measured_values = [self.Z.T]
            else:
                self.Z = []
                self.measured_values = []
                for i in range(len(self.value_names)):
                    z = self.data[2 + i]
                    z = np.append(z, np.zeros(nr_missing_values) + np.nan)
                    Z = z.reshape(-1, cols)
                    self.Z.append(Z)
                    self.measured_values.append(Z.T)

            self.xlabel = self.parameter_names[0] + ' (' + \
                          self.parameter_units[0] + ')'
            self.ylabel = self.parameter_names[1] + ' (' + \
                          self.parameter_units[1] + ')'

            self.parameter_labels = [a + ' (' + b + ')' for a, b in zip(
                self.parameter_names,
                self.parameter_units)]

            self.zlabels = [a + ' (' + b + ')' for a, b in zip(self.value_names,
                                                               self.value_units)]

        else:
            raise ValueError('datasaving_format "%s " not recognized'
                             % datasaving_format)

        if new_sweep_points is not None:
            self.sweep_points_from_file = self.sweep_points
            self.sweep_points(new_sweep_points)

        try:
            self.exp_metadata = h5d.read_dict_from_hdf5(
                {}, self.data_file['Experimental Data']['Experimental Metadata'])
        except KeyError:
            self.exp_metadata = {}

    def get_naming_and_values_2D_tuples(self):
        if 'datasaving_format' in list(self.g.attrs.keys()):
            datasaving_format = self.get_key('datasaving_format')
        else:
            print('Using legacy data loading, assuming old formatting')
            datasaving_format = 'Version 1'

        if datasaving_format == 'Version 1':
            # Get naming
            self.sweep_name = self.get_key('sweep_parameter_name')
            self.sweep_unit = self.get_key('sweep_parameter_unit')
            self.sweep_name_2D = self.get_key('sweep_parameter_2D_name')
            self.sweep_unit_2D = self.get_key('sweep_parameter_2D_unit')
            self.value_names = self.get_key('value_names')

            value_units = self.get_key('value_units')

            # get values
            self.sweep_points = self.get_values(self.sweep_name)
            self.sweep_points_2D = self.get_values(self.sweep_name_2D)
            self.measured_values = []
            self.zlabels = []
            for i in range(len(self.value_names)):
                self.measured_values.append(
                    self.get_values(self.value_names[i]))
                self.zlabels.append(str(
                    self.value_names[i] + '(' + value_units[i] + ')'))
            self.xlabel = str(self.sweep_name + '(' + self.sweep_unit + ')')
            self.ylabel = str(self.sweep_name_2D + '(' +
                              self.sweep_unit_2D + ')')

        elif datasaving_format == 'Version 2':
            self.parameter_names = self.get_key('sweep_parameter_names')
            self.parameter_units = self.get_key('sweep_parameter_units')
            if len(self.parameter_names) != len(self.parameter_units):
                log.error(' Number of parameter names does not match number'
                              'of parameter units! Check sweep configuration!')
            self.sweep_names = []
            self.sweep_units = []
            for it in range(len(self.parameter_names)):
                self.sweep_names.append(self.parameter_names[it])
                self.sweep_units.append(self.parameter_units[it])
            self.value_names = self.get_key('value_names')
            self.value_units = self.get_key('value_units')
            self.data = self.get_values('Data').transpose()

            x = self.data[0]
            cols = np.unique(x).shape[0]
            nr_missing_values = 0
            if len(x) % cols != 0:
                nr_missing_values = cols - len(x) % cols
            x = np.append(x, np.zeros((1, nr_missing_values))+np.nan)
            self.X = x.reshape(-1, cols)
            self.sweep_points = self.X[0]

            self.sweep_points_2D = []
            self.Y = []
            for i in range(1,len(self.parameter_names)):
                y = self.data[i]
                y = np.append(y,np.zeros((1,nr_missing_values)))
                Y = y.reshape(-1,cols)
                self.Y.append(Y)
                self.sweep_points_2D.append(Y.T[0])

            col_idx_data_start = len(self.sweep_points_2D)+1
            if len(self.value_names) == 1:
                z = self.data[col_idx_data_start]
                z = np.append(z, np.zeros(nr_missing_values)+np.nan)
                self.Z = z.reshape(-1, cols)
                self.measured_values = [self.Z.T]
            else:
                self.Z = []
                self.measured_values = []
                for i in range(len(self.value_names)):
                    z = self.data[col_idx_data_start + i]
                    z = np.append(z, np.zeros(nr_missing_values)+np.nan)
                    Z = z.reshape(-1, cols)
                    self.Z.append(Z)
                    self.measured_values.append(Z.T)
            self.xlabel = self.parameter_names[0] + ' (' + \
                          self.parameter_units[0] + ')'
            self.ylabel = self.parameter_names[1] + ' (' + \
                          self.parameter_units[1] + ')' + '_' + \
                          self.parameter_names[2] + ' (' + \
                          self.parameter_units[2] + ')'

            self.parameter_labels = [a + ' (' + b + ')' for a, b in zip(
                self.parameter_names,
                self.parameter_units)]
            self.zlabels = [a + ' (' + b + ')' for a, b in zip(self.value_names,
                                                               self.value_units)]

    def get_best_fit_results(self, peak=False, weighted=False):
        if len(self.data_file['Analysis']) is 1:
            return list(self.data_file['Analysis'].values())[0]
        else:
            normalized_chisquares = {}
            haspeak_lst = []
            for key, item in self.data_file['Analysis'].items():
                if weighted is False:
                    chisqr = item.attrs['chisqr']
                else:
                    chisqr = item.attrs['weighted_chisqr']
                var = item.attrs['var_name']
                i = np.where(self.value_names == var)[0]  # relies
                # on looping order
                # of get_naming and variables, not the most robust way
                norm_chisq = chisqr / np.std(self.measured_values[i])
                normalized_chisquares[key] = norm_chisq

                if peak:
                    try:
                        if ('dip' in item['Peaks'].attrs) or \
                                ('peak' in item['Peaks'].attrs):
                            haspeak_lst += [key]
                    except:
                        pass
            if haspeak_lst != []:
                chisquares = {k: v for (k, v) in list(
                    normalized_chisquares.items()) if k in haspeak_lst}
                best_key = min(chisquares, key=normalized_chisquares.get)
            else:
                best_key = min(normalized_chisquares,
                               key=normalized_chisquares.get)
            print('Best key: ', best_key)
            best_fit_results = self.data_file['Analysis'][best_key]
            return best_fit_results

    def set_sweep_points(self, sweep_points):
        assert (len(sweep_points) == len(self.sweep_points))
        self.sweep_points = sweep_points


class OptimizationAnalysis_v2(MeasurementAnalysis):

    def run_default_analysis(self, close_file=True, **kw):
        self.get_naming_and_values()
        self.make_figures(**kw)
        if close_file:
            self.data_file.close()
        return

    def make_figures(self, **kw):
        for i in range(len(self.value_names)):
            base_figname = 'optimization of ' + self.value_names[i]
            if np.shape(self.sweep_points)[0] == 2:
                f, ax = plt.subplots()
                a_tools.color_plot_interpolated(
                    x=self.sweep_points[0], y=self.sweep_points[1],
                    z=self.measured_values[i], ax=ax,
                    zlabel=self.value_names[i])
                ax.plot(self.sweep_points[0],
                        self.sweep_points[1], '-o', c='grey')
                ax.plot(self.sweep_points[0][-1], self.sweep_points[1][-1],
                        'o', markersize=5, c='w')
                plot_title = kw.pop('plot_title', textwrap.fill(
                    self.timestamp_string + '_' +
                    self.measurementstring, 40))
                ax.set_title(plot_title)
                set_xlabel(ax, self.parameter_names[0], self.parameter_units[0])
                set_ylabel(ax, self.parameter_names[1], self.parameter_units[1])
                self.save_fig(f, figname=base_figname, **kw)


class OptimizationAnalysisNN(MeasurementAnalysis):
    def __init__(self,folder=None,**kw):
        super().__init__(folder=folder,**kw)

    def run_default_analysis(self, close_file=True, show=False, plot_all=False,
                             **kw):

        self.get_naming_and_values()
        try:
            optimization_method = eval(self.data_file['Instrument settings']\
                ['MC'].attrs['optimization_method'])
        except KeyError:
            optimization_method = 'Numerical'
        self.meas_grid = kw.pop('meas_grid')
        self.hyper_parameter_dict = kw.pop('hyper_parameter_dict',None)
        self.two_rounds = kw.pop('two_rounds',False)
        self.round = kw.pop('round',1)
        self.estimator_name = kw.pop('estimator','GRNN_neupy')

        self.accuracy= -np.infty
        self.make_fig = kw.pop('make_fig',True)

        self.train_NN(**kw)

        if self.round > int(self.two_rounds) or self.round == 0:
            #only create figures in the last iteration
            if self.make_fig:
                self.make_figures(**kw)
        if close_file:
            self.data_file.close()
        return self.optimization_result

    def train_NN(self, **kw):
        if np.size(self.measured_values,0) == 1:
            self.abs_vals = deepcopy(self.measured_values[0,:])
        else:
            self.abs_vals = np.sqrt(self.measured_values[0,:]**2 +
                                    self.measured_values[1,:]**2)
        result,est,opti_flag = opt.neural_network_opt(
            None, self.meas_grid, target_values=np.array([self.abs_vals]).T,
            estimator=self.estimator_name,
            hyper_parameter_dict=self.hyper_parameter_dict)
        #test_grid and test_target values. Centered and scaled to [-1,1] since
        #only used for performance estimation of estimator
        self.opti_flag = opti_flag
        self.estimator = est
        # self.accuracy = est.evaluate(self.test_grid,self.test_target)
        self.optimization_result = result

        return result,est

    def make_figures(self, **kw):

        fontsize = kw.pop('label_fontsize',16.)
        try:
            optimization_method = eval(self.data_file['Instrument settings'] \
                ['MC'].attrs['optimization_method'])
        except KeyError:
            optimization_method = 'Numerical'

        pre_proc_dict = self.estimator.pre_proc_dict
        output_scale = pre_proc_dict.get('output',{}).get('scaling',1.)
        output_means = pre_proc_dict.get('output',{}).get('centering',0.)
        input_scale = pre_proc_dict.get('input',{}).get('scaling',1.)
        input_means = pre_proc_dict.get('input',{}).get('centering',0.)
        # for i in range(self.test_grid.ndim):
        #     self.test_grid[:,i] = self.test_grid[:,i]*input_scale[i] + input_means[i]

            #create contour plot
        fig1 = plt.figure(figsize=(10,8))
        #Create data grid for contour plot
        lower_x = np.min(self.sweep_points[0])-0.2*np.std(self.sweep_points[0])
        upper_x = np.max(self.sweep_points[0])+0.2*np.std(self.sweep_points[0])
        lower_y = np.min(self.sweep_points[1])-0.2*np.std(self.sweep_points[1])
        upper_y = np.max(self.sweep_points[1])+0.2*np.std(self.sweep_points[1])
        x_mesh = (np.linspace(lower_x,upper_x,200)-input_means[0])/input_scale[0]
        y_mesh = (np.linspace(lower_y,upper_y,200)-input_means[1])/input_scale[1]
        Xm,Ym = np.meshgrid(x_mesh,y_mesh)
        Zm = np.zeros_like(Xm)
        for k in range(np.size(x_mesh)):
            for l in range(np.size(y_mesh)):
                Zm[k,l] = self.estimator.predict([[Xm[k,l],Ym[k,l]],])
        Zm = Zm*output_scale + output_means
        Xm = Xm*input_scale[0] + input_means[0]
        Ym = Ym*input_scale[1] + input_means[1]
        #Landscape plot of network
        #In case we use tensorflow, add a learning curve plot
        if self.estimator_name=='DNN_Regressor_tf':
            plt_grid = plt.GridSpec(2,10,hspace=0.6)
            ax1 = plt.subplot(plt_grid[0,:])
            ax2 = plt.subplot(plt_grid[1,:8])
            textstr2 = 'Accuracy on test data: %s \n'% np.round(self.accuracy,3)
            textstr2 +='Accuracy on training data, last epoch: %s' \
                        % np.round(self.estimator.learning_acc[-1],3)
            ax2.text(0.95, 0.1, textstr2,
                     transform=ax2.transAxes,
                     fontsize=11, verticalalignment='bottom',
                     horizontalalignment='right',
                     bbox=dict(facecolor='white',edgecolor='black'))
            ax2.set_title('Learning_curve',fontsize=fontsize)
            learning_acc = np.array(self.estimator.learning_acc)
            ax2.plot(learning_acc[:,0],
                     learning_acc[:,1],
                     'g-',
                     linewidth=3)
            ax2.set_ylabel('Coefficient of determination $R^2$'
                           ,fontsize=fontsize)
            ax2.set_xlabel('learning epoch',fontsize=fontsize)
            ax2.grid(True)
        else:
            ax1 = plt.subplot(111)
        base_figname = optimization_method + ' optimization of '
        figname1 = self.timestamp_string+'_'
        for i,meas_vals in enumerate(self.measured_values):
            figname1 += self.value_names[i]
            figname1 += ';'
            base_figname += self.value_names[i]
        textstr = 'Optimization converged to: \n'
        base_figname += '_it_'+str(self.round)
        for i in range(len(self.parameter_names)):
               textstr+='%s: %.3g %s' % (self.parameter_names[i],
                                         self.optimization_result[i],
                                         self.parameter_units[i])
               textstr+='\n'
        textstr+='Empirical error: '+'%.2f' % ((1.-self.estimator.score)*100.) +'%'
        ax1.text(0.98, 0.05, textstr,
             transform=ax1.transAxes,
             fontsize=11, verticalalignment='bottom',
             horizontalalignment='right',
             bbox=dict(facecolor='white',edgecolor='None',
             alpha=0.75, boxstyle='round'))
        figname1+= self.estimator_name+' fitted landscape'
        savename1 = self.timestamp_string + '_' + base_figname

        levels = np.linspace(np.min(Zm),np.max(Zm),30)
        CP = ax1.contourf(Xm,Ym,Zm,levels,extend='both')
        ax1.scatter(self.optimization_result[0],self.optimization_result[1],
                 marker='o',c='white',label='network minimum')
        ax1.scatter(self.sweep_points[0],self.sweep_points[1],
                 marker='o',c='r',label='training data',s=10)
        ax1.tick_params(axis='both',which='minor',labelsize=14)
        ax1.set_ylabel(self.parameter_labels[1],fontsize=fontsize)
        ax1.set_xlabel(self.parameter_labels[0],fontsize=fontsize)
        cbar = plt.colorbar(CP,ax=ax1,orientation='vertical')
        cbar.ax.set_ylabel(self.ylabels[0],fontsize=fontsize)
        ax1.legend(loc='upper left',framealpha=0.75,fontsize=fontsize)
        ax1.set_title(figname1)
        self.save_fig(fig1,figname=savename1,**kw)

        #interpolation plot with only measurement points
        base_figname = 'optimization of '
        for i in range(len(self.value_names)):
            base_figname+= self.value_names[i]
        base_figname += '_it_'+str(self.round)
        if np.shape(self.sweep_points)[0] == 2:
            f, ax = plt.subplots()
            a_tools.color_plot_interpolated(
                x=self.sweep_points[0], y=self.sweep_points[1],
                z=self.abs_vals, ax=ax,N_levels=25,
                zlabel=self.ylabels[0])
            ax.plot(self.sweep_points[0],
                    self.sweep_points[1], 'o', c='grey')
            ax.plot(self.optimization_result[0],
                    self.optimization_result[1],
                    'o', markersize=5, c='w')
            plot_title = self.timestamp_string + '_' +self.measurementstring
            ax.set_title(plot_title)
            textstr = '%s ( %s )' % (self.parameter_names[0],
                                     self.parameter_units[0])
            set_xlabel(ax, textstr)
            textstr = '%s ( %s )' % (self.parameter_names[1],
                                     self.parameter_units[1])
            set_ylabel(ax, textstr)
            self.save_fig(f, figname=base_figname, **kw)


class OptimizationAnalysis(MeasurementAnalysis):

    def run_default_analysis(self, close_file=True, show=False, plot_all=False, **kw):
        self.get_naming_and_values()
        try:
            optimization_method = eval(self.data_file['Instrument settings'] \
                ['MC'].attrs['optimization_method'])
        except KeyError:
            optimization_method = 'Numerical'
        for i, meas_vals in enumerate(self.measured_values):
            if (not plot_all) & (i >= 1):
                break

            base_figname = optimization_method + ' optimization of ' + \
                           self.value_names[i]
            # Optimizable value vs n figure
            fig1_type = '%s vs n' % self.value_names[i]
            figname1 = base_figname + '\n' + fig1_type
            savename1 = self.timestamp_string + '_' + base_figname + '_' + \
                        fig1_type
            fig1, ax = self.default_ax()
            ax.plot(self.measured_values[i], marker='o')
            # assumes only one value exists because it is an optimization
            ax.set_xlabel('iteration (n)')
            ax.set_ylabel(self.ylabels[i])
            ax.set_title(self.timestamp_string + ' ' + figname1)

            textstr = 'Optimization converged to: \n   %s: %.3g %s' % (
                self.value_names[i], self.measured_values[0][-1],
                self.value_units[i])
            for j in range(len(self.parameter_names)):
                textstr += '\n   %s: %.4g %s' % (self.parameter_names[j],
                                                 self.sweep_points[j][-1],
                                                 self.parameter_units[j])

            # y coord 0.4 ensures there is no overlap for both maximizing and
            # minim
            if i == 0:
                ax.text(0.95, 0.4, textstr,
                        transform=ax.transAxes,
                        fontsize=11, verticalalignment='bottom',
                        horizontalalignment='right',
                        bbox=self.box_props)

            self.save_fig(fig1, figname=savename1, **kw)

        # Parameters vs n figure
        fig2, axarray = plt.subplots(len(self.parameter_names), 1,
                                     figsize=(8,
                                              4 * len(self.parameter_names)))
        fig2_type = 'parameters vs n'
        figname2 = base_figname + '\n' + fig2_type
        savename2 = self.timestamp_string + '_' + base_figname + '_' + \
                    fig2_type

        if len(self.parameter_names) != 1:
            axarray[0].set_title(self.timestamp_string + ' ' + figname2)
            for i in range(len(self.parameter_names)):
                axarray[i].plot(self.sweep_points[i], marker='o')
                # assumes only one value exists because it is an optimization
                axarray[i].set_xlabel('iteration (n)')
                axarray[i].set_ylabel(self.parameter_labels[i])
        else:
            axarray.plot(self.sweep_points, marker='o')
            # assumes only one value exists because it is an optimization
            axarray.set_xlabel('iteration (n)')
            axarray.set_ylabel(self.parameter_labels[0])
            axarray.set_title(self.timestamp_string + ' ' + figname2)

        # Optimizable value vs paramter
        fig3, axarray = plt.subplots(len(self.parameter_names), 1,
                                     figsize=(8,
                                              4 * len(self.parameter_names)))
        fig3_type = '%s vs parameters' % self.value_names[0]
        figname3 = base_figname + '\n' + fig3_type
        savename3 = self.timestamp_string + '_' + base_figname + '_' + \
                    fig3_type

        cm = plt.cm.get_cmap('RdYlBu')
        if len(self.parameter_names) != 1:
            axarray[0].set_title(self.timestamp_string + ' ' + figname3)
            for i in range(len(self.parameter_names)):
                axarray[i].plot(self.sweep_points[i], self.measured_values[0],
                                linestyle='--', c='k')
                # assumes only one value exists because it is an optimization
                sc = axarray[i].scatter(self.sweep_points[i],
                                        self.measured_values[0],
                                        c=np.arange(len(self.sweep_points[i])),
                                        cmap=cm, marker='o', lw=0.1)
                axarray[i].set_xlabel(self.parameter_labels[i])
                axarray[i].set_ylabel(self.ylabels[0])
            fig3.subplots_adjust(right=0.8)
            # WARNING: Command does not work in ipython notebook
            cbar_ax = fig3.add_axes([.85, 0.15, 0.05, 0.7])
            cbar = fig3.colorbar(sc, cax=cbar_ax)
            cbar.set_label('iteration (n)')
        else:
            axarray.plot(self.sweep_points, self.measured_values[0],
                         linestyle='--', c='k')
            sc = axarray.scatter(self.sweep_points, self.measured_values[0],
                                 c=np.arange(len(self.sweep_points)),
                                 cmap=cm, marker='o', lw=0.1)
            # assumes only one value exists because it is an optimization
            axarray.set_xlabel(self.parameter_labels[0])
            axarray.set_ylabel(self.ylabels[0])
            axarray.set_title(self.timestamp_string + ' ' + figname3)
            cbar = fig3.colorbar(sc)
            cbar.set_label('iteration (n)')

        self.save_fig(fig2, figname=savename2, **kw)
        self.save_fig(fig3, figname=savename3, fig_tight=False, **kw)

        self.add_analysis_datagroup_to_file()
        if 'optimization_result' not in self.analysis_group:
            fid_grp = self.analysis_group.create_group('optimization_result')
        else:
            fid_grp = self.analysis_group['optimization_result']
        fid_grp.attrs.create(name=self.value_names[0],
                             data=self.measured_values[0, -1])

        for i in range(len(self.parameter_names)):
            fid_grp.attrs.create(name=self.parameter_names[i],
                                 data=self.sweep_points[i][-1])

        print('Optimization converged to:')
        prt_str = '    %s: %.4f %s' % (self.value_names[0],
                                       self.measured_values[0][-1],
                                       self.value_units[0])
        print(prt_str)

        for i in range(len(self.parameter_names)):
            prt_str = '    %s: %.4f %s' % (self.parameter_names[i],
                                           self.sweep_points[i][-1],
                                           self.parameter_units[i])
            print(prt_str)

        if show:
            plt.show()

        self.optimization_result = (self.sweep_points[:, -1],
                                    self.measured_values[:, -1])
        if close_file:
            self.data_file.close()


class TD_Analysis(MeasurementAnalysis):
    '''
    Parent class for Time Domain (TD) analysis. Contains functions for
    rotating and normalizing data based on calibration coordinates.
    '''

    def __init__(self, NoCalPoints=4, center_point=31, make_fig=True,
                 zero_coord=None, one_coord=None, cal_points=None,
                 rotate_and_normalize=True, plot_cal_points=True,
                 for_ef=False, qb_name=None, RO_channels=(0, 1), **kw):
        self.NoCalPoints = NoCalPoints
        self.normalized_values = []
        self.normalized_cal_vals = []
        self.normalized_data_points = []
        self.cal_points = cal_points
        self.make_fig = make_fig
        self.rotate_and_normalize = rotate_and_normalize
        self.zero_coord = zero_coord
        self.one_coord = one_coord
        self.center_point = center_point
        self.plot_cal_points = plot_cal_points
        self.for_ef = for_ef
        self.RO_channels = RO_channels

        super().__init__(qb_name=qb_name, **kw)

    # def run_default_analysis(self, close_file=True, **kw):
    #     self.get_naming_and_values()
    #     self.fit_data(**kw)
    #     self.make_figures(**kw)
    #     if close_file:
    #         self.data_file.close()
    #     return self.fit_res

    def rotate_and_normalize_data(self):
        if len(self.measured_values) == 1:
            # if only one weight function is used rotation is not required
            self.norm_data_to_cal_points()
            return

        if self.cal_points is None:
            # 42 is nr. of points in AllXY
            if len(self.measured_values[0]) == 42:
                self.corr_data, self.zero_coord, self.one_coord = \
                    a_tools.rotate_and_normalize_data(
                        data=self.measured_values[0:2],
                        zero_coord=self.zero_coord,
                        one_coord=self.one_coord,
                        cal_zero_points=list(range(2)),
                        cal_one_points=list(range(-8, -4)))
            elif len(self.measured_values[0]) == 21:
                self.corr_data, self.zero_coord, self.one_coord = \
                    a_tools.rotate_and_normalize_data(
                        data=self.measured_values[0:2],
                        zero_coord=self.zero_coord,
                        one_coord=self.one_coord,
                        cal_zero_points=list(range(1)),
                        cal_one_points=list(range(-4, -2)))
            else:
                self.corr_data, self.zero_coord, self.one_coord = \
                    a_tools.rotate_and_normalize_data(
                        data=self.measured_values[0:2],
                        zero_coord=self.zero_coord,
                        one_coord=self.one_coord,
                        cal_zero_points=list(range(1)),
                        cal_one_points=list(range(-2, 0)))
        else:
            self.corr_data, self.zero_coord, self.one_coord = \
                a_tools.rotate_and_normalize_data(
                    data=self.measured_values[0:2],
                    zero_coord=self.zero_coord,
                    one_coord=self.one_coord,
                    cal_zero_points=self.cal_points[0],
                    cal_one_points=self.cal_points[1])

    def norm_data_to_cal_points(self):
        # Used if data is based on only one weight
        if self.cal_points is None:
            # implicit in double point AllXY
            if len(self.measured_values[0]) == 42:
                cal_zero_points = list(range(2))
                cal_one_points = list(range(-8, -4))
            # implicit in single point AllXY
            elif len(self.measured_values[0]) == 21:
                cal_zero_points = list(range(1))
                cal_one_points = list(range(-4, -2))
            else:
                cal_zero_points = list(range(1))
                cal_one_points = list(range(-2, 0))
        else:
            cal_zero_points = self.cal_points[0]
            cal_one_points = self.cal_points[1]
        self.corr_data = a_tools.rotate_and_normalize_data_1ch(
            self.measured_values[0],
            cal_zero_points=cal_zero_points,
            cal_one_points=cal_one_points)

    def run_default_analysis(self,
                             close_main_fig=True,
                             show=False, **kw):

        save_fig = kw.pop('save_fig', True)
        close_file = kw.pop('close_file', True)
        add_half_line = kw.pop('add_half_line', False)
        super().run_default_analysis(show=show,
            close_file=False, **kw)

        self.add_analysis_datagroup_to_file()

        norm = self.normalize_data_to_calibration_points(
            self.measured_values[0], calsteps=self.NoCalPoints, **kw)
        self.normalized_values = norm[0]
        self.normalized_data_points = norm[1]
        self.normalized_cal_vals = norm[2]

        self.add_dataset_to_analysisgroup('Corrected data',
                                          self.corr_data)
        self.analysis_group.attrs.create('corrected data based on',
                                         'calibration points'.encode('utf-8'))

        # Plotting
        if self.make_fig:
            plot_title_suffix = kw.get('plot_title_suffix', '')
            self.fig, self.ax = self.default_ax()

            if self.for_ef:
                ylabel = r'$F$ $\left(|f \rangle \right) (arb. units)$'
            else:
                # ylabel = r'$F$ $\left(|e \rangle \right) (arb. units)$'
                ylabel = r'$F$ $|1 \rangle$'

            plot_title = kw.pop('plot_title', self.measurementstring
                                + plot_title_suffix + '\n' +
                               self.timestamp_string)
            self.plot_results_vs_sweepparam(
                x=self.sweep_points,
                y=self.normalized_values,
                cal_zero_points=self.cal_zero_points,
                cal_one_points=self.cal_one_points,
                fig=self.fig, ax=self.ax,
                xlabel=self.sweep_name,
                x_unit=self.sweep_unit[0],
                ylabel=ylabel,
                marker='o-',
                save=False,
                plot_title=plot_title,
                add_half_line=add_half_line,
                no_cal_points=self.NoCalPoints,
                for_ef=self.for_ef)
            if save_fig:
                if not close_main_fig:
                    # Hacked in here, good idea to only show the main fig but
                    # can be optimized somehow
                    self.save_fig(self.fig, figname=self.measurementstring,
                                  close_fig=False, **kw)
                else:
                    self.save_fig(self.fig, figname=self.measurementstring,
                                  **kw)

        if close_file:
            self.data_file.close()
        return

    def normalize_data_to_calibration_points(self, values, calsteps,
                                             save_norm_to_data_file=True,
                                             verbose=False, **kw):
        '''
        Rotates and normalizes the data based on the calibration points.

        values: array of measured values, uses only the length of this
        calsteps: number of points that corresponds to calibration points
        '''
        print('RO_channels ', self.RO_channels)
        last_ge_pulse = kw.pop('last_ge_pulse', False)

        # Extract the indices of the cal points
        NoPts = len(values)
        if calsteps == 2:
            # both are I pulses
            if verbose:
                print('Only I calibration point')
            cal_zero_points = list(range(NoPts - int(calsteps), NoPts))
            cal_one_points = None
        elif calsteps == 4:
            if verbose:
                print('I and X180 calibration points')
            # first two cal points are I pulses, last two are X180 pulses
            cal_zero_points = list(range(NoPts - int(calsteps),
                                         int(NoPts - int(calsteps) / 2)))
            cal_one_points = list(range(int(NoPts - int(calsteps) / 2), NoPts))
        elif (calsteps == 6) and last_ge_pulse:
            # oscillations between |g>-|f>
            # use the I cal points (data[-6] and data[-5]) and
            # the X180_ef cal points (data[-2] and data[-1])
            if verbose:
                print('Oscillations between |g> - |f>')
                print('I and X180_ef calibration points')
            cal_zero_points = list(range(NoPts - int(calsteps),
                                         NoPts - int(2 * calsteps / 3)))
            cal_one_points = list(range(NoPts - int(calsteps / 3), NoPts))
        elif (calsteps == 6) and (not last_ge_pulse):
            # oscillations between |e>-|f>
            # use the X180 cal points (data[-4] and data[-3])
            # and the X180_ef cal points (data[-2] and data[-1])
            if verbose:
                print('Oscillations between |e> - |f>')
                print('X180 and X180_ef calibration points')
            cal_zero_points = list(range(NoPts - int(2 * calsteps / 3),
                                         NoPts - int(calsteps / 3)))
            cal_one_points = list(range(NoPts - int(calsteps / 3), NoPts))

        else:
            # assume no cal points were used
            if verbose:
                print('No calibration points')
            cal_zero_points = None
            cal_one_points = None

        # Rotate and normalize data
        if (calsteps == 6) and (not last_ge_pulse):
            # ONLY WORKS FOR SINGLE QUBIT MEASUREMENTS
            # For this case we pass in the calibration data, not the indices
            # of the cal points.
            # zero_coord takes the cal_one_points and one_coord takes the
            # cal_zero_points because in a_tools.rotate_and_normalize_data
            # we must have for this case "calculate_rotation_matrix(
            # -(I_one-I_zero), -(Q_one-Q_zero))" in order to get
            # correct rotation
            zero_coord = [np.mean(self.measured_values[0][cal_one_points]),
                          np.mean(self.measured_values[1][cal_one_points])]
            one_coord = [np.mean(self.measured_values[0][cal_zero_points]),
                         np.mean(self.measured_values[1][cal_zero_points])]
            self.corr_data = a_tools.rotate_and_normalize_data_IQ(
                data=self.measured_values[0:2],
                zero_coord=zero_coord, one_coord=one_coord)[0]
        else:
            if len(self.measured_values) == 1 or len(self.RO_channels) == 1:
                # Only one quadrature was measured
                if cal_zero_points is None and cal_one_points is None:
                    # a_tools.rotate_and_normalize_data_1ch does not work
                    # with 0 cal_points. Use 4 cal_points.
                    log.warning('a_tools.rotate_and_normalize_data_1ch '
                                    'does not have support for 0 cal_points. '
                                    'Setting NoCalPoints to 4.')
                    self.NoCalPoints = 4
                    calsteps = 4
                    cal_zero_points = \
                        list(range(NoPts - int(self.NoCalPoints),
                                   int(NoPts - int(self.NoCalPoints) / 2)))
                    cal_one_points = \
                        list(range(int(NoPts - int(self.NoCalPoints) / 2),
                                   NoPts))
                ch_to_measure = \
                    0 if len(self.measured_values) == 1 else self.RO_channels[0]
                log.debug('ch to measure ', ch_to_measure)
                self.corr_data = a_tools.rotate_and_normalize_data_1ch(
                    self.measured_values[ch_to_measure],
                    cal_zero_points, cal_one_points)
            else:
                self.corr_data = a_tools.rotate_and_normalize_data_IQ(
                    self.measured_values[
                    self.RO_channels[0]:self.RO_channels[1] + 1],
                    cal_zero_points,
                    cal_one_points)[0]

        if save_norm_to_data_file:
            self.add_dataset_to_analysisgroup('Corrected data',
                                              self.corr_data)
            self.analysis_group.attrs.create(
                'corrected data based on',
                'calibration points'.encode('utf-8'))

        normalized_values = self.corr_data
        if calsteps == 0:
            normalized_data_points = normalized_values
            normalized_cal_vals = np.empty(0)
        else:
            normalized_data_points = normalized_values[:-int(calsteps)]
            normalized_cal_vals = normalized_values[-int(calsteps):]

        self.cal_one_points = cal_one_points
        self.cal_zero_points = cal_zero_points

        return [normalized_values, normalized_data_points, normalized_cal_vals]

    def fit_data(*kw):
        '''
        Exists to be able to include it in the TD_Analysis run default
        '''
        pass


class Rabi_Analysis(TD_Analysis):
    """
    Analysis script for a Rabi measurement:
        if not separate_fits:
        1. The I and Q data are rotated and normalized based on the calibration
            points. In most analysis routines, the latter are typically 4:
            2 X180 measurements, and 2 identity measurements, which get averaged
            resulting in one X180 point and one identity point. However, the
            default for Rabi is 2 (2 identity measurements) because we typically
            do Rabi in order to find the correct amplitude for an X180 pulse.
            However, if a previous such value exists, this routine also accepts
            4 cal pts. If X180_ef pulse was also previously calibrated, this
            routine also accepts 6 cal pts.
        2. The normalized data is fitted to a cosine function.
        3. The pi-pulse and pi/2-pulse amplitudes are calculated from the fit.
        4. The normalized data, the best fit results, and the pi and pi/2
            pulses are plotted.

        else:
        Runs the original Rabi routine, which fits the two quadratures
        separately.

    Possible input parameters:
        auto              (default=True)
            automatically perform the entire analysis upon call
        label='Rabi'      (default=none?)
            Label of the analysis routine
        folder            (default=working folder)
            Working folder
        separate_fits     (default=False)
            if True, runs the original Rabi analysis routine which fits the
            I and Q points separately
        NoCalPoints       (default=4)
            Number of calibration points
        for_ef            (default=False)
            analyze for EF transition
        make_fig          (default=True)
            plot the fitted data
        print_fit_results (default=True)
            print the fit report
        show              (default=False)
            show the plots
        show_guess        (default=False)
            plot with initial guess values
        print_parameters   (default=True)
            print the pi&piHalf pulses amplitudes
        plot_amplitudes   (default=True)
            plot the pi&piHalf pulses amplitudes
        plot_errorbars    (default=True)
            plot standard error for each sample point
        close_file        (default=True)
            close the hdf5 file
        no_of_columns     (default=1)
            number of columns in your paper; figure sizes will be adjusted
            accordingly (1 col: figsize = ( 7in , 4in ) 2 cols: figsize =
            ( 3.375in , 2.25in ), PRL guidelines)
        verbose           (default=False)

    """

    def __init__(self, label='Rabi', qb_name=None, NoCalPoints=0, **kw):
        kw['label'] = label
        kw['h5mode'] = 'r+'

        super().__init__(qb_name=qb_name,
                         NoCalPoints=NoCalPoints, **kw)

    def fit_data(self, print_fit_results=True, verbose=False, separate_fits=False):

        self.fit_res = [''] * self.nr_quadratures  # for legacy reasons

        if not separate_fits:

            cos_mod = fit_mods.CosModel
            # Find guess values
            # Frequency guess
            fft_of_data = np.fft.fft(self.normalized_data_points, norm='ortho')
            power_spectrum = np.abs(fft_of_data) ** 2
            index_of_fourier_maximum = np.argmax(
                power_spectrum[1:len(fft_of_data) // 2]) + 1

            top_x_val = np.take(self.sweep_points,
                                np.argmax(self.normalized_data_points))
            bottom_x_val = np.take(self.sweep_points,
                                   np.argmin(self.normalized_data_points))

            if index_of_fourier_maximum == 1:
                if verbose:
                    print('Initial guesses obtained by assuming the data trace '
                          'is between one half and one period of the cosine.')
                freq_guess = 1.0 / (2.0 * np.abs(bottom_x_val - top_x_val))
            else:
                if verbose:
                    print('Initial guesses obtained from fft of data.')
                fft_scale = 1.0 / (self.sweep_points[-1] -
                                   self.sweep_points[0])
                freq_guess = fft_scale * index_of_fourier_maximum

            # Amplitude guess
            diff = 0.5 * (max(self.normalized_data_points) -
                          min(self.normalized_data_points))
            amp_guess = -diff

            # phase guess --> NOT NEEDED because in cal pts calibration we make sure
            #                 Rabi trace starts at (closest to) zero
            # phase_guess = np.angle(fft_of_data[index_of_fourier_maximum])
            # if phase_guess<0:
            #     phase_guess=-phase_guess

            # Offset guess
            if np.abs(np.abs(min(self.normalized_data_points)) -
                      np.abs(max(self.normalized_data_points))) < 3:
                offset_guess = (min(self.normalized_data_points) +
                                max(self.normalized_data_points)) / 2
            elif np.abs(min(self.normalized_data_points)) > \
                    np.abs(max(self.normalized_data_points)):
                offset_guess = (min(self.normalized_data_points) -
                                max(self.normalized_data_points)) / 2
            else:
                offset_guess = (max(self.normalized_data_points) -
                                min(self.normalized_data_points)) / 2

            # Set up fit parameters and perform fit
            cos_mod.set_param_hint('amplitude',
                                   value=amp_guess,
                                   vary=False)
            cos_mod.set_param_hint('phase',
                                   value=0,
                                   vary=False)
            cos_mod.set_param_hint('frequency',
                                   value=freq_guess,
                                   vary=True,
                                   min=(1 / (100 * self.sweep_pts_wo_cal_pts[-1])),
                                   max=(20 / self.sweep_pts_wo_cal_pts[-1]))
            cos_mod.set_param_hint('offset',
                                   value=offset_guess,
                                   vary=True)
            cos_mod.set_param_hint('period',
                                   expr='1/frequency',
                                   vary=False)
            self.params = cos_mod.make_params()
            self.fit_result = cos_mod.fit(data=self.normalized_data_points,
                                          t=self.sweep_pts_wo_cal_pts,
                                          params=self.params)

            init_data_diff = np.abs(self.fit_result.init_fit[0] -
                                    self.normalized_data_points[0])
            if (self.fit_result.chisqr > .35) or (init_data_diff > offset_guess):
                log.warning('Fit did not converge, varying phase.')

                fit_res_lst = []

                for phase_estimate in np.linspace(0, 2 * np.pi, 8):
                    cos_mod.set_param_hint('phase',
                                           value=phase_estimate,
                                           vary=True)
                    self.params = cos_mod.make_params()
                    fit_res_lst += [cos_mod.fit(
                        data=self.normalized_data_points,
                        t=self.sweep_pts_wo_cal_pts,
                        params=self.params)]

                chisqr_lst = [fit_res.chisqr for fit_res in fit_res_lst]
                self.fit_result = fit_res_lst[np.argmin(chisqr_lst)]

            for i in range(self.nr_quadratures):  # for legacy reasons
                self.fit_res[i] = self.fit_result

            try:
                self.add_analysis_datagroup_to_file()
                self.save_fitted_parameters(self.fit_result,
                                            var_name=self.value_names[0])
            except Exception as e:
                log.warning(e)

            if print_fit_results:
                print(self.fit_result.fit_report())

        else:
            model = fit_mods.lmfit.Model(fit_mods.CosFunc)
            if self.nr_quadratures != 1:
                # It would be best to do 1 fit to both datasets but since it is
                # easier to do just one fit we stick to that.
                # We make an initial guess of the Rabi period using both
                # quadratures
                data = np.sqrt(self.measured_values[0] ** 2 +
                               self.measured_values[1] ** 2)

                params = fit_mods.Cos_guess(model, data=data, t=self.sweep_points)
                fitRes = model.fit(
                    data=data,
                    t=self.sweep_points,
                    params=params)
                freq_guess = fitRes.values['frequency']
            for i in range(self.nr_quadratures):
                model = fit_mods.lmfit.Model(fit_mods.CosFunc)
                params = fit_mods.Cos_guess(model, data=self.measured_values[i],
                                            t=self.sweep_points)
                if self.nr_quadratures != 1:
                    params['frequency'].value = freq_guess
                self.fit_res[i] = model.fit(
                    data=self.measured_values[i],
                    t=self.sweep_points,
                    params=params)

                try:
                    self.add_analysis_datagroup_to_file()
                    self.save_fitted_parameters(fit_res=self.fit_res[i],
                                                var_name=self.value_names[i])
                except Exception as e:
                    log.warning(e)

            if print_fit_results:
                for fit_res in self.fit_res:
                    print(fit_res.fit_report())

    def run_default_analysis(self, show=False,
                             close_file=False, **kw):

        super().run_default_analysis(show=show,
                                     close_file=close_file,
                                     close_main_fig=True,
                                     save_fig=False, **kw)

        show_guess = kw.get('show_guess', False)
        plot_amplitudes = kw.get('plot_amplitudes', True)
        plot_errorbars = kw.get('plot_errorbars', False)
        print_fit_results = kw.get('print_fit_results', False)
        separate_fits = kw.get('separate_fits', False)
        plot_title_suffix= kw.get('plot_title_suffix', '')

        self.nr_quadratures = len(self.ylabels)  # for legacy reasons
        # Create new sweep points without cal pts variable. Needed here because
        # we may have 0 cal pts, so writing self.sweep_points[:-self.NoCalPoints]
        # will give an error if self.NoCalPoints==0.
        self.sweep_pts_wo_cal_pts = deepcopy(self.sweep_points)
        if self.NoCalPoints is not 0:
            self.sweep_pts_wo_cal_pts = \
                self.sweep_pts_wo_cal_pts[:-self.NoCalPoints]

        # get the fit results (lmfit.ModelResult) and save them
        self.fit_data(print_fit_results, separate_fits=separate_fits)

        # if not separate_fits, get the computed pi and piHalf amplitudes
        # and save them
        if not separate_fits:
            self.get_amplitudes(**kw)
            self.save_computed_parameters(self.rabi_amplitudes,
                                          var_name=self.value_names[0])

        # Plot results
        if self.make_fig:
            self.make_figures(show=show, show_guess=show_guess,
                              plot_amplitudes=plot_amplitudes,
                              plot_errorbars=plot_errorbars,
                              separate_fits=separate_fits,
                              plot_title_suffix=plot_title_suffix)

        if close_file:
            self.data_file.close()

        return self.fit_result

    def make_figures(self, show=False, show_guess=False, plot_amplitudes=True,
                     plot_errorbars=True, separate_fits=False, **kw):

        plot_title_suffix = kw.pop('plot_title_suffix', '')

        if not separate_fits:
            pi_pulse = self.rabi_amplitudes['piPulse']
            pi_half_pulse = self.rabi_amplitudes['piHalfPulse']

            # Get previously measured values from the data file
            instr_set = self.data_file['Instrument settings']
            try:
                if self.for_ef:
                    pi_pulse_old = eval(
                        instr_set[self.qb_name].attrs['amp180_ef'])
                    pi_half_pulse_old = \
                        pi_pulse_old * eval(
                            instr_set[self.qb_name].attrs['amp90_scale_ef'])
                else:
                    pi_pulse_old = eval(instr_set[self.qb_name].attrs['amp180'])
                    pi_half_pulse_old = \
                        pi_pulse_old * eval(
                            instr_set[self.qb_name].attrs['amp90_scale'])
                old_vals = '\n  $\pi-Amp_{old}$ = %.3g ' % (pi_pulse_old) + \
                           self.parameter_units[0] + \
                           '\n$\pi/2-Amp_{old}$ = %.3g ' % (pi_half_pulse_old) + \
                           self.parameter_units[0]
            except(TypeError, KeyError, ValueError):
                log.warning('qb_name is None. Default value qb_name="qb" is '
                                'used. Old parameter values will not be retrieved.')
                old_vals = ''

            textstr = ('  $\pi-Amp$ = %.3g ' % (pi_pulse) + self.parameter_units[0] +
                       ' $\pm$ (%.3g) ' % (self.rabi_amplitudes['piPulse_std']) +
                       self.parameter_units[0] +
                       '\n$\pi/2-Amp$ = %.3g ' % (pi_half_pulse) +
                       self.parameter_units[0] +
                       ' $\pm$ (%.3g) ' % (self.rabi_amplitudes['piHalfPulse_std']) +
                       self.parameter_units[0] + old_vals)

            self.add_textbox(textstr, fig=self.fig, ax=self.ax)
            # self.fig.text(0.5, 0, textstr,
            #               transform=self.ax.transAxes, fontsize=self.font_size,
            #               verticalalignment='top',
            #               horizontalalignment='center', bbox=self.box_props)

            # Used for plotting the fit (line 1776)
            best_vals = self.fit_result.best_values
            cos_fit_func = lambda a: fit_mods.CosFunc(a,
                                                      amplitude=best_vals['amplitude'],
                                                      frequency=best_vals['frequency'],
                                                      phase=best_vals['phase'],
                                                      offset=best_vals['offset'])

            # Plot error bars
            if plot_errorbars:
                a_tools.plot_errorbars(self.sweep_pts_wo_cal_pts,
                                       self.normalized_data_points,
                                       ax=self.ax, only_bars=True,
                                       linewidth=self.axes_line_width,
                                       marker='none',
                                       markersize=self.marker_size)

            # Plot with initial guess
            if show_guess:
                self.ax.plot(self.sweep_pts_wo_cal_pts,
                             self.fit_result.init_fit, 'k--',
                             linewidth=self.line_width)

            # Plot the calculated pi and pi/2 amplitudes
            if plot_amplitudes:
                piPulse_fit = cos_fit_func(pi_pulse)
                piHalfPulse_fit = cos_fit_func(pi_half_pulse)

                # Plot 2 horizontal lines for piAmpl and piHalfAmpl
                self.ax.plot([min(self.sweep_points),
                              max(self.sweep_points)],
                             [piPulse_fit, piPulse_fit], 'k--',
                             linewidth=self.axes_line_width)
                self.ax.plot([min(self.sweep_points),
                              max(self.sweep_points)],
                             [piHalfPulse_fit, piHalfPulse_fit], 'k--',
                             linewidth=self.axes_line_width)

                # Plot two points for the pi and piHalf pulses
                self.ax.plot(pi_pulse, piPulse_fit, 'ro',
                             markersize=self.marker_size_special)
                self.ax.plot(pi_half_pulse, piHalfPulse_fit, 'ro',
                             markersize=self.marker_size_special)

            # Plot with best fit results
            x = np.linspace(self.sweep_points[0],
                            self.sweep_pts_wo_cal_pts[-1],
                            len(self.sweep_points) * 100)
            y = cos_fit_func(x)
            self.ax.plot(x, y, 'r-', linewidth=self.line_width)

            # display figure
            if show:
                plt.show()
            self.ax.set_ylabel('V_homodyne (a.u)')
            # save figure
            self.save_fig(self.fig, figname=(self.measurementstring +
                                            '_Rabi_fit' + plot_title_suffix),
                          **kw)

        else:
            if self.nr_quadratures == 2:
                self.figure, self.axs = plt.subplots(self.nr_quadratures, 1,
                                                     figsize=(5, 6))
            else:
                self.figure, ax = plt.subplots(self.nr_quadratures, 1,
                                               figsize=(5, 6))
                self.axs = [ax]
                # to ensure it is a list of axes, as figure making relies on this
            x_fine = np.linspace(min(self.sweep_points), max(self.sweep_points),
                                 1000)
            for i in range(self.nr_quadratures):
                if i == 0:
                    plot_title = kw.pop('plot_title', textwrap.fill(
                        self.timestamp_string + '_' +
                        self.measurementstring, 40))
                else:
                    plot_title = ''
                self.axs[i].ticklabel_format(useOffset=False)
                self.plot_results_vs_sweepparam(x=self.sweep_points,
                                                y=self.measured_values[i],
                                                fig=self.figure, ax=self.axs[i],
                                                xlabel=self.xlabel,
                                                ylabel=self.ylabels[i],
                                                save=False,
                                                plot_title=plot_title)

                fine_fit = self.fit_res[i].model.func(
                    x_fine, **self.fit_res[i].best_values)
                # adding the fitted amp180
                if 'period' in self.fit_res[i].params.keys():
                    label = 'amp180 = {:.3e}'.format(
                        abs(self.fit_res[i].params['period'].value) / 2)
                else:
                    label = 'amp180 = {:.3e}'.format(
                        abs(self.fit_res[i].params['x0'].value))
                self.axs[i].plot(x_fine, fine_fit, label=label)
                ymin = min(self.measured_values[i])
                ymax = max(self.measured_values[i])
                yspan = ymax - ymin
                self.axs[i].set_ylim(ymin - 0.23 * yspan, 0.05 * yspan + ymax)
                self.axs[i].legend(frameon=False, loc='lower left')

                if show_guess:
                    fine_fit = self.fit_res[i].model.func(
                        x_fine, **self.fit_res[i].init_values)
                    self.axs[i].plot(x_fine, fine_fit, label='guess')
                    self.axs[i].legend(loc='best')

            # display figure
            if show:
                plt.show()

            self.save_fig(self.figure, fig_tight=False, **kw)

    def get_amplitudes(self, **kw):

        # Extract the best fitted frequency and phase.
        freq_fit = self.fit_result.best_values['frequency']
        phase_fit = self.fit_result.best_values['phase']

        freq_std = self.fit_result.params['frequency'].stderr
        phase_std = self.fit_result.params['phase'].stderr

        if freq_fit != 0:

            # If fitted_phase<0, shift fitted_phase by 4. This corresponds to a
            # shift of 2pi in the argument of cos.
            if np.abs(phase_fit) < 0.1:
                phase_fit = 0

            # If phase_fit<1, the piHalf amplitude<0.
            if phase_fit < 1:
                log.info('The data could not be fitted correctly. '
                             'The fitted phase "%s" <1, which gives '
                             'negative piHalf '
                             'amplitude.' % phase_fit)

            stepsize = self.sweep_points[1] - self.sweep_points[0]
            # Nyquist: wavelength>2*stepsize
            if (freq_fit) > 2 * stepsize:
                log.info('The data could not be fitted correctly. The '
                             'frequency "%s" is too high.' % freq_fit)

            # Extract pi and pi/2 amplitudes from best fit values
            # if phase_fit == 0:
            #     piPulse = 1/(2*freq_fit)
            #     piHalfPulse = 1/(4*freq_fit)
            #     piPulse_std = freq_std/(2*freq_fit**2)
            #     piHalfPulse_std = freq_std/(4*freq_fit**2)
            #
            # else:
            n = np.arange(-2, 10)

            piPulse_vals = (n*np.pi+phase_fit)/(2*np.pi*freq_fit)
            piHalfPulse_vals = (n*np.pi+np.pi/2+phase_fit)/(2*np.pi*freq_fit)

            # find piHalfPulse
            try:
                piHalfPulse = \
                    np.min(piHalfPulse_vals[piHalfPulse_vals >= self.sweep_points[1]])
                n_piHalf_pulse = n[piHalfPulse_vals==piHalfPulse]
            except ValueError:
                piHalfPulse = np.asarray([])

            if piHalfPulse.size==0 or piHalfPulse>max(self.sweep_points):
                i=0
                while (piHalfPulse_vals[i]<min(self.sweep_points) and
                               i<piHalfPulse_vals.size):
                    i+=1
                piHalfPulse = piHalfPulse_vals[i]
                n_piHalf_pulse = n[i]

            # find piPulse
            try:
                if piHalfPulse.size != 0:
                    piPulse = \
                        np.min(piPulse_vals[piPulse_vals>=piHalfPulse])
                else:
                    piPulse = np.min(piPulse_vals[piPulse_vals>=0.001])
                n_pi_pulse = n[piHalfPulse_vals==piHalfPulse]

            except ValueError:
                piPulse = np.asarray([])

            if piPulse.size==0: #or piPulse>max(self.sweep_points):
                i=0
                while (piPulse_vals[i]<min(self.sweep_points) and
                               i<piPulse_vals.size):
                    i+=1
                piPulse = piPulse_vals[i]
                n_pi_pulse = n[i]

            # piPulse = 1/(2*freq_fit) - phase_fit/(2*np.pi*freq_fit)
            # piHalfPulse = 1/(4*freq_fit) - phase_fit/(2*np.pi*freq_fit)

            #Calculate std. deviation for pi and pi/2 amplitudes based on error
            # propagation theory
            #(http://ugastro.berkeley.edu/infrared09/PDF-2009/statistics1.pdf)
            #Errors were assumed to be uncorrelated.

            #extract cov(phase,freq)
            try:
                freq_idx = self.fit_result.var_names.index('frequency')
                phase_idx = self.fit_result.var_names.index('phase')
                if self.fit_result.covar is not None:
                    cov_freq_phase = self.fit_result.covar[freq_idx, phase_idx]
                else:
                    cov_freq_phase = 0
            except ValueError:
                cov_freq_phase = 0

            piPulse_std = self.calculate_pulse_stderr(
                f=freq_fit,
                phi=phase_fit,
                f_err=freq_std,
                phi_err=phase_std,
                period_num=n_pi_pulse,
                cov=cov_freq_phase)
            piHalfPulse_std = self.calculate_pulse_stderr(
                f=freq_fit,
                phi=phase_fit,
                f_err=freq_std,
                phi_err=phase_std,
                period_num=n_piHalf_pulse,
                cov=cov_freq_phase)

            if kw.get('print_parameters', False):
                print('\u03C0' + '-Pulse Amplitude = {:.6} '.format(piPulse) +
                      '(' + self.parameter_units[-1] + ')' + '\t' +
                      '\u03C0' + '-Pulse Stddev = {:.6} '.format(piPulse_std) +
                      '(' + self.parameter_units[-1] + ')' + '\n' +
                      '\u03C0' + '/2-Pulse Amplitude = {:.6} '.format(piHalfPulse) +
                      '(' + self.parameter_units[-1] + ')' + '\t' +
                      '\u03C0' + '/2-Pulse Stddev = {:.6} '.format(piHalfPulse_std) +
                      '(' + self.parameter_units[-1] + ')')

            # return as dict for ease of use with "save_computed_parameters"
            self.rabi_amplitudes = {'piPulse': piPulse,
                                    'piPulse_std': piPulse_std,
                                    'piHalfPulse': piHalfPulse,
                                    'piHalfPulse_std': piHalfPulse_std}
        else:
            log.warning("Fitted frequency is zero. The pi-pulse and "
                            "pi/2-pulse will not be computed.")
            return

    def get_measured_amp180(self):
        # Retrieve amp180 value from data file
        # The "Analysis" group might contain the "Corrected data" dataset
        # fit_grps = list(self.data_file['Analysis'].keys())
        # fitted_pars_0 = self.data_file['Analysis'][fit_grps[0]]
        a = self.data_file['Analysis']
        fit_grps = [i for i in a.values() if isinstance(i, h5py.Group)]
        fitted_pars_0 = fit_grps[0]
        amp180 = fitted_pars_0['period'].attrs['value'] / 2
        # If there are two quadratures, return the amplitude with the smallest
        # errorbar
        if len(fit_grps) == 2:
            fitted_pars_1 = fit_grps[1]
            if (fitted_pars_1['period'].attrs['stderr'] <
                    fitted_pars_0['period'].attrs['stderr']):
                amp180 = fitted_pars_1['period'].attrs['value'] / 2
        return amp180

    def calculate_pulse_stderr(self, f, phi, f_err, phi_err,
                               period_num, cov=0):
        x = period_num + phi
        return np.sqrt((f_err*x/(2*np.pi*(f**2)))**2 +
                       (phi_err/(2*np.pi*f))**2 -
                       2*(cov**2)*x/((2*np.pi*(f**3))**2))


class Echo_analysis(TD_Analysis):

    def run_default_analysis(self, close_file=True, **kw):
        self.get_naming_and_values()
        norm = self.normalize_data_to_calibration_points(
            self.measured_values[0], self.NoCalPoints)
        self.normalized_values = norm[0]
        self.normalized_data_points = norm[1]
        self.normalized_cal_vals = norm[2]
        self.fit_data(**kw)
        self.make_figures(**kw)
        if close_file:
            self.data_file.close()
        return self.fit_res
        pass

    def fit_data(self, print_fit_results=False, **kw):

        self.add_analysis_datagroup_to_file()

        model = lmfit.Model(fit_mods.ExpDecayFunc)
        model.guess = fit_mods.exp_dec_guess

        params = model.guess(model, data=self.corr_data[:-self.NoCalPoints],
                             t=self.sweep_points[:-self.NoCalPoints])
        self.fit_res = model.fit(data=self.corr_data[:-self.NoCalPoints],
                                 t=self.sweep_points[:-self.NoCalPoints],
                                 params=params)
        self.save_fitted_parameters(fit_res=self.fit_res,
                                    var_name='corr_data')

    def make_figures(self, **kw):
        show_guess = kw.pop('show_guess', False)
        self.fig, self.ax = plt.subplots(figsize=(5, 3))
        x_fine = np.linspace(min(self.sweep_points), max(self.sweep_points),
                             1000)
        plot_title = kw.pop('plot_title', textwrap.fill(
            self.timestamp_string + '_' +
            self.measurementstring, 40))
        self.plot_results_vs_sweepparam(x=self.sweep_points,
                                        y=self.corr_data,
                                        fig=self.fig, ax=self.ax,
                                        xlabel=self.parameter_names[0],
                                        x_unit=self.parameter_units[0],
                                        ylabel=r'F$|1\rangle$',
                                        save=False,
                                        plot_title=plot_title)

        self.ax.plot(x_fine, self.fit_res.eval(t=x_fine), label='fit')

        scale_factor, unit = SI_prefix_and_scale_factor(
            self.fit_res.params['tau'].value, self.parameter_units[0])
        textstr = '$T_2$={:.3g}$\pm$({:.3g}) {} '.format(
            self.fit_res.params['tau'].value * scale_factor,
            self.fit_res.params['tau'].stderr * scale_factor,
            unit)
        if show_guess:
            self.ax.plot(x_fine, self.fit_res.eval(
                t=x_fine, **self.fit_res.init_values), label='guess')
            self.ax.legend(loc='best')

        self.ax.text(0.4, 0.95, textstr, transform=self.ax.transAxes,
                     fontsize=11, verticalalignment='top',
                     bbox=self.box_props)
        self.save_fig(self.fig, fig_tight=True, **kw)


class QScale_Analysis(TD_Analysis):
    '''
    Analysis for a DRAG pulse calibration measurement as described in
    Baur, M. PhD Thesis(2012): measurement sequence ( (xX)-(xY)-(xmY) ).
    Extracts the alternating data points and then fits two lines
    ((xY) and (xmY)) and a constant (xX).
    The intersect of the fits corresponds to the optimum motzoi parameter.

    1. The I and Q data are rotated and normalized based on the calibration
        points. In most
        analysis routines, the latter are typically 4: 2 X180 measurements,
        and 2 identity measurements,
        which get averaged resulting in one X180 point and one identity point.
    2. The data points for the same qscale value are extracted (every other 3rd
        point because the sequence
       used for this measurement applies the 3 sets of pulses
       ( (xX)-(xY)-(xmY) ) consecutively for each qscale value).
    3. The xX data is fitted to a lmfit.models.ConstantModel(), and the other 2
        to an lmfit.models.LinearModel().
    4. The data and the resulting fits are all plotted on the same graph
        (self.make_figures).
    5. The optimal qscale parameter is obtained from the point where the 2
        linear fits intersect.

    Possible input parameters:
        auto              (default=True)
            automatically perform the entire analysis upon call
        label             (default=none?)
            Label of the analysis routine
        folder            (default=working folder)
            Working folder
        NoCalPoints       (default=4)
            Number of calibration points
        cal_points        (default=[[-4, -3], [-2, -1]])
            The indices of the calibration points
        for_ef            (default=False)
            analyze for EF transition
        make_fig          (default=True)
            plot the fitted data
        show              (default=False)
            show the plot
        show_guess        (default=False)
            plot with initial guess values
        print_parameters       (default=True)
            print the found qscale value and stddev
        plot_title        (default=measurementstring)
            the title for the plot as a string
        xlabel            (default=self.xlabel)
            the label for the x axis as a string
        ylabel            (default=r'$F|1\rangle$')
            the label for the x axis as a string
        close_file        (default=True)
            close the hdf5 file

    The default analysis (auto=True) returns the fit results
    '''

    def __init__(self, label='QScale', **kw):
        kw['label'] = label
        kw['h5mode'] = 'r+'

        self.make_fig_qscale = kw.get('make_fig', True)
        kw['make_fig'] = False
        super().__init__(**kw)

    def run_default_analysis(self, close_file=False,
                             show=False, **kw):

        super().run_default_analysis(show=show,
                                     close_file=close_file,
                                     close_main_fig=True,
                                     save_fig=False, **kw)

        plot_title_suffix = kw.pop('plot_title_suffix', '')

        # Only the unfolding part here is unique to this analysis
        self.sweep_points_xX = self.sweep_points[
                               :len(self.sweep_points)-self.NoCalPoints:3]
        self.sweep_points_xY = self.sweep_points[
                               1:len(self.sweep_points)-self.NoCalPoints:3]
        self.sweep_points_xmY = self.sweep_points[
                                2:len(self.sweep_points)-self.NoCalPoints:3]
        self.corr_data_xX = self.normalized_values[
                            :len(self.sweep_points)-self.NoCalPoints:3]
        self.corr_data_xY = self.normalized_values[
                            1:len(self.sweep_points)-self.NoCalPoints:3]
        self.corr_data_xmY = self.normalized_values[
                             2:len(self.sweep_points)-self.NoCalPoints:3]

        self.fit_data(**kw)

        self.calculate_optimal_qscale(**kw)
        self.save_computed_parameters(self.optimal_qscale,
                                      var_name=self.value_names[0])

        if self.make_fig_qscale:
            fig, ax = self.default_ax()
            self.make_figures(fig=fig, ax=ax,
                              plot_title_suffix =plot_title_suffix, **kw)

            if show:
                plt.show()

            if kw.pop('save_fig', True):
                self.save_fig(fig,
                              figname=self.measurementstring + '_Qscale_fit' +
                                      plot_title_suffix, **kw)

        if close_file:
            self.data_file.close()

        return self.fit_res

    def make_figures(self, fig=None, ax=None,
                     plot_title_suffix ='', **kw):

        # Unique in that it has hardcoded names and points to plot
        show_guess = kw.pop('show_guess', False)

        x_fine = np.linspace(
            min(self.sweep_points[:len(self.sweep_points)-self.NoCalPoints]),
            max(self.sweep_points[:len(self.sweep_points)-self.NoCalPoints]),
            1000)

        # Get old values
        instr_set = self.data_file['Instrument settings']
        try:
            if self.for_ef:
                qscale_old = eval(instr_set[self.qb_name].attrs['motzoi_ef'])
            else:
                qscale_old = eval(instr_set[self.qb_name].attrs['motzoi'])
            old_vals = '\n$qscale_{old} = $%.5g' % (qscale_old)
        except (TypeError, KeyError, ValueError):
            log.warning('qb_name is None. Old parameter values will '
                            'not be retrieved.')
            old_vals = ''

        textstr = ('qscale = %.5g $\pm$ %.5g'
                   % (self.optimal_qscale['qscale'],
                      self.optimal_qscale['qscale_std']) + old_vals)

        if self.for_ef:
            ylabel = r'$F$ $\left(|f \rangle \right) (arb. units)$'
        else:
            ylabel = r'$F$ $\left(|e \rangle \right) (arb. units)$'

        self.add_textbox(textstr, fig=fig, ax=ax)

        plot_title = kw.pop('plot_title', self.measurementstring
                            + plot_title_suffix + '\n' +
                            self.timestamp_string)

        self.plot_results_vs_sweepparam(self.sweep_points_xX, self.corr_data_xX,
                                        fig, ax,
                                        marker='ob',
                                        label=r'$X_{\frac{\pi}{2}}X_{\pi}$',
                                        ticks_around=True,
                                        plot_title='')
        self.plot_results_vs_sweepparam(self.sweep_points_xY, self.corr_data_xY,
                                        fig, ax,
                                        marker='og',
                                        label=r'$X_{\frac{\pi}{2}}Y_{\pi}$',
                                        ticks_around=True,
                                        plot_title='')
        self.plot_results_vs_sweepparam(self.sweep_points_xmY,
                                        self.corr_data_xmY, fig, ax,
                                        marker='or',
                                        label=r'$X_{\frac{\pi}{2}}Y_{-\pi}$',
                                        ticks_around=True,
                                        xlabel=r'$q_{scales}$',
                                        ylabel=ylabel,
                                        plot_title=plot_title)
        ax.legend(loc='best', prop={'size': self.font_size})
        # c = ['b', 'g', 'r']
        c = ['g', 'r']
        if hasattr(self, 'fit_res'):
            # for i in range(len(self.fit_res)):
            for i in range(len(c)):
                fine_fit = self.fit_res[i + 1].model.func(
                    x_fine, **self.fit_res[i + 1].best_values)
                # if i == 0:
                #     fine_fit = self.fit_res[i+1].best_values['c'] * \
                #        np.ones(x_fine.size)
                ax.plot(x_fine, fine_fit, c=c[i], linewidth=self.axes_line_width,
                        label='fit')
                if show_guess:
                    fine_fit = self.fit_res[i + 1].model.func(
                        x_fine, **self.fit_res[i + 1].init_values)
                    if i == 0:
                        fine_fit = self.fit_res[i + 1].best_values['c'] * \
                                   np.ones(x_fine.size)
                    ax.plot(x_fine, fine_fit, c=c[i], linewidth=self.axes_line_width,
                            label='guess')

        # Create custom legend
        blue_line = mlines.Line2D([], [], color='blue', marker='o',
                                  markersize=self.marker_size,
                                  label=r'$X_{\frac{\pi}{2}}X_{\pi}$')
        green_line = mlines.Line2D([], [], color='green', marker='o',
                                   markersize=self.marker_size,
                                   label=r'$X_{\frac{\pi}{2}}Y_{\pi}$')
        red_line = mlines.Line2D([], [], color='red', marker='o',
                                 markersize=self.marker_size,
                                 label=r'$X_{\frac{\pi}{2}}Y_{-\pi}$')
        ax.legend(handles=[blue_line, green_line, red_line], loc='upper right',
                  prop={'size': self.font_size})

        qscale = self.optimal_qscale['qscale']
        ax.plot([qscale, qscale],
                [min(ax.get_ylim()),
                 max(ax.get_ylim())],
                'k--',
                linewidth=self.axes_line_width)
        ax.plot([min(ax.get_xlim()),
                 max(ax.get_xlim())],
                [0.5, 0.5], 'k--',
                linewidth=self.axes_line_width)

    def fit_data(self, **kw):

        model_const = lmfit.models.ConstantModel()
        model_linear = lmfit.models.LinearModel()
        self.fit_res = ['', '', '']

        # Fit xX measurement - constant
        params = model_const.guess(data=self.corr_data_xX,
                                   x=self.sweep_points_xX)
        self.fit_res[0] = model_const.fit(
            data=self.corr_data_xX,
            x=self.sweep_points_xX,
            params=params)
        self.save_fitted_parameters(fit_res=self.fit_res[0],
                                    var_name='xX')

        # Fit xY measurement
        params = model_linear.guess(data=self.corr_data_xY,
                                    x=self.sweep_points_xY)
        self.fit_res[1] = model_linear.fit(
            data=self.corr_data_xY,
            x=self.sweep_points_xY,
            params=params)
        self.save_fitted_parameters(fit_res=self.fit_res[1],
                                    var_name='xY')

        # Fit xmY measurement
        params = model_linear.guess(data=self.corr_data_xmY,
                                    x=self.sweep_points_xmY)
        self.fit_res[2] = model_linear.fit(
            data=self.corr_data_xmY,
            x=self.sweep_points_xmY,
            params=params)
        self.save_fitted_parameters(fit_res=self.fit_res[2],
                                    var_name='xmY')

        if kw.get('print_fit_results', False):
            print('Fit Report - X' + '\u03C0' + '/2 X' + '\u03C0' + ':\n{}\n'.
                  format(self.fit_res[0].fit_report()) +
                  'Fit Report - X' + '\u03C0' + '/2 Y' + '\u03C0' + ':\n{}\n'.
                  format(self.fit_res[1].fit_report()) +
                  'Fit Report - X' + '\u03C0' + '/2 Y-' + '\u03C0' + ':\n{}\n'.
                  format(self.fit_res[2].fit_report()))

    def calculate_optimal_qscale(self, threshold=0.02, **kw):

        # The best qscale parameter is the point where all 3 curves intersect.

        print_parameters = kw.get('print_parameters', False)

        b_vals0 = self.fit_res[0].best_values
        b_vals1 = self.fit_res[1].best_values
        b_vals2 = self.fit_res[2].best_values
        optimal_qscale = (b_vals1['intercept'] - b_vals2['intercept']) / \
                         (b_vals2['slope'] - b_vals1['slope'])

        # Warning if Xpi/2Xpi line is not within +/-threshold of 0.5
        if (b_vals0['c'] > (0.5 + threshold)) or (b_vals0['c'] < 
                                                  (0.5 - threshold)):
            log.warning('The trace from the X90-X180 pulses is NOT within '
                            '+/-%s of the expected value of 0.5.' % threshold)
        # Warning if optimal_qscale is not within +/-threshold of 0.5
        optimal_qscale_pop = optimal_qscale * b_vals2['slope'] + \
                             b_vals2['intercept']
        if (optimal_qscale_pop > (0.5 + threshold)) or \
                (optimal_qscale_pop < (0.5 - threshold)):
            log.warning('The optimal qscale found gives a population '
                            'that is NOT within +/-%s of the expected value '
                            'of 0.5.' % threshold)

        intercept_diff_mean = self.fit_res[1].params['intercept'].value - \
                              self.fit_res[2].params['intercept'].value
        slope_diff_mean = self.fit_res[2].params['slope'].value - \
                          self.fit_res[1].params['slope'].value

        intercept_diff_std = \
            np.sqrt((self.fit_res[1].params['intercept'].stderr)**2 + \
            (self.fit_res[2].params['intercept'].stderr)**2)
        slope_diff_std = \
            np.sqrt((self.fit_res[2].params['slope'].stderr)**2 + \
            (self.fit_res[1].params['slope'].stderr)**2)

        optimal_qscale_stddev = np.sqrt(
            (intercept_diff_std/slope_diff_mean)**2 +
            (intercept_diff_mean*slope_diff_std/(slope_diff_std**2))**2)

        if print_parameters:
            print('Optimal QScale Parameter = {} \t QScale Stddev = {}'.format(
                optimal_qscale, optimal_qscale_stddev))

        # return as dict for use with "save_computed_parameters"
        self.optimal_qscale = {'qscale': optimal_qscale,
                               'qscale_std': optimal_qscale_stddev}

        return self.optimal_qscale


class SSRO_Analysis(MeasurementAnalysis):
    '''
    Analysis class for Single Shot Readout.
    Scripts finds optimum rotation of IQ plane leaving all information in the
    I-quadrature.
    Then, for both On and Off datasets unbinned s-curves are fitted with the
    sum of two gaussians. From the fits two fidelity numbers are extracted:

    outputs two fidelity numbers:
        - F: the maximum separation between the two double gauss fits
        - F_corrected: the maximum separation between the largest normalized
                    gausses of both double gauss fits
                    this thereby aims to correct the data for
                    - imperfect pulses
                    - relaxation
                    - residual excitation
                    This figure of merit is unstable for low (<0.30 fidelity)
    outputs one optimum voltage
        -V_opt: the optimum threshold voltage is equal for both definitions of
                fidelity.

    Nofits option is added to skip the double gaussian fitting and extract
    the optimum threshold and fidelity from cumulative histograms.
    '''

    def __init__(self, rotate=True, close_fig=True, channels=None,
                 hist_log_scale: bool = True, **kw):
        if channels is None:
            channels = ['I', 'Q']

        log.warning('The use of this class is deprectated!' +
                         ' Use the new v2 analysis instead.')

        kw['h5mode'] = 'r+'
        self.rotate = rotate
        self.channels = channels
        self.hist_log_scale = hist_log_scale
        self.close_fig = close_fig
        self.F_a = 0
        self.F_d = 0  # Placeholder values until analysis completes
        # this is added to prevent bugs if fits are not run
        super(self.__class__, self).__init__(**kw)

    def run_default_analysis(self, rotate=True,
                             nr_samples=2,
                             sample_0=0,
                             sample_1=1,
                             channels=['I', 'Q'],
                             no_fits=False,
                             print_fit_results=False,
                             pge=None, peg=None,
                             preselection=False,
                             n_bins: int = 120, **kw):

        self.add_analysis_datagroup_to_file()
        self.no_fits = no_fits
        self.pge = pge #fixed fraction of ground state in the excited state histogram (relaxation)
        self.peg = peg #fixed fraction of excited state in the ground state hitogram (residual population)
        self.get_naming_and_values()
        # plotting histograms of the raw shots on I and Q axis

        if len(self.channels) == 1:
            shots_I_data = self.get_values(key=self.channels[0])
            if not preselection:
                shots_I_data_0, shots_I_data_1 = a_tools.zigzag(
                    shots_I_data, sample_0, sample_1, nr_samples)
            else:
                shots_I_presel_0, shots_I_presel_1 = a_tools.zigzag(
                    shots_I_data, sample_0, sample_1, nr_samples)
                shots_I_data_0, shots_I_data_1 = a_tools.zigzag(
                    shots_I_data, sample_0 + 1, sample_1 + 1, nr_samples)
            shots_Q_data_0 = shots_I_data_0 * 0
            shots_Q_data_1 = shots_I_data_1 * 0
            if preselection:
                shots_Q_presel_0 = shots_I_presel_0 * 0
                shots_Q_presel_1 = shots_I_presel_1 * 0

        else:
            # Try getting data by name first and by index otherwise
            try:
                shots_I_data = self.get_values(key=self.channels[0])
                shots_Q_data = self.get_values(key=self.channels[1])
            except:
                shots_I_data = self.measured_values[0]
                shots_Q_data = self.measured_values[1]

            if not preselection:
                shots_I_data_0, shots_I_data_1 = a_tools.zigzag(
                    shots_I_data, sample_0, sample_1, nr_samples)
                shots_Q_data_0, shots_Q_data_1 = a_tools.zigzag(
                    shots_Q_data, sample_0, sample_1, nr_samples)
            else:
                shots_I_presel_0, shots_I_presel_1 = a_tools.zigzag(
                    shots_I_data, sample_0, sample_1, nr_samples)
                shots_Q_presel_0, shots_Q_presel_1 = a_tools.zigzag(
                    shots_Q_data, sample_0, sample_1, nr_samples)
                shots_I_data_0, shots_I_data_1 = a_tools.zigzag(
                    shots_I_data, sample_0 + 1, sample_1 + 1, nr_samples)
                shots_Q_data_0, shots_Q_data_1 = a_tools.zigzag(
                    shots_Q_data, sample_0 + 1, sample_1 + 1, nr_samples)

        # cutting off half data points (odd number of data points)
        min_len = np.min([np.size(shots_I_data_0), np.size(shots_I_data_1),
                          np.size(shots_Q_data_0), np.size(shots_Q_data_1)])
        shots_I_data_0 = shots_I_data_0[0:min_len]
        shots_I_data_1 = shots_I_data_1[0:min_len]
        shots_Q_data_0 = shots_Q_data_0[0:min_len]
        shots_Q_data_1 = shots_Q_data_1[0:min_len]
        if preselection:
            shots_I_presel_0 = shots_I_presel_0[0:min_len]
            shots_I_presel_1 = shots_I_presel_1[0:min_len]
            shots_Q_presel_0 = shots_Q_presel_0[0:min_len]
            shots_Q_presel_1 = shots_Q_presel_1[0:min_len]

        # rotating IQ-plane to transfer all information to the I-axis
        if self.rotate:
            theta, shots_I_data_1_rot, shots_I_data_0_rot = \
                self.optimize_IQ_angle(shots_I_data_1, shots_Q_data_1,
                                       shots_I_data_0, shots_Q_data_0, min_len,
                                       **kw)
            self.theta = theta
            if preselection:
                shots_presel_1_rot = np.cos(theta) * shots_I_presel_1 - \
                                     np.sin(theta) * shots_Q_presel_1
                shots_presel_0_rot = np.cos(theta) * shots_I_presel_0 - \
                                     np.sin(theta) * shots_Q_presel_0

        else:
            self.theta = 0
            shots_I_data_1_rot = shots_I_data_1
            shots_I_data_0_rot = shots_I_data_0
            if preselection:
                shots_presel_1_rot = shots_I_presel_1
                shots_presel_0_rot = shots_I_presel_0

        if kw.get('plot', True):
            self.plot_2D_histograms(shots_I_data_0, shots_Q_data_0,
                                    shots_I_data_1, shots_Q_data_1)

        self.no_fits_analysis(shots_I_data_1_rot, shots_I_data_0_rot, min_len,
                              **kw)
        if self.no_fits is False:
            # making gaussfits of s-curves
            self.s_curve_fits(shots_I_data_1_rot, shots_I_data_0_rot, min_len,
                              **kw)

        if preselection:
            try:
                V_th = self.V_th_d
            except:
                V_th = self.V_th_a
            s = np.sign(np.mean(shots_I_data_1_rot - shots_I_data_0_rot))
            shots_gmask_0 = s * (V_th - shots_presel_0_rot) > 0
            shots_gmask_1 = s * (V_th - shots_presel_1_rot) > 0

            shots_masked_0 = shots_I_data_0_rot[shots_gmask_0]
            shots_masked_1 = shots_I_data_1_rot[shots_gmask_1]

            self.total_points = np.size(shots_I_data_0_rot) + \
                                np.size(shots_I_data_1_rot)
            self.removed_points = self.total_points - \
                                  np.size(shots_masked_0) - \
                                  np.size(shots_masked_1)

            min_len_masked = np.min([np.size(shots_masked_0),
                                     np.size(shots_masked_1)])
            shots_masked_0 = shots_masked_0[:min_len_masked]
            shots_masked_1 = shots_masked_1[:min_len_masked]

            self.no_fits_analysis(shots_masked_1, shots_masked_0,
                                  min_len_masked, masked=True, **kw)
            if self.no_fits is False:
                # making gaussfits of s-curves
                self.s_curve_fits(shots_masked_1, shots_masked_0,
                                  min_len_masked, masked=True, **kw)

        self.finish(**kw)

    def optimize_IQ_angle(self, shots_I_1, shots_Q_1, shots_I_0,
                          shots_Q_0, min_len, plot_2D_histograms=True,
                          **kw):

        n_bins = 120  # the bins we want to have around our data
        I_min = min(min(shots_I_0), min(shots_I_1))
        I_max = max(max(shots_I_0), max(shots_I_1))
        Q_min = min(min(shots_Q_0), min(shots_Q_1))
        Q_max = max(max(shots_Q_0), max(shots_Q_1))
        edge = max(abs(I_min), abs(I_max), abs(Q_min), abs(Q_max))
        H0, xedges0, yedges0 = np.histogram2d(shots_I_0, shots_Q_0,
                                              bins=n_bins,
                                              range=[[I_min, I_max],
                                                     [Q_min, Q_max]],
                                              normed=True)
        H1, xedges1, yedges1 = np.histogram2d(shots_I_1, shots_Q_1,
                                              bins=n_bins,
                                              range=[[I_min, I_max, ],
                                                     [Q_min, Q_max, ]],
                                              normed=True)

        # this part performs 2D gaussian fits and calculates coordinates of the
        # maxima
        def gaussian(height, center_x, center_y, width_x, width_y):
            width_x = float(width_x)
            width_y = float(width_y)
            return lambda x, y: height * np.exp(-(((center_x - x) / width_x) ** 2 + (
                    (center_y - y) / width_y) ** 2) / 2)

        def fitgaussian(data):
            params = moments(data)
            errorfunction = lambda p: np.ravel(gaussian(*p)(*np.indices(
                data.shape)) - data)
            p, success = optimize.leastsq(errorfunction, params)
            return p

        def moments(data):
            total = data.sum()
            X, Y = np.indices(data.shape)
            x = (X * data).sum() / total
            y = (Y * data).sum() / total
            col = data[:, int(y)]
            eps = 1e-8  # To prevent division by zero
            width_x = np.sqrt(abs((np.arange(col.size) - y) ** 2 * col).sum() / (
                    col.sum() + eps))
            row = data[int(x), :]
            width_y = np.sqrt(abs((np.arange(row.size) - x) ** 2 * row).sum() / (
                    row.sum() + eps))
            height = data.max()
            return height, x, y, width_x, width_y

        data0 = H0
        params0 = fitgaussian(data0)
        fit0 = gaussian(*params0)
        data1 = H1
        params1 = fitgaussian(data1)
        fit1 = gaussian(*params1)
        # interpolating to find the gauss top x and y coordinates
        x_lin = np.linspace(0, n_bins, n_bins + 1)
        y_lin = np.linspace(0, n_bins, n_bins + 1)
        f_x_1 = interp1d(x_lin, xedges1, fill_value='extrapolate')
        x_1_max = f_x_1(params1[1])
        f_y_1 = interp1d(y_lin, yedges1, fill_value='extrapolate')
        y_1_max = f_y_1(params1[2])

        f_x_0 = interp1d(x_lin, xedges0, fill_value='extrapolate')
        x_0_max = f_x_0(params0[1])
        f_y_0 = interp1d(y_lin, yedges0, fill_value='extrapolate')
        y_0_max = f_y_0(params0[2])

        # following part will calculate the angle to rotate the IQ plane
        # All information is to be rotated to the I channel
        y_diff = y_1_max - y_0_max
        x_diff = x_1_max - x_0_max
        theta = -np.arctan2(y_diff, x_diff)

        shots_I_1_rot = np.cos(theta) * shots_I_1 - np.sin(theta) * shots_Q_1
        shots_Q_1_rot = np.sin(theta) * shots_I_1 + np.cos(theta) * shots_Q_1

        shots_I_0_rot = np.cos(theta) * shots_I_0 - np.sin(theta) * shots_Q_0
        shots_Q_0_rot = np.sin(theta) * shots_I_0 + np.cos(theta) * shots_Q_0

        return (theta, shots_I_1_rot, shots_I_0_rot)

    def no_fits_analysis(self, shots_I_1_rot, shots_I_0_rot, min_len,
                         masked=False, **kw):

        plot = kw.get('plot', True)
        show = kw.get('show', False)

        min_voltage_1 = np.min(shots_I_1_rot)
        min_voltage_0 = np.min(shots_I_0_rot)
        min_voltage = np.min([min_voltage_1, min_voltage_0])

        max_voltage_1 = np.max(shots_I_1_rot)
        max_voltage_0 = np.max(shots_I_0_rot)
        max_voltage = np.max([max_voltage_1, max_voltage_0])

        hist_1, bins = np.histogram(shots_I_1_rot, bins=1000,
                                    range=(min_voltage, max_voltage),
                                    density=1)
        cumsum_1 = np.cumsum(hist_1)
        self.cumsum_1 = cumsum_1 / cumsum_1[-1]  # renormalizing

        hist_0, bins = np.histogram(shots_I_0_rot, bins=1000,
                                    range=(min_voltage, max_voltage),
                                    density=1)
        cumsum_0 = np.cumsum(hist_0)
        self.cumsum_0 = cumsum_0 / cumsum_0[-1]  # renormalizing

        cumsum_diff = (abs(self.cumsum_1 - self.cumsum_0))
        cumsum_diff_list = cumsum_diff.tolist()
        self.index_V_th_a = int(cumsum_diff_list.index(np.max(
            cumsum_diff_list)))
        V_th_a = bins[self.index_V_th_a] + (bins[1] - bins[0]) / 2
        # adding half a bin size
        F_a = 1 - (1 - cumsum_diff_list[self.index_V_th_a]) / 2

        if plot:
            fig, ax = plt.subplots()
            ax.plot(bins[0:-1], self.cumsum_1, label='cumsum_1', color='blue')
            ax.plot(bins[0:-1], self.cumsum_0, label='cumsum_0', color='red')
            ax.axvline(V_th_a, ls='--', label="V_th_a = %.3f" % V_th_a,
                       linewidth=2, color='grey')
            ax.text(.7, .6, '$Fa$ = %.4f' % F_a, transform=ax.transAxes,
                    fontsize='large')
            ax.set_title('raw cumulative histograms')
            plt.xlabel('DAQ voltage integrated (AU)', fontsize=14)
            plt.ylabel('Fraction', fontsize=14)

            # plt.hist(SS_Q_data, bins=40,label = '0 Q')
            plt.legend(loc=2)
            if masked:
                filename = 'raw-cumulative-histograms-masked'
            else:
                filename = 'raw-cumulative-histograms'
            self.save_fig(fig, figname=filename, close_fig=self.close_fig, **kw)
            if show:
                plt.show()
            else:
                plt.clf()

        # saving the results
        if 'SSRO_Fidelity' not in self.analysis_group:
            fid_grp = self.analysis_group.create_group('SSRO_Fidelity')
        else:
            fid_grp = self.analysis_group['SSRO_Fidelity']
        fid_grp.attrs.create(name='V_th_a', data=V_th_a)
        fid_grp.attrs.create(name='F_a', data=F_a)

        self.F_a = F_a
        self.V_th_a = V_th_a

    def s_curve_fits(self, shots_I_1_rot, shots_I_0_rot, min_len, masked=False,
                     **kw):

        plot = kw.get('plot', True)
        show = kw.get('show', False)

        # Sorting data for analytical fitting
        S_sorted_I_1 = np.sort(shots_I_1_rot)
        S_sorted_I_0 = np.sort(shots_I_0_rot)
        p_norm_I_1 = 1. * np.arange(len(S_sorted_I_1)) / \
                     (len(S_sorted_I_1) - 1)
        p_norm_I_0 = 1. * np.arange(len(S_sorted_I_0)) / \
                     (len(S_sorted_I_0) - 1)

        # fitting the curves with integral normal distribution
        def erfcc(x):
            """
            Complementary error function.
            """
            z = abs(x)
            out = np.zeros(np.size(x))
            t = 1. / (1. + 0.5*z)
            r = t * np.exp(-z*z-1.26551223+t*(1.00002368+t*(.37409196 +
                    t*(.09678418+t*(-.18628806+t*(.27886807 +
                        t*(-1.13520398+t*(1.48851587+t*(-.82215223 +
                            t*.17087277)))))))))
            if np.size(x) > 1:
                for k in range(np.size(x)):
                    if (x[k] >= 0.):
                        out[k] = r[k]
                    else:
                        out[k] = 2. - r[k]
            else:
                if (x > 0):
                    out = r
                else:
                    out = 2 - r
            return out

        def NormCdf(x, mu, sigma):
            t = x - mu
            y = 0.5 * erfcc(-t / (sigma * np.sqrt(2.0)))
            for k in range(np.size(x)):
                if y[k] > 1.0:
                    y[k] = 1.0
            return y

        NormCdfModel = lmfit.Model(NormCdf)

        def NormCdf2(x, mu0, mu1, sigma0, sigma1, frac1):
            t0 = x - mu0
            t1 = x - mu1
            frac0 = 1 - frac1
            y = frac1 * 0.5 * erfcc(-t1 / (sigma1 * np.sqrt(2.0))) + \
                frac0 * 0.5 * erfcc(-t0 / (sigma0 * np.sqrt(2.0)))
            for k in range(np.size(x)):
                if y[k] > 1.0:
                    y[k] = 1.0
            return y

        NormCdf2Model = lmfit.Model(NormCdf2)
        NormCdfModel.set_param_hint('mu', value=(np.average(shots_I_0_rot) +
                                                 np.average(shots_I_1_rot)) / 2)
        NormCdfModel.set_param_hint('sigma', value=(np.std(shots_I_0_rot) +
                                                    np.std(shots_I_1_rot)) / 2,
                                    min=0)

        params = NormCdfModel.make_params()

        fit_res_0 = NormCdfModel.fit(
            data=p_norm_I_0,
            x=S_sorted_I_0,
            params=params)

        fit_res_1 = NormCdfModel.fit(
            data=p_norm_I_1,
            x=S_sorted_I_1,
            params=params)
        # extracting the fitted parameters for the gaussian fits
        mu0 = fit_res_0.params['mu'].value
        sigma0 = fit_res_0.params['sigma'].value
        mu1 = fit_res_1.params['mu'].value
        sigma1 = fit_res_1.params['sigma'].value

        # setting hint parameters for double gaussfit of 'on' measurements
        NormCdf2Model.set_param_hint('mu0', value=mu0, vary=False)
        NormCdf2Model.set_param_hint('sigma0', value=sigma0, min=0, vary=False)
        NormCdf2Model.set_param_hint('mu1', value=np.average(shots_I_1_rot))
        NormCdf2Model.set_param_hint(
            'sigma1', value=np.std(shots_I_1_rot), min=0)
        if self.pge==None:
            NormCdf2Model.set_param_hint('frac1', value=0.9, min=0, max=1)
        else:
            NormCdf2Model.set_param_hint('frac1', value=1-self.pge, vary=False)

        # performing the double gaussfits of on 1 data
        params = NormCdf2Model.make_params()
        fit_res_double_1 = NormCdf2Model.fit(
            data=p_norm_I_1,
            x=S_sorted_I_1,
            params=params)

        # extracting the fitted parameters for the double gaussian fit 'on'
        sigma0_1 = fit_res_double_1.params['sigma0'].value
        sigma1_1 = fit_res_double_1.params['sigma1'].value
        mu0_1 = fit_res_double_1.params['mu0'].value
        mu1_1 = fit_res_double_1.params['mu1'].value
        frac1_1 = fit_res_double_1.params['frac1'].value

        NormCdf2Model = lmfit.Model(NormCdf2)
        # adding hint parameters for double gaussfit of 'off' measurements
        NormCdf2Model.set_param_hint('mu0', value=mu0)
        NormCdf2Model.set_param_hint('sigma0', value=sigma0, min=0)
        NormCdf2Model.set_param_hint('mu1', value=mu1_1, vary=False)
        NormCdf2Model.set_param_hint(
            'sigma1', value=sigma1_1, min=0, vary=False)
        if self.peg==None:
            NormCdf2Model.set_param_hint(
                'frac1', value=0.025, min=0, max=1, vary=True)
        else:
            NormCdf2Model.set_param_hint(
                'frac1', value=self.peg,vary=False)

        params = NormCdf2Model.make_params()
        fit_res_double_0 = NormCdf2Model.fit(
            data=p_norm_I_0,
            x=S_sorted_I_0,
            params=params)

        # extracting the fitted parameters for the double gaussian fit 'off'
        sigma0_0 = fit_res_double_0.params['sigma0'].value
        sigma1_0 = fit_res_double_0.params['sigma1'].value
        mu0_0 = fit_res_double_0.params['mu0'].value
        mu1_0 = fit_res_double_0.params['mu1'].value
        frac1_0 = fit_res_double_0.params['frac1'].value

        def NormCdf(x, mu, sigma):
            t = x - mu
            y = 0.5 * erfcc(-t / (sigma * np.sqrt(2.0)))
            return y

        def NormCdfdiff(x, mu0=mu0, mu1=mu1, sigma0=sigma0, sigma1=sigma1):
            y = -abs(NormCdf(x, mu0, sigma0) - NormCdf(x, mu1, sigma1))
            return y

        V_opt_single = optimize.brent(NormCdfdiff)
        F_single = -NormCdfdiff(x=V_opt_single)

        # print 'V_opt_single', V_opt_single
        # print 'F_single', F_single

        # redefining the function with different variables to avoid problems
        # with arguments in brent optimization
        def NormCdfdiff(x, mu0=mu0_0, mu1=mu1_1, sigma0=sigma0_0,
                        sigma1=sigma1_1):
            y0 = -abs(NormCdf(x, mu0, sigma0) - NormCdf(x, mu1, sigma1))
            return y0

        self.V_th_d = optimize.brent(NormCdfdiff)
        F_d = 1 - (1 + NormCdfdiff(x=self.V_th_d)) / 2

        # print 'F_corrected',F_corrected

        def NormCdfdiffDouble(x, mu0_0=mu0_0,
                              sigma0_0=sigma0_0, sigma1_0=sigma1_0,
                              frac1_0=frac1_0, mu1_1=mu1_1,
                              sigma0_1=sigma0_1, sigma1_1=sigma1_1,
                              frac1_1=frac1_1):
            distr0 = (1 - frac1_0) * NormCdf(x, mu0_0, sigma0_0) + \
                     (frac1_0) * NormCdf(x, mu1_1, sigma1_1)

            distr1 = (1 - frac1_1) * NormCdf(x, mu0_0, sigma0_0) + \
                     (frac1_1) * NormCdf(x, mu1_1, sigma1_1)
            y = - abs(distr1 - distr0)
            return y

        # print "refresh"
        # self.V_th_d = optimize.brent(NormCdfdiffDouble)
        # F_d = -NormCdfdiffDouble(x=self.V_th_d)

        # calculating the signal-to-noise ratio
        signal = abs(mu0_0 - mu1_1)
        noise = (sigma0_0 + sigma1_1) / 2
        SNR = signal / noise
        p_rem = 0

        if plot:
            # plotting s-curves
            fig, ax = plt.subplots(figsize=(7, 4))
            ax.set_title('S-curves (not binned) and fits, determining fidelity '
                         '\nand threshold optimum, %s shots' % min_len)
            ax.set_xlabel('DAQ voltage integrated (V)')  # , fontsize=14)
            ax.set_ylabel('Fraction of counts')  # , fontsize=14)
            ax.set_ylim((-.01, 1.01))
            ax.plot(S_sorted_I_0, p_norm_I_0, label='0 I', linewidth=2,
                    color='red')
            ax.plot(S_sorted_I_1, p_norm_I_1, label='1 I', linewidth=2,
                    color='blue')

            # ax.plot(S_sorted_I_0, fit_res_0.best_fit,
            #         label='0 I single gaussian fit', ls='--', linewidth=3,
            #         color='lightblue')
            # ax.plot(S_sorted_I_1, fit_res_1.best_fit, label='1 I',
            #         linewidth=2, color='red')

            ax.plot(S_sorted_I_0, fit_res_double_0.best_fit,
                    label='0 I double gaussfit', ls='--', linewidth=3,
                    color='darkred')
            ax.plot(S_sorted_I_1, fit_res_double_1.best_fit,
                    label='1 I double gaussfit', ls='--', linewidth=3,
                    color='lightblue')
            labelstring = 'V_th_a= %.3f V' % (self.V_th_a)
            labelstring_corrected = 'V_th_d= %.3f V' % (self.V_th_d)

            ax.axvline(self.V_th_a, ls='--', label=labelstring,
                       linewidth=2, color='grey')
            ax.axvline(self.V_th_d, ls='--', label=labelstring_corrected,
                       linewidth=2, color='black')

            leg = ax.legend(loc='best')
            leg.get_frame().set_alpha(0.5)
            if masked:
                filename = 'S-curves-masked'
            else:
                filename = 'S-curves'
            self.save_fig(fig, figname=filename, **kw)
            if show:
                plt.show()
            else:
                plt.clf()

            # plotting the histograms
            fig, axes = plt.subplots(figsize=(10, 4))
            n1, bins1, patches = pylab.hist(shots_I_1_rot, bins=40,
                                            label='1 I', histtype='step',
                                            color='red', normed=False)
            n0, bins0, patches = pylab.hist(shots_I_0_rot, bins=40,
                                            label='0 I', histtype='step',
                                            color='blue', normed=False)
            pylab.clf()
            # n0, bins0 = np.histogram(shots_I_0_rot, bins=int(min_len/50),
            #                          normed=1)
            # n1, bins1 = np.histogram(shots_I_1_rot, bins=int(min_len/50),
            #                          normed=1)

            gdat, = pylab.plot(bins0[:-1] + 0.5 * (bins0[1] - bins0[0]), n0, 'C0o')
            edat, = pylab.plot(bins1[:-1] + 0.5 * (bins1[1] - bins1[0]), n1, 'C3o')

            # n, bins1, patches = np.hist(shots_I_1_rot, bins=int(min_len/50),
            #                               label = '1 I',histtype='step',
            #                               color='red',normed=1)
            # n, bins0, patches = pylab.hist(shots_I_0_rot, bins=int(min_len/50),
            #                               label = '0 I',histtype='step',
            #                               color='blue',normed=1)

            # add lines showing the fitted distribution
            # building up the histogram fits for off measurements

            norm0 = (bins0[1] - bins0[0]) * min_len
            norm1 = (bins1[1] - bins1[0]) * min_len

            y0 = norm0 * (1 - frac1_0) * pylab.normpdf(bins0, mu0_0, sigma0_0) + \
                 norm0 * frac1_0 * pylab.normpdf(bins0, mu1_0, sigma1_0)
            y1_0 = norm0 * frac1_0 * pylab.normpdf(bins0, mu1_0, sigma1_0)
            y0_0 = norm0 * (1 - frac1_0) * pylab.normpdf(bins0, mu0_0, sigma0_0)

            # building up the histogram fits for on measurements
            y1 = norm1 * (1 - frac1_1) * pylab.normpdf(bins1, mu0_1, sigma0_1) + \
                 norm1 * frac1_1 * pylab.normpdf(bins1, mu1_1, sigma1_1)
            y1_1 = norm1 * frac1_1 * pylab.normpdf(bins1, mu1_1, sigma1_1)
            y0_1 = norm1 * (1 - frac1_1) * pylab.normpdf(bins1, mu0_1, sigma0_1)

            pylab.semilogy(bins0, y0, 'C0', linewidth=1.5)
            pylab.semilogy(bins0, y1_0, 'C0--', linewidth=3.5)
            pylab.semilogy(bins0, y0_0, 'C0--', linewidth=3.5)

            pylab.semilogy(bins1, y1, 'C3', linewidth=1.5)
            pylab.semilogy(bins1, y0_1, 'C3--', linewidth=3.5)
            pylab.semilogy(bins1, y1_1, 'C3--', linewidth=3.5)
            pdf_max = (max(max(y0), max(y1)))
            (pylab.gca()).set_ylim(pdf_max / 1000, 2 * pdf_max)

            plt.title('Histograms of {} shots\n{}-{}'.format(
                min_len, self.timestamp_string, self.qb_name))
            plt.xlabel('DAQ voltage integrated (V)')
            plt.ylabel('Number of counts')

            thaline = plt.axvline(self.V_th_a, ls='--', linewidth=1,
                                  color='grey')
            thdline = plt.axvline(self.V_th_d, ls='--', linewidth=1,
                                  color='black')
            nomarker = matplotlib.patches.Rectangle((0, 0), 0, 0, alpha=0.0)

            markers = [gdat, edat, thaline, thdline, nomarker, nomarker,
                       nomarker]
            labels = [r'$\left| g \right\rangle$ prepared',
                      r'$\left| e \right\rangle$ prepared',
                       '$F_a$ = {:.4f}'.format(self.F_a),
                       '$F_d$ = {:.4f}'.format(F_d),
                       # '$V_{\mathrm{th}}$ = ' + '{:.4f} V'.format(self.V_th_a),
                       'SNR = {:.2f}'.format(SNR),
                       '$p(e|0)$ = {:.4f}'.format(frac1_0),
                       '$p(g|\pi)$ = {:.4f}'.format(1-frac1_1)]
            if masked:
                p_rem = self.removed_points / self.total_points
                markers += [nomarker]
                labels += ['$p_{{rem}}$ = {:.4f}'.format(p_rem)]
            lgd = plt.legend(markers, labels, bbox_to_anchor=(1.05, 1),
                             loc=2, borderaxespad=0., framealpha=0.5)

            if masked:
                filename = 'Histograms-masked'
            else:
                filename = 'Histograms'

            self.save_fig(fig, figname=filename, **kw)
            if show:
                plt.show()
            else:
                plt.clf()

        self.save_fitted_parameters(fit_res_double_0,
                                    var_name='fit_res_double_0')
        self.save_fitted_parameters(fit_res_double_1,
                                    var_name='fit_res_double_1')

        if 'SSRO_Fidelity' not in self.analysis_group:
            fid_grp = self.analysis_group.create_group('SSRO_Fidelity')
        else:
            fid_grp = self.analysis_group['SSRO_Fidelity']

        fid_grp.attrs.create(name='sigma0_0', data=sigma0_0)
        fid_grp.attrs.create(name='sigma1_1', data=sigma1_1)
        fid_grp.attrs.create(name='sigma0_1', data=sigma0_1)
        fid_grp.attrs.create(name='sigma1_0', data=sigma1_0)
        fid_grp.attrs.create(name='mu0_1', data=mu0_1)
        fid_grp.attrs.create(name='mu1_0', data=mu1_0)

        fid_grp.attrs.create(name='mu0_0', data=mu0_0)
        fid_grp.attrs.create(name='mu1_1', data=mu1_1)
        fid_grp.attrs.create(name='frac1_0', data=frac1_0)
        fid_grp.attrs.create(name='frac1_1', data=frac1_1)
        fid_grp.attrs.create(name='F_d', data=F_d)
        fid_grp.attrs.create(name='SNR', data=SNR)
        fid_grp.attrs.create(name='V_th_a', data=self.V_th_a)
        fid_grp.attrs.create(name='V_th_d', data=self.V_th_d)
        fid_grp.attrs.create(name='F_a', data=self.F_a)
        fid_grp.attrs.create(name='p_rem', data=p_rem)

        self.sigma0_0 = sigma0_0
        self.sigma1_1 = sigma1_1
        self.mu0_0 = mu0_0
        self.mu1_1 = mu1_1
        self.frac1_0 = frac1_0
        self.frac1_1 = frac1_1
        self.F_d = F_d
        self.SNR = SNR

    def plot_2D_histograms(self, shots_I_0, shots_Q_0, shots_I_1, shots_Q_1,
                           **kw):
        cmap = kw.pop('cmap', 'viridis')

        n_bins = 120  # the bins we want to have around our data
        I_min = min(min(shots_I_0), min(shots_I_1))
        I_max = max(max(shots_I_0), max(shots_I_1))
        Q_min = min(min(shots_Q_0), min(shots_Q_1))
        Q_max = max(max(shots_Q_0), max(shots_Q_1))
        edge = max(abs(I_min), abs(I_max), abs(Q_min), abs(Q_max))
        H0, xedges0, yedges0 = np.histogram2d(shots_I_0, shots_Q_0,
                                              bins=n_bins,
                                              range=[[I_min, I_max],
                                                     [Q_min, Q_max]],
                                              normed=True)
        H1, xedges1, yedges1 = np.histogram2d(shots_I_1, shots_Q_1,
                                              bins=n_bins,
                                              range=[[I_min, I_max, ],
                                                     [Q_min, Q_max, ]],
                                              normed=True)

        fig, axarray = plt.subplots(nrows=1, ncols=2)
        axarray[0].tick_params(axis='both', which='major',
                               labelsize=5, direction='out')
        axarray[1].tick_params(axis='both', which='major',
                               labelsize=5, direction='out')

        plt.subplots_adjust(hspace=20)

        axarray[0].set_title('2D histogram, pi pulse')
        im1 = axarray[0].imshow(np.transpose(H1), interpolation='nearest',
                                origin='low',
                                extent=[xedges1[0], xedges1[-1],
                                        yedges1[0], yedges1[-1]], cmap=cmap)

        set_xlabel(axarray[0], self.value_names[0], self.value_units[0])
        if len(self.channels) == 2:
            set_ylabel(axarray[0], self.value_names[
                1], self.value_units[1])
        else:
            set_ylabel(axarray[0], 'Dummy axis')
        # axarray[0].set_xlim(-edge, edge)
        # axarray[0].set_ylim(-edge, edge)

        # plotting 2D histograms of mmts with no pulse
        axarray[1].set_title('2D histogram, no pi pulse')
        im0 = axarray[1].imshow(np.transpose(H0), interpolation='nearest',
                                origin='low',
                                extent=[xedges0[0], xedges0[-1], yedges0[0],
                                        yedges0[-1]], cmap=cmap)

        set_xlabel(axarray[1], self.value_names[0], self.value_units[0])
        if len(self.channels) == 2:
            set_ylabel(axarray[1], self.value_names[
                1], self.value_units[1])
        else:
            set_ylabel(axarray[1], 'Dummy axis')
        # axarray[1].set_xlim(-edge, edge)
        # axarray[1].set_ylim(-edge, edge)
        self.save_fig(fig, figname='SSRO_Density_Plots',
                      close_fig=self.close_fig, **kw)


class T1_Analysis(TD_Analysis):
    """
    Most kw parameters for Rabi_Analysis are also used here.
    """

    def __init__(self, label='T1', **kw):
        kw['label'] = label
        kw['h5mode'] = 'r+'  # Read write mode, file must exist
        super().__init__(**kw)

    def fit_T1(self, **kw):

        # Guess for params
        fit_mods.ExpDecayModel.set_param_hint('amplitude',
                                              value=np.max(
                                                  self.normalized_data_points),
                                              min=0,
                                              max=2)
        fit_mods.ExpDecayModel.set_param_hint('tau',
                                              value=self.sweep_points[1] * 50,
                                              min=self.sweep_points[1],
                                              max=self.sweep_points[-1] * 1000)
        fit_mods.ExpDecayModel.set_param_hint('offset',
                                              value=0,
                                              vary=False)
        fit_mods.ExpDecayModel.set_param_hint('n',
                                              value=1,
                                              vary=False)
        self.params = fit_mods.ExpDecayModel.make_params()

        fit_res = fit_mods.ExpDecayModel.fit(
            data=self.normalized_data_points,
            t=self.sweep_points[:len(self.sweep_points) - self.NoCalPoints],
            params=self.params)

        if kw.get('print_fit_results', False):
            print(fit_res.fit_report())

        return fit_res

    def run_default_analysis(self, show=False, close_file=False, **kw):

        super().run_default_analysis(show=show,
                                     close_file=close_file,
                                     close_main_fig=True,
                                     save_fig=False, **kw)

        show_guess = kw.get('show_guess', False)
        # make_fig = kw.get('make_fig',True)

        self.add_analysis_datagroup_to_file()

        # Perform fit and save fitted parameters
        self.fit_res = self.fit_T1(**kw)
        self.save_fitted_parameters(fit_res=self.fit_res, var_name='F|1>')

        # Create self.T1 and self.T1_stderr and save them
        self.get_measured_T1()  # in seconds
        self.save_computed_parameters(self.T1_dict, var_name=self.value_names[0])

        T1_micro_sec = self.T1_dict['T1'] * 1e6
        T1_err_micro_sec = self.T1_dict['T1_stderr'] * 1e6
        # Print T1 and error on screen
        if kw.get('print_parameters', False):
            print('T1 = {:.5f} ('.format(T1_micro_sec) + 'μs) \t '
                                                         'T1 StdErr = {:.5f} ('.format(
                T1_err_micro_sec) + 'μs)')

        # Plot best fit and initial fit + data
        if self.make_fig:
            plot_title_suffix = kw.pop('plot_title_suffix', '')

            units = SI_prefix_and_scale_factor(val=max(abs(self.ax.get_xticks())),
                                               unit=self.sweep_unit[0])[1]
            # Get old values
            instr_set = self.data_file['Instrument settings']
            try:
                if self.for_ef:
                    T1_old = eval(instr_set[self.qb_name].attrs['T1_ef']) * 1e6
                else:
                    T1_old = eval(instr_set[self.qb_name].attrs['T1']) * 1e6
                old_vals = '\nold $T_1$ = {:.5f} '.format(T1_old) + units
            except (TypeError, KeyError, ValueError):
                log.warning('qb_name is None. Old parameter values will '
                                'not be retrieved.')
                old_vals = ''

            textstr = ('$T_1$ = {:.5f} '.format(T1_micro_sec) +
                       units +
                       ' $\pm$ {:.5f} '.format(T1_err_micro_sec) +
                       units + old_vals)
            self.add_textbox(textstr, fig=self.fig, ax=self.ax)

            if show_guess:
                self.ax.plot(
                    self.sweep_points[:len(self.sweep_points)-self.NoCalPoints],
                    self.fit_res.init_fit, 'k--', linewidth=self.line_width)

            best_vals = self.fit_res.best_values
            t = np.linspace(self.sweep_points[0],
                            self.sweep_points[-self.NoCalPoints-1], 1000)

            y = fit_mods.ExpDecayFunc(
                t, tau=best_vals['tau'],
                n=best_vals['n'],
                amplitude=best_vals['amplitude'],
                offset=best_vals['offset'])

            self.ax.plot(t, y, 'r-', linewidth=self.line_width)

            self.ax.locator_params(axis='x', nbins=6)

            if show:
                plt.show()

            self.save_fig(self.fig, figname=self.measurementstring + '_Fit'+
                                            plot_title_suffix, **kw)

        if close_file:
            self.data_file.close()

        return self.fit_res

    def get_measured_T1(self):
        fitted_pars = self.data_file['Analysis']['Fitted Params F|1>']

        self.T1 = fitted_pars['tau'].attrs['value']
        T1_stderr = fitted_pars['tau'].attrs['stderr']
        # T1 = self.fit_res.params['tau'].value
        # T1_stderr = self.fit_res.params['tau'].stderr

        # return as dict for use with "save_computed_parameters"; units are
        # seconds
        self.T1_dict = {'T1': self.T1, 'T1_stderr': T1_stderr}

        return self.T1, T1_stderr


class Ramsey_Analysis(TD_Analysis):
    """
    Now has support for one and two artificial_detuning values. If the
    keyword parameter "artificial_detuning" is passed as an int or a list with
    one element, the old Ramsey routine, now under "one_art_det_analysis", will
    be used. If it is passed in as a list with 2 elements (there is only support
    for 2 artificial detunings), the new routine, "two_art_dets_analysis" will
    be used.

    Most kw parameters for Rabi_Analysis are also used here.
    """

    def __init__(self, label='Ramsey', phase_sweep_only=False, **kw):
        kw['label'] = label
        kw['h5mode'] = 'r+'
        self.phase_sweep_only = phase_sweep_only
        self.artificial_detuning = kw.pop('artificial_detuning', 0)
        if self.artificial_detuning == 0:
            log.warning('Artificial detuning is unknown. Defaults to %s MHz. '
                            'New qubit frequency might be incorrect.'
                            % self.artificial_detuning)

        # The routines for 2 art_dets does not use the self.fig and self.ax
        # created in TD_Analysis for make_fig==False for TD_Analysis but
        # still want make_fig to decide whether two_art_dets_analysis should
        # make a figure
        self.make_fig_two_dets = kw.get('make_fig', True)
        if (type(self.artificial_detuning) is list) and \
                (len(self.artificial_detuning) > 1):
            kw['make_fig'] = False

        if 'add_half_line' not in kw:
            kw['add_half_line'] = True

        super(Ramsey_Analysis, self).__init__(**kw)

    def fit_Ramsey(self, x, y, **kw):

        print_fit_results = kw.pop('print_fit_results',False)
        damped_osc_mod = lmfit.Model(fit_mods.ExpDampOscFunc)
        average = np.mean(y)

        ft_of_data = np.fft.fft(y)
        index_of_fourier_maximum = np.argmax(np.abs(
            ft_of_data[1:len(ft_of_data) // 2])) + 1
        max_ramsey_delay = x[-1] - x[0]

        fft_axis_scaling = 1 / (max_ramsey_delay)
        freq_est = fft_axis_scaling * index_of_fourier_maximum
        est_number_of_periods = index_of_fourier_maximum
        if self.phase_sweep_only:
            damped_osc_mod.set_param_hint('frequency',
                                          value=1/360,
                                          vary=False)
            damped_osc_mod.set_param_hint('phase',
                                          value=0, vary=True)
            damped_osc_mod.set_param_hint('amplitude',
                                          value=0.5*(max(y)-min(y)),
                                          min=0.0, max=4.0)
            fixed_tau=1e9
            damped_osc_mod.set_param_hint('tau',
                                          value=fixed_tau,
                                          vary=False)
        else:
            if ((average > 0.7*max(y)) or
                    (est_number_of_periods < 2) or
                        est_number_of_periods > len(ft_of_data)/2.):
                print('the trace is too short to find multiple periods')

                if print_fit_results:
                    print('Setting frequency to 0 and ' +
                          'fitting with decaying exponential.')
                damped_osc_mod.set_param_hint('frequency',
                                              value=freq_est,
                                              vary=False)
                damped_osc_mod.set_param_hint('phase',
                                              value=0,
                                              vary=False)
            else:
                damped_osc_mod.set_param_hint('frequency',
                                              value=freq_est,
                                              vary=True,
                                              min=(1/(100 *x[-1])),
                                              max=(20/x[-1]))

                if (np.average(y[:4]) >
                        np.average(y[4:8])):
                    phase_estimate = 0
                else:
                    phase_estimate = np.pi
                damped_osc_mod.set_param_hint('phase',
                                              value=phase_estimate, vary=True)

        amplitude_guess = 0.5
        if np.all(np.logical_and(y>0, y<1)):
            damped_osc_mod.set_param_hint('amplitude',
                                          value=amplitude_guess,
                                          min=0.4,
                                          max=4.0,
                                          vary=False)
        else:
            print('data is not normalized, varying amplitude')
            damped_osc_mod.set_param_hint('amplitude',
                                          value=amplitude_guess,
                                          min=0.4,
                                          max=4.0,
                                          vary=False)
        damped_osc_mod.set_param_hint('tau',
                                      value=x[1]*10,
                                      min=x[1],
                                      max=x[1]*1000)
        damped_osc_mod.set_param_hint('exponential_offset',
                                      value=0.5,
                                      min=0.4,
                                      max=4.0,
                                      vary=False)
        damped_osc_mod.set_param_hint('oscillation_offset',
                                      # expr=
                                      # '{}-amplitude-exponential_offset'.format(
                                      #     y[0]))
                                      value=0,
                                      vary=False)

        self.fit_results_dict = {}
        decay_labels = ['gaussian', 'exponential', ]
        for label, n in zip(decay_labels, [2,1]):
            damped_osc_mod.set_param_hint('n',
                                          value=float('{:.1f}'.format(n)),
                                          vary=False)
            self.params = damped_osc_mod.make_params()

            fit_res = damped_osc_mod.fit(data=y,
                                         t=x,
                                         params=self.params)

            if fit_res.chisqr > .35:
                log.warning('Fit did not converge, varying phase')
                fit_res_lst = []

                for phase_estimate in np.linspace(0, 2*np.pi, 8):
                    damped_osc_mod.set_param_hint('phase',
                                                  value=phase_estimate)
                    self.params = damped_osc_mod.make_params()

                    fit_res_lst += [damped_osc_mod.fit(
                        data=y,
                        t=x,
                        params=self.params)]

                chisqr_lst = [fit_res.chisqr for fit_res in fit_res_lst]
                fit_res = fit_res_lst[np.argmin(chisqr_lst)]
            self.fit_results.append(fit_res)

            self.fit_results_dict[label] = fit_res
            if print_fit_results:
                print(fit_res.fit_report())

        return fit_res

    def plot_results(self, fit_res, show_guess=False, art_det=0,
                     fig=None, ax=None, textbox=True, plot_gaussian=False):

        self.units = SI_prefix_and_scale_factor(val=max(abs(ax.get_xticks())),
                                                unit=self.sweep_unit[0])[1]  # list

        if isinstance(art_det, list):
            art_det = art_det[0]

        if textbox:
            if plot_gaussian:
                fit_res_gauss = self.fit_results_dict['gaussian']
                fit_res_array = [fit_res, fit_res_gauss]

                textstr = ('$f_{qubit \_ old}$ = %.7g GHz'
                           % (self.qubit_freq_spec*1e-9) +
                           '\n$f_{qubit \_ new \_ exp}$ = %.7g $\pm$ (%.5g) GHz'
                           % (self.qubit_frequency*1e-9,
                              fit_res.params['frequency'].stderr*1e-9) +
                           '\n$f_{qubit \_ new \_ gauss}$ = %.7g $\pm$ (%.5g) GHz'
                           % (self.qubit_frequency_gauss *1e-9,
                              fit_res_gauss.params['frequency'].stderr*1e-9))
                T2_star_str = ('\n$T_{2,exp}^\star$ = %.6g '
                               % (fit_res.params['tau'].value*self.scale)  +
                               self.units + ' $\pm$ (%.6g) '
                               % (fit_res.params['tau'].stderr*self.scale) +
                               self.units +
                               '\n$T_{2,gauss}^\star$ = %.6g '
                               %(fit_res_gauss.params['tau'].value*self.scale) +
                               self.units + ' $\pm$ (%.6g) '
                               %(fit_res_gauss.params['tau'].stderr*self.scale)+
                               self.units)
            else:
                fit_res_array = [fit_res]
                textstr = ('$f_{qubit \_ old}$ = %.7g GHz'
                           % (self.qubit_freq_spec*1e-9) +
                           '\n$f_{qubit \_ new}$ = %.7g $\pm$ (%.5g) GHz'
                           % (self.qubit_frequency*1e-9,
                              fit_res.params['frequency'].stderr*1e-9))
                T2_star_str = ('\n$T_2^\star$ = %.6g '
                               % (fit_res.params['tau'].value*self.scale)  +
                               self.units + ' $\pm$ (%.6g) '
                               % (fit_res.params['tau'].stderr*self.scale) +
                               self.units)

            textstr += ('\n$\Delta f$ = %.5g $ \pm$ (%.5g) MHz'
                        % ((self.qubit_frequency - self.qubit_freq_spec) * 1e-6,
                           fit_res.params['frequency'].stderr * 1e-6) +
                        '\n$f_{Ramsey}$ = %.5g $ \pm$ (%.5g) MHz'
                        % (fit_res.params['frequency'].value*1e-6,
                           fit_res.params['frequency'].stderr*1e-6))
            textstr += T2_star_str
            textstr += ('\nartificial detuning = %.2g MHz'
                        % (art_det * 1e-6))
            self.add_textbox(textstr, fig=fig, ax=ax)

            x = np.linspace(self.sweep_points[0],
                            self.sweep_points[-self.NoCalPoints-1],
                            len(self.sweep_points)*100)

            for i, f_res in enumerate(fit_res_array):
                if i==1:
                    color = 'C4'
                    guess_c = 'C7'
                    label = 'Gaussian decay'
                else:
                    color = 'r'
                    guess_c = 'k'
                    label = 'Exponential decay'

                y = f_res.model.func(x, **f_res.best_values)
                # best_vals = f_res.best_values
                #  tau=best_vals['tau'],
                # n=best_vals['n'],
                # frequency=best_vals['frequency'],
                # phase=best_vals['phase'],
                # amplitude=best_vals['amplitude'],
                # oscillation_offset=best_vals['oscillation_offset'],
                # exponential_offset=best_vals['exponential_offset'])
                ax.plot(x, y, '-', c=color, linewidth=self.line_width,
                        label=label)

                if show_guess:
                    # y_init = fit_mods.ExpDampOscFunc(x, **fit_res.init_values)
                    y_init = f_res.model.func(x, **f_res.init_values)
                    ax.plot(x, y_init, '--', c=guess_c,
                            linewidth=self.line_width)

            ax.legend(frameon=False)

    def run_default_analysis(self, print_fit_results=False,
                             close_file=False, **kw):

        super().run_default_analysis(
            close_file=close_file,
            close_main_fig=True, save_fig=False,**kw)

        verbose = kw.get('verbose', False)
        # Get old values for qubit frequency
        instr_set = self.data_file['Instrument settings']
        try:
            if self.for_ef:
                self.qubit_freq_spec = \
                    eval(instr_set[self.qb_name].attrs['f_ef_qubit'])
            elif 'freq_qubit' in kw.keys():
                self.qubit_freq_spec = kw['freq_qubit']
            else:
                try:
                    self.qubit_freq_spec = \
                        eval(instr_set[self.qb_name].attrs['f_qubit'])
                except KeyError:
                    self.qubit_freq_spec = \
                        eval(instr_set[self.qb_name].attrs['freq_qubit'])
                    
        except (TypeError, KeyError, ValueError):
            log.warning('qb_name is unknown. Setting previously measured '
                            'value of the qubit frequency to 0. New qubit '
                            'frequency might be incorrect.')
            self.qubit_freq_spec = 0

        self.scale = 1e6

        # artificial detuning with one value can be passed as either an int or
        # a list with one elements
        if (type(self.artificial_detuning) is list) and \
                (len(self.artificial_detuning) > 1):
            if verbose:
                print('Performing Ramsey Analysis for 2 artificial detunings.')
            self.two_art_dets_analysis(**kw)
        else:
            if type(self.artificial_detuning) is list:
                self.artificial_detuning = self.artificial_detuning[0]
            if verbose:
                print('Performing Ramsey Analysis for 1 artificial detuning.')
            self.one_art_det_analysis(**kw)

        self.save_computed_parameters({'artificial_detuning':
                                           self.artificial_detuning},
                                      var_name=self.value_names[0])


        self.save_computed_parameters(self.T2_star,
                                      var_name=self.value_names[0])
        self.save_computed_parameters(self.T2_star_gauss,
                                      var_name=(self.value_names[0]+
                                                ' gaussian decay'))

        self.save_computed_parameters({'qubit_freq': self.qubit_frequency},
                                      var_name=self.value_names[0])
        self.save_computed_parameters({'qubit_freq_gauss':
                                           self.qubit_frequency_gauss},
                                      var_name=(self.value_names[0]+
                                                ' gaussian decay'))

        #Print the T2_star values on screen
        unit = self.parameter_units[0][-1]
        if kw.pop('print_parameters', False):
            print('New qubit frequency exp = {:.7f} (GHz)'.format(
                self.qubit_frequency * 1e-9) +
                  '\t\tqubit frequency stderr = {:.7f} (MHz)'.format(
                      self.ramsey_freq['freq_stderr']*1e-6)+
                  '\nT2* exp = {:.5f} '.format(
                      self.T2_star['T2_star']*self.scale) +'('+'μ'+unit+')'+
                  '\t\tT2* stderr = {:.5f} '.format(
                      self.T2_star['T2_star_stderr']*self.scale) +
                  '('+'μ'+unit+')')

        if close_file:
            self.data_file.close()

        return self.fit_res

    def one_art_det_analysis(self, **kw):

        # Perform fit and save fitted parameters
        self.fit_res = self.fit_Ramsey(
            x=self.sweep_points[:len(self.sweep_points)-self.NoCalPoints],
            y=self.normalized_data_points, **kw)
        self.save_fitted_parameters(self.fit_res,
                                    var_name=self.value_names[0])
        self.save_fitted_parameters(self.fit_results_dict['gaussian'],
                                    var_name=(self.value_names[0]+
                                              ' gaussian decay'))
        self.get_measured_freq(fit_res=self.fit_res, **kw)

        # Calculate new qubit frequency
        self.qubit_frequency = self.qubit_freq_spec + self.artificial_detuning \
                               - self.ramsey_freq['freq']
        self.qubit_frequency_gauss = self.qubit_freq_spec + \
                                     self.artificial_detuning - \
                                     self.fit_results_dict[
                                         'gaussian'].best_values['frequency']

        # Extract T2 star and save it
        self.T2_star = self.get_measured_T2_star(fit_res=self.fit_res, **kw)
        self.T2_star_gauss = \
            self.get_measured_T2_star(
                fit_res=self.fit_results_dict['gaussian'], **kw)
        # the call above defines self.T2_star as a dict; units are seconds

        self.total_detuning = self.fit_res.params['frequency'].value
        self.detuning_stderr = self.fit_res.params['frequency'].stderr
        self.detuning = self.total_detuning - self.artificial_detuning

        if self.make_fig:
            # Plot results
            show_guess = kw.pop('show_guess', False)
            show = kw.pop('show', False)
            plot_gaussian = kw.pop('plot_gaussian', True)
            plot_title_suffix = kw.pop('plot_title_suffix', '')

            self.plot_results(self.fit_res, show_guess=show_guess,
                              art_det=self.artificial_detuning,
                              fig=self.fig, ax=self.ax,
                              plot_gaussian=plot_gaussian)

            # dispaly figure
            if show:
                plt.show()

            #save figure
            fig_name_suffix = kw.pop('fig_name_suffix', 'Ramsey_fit')
            self.save_fig(self.fig, figname=(self.measurementstring+'_'+
                                             fig_name_suffix +
                                             plot_title_suffix), **kw)

    def two_art_dets_analysis(self, **kw):

        # Extract the data for each ramsey
        len_art_det = len(self.artificial_detuning)
        sweep_pts_1 = self.sweep_points[
                      0:len(self.sweep_points)-self.NoCalPoints:len_art_det]
        sweep_pts_2 = self.sweep_points[
                      1:len(self.sweep_points)-self.NoCalPoints:len_art_det]
        ramsey_data_1 = self.normalized_values[
                        0:len(self.sweep_points)-self.NoCalPoints:len_art_det]
        ramsey_data_2 = self.normalized_values[
                        1:len(self.sweep_points)-self.NoCalPoints:len_art_det]

        # Perform fit
        fit_res_1 = self.fit_Ramsey(x=sweep_pts_1,
                                    y=ramsey_data_1, **kw)
        fit_res_2 = self.fit_Ramsey(x=sweep_pts_2,
                                    y=ramsey_data_2, **kw)

        self.save_fitted_parameters(fit_res_1, var_name=(self.value_names[0] +
                                                         ' ' + str(self.artificial_detuning[0] * 1e-6) + ' MHz'))
        self.save_fitted_parameters(fit_res_2, var_name=(self.value_names[0] +
                                                         ' ' + str(self.artificial_detuning[1] * 1e-6) + ' MHz'))

        ramsey_freq_dict_1 = self.get_measured_freq(fit_res=fit_res_1, **kw)
        ramsey_freq_1 = ramsey_freq_dict_1['freq']
        ramsey_freq_dict_2 = self.get_measured_freq(fit_res=fit_res_2, **kw)
        ramsey_freq_2 = ramsey_freq_dict_2['freq']

        # Calculate possible detunings from real qubit frequency
        self.new_qb_freqs = {
            '0': self.qubit_freq_spec + self.artificial_detuning[0] + ramsey_freq_1,
            '1': self.qubit_freq_spec + self.artificial_detuning[0] - ramsey_freq_1,
            '2': self.qubit_freq_spec + self.artificial_detuning[1] + ramsey_freq_2,
            '3': self.qubit_freq_spec + self.artificial_detuning[1] - ramsey_freq_2}

        print('The 4 possible cases for the new qubit frequency give:')
        pprint(self.new_qb_freqs)

        # Find which ones match
        self.diff = {}
        self.diff.update({'0': self.new_qb_freqs['0'] - self.new_qb_freqs['2']})
        self.diff.update({'1': self.new_qb_freqs['1'] - self.new_qb_freqs['3']})
        self.diff.update({'2': self.new_qb_freqs['1'] - self.new_qb_freqs['2']})
        self.diff.update({'3': self.new_qb_freqs['0'] - self.new_qb_freqs['3']})
        self.correct_key = np.argmin(np.abs(list(self.diff.values())))
        # Get new qubit frequency
        self.qubit_frequency = self.new_qb_freqs[str(self.correct_key)]

        if self.correct_key < 2:
            # art_det 1 was correct direction
            # print('Artificial detuning {:.1f} MHz gave the best results.'.format(
            #     self.artificial_detuning[0]*1e-6))
            self.fit_res = fit_res_1
            self.ramsey_data = ramsey_data_1
            self.sweep_pts = sweep_pts_1
            self.good_ramsey_freq = ramsey_freq_1
            qb_stderr = ramsey_freq_dict_1['freq_stderr']

        else:
            # art_det 2 was correct direction
            # print('Artificial detuning {:.1f} MHz gave the best results.'.format(
            #     self.artificial_detuning[1]*1e-6))
            self.fit_res = fit_res_2
            self.ramsey_data = ramsey_data_2
            self.sweep_pts = sweep_pts_2
            self.good_ramsey_freq = ramsey_freq_2
            qb_stderr = ramsey_freq_dict_2['freq_stderr']

        #Extract T2 star and save it
        self.T2_star = self.get_measured_T2_star(fit_res=self.fit_res, **kw)
        # units are seconds

        ################
        # Plot results #
        ################
        if self.make_fig_two_dets:
            show_guess = kw.pop('show_guess', False)
            show = kw.pop('show', False)
            plot_title_suffix = kw.pop('plot_title_suffix', '')

            if self.for_ef:
                ylabel = r'$F$ $\left(|f \rangle \right) (arb. units)$'
            else:
                ylabel = r'$F$ $\left(|e \rangle \right) (arb. units)$'
            if self.no_of_columns == 2:
                figsize = (3.375, 2.25 * len_art_det)
            else:
                figsize = (7, 4 * len_art_det)
            self.fig, self.axs = plt.subplots(len_art_det, 1,
                                              figsize=figsize,
                                              dpi=self.dpi)

            fit_res_array = [fit_res_1, fit_res_2]
            ramsey_data_dict = {'0': ramsey_data_1,
                                '1': ramsey_data_2}

            for i in range(len_art_det):
                ax = self.axs[i]
                self.plot_results_vs_sweepparam(x=self.sweep_pts,
                                                y=ramsey_data_dict[str(i)],
                                                fig=self.fig, ax=ax,
                                                xlabel=self.sweep_name,
                                                x_unit=self.sweep_unit[0],
                                                ylabel=ylabel,
                                                marker='o-',
                                                save=False)
                self.plot_results(fit_res_array[i], show_guess=show_guess,
                                  art_det=self.artificial_detuning[i],
                                  fig=self.fig, ax=ax, textbox=False)

                textstr = ('artificial detuning = %.2g MHz'
                           % (self.artificial_detuning[i] * 1e-6) +
                           '\n$f_{Ramsey}$ = %.5g $ MHz \pm$ (%.5g) MHz'
                           % (fit_res_array[i].params['frequency'].value * 1e-6,
                              fit_res_array[i].params['frequency'].stderr * 1e6) +
                           '\n$T_2^\star$ = %.3g '
                           % (fit_res_array[i].params['tau'].value * self.scale) +
                           self.units + ' $\pm$ (%.3g) '
                           % (fit_res_array[i].params['tau'].stderr * self.scale) +
                           self.units)
                ax.annotate(textstr, xy=(0.99, 0.98), xycoords='axes fraction',
                            fontsize=self.font_size, bbox=self.box_props,
                            horizontalalignment='right', verticalalignment='top')

                if i == (len_art_det - 1):
                    textstr_main = ('$f_{qubit \_ old}$ = %.5g GHz'
                                    % (self.qubit_freq_spec * 1e-9) +
                                    '\n$f_{qubit \_ new}$ = %.5g $ GHz \pm$ (%.5g) GHz'
                                    % (self.qubit_frequency * 1e-9,
                                       qb_stderr * 1e-9) +
                                    '\n$T_2^\star$ = %.3g '
                                    % (self.T2_star['T2_star'] * self.scale) +
                                    self.units + ' $\pm$ (%.3g) '
                                    % (self.T2_star['T2_star_stderr'] * self.scale) +
                                    self.units)

                    self.fig.text(0.5, 0, textstr_main, fontsize=self.font_size,
                                  transform=self.axs[i].transAxes,
                                  verticalalignment='top',
                                  horizontalalignment='center', bbox=self.box_props)

            # dispaly figure
            if show:
                plt.show()

            #save figure
            fig_name_suffix = kw.pop('fig_name_suffix', 'Ramsey_fit')
            self.save_fig(self.fig, figname=(self.measurementstring+
                                             '_'+fig_name_suffix+
                                             plot_title_suffix), **kw)

    def get_measured_freq(self, fit_res, **kw):
        freq = fit_res.params['frequency'].value
        freq_stderr = fit_res.params['frequency'].stderr

        self.ramsey_freq = {'freq': freq, 'freq_stderr': freq_stderr}

        return self.ramsey_freq

    def get_measured_T2_star(self, fit_res, **kw):
        '''
        Returns measured T2 star from the fit to the Ical data.
         return T2, T2_stderr
        '''
        T2 = fit_res.params['tau'].value
        T2_stderr = fit_res.params['tau'].stderr

        T2_star = {'T2_star': T2, 'T2_star_stderr': T2_stderr}

        return T2_star


#######################################################
# End of time domain analyses
#######################################################


class Homodyne_Analysis(MeasurementAnalysis):

    def __init__(self, label='HM', custom_power_message: dict = None, **kw):
        # Custome power message is used to create a message in resonator measurements
        # dict must be custom_power_message={'Power': -15, 'Atten': 86, 'res_len':3e-6}
        # Power in dBm, Atten in dB and resonator length in m
        kw['label'] = label
        kw['h5mode'] = 'r+'
        kw['custom_power_message'] = custom_power_message
        super().__init__(**kw)

    def run_default_analysis(self, print_fit_results=False,
                             close_file=False, fitting_model='hanger',
                             show_guess=False, show=False,
                             fit_window=None, **kw):
        '''
        Available fitting_models:
            - 'hanger' = amplitude fit with slope
            - 'complex' = complex transmission fit WITHOUT slope
            - 'lorentzian' = fit to a Lorentzian lineshape
            - 'HalfFeedlineS21' = fit to an apropriate J model

        'fit_window': allows to select the windows of data to fit.
                      Example: fit_window=[100,-100]
        '''
        super(self.__class__, self).run_default_analysis(
            close_file=False, show=show, **kw)
        self.add_analysis_datagroup_to_file()

        window_len_filter = kw.get('window_len_filter', 11)

        ########## Fit data ##########

        # Fit Power to a Lorentzian
        self.measured_powers = self.measured_values[0] ** 2

        min_index = np.argmin(self.measured_powers)
        max_index = np.argmax(self.measured_powers)

        self.min_frequency = self.sweep_points[min_index]
        self.max_frequency = self.sweep_points[max_index]

        measured_powers_smooth = a_tools.smooth(self.measured_powers,
                                                window_len=window_len_filter)
        self.peaks = a_tools.peak_finder((self.sweep_points),
                                         measured_powers_smooth,
                                         window_len=0)

        # Search for peak
        if self.peaks['dip'] is not None:  # look for dips first
            f0 = self.peaks['dip']
            amplitude_factor = -1.
        elif self.peaks['peak'] is not None:  # then look for peaks
            f0 = self.peaks['peak']
            amplitude_factor = 1.
        else:  # Otherwise take center of range
            f0 = np.median(self.sweep_points)
            amplitude_factor = -1.
            log.warning('No peaks or dips in range')
            # If this error is raised, it should continue the analysis but
            # not use it to update the qubit object
            # N.B. This not updating is not implemented as of 9/2017

        # Fit data according to the model required
        if 'hanger' in fitting_model:
            if fitting_model == 'hanger':
                # f is expected in Hz but f0 in GHz!
                Model = fit_mods.SlopedHangerAmplitudeModel
            # this in not working at the moment (need to be fixed)
            elif fitting_model == 'simple_hanger':
                Model = fit_mods.HangerAmplitudeModel
            else:
                raise ValueError(
                    'The fitting model specified is not available')
            # added reject outliers to be robust against CBox data acq bug.
            # this should have no effect on regular data acquisition and is
            # only used in the guess.
            amplitude_guess = max(
                dm_tools.reject_outliers(self.measured_values[0]))

            # Creating parameters and estimations
            S21min = (min(dm_tools.reject_outliers(self.measured_values[0])) /
                      max(dm_tools.reject_outliers(self.measured_values[0])))

            Q = kw.pop('Q', f0 / abs(self.min_frequency - self.max_frequency))
            Qe = abs(Q / abs(1 - S21min))

            # Note: input to the fit function is in GHz for convenience
            Model.set_param_hint('f0', value=f0 * 1e-9,
                                 min=min(self.sweep_points) * 1e-9,
                                 max=max(self.sweep_points) * 1e-9)
            Model.set_param_hint('A', value=amplitude_guess)
            Model.set_param_hint('Q', value=Q, min=1, max=50e6)
            Model.set_param_hint('Qe', value=Qe, min=1, max=50e6)
            # NB! Expressions are broken in lmfit for python 3.5 this has
            # been fixed in the lmfit repository but is not yet released
            # the newest upgrade to lmfit should fix this (MAR 18-2-2016)
            Model.set_param_hint('Qi', expr='abs(1./(1./Q-1./Qe*cos(theta)))',
                                 vary=False)
            Model.set_param_hint('Qc', expr='Qe/cos(theta)', vary=False)
            Model.set_param_hint('theta', value=0, min=-np.pi / 2,
                                 max=np.pi / 2)
            Model.set_param_hint('slope', value=0, vary=True)

            self.params = Model.make_params()

            if fit_window == None:
                data_x = self.sweep_points
                self.data_y = self.measured_values[0]
            else:
                data_x = self.sweep_points[fit_window[0]:fit_window[1]]
                data_y_temp = self.measured_values[0]
                self.data_y = data_y_temp[fit_window[0]:fit_window[1]]

            # # make sure that frequencies are in Hz
            # if np.floor(data_x[0]/1e8) == 0:  # frequency is defined in GHz
            #     data_x = data_x*1e9

            fit_res = Model.fit(data=self.data_y,
                                f=data_x, verbose=False)

        elif fitting_model == 'complex':
            # Implement slope fitting with Complex!! Xavi February 2018
            # this is the fit with a complex transmission curve WITHOUT slope
            data_amp = self.measured_values[0]
            data_angle = self.measured_values[1]
            data_complex = data_amp * np.cos(data_angle) + 1j * data_amp * np.sin(data_angle)
            # np.add(self.measured_values[2], 1j*self.measured_values[3])

            # Initial guesses
            guess_A = max(data_amp)
            # this has to been improved
            guess_Q = f0 / abs(self.min_frequency - self.max_frequency)
            guess_Qe = guess_Q / (1 - (max(data_amp) - min(data_amp)))
            # phi_v
            # number of 2*pi phase jumps
            nbr_phase_jumps = (np.diff(data_angle) > 4).sum()
            guess_phi_v = (2 * np.pi * nbr_phase_jumps + (data_angle[0] - data_angle[-1])) / (
                    self.sweep_points[0] - self.sweep_points[-1])
            # phi_0
            angle_resonance = data_angle[int(len(self.sweep_points) / 2)]
            phase_evolution_resonance = np.exp(1j * guess_phi_v * f0)
            angle_phase_evolution = np.arctan2(
                np.imag(phase_evolution_resonance), np.real(phase_evolution_resonance))
            guess_phi_0 = angle_resonance - angle_phase_evolution

            # prepare the parameter dictionary
            P = lmfit.Parameters()
            #           (Name,         Value, Vary,      Min,     Max,  Expr)
            P.add_many(('f0', f0 / 1e9, True, None, None, None),
                       ('Q', guess_Q, True, 1, 50e6, None),
                       ('Qe', guess_Qe, True, 1, 50e6, None),
                       ('A', guess_A, True, 0, None, None),
                       ('theta', 0, True, -np.pi / 2, np.pi / 2, None),
                       ('phi_v', guess_phi_v, True, None, None, None),
                       ('phi_0', guess_phi_0, True, -np.pi, np.pi, None))
            P.add('Qi', expr='1./(1./Q-1./Qe*cos(theta))', vary=False)
            P.add('Qc', expr='Qe/cos(theta)', vary=False)

            # Fit
            fit_res = lmfit.minimize(fit_mods.residual_complex_fcn, P,
                                     args=(fit_mods.HangerFuncComplex, self.sweep_points, data_complex))

        elif fitting_model == 'lorentzian':
            Model = fit_mods.LorentzianModel

            kappa_guess = 2.5e6

            amplitude_guess = amplitude_factor * np.pi * kappa_guess * abs(
                max(self.measured_powers) - min(self.measured_powers))

            Model.set_param_hint('f0', value=f0,
                                 min=min(self.sweep_points),
                                 max=max(self.sweep_points))
            Model.set_param_hint('A', value=amplitude_guess)

            # Fitting
            Model.set_param_hint('offset',
                                 value=np.mean(self.measured_powers),
                                 vary=True)
            Model.set_param_hint('kappa',
                                 value=kappa_guess,
                                 min=0,
                                 vary=True)
            Model.set_param_hint('Q',
                                 expr='0.5*f0/kappa',
                                 vary=False)
            self.params = Model.make_params()

            fit_res = Model.fit(data=self.measured_powers,
                                f=self.sweep_points,
                                params=self.params)

        elif fitting_model == 'HalfFeedlineS21':
            Model = fit_mods.half_Feed_lineS12_J_Model
            fit_mods.half_Feed_lineS12_J_Model.guess(Model,np.transpose([self.sweep_points,self.measured_powers]))

            #checking which choice of PF-RR results in the better fit
            fit=Model.fit(data=self.measured_powers,omega=self.sweep_points)
            fRR=Model.param_hints['omegaRR']['value']
            Model.set_param_hint('omegaRR',value=Model.param_hints['omegaPF']['value'],min=Model.param_hints['omegaPF']['value']-2e7,max=Model.param_hints['omegaPF']['value']+2e7)
            Model.set_param_hint('omegaPF',value=fRR,min=fRR-2e7,max=fRR+2e7)
            fit2=Model.fit(data=self.measured_powers,omega=self.sweep_points)
            if (sum(fit.eval_uncertainty(omega=self.sweep_points))/len(fit.eval_uncertainty(omega=self.sweep_points))>=sum(fit2.eval_uncertainty(omega=self.sweep_points))/len(fit2.eval_uncertainty(omega=self.sweep_points))):
                fit_res = fit2
            else:
                fit_res = fit



        else:
            raise ValueError('fitting model "{}" not recognized'.format(
                fitting_model))

        self.fit_results = fit_res
        self.save_fitted_parameters(fit_res, var_name='HM')

        if print_fit_results is True:
            # print(fit_res.fit_report())
            print(lmfit.fit_report(fit_res))

        ########## Plot results ##########

        fig, ax = self.default_ax()

        if 'hanger' in fitting_model:
            self.plot_results_vs_sweepparam(x=self.sweep_points,
                                            y=self.measured_values[0],
                                            fig=fig, ax=ax,
                                            xlabel=self.sweep_name,
                                            x_unit=self.sweep_unit[0],
                                            ylabel=str('S21_mag'),
                                            y_unit=self.value_units[0],
                                            save=False)
            # ensures that amplitude plot starts at zero
            ax.set_ylim(ymin=-0.001)

        elif 'complex' in fitting_model:
            self.plot_complex_results(
                data_complex, fig=fig, ax=ax, show=False, save=False)
            # second figure with amplitude
            fig2, ax2 = self.default_ax()
            self.plot_results_vs_sweepparam(x=self.sweep_points, y=data_amp,
                                            fig=fig2, ax=ax2,
                                            show=False, xlabel=self.sweep_name,
                                            x_unit=self.sweep_unit[0],
                                            ylabel=str('S21_mag'),
                                            y_unit=self.value_units[0])

        elif fitting_model == 'lorentzian':
            self.plot_results_vs_sweepparam(x=self.sweep_points,
                                            y=self.measured_powers,
                                            fig=fig, ax=ax,
                                            xlabel=self.sweep_name,
                                            x_unit=self.sweep_unit[0],
                                            ylabel=str('Power (arb. units)'),
                                            save=False)

        elif fitting_model == 'HalfFeedlineS21':
            self.plot_results_vs_sweepparam(x=self.sweep_points,
                                            y=self.measured_powers,
                                            fig=fig, ax=ax,
                                            xlabel=self.sweep_name,
                                            x_unit=self.sweep_unit[0],
                                            ylabel=str('magn (mVpeak)'),
                                            save=False)

        scale = SI_prefix_and_scale_factor(val=max(abs(ax.get_xticks())),
                                           unit=self.sweep_unit[0])[0]

        instr_set = self.data_file['Instrument settings']
        try:
            old_RO_freq = eval(instr_set[self.qb_name].attrs['f_RO'])
            old_vals = '\n$f_{\mathrm{old}}$ = %.5f GHz' % (old_RO_freq * scale)
        except (TypeError, KeyError, ValueError):
            log.warning('qb_name is None. Old parameter values will '
                            'not be retrieved.')
            old_vals = ''

        if ('hanger' in fitting_model) or ('complex' in fitting_model):
            if kw['custom_power_message'] is None:
                textstr = '$f_{\mathrm{center}}$ = %.5f GHz $\pm$ (%.3g) GHz' % (
                    fit_res.params['f0'].value,
                    fit_res.params['f0'].stderr) + '\n' \
                                                   '$Qc$ = %.1f $\pm$ (%.1f)' % (
                              fit_res.params['Qc'].value,
                              fit_res.params['Qc'].stderr) + '\n' \
                                                             '$Qi$ = %.1f $\pm$ (%.1f)' % (
                              fit_res.params['Qi'].value, fit_res.params['Qi'].stderr) + \
                          old_vals
            else:
                ###############################################################################
                # Custom must be a dictionary                                                #
                # custom_power = {'Power':-15, 'Atten':30, 'res_len':3.6e-6}                   #
                # Power is power at source in dBm                                             #
                # Atten is attenuation at sample, including sources attenuation in dB         #
                # res_len is the lenght of the resonator in m                                 #
                # All of this is needed to calculate mean photon number and phase velocity    #
                ###############################################################################

                custom_power = kw['custom_power_message']
                power_in_w = 10 ** ((custom_power['Power'] - custom_power['Atten']) / 10) * 1e-3
                mean_ph = (2 * (fit_res.params['Q'].value ** 2) / (fit_res.params['Qc'].value * hbar * (
                        2 * pi * fit_res.params['f0'].value * 1e9) ** 2)) * power_in_w
                phase_vel = 4 * custom_power['res_len'] * fit_res.params['f0'].value * 1e9

                textstr = '$f_{\mathrm{center}}$ = %.5f GHz $\pm$ (%.3g) GHz' % (
                    fit_res.params['f0'].value,
                    fit_res.params['f0'].stderr) + '\n' \
                                                   '$Qc$ = %.1f $\pm$ (%.1f)' % (
                              fit_res.params['Qc'].value,
                              fit_res.params['Qc'].stderr) + '\n' \
                                                             '$Qi$ = %.1f $\pm$ (%.1f)' % (
                              fit_res.params['Qi'].value, fit_res.params['Qi'].stderr) + \
                          old_vals + '\n' \
                                     '$< n_{\mathrm{ph} }>$ = %.1f' % (mean_ph) + '\n' \
                                                                                  '$v_{\mathrm{phase}}$ = %.3e m/s' % (
                              phase_vel)

        elif fitting_model == 'lorentzian':
            textstr = '$f_{{\mathrm{{center}}}}$ = %.5f GHz ' \
                      '$\pm$ (%.3g) GHz' % (
                          fit_res.params['f0'].value * scale,
                          fit_res.params['f0'].stderr * scale) + '\n' \
                                                                 '$Q$ = %.1f $\pm$ (%.1f)' % (
                          fit_res.params['Q'].value,
                          fit_res.params['Q'].stderr) + old_vals

        fig.text(0.5, 0, textstr, transform=ax.transAxes,
                 fontsize=self.font_size,
                 verticalalignment='top',
                 horizontalalignment='center', bbox=self.box_props)

        if 'complex' in fitting_model:
            fig2.text(0.5, 0, textstr, transform=ax.transAxes,
                      fontsize=self.font_size,
                      verticalalignment='top', horizontalalignment='center',
                      bbox=self.box_props)

        if fit_window == None:
            data_x = self.sweep_points
        else:
            data_x = self.sweep_points[fit_window[0]:fit_window[1]]

        if show_guess:
            ax.plot(self.sweep_points, fit_res.init_fit, 'k--',
                    linewidth=self.line_width)

        # this part is necessary to separate fit perfomed with lmfit.minimize
        if 'complex' in fitting_model:
            fit_values = fit_mods.HangerFuncComplex(
                self.sweep_points, fit_res.params)
            ax.plot(np.real(fit_values), np.imag(fit_values), 'r-')

            ax2.plot(self.sweep_points, np.abs(fit_values), 'r-')

            # save both figures
            self.save_fig(fig, figname='complex', **kw)
            self.save_fig(fig2, xlabel='Mag', **kw)
        else:
            ax.plot(self.sweep_points, fit_res.best_fit, 'r-',
                    linewidth=self.line_width)

            f0 = fit_res.params['f0'].value
            if 'hanger' in fitting_model:
                # f is expected in Hz but f0 in GHz!
                ax.plot(f0 * 1e9, Model.func(f=f0 * 1e9, **fit_res.best_values), 'o',
                        ms=self.marker_size_special)
            else:
                ax.plot(f0, Model.func(f=f0, **fit_res.best_values), 'o',
                        ms=self.marker_size_special)

            if show:
                plt.show()

            # save figure
            self.save_fig(fig, xlabel=self.xlabel, ylabel='Mag', **kw)

        # self.save_fig(fig, xlabel=self.xlabel, ylabel='Mag', **kw)
        if close_file:
            self.data_file.close()
        return fit_res


################
# VNA analysis #
################
class VNA_Analysis(MeasurementAnalysis):
    '''
    Nice to use with all measurements performed with the VNA.
    '''

    def __init__(self, label='VNA', **kw):
        kw['label'] = label
        kw['h5mode'] = 'r+'
        super().__init__(**kw)

    def run_default_analysis(self, **kw):
        super(self.__class__, self).run_default_analysis(
            close_file=False, **kw)

        # prepare figure in log scale
        data_amp = self.measured_values[0]

        fig, ax = self.default_ax()
        self.plot_dB_from_linear(x=self.sweep_points,
                                 lin_amp=data_amp,
                                 fig=fig, ax=ax,
                                 save=False)

        self.save_fig(fig, figname='dB_plot', **kw)


class Qubit_Spectroscopy_Analysis(MeasurementAnalysis):
    """
    Analysis script for a regular (ge peak/dip only) or a high power
    (ge and gf/2 peaks/dips) Qubit Spectroscopy:
        1. The I and Q data are combined using
            a_tools.calculate_distance_from_ground_state.
        2. The peaks/dips of the data are found using a_tools.peak_finder.
        3. If analyze_ef == False: the data is then fitted to a Lorentzian;
            else: to a double Lorentzian.
        3. The data, the best fit, and peak points are then plotted.

    Note:
    analyze_ef==True tells this routine to look for the gf/2 peak/dip.
    Even though the parameters for this second peak/dip use the termination
    "_ef," they refer to the parameters for the gf/2 transition NOT for the ef
    transition. It was easier to write x_ef than x_gf_over_2 or x_gf_half.

    Possible kw parameters:

        analyze_ef              (default=False)
            whether to look for a second peak/dip, which would be the at f_gf/2

        percentile              (default=20)
            percentile of the  data that is   considered background noise

        num_sigma_threshold     (default=5)
            used to define the threshold above(below) which to look for
            peaks(dips); threshold = background_mean + num_sigma_threshold *
            background_std

        window_len              (default=3)
            filtering window length; uses a_tools.smooth

        analysis_window         (default=10)
            how many data points (calibration points) to remove before sending
            data to peak_finder; uses a_tools.cut_edges,
            data = data[(analysis_window//2):-(analysis_window//2)]

        amp_only                (default=False)
            whether only I data exists
        save_name               (default='Source Frequency')
            figure name with which it will be saved
        auto                    (default=True)
            automatically perform the entire analysis upon call
        label                   (default=none?)
            label of the analysis routine
        folder                  (default=working folder)
            working folder
        NoCalPoints             (default=4)
            number of calibration points
        print_fit_results       (default=True)
            print the fit report
        print_frequency         (default=False)
            whether to print the f_ge and f_gf/2
        show                    (default=True)
            show the plots
        show_guess              (default=False)
            plot with initial guess values
        close_file              (default=True)
            close the hdf5 file
    """

    def __init__(self, label='Source', **kw):
        kw['label'] = label
        kw['h5mode'] = 'r+'  # Read write mode, file must exist
        super(self.__class__, self).__init__(**kw)

    def fit_data(self, analyze_ef=False, **kw):

        percentile = kw.get('percentile', 20)
        num_sigma_threshold = kw.get('num_sigma_threshold', 5)
        window_len_filter = kw.get('window_len_filter', 3)
        optimize = kw.pop('optimize', True)
        verbose = kw.get('verbose', False)

        try:
            data_amp = self.measured_values[0]
            data_phase = self.measured_values[1]
            data_real = data_amp * np.cos(np.pi * data_phase / 180)
            data_imag = data_amp * np.sin(np.pi * data_phase / 180)
            self.data_dist = a_tools.rotate_and_normalize_data_no_cal_points(
                np.array([data_real, data_imag]))
            # self.data_dist = a_tools.calculate_distance_ground_state(
            #     data_real=data_real,
            #     data_imag=data_imag,
            #     normalize=False)
        except:
            # Quick fix to make it work with pulsed spec which does not
            # return both I,Q and, amp and phase
            # only using the amplitude!!
            self.data_dist = self.measured_values[0]

        # Smooth the data by "filtering"
        data_dist_smooth = a_tools.smooth(self.data_dist,
                                          window_len=window_len_filter)

        # Find peaks
        self.peaks = a_tools.peak_finder(self.sweep_points,
                                         data_dist_smooth,
                                         percentile=percentile,
                                         num_sigma_threshold=num_sigma_threshold,
                                         optimize=optimize,
                                         window_len=0)

        # extract highest peak -> ge transition
        if self.peaks['dip'] is None:
            f0 = self.peaks['peak']
            kappa_guess = self.peaks['peak_width'] / 4
            key = 'peak'
        elif self.peaks['peak'] is None:
            f0 = self.peaks['dip']
            kappa_guess = self.peaks['dip_width'] / 4
            key = 'dip'
        # elif self.peaks['dip'] < self.peaks['peak']:
        elif np.abs(data_dist_smooth[self.peaks['dip_idx']]) < \
                np.abs(data_dist_smooth[self.peaks['peak_idx']]):
            f0 = self.peaks['peak']
            kappa_guess = self.peaks['peak_width'] / 4
            key = 'peak'
        # elif self.peaks['peak'] < self.peaks['dip']:
        elif np.abs(data_dist_smooth[self.peaks['dip_idx']]) > \
                np.abs(data_dist_smooth[self.peaks['peak_idx']]):
            f0 = self.peaks['dip']
            kappa_guess = self.peaks['dip_width'] / 4
            key = 'dip'
        else:  # Otherwise take center of range and raise warning
            f0 = np.median(self.sweep_points)
            kappa_guess = 0.005 * 1e9
            log.warning('No peaks or dips have been found. Initial '
                            'frequency guess taken '
                            'as median of sweep points (f_guess={}), '
                            'initial linewidth '
                            'guess was taken as kappa_guess={}'.format(
                f0, kappa_guess))
            key = 'peak'

        tallest_peak = f0  # the ge freq
        if verbose:
            print('Largest ' + key + ' is at ', tallest_peak)
        if f0 == self.peaks[key]:
            tallest_peak_idx = self.peaks[key + '_idx']
            if verbose:
                print('Largest ' + key + ' idx is ', tallest_peak_idx)

        amplitude_guess = np.pi * kappa_guess * \
                          abs(max(self.data_dist) - min(self.data_dist))
        if key == 'dip':
            amplitude_guess = -amplitude_guess

        if analyze_ef is False:  # fit to a regular Lorentzian

            LorentzianModel = fit_mods.LorentzianModel

            LorentzianModel.set_param_hint('f0',
                                           min=min(self.sweep_points),
                                           max=max(self.sweep_points),
                                           value=f0)
            LorentzianModel.set_param_hint('A',
                                           value=amplitude_guess)  # ,
            # min=4*np.var(self.data_dist))
            LorentzianModel.set_param_hint('offset',
                                           value=0,
                                           vary=True)
            LorentzianModel.set_param_hint('kappa',
                                           value=kappa_guess,
                                           min=1,
                                           vary=True)
            LorentzianModel.set_param_hint('Q',
                                           expr='f0/kappa',
                                           vary=False)
            self.params = LorentzianModel.make_params()

            self.fit_res = LorentzianModel.fit(data=self.data_dist,
                                               f=self.sweep_points,
                                               params=self.params)

        else:  # fit a double Lorentzian and extract the 2nd peak as well
            # extract second highest peak -> ef transition

            f0, f0_gf_over_2, \
            kappa_guess, kappa_guess_ef = a_tools.find_second_peak(
                sweep_pts=self.sweep_points,
                data_dist_smooth=data_dist_smooth,
                key=key,
                peaks=self.peaks,
                percentile=percentile,
                verbose=verbose)

            if f0 == 0:
                f0 = tallest_peak
            if f0_gf_over_2 == 0:
                f0_gf_over_2 = tallest_peak
            if kappa_guess == 0:
                kappa_guess = 5e6
            if kappa_guess_ef == 0:
                kappa_guess_ef = 2.5e6

            amplitude_guess = np.pi * kappa_guess * \
                              abs(max(self.data_dist) - min(self.data_dist))

            amplitude_guess_ef = 0.5 * np.pi * kappa_guess_ef * \
                                 abs(max(self.data_dist) -
                                     min(self.data_dist))

            if key == 'dip':
                amplitude_guess = -amplitude_guess
                amplitude_guess_ef = -amplitude_guess_ef

            if kappa_guess_ef > kappa_guess:
                temp = deepcopy(kappa_guess)
                kappa_guess = deepcopy(kappa_guess_ef)
                kappa_guess_ef = temp

            DoubleLorentzianModel = fit_mods.TwinLorentzModel

            DoubleLorentzianModel.set_param_hint('f0',
                                                 min=min(self.sweep_points),
                                                 max=max(self.sweep_points),
                                                 value=f0)
            DoubleLorentzianModel.set_param_hint('f0_gf_over_2',
                                                 min=min(self.sweep_points),
                                                 max=max(self.sweep_points),
                                                 value=f0_gf_over_2)
            DoubleLorentzianModel.set_param_hint('A',
                                                 value=amplitude_guess)  # ,
            # min=4*np.var(self.data_dist))
            DoubleLorentzianModel.set_param_hint('A_gf_over_2',
                                                 value=amplitude_guess_ef)  # ,
            # min=4*np.var(self.data_dist))
            DoubleLorentzianModel.set_param_hint('kappa',
                                                 value=kappa_guess,
                                                 min=0,
                                                 vary=True)
            DoubleLorentzianModel.set_param_hint('kappa_gf_over_2',
                                                 value=kappa_guess_ef,
                                                 min=0,
                                                 vary=True)
            DoubleLorentzianModel.set_param_hint('Q',
                                                 expr='f0/kappa',
                                                 vary=False)
            DoubleLorentzianModel.set_param_hint('Q_ef',
                                                 expr='f0_gf_over_2/kappa'
                                                      '_gf_over_2',
                                                 vary=False)
            self.params = DoubleLorentzianModel.make_params()

            self.fit_res = DoubleLorentzianModel.fit(data=self.data_dist,
                                                     f=self.sweep_points,
                                                     params=self.params)

            self.fit_results.append(self.fit_res)

    def run_default_analysis(self, print_fit_results=False, analyze_ef=False,
                             show=False, fit_results_peak=True, **kw):

        super(self.__class__, self).run_default_analysis(
            close_file=False, show=show, **kw)

        # Expects to have self.font_size, self.line_width,
        # self.marker_size_special, self.qb_name which should be defined in the
        # MeasurementAnalysis init.
        if not hasattr(self, 'font_size') and not hasattr(self, 'line_width') \
                and not hasattr(self, 'marker_size_special') \
                and not hasattr(self, 'qb_name'):
            try:
                q_idx = self.folder[-10::].index('q')
                self.qb_name = self.folder[-10::][q_idx::]
            except ValueError:
                self.qb_name = 'qb'
            self.font_size = 11
            self.line_width = 2
            self.marker_size_special = 8

        self.add_analysis_datagroup_to_file()
        self.savename = kw.get('save_name', 'Source Frequency')
        show_guess = kw.get('show_guess', False)
        close_file = kw.get('close_file', True)

        use_max = kw.get('use_max', False)

        self.fit_data(analyze_ef=analyze_ef, **kw)
        # get fitted frequency; gets called in QuDev_transmon.find_frequency
        self.fitted_freq = self.fit_res.params['f0'].value

        self.save_fitted_parameters(self.fit_res,
                                    var_name='distance', save_peaks=True)

        # Plotting distance from |0>
        fig_dist, ax_dist = self.default_ax()
        self.plot_results_vs_sweepparam(x=self.sweep_points,
                                        y=self.data_dist,
                                        fig=fig_dist, ax=ax_dist,
                                        xlabel=self.sweep_name,
                                        x_unit=self.sweep_unit[0],
                                        ylabel='S21 distance (arb.units)',
                                        label='',
                                        save=False)

        # plot Lorentzian with the fit results
        ax_dist.plot(self.sweep_points, self.fit_res.best_fit,
                     'r-', linewidth=self.line_width, label='')

        # Plot a point for each plot at the chosen best fit f0 frequency (f_ge)
        f0 = self.fit_res.params['f0'].value
        f0_idx = a_tools.nearest_idx(self.sweep_points, f0)
        ax_dist.plot(f0, self.fit_res.best_fit[f0_idx], 'o',
                     ms=self.marker_size_special, label=r'$f_{ge,fit}$')

        if analyze_ef:
            # plot the ef/2 point as well
            f0_gf_over_2 = self.fit_res.params['f0_gf_over_2'].value
            self.fitted_freq_gf_over_2 = f0_gf_over_2
            f0_gf_over_2_idx = a_tools.nearest_idx(self.sweep_points,
                                                   f0_gf_over_2)
            ax_dist.plot(f0_gf_over_2,
                         self.fit_res.best_fit[f0_gf_over_2_idx],
                         'o', ms=self.marker_size_special,
                         label=r'$f_{gf/2,fit}$')
            # plot point at the f_gf_half guess value
            ax_dist.plot(self.fit_res.init_values['f0_gf_over_2'],
                         self.fit_res.best_fit[f0_gf_over_2_idx],
                         'o', ms=self.marker_size_special,
                         label=r'$f_{gf/2,guess}$')
            ax_dist.legend(frameon=False)

        if show_guess:
            # plot Lorentzian with initial guess
            ax_dist.plot(self.sweep_points, self.fit_res.init_fit,
                         'k--', linewidth=self.line_width)

        scale = SI_prefix_and_scale_factor(val=max(abs(ax_dist.get_xticks())),
                                           unit=self.sweep_unit[0])[0]

        instr_set = self.data_file['Instrument settings']

        if analyze_ef:
            try:
                old_freq = eval(instr_set[self.qb_name].attrs['f_qubit'])
                old_freq_ef = eval(instr_set[self.qb_name].attrs['f_ef_qubit'])
                label = 'f0={:.5f} GHz ' \
                        '\nold f0={:.5f} GHz' \
                        '\nkappa0={:.4f} MHz' \
                        'f0_gf/2={:.5f} GHz ' \
                        '\nold f0_gf/2={:.5f} GHz' \
                        '\nguess f0_gf/2={:.5f} GHz' \
                        '\nkappa_gf={:.4f} MHz'.format(
                    self.fit_res.params['f0'].value * scale,
                    old_freq * scale,
                    self.fit_res.params['kappa'].value / 1e6,
                    self.fit_res.params['f0_gf_over_2'].value * scale,
                    old_freq_ef * scale,
                    self.fit_res.init_values['f0_gf_over_2']*scale,
                    self.fit_res.params['kappa_gf_over_2'].value / 1e6)
            except (TypeError, KeyError, ValueError):
                log.warning('qb_name is None. Old parameter values will '
                                'not be retrieved.')
                label = 'f0={:.5f} GHz ' \
                        '\nkappa0={:.4f} MHz \n' \
                        'f0_gf/2={:.5f} GHz  ' \
                        '\nkappa_gf={:.4f} MHz '.format(
                    self.fit_res.params['f0'].value * scale,
                    self.fit_res.params['kappa'].value / 1e6,
                    self.fit_res.params['f0_gf_over_2'].value * scale,
                    self.fit_res.params['kappa_gf_over_2'].value / 1e6)
        else:
            label = 'f0={:.5f} GHz '.format(
                self.fit_res.params['f0'].value * scale)
            try:
                old_freq = eval(instr_set[self.qb_name].attrs['f_qubit'])
                label += '\nold f0={:.5f} GHz' .format(
                    old_freq * scale)
            except (TypeError, KeyError, ValueError):
                log.warning('qb_name is None. Old parameter values will '
                                'not be retrieved.')
            label += '\nkappa0={:.4f} MHz'.format(
                self.fit_res.params['kappa'].value / 1e6)

        self.add_textbox(label, fig_dist, ax_dist)
        # fig_dist.text(0.5, 0, label, transform=ax_dist.transAxes,
        #               fontsize=self.font_size, verticalalignment='top',
        #               horizontalalignment='center', bbox=self.box_props)

        if print_fit_results is True:
            print(self.fit_res.fit_report())

        if kw.get('print_frequency', False):
            if analyze_ef:
                print('f_ge = {:.5} (GHz) \t f_ge Stderr = {:.5} (MHz) \n'
                      'f_gf/2 = {:.5} (GHz) \t f_gf/2 Stderr = {:.5} '
                      '(MHz)'.format(
                    self.fitted_freq * scale,
                    self.fit_res.params['f0'].stderr * 1e-6,
                    self.fitted_freq_gf_over_2 * scale,
                    self.fit_res.params['f0_gf_over_2'].stderr * 1e-6))
            else:
                print('f_ge = {:.5} (GHz) \t '
                      'f_ge Stderr = {:.5} (MHz)'.format(
                    self.fitted_freq * scale,
                    self.fit_res.params['f0'].stderr * 1e-6))

        if show:
            plt.show()
        self.save_fig(fig_dist, figname='Source frequency distance', **kw)

        if close_file:
            self.data_file.close()

    def get_frequency_estimate(self, peak=False):
        best_fit = self.get_best_fit_results(peak=peak)
        frequency_estimate = best_fit['f0'].attrs['value']
        frequency_estimate_stderr = best_fit['f0'].attrs['stderr']

        return frequency_estimate, frequency_estimate_stderr

    def get_linewidth_estimate(self):
        best_fit = self.get_best_fit_results()
        linewidth_estimate = best_fit['kappa'].attrs['value']
        linewidth_estimate_stderr = best_fit['kappa'].attrs['stderr']

        return linewidth_estimate, linewidth_estimate_stderr


class TwoD_Analysis(MeasurementAnalysis):
    '''
    Analysis for 2D measurements.
    '''
    def __init__(self, TwoD=True, **kw):
        super().__init__(TwoD=TwoD, **kw)

    def run_default_analysis(self, normalize=False, plot_linecuts=True,
                             linecut_log=False, colorplot_log=False,
                             plot_all=True, save_fig=True,
                             transpose=False, figsize=None,
                             **kw):
        '''
        Args:
            linecut_log (bool):
                log scale for the line cut?
                Remember to set the labels correctly.
            colorplot_log (string/bool):
                True/False for z axis scaling, or any string containing any
                combination of letters x, y, z for scaling of the according axis.
                Remember to set the labels correctly.

        '''
        close_file = kw.pop('close_file', True)

        super().run_default_analysis(show=False,
                                     close_file=close_file,
                                     close_main_fig=True,
                                     save_fig=True, **kw)
        # self.get_naming_and_values_2D()
        self.fig_array = []
        self.ax_array = []

        for i, meas_vals in enumerate(self.measured_values):
            if (not plot_all) & (i >= 1):
                break
            # Linecuts are above because somehow normalization applies to both
            # colorplot and linecuts otherwise.
            if plot_linecuts:
                fig, ax = plt.subplots(figsize=figsize)
                self.fig_array.append(fig)
                self.ax_array.append(ax)
                savename = 'linecut_{}'.format(self.value_names[i])
                fig_title = '{} {} \nlinecut {}'.format(
                    self.timestamp_string, self.measurementstring,
                    self.value_names[i])
                a_tools.linecut_plot(x=self.sweep_points,
                                     y=self.sweep_points_2D,
                                     z=self.measured_values[i],
                                     y_name=self.parameter_names[1],
                                     y_unit=self.parameter_units[1],
                                     log=linecut_log,
                                     zlabel=self.zlabels[i],
                                     fig=fig, ax=ax, **kw)
                ax.set_title(fig_title)
                set_xlabel(ax, self.parameter_names[0],
                           self.parameter_units[0])
                # ylabel is value units as we are plotting linecuts
                set_ylabel(ax, self.value_names[i],
                           self.value_units[i])

                if save_fig:
                    self.save_fig(fig, figname=savename,
                                  fig_tight=False, **kw)

            fig, ax = plt.subplots(figsize=figsize)
            self.fig_array.append(fig)
            self.ax_array.append(ax)
            if normalize:
                print("normalize on")
            # print "unransposed",meas_vals
            # print "transposed", meas_vals.transpose()
            self.ax_array.append(ax)
            savename = 'Heatmap_{}'.format(self.value_names[i])
            fig_title = '{} {} \n{}'.format(
                self.timestamp_string, self.measurementstring,
                self.value_names[i])

            if "xlabel" not in kw:
                kw["xlabel"] = self.parameter_names[0]
            if "ylabel" not in kw:
                kw["ylabel"] = self.parameter_names[1]
            if "xunit" not in kw:
                kw["xunit"] = self.parameter_units[0]
            if "yunit" not in kw:
                kw["yunit"] = self.parameter_units[1]

            a_tools.color_plot(x=self.sweep_points,
                               y=self.sweep_points_2D,
                               z=meas_vals.transpose(),
                               zlabel=self.zlabels[i],
                               fig=fig, ax=ax,
                               log=colorplot_log,
                               transpose=transpose,
                               normalize=normalize,
                               **kw)
            ax.set_title(fig_title)

            if save_fig:
                self.save_fig(fig, figname=savename, **kw)


##########################################
### Analysis for data measurement sets ###
##########################################


def fit_qubit_frequency(sweep_points, data, mode='dac',
                        vary_E_c=True, vary_f_max=True,
                        vary_V_per_phi0=True,
                        vary_dac_sweet_spot=True,
                        data_file=None, **kw):
    '''
    Function for fitting the qubit dac/flux arc
    Has default values for all the fit parameters, if specied as a **kw it uses
    that value. If a qubit name and a hdf5 data file is specified it uses
    values from the data_file.
    NB! This function could be cleaned up a bit.

    :param sweep_points:
    :param data:
    :param mode:
    :param vary_E_c:
    :param vary_f_max:
    :param vary_dac_flux_coeff:
    :param vary_dac_sweet_spot:
    :param data_file:
    :param kw:
    :return:
    '''

    qubit_name = kw.pop('qubit_name', None)
    if qubit_name is not None and data_file is not None:
        try:
            instrument_settings = data_file['Instrument settings']
            qubit_attrs = instrument_settings[qubit_name].attrs
        except:
            print('Qubit instrument is not in data file')
            qubit_attrs = {}
    else:
        qubit_attrs = {}

    # Extract initial values, first from kw, then data file, then default
    E_c = kw.pop('E_c', qubit_attrs.get('E_c', '0.3e9'))
    f_max = kw.pop('f_max', qubit_attrs.get('f_max', repr(np.max(data))))
    V_per_phi0 = kw.pop('V_per_phi0',
                            eval(qubit_attrs.get('V_per_phi0', '1.')))
    dac_sweet_spot = kw.pop('dac_sweet_spot',
                            eval(qubit_attrs.get('dac_sweet_spot', '0')))
    flux_zero = kw.pop('flux_zero', eval(qubit_attrs.get('flux_zero', '10')))

    if mode == 'dac':
        Q_dac_freq_mod = fit_mods.QubitFreqDacModel
        Q_dac_freq_mod.set_param_hint('E_c', value=E_c, vary=vary_E_c,
                                      min=0, max=500e6)
        Q_dac_freq_mod.set_param_hint('f_max', value=f_max,
                                      vary=vary_f_max)
        Q_dac_freq_mod.set_param_hint('V_per_phi0',
                                      value=V_per_phi0,
                                      vary=vary_V_per_phi0)
        Q_dac_freq_mod.set_param_hint('dac_sweet_spot',
                                      value=dac_sweet_spot,
                                      vary=vary_dac_sweet_spot)
        Q_dac_freq_mod.set_param_hint('asymmetry',
                                      value=0,
                                      vary=False)

        fit_res = Q_dac_freq_mod.fit(data=data, dac_voltage=sweep_points)
    elif mode == 'flux':
        Qubit_freq_mod = fit_mods.QubitFreqFluxModel
        Qubit_freq_mod.set_param_hint('E_c', value=E_c, vary=vary_E_c,
                                      min=0, max=100e6)
        Qubit_freq_mod.set_param_hint('f_max', value=f_max, vary=vary_f_max)
        Qubit_freq_mod.set_param_hint('flux_zero', value=flux_zero,
                                      min=0, vary=True)
        Qubit_freq_mod.set_param_hint('dac_offset', value=0, vary=True)

        fit_res = Qubit_freq_mod.fit(data=data, flux=sweep_points)
    return fit_res


class AvoidedCrossingAnalysis(MeasurementAnalysis):
    """
    Performs analysis to fit the avoided crossing
    """

    def __init__(self, auto=True,
                 model='direct_coupling',
                 label=None,
                 timestamp=None,
                 transpose=True,
                 cmap='viridis', filter_data=False,
                 filt_func_a=None, filt_func_x0=None, filt_func_y0=None,
                 filter_idx_low=[], filter_idx_high=[], filter_threshold=15e6,
                 f1_guess=None, f2_guess=None, cross_flux_guess=None,
                 g_guess=30e6, coupling_label='g',
                 break_before_fitting=False,
                 add_title=True,
                 xlabel=None, ylabel='Frequency (GHz)', **kw):
        super().__init__(timestamp=timestamp, label=label, **kw)
        self.get_naming_and_values_2D()

        flux = self.Y[:, 0]
        peaks_low, peaks_high = self.find_peaks(**kw)
        self.f, self.ax = self.make_unfiltered_figure(peaks_low, peaks_high,
                                                      transpose=transpose, cmap=cmap,
                                                      add_title=add_title,
                                                      xlabel=xlabel, ylabel=ylabel)
        if filter_data:
            filtered_dat = self.filter_data(flux, peaks_low, peaks_high,
                                            a=filt_func_a, x0=filt_func_x0,
                                            y0=filt_func_y0,
                                            filter_idx_low=filter_idx_low,
                                            filter_idx_high=filter_idx_high,
                                            filter_threshold=filter_threshold)
            filt_flux_low, filt_flux_high, filt_peaks_low, filt_peaks_high, \
            filter_func = filtered_dat
            self.f, self.ax = self.make_filtered_figure(
                filt_flux_low, filt_flux_high,
                filt_peaks_low, filt_peaks_high, filter_func,
                add_title=add_title,
                transpose=transpose, cmap=cmap,
                xlabel=xlabel, ylabel=ylabel)
        else:
            min_freq_sep_estimate = kw.pop('min_freq_sep_estimate', 4e6)
            self.freq_mask = np.abs(peaks_high-peaks_low) > min_freq_sep_estimate
            filt_flux_low = self.Y[:, 0][self.freq_mask ]
            filt_flux_high = self.Y[:, 0]
            filt_peaks_low = peaks_low[self.freq_mask ]
            filt_peaks_high = peaks_high


        if break_before_fitting:
            return
        self.fit_res = self.fit_avoided_crossing(
            filt_flux_low, filt_flux_high, filt_peaks_low, filt_peaks_high,
            f1_guess=f1_guess, f2_guess=f2_guess,
            cross_flux_guess=cross_flux_guess, g_guess=g_guess,
            model=model)
        self.add_analysis_datagroup_to_file()
        self.save_fitted_parameters(self.fit_res, var_name='avoided crossing')
        self.f, self.ax = self.make_fit_figure(filt_flux_low, filt_flux_high,
                                               filt_peaks_low, filt_peaks_high,
                                               add_title=add_title,
                                               fit_res=self.fit_res,
                                               coupling_label=coupling_label,
                                               transpose=transpose, cmap=cmap,
                                               xlabel=xlabel, ylabel=ylabel)

    def run_default_analysis(self, **kw):
        # I'm doing this in the init in this function
        pass

    def find_peaks(self, **kw):
        key = kw.pop('key', 'dip')
        peaks = np.zeros((len(self.X), 2))
        for i in range(len(self.X)):
            # p_dict = a_tools.peak_finder_v2(self.X[i], self.Z[0][i],
            #                                 perc=10, window_len=0)
            # peaks[i, :] = np.sort(p_dict[:2])
            peak_dict = a_tools.peak_finder(self.X[i], self.Z[0][i],
                                            optimize=True,
                                            window_len=0)
            f_high = peak_dict[key]
            # f1_idx = peak_dict['dip_idx']
            f0, f0_gf_over_2, kappa_guess, kappa_guess_ef = \
                a_tools.find_second_peak(self.X[i], self.Z[0][i],
                                         key=key,
                                         peaks=peak_dict,
                                         percentile=10,
                                         verbose=False)
            f_low = [f for f in [f0, f0_gf_over_2] if f != f_high][0]
            # f2_idx = a_tools.nearest_idx(self.X[i], f2)
            peaks[i, :] = np.array([f_low, f_high])

        peaks_low = peaks[:, 0]
        peaks_high = peaks[:, 1]
        return peaks_low, peaks_high

    def filter_data(self, flux, peaks_low, peaks_high, a, x0=None, y0=None,
                    filter_idx_low=[], filter_idx_high=[],
                    filter_threshold=15e5):
        """
        Filters the input data in three steps.
            1. remove outliers using the dm_tools.get_outliers function
            2. separate data in two branches using a line and filter data on the
                wrong side of the line.
            3. remove any data with indices specified by hand
        """
        if a is None:
            a = -1 * (max(peaks_high) - min(peaks_low)) / (max(flux) - min(flux))
        if x0 is None:
            x0 = np.mean(flux)
        if y0 is None:
            y0 = np.mean(np.concatenate([peaks_low, peaks_high]))
        print(filter_threshold)
        filter_func = lambda x: a * (x - x0) + y0

        filter_mask_high = [True] * len(peaks_high)
        filter_mask_high = ~dm_tools.get_outliers(peaks_high, filter_threshold)
        filter_mask_high = np.where(
            peaks_high < filter_func(flux), False, filter_mask_high)
        for i in filter_idx_high: filter_mask_high[i] = False
        # filter_mask_high[-2] = False  # hand remove 1 datapoint

        filt_flux_high = flux[filter_mask_high]
        filt_peaks_high = peaks_high[filter_mask_high]

        filter_mask_low = [True] * len(peaks_low)
        filter_mask_low = ~dm_tools.get_outliers(peaks_low, filter_threshold)
        filter_mask_low = np.where(
            peaks_low > filter_func(flux), False, filter_mask_low)
        for i in filter_idx_low: filter_mask_low[i] = False
        # filter_mask_low[[0, -1]] = False  # hand remove 2 datapoints

        filt_flux_low = flux[filter_mask_low]
        filt_peaks_low = peaks_low[filter_mask_low]

        return (filt_flux_low, filt_flux_high,
                filt_peaks_low, filt_peaks_high, filter_func)

    def make_unfiltered_figure(self, peaks_low, peaks_high, transpose, cmap,
                               xlabel=None, ylabel='Frequency (GHz)',
                               add_title=True):
        flux = self.Y[:, 0]
        title = ' unfiltered avoided crossing'
        f, ax = plt.subplots()
        if add_title:
            ax.set_title(self.timestamp_string + title)

        pl_tools.flex_colormesh_plot_vs_xy(self.X[0] * 1e-9, flux, self.Z[0],
                                           ax=ax, transpose=transpose,
                                           cmap=cmap)
        ax.plot(flux, peaks_high * 1e-9, 'o', markeredgewidth=1.,
                fillstyle='none', c='r')
        ax.plot(flux, peaks_low * 1e-9, 'o', markeredgewidth=1.,
                fillstyle='none', c='orange')

        # self.ylabel because the axes are transposed
        xlabel = self.ylabel if xlabel is None else xlabel
        ax.set_xlabel(xlabel)
        ax.set_ylabel(ylabel)
        ax.set_ylim(min(self.X[0] * 1e-9), max(self.X[0] * 1e-9))
        ax.set_xlim(min(flux), max(flux))
        f.savefig(os.path.join(self.folder, title + '.png'), format='png',
                  dpi=self.dpi)
        return f, ax

    def make_filtered_figure(self,
                             filt_flux_low, filt_flux_high,
                             filt_peaks_low, filt_peaks_high, filter_func,
                             transpose, cmap,
                             xlabel=None, ylabel='Frequency (GHz)',
                             add_title=True):
        flux = self.Y[:, 0]
        title = ' filtered avoided crossing'
        f, ax = plt.subplots()
        if add_title:
            ax.set_title(self.timestamp_string + title)

        pl_tools.flex_colormesh_plot_vs_xy(self.X[0] * 1e-9, flux, self.Z[0],
                                           ax=ax, transpose=transpose,
                                           cmap=cmap)
        ax.plot(filt_flux_high, filt_peaks_high * 1e-9,
                'o', fillstyle='none', markeredgewidth=1., c='r',
                label='upper branch peaks')
        ax.plot(filt_flux_low, filt_peaks_low * 1e-9,
                'o', fillstyle='none', markeredgewidth=1., c='orange',
                label='lower branch peaks')

        # self.ylabel because the axes are transposed
        xlabel = self.ylabel if xlabel is None else xlabel
        ax.set_xlabel(xlabel)
        ax.set_ylabel(ylabel)
        ax.set_ylim(min(self.X[0] * 1e-9), max(self.X[0] * 1e-9))
        ax.plot(flux, filter_func(flux) * 1e-9, ls='--', c='w',
                label='filter function')
        # ax.legend() # looks ugly, better after matplotlib update?
        f.savefig(os.path.join(self.folder, title + '.png'), format='png',
                  dpi=self.dpi)
        return f, ax

    def make_fit_figure(self,
                        filt_flux_low, filt_flux_high,
                        filt_peaks_low, filt_peaks_high, fit_res,
                        transpose, cmap, coupling_label='g',
                        xlabel=None, ylabel='Frequency (GHz)',
                        add_title=True):
        flux = self.Y[:, 0]
        title = ' avoided crossing fit'
        f, ax = plt.subplots()
        if add_title:
            ax.set_title(self.timestamp_string + title)

        pl_tools.flex_colormesh_plot_vs_xy(self.X[0] * 1e-9, flux, self.Z[0],
                                           ax=ax, transpose=transpose,
                                           cmap=cmap)
        ax.plot(filt_flux_high, filt_peaks_high * 1e-9,
                'o', fillstyle='none', markeredgewidth=1., c='r',
                label='upper branch peaks')
        ax.plot(filt_flux_low, filt_peaks_low * 1e-9,
                'o', fillstyle='none', markeredgewidth=1., c='orange',
                label='lower branch peaks')

        # self.ylabel because the axes are transposed
        xlabel = self.ylabel if xlabel is None else xlabel
        ax.set_xlabel(xlabel)
        ax.set_ylabel(ylabel)
        ax.set_ylim(min(self.X[0] * 1e-9), max(self.X[0] * 1e-9))
        ax.set_xlim(min(flux), max(flux))

        ax.plot(flux, 1e-9 * fit_mods.avoided_crossing_direct_coupling(
            flux, **fit_res.best_values,
            flux_state=False), 'r-', label='fit')
        ax.plot(flux, 1e-9 * fit_mods.avoided_crossing_direct_coupling(
            flux, **fit_res.best_values,
            flux_state=True), 'y-', label='fit')

        g_legend = r'{} = {:.2f}$\pm${:.2f} MHz'.format(
            coupling_label,
            fit_res.params['g'] * 1e-6, fit_res.params['g'].stderr * 1e-6)
        ax.text(.6, .8, g_legend, transform=ax.transAxes, color='white')
        # ax.legend() # looks ugly, better after matplotlib update?
        f.savefig(os.path.join(self.folder, title + '.png'), format='png',
                  dpi=self.dpi)
        return f, ax

    def fit_avoided_crossing(self,
                             lower_flux, upper_flux, lower_freqs, upper_freqs,
                             f1_guess, f2_guess, cross_flux_guess, g_guess,
                             model='direct'):
        '''
        Fits the avoided crossing to a direct or mediated coupling model.

        models are located in
            fitMods.avoided_crossing_direct_coupling
            fitMods.avoided_crossing_mediated_coupling


        '''

        total_freqs = np.concatenate([lower_freqs, upper_freqs])
        total_flux = np.concatenate([lower_flux, upper_flux])
        total_mask = np.concatenate([np.ones(len(lower_flux)),
                                     np.zeros(len(upper_flux))])

        # Both branches must be combined in a single function for fitting
        # the model is combined in a single function here
        def resized_fit_func(flux, f_center1, f_center2, c1, c2, g):
            return fit_mods.avoided_crossing_direct_coupling(
                flux=flux, f_center1=f_center1, f_center2=f_center2,
                c1=c1, c2=c2,
                g=g, flux_state=total_mask)

        av_crossing_model = lmfit.Model(resized_fit_func)

        if cross_flux_guess is None:
            cross_flux_guess = np.mean(total_flux)
        if f1_guess is None:
            f1_guess = np.mean(total_freqs) - g_guess

        c2_guess = 0.
        if f2_guess is None:
            # The factor *1000* is a magic number but seems to give a
            # reasonable guess that converges well.
            c1_guess = -1 * ((max(total_freqs) - min(total_freqs)) /
                             (max(total_flux) - min(total_flux))) / 1000

            f2_guess = cross_flux_guess * (c1_guess - c2_guess) + f1_guess
        else:
            c1_guess = c2_guess + (f2_guess - f1_guess) / cross_flux_guess

        g_guess = np.min(np.abs(upper_freqs[self.freq_mask]-lower_freqs))
        f2_guess = np.mean(lower_freqs)
        f1_guess = np.mean(upper_freqs)
        c1_guess = (upper_freqs[-1] - upper_freqs[0]) / \
                   (upper_flux[-1] - upper_flux[0])
        c2_guess = (lower_freqs[-1] - lower_freqs[0]) / \
                   (lower_flux[-1] - lower_flux[0])

        av_crossing_model.set_param_hint(
            'g', min=0., max=0.5e9, value=g_guess, vary=True)
        av_crossing_model.set_param_hint(
            'f_center1', min=0, max=20.0e9, value=f1_guess, vary=True)
        av_crossing_model.set_param_hint(
            'f_center2', min=0., max=20.0e9, value=f2_guess, vary=True)
        av_crossing_model.set_param_hint(
            'c1', min=-1.0e9, max=1.0e9, value=c1_guess, vary=True)
        av_crossing_model.set_param_hint(
            'c2', min=-1.0e9, max=1.0e9, value=c2_guess, vary=True)
        params = av_crossing_model.make_params()
        fit_res = av_crossing_model.fit(data=np.array(total_freqs),
                                        flux=np.array(total_flux),
                                        params=params)
        for par in fit_res.params:
            if fit_res.params[par].stderr is None:
                fit_res.params[par].stderr = 0
        return fit_res


class Fluxpulse_Ramsey_2D_Analysis(MeasurementAnalysis):

    def __init__(self, X90_separation=None, flux_pulse_length=None,
                 drive_pulse_length=None,
                 qb_name=None, label=None,
                 cal_points=False,
                 reference_measurements=False,
                 auto=True,
                 **kw):
        """
        Measurement analysis class to analyse Ramsey type measrements
        with an interleaved flux pulse

        Args:
            X90_separation (float): separation between the two X90 pulses
            flux_pulse_length (float): length of the flux pulse in seconds
                                        (used to calculate freq. shifts)
            qb_name (str): qubit name
            label (str): measurement label
            **kw:
        """

        kw['label'] = label
        kw['h5mode'] = 'r+'
        kw['close_file'] = False

        self.label = label
        self.fitted_phases = None
        self.fitted_delay = 0
        self.delay_fit_res = None
        self.X90_separation = X90_separation
        self.flux_pulse_length = flux_pulse_length
        self.drive_pulse_length = drive_pulse_length
        self.return_fit = kw.pop('return_fit', False)
        self.cal_points = cal_points
        self.reference_measurements=reference_measurements

        super(Fluxpulse_Ramsey_2D_Analysis, self).__init__(TwoD=True,
                                                           start_at_zero=True,
                                                           qb_name=qb_name,
                                                           auto=auto,
                                                           **kw)
        self.get_values('Data')
        self.get_naming_and_values_2D()

    def run_default_analysis(self, TwoD=False, close_file=True,
                             show=False, transpose=False,
                             plot_args=None, **kw):
        super().run_default_analysis(TwoD, close_file, show, transpose,
                                     plot_args, **kw)

        self.fit_all(self, **kw)

    def fit_single_cos(self, thetas, ampls,
                       print_fit_results=True, phase_guess=0,
                       cal_points=False):
        if cal_points:
            thetas = thetas[:-4]
            ampls = ampls[:-4]
        cos_mod = fit_mods.CosModel
        average = np.mean(ampls)

        diff = 0.5*(max(ampls) -
                    min(ampls))
        amp_guess = -diff
        # offset guess
        offset_guess = average

        # Set up fit parameters and perform fit
        cos_mod.set_param_hint('amplitude',
                               value=amp_guess,
                               vary=True)
        cos_mod.set_param_hint('phase',
                               value=phase_guess,
                               vary=True)
        cos_mod.set_param_hint('frequency',
                               value=1./(2*np.pi),
                               vary=False)
        cos_mod.set_param_hint('offset',
                               value=offset_guess,
                               vary=True)
        self.params = cos_mod.make_params()
        fit_res = cos_mod.fit(data=ampls,
                              t=thetas,
                              params=self.params)

        if fit_res.chisqr > 0.35:
            log.warning('Fit did not converge, chi-square > 0.35')

        if print_fit_results:
            print(fit_res.fit_report())

        if fit_res.best_values['amplitude'] < 0.:
            fit_res.best_values['phase'] += np.pi
            fit_res.best_values['amplitude'] *= -1

        return fit_res

    def unwrap_phases_extrapolation(self,phases):
        for i in range(2,len(phases)):
            phase_diff_extrapolation = (phases[i-1]
                                        + (phases[i-1]
                                           - phases[i-2]) - phases[i])
            #         print(i,abs(phase_diff_extrapolation)>np.pi)
            #         print(phase_list[i],phase_diff_
            #           extrapolation + phase_list[i])
            if phase_diff_extrapolation > np.pi:
                phases[i] += round(phase_diff_extrapolation/(2*np.pi))*2*np.pi
            #             print('corrected: ',  phase_list[i])
            elif phase_diff_extrapolation < np.pi:
                phases[i] += round(phase_diff_extrapolation/(2*np.pi))*2*np.pi
                #             print('corrected: ',  phase_list[i])
        return phases

    def fit_all(self,
                extrapolate_phase=False,
                return_ampl=False,
                cal_points=None,
                fit_range=None,
                predict_phase=True,
                save_plot=False,
                plot_title=None, **kw):

        only_cos_fits = kw.pop('only_cos_fits', False)
        plot = kw.pop('plot', False)

        if cal_points is None:
            cal_points = self.cal_points
            cal_one_points = [-2, -1]
            cal_zero_points = [-4, -3]
        else:
            cal_one_points = None
            cal_zero_points = None


        phase_list = [0]
        amplitude_list = []

        length_single = len(self.sweep_points)

        if plot:
            if only_cos_fits:
                self.fig, self.ax = plt.subplots()
                ax = self.ax
            else:
                self.fig, self.ax = plt.subplots(2, 1)
                ax = self.ax[0]
        else:
            self.fig, self.ax = (None, None)

        data_rotated = a_tools.rotate_and_normalize_data(
            np.array([self.data[2], self.data[3]]),
            cal_one_points=cal_one_points, cal_zero_points=cal_zero_points)[0]

        if fit_range is None:
            i_start = 0
            i_end = length_single*len(self.sweep_points_2D)
        else:
            i_start = length_single*fit_range[0]
            i_end = length_single*fit_range[1]
        for i in np.arange(i_start, i_end, length_single):

            thetas = self.data[0, i:i+length_single]
            ampls = data_rotated[i:i+length_single]

            if predict_phase:
                phase_guess = phase_list[-1]
            else:
                phase_guess = 0

            fit_res = self.fit_single_cos(thetas, ampls,
                                          print_fit_results=False,
                                          phase_guess=phase_guess,
                                          cal_points=cal_points)

            phase_list.append(fit_res.best_values['phase'])
            amplitude_list.append(fit_res.best_values['amplitude'])

            if plot:
                ax.plot(thetas, ampls, 'k.')
                if cal_points:
                    thetas_fit = np.linspace(thetas[0], thetas[-5], 128)
                    ampls_fit = fit_res.eval(t=thetas_fit)
                else:
                    thetas_fit = np.linspace(thetas[0],thetas[-1], 128)
                    ampls_fit = fit_res.eval(t=thetas_fit)
                ax.plot(thetas_fit, ampls_fit, 'r-')


        phase_list.pop(0)

        phase_list = np.array(phase_list)
        amplitude_list = np.array(amplitude_list)
        if extrapolate_phase:
            phase_list = self.unwrap_phases_extrapolation(phase_list)

        if plot:
            ax.set_title('Cosine fits')
            ax.set_xlabel('theta (rad)')
            ax.set_ylabel('|S21| (arb. units)')
            ax.legend(['data','fits'])

            if not only_cos_fits:
                if fit_range is None:
                    self.ax[1].plot(self.sweep_points_2D,phase_list)
                else:
                    self.ax[1].plot(self.sweep_points_2D[fit_range[0]:fit_range[1]],phase_list)
                self.ax[1].set_title('fitted phases')
                self.ax[1].set_xlabel(self.parameter_names[1]
                                      +' '+self.parameter_units[1])
                self.ax[1].set_ylabel('phase (rad)')

                self.fig.subplots_adjust(hspace=0.7)

            if plot_title is not None:
                ax.set_title(plot_title)

            if save_plot:
                self.fig.savefig(self.folder +
                                 '\\Phase_fits_{}.png'.format(self.timestamp_string))
            plt.show()

        self.fitted_phases = phase_list
        self.fitted_amplitudes = amplitude_list

        if return_ampl:
            return phase_list, amplitude_list
        else:
            return phase_list


class Fluxpulse_Ramsey_2D_Analysis_Predictive(MeasurementAnalysis):

    def __init__(self, X90_separation=None, flux_pulse_length=None,
                 drive_pulse_length=None,
                 qb_name=None, label=None,
                 cal_points=False,
                 reference_measurements=False,
                 plot=False,
                 **kw):
        """
        Measurement analysis class to analyse Ramsey type measrements
        with an interleaved flux pulse

        Args:
            X90_separation (float): separation between the two X90 pulses
            flux_pulse_length (float): length of the flux pulse in seconds
                                        (used to calculate freq. shifts)
            qb_name (str): qubit name
            label (str): measurement label
            **kw:
        """

        kw['label'] = label
        kw['h5mode'] = 'r+'
        kw['close_file'] = False
        self.label = label
        self.fitted_phases = None
        self.fitted_delay = 0
        self.delay_fit_res = None
        self.X90_separation = X90_separation
        self.flux_pulse_length = flux_pulse_length
        self.drive_pulse_length = drive_pulse_length
        self.return_fit = kw.pop('return_fit', False)
        self.cal_points = cal_points
        self.reference_measurements = reference_measurements

        super(Fluxpulse_Ramsey_2D_Analysis_Predictive, self).__init__(TwoD=True,
                                                           start_at_zero=True,
                                                           qb_name=qb_name,
                                                           auto=False,
                                                           **kw)
        self.get_naming_and_values_2D()
        self.fitted_phases, self.fitted_amps = self.fit_all(return_ampl=True,
                                                           plot=plot, **kw)
        fitted_phases_exited = self.fitted_phases[:: 2]
        fitted_phases_ground = self.fitted_phases[1:: 2]
        fitted_amps_exited = self.fitted_amps[:: 2]
        fitted_amps_ground = self.fitted_amps[1:: 2]

        cphases = fitted_phases_exited - fitted_phases_ground
        population_losses = np.abs(fitted_amps_ground - fitted_amps_exited) \
                            /fitted_amps_ground
        self.cphases = cphases
        self.population_losses = population_losses

    def get_naming_and_values_2D(self):
        if 'datasaving_format' in list(self.g.attrs.keys()):
            datasaving_format = self.get_key('datasaving_format')
        else:
            print('Using legacy data loading, assuming old formatting')
            datasaving_format = 'Version 1'

        if datasaving_format == 'Version 1':
        # Get naming
            self.sweep_name = self.get_key('sweep_parameter_name')
            self.sweep_unit = self.get_key('sweep_parameter_unit')
            self.sweep_name_2D = self.get_key('sweep_parameter_2D_name')
            self.sweep_unit_2D = self.get_key('sweep_parameter_2D_unit')
            self.value_names = self.get_key('value_names')

            value_units = self.get_key('value_units')

        # get values
            self.sweep_points = self.get_values(self.sweep_name)
            self.sweep_points_2D = self.get_values(self.sweep_name_2D)
            self.measured_values = []
            self.zlabels = []
            for i in range(len(self.value_names)):
                self.measured_values.append(
                    self.get_values(self.value_names[i]))
                self.zlabels.append(str(
                    self.value_names[i] + '(' + value_units[i] + ')'))
            self.xlabel = str(self.sweep_name + '(' + self.sweep_unit + ')')
            self.ylabel = str(self.sweep_name_2D + '(' + self.sweep_unit_2D + ')')

        elif datasaving_format == 'Version 2':
            self.parameter_names = self.get_key('sweep_parameter_names')
            self.parameter_units = self.get_key('sweep_parameter_units')
            if len(self.parameter_names) != len(self.parameter_units):
                log.error(' Number of parameter names does not match number'
                              'of parameter units! Check sweep configuration!')
            self.sweep_names = []
            self.sweep_units =[]
            for it in range(len(self.parameter_names)):
                self.sweep_names.append(self.parameter_names[it])
                self.sweep_units.append(self.parameter_units[it])
            self.value_names = self.get_key('value_names')
            self.value_units = self.get_key('value_units')
            self.data = self.get_values('Data').transpose()

            x = self.data[0]
            cols = np.unique(x).shape[0]
            nr_missing_values = 0
            if len(x) % cols != 0:
                nr_missing_values = cols - len(x) % cols
            x = np.append(x,np.zeros((1,nr_missing_values))+np.nan)
            self.X = x.reshape(-1,cols)
            self.sweep_points = self.X[0]

            self.sweep_points_2D = []
            self.Y = []
            for i in range(1,len(self.parameter_names)):
                y = self.data[i]
                y = np.append(y,np.zeros((1,nr_missing_values)))
                Y = y.reshape(-1,cols)
                self.Y.append(Y)
                self.sweep_points_2D.append(Y.T[0])

            if len(self.value_names) == 1:
                z = self.data[3]
                z = np.append(z,np.zeros(nr_missing_values)+np.nan)
                self.Z = z.reshape(-1,cols)
                self.measured_values = [self.Z.T]
            else:
                self.Z = []
                self.measured_values = []
                for i in range(len(self.value_names)):
                    z = self.data[3 + i]
                    z = np.append(z,np.zeros(nr_missing_values)+np.nan)
                    Z = z.reshape(-1,cols)
                    self.Z.append(Z)
                    self.measured_values.append(Z.T)
            self.xlabel = self.parameter_names[0] + ' (' + \
                          self.parameter_units[0] + ')'
            self.ylabel = self.parameter_names[1] + ' (' + \
                          self.parameter_units[1] + ')' + '_' + \
                          self.parameter_names[2] + ' (' + \
                          self.parameter_units[2] + ')'

            self.parameter_labels = [a + ' (' + b + ')' for a, b in zip(
                                                        self.parameter_names,
                                                        self.parameter_units)]
            self.zlabels = [a + ' (' + b + ')' for a, b in zip(self.value_names,
                                                               self.value_units)]

    def run_default_analysis(self, TwoD=False, close_file=True,
                             show=False, transpose=False,
                             plot_args=None, **kw):
        super().run_default_analysis(TwoD, close_file, show, transpose,
                                     plot_args, **kw)

        self.fit_all(self, return_ampl=True, **kw)

    def fit_single_cos(self, thetas, ampls,
                       print_fit_results=True, phase_guess=0,
                       cal_points=False):
        if cal_points:
            thetas = thetas[:-4]
            ampls = ampls[:-4]
        cos_mod = fit_mods.CosModel
        average = np.mean(ampls)

        diff = 0.5*(max(ampls) -
                    min(ampls))
        amp_guess = -diff
        # offset guess
        offset_guess = average

        # Set up fit parameters and perform fit
        cos_mod.set_param_hint('amplitude',
                               value=amp_guess,
                               vary=True)
        cos_mod.set_param_hint('phase',
                               value=phase_guess,
                               vary=True)
        cos_mod.set_param_hint('frequency',
                               value=1./(2*np.pi),
                               vary=False)
        cos_mod.set_param_hint('offset',
                               value=offset_guess,
                               vary=True)
        self.params = cos_mod.make_params()
        fit_res = cos_mod.fit(data=ampls,
                              t=thetas,
                              params=self.params)

        if fit_res.chisqr > 0.35:
            log.warning('Fit did not converge, chi-square > 0.35')

        if print_fit_results:
            print(fit_res.fit_report())

        if fit_res.best_values['amplitude'] < 0.:
            fit_res.best_values['phase'] += np.pi
            fit_res.best_values['amplitude'] *= -1

        return fit_res


    def unwrap_phases_extrapolation(self,phases):
        for i in range(2, len(phases)):
            phase_diff_extrapolation = (phases[i-1]
                                        + (phases[i-1]
                                           - phases[i-2]) - phases[i])
            #         print(i,abs(phase_diff_extrapolation)>np.pi)
            #         print(phase_list[i],phase_diff_
            #           extrapolation + phase_list[i])
            if phase_diff_extrapolation > np.pi:
                phases[i] += round(phase_diff_extrapolation/(2*np.pi))*2*np.pi
            #             print('corrected: ',  phase_list[i])
            elif phase_diff_extrapolation < np.pi:
                phases[i] += round(phase_diff_extrapolation/(2*np.pi))*2*np.pi
            #             print('corrected: ',  phase_list[i])
        return phases

    def fit_all(self, plot=False,
                extrapolate_phase=False,
                return_ampl=False,
                cal_points=None,
                fit_range=None,
                predict_phase=False,
                save_plot=False,
                plot_title=None, **kw):

        only_cos_fits = kw.pop('only_cos_fits', False)
        fit_statistics = kw.pop('fit_statistics', False)
        fontsize = 14.
        legend_fontsize = 12.
        if cal_points is None:
            cal_points = self.cal_points

        phase_list = [0]
        amplitude_list = []
        frequency_list = []
        offset_list = []

        length_single = len(self.sweep_points)

        amps_all = np.zeros((len(self.sweep_points_2D[0]), length_single))
        if fit_statistics:
            thetas_fit = self.data[0, :length_single]
        if plot:
            if only_cos_fits:
                self.fig, self.ax = plt.subplots(figsize=(10, 7))
                ax = self.ax
            else:
                self.fig, self.ax = plt.subplots(2, 1)
                ax = self.ax[0]
        else:
            self.fig, self.ax = (None, None)

        data_rotated = a_tools.rotate_and_normalize_data_no_cal_points(
            np.array([self.data[3], self.data[4]]))
        self.data_rotated = data_rotated
        if fit_range is None:
            i_start = 0
            i_end = length_single*len(self.sweep_points_2D[0])
        else:
            i_start = length_single*fit_range[0]
            i_end = length_single*fit_range[1]

        for mod, i in enumerate(np.arange(i_start, i_end, length_single)):
            thetas = self.data[0, i:i+length_single]
            ampls = data_rotated[i:i+length_single]

            if predict_phase:
                phase_guess = phase_list[-1]
            else:
                phase_guess = 0

            fit_res = self.fit_single_cos(thetas, ampls,
                                          print_fit_results=False,
                                          phase_guess=phase_guess,
                                          cal_points=cal_points)
            self.fit_results += [fit_res]
            phase_list.append(fit_res.best_values['phase'])
            amplitude_list.append(fit_res.best_values['amplitude'])
            frequency_list.append(fit_res.best_values['frequency'])
            offset_list.append(fit_res.best_values['offset'])
            amps_all[mod, :] = ampls
            if plot:
                if not fit_statistics:
                    if mod % 2 == 0:
                        linecolor_inter = 'orange'
                    else:
                        linecolor_inter = 'darkblue'
                    linestyle_inter = '-'
                    linestyle_meas = ''
                    linecolor_meas = 'black'
                    linewidth_inter = 2.
                    linewidth_meas = 1.
                    marker_size_meas = 2.
                    marker_style_meas = 'D'
                    ax.plot(thetas, ampls,color=linecolor_meas,
                            linestyle=linestyle_meas,linewidth=linewidth_meas,
                            markersize=marker_size_meas,marker=marker_style_meas,
                            alpha=0.7)
                    thetas_plot = np.linspace(thetas[0],thetas[-1], 128)
                    ampls_plot = fit_res.eval(t=thetas_plot)
                    ax.plot(thetas_plot, ampls_plot,color=linecolor_inter,
                            linestyle=linestyle_inter,linewidth=linewidth_inter)
                else:
                    amps_all[mod, :] = ampls
        self.amps_all = amps_all
        phase_list.pop(0)
        phase_list = np.array(phase_list)
        amplitude_list = np.array(amplitude_list)
        #cphase = phase_list[1]-phase_list[0]

        def fit_cos_and_extract_params(thetas_fit, amps_fit, thetas_eval):
            fit = self.fit_single_cos(thetas_fit,amps_fit,
                                      print_fit_results = False,
                                      phase_guess = phase_guess,
                                      cal_points = cal_points)
            amps_eval = fit.eval(t=thetas_eval)
            phase_fit = fit.best_values['phase']
            amp_fit = fit.best_values['amplitude']

            return amps_eval,[phase_fit,amp_fit]

        if plot and fit_statistics:

            amps_avg_ex = np.mean(amps_all[::2,:],axis=0)
            amps_avg_gr = np.mean(amps_all[1::2,:],axis=0)
            std_amps_ex = np.std(amps_all[::2,:],axis=0)
            std_amps_gr = np.std(amps_all[1::2,:],axis=0)
            thetas_plot = np.linspace(thetas[0],thetas[-1], 128)
            ft_dic ={'excited':[amps_avg_ex +c*std_amps_ex for c in range(-1,2)],
                     'ground' :[amps_avg_gr +c*std_amps_gr for c in range(-1,2)]}
            plt_dic ={'excited': {'amplitudes':[],'fit_params':[]},
                      'ground':  {'amplitudes':[],'fit_params':[]}}
            for key in ft_dic.keys():
                for it, fit_amps in enumerate(ft_dic[key]):
                    amps_fit = ft_dic[key][it]
                    amps_eval,fit_params = fit_cos_and_extract_params(thetas_fit,
                                                                      amps_fit,
                                                                      thetas_plot)
                    plt_dic[key]['amplitudes'].append(amps_eval)
                    plt_dic[key]['fit_params'].append(fit_params)
            cphases = []
            pop_losses =[]
            for it in range(len(plt_dic['excited']['fit_params'])):
                cphases.append(plt_dic['excited']['fit_params'][it][0]
                             - plt_dic['ground']['fit_params'][it][0])
                amps_ex = plt_dic['excited']['fit_params'][it][1]
                amps_gr = plt_dic['ground']['fit_params'][it][1]
                pop_loss  = np.abs(amps_ex-amps_gr)/amps_gr
                pop_losses.append(pop_loss)

            std_cphases = 0.5*np.abs(cphases[0] - cphases[2])
            avg_cphases = np.abs(cphases[1])
            # avg_pop_loss = pop_losses[1]
            # std_pop_loss = 0.5*(pop_losses[0]-pop_losses[2])

            # PLOTTING
            ax.errorbar(thetas_fit,amps_avg_ex,yerr=std_amps_ex,linestyle='',
                    marker='D', color='black',
                    markersize=4., label='Avg Data')
            ax.errorbar(thetas_fit, amps_avg_gr,yerr=std_amps_gr,linestyle='',
                    marker='D', color='black',
                    markersize=4.)
            for key in plt_dic.keys():
                linecolor = 'orange' if key == 'excited' else 'darkblue'
                state_label = ' |e>' if key == 'excited' else ' |g>'
                for it, plot_amps in enumerate(plt_dic[key]['amplitudes']):
                    linestyle = '-' if it == 1 else '--'
                    linewidth = 2.5 if it == 1 else 1.5
                    label = 'Avg. Parameter' + state_label if it == 1 \
                            else r"$1\sigma$ Data fit" + state_label
                    label = None if it == 2 else label
                    ax.plot(thetas_plot, plt_dic[key]['amplitudes'][it],
                            linestyle=linestyle,color=linecolor,
                            linewidth=linewidth, label=label)
            ax.legend(loc='best',fontsize=legend_fontsize)

        if extrapolate_phase:
            phase_list = self.unwrap_phases_extrapolation(phase_list)

        if plot:
            if fit_statistics:
                ax.set_title(r"Cphase $= {:0.2f}\pm {:0.2f}$ deg, "
                             '\n@ {:0.4f}ns ; {:0.4f}V \n date_time: {}'.format(
                    avg_cphases*180/np.pi, std_cphases*180/np.pi,
                    self.sweep_points_2D[0][0]*1e9,
                    self.sweep_points_2D[1][0],
                    self.timestamp_string),fontsize=fontsize)
            else:
                ax.set_title('Single Cosine fits \n' + self.timestamp_string,
                              fontsize=fontsize)
            ax.set_xlabel(r"Phase of $2^{nd}\, \pi/2$ pulse, $\theta$ [rad]",
                          fontsize=fontsize)
            ax.set_ylabel('Response (arb. units)',fontsize=fontsize)

            if not fit_statistics:
                ax.legend(['data', 'fits |e>', 'fits |g>'])

            if not only_cos_fits:
                if fit_range is None:
                    self.ax[1].plot(range(len(self.sweep_points_2D[0])),
                                    phase_list)
                else:
                    self.ax[1].plot(range(len(self.sweep_points_2D[0,
                                              fit_range[0]:fit_range[1]])),
                                    phase_list)
                self.ax[1].set_title('fitted phases')
                self.ax[1].set_xlabel('Date point #')
                self.ax[1].set_ylabel('Phase (rad)')

                self.fig.subplots_adjust(hspace=0.7)

            if plot_title is not None:
                ax.set_title(plot_title)

            if save_plot:
                self.save_fig(self.fig, ('Phase_fits_{}'.format(
                    self.timestamp_string)))
                # self.fig.savefig(self.folder +
                #             '\\Phase_fits_{}.png'.format(self.timestamp_string))
                                 #,dpi=600.)
            plt.show()

        self.fitted_phases = phase_list
        self.fitted_amplitudes = amplitude_list

        if return_ampl:
            return phase_list, amplitude_list,
        else:
            return phase_list


class OptimizationAnalysis_Predictive2D:

    def __init__(self,training_grid : np.ndarray ,
                 target_values : np.ndarray,
                 ma : MeasurementAnalysis,
                 estimator='GRNN_neupy',
                 hyper_parameter_dict=None,
                 x_init = None,
                 target_value_names=None,
                 **kw):
        self.x_init = x_init
        self.ma = ma
        self.save_folder = ma.folder
        self.time_stamp = ma.timestamp_string
        self.training_grid = training_grid
        self.target_values = target_values
        self.output_dim = target_values.ndim
        if self.training_grid.ndim == 1:
            self.training_grid.shape = (np.size(self.training_grid),
                                        self.training_grid.ndim)
        if self.output_dim == 1:
            self.target_values.shape = (np.size(self.target_values),
                                        self.output_dim)
        self.estimator_name = estimator
        self.hyper_parameter_dict = hyper_parameter_dict
        self.target_value_names = target_value_names
        print('OptimizationAnalysis_Predictive initialized.')
        print('Measurement Type: ', ma.measurementstring)
        print('Estimator type: ', self.estimator_name)

        t0 = time()
        self.train_and_minimize()
        t1 = time()

        print('Fitting estimator completed in %.2g sec. \nCreating plots...' \
              % (t1-t0))
        self.make_figures()
        print('Plots created and saved.')
    def train_and_minimize(self):

        result,est,opti_flag \
            = opt.neural_network_opt(None, self.training_grid,self.target_values,
                                     estimator=self.estimator_name,
                                     hyper_parameter_dict=self.hyper_parameter_dict,
                                     x_init=self.x_init)
        self.opti_flag = opti_flag
        self.estimator = est
        self.optimization_result = result

        return result,est

    def make_figures(self,**kw):
        fontsize = kw.pop('label_fontsize',16.)
        try:
            optimization_method = eval(self.ma.data_file['Instrument settings'] \
                ['MC'].attrs['optimization_method'])
        except KeyError:
            optimization_method = 'Numerical'
        if self.target_value_names is None:
            self.target_value_names = ['none_label' for i
                                       in range(self.output_dim)]
        self.target_value_names.append(r"$||z||_2 [a.u]$")
        pre_proc_dict = self.estimator.pre_proc_dict
        output_scale = pre_proc_dict.get('output',{}).get('scaling',1.)
        output_means = pre_proc_dict.get('output',{}).get('centering',0.)
        input_scale = pre_proc_dict.get('input',{}).get('scaling',1.)
        input_means = pre_proc_dict.get('input',{}).get('centering',0.)

        #Create data grid for contour plot in case of more than 3 sweep variables,
        #contour plots are only created for the first two variables, one plot for
        #each output variable.
        lower_x = np.min(self.training_grid[:,0])-\
                         0.2*np.std(self.training_grid[:,0])
        upper_x = np.max(self.training_grid[:,0])+\
                         0.2*np.std(self.training_grid[:,0])
        lower_y = np.min(self.training_grid[:,1])-\
                         0.2*np.std(self.training_grid[:,1])
        upper_y = np.max(self.training_grid[:,1])+\
                         0.2*np.std(self.training_grid[:,1])
        x_mesh = (np.linspace(lower_x,upper_x,200)-input_means[0])/input_scale[0]
        y_mesh = (np.linspace(lower_y,upper_y,200)-input_means[1])/input_scale[1]
        alpha_rescaled = (self.optimization_result[2]-input_means[2])/input_scale[2]
        print(alpha_rescaled)
        Xm,Ym = np.meshgrid(x_mesh,y_mesh)
        Zm = np.zeros((self.output_dim+1,200,200))
        for k in range(np.size(x_mesh)):
            for l in range(np.size(y_mesh)):
                # print(Xm[k, l], Ym[k, l])
                pred = self.estimator.predict([[Xm[k,l],Ym[k,l],alpha_rescaled]])[0]
                for j in range(self.output_dim+1):
                    if j==self.output_dim:
                        new_val = 0.
                        for m in range(1,self.output_dim+1):
                            new_val += Zm[j-m,k,l]**2
                        new_val = np.sqrt(new_val)
                    else:
                        new_val = pred[j]*output_scale[j]+output_means[j]
                    Zm[j,k,l] = new_val
        Xm = Xm*input_scale[0] + input_means[0]
        Ym = Ym*input_scale[1] + input_means[1]
        reminder = (self.output_dim+1) % 2
        div = int((self.output_dim+1)/2.)
        fig = plt.figure(figsize=(20,(reminder+div)*6))
        plt_grid = plt.GridSpec(div+reminder,2,hspace=0.4,wspace=0.3)
        textstr = 'Optimization converged to: \n'
        base_figname = 'predictive optimization of '
        for it in range(len(self.ma.parameter_names)-1):
            textstr+='%s: %.3g %s' % (self.ma.parameter_names[it+1],
                                      self.optimization_result[it],
                                      self.ma.parameter_units[it+1])
            textstr+='\n'
            base_figname += self.ma.parameter_names[it]+'_'
        # textstr+='Empirical error: '+'%.2f' % ((1.-self.estimator.score)*100.) +'%'
        figname = self.ma.timestamp_string+' '
        figname += self.estimator_name+' fitted landscape'
        savename = self.ma.timestamp_string + '_' + base_figname
        tot = 0
        for it in range(div+reminder):
            for jt in range(2):
                if reminder and it == (div+reminder-1) and jt == 1:
                    continue
                ax = plt.subplot(plt_grid[it,jt])
                if it == 0 and jt == 0:
                    ax.text(0.98, 0.05, textstr,
                            transform=ax.transAxes,
                            fontsize=11, verticalalignment='bottom',
                            horizontalalignment='right',
                            bbox=dict(facecolor='white',edgecolor='None',
                            alpha=0.75, boxstyle='round'))

                levels = np.linspace(np.min(Zm[tot]),np.max(Zm[tot]),25)
                CP = ax.contourf(Xm,Ym,Zm[tot],levels,extend='both')
                ax.scatter(self.optimization_result[0],self.optimization_result[1],
                            marker='*',c='white',label='network minimum',s=14)
                ax.scatter((self.x_init[0]*input_scale[0])+input_means[0],
                           (self.x_init[1]*input_scale[1])+input_means[1],
                           marker='o',c='black',s=14,label='initial point')
                ax.scatter(self.training_grid[:,0],self.training_grid[:,1],
                            marker='o',c='r',label='training data',s=8)
                ax.tick_params(axis='both',which='minor',labelsize=14)
                ax.set_ylabel(self.ma.parameter_labels[2],fontsize=fontsize)
                ax.set_xlabel(self.ma.parameter_labels[1],fontsize=fontsize)
                cbar = plt.colorbar(CP,ax=ax,orientation='vertical')
                cbar.ax.set_ylabel(self.target_value_names[tot],fontsize=fontsize)
                ax.set_title('{} fitted landscape'.format(self.target_value_names[tot]))
                ax.legend(loc='upper left',framealpha=0.75,fontsize=fontsize)
                tot = tot+1

        fig.suptitle(figname, fontsize=16.)
        self.ma.save_fig(fig, figname=savename, **kw)

        base_figname = 'CPhase_interpolated landscapes_'+self.ma.timestamp_string
        f, (ax1,ax2) = plt.subplots(1,2)
        f.subplots_adjust(wspace=0.8)
        a_tools.color_plot_interpolated(
            x=self.training_grid[:,0], y=self.training_grid[:,1],
            z=1.-self.target_values[:,0], ax=ax1,N_levels=25,
            zlabel=self.target_value_names[0])
        ax1.plot(self.training_grid[:,0],
                 self.training_grid[:,1], 'o', c='grey')
        ax1.plot(self.optimization_result[0],
                self.optimization_result[1],
                'o', markersize=5, c='w')
        plot_title = self.ma.timestamp_string + '_' +self.ma.measurementstring
        ax2.set_title('Population loss Interpolated')
        textstr = '%s ( %s )' % (self.ma.parameter_names[1],
                                 self.ma.parameter_units[1])
        set_xlabel(ax1, textstr)
        set_xlabel(ax2, textstr)
        textstr = '%s ( %s )' % (self.ma.parameter_names[2],
                                 self.ma.parameter_units[2])
        set_ylabel(ax1, textstr)
        set_ylabel(ax2, textstr)
        ax1.set_title(r"$|\phi_C/\pi-1|$ Interpolated")
        a_tools.color_plot_interpolated(
            x=self.training_grid[:,0], y=self.training_grid[:,1],
            z=self.target_values[:,1], ax=ax2,N_levels=25,
            zlabel=self.target_value_names[1])
        ax2.plot(self.training_grid[:,0],
                 self.training_grid[:,1], 'o', c='grey')
        ax2.plot(self.optimization_result[0],
                 self.optimization_result[1],
                 'o', markersize=5, c='w')
        fig.suptitle(plot_title,fontsize=16.)
        self.ma.save_fig(f, figname=base_figname, **kw)

class Dynamic_phase_Analysis(MeasurementAnalysis):

    def __init__(self, flux_pulse_amp=None,
                 flux_pulse_length=None, TwoD=False,
                 qb_name=None, label='Dynamic_phase_analysis', **kw):

        kw['label'] = label
        kw['h5mode'] = 'r+'
        kw['close_file'] = False

        self.flux_pulse_amp = flux_pulse_amp
        self.flux_pulse_length = flux_pulse_length

        super().__init__(qb_name=qb_name, TwoD=TwoD, **kw)


    def run_default_analysis(self, TwoD=False, **kw):
        close_file = kw.pop('close_file', True)
        super().run_default_analysis(close_file=False,
                                     close_main_fig=True,
                                     save_fig=False, **kw)
            
        self.NoCalPoints = kw.pop('NoCalPoints', 2)
        self.phases = {}
        self.fit_res = {}
        self.fig, self.ax = plt.subplots()

        if TwoD:
            self.twoD_sweep_analysis(**kw)
        else:
            self.oneD_sweep_analysis(**kw)

        textstr = ''
        for label in self.labels:
            textstr += 'phase_{} = {:0.3f} deg\n'.format(label,
                                                         self.phases[label])

        self.dyn_phase = self.phases['with flux pulse'] - \
                         self.phases['no flux pulse']

        textstr += 'dyn_phase_{} = {:0.3f} deg'.format(self.qb_name,
                                                       self.dyn_phase)
        self.add_textbox(textstr, self.fig, self.ax)
        # self.fig.text(0.5, -0.05, textstr, transform=self.ax.transAxes,
        #               fontsize=self.font_size, verticalalignment='top',
        #               horizontalalignment='center', bbox=self.box_props)

        plt.savefig(self.folder+'\\cos_fit.png', dpi=300, bbox_inches='tight')

        if kw.pop('show', False):
            plt.show()

        if kw.pop('close_fig', True):
            plt.close(self.fig)

        if close_file:
            self.data_file.close()

    def oneD_sweep_analysis(self, **kw):

        self.labels = ['with flux pulse', 'no flux pulse']
        cal_points = kw.pop('cal_points', True)

        self.get_naming_and_values()

        gmetadata = self.data_file['Experimental Data/Experimental Metadata']
        if 'preparation_params' in gmetadata.keys():
            if 'reset' in eval(gmetadata['preparation_params'].attrs[
                                   'preparation_type']):
                nreset = eval(gmetadata['preparation_params'].attrs[
                                  'reset_reps'])
            else:
                nreset = 0
        else:
            nreset = 0
        data_filter = lambda data: data[nreset::nreset + 1]
        self.data_filter = data_filter

        length_single = (len(self.sweep_points)//(nreset+1) - self.NoCalPoints)//2
        thetas = data_filter(self.sweep_points)[0:length_single]
        if 'hard_sweep_params' in gmetadata.keys():
            if 'phase' in gmetadata['hard_sweep_params'].keys():
                if 'values' in gmetadata['hard_sweep_params/phase'].keys():
                    thetas = np.array(gmetadata['hard_sweep_params/phase/values'])
                    thetas = thetas[:length_single]/180*np.pi

        if cal_points:
            cal_points_idxs = [[-2], [-1]]

        for i, start_idx in enumerate([0, length_single]):
            dict_label = self.labels[i]

            if len(self.measured_values) == 1:
                measured_values = np.concatenate((
                    data_filter(self.data[1])[start_idx:start_idx+length_single],
                    data_filter(self.data[1])[cal_points_idxs[0] +
                                              cal_points_idxs[1]]
                ))
                self.ampls = a_tools.rotate_and_normalize_data_1ch(
                    measured_values, cal_zero_points=cal_points_idxs[0],
                    cal_one_points=cal_points_idxs[1])[0:-self.NoCalPoints]

            else:
                measured_values = np.zeros(
                    (len(self.measured_values),
                     length_single + len(cal_points_idxs[0]) +
                                     len(cal_points_idxs[1])))
                for j in range(len(self.measured_values)):
                    measured_values[j] = np.concatenate((
                        data_filter(self.data[j+1])[
                            start_idx:start_idx + length_single],
                            data_filter(self.data[j+1])[cal_points_idxs[0] +
                                                        cal_points_idxs[1]]
                     ))

                self.ampls = a_tools.rotate_and_normalize_data(
                    measured_values, cal_zero_points=cal_points_idxs[0],
                    cal_one_points=cal_points_idxs[1])[0][0:-self.NoCalPoints]
            self.fit_and_plot(thetas=thetas, ampls=self.ampls,
                              ax=self.ax, dict_label=dict_label, **kw)

    def twoD_sweep_analysis(self, **kw):
        self.labels = ['no flux pulse', 'with flux pulse']
        self.get_naming_and_values_2D()
        length_single = len(self.sweep_points)
        textstr = ''

        for index, i in enumerate(np.arange(0, len(self.sweep_points_2D) *
                length_single, length_single)):

            dict_label = self.labels[index]
            data_slice = self.data[:, i:i+length_single-1]
            thetas = data_slice[0]

            self.ampls = a_tools.rotate_and_normalize_data_no_cal_points(
                np.array([data_slice[2], data_slice[3]]))

            self.fit_and_plot(thetas=thetas, ampls=self.ampls,
                              ax=self.ax, dict_label=dict_label, **kw)

    def fit_and_plot(self, thetas, ampls, ax, dict_label, **kw):

        print_fit_results = kw.pop('print_fit_results', False)
        # fit to cosine
        fit_res = self.fit_single_cos(thetas, ampls,
                                    print_fit_results=print_fit_results)

        # plot
        ax.plot(thetas, ampls, 'o', label=dict_label)

        thetas_fine = np.linspace(thetas[0], thetas[-1], len(thetas)*100)
        if fit_res.best_values['amplitude'] > 0:
            data_fit_fine = fit_mods.CosFunc(thetas_fine,
                                             **fit_res.best_values)
        else:
            fit_res_temp = deepcopy(fit_res)
            fit_res_temp.best_values['amplitude'] = \
                -fit_res_temp.best_values['amplitude']
            data_fit_fine = fit_mods.CosFunc(thetas_fine,
                                             **fit_res_temp.best_values)

        ax.plot(thetas_fine, data_fit_fine, 'r')

        if self.flux_pulse_amp is not None:
            ax.set_title('dynamic phase msmt {} at {:0.1f}ns {:0.4f}V {}'.format(
                self.qb_name, self.flux_pulse_length*1e9,
                self.flux_pulse_amp, self.timestamp_string))
        else:
            ax.set_title('dynamic phase msmt {} at {:0.1f}ns {}'.format(
                self.qb_name, self.flux_pulse_length*1e9, self.timestamp_string))
        ax.set_xlabel(r'Phase of 2nd pi/2 pulse, $\theta$[rad]')
        ax.set_ylabel('Response (arb. units)')

        ax.legend()
        self.fit_res[dict_label] = fit_res
        self.phases[dict_label] = fit_res.best_values['phase']*180/np.pi

    def fit_single_cos(self, thetas, ampls,
                       print_fit_results=True, phase_guess=0,
                       cal_points=False):

        cos_mod = fit_mods.CosModel
        average = np.mean(ampls)

        diff = 0.5*(max(ampls) -
                    min(ampls))
        amp_guess = -diff
        # offset guess
        offset_guess = average

        # Set up fit parameters and perform fit
        cos_mod.set_param_hint('amplitude',
                               value=amp_guess,
                               vary=True)
        cos_mod.set_param_hint('phase',
                               value=phase_guess,
                               vary=True)
        cos_mod.set_param_hint('frequency',
                               value=1./(2*np.pi),
                               vary=False)
        cos_mod.set_param_hint('offset',
                               value=offset_guess,
                               vary=True)
        self.params = cos_mod.make_params()
        fit_res = cos_mod.fit(data=ampls,
                              t=thetas,
                              params=self.params)

        if fit_res.chisqr > 0.35:
            log.warning('Fit did not converge, chi-square > 0.35')

        if print_fit_results:
            print(fit_res.fit_report())

        if fit_res.best_values['amplitude'] < 0.:
            fit_res.best_values['phase'] += np.pi
            fit_res.best_values['amplitude'] *= -1

        return fit_res


class FluxPulse_Scope_Analysis(MeasurementAnalysis):

    def __init__(self, qb_name=None,
                 sign_of_peaks=None,
                 label='',
                 auto=True, plot=True,
                 ghost=False, from_lower=False,
                 freq_ranges_exclude=None,
                 delay_ranges_exclude=None,
                 rectangles_exclude=None,
                  **kw):
        '''
        analysis class to analyse data taken in flux pulse scope measurements

        Args:
            qb_name (str): qubit name
            sign_of_peaks (+1 or -1): optional, +1 if the qubit resonance is a peak and -1 if
                                        it is a dip
            label (str): measurement string
            auto (bool): run default analysis if true
            plot (bool): show plot if true
            ghost (bool): if True, it enables the heuristic to avoid fitting
                ghost signals (e.g., f-level, LO leakage). Default False.
            from_lower (bool): only used if ghost=True. Tells the heuristic
                that the qubit is fluxed upwards (from lower sweet spot or a
                position close to lower sweet spot). Default False.
            freq_ranges_exclude: (list) frequency ranges to exclude as list of
                tupes [(f1, f2), ...]. Will be excluded from both fitting
                and plotting.
            delay_ranges_exclude: (list) delay ranges to exclude as list of
                tupes [(f1, f2), ...]. Will be excluded from both fitting
                and plotting.
            rectangles_exclude: (list) rectangles to exclude as list of
                tupes [(f1, f2), ...]. Will be excluded from fitting,
                but not from plotting.
            **kw (dict): keywords passed to the init of the base class
        '''
        kw['label'] = label
        kw['h5mode'] = 'r+'
        self.sign_of_peaks = sign_of_peaks
        self.plot = plot
        self.qb_name = qb_name
        self.data_rotated = np.array([])
        self.fitted_volts = np.array([])
        self.ghost = ghost
        self.from_lower = from_lower
        self.freq_ranges_exclude = freq_ranges_exclude
        self.delay_ranges_exclude = delay_ranges_exclude
        self.rectangles_exclude = rectangles_exclude

        super().__init__(TwoD=True, auto=False, qb_name=self.qb_name, **kw)
        if auto:
            self.run_default_analysis()

    def run_default_analysis(self, plot=None, **kw):

        if plot is None:
            plot = self.plot
        self.get_naming_and_values_2D()

        error_occured = False
        if len(self.exp_metadata) != 0:
            try:
                self.delays = self.exp_metadata['sweep_points_dict'][self.qb_name]
                self.freqs = self.exp_metadata['sweep_points_dict_2D'][
                    self.qb_name][:len(self.sweep_points_2D)]
                cp = self.exp_metadata.get('cal_points', None)
                if cp is not None:
                    cp = CalibrationPoints.from_string(cp)
                    self.delays = cp.extend_sweep_points(self.delays, self.qb_name)
            except KeyError:
                error_occured = True
        if error_occured:
            self.delays = self.sweep_points
            self.freqs = self.sweep_points_2D

        self.data = self.data[2:]
        if self.freq_ranges_exclude is not None:
            for freq_range in self.freq_ranges_exclude:
                reduction_arr = np.logical_not(
                    np.logical_and(self.freqs > freq_range[0],
                                   self.freqs < freq_range[1]))
                freqs_reshaped = self.freqs[reduction_arr]
                data_with_exclusion = []
                for dat_arr in self.data:
                    dat_arr_reshaped = dat_arr.reshape(
                        len(self.freqs), len(self.delays))
                    data_with_exclusion += [dat_arr_reshaped[
                                                reduction_arr].reshape(
                        len(freqs_reshaped)*len(self.delays))]
                self.data = np.array(data_with_exclusion)
                self.freqs = freqs_reshaped
                self.sweep_points_2D = self.sweep_points_2D[reduction_arr]
        # exclude delays
        if self.delay_ranges_exclude is not None:
            for delay_range in self.delay_ranges_exclude:
                reduction_arr = np.logical_not(
                    np.logical_and(self.delays > delay_range[0],
                                   self.delays < delay_range[1]))
                delays_reshaped = self.delays[reduction_arr]
                data_with_exclusion = []
                for dat_arr in self.data:
                    dat_arr_reshaped = dat_arr.reshape(
                        len(self.freqs), len(self.delays))
                    data_with_exclusion += [dat_arr_reshaped[
                        :, reduction_arr].reshape(
                        len(self.freqs)*len(delays_reshaped))]
                self.data = np.array(data_with_exclusion)
                self.delays = delays_reshaped
                self.sweep_points = self.sweep_points[reduction_arr]

        data_rotated = a_tools.rotate_and_normalize_data_no_cal_points(
            self.data)
        # data_rotated = self.data[0]

        data_rotated = data_rotated.reshape(len(self.freqs), len(self.delays))
        self.data_rotated = data_rotated

        if self.sign_of_peaks is None:
            self.sign_of_peaks = np.sign(np.mean(self.data_rotated[:, 0]) -
                                         np.median(self.data_rotated[:, 0]))
        self.fit_all()

        fig, ax = plt.subplots()
        im = ax.pcolormesh(self.delays/1e-9, self.freqs/1e9, data_rotated/1e-3,
                           cmap='viridis')
        ax.autoscale(tight=True)

        axc = plt.colorbar(im)
        axc.set_label('transmission, $|S_{21}|$ (mV)')

        ax.set_xlabel(r'delay, $\tau$ (ns)')
        ax.set_ylabel(r'drive frequency, $f_d$ (GHz)')
        ax.set_title('{} {}'.format(self.timestamp_string, self.measurementstring))

        ax.plot(self.delays/1e-9, self.fitted_freqs/1e9, 'r', label='fitted freq.')
        ax.legend()

        plt.savefig('{}//{}_flux_pulse_scope_{}.png'.format(self.folder,
                                                            self.timestamp_string,
                                                            self.qb_name))

        if plot:
            plt.show()
        else:
            plt.close()

    def fit_single_slice(self, data_slice, mu_guess, sigma_guess=10e6,
                         sign_of_peaks=None, freqs=None,
                         plot=False, print_res=False):

        if freqs is None:
            freqs = self.sweep_points_2D
        GaussianModel = fit_mods.GaussianModel
        ampl_guess = (data_slice.max() - data_slice.min())/0.4*sign_of_peaks*sigma_guess
        offset_guess = data_slice[0]
        GaussianModel.set_param_hint('sigma',value=sigma_guess,vary=False)
        GaussianModel.set_param_hint('mu',value=mu_guess,vary=True)
        GaussianModel.set_param_hint('ampl',value=ampl_guess,vary=True)
        GaussianModel.set_param_hint('offset',value=offset_guess,vary=True)

        fit_res = GaussianModel.fit(data_slice, freq=freqs)
        if plot:
            fit_res.plot()
        if print_res:
            print(fit_res.fit_report())

        return fit_res

    def fit_all(self, plot=False, return_stds=False, sign_of_peaks=None):

        if sign_of_peaks is None:
            sign_of_peaks = self.sign_of_peaks

        delays = self.sweep_points
        deep = False
        self.fitted_freqs = np.zeros(len(delays))
        fitted_stds = np.zeros(len(delays))
        for i,delay in enumerate(delays):
            data_slice = self.data_rotated[:,i]
            freqs = self.sweep_points_2D

            if self.rectangles_exclude is not None:
                for rectangle in self.rectangles_exclude:
                    if rectangle[0] < self.delays[i] < rectangle[1]:
                        reduction_arr = np.logical_not(
                            np.logical_and(self.freqs > rectangle[2],
                                           self.freqs < rectangle[3]))
                        freqs = self.freqs[reduction_arr]
                        data_slice = data_slice[reduction_arr]

            mu_guess = freqs[np.argmax(data_slice * sign_of_peaks)]
            fit_res = self.fit_single_slice(data_slice, mu_guess=mu_guess,
                                            sign_of_peaks=sign_of_peaks,
                                            freqs=freqs,
                                            plot=False, print_res=False)
            self.fit_res = fit_res
            self.fitted_freqs[i] = fit_res.best_values['mu']
            if self.from_lower:
                if self.ghost:
                    if (self.fitted_freqs[i - 1] - fit_res.best_values['mu']) / \
                            self.fitted_freqs[i - 1] > 0.05 and i > len(
                        self.sweep_points)-4:
                        deep = False
                    if (self.fitted_freqs[i-1]-fit_res.best_values[
                        'mu'])/self.fitted_freqs[i-1]<-0.015 and i>1 and i<(len(
                        self.fitted_freqs)-len(
                        self.sweep_points)):
                        if deep:
                            mu_guess = self.fitted_freqs[i-1]
                            fit_res = self.fit_single_slice(data_slice, mu_guess=mu_guess,
                                                            sign_of_peaks=sign_of_peaks,
                                                            freqs=freqs,
                                                            plot=False, print_res=False)
                            self.fit_res = fit_res
                            self.fitted_freqs[i] = fit_res.best_values['mu']
                        deep = True
            else:
                if self.ghost:
                    if (self.fitted_freqs[i - 1] - fit_res.best_values['mu']) / \
                            self.fitted_freqs[i - 1] > -0.05 and i > len(
                        self.sweep_points) - 4:
                        deep = False
                    if (self.fitted_freqs[i - 1] - fit_res.best_values['mu']) / \
                            self.fitted_freqs[i - 1] > 0.015 and i > 1:
                        if deep:
                            mu_guess = self.fitted_freqs[i - 1]
                            fit_res = self.fit_single_slice(data_slice,
                                                            mu_guess=mu_guess,
                                                            sign_of_peaks=sign_of_peaks,
                                                            freqs=freqs,
                                                            plot=False,
                                                            print_res=False)
                            self.fit_res = fit_res
                            self.fitted_freqs[i] = fit_res.best_values['mu']
                        deep = True
    
            self.fit_res = fit_res
            self.fitted_freqs[i] = fit_res.best_values['mu']

        if plot:
            fig, ax = plt.subplots()
            if return_stds:
<<<<<<< HEAD
                ax.errorbar(delays/1e-9, self.fitted_freqs/1e6,
=======
                ax.errorbar(delays/1e-9, fitted_freqs/1e6,
>>>>>>> 9e6c42cd
                            yerr=fitted_stds/1e6)
            else:
                ax.plot(delays/1e-9, self.fitted_freqs/1e6)
            ax.set_xlabel(r'delay, $\tau$ (ns)')
            ax.set_ylabel(r'fitted qubit frequency, $f_q$ (MHz)')
            plt.show()

        self.fitted_stds = fitted_stds

        if return_stds:
            return self.fitted_freqs, fitted_stds
        else:
            return self.fitted_freqs

    def freq_to_volt(self, freq, f_sweet_spot, f_parking, f_pulsed, pulse_amp):
        '''
        frequency to voltage conversion (based an the sqrt(cos(...)) model)

        Args:
            freq: frequency in Hz
            f_sweet_spot: sweet spot frequency in Hz
            f_parking: parking frequency in Hz
            f_pulsed: steady state pulsed frequency in Hz (at the end of the pulse)
            pulse_amp: flux pulse amplitude in volt

        Returns:
            flux pulse voltage
        '''

        phi0 = np.arccos(f_parking**2/f_sweet_spot**2)
        dphi_dV = (phi0 - np.arccos(f_pulsed**2/f_sweet_spot**2))/pulse_amp

        voltage = (phi0 - np.arccos((freq/f_sweet_spot)**2))/dphi_dV
        return voltage

    def convert_freqs_to_volts(self,  f_sweet_spot, f_parking,
                               f_pulsed, pulse_amp, plot=False):

        self.fitted_volts = self.freq_to_volt(self.fitted_freqs,
                                              f_sweet_spot=f_sweet_spot,
                                              f_parking=f_parking,
                                              f_pulsed=f_pulsed,
                                              pulse_amp=pulse_amp)

        if plot:
            fig, ax = plt.subplots()
            ax.plot(self.sweep_points/1e-9, self.fitted_volts)
            ax.set_xlabel(r'delay, $\tau$ (ns)')
            ax.set_ylabel(r'fitted voltage, $U$ (V)')
            plt.show()

        return self.fitted_volts


class FluxPulse_timing_calibration(FluxPulse_Scope_Analysis):

    def __init__(self, qb_name=None, sign_of_peaks=None, flux_pulse_length=None,
                 return_fit=False,
                 label='',
                 auto=True, plot=True,
                 **kw
                 ):
        '''
        analysis class for the flux pulse timing calibration

        Args:

            qb_name (str): qubit name
            sign_of_peaks (+1 or -1): optional, +1 if the qubit resonance is a peak and -1 if
                                        it is a dip
            flux_pulse_length (float): length of the flux pulse
            return_fit (bool): fit results returned if true
            label (str): measurement string
            auto (bool): run default analysis if true
            plot (bool): show plot if true
            **kw (dict): keywords passed to the init of the base class
        '''
        self.qb_name = qb_name
        self.sign_of_peaks = sign_of_peaks
        self.flux_pulse_length = flux_pulse_length
        self.return_fit = return_fit

        self.label = label
        self.plot = plot

        self.delay_fit_res = None
        self.fitted_delay = None
        self.fig = None
        self.ax = None

        super().__init__(qb_name=self.qb_name,
                         sign_of_peaks=self.sign_of_peaks,
                         label=self.label,
                         auto=True,
                         plot=self.plot,
                         **kw)
        if auto:
            self.run_delay_analysis()

    def run_delay_analysis(self,
                          plot=None,
                          close_file=True, **kw):

        if plot is None:
            plot = self.plot

        self.add_analysis_datagroup_to_file()

        show_guess = kw.get('show_guess', False)
        print_fit_results = kw.get('print_fit_results', True)

        #get the fit results (lmfit.ModelResult) and save them
        self.fitted_delay, self.delay_fit_res = self.fit_delay(
           plot=False,
           print_fit_results=print_fit_results,
           return_fit=True)

        self.save_fitted_parameters(self.delay_fit_res, var_name=self.value_names[0])

        #Plot results
        self.plot_delay_fit(plot=plot, show_guess=show_guess)

        if close_file:
           self.data_file.close()

        return self.delay_fit_res

    def fit_delay(self, flux_pulse_length=None, plot=False,
                  print_fit_results=False, return_fit=None):
        '''
        method to fit the relative delay of the flux pulse to the drive pulses
        '''

        if flux_pulse_length is None:
            flux_pulse_length = self.flux_pulse_length
        if flux_pulse_length is None:
            raise ValueError('Must specify the flux pulse '
                             'length used in the experiment.')
        if return_fit is None:
            return_fit = self.return_fit

        erf_window_model = fit_mods.ErfWindowModel

        offset_guess = self.fitted_freqs[0]

        i_amplitude_guess = np.abs(offset_guess - self.fitted_freqs).argmax()
        amplitude_guess = self.fitted_freqs[i_amplitude_guess] - offset_guess

        i_list_window = np.where(np.abs(self.fitted_freqs - offset_guess) >
                                 np.abs(amplitude_guess/2.))[0]

        t_start_guess = self.sweep_points[i_list_window[0]]
        t_end_guess = self.sweep_points[i_list_window[-1]]


        #Set up fit parameters and perform fit
        erf_window_model.set_param_hint('offset',
                                        value=offset_guess,
                                        vary=True)
        erf_window_model.set_param_hint('amplitude',
                                        value=amplitude_guess,
                                        vary=True)
        erf_window_model.set_param_hint('t_start',
                                        value=t_start_guess,
                                        vary=True)
        erf_window_model.set_param_hint('t_end',
                                        value=t_end_guess,
                                        vary=True)
        erf_window_model.set_param_hint('t_rise',
                                        value=(t_end_guess - t_start_guess)/20.,
                                        vary=True)

        params_delay_fit = erf_window_model.make_params()
        self.delay_fit_res = erf_window_model.fit(data=self.fitted_freqs,
                                                  t=self.sweep_points,
                                                  params=params_delay_fit)

        if self.delay_fit_res.chisqr > 1.:
            log.warning('Fit did not converge, chi-square > 1.')

        self.fitted_delay = (self.delay_fit_res.best_values['t_end'] +
                             self.delay_fit_res.best_values['t_start'])/2. - flux_pulse_length/2.

        if print_fit_results:
            print(self.delay_fit_res.fit_report())
            print('fitted delay  = {}ns'.format(self.fitted_delay/1e-9))



        if plot:
            self.delay_fit_res.plot()

        if return_fit:
            return self.fitted_delay, self.delay_fit_res
        else:
            return self.fitted_delay

    def plot_delay_fit(self, plot=True, show_guess=False):

        self.fig, self.ax = plt.subplots()

        self.ax.plot(self.sweep_points/1e-9, self.delay_fit_res.data/1e6, 'k.',
                     label='data')

        #Used for plotting the fit
        best_vals = self.delay_fit_res.best_values
        erf_window_fit_func = lambda t: fit_mods.ErfWindow(
            t,
            t_start=best_vals['t_start'],
            t_end=best_vals['t_end'],
            t_rise=best_vals['t_rise'],
            amplitude=best_vals['amplitude'],
            offset=best_vals['offset'])


        # plot with initial guess
        if show_guess:
            self.ax.plot(self.sweep_points/1e-9,
                         self.delay_fit_res.init_fit/1e6, 'k--',
                         linewidth=self.line_width,
                         label='initial guess')

        #plot with best fit results
        x = np.linspace(self.sweep_points[0],
                        self.sweep_points[-1],
                        len(self.sweep_points)*100)
        y = erf_window_fit_func(x)
        self.ax.plot(x/1e-9, y/1e6, 'r-', linewidth=self.line_width,label='fit')
        self.ax.set_title('fitted delay = {:4.3f}ns'.format(self.fitted_delay/1e-9))
        self.ax.set_xlabel(r'pulse delay, $\tau$ (ns)')
        self.ax.set_ylabel(r'fitted frequency, $f$ (MHz)')

        if show_guess:
            self.ax.legend(['data', 'guess', 'fit'])
        else:
            self.ax.legend(['data', 'fit'])

        plt.tight_layout()
        plt.savefig('{}//{}_timing_calibration_fit_{}.png'.format(self.folder,
                                                            self.timestamp_string,
                                                            self.qb_name))
        if plot:
            plt.show()
        else:
            plt.close()<|MERGE_RESOLUTION|>--- conflicted
+++ resolved
@@ -6826,14 +6826,10 @@
         if plot:
             fig, ax = plt.subplots()
             if return_stds:
-<<<<<<< HEAD
-                ax.errorbar(delays/1e-9, self.fitted_freqs/1e6,
-=======
                 ax.errorbar(delays/1e-9, fitted_freqs/1e6,
->>>>>>> 9e6c42cd
                             yerr=fitted_stds/1e6)
             else:
-                ax.plot(delays/1e-9, self.fitted_freqs/1e6)
+                ax.plot(delays/1e-9, fitted_freqs/1e6)
             ax.set_xlabel(r'delay, $\tau$ (ns)')
             ax.set_ylabel(r'fitted qubit frequency, $f_q$ (MHz)')
             plt.show()
