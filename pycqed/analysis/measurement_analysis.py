import os
import logging
import numpy as np
from scipy import stats
import h5py
from matplotlib.ticker import FormatStrFormatter
from matplotlib import pyplot as plt
from pycqed.analysis import analysis_toolbox as a_tools
from pycqed.analysis import fitting_models as fit_mods
from mpl_toolkits.axes_grid1 import make_axes_locatable
import scipy.optimize as optimize
import lmfit
from collections import Counter  # used in counting string fractions
import textwrap
from scipy.interpolate import interp1d
import pylab
from pycqed.analysis.tools import data_manipulation as dm_tools
import imp
import math
from math import erfc
from scipy.signal import argrelextrema, argrelmax, argrelmin
from copy import deepcopy
from sympy import pretty
from sympy.abc import pi, mu

import pycqed.analysis.tools.plotting as pl_tools

#Plotly
import plotly
import plotly.graph_objs as go
import plotly.offline as py      #if not offline, it will ask to register with username and password

try:
    from nathan_plotting_tools import *
except:
    pass
from pycqed.analysis import composite_analysis as ca

try:
    import qutip as qtp

except ImportError as e:
    if str(e).find('qutip') >= 0:
        logging.warning('Could not import qutip')
    else:
        raise


imp.reload(dm_tools)

class MeasurementAnalysis(object):

    def __init__(self, TwoD=False, folder=None, auto=True,
                 cmap_chosen='viridis', no_of_columns=1, **kw):

        if folder is None:
            self.folder = a_tools.get_folder(**kw)
        else:
            self.folder = folder
        self.load_hdf5data(**kw)
        self.fit_results = []
        self.cmap_chosen = cmap_chosen
        self.no_of_columns = no_of_columns
        self.dpi = 600                  #dpi for plots

        self.axes_line_width=0.5        #lw of axes and text boxes
        self.font_size = 11             #font sizes
        self.tick_length = 4            #tick lengths
        self.tick_width = 0.5           #tick line widths
        self.marker_size=3              #marker size for data points
        self.line_width=2               #line widths connecting data points
        self.marker_size_special=8      #marker size for special points like
                                        #peak freq., Rabi pi and pi/2 amplitudes
        #These was for anything other than no_columns=1
        # self.axes_line_width=0.3
        # self.font_size = 8
        # self.tick_length = 3
        # self.tick_width = 0.3
        # self.marker_size=2
        # self.line_width=1
        # self.marker_size_special=5
        self.box_props = dict(boxstyle='Square', facecolor='white',
                          alpha=0.8, lw=self.axes_line_width)

        if auto is True:
            self.run_default_analysis(TwoD=TwoD, **kw)

    def load_hdf5data(self, folder=None, file_only=False, **kw):
        if folder is None:
            folder = self.folder
        self.h5filepath = a_tools.measurement_filename(folder)
        h5mode = kw.pop('h5mode', 'r+')
        self.data_file = h5py.File(self.h5filepath, h5mode)
        if not file_only:
            for k in list(self.data_file.keys()):
                if type(self.data_file[k]) == h5py.Group:
                    self.name = k
            self.g = self.data_file['Experimental Data']
            self.measurementstring = os.path.split(folder)[1]
            self.timestamp = os.path.split(os.path.split(folder)[0])[1] \
                + '/' + self.measurementstring[:6]
            self.timestamp_string = os.path.split(os.path.split(folder)[0])[1] \
                + '_' + self.measurementstring[:6]
            self.measurementstring = self.measurementstring[7:]
            self.default_plot_title = self.measurementstring
        return self.data_file

    def finish(self, close_file=True, **kw):
        if close_file:
            self.data_file.close()

    def analysis_h5data(self, name='analysis'):
        if not os.path.exists(os.path.join(self.folder, name+'.hdf5')):
            mode = 'w'
        else:
            mode = 'r+'
        return h5py.File(os.path.join(self.folder, name+'.hdf5'), mode)

    def default_fig(self, **kw):
        #these are the standard figure sizes for PRL
        if self.no_of_columns==1:
            figsize = kw.get('figsize', (7, 4))
        elif self.no_of_columns==2:
            figsize = kw.get('figsize', (3.375, 2.25))
        else:
            raise ValueError('Only 1 or 2 columns are supported at the moment.')

        # figsize = kw.pop('figsize', (6, 1.5*len(self.value_names)))
        # if figsize is None:
        #     figsize = (7, 4)
            # if len(self.value_names)==4:
            #     figsize=(min(6*len(self.value_names), 11),
            #              1.5*len(self.value_names))
            # else:
            #    figsize=(8, 4*len(self.value_names))
        # figure = plt.figure(**kw)
        # figure.set_size_inches(figsize)

        return plt.figure(figsize=figsize,dpi=self.dpi,**kw)

    def default_ax(self, fig=None, *arg, **kw):
        if fig is None:
            fig = self.default_fig(*arg, **kw)
        ax = fig.add_subplot(111)
        #ax.set_title(self.timestamp_string+'\n'+self.measurementstring)
        ax.ticklabel_format(useOffset=False)

        return fig, ax

    def save_fig(self, fig, figname=None, xlabel='x', ylabel='measured_vlaues',
                 fig_tight=True, **kw):
        plot_formats = kw.pop('plot_formats', ['png'])
        fail_counter = False
        close_fig = kw.pop('close_fig', True)
        if type(plot_formats) == str:
            plot_formats = [plot_formats]
        for plot_format in plot_formats:
            if figname is None:
                if xlabel=='x':
                    xlabel=self.sweep_name
                # figname = (self.sweep_name+'_'+ylabel +
                figname = (self.measurementstring+'_'+ylabel +
                           '_vs_'+xlabel+'.'+plot_format)
            else:
                figname = (figname+'.' + plot_format)
            self.savename = os.path.abspath(os.path.join(
                self.folder, figname))
            if fig_tight:
                try:
                    fig.tight_layout()
                except ValueError:
                    print('WARNING: Could not set tight layout')
            try:
                # if self.no_of_columns==1:
                #     fig.set_size_inches(7, 4)
                # else:
                #     fig.set_size_inches(3.375, 2.25)
                fig.savefig(
                    self.savename, dpi=self.dpi,format=plot_format,bbox_inches='tight')
                    # value of 300 is arbitrary but higher than default
                    # format=plot_format, bbox_inches='tight',pad_inches=0.25)
            except:
                fail_counter = True
        if fail_counter:
            logging.warning('Figure "%s" has not been saved.' % self.savename)
        if close_fig:
            plt.close(fig)
        return

    def get_folder(self, timestamp=None, older_than=None, label='', **kw):
        suppress_printing = kw.pop('suppress_printing', False)
        if timestamp is not None:
            folder = a_tools.data_from_time(timestamp)
            if not suppress_printing:
                print('loaded "%s"' % (folder))
        elif older_than is not None:
            folder = a_tools.latest_data(older_than=older_than)
            if not suppress_printing:
                print('loaded "%s"' % (folder))
        else:
            folder = a_tools.latest_data(label)
            if not suppress_printing:
                print('loaded "%s"' % (folder))
        return folder

    def setup_figures_and_axes(self, main_figs=1,**kw):

        # The main figure
        for main_fig in range(main_figs):
            self.f = [self.default_fig() for fig in range(main_figs)]
            self.ax = [self.f[k].add_subplot(111) for k in range(main_figs)]
        val_len = len(self.value_names)
        if val_len == 4:
            if self.no_of_columns==2:
                self.figarray, self.axarray = plt.subplots(
                    val_len, 1, figsize=(3.375,2.25**len(self.value_names)),
                    dpi=self.dpi)
            else:
                self.figarray, self.axarray = plt.subplots(
                    val_len, 1, figsize=(7,4*len(self.value_names)),
                    dpi=self.dpi)
                    # val_len, 1, figsize=(min(8*len(self.value_names), 11),
                    #                      4*len(self.value_names)))
        else:
            if self.no_of_columns==2:
                self.figarray, self.axarray = plt.subplots(
                    max(len(self.value_names), 1), 1,
                    figsize=(3.375,2.25*len(self.value_names)),dpi=self.dpi)
                # max(len(self.value_names), 1), 1,
                # figsize=(8, 4*len(self.value_names)))
            else:
                self.figarray, self.axarray = plt.subplots(
                    max(len(self.value_names), 1), 1,
                    figsize=(7,4*len(self.value_names)),dpi=self.dpi)
                    # max(len(self.value_names), 1), 1,
                    # figsize=(8, 4*len(self.value_names)))

        return tuple(self.f + [self.figarray] + self.ax + [self.axarray])

    def get_values(self, key):
        if key in self.get_key('sweep_parameter_names'):
            names = self.get_key('sweep_parameter_names')

            ind = names.index(key)
            values = self.g['Data'].value[:, ind]
        elif key in self.get_key('value_names'):
            names = self.get_key('value_names')
            ind = (names.index(key) +
                   len(self.get_key('sweep_parameter_names')))
            values = self.g['Data'].value[:, ind]
        else:
            values = self.g[key].value
        # Makes sure all data is np float64
        return np.asarray(values, dtype=np.float64)

    def get_key(self, key):
        '''
        Returns an attribute "key" of the group "Experimental Data"
        in the hdf5 datafile.
        '''
        s = self.g.attrs[key]
        # converts byte type to string because of h5py datasaving
        if type(s) == bytes:
            s = s.decode('utf-8')
        # If it is an array of value decodes individual entries
        if type(s) == np.ndarray:
            s = [s.decode('utf-8') for s in s]
        return s

    def group_values(self, group_name):
        '''
        Returns values for group with the name "group_name" from the
        hdf5 data file.
        '''
        group_values = self.g[group_name].value
        return np.asarray(group_values, dtype=np.float64)

    def add_analysis_datagroup_to_file(self, group_name='Analysis'):
        if group_name in self.data_file:
            self.analysis_group = self.data_file[group_name]
        else:
            self.analysis_group = self.data_file.create_group(group_name)

    def add_dataset_to_analysisgroup(self, datasetname, data):
        try:
            self.analysis_group.create_dataset(
                name=datasetname, data=data)
        except:
            self.add_analysis_datagroup_to_file()
            try:
                self.analysis_group.create_dataset(
                    name=datasetname, data=data)
            except:
                del self.analysis_group[datasetname]
                self.analysis_group.create_dataset(
                    name=datasetname, data=data)

    def save_fitted_parameters(self, fit_res, var_name, save_peaks=False,
                               weights=None):
        fit_name = 'Fitted Params ' + var_name
        if fit_name not in self.analysis_group:
            fit_grp = self.analysis_group.create_group(fit_name)
        else:
            fit_grp = self.analysis_group[fit_name]
        # fit_grp.attrs['Fit Report'] = \
        #     '\n'+'*'*80+'\n' + \
        #     fit_res.fit_report() + \
        #     '\n'+'*'*80 + '\n\n'
        fit_grp.attrs['Fit Report'] = \
            '\n'+'*'*80+'\n' + \
            lmfit.fit_report(fit_res) + \
            '\n'+'*'*80 + '\n\n'

        fit_grp.attrs.create(name='chisqr', data=fit_res.chisqr)
        fit_grp.attrs.create(name='var_name', data=var_name.encode('utf-8'))
        if fit_res.covar is not None:
            if 'covar' in list(fit_grp.keys()):
                del fit_grp['covar']
            fit_grp.create_dataset(name='covar', data=fit_res.covar)
        for parname, par in fit_res.params.items():
            try:
                par_group = fit_grp.create_group(parname)
            except:  # if it already exists overwrite existing
                par_group = fit_grp[parname]
            par_dict = vars(par)
            for val_name, val in par_dict.items():
                if val_name == '_val':
                    val_name = 'value'
                if val_name == 'correl' and val is not None:
                    try:
                        correl_group = par_group.create_group(val_name)
                    except:
                        correl_group = par_group[val_name]
                    for cor_name, cor_val in val.items():
                        correl_group.attrs.create(name=cor_name, data=cor_val)
                else:
                    try:
                        par_group.attrs.create(name=val_name, data=val)
                    except:
                        pass

        if save_peaks and hasattr(self, 'peaks'):
            if 'Peaks' not in fit_grp:
                peaks_grp = fit_grp.create_group('Peaks')
            else:
                peaks_grp = fit_grp['Peaks']
            for key, value in list(self.peaks.items()):
                if value is not None:
                    peaks_grp.attrs.create(name=key, data=value)
        if weights is not None:
            mean = np.mean(fit_res.data)
            std = np.std(fit_res.data)
            weight = ((fit_res.data - mean)/std)**weights
            weighted_chisqr = np.sum(weight*(fit_res.data-fit_res.best_fit)**2)
            fit_grp.attrs.create(name='weighted_chisqr', data=weighted_chisqr)

    def save_computed_parameters(self, computed_params, var_name):

        """ Allows to save additional parameters computed from fit results,
        such as the pi pulse and pi/2 pulse amplitudes. Each will be
        saved as a new attribute in the FittedParams+var_name group created
        in "save_fitted_parameters."

        Input parameters:
            computed_params:       DICTIONARY of parameters to be saved; first value of main variable, then
                                   its statistical data such as stddev. Ex: {'piPulse':piPulse_val,
                                   'piPulse_std':piPulse_std_val}.
            var_name:              same var_name used in 'save_fitted_parameters' """

        fit_name = 'Fitted Params ' + var_name
        if fit_name not in self.analysis_group:
            fit_grp = self.analysis_group.create_group(fit_name)
        else:
            fit_grp = self.analysis_group[fit_name]

        if len(computed_params) == 0:
            logging.warning('Nothing to save. Parameters dictionary is empty.')
        else:
            # for i in computed_params.items():
            #     fit_grp.attrs.create(name=i[0], data=i[1])
            for par_name, par_val in computed_params.items():
                if ('std' or 'stddev' or 'stderr') not in par_name:
                    try:
                        par_group = fit_grp.create_group(par_name)
                    except:  # if it already exists overwrite existing
                        par_group = fit_grp[par_name]
                    par_group.attrs.create(name=par_name, data=par_val)
                    #par_dict = vars(par_val)
                else:
                    par_group.attrs.create(name=par_name,data=par_val)

    def run_default_analysis(self, TwoD=False, close_file=True,
                             show=False, log=False, transpose=False, **kw):

        unit_prefix = kw.get('unit_prefix','')

        if TwoD is False:
            self.get_naming_and_values(unit_prefix=unit_prefix)
            self.sweep_points = kw.pop('sweep_points', self.sweep_points)
            # Preallocate the array of axes in the figure
            # Creates either a 2x2 grid or a vertical list

            if len(self.value_names) == 4:
                if self.no_of_columns==2:
                    fig, axs = plt.subplots(
                        nrows=int(len(self.value_names)/2), ncols=2,
                        figsize=(3.375,2.25*len(self.value_names)),dpi=self.dpi)
                else:
                    fig, axs = plt.subplots(
                        nrows=max(len(self.value_names)), ncols=1,
                        figsize=(7,4*len(self.value_names)),dpi=self.dpi)
                    # figsize=(min(6*len(self.value_names), 11),
                    #          1.5*len(self.value_names)))
            else:
                if self.no_of_columns==2:
                    fig, axs = plt.subplots(max(len(self.value_names), 1), 1,
                                            figsize=(3.375, 2.25*len(self.value_names)),
                                            dpi=self.dpi)
                else:
                    fig, axs = plt.subplots(max(len(self.value_names), 1), 1,
                                            figsize=(7, 4*len(self.value_names)),
                                            dpi=self.dpi)
                # Add all the sweeps to the plot 1 by 1
                # indices are determined by it's shape/number of sweeps
            for i in range(len(self.value_names)):
                if len(self.value_names) == 1:
                    ax = axs
                elif len(self.value_names) == 2:
                    ax = axs[i % 2]
                elif len(self.value_names) == 4:
                    ax = axs[i//2, i % 2]
                else:
                    ax = axs[i]  # If not 2 or 4 just gives a list of plots
                if i != 0:
                    plot_title = ' '
                else:
                    plot_title = kw.pop('plot_title', self.measurementstring +
                                        '\n' + self.timestamp_string)
                ax.ticklabel_format(useOffset=False)
                self.plot_results_vs_sweepparam(x=self.scaled_sweep_points,
                                                y=self.measured_values[i],
                                                fig=fig, ax=ax, log=log,
                                                xlabel=self.xlabel,
                                                ylabel=self.ylabels[i],
                                                save=False)
                # fig.suptitle(self.plot_title)
            fig.subplots_adjust(hspace=0.5)
            if show:
                plt.show()

        elif TwoD is True:
            self.get_naming_and_values_2D(unit_prefix=unit_prefix)
            self.sweep_points = kw.pop('sweep_points', self.sweep_points)
            self.sweep_points_2D = kw.pop(
                'sweep_points_2D', self.sweep_points_2D)

            if len(self.value_names) == 4:
                if self.no_of_columns==2:
                    fig, axs = plt.subplots(int(len(self.value_names)/2), 2,
                                            figsize=(3.375,2.25*len(self.value_names)),
                                            dpi=self.dpi)
                else:
                    fig, axs = plt.subplots(max(len(self.value_names)), 1,
                                            figsize=(7,4*len(self.value_names)),
                                            dpi=self.dpi)
            else:
                if self.no_of_columns==2:
                    fig, axs = plt.subplots(max(len(self.value_names), 1), 1,
                                            figsize=(3.375, 2.25*len(self.value_names)),
                                            dpi=self.dpi)
                else:
                    fig, axs = plt.subplots(max(len(self.value_names), 1), 1,
                                            figsize=(7, 4*len(self.value_names)),
                                            dpi=self.dpi)

            for i in range(len(self.value_names)):
                if len(self.value_names) == 1:
                    ax = axs
                elif len(self.value_names) == 2:
                    ax = axs[i % 2]
                elif len(self.value_names) == 4:
                    ax = axs[i//2, i % 2]
                else:
                    ax = axs[i]  # If not 2 or 4 just gives a list of plots
                [fig, ax, colormap, cbar]=a_tools.color_plot(
                    x=self.scaled_sweep_points,
                    y=self.scaled_sweep_points_2D,
                    z=self.measured_values[i].transpose(),
                    plot_title=self.zlabels[i],
                    fig=fig, ax=ax,
                    xlabel=self.xlabel,
                    ylabel=self.ylabel,
                    zlabel=self.zlabels[i],
                    save=False,
                    transpose=transpose,
                    cmap_chosen=self.cmap_chosen,
                    **kw)

                ax.set_title(self.zlabels[i], y=1.05,size=self.font_size)
                ax.xaxis.label.set_size(self.font_size)
                ax.yaxis.label.set_size(self.font_size)
                ax.tick_params(labelsize=self.font_size,
                               length=self.tick_length, width=self.tick_width)
                cbar.set_label(self.zlabels[i], size=self.font_size)
                cbar.ax.tick_params(labelsize=self.font_size,
                                    length=self.tick_length, width=self.tick_width)

            fig.subplots_adjust(hspace=0.5)

            # Make space for title
            #fig.tight_layout(h_pad=1.5)
            #fig.subplots_adjust(top=3.0)
            plot_title = '{measurement}\n{timestamp}'.format(
                timestamp=self.timestamp_string,
                measurement=self.measurementstring)
            #fig.suptitle(plot_title)
            fig.text(0.5, 1, plot_title, fontsize=self.font_size,
                      horizontalalignment='center',
                      verticalalignment = 'bottom',
                      transform = ax.transAxes)
            if show:
                plt.show()

        self.save_fig(fig, fig_tight=True, **kw)

        if close_file:
            self.data_file.close()

    def get_naming_and_values(self,**kw):
        '''
        Works both for the 'old' 1D sweeps and the new datasaving format.
        The new datasaving format also works for nD sweeps but the loading is
        done in such a way that all the old analysis should keep working if
        the data is saved in this new format.
        '''

        unit_prefix = kw.get('unit_prefix','')

        if 'datasaving_format' in list(self.g.attrs.keys()):
            datasaving_format = self.get_key('datasaving_format')
        else:
            print('Using legacy data loading, assuming old formatting')
            datasaving_format = 'Version 1'

        if datasaving_format == 'Version 1':
            # Get naming
            self.sweep_name = self.get_key('sweep_parameter_name')
            self.sweep_unit = self.get_key('sweep_parameter_unit')
            #Add unit prefix to self.sweep_unit
            if unit_prefix == 'u':
                self.sweep_unit = r'$\mu$' + self.sweep_unit
            else:
                self.sweep_unit = unit_prefix + self.sweep_unit

            self.value_names = self.get_key('value_names')
            value_units = self.get_key('value_units')

            # get values
            self.sweep_points = self.get_values(self.sweep_name)
            self.measured_values = []
            self.ylabels = []
            for i in range(len(self.value_names)):
                self.measured_values.append(
                    self.get_values(self.value_names[i]))
                self.ylabels.append(str(
                    self.value_names[i] + '('+value_units[i]+')'))
            self.xlabel = str(self.sweep_name + '('+self.sweep_unit+')')
        elif datasaving_format == 'Version 2':

            self.parameter_names = self.get_key('sweep_parameter_names')
            self.sweep_name = self.parameter_names[0]
            self.parameter_units = self.get_key('sweep_parameter_units')
            if unit_prefix == 'u':
                self.parameter_units[0] = r'$\mu$' + self.parameter_units[0]
            else:
                self.parameter_units[0] = unit_prefix + self.parameter_units[0]
            self.sweep_unit = self.parameter_units  # for legacy reasons
            self.value_names = self.get_key('value_names')
            self.value_units = self.get_key('value_units')

            # data is transposed first to allow the individual parameter or value
            # types to be read out using a single array index (no colons
            # required)
            self.data = self.get_values('Data').transpose()
            if len(self.parameter_names) == 1:
                self.sweep_points = self.data[0, :]
            else:
                self.sweep_points = self.data[0:len(self.parameter_names), :]
            self.measured_values = self.data[-len(self.value_names):, :]

            self.xlabel = self.parameter_names[0] + ' (' +  \
                self.parameter_units[0] + ')'
            self.parameter_labels = [a+' (' + b + ')' for a, b in zip(
                                     self.parameter_names,
                                     self.parameter_units)]

            self.ylabels = [a+' (' + b + ')' for a, b in zip(self.value_names,
                                                             self.value_units)]
        else:
            raise ValueError('datasaving_format "%s " not recognized'
                             % datasaving_format)

        #Create a rescaled sweep_points array based on unit_prefix
        #This will  create self.scaled_sweep_points
        self.scale_sweep_points(unit_prefix=unit_prefix)

    def scale_sweep_points(self, unit_prefix = '', TwoD=False):

        self.scales_dict = dict( {'':1, 'u':1e6, 'n':1e9,'p':1e12,
                             'f':1e15, 'M':1e-6,'G':1e-9})

        self.scaled_sweep_points = deepcopy(self.sweep_points)

        if unit_prefix in self.scales_dict.keys():
            self.scaled_sweep_points = self.scaled_sweep_points*self.scales_dict[unit_prefix]
            if TwoD:
                self.scaled_sweep_points_2D = deepcopy(self.sweep_points_2D)
                self.scaled_sweep_points_2D = \
                    self.scaled_sweep_points_2D*self.scales_dict[unit_prefix]
        else:
            raise ValueError('Unit prefix not recognized. The available '
                             'unit prefixes are "%s".'%list(self.scales_dict.keys()))

    def plot_results_vs_sweepparam(self, x, y, fig, ax, show=False, marker='-o',
                                   log=False, ticks_around=True, label=None, **kw):

        save = kw.get('save', False)

        self.plot_title = kw.get('plot_title',
                                 self.measurementstring + '\n' +
                                 self.timestamp_string)
        xlabel = kw.get('xlabel', None)
        ylabel = kw.get('ylabel', None)

        #ax.set_title(self.plot_title)
        # fig.suptitle(self.plot_title,fontsize=title_font_size,
        #              horizontalalignment = 'center', verticalalignment = 'bottom',
        #              y=1)
        # fig.suptitle(self.plot_title)
        fig.text(0.5, 1, self.plot_title, fontsize=self.font_size,
                 horizontalalignment='center',
                 verticalalignment = 'bottom',
                 transform = ax.transAxes)

        if log:
            ax.set_yscale('log')

        #Set axis labels
        if xlabel is not None:
            ax.set_xlabel(xlabel,size=self.font_size)
        if ylabel is not None:
            ax.set_ylabel(ylabel,size=self.font_size)

        #Adjust ticks
        # set axes labels format to scientific when outside interval [0.01,99]
        ax.ticklabel_format(axis='x', style='sci', scilimits=(-2,2))
        ax.ticklabel_format(axis='y', style='sci', scilimits=(-2,2))
        #Set the line width of the scientific notation exponent
        ax.xaxis.offsetText.set_fontsize(self.font_size)
        ax.yaxis.offsetText.set_fontsize(self.font_size)
        if ticks_around:
            ax.xaxis.set_tick_params(labeltop='off',top='on',direction='in')
            ax.yaxis.set_tick_params(labeltop='off',top='on',direction='in')
        ax.tick_params(axis='both',labelsize=self.font_size,
                       length=self.tick_length, width=self.tick_width)

        for axis in ['top','bottom','left','right']:
            ax.spines[axis].set_linewidth(self.axes_line_width)

        # Plot:
        ax.plot(x, y, marker, markersize=self.marker_size,
                    linewidth=self.line_width, label=label)


        # Move subplots to the right to fit in PNG
        # and increase height space between subplots
        #fig.subplots_adjust(left=0.2,hspace=0.5)
        # fig.subplots_adjust(hspace=0.5,bottom=0.18)
        fig.tight_layout()

        if show:
            plt.show()
        if save:
            if log:
                # litle hack to only change savename if logarithmic
                self.save_fig(fig, xlabel=xlabel, ylabel=(ylabel+'_log'), **kw)
            else:
                self.save_fig(fig, xlabel=xlabel, ylabel=ylabel, **kw)
        return

    def plotly_plot(self, x=None, y=None, fit_res=None, **kw):

        """
        Args:
            x:              x data
            y:          y data
            fit_res:        the fit results object

        Keyword Args:
            title           (default: None)
            xlabel          (default: None)
            ylabel          (default: None)
            show_exponent   (default: True)     whether to show scientific notation
            exponent_format (default: 'e')      options: 'e','E','power','SI','B','none'
            show            (default: True)     show plot

        If x=None, y=None, fit_res = None, then this method will plot all the
        measured_values vs. sweep points from the current measurement.
        If x != None, y!= None, fit_res = None, it will plot y vs x.
        If x = None, y!= None, fit_res = None, it will default to
        x = self.sweep_points, and plot y vs x.
        If x != None, y!= None, fit_res != None, it will plot y vs x,
        plus the best fit and initial guess.

        """

        save_fig = kw.get('save_fig',)
        title = kw.get('title',None)

        xlabel = kw.get('xlabel',None)
        ylabel = kw.get('ylabel',None)

        if kw.get('show_exponent',True):
            show_exponent = 'all'
        else:
            show_exponent = 'none'

        exponent_format = kw.get('exponent_format','e')

        if (x is None) and (y is None) and (fit_res is None):
            #just plot all measured values vs sweep params
            if title is None:
                title = self.plot_title

            for i, name in enumerate(self.value_names):
                trace = go.Scatter(x=self.sweep_points,y=self.measured_values[i],
                                   line=dict(color='blue',width=2),
                                   name=name, mode='lines+markers')
                data = go.Data([trace])

                layout = go.Layout(title=title,
                              xaxis=dict(title=self.xlabel,showexponent=show_exponent,
                                         exponentformat=exponent_format, ticks='inside',
                                         mirror='ticks',showline=True,tickfont=dict(size=10),
                                         titlefont=dict(family='Helvetica',size=11)),
                              yaxis=dict(title=self.ylabels[i],ticks='inside',mirror='ticks',
                                         showline=True, zeroline=False,tickfont=dict(size=10),
                                         titlefont=dict(family='Helvetica',size=11)))

                fig = go.Figure(data=data, layout=layout)
                if kw.get('show',True):
                    plotly.offline.iplot(fig)

        else:
            #plot data points with fit results

            # if fit_res is None:
            #     try:
            #         fit_res = self.fit_res
            #     except ValueError:
            #         print('WARNING: No fit result object found.')

            if x is None:
                x = self.sweep_points
            if title is None:
                title = self.plot_title

            trace1 = go.Scatter(x=x,y=y, line=dict(color='blue',width=2),name='data', mode='lines+markers')

            if fit_res is None:
                data = go.Data([trace1])

                layout = go.Layout(title=title,
                              xaxis=dict(title=xlabel,showexponent=show_exponent,
                                         exponentformat=exponent_format, ticks='inside',
                                         mirror='ticks',showline=True,tickfont=dict(size=10),
                                         titlefont=dict(family='Helvetica',size=11)),
                              yaxis=dict(title=ylabel,ticks='inside',mirror='ticks',
                                         showline=True, zeroline=False,tickfont=dict(size=10),
                                         titlefont=dict(family='Helvetica',size=11)))
            else:
                trace2 = go.Scatter(x=x,y=fit_res.best_fit, line=dict(color='red',width=3), name='fit')
                trace3 = go.Scatter(x=x,y=fit_res.init_fit, line=dict(color='black',width=1,dash='dash'),name='init_fit')

                data = go.Data([trace1,trace2,trace3])
                if title is None:
                    title = textwrap.fill(self.timestamp_string + '_' +
                                          self.measurementstring, 40)
                layout = go.Layout(title=title,
                              updatemenus=list([
                                     dict(x=-0.05,
                                          y=1,
                                          yanchor='top',
                                          buttons=list([dict(args=['visible', [True, True, True, True]],
                                                             label='All',
                                                             method='restyle'),
                                                        dict(args=['visible', [True, False, False, False]],
                                                             label='data',
                                                             method='restyle'),
                                                        dict(args=['visible', [False, True, False, False]],
                                                             label='fit',
                                                             method='restyle'),
                                                        dict(args=['visible', [False, False, True, False]],
                                                             label='init_fit',
                                                             method='restyle') ] ) ) ] ),
                              xaxis=dict(title=xlabel,showexponent=show_exponent,exponentformat=exponent_format,
                                         ticks='inside',mirror='ticks',showline=True,tickfont=dict(size=10),
                                         titlefont=dict(size=11)),
                              yaxis=dict(title=ylabel,ticks='inside',mirror='ticks',showline=True,
                                         tickfont=dict(size=10),titlefont=dict(size=11)))

            fig = go.Figure(data=data, layout=layout)

            if kw.get('show',True):
                plotly.offline.iplot(fig)

        return

    def plot_complex_results(self, cmp_data, fig, ax, show=False, marker='.', **kw):
        '''
        Plot real and imaginary values measured vs a sweeped parameter
        Example: complex S21 of a resonator

        Author: Stefano Poletto
        Date: November 15, 2016
        '''
        save = kw.pop('save', False)
        self.plot_title = kw.pop('plot_title',
                                 textwrap.fill(self.timestamp_string + '_' +
                                               self.measurementstring, 40))

        xlabel = 'Real'
        ylabel = 'Imag'
        ax.set_title(self.plot_title)
        ax.set_xlabel(xlabel)
        ax.set_ylabel(ylabel)
        ax.plot(np.real(cmp_data), np.imag(cmp_data), marker)
        if show:
            plt.show()
        if save:
            self.save_fig(fig, xlabel=xlabel, ylabel=ylabel, **kw)

        return


    def plot_dB_from_linear(self, x, lin_amp, fig, ax, show=False, marker='.', **kw):
        '''
        Plot linear data in dB.
        This is usefull for measurements performed with VNA and Homodyne

        Author: Stefano Poletto
        Date: May 5, 2017
        '''
        save = kw.pop('save', False)
        self.plot_title = kw.pop('plot_title',
                                 textwrap.fill(self.timestamp_string + '_' +
                                               self.measurementstring, 40))

        xlabel = 'Freq'
        ylabel = 'Transmission (dB)'
        ax.set_title(self.plot_title)
        ax.set_xlabel(xlabel)
        ax.set_ylabel(ylabel)
        y_dB = 20*np.log10(lin_amp)
        ax.plot(x, y_dB, marker)
        if show:
            plt.show()
        if save:
            self.save_fig(fig, xlabel=xlabel, ylabel=ylabel, **kw)

        return


    def get_naming_and_values_2D(self,**kw):
        '''
        This should also be adjusted for 2D.
        Data should directly be turned into a convenient
        Matrix.
        '''
        if 'datasaving_format' in list(self.g.attrs.keys()):
            datasaving_format = self.get_key('datasaving_format')
        else:
            print('Using legacy data loading, assuming old formatting')
            datasaving_format = 'Version 1'

        unit_prefix = kw.get('unit_prefix','')

        if datasaving_format == 'Version 1':
            # Get naming
            self.sweep_name = self.get_key('sweep_parameter_name')
            self.sweep_unit = self.get_key('sweep_parameter_unit')
            self.sweep_name_2D = self.get_key('sweep_parameter_2D_name')
            self.sweep_unit_2D = self.get_key('sweep_parameter_2D_unit')
            #Add unit prefix to self.sweep_unit and self.sweep_unit_2D
            if unit_prefix == 'u':
                self.sweep_unit = r'$\mu$' + self.sweep_unit
                self.sweep_unit_2D = r'$\mu$' + self.sweep_unit_2D
            else:
                self.sweep_unit = unit_prefix + self.sweep_unit
                self.sweep_unit_2D = unit_prefix + self.sweep_unit_2D

            self.value_names = self.get_key('value_names')
            value_units = self.get_key('value_units')

            # get values
            self.sweep_points = self.get_values(self.sweep_name)
            self.sweep_points_2D = self.get_values(self.sweep_name_2D)
            self.measured_values = []
            self.zlabels = []
            for i in range(len(self.value_names)):
                self.measured_values.append(
                    self.get_values(self.value_names[i]))
                self.zlabels.append(str(
                    self.value_names[i] + '('+value_units[i]+')'))
            self.xlabel = str(self.sweep_name + '('+self.sweep_unit+')')
            self.ylabel = str(self.sweep_name_2D + '('+self.sweep_unit_2D+')')

        elif datasaving_format == 'Version 2':
            self.parameter_names = self.get_key('sweep_parameter_names')
            self.parameter_units = self.get_key('sweep_parameter_units')
            #Add unit prefix to self.sweep_unit and self.sweep_unit_2D
            for i in range(len(self.parameter_units)):
                if unit_prefix == 'u':
                    self.parameter_units[i] = r'$\mu$' + self.parameter_units[i]
                else:
                    self.parameter_units[i] = unit_prefix + self.parameter_units[i]
            self.sweep_name = self.parameter_names[0]
            self.sweep_name_2D = self.parameter_names[1]
            self.sweep_unit = self.parameter_units[0]
            self.sweep_unit_2D = self.parameter_units[1]

            # if unit_prefix == 'u':
            #     self.sweep_unit = r'$\mu$' + self.sweep_unit
            #     self.sweep_unit_2D = r'$\mu$' + self.sweep_unit_2D
            # else:
            #     self.sweep_unit = unit_prefix + self.sweep_unit
            #     self.sweep_unit_2D = unit_prefix + self.sweep_unit_2D

            self.value_names = self.get_key('value_names')
            self.value_units = self.get_key('value_units')

            self.data = self.get_values('Data').transpose()
            x = self.data[0]
            y = self.data[1]
            cols = np.unique(x).shape[0]
            # X,Y,Z can be put in colormap directly
            self.X = x.reshape(-1, cols)
            self.Y = y.reshape(-1, cols)
            self.sweep_points = self.X[0]
            self.sweep_points_2D = self.Y.T[0]

            if len(self.value_names) == 1:
                z = self.data[2]
                self.Z = z.reshape(-1, cols)
                self.measured_values = [self.Z.T]
            else:
                self.Z = []
                self.measured_values = []
                for i in range(len(self.value_names)):
                    z = self.data[2+i]
                    Z = z.reshape(-1, cols)
                    self.Z.append(Z)
                    self.measured_values.append(Z.T)

            self.xlabel = self.parameter_names[0] + ' (' +  \
                self.parameter_units[0] + ')'
            self.ylabel = self.parameter_names[1] + ' (' +  \
                self.parameter_units[1] + ')'

            self.parameter_labels = [a+' (' + b + ')' for a, b in zip(
                                     self.parameter_names,
                                     self.parameter_units)]

            self.zlabels = [a+' (' + b + ')' for a, b in zip(self.value_names,
                                                             self.value_units)]

        else:
            raise ValueError('datasaving_format "%s " not recognized'
                             % datasaving_format)

        #Create rescaled sweep_points arrays based on unit_prefix
        #This will create self.scaled_sweep_points and
        #self.scaled_sweep_points_2D
        self.scale_sweep_points(unit_prefix=unit_prefix,TwoD=True)

    def get_best_fit_results(self, peak=False, weighted=False):
        if len(self.data_file['Analysis']) is 1:
            return list(self.data_file['Analysis'].values())[0]
        else:
            normalized_chisquares = {}
            haspeak_lst = []
            for key, item in self.data_file['Analysis'].items():
                if weighted is False:
                    chisqr = item.attrs['chisqr']
                else:
                    chisqr = item.attrs['weighted_chisqr']
                var = item.attrs['var_name']
                i = np.where(self.value_names == var)[0]  # relies
                # on looping order
                # of get_naming and variables, not the most robust way
                norm_chisq = chisqr/np.std(self.measured_values[i])
                normalized_chisquares[key] = norm_chisq

                if peak:
                    try:
                        if ('dip' in item['Peaks'].attrs) or \
                           ('peak' in item['Peaks'].attrs):
                            haspeak_lst += [key]
                    except:
                        pass
            if haspeak_lst != []:
                chisquares = {k: v for (k, v) in list(normalized_chisquares.items())
                              if k in haspeak_lst}
                best_key = min(chisquares, key=normalized_chisquares.get)
            else:
                best_key = min(normalized_chisquares,
                               key=normalized_chisquares.get)
            print('Best key: ', best_key)
            best_fit_results = self.data_file['Analysis'][best_key]
            return best_fit_results


class OptimizationAnalysis_v2(MeasurementAnalysis):

    def run_default_analysis(self, close_file=True, **kw):
        self.get_naming_and_values()
        self.make_figures(**kw)
        if close_file:
            self.data_file.close()
        return

    def make_figures(self, **kw):
        base_figname = 'optimization of ' + self.value_names[0]
        if np.shape(self.sweep_points)[0] == 2:
            f, ax = plt.subplots()
            a_tools.color_plot_interpolated(
                x=self.sweep_points[0], y=self.sweep_points[1],
                z=self.measured_values[0], ax=ax,
                zlabel=self.value_names[0])
            ax.set_xlabel(self.parameter_labels[0])
            ax.set_ylabel(self.parameter_labels[1])
            ax.plot(self.sweep_points[0], self.sweep_points[1], '-o', c='grey')
            ax.plot(self.sweep_points[0][-1], self.sweep_points[1][-1],
                    'o', markersize=5, c='w')
            plot_title = kw.pop('plot_title', textwrap.fill(
                                self.timestamp_string + '_' +
                                self.measurementstring, 40))
            ax.set_title(plot_title)

            self.save_fig(f, figname=base_figname, **kw)


class OptimizationAnalysis(MeasurementAnalysis):

    def run_default_analysis(self, close_file=True, show=False, plot_all=False, **kw):
        self.get_naming_and_values()
        try:
            optimization_method = self.data_file['Instrument settings']\
                ['MC'].attrs['optimization_method']
        except:
            optimization_method = 'Numerical'
            # This is because the MC is no longer an instrument and thus
            # does not get saved, I have to re add this (MAR 1/2016)
            logging.warning('Could not extract optimization method from' +
                            ' data file')

        for i, meas_vals in enumerate(self.measured_values):
            if (not plot_all) & (i >= 1):
                break

            base_figname = optimization_method + ' optimization of ' + \
                self.value_names[i]
            # Optimizable value vs n figure
            fig1_type = '%s vs n' % self.value_names[i]
            figname1 = base_figname + '\n' + fig1_type
            savename1 = self.timestamp_string + '_' + base_figname + '_' + \
                fig1_type
            fig1, ax = self.default_ax()
            ax.plot(self.measured_values[i], marker='o')
            # assumes only one value exists because it is an optimization
            ax.set_xlabel('iteration (n)')
            ax.set_ylabel(self.ylabels[i])
            ax.set_title(self.timestamp_string + ' ' + figname1)

            textstr = 'Optimization converged to: \n   %s: %.3g %s' % (
                self.value_names[i], self.measured_values[0][-1],
                self.value_units[i])
            for j in range(len(self.parameter_names)):
                textstr += '\n   %s: %.4g %s' % (self.parameter_names[j],
                                                 self.sweep_points[j][-1],
                                                 self.parameter_units[j])

            # y coord 0.4 ensures there is no overlap for both maximizing and
            # minim
            if i == 0:
                ax.text(0.95, 0.4, textstr,
                        transform=ax.transAxes,
                        fontsize=11, verticalalignment='bottom',
                        horizontalalignment='right',
                        bbox=self.box_props)

            self.save_fig(fig1, figname=savename1, **kw)

        # Parameters vs n figure
        fig2, axarray = plt.subplots(len(self.parameter_names), 1,
                                     figsize=(8,
                                              4*len(self.parameter_names)))
        fig2_type = 'parameters vs n'
        figname2 = base_figname + '\n' + fig2_type
        savename2 = self.timestamp_string + '_' + base_figname + '_' + \
            fig2_type

        if len(self.parameter_names) != 1:
            axarray[0].set_title(self.timestamp_string + ' ' + figname2)
            for i in range(len(self.parameter_names)):
                axarray[i].plot(self.sweep_points[i], marker='o')
                # assumes only one value exists because it is an optimization
                axarray[i].set_xlabel('iteration (n)')
                axarray[i].set_ylabel(self.parameter_labels[i])
        else:
            axarray.plot(self.sweep_points, marker='o')
            # assumes only one value exists because it is an optimization
            axarray.set_xlabel('iteration (n)')
            axarray.set_ylabel(self.parameter_labels[0])
            axarray.set_title(self.timestamp_string + ' ' + figname2)

        # Optimizable value vs paramter
        fig3, axarray = plt.subplots(len(self.parameter_names), 1,
                                     figsize=(8,
                                              4*len(self.parameter_names)))
        fig3_type = '%s vs parameters' % self.value_names[0]
        figname3 = base_figname + '\n' + fig3_type
        savename3 = self.timestamp_string + '_' + base_figname + '_' + \
            fig3_type

        cm = plt.cm.get_cmap('RdYlBu')
        if len(self.parameter_names) != 1:
            axarray[0].set_title(self.timestamp_string + ' ' + figname3)
            for i in range(len(self.parameter_names)):
                axarray[i].plot(self.sweep_points[i], self.measured_values[0],
                                linestyle='--', c='k')
                # assumes only one value exists because it is an optimization
                sc = axarray[i].scatter(self.sweep_points[i],
                                        self.measured_values[0],
                                        c=np.arange(len(self.sweep_points[i])),
                                        cmap=cm, marker='o', lw=0.1)
                axarray[i].set_xlabel(self.parameter_labels[i])
                axarray[i].set_ylabel(self.ylabels[0])
            fig3.subplots_adjust(right=0.8)
            # WARNING: Command does not work in ipython notebook
            cbar_ax = fig3.add_axes([.85, 0.15, 0.05, 0.7])
            cbar = fig3.colorbar(sc, cax=cbar_ax)
            cbar.set_label('iteration (n)')
        else:
            axarray.plot(self.sweep_points, self.measured_values[0],
                         linestyle='--', c='k')
            sc = axarray.scatter(self.sweep_points, self.measured_values[0],
                                 c=np.arange(len(self.sweep_points)),
                                 cmap=cm, marker='o', lw=0.1)
            # assumes only one value exists because it is an optimization
            axarray.set_xlabel(self.parameter_labels[0])
            axarray.set_ylabel(self.ylabels[0])
            axarray.set_title(self.timestamp_string + ' ' + figname3)
            cbar = fig3.colorbar(sc)
            cbar.set_label('iteration (n)')

        self.save_fig(fig2, figname=savename2, **kw)
        self.save_fig(fig3, figname=savename3, fig_tight=False, **kw)

        self.add_analysis_datagroup_to_file()
        if 'optimization_result' not in self.analysis_group:
            fid_grp = self.analysis_group.create_group('optimization_result')
        else:
            fid_grp = self.analysis_group['optimization_result']
        fid_grp.attrs.create(name=self.value_names[0],
                             data=self.measured_values[0, -1])

        for i in range(len(self.parameter_names)):
            fid_grp.attrs.create(name=self.parameter_names[i],
                                 data=self.sweep_points[i][-1])

        print('Optimization converged to:')
        prt_str = '    %s: %.4f %s' % (self.value_names[0],
                                       self.measured_values[0][-1],
                                       self.value_units[0])
        print(prt_str)

        for i in range(len(self.parameter_names)):
            prt_str = '    %s: %.4f %s' % (self.parameter_names[i],
                                           self.sweep_points[i][-1],
                                           self.parameter_units[i])
            print(prt_str)

        if show:
            plt.show()

        self.optimization_result = (self.sweep_points[:, -1],
                                    self.measured_values[:, -1])
        if close_file:
            self.data_file.close()


class TD_Analysis(MeasurementAnalysis):

    '''
    Parent class for Time Domain (TD) analysis. Contains functions for
    rotating and normalizing data based on calibration coordinates.
    '''

    def __init__(self, NoCalPoints=4, center_point=31, make_fig=True,
                 zero_coord=None, one_coord=None, cal_points=None,
                 rotate_and_normalize=True,
                 plot_cal_points=True, **kw):
        self.NoCalPoints = NoCalPoints
        self.normalized_values = []
        self.normalized_cal_vals = []
        self.normalized_data_points = []
        self.cal_points = cal_points
        self.make_fig = make_fig
        self.rotate_and_normalize = rotate_and_normalize
        self.zero_coord = zero_coord
        self.one_coord = one_coord
        self.center_point = center_point
        self.plot_cal_points = plot_cal_points

        super(TD_Analysis, self).__init__(**kw)

    # def run_default_analysis(self, close_file=True, **kw):
    #     self.get_naming_and_values()
    #     self.fit_data(**kw)
    #     self.make_figures(**kw)
    #     if close_file:
    #         self.data_file.close()
    #     return self.fit_res

    def rotate_and_normalize_data(self):
        if self.cal_points is None:
            if len(self.measured_values[0]) == 42:
                self.corr_data, self.zero_coord, self.one_coord = \
                    a_tools.rotate_and_normalize_data(
                        data=self.measured_values[0:2],
                        zero_coord=self.zero_coord,
                        one_coord=self.one_coord,
                        cal_zero_points=list(range(2)),
                        cal_one_points=list(range(-8, -4)))
            elif len(self.measured_values[0]) == 21:
                self.corr_data, self.zero_coord, self.one_coord = \
                    a_tools.rotate_and_normalize_data(
                        data=self.measured_values[0:2],
                        zero_coord=self.zero_coord,
                        one_coord=self.one_coord,
                        cal_zero_points=list(range(1)),
                        cal_one_points=list(range(-4, -2)))
            else:
                self.corr_data, self.zero_coord, self.one_coord = \
                    a_tools.rotate_and_normalize_data(
                        data=self.measured_values[0:2],
                        zero_coord=self.zero_coord,
                        one_coord=self.one_coord,
                        cal_zero_points=list(range(1)),
                        cal_one_points=list(range(-2, 0)))
        else:
            self.corr_data, self.zero_coord, self.one_coord = \
                a_tools.rotate_and_normalize_data(
                    data=self.measured_values[0:2],
                    zero_coord=self.zero_coord,
                    one_coord=self.one_coord,
                    cal_zero_points=self.cal_points[0],
                    cal_one_points=self.cal_points[1])

    def run_default_analysis(self,
                             close_main_fig=True,
                             show=False,
                             unit_prefix='',**kw):

        save_fig = kw.pop('save_fig',True)
        close_file = kw.pop('close_file',True)

        super().run_default_analysis(show=show,
            close_file=close_file,unit_prefix=unit_prefix,**kw)

        self.add_analysis_datagroup_to_file()
        #self.get_naming_and_values(unit_prefix=unit_prefix)

        if self.rotate_and_normalize:
            self.rotate_and_normalize_data()
        else:
            self.corr_data = self.measured_values[0]
        self.add_dataset_to_analysisgroup('Corrected data',
                                          self.corr_data)
        self.analysis_group.attrs.create('corrected data based on',
                                         'calibration points'.encode('utf-8'))

        norm = self.normalize_data_to_calibration_points(
            self.measured_values[0], self.NoCalPoints)
        self.normalized_values = norm[0]
        self.normalized_data_points = norm[1]
        self.normalized_cal_vals = norm[2]

        # Plotting
        if self.make_fig:
            # self.fig1, fig2, self.ax1, axarray = self.setup_figures_and_axes()
            self.fig, self.ax = self.default_ax()

            # for i in range(len(self.value_names)):
            #     if len(self.value_names) >= 4:
            #         ax = axarray[i/2, i % 2]
            #     elif len(self.value_names) == 1:
            #         ax = self.ax1
            #     else:
            #         ax = axarray[i]
            #     self.plot_results_vs_sweepparam(x=self.sweep_points,
            #                                     y=self.measured_values[i],
            #                                     fig=fig2, ax=ax,
            #                                     xlabel=self.xlabel,
            #                                     ylabel=str(
            #                                     self.value_names[i]),
            #                                     save=False)

            ylabel = r'$F$ $\left(|1 \rangle \right)$'

            # if self.plot_cal_points:
            #     x = self.sweep_points
            #     y = self.corr_data
            # else:
            #     logging.warning('not tested for all types of calpoints')
            #     if type(self.cal_points[0]) is int:
            #         x = self.sweep_points[:-2]
            #         y = self.corr_data[:-2]
            #     else:
            #         x = self.sweep_points[:-1*(len(self.cal_points[0])*2)]
            #         y = self.corr_data[:-1*(len(self.cal_points[0])*2)]

            self.plot_results_vs_sweepparam(x=self.scaled_sweep_points,
                                            y=self.normalized_values,
                                            fig=self.fig, ax=self.ax,
                                            xlabel=self.xlabel,
                                            ylabel=ylabel,
                                            marker='o-',
                                            save=False)
            self.ax.set_ylim(min(min(self.normalized_values)-.1, -.1),
                              max(max(self.normalized_values)+.1, 1.1))

            if save_fig:
                if not close_main_fig:
                    # Hacked in here, good idea to only show the main fig but can
                    # be optimized somehow
                    # self.save_fig(self.fig, ylabel='Amplitude (normalized)',
                    #               close_fig=False, **kw)
                    self.save_fig(self.fig, figname=self.measurementstring,
                                  close_fig=False, **kw)
                else:
                    self.save_fig(self.fig, figname=self.measurementstring,
                                  **kw)

                # self.save_fig(fig2, ylabel='Amplitude', **kw)
                # self.save_fig(fig2, figname=self.measurementstring, **kw)

        if close_file:
            self.data_file.close()
        return

    def normalize_data_to_calibration_points(self, values, calsteps,
                                             save_norm_to_data_file=True):
        '''
        Rotates and normalizes the data based on the calibration points.

        values: array of measured values, uses only the length of this
        calsteps: number of points that corresponds to calibration points
        '''

        if self.NoCalPoints == 0:
            self.corr_data = a_tools.rotate_and_normalize_data_no_cal_points(
                self.measured_values[0:2])
            normalized_values = self.corr_data
            normalized_data_points = normalized_values
            normalized_cal_vals = normalized_values

        else:
            NoPts = len(values)
            cal_zero_points = list(range(NoPts-int(calsteps),
                                         int(NoPts-int(calsteps)/2)))
            cal_one_points = list(range(int(NoPts-int(calsteps)/2), NoPts))

            self.corr_data = a_tools.rotate_and_normalize_data(
                self.measured_values[0:2], cal_zero_points, cal_one_points)[0]
            if save_norm_to_data_file:
                self.add_dataset_to_analysisgroup('Corrected data',
                                                  self.corr_data)
                self.analysis_group.attrs.create('corrected data based on',
                                                 'calibration points'.encode('utf-8'))
            normalized_values = self.corr_data
            normalized_data_points = normalized_values[:-int(calsteps)]
            normalized_cal_vals = normalized_values[-int(calsteps):]

            #If we are calibrating only to a pulse with no amplitude (i.e. do nothing), then manually
            #normalize the y axis. (Needed for Rabi for example)
            if self.NoCalPoints <= 2:
                max_min_distance = max(normalized_values) - min(normalized_values)
                normalized_values = (normalized_values - min(normalized_values))/max_min_distance
                normalized_data_points = normalized_values[:-int(self.NoCalPoints)]
                normalized_cal_vals = normalized_values[-int(self.NoCalPoints):]

        return [normalized_values, normalized_data_points, normalized_cal_vals]

    def fit_data(*kw):
        '''
        Exists to be able to include it in the TD_Analysis run default
        '''
        pass


class chevron_optimization_v1(TD_Analysis):

    def __init__(self, cost_function=0, NoCalPoints=4, center_point=31, make_fig=True,
                 zero_coord=None, one_coord=None, cal_points=None,
                 plot_cal_points=True, **kw):
        self.cost_function = cost_function
        super(chevron_optimization_v1, self).__init__(**kw)

    def run_default_analysis(self,
                             close_main_fig=True,  **kw):
        super(chevron_optimization_v1, self).run_default_analysis(**kw)
        sweep_points_wocal = self.sweep_points[:-4]
        measured_values_wocal = self.measured_values[0][:-4]

        output_fft = np.real_if_close(np.fft.rfft(measured_values_wocal))
        ax_fft = np.fft.rfftfreq(len(measured_values_wocal),
                                 d=sweep_points_wocal[1]-sweep_points_wocal[0])
        order_mask = np.argsort(ax_fft)
        y = output_fft[order_mask]
        y = y/np.sum(np.abs(y))

        u = np.where(np.arange(len(y)) == 0, 0, y)
        array_peaks = a_tools.peak_finder(np.arange(len(np.abs(y))),
                                          np.abs(u),
                                          window_len=0)
        if array_peaks['peak_idx'] is None:
            self.period = 0.
            self.cost_value = 100.
        else:
            self.period = 1./ax_fft[order_mask][array_peaks['peak_idx']]
            if self.period == np.inf:
                self.period = 0.
            if self.cost_function == 0:
                self.cost_value = -np.abs(y[array_peaks['peak_idx']])
            else:
                self.cost_value = self.get_cost_value(sweep_points_wocal,
                                                      measured_values_wocal)

    def get_cost_value(self, x, y):
        num_periods = np.floor(x[-1]/self.period)
        if num_periods == np.inf:
            num_periods = 0
        # sum of mins
        sum_min = 0.
        for i in range(int(num_periods)):
            sum_min += np.interp((i+0.5)*self.period, x, y)
            # print(sum_min)

        # sum of maxs
        sum_max = 0.
        for i in range(int(num_periods)):
            sum_max += 1.-np.interp(i*self.period, x, y)
            # print(sum_max)

        return sum_max+sum_min


class chevron_optimization_v2(TD_Analysis):

    def __init__(self, NoCalPoints=4, center_point=31, make_fig=True,
                 zero_coord=None, one_coord=None, cal_points=None,
                 plot_cal_points=True, **kw):
        super(chevron_optimization_v2, self).__init__(**kw)

    def run_default_analysis(self,
                             close_main_fig=True,  **kw):
        super(chevron_optimization_v2, self).run_default_analysis(**kw)
        measured_values = a_tools.normalize_data_v3(self.measured_values[0])
        self.cost_value_1, self.period = self.sum_cost(self.sweep_points*1e9,
                                                       measured_values)
        self.cost_value_2 = self.swap_cost(self.sweep_points*1e9,
                                           measured_values)
        self.cost_value = [self.cost_value_1, self.cost_value_2]

        fig, ax = plt.subplots(1, figsize=(8, 6))

        min_idx, max_idx = self.return_max_min(self.sweep_points*1e9,
                                               measured_values, 1)
        ax.plot(self.sweep_points*1e9, measured_values, 'b-')
        ax.plot(self.sweep_points[min_idx]*1e9, measured_values[min_idx], 'r*')
        ax.plot(self.sweep_points[max_idx]*1e9, measured_values[max_idx], 'g*')
        ax.plot(self.period*0.5, self.cost_value_2, 'b*', label='SWAP cost')
        ax.set_ylim(-0.05, 1.05)
        ax.text(35, 0.05, r'%.3f' % (self.cost_value_1), color='red')
        ax.xaxis.label.set_fontsize(13)
        ax.yaxis.label.set_fontsize(13)
        ax.set_xlabel('Time (ns)')
        ax.set_ylabel(r'$F |1\rangle$')

        ax.set_title('%s: Chevorn slice: Cost functions' %
                     self.timestamp_string)

        self.save_fig(fig, fig_tight=False, **kw)

    def analysis_on_fig(self, ax):
        measured_values = a_tools.normalize_data_v3(self.measured_values[0])
        self.cost_value_1, self.period = self.sum_cost(self.sweep_points*1e9,
                                                       measured_values)
        self.cost_value_2 = self.swap_cost(self.sweep_points*1e9,
                                           measured_values)
        self.cost_value = [self.cost_value_1, self.cost_value_2]

        min_idx, max_idx = self.return_max_min(self.sweep_points*1e9,
                                               measured_values, 1)
        ax.plot(self.sweep_points*1e9, measured_values, 'b-')
        ax.plot(self.sweep_points[min_idx]*1e9, measured_values[min_idx], 'r*')
        ax.plot(self.sweep_points[max_idx]*1e9, measured_values[max_idx], 'g*')
        ax.plot(self.period*0.5, self.cost_value_2, 'b*', label='SWAP cost')
        ax.set_ylim(-0.05, 1.05)
        ax.text(35, 0.05, r'%.3f' % (self.cost_value_1), color='red')
        ax.xaxis.label.set_fontsize(13)
        ax.yaxis.label.set_fontsize(13)
        ax.set_xlabel('Time (ns)')
        ax.set_ylabel(r'$F |1\rangle$')

        ax.set_title('%s: Chevorn slice: Cost functions' %
                     self.timestamp_string)

    def return_max_min(self, data_x, data_y, window):
        x_points = data_x[:-4]
        y_points = a_tools.smooth(data_y[:-4], window_len=window)
        return argrelmin(y_points), argrelmax(y_points)

    def get_period(self, min_array, max_array):
        all_toghether = np.concatenate((min_array, max_array))
        sorted_vec = np.sort(all_toghether)
        diff = sorted_vec[1:] - sorted_vec[:-1]
        avg = np.mean(diff)
        std = np.std(diff)
        diff_filtered = np.where(np.abs(diff-avg) < std, diff, np.nan)
        diff_filtered = diff_filtered[~np.isnan(diff_filtered)]
    #     diff_filtered = diff
        return 2.*np.mean(diff_filtered), np.std(diff_filtered)

    def spec_power(self, data_x, data_y):
        x_points = data_x[:-4]
        y_points = data_y[:-4]
        min_idx, max_idx = self.return_max_min(data_x, data_y, 1)
        period, st = self.get_period(data_x[min_idx], data_x[max_idx])
        f = 1./period

        output_fft = np.real_if_close(np.fft.rfft(y_points))
        ax_fft = np.fft.rfftfreq(len(y_points),
                                 d=x_points[1]-x_points[0])
        order_mask = np.argsort(ax_fft)
        y = output_fft[order_mask]
        y = y/np.sum(np.abs(y))
        return -np.interp(f, ax_fft, np.abs(y))

    def sum_cost(self, data_x, data_y):
        x_points = data_x[:-4]
        y_points = data_y[:-4]
        min_idx, max_idx = self.return_max_min(data_x, data_y, 4)
        period, st = self.get_period(data_x[min_idx], data_x[max_idx])
        num_periods = np.floor(x_points[-1]/period)

        sum_min = 0.
        for i in range(int(num_periods)):
            sum_min += np.interp((i+0.5)*period, x_points, y_points)
        sum_max = 0.
        for i in range(int(num_periods)):
            sum_max += 1.-np.interp(i*period, x_points, y_points)

        return sum_max+sum_min, period

    def swap_cost(self, data_x, data_y):
        x_points = data_x[:-4]
        y_points = data_y[:-4]
        min_idx, max_idx = self.return_max_min(data_x, data_y, 4)
        period, st = self.get_period(data_x[min_idx], data_x[max_idx])
        return np.interp(period*0.5, x_points, y_points)

class Rabi_Analysis_new(TD_Analysis):

    """
    Analysis script for a Rabi measurement:
        1. The I and Q data are rotated and normalized based on the calibration points. In most
          analysis routines, the latter are typically 4: 2 X180 measurements, and 2 identity measurements,
          which get averaged resulting in one X180 point and one identity point. However, the default for Rabi
          is 2 (2 identity measurements) because we typically do Rabi in order to find the correct amplitude
          for an X180 pulse. However, if a previous such value exists, this routine also accepts 4 cal pts.
        2. The normalized data is fitted to a cosine function.
        3. The pi-pulse and pi/2-pulse amplitudes are calculated from the fit.
        4. The normalized data, the best fit results, and the pi and pi/2 pulses are plotted.

    Possible input parameters:
        auto              (default=True)                automatically perform the entire analysis upon call
        label='Rabi'      (default=none?)               Label of the analysis routine
        folder            (default=working folder)      Working folder
        NoCalPoints       (default=4)                   Number of calibration points
        print_fit_results (default=True)                print the fit report
        show              (default=True)                show the plots
        show_guess        (default=False)               plot with initial guess values
        show_amplitudes   (default=True)                print the pi&piHalf pulses amplitudes
        plot_amplitudes   (default=True)                plot the pi&piHalf pulses amplitudes
        plot_errorbars    (default=True)                plot standard error for each sample point
        close_file        (default=True)                close the hdf5 file
        no_of_columns     (default=1)                   number of columns in your paper; figure
                                                        sizes will be adjusted accordingly
                                                        (1 col: figsize = ( 7in , 4in )
                                                         2 cols: figsize = ( 3.375in , 2.25in ), PRL guidelines)
    """

    def __init__(self, label='Rabi', **kw):
        kw['label'] = label
        kw['h5mode'] = 'r+'
        super(self.__class__, self).__init__(**kw)

    def fit_Rabi(self, print_fit_results=True):
        cos_mod = fit_mods.CosModel
        average = np.mean(self.normalized_data_points)

        #calculate initial guesses from spectrum (from Tim Menke Semester Thesis 2013)
        fft_of_data = np.fft.fft(self.normalized_data_points,norm='ortho')
        power_spectrum = np.abs(fft_of_data)**2
        index_of_fourier_maximum = np.argmax(
            power_spectrum[1:len(fft_of_data)//2])+1

        top_x_val=np.take(self.sweep_points,
                          np.argmax(self.normalized_data_points))
        bottom_x_val=np.take(self.sweep_points,
                             np.argmin(self.normalized_data_points))

        if index_of_fourier_maximum == 1:
            print('top-bottom')
            freq_guess = 1.0/(2.0*np.abs(bottom_x_val-top_x_val))
        else:
            print('fft')
            fft_scale = 1.0/(self.sweep_points[-1]-
                             self.sweep_points[0])
            freq_guess = fft_scale*index_of_fourier_maximum

        diff = 0.5*(max(self.normalized_data_points) -
                    min(self.normalized_data_points))
        amp_guess = diff

        #phase guess
        phase_guess = np.angle(fft_of_data[index_of_fourier_maximum])
        if phase_guess<0:
            phase_guess=-phase_guess

        #offset guess
        if np.abs( np.abs(min(self.normalized_data_points)) -
                           np.abs(max(self.normalized_data_points)) ) < 3:
            offset_guess=(min(self.normalized_data_points)+
                          max(self.normalized_data_points))/2
        elif np.abs(min(self.normalized_data_points))>\
                np.abs(max(self.normalized_data_points)):
            offset_guess=(min(self.normalized_data_points)-
                          max(self.normalized_data_points))/2
        else:
            offset_guess=(max(self.normalized_data_points)-
                          min(self.normalized_data_points))/2

        #Set up fit parameters and perform fit
        cos_mod.set_param_hint('amplitude',
                               value=amp_guess,
                               vary=True)
        cos_mod.set_param_hint('phase',
                               value=0,
                               vary=False,
                               min=0)
        cos_mod.set_param_hint('frequency',
                               value=freq_guess,
                               vary=True,
                               min=(1/(100 *self.sweep_pts_wo_cal_pts[-1])),
                               max=(20/self.sweep_pts_wo_cal_pts[-1]))
        cos_mod.set_param_hint('offset',
                               value=offset_guess,
                               vary=True)
        self.params = cos_mod.make_params()
        fit_res = cos_mod.fit(data=self.normalized_data_points,
                              t=self.sweep_pts_wo_cal_pts,
                              params=self.params)

        if fit_res.chisqr > .35:
            logging.warning('Fit did not converge, chi-square > 0.35')

        if print_fit_results:
            print(fit_res.fit_report())

        return fit_res

    def run_default_analysis(self, unit_prefix='', show=False,
                             close_file=False, **kw):

        super().run_default_analysis(show=show,
                                     close_file=close_file,unit_prefix=unit_prefix,
                                     close_main_figure=True,save_fig=False,**kw)

        show_guess = kw.get('show_guess', False)
        plot_amplitudes = kw.get('plot_amplitudes',True)
        plot_errorbars = kw.get('plot_errorbars',True)
        print_fit_results = kw.get('print_fit_results',True)
        scale = self.scales_dict[unit_prefix]

        self.sweep_pts_wo_cal_pts = deepcopy(self.sweep_points)
        self.scaled_sweep_pts_wo_cal_pts = deepcopy(self.scaled_sweep_points)
        if self.NoCalPoints is not 0:
            self.sweep_pts_wo_cal_pts = \
                self.sweep_pts_wo_cal_pts[:-self.NoCalPoints]
            self.scaled_sweep_pts_wo_cal_pts = \
                self.scaled_sweep_pts_wo_cal_pts[:-self.NoCalPoints]

        self.add_analysis_datagroup_to_file()

        #get the fit results (lmfit.ModelResult) and save them
        self.fit_res = self.fit_Rabi(print_fit_results)
        self.save_fitted_parameters(self.fit_res, var_name=self.value_names[0])

        #get the computed pi and piHalf amplitudes and save them
        self.get_amplitudes(**kw)
        self.save_computed_parameters(self.rabi_amplitudes,var_name=self.value_names[0])

        #Plot results
        self.plot_results(show_guess=show_guess, plot_amplitudes=plot_amplitudes,
                          plot_errorbars=plot_errorbars, scale=scale)

        #display figure
        if show:
            plt.show()

        #save figure
        self.save_fig(self.fig, figname=self.measurementstring+'_Rabi_fit', **kw)

        if close_file:
            self.data_file.close()

        return self.fit_res

    def plot_results(self, show_guess=False, plot_amplitudes=True,
                     plot_errorbars=True, scale=1):

        pi_pulse = self.rabi_amplitudes['piPulse']
        pi_half_pulse = self.rabi_amplitudes['piHalfPulse']

        textstr = ('  $\pi-Amp$ = %.3g ' % (pi_pulse)+self.parameter_units[0]+
                   ' $\pm$ (%.3g) '% (self.rabi_amplitudes['piPulse_std'])+
                   self.parameter_units[0]+
                   '\n$\pi/2-Amp$ = %.3g '% (pi_half_pulse)+
                   self.parameter_units[0]+
                   ' $\pm$ (%.3g) '% (self.rabi_amplitudes['piHalfPulse_std'])+
                   self.parameter_units[0])

        self.fig.text(0.5,0,textstr,
                 transform=self.ax.transAxes, fontsize=self.font_size,
                 verticalalignment='top',
                 horizontalalignment='center',bbox=self.box_props)

        #Used for plotting the fit (line 1776)
        best_vals = self.fit_res.best_values
        cos_fit_func = lambda a: fit_mods.CosFunc(a,
                                                  amplitude=best_vals['amplitude'],
                                                  frequency=best_vals['frequency'],
                                                  phase=best_vals['phase'],
                                                  offset=best_vals['offset'])

        #Plot error bars
        if plot_errorbars:
            a_tools.plot_errorbars(self.scaled_sweep_pts_wo_cal_pts,
                                   self.normalized_data_points,
                                   ax=self.ax,only_bars=True,
                                   linewidth=self.axes_line_width,
                                   marker='none',
                                   markersize=self.marker_size)

        # plot with initial guess
        if show_guess:
            self.ax.plot(self.scaled_sweep_pts_wo_cal_pts,
                    self.fit_res.init_fit, 'k--', linewidth=self.line_width)

        #Plot the calculated pi and pi/2 amplitudes
        if plot_amplitudes:

            piPulse_fit = cos_fit_func(pi_pulse)
            piHalfPulse_fit = cos_fit_func(pi_half_pulse)

            #plot 2 horizontal lines for piAmpl and piHaldAmpl
            self.ax.plot([min(self.scaled_sweep_points), max(self.scaled_sweep_points)],
                    [piPulse_fit, piPulse_fit], 'k--',
                    linewidth=self.line_width)
            self.ax.plot([min(self.scaled_sweep_points), max(self.scaled_sweep_points)],
                    [piHalfPulse_fit, piHalfPulse_fit], 'k--',
                    linewidth=self.line_width)
            #show only 2 sig figs
            self.ax.xaxis.set_major_formatter(FormatStrFormatter('%.2f'))
            self.ax.yaxis.set_major_formatter(FormatStrFormatter('%.2f'))
            #Set ticks and labels
            self.ax.set_xticks([min(self.scaled_sweep_points),pi_pulse,pi_half_pulse,
                                max(self.scaled_sweep_points)])
            self.ax.set_yticks([piPulse_fit,piHalfPulse_fit,1.0])
            #plot two points for the pi and piHalf pulses
            self.ax.plot(pi_pulse, piPulse_fit, 'ro',
                    markersize=self.marker_size_special)
            self.ax.plot(pi_half_pulse, piHalfPulse_fit, 'ro',
                    markersize=self.marker_size_special)

        #plot with best fit results
        x = np.linspace(self.sweep_points[0],
                        self.sweep_pts_wo_cal_pts[-1],
                        len(self.sweep_points)*100)
        y = cos_fit_func(x)
        self.ax.plot(x*scale, y, 'r-', linewidth=self.line_width)

    def get_amplitudes(self,**kw):

        #Extract the best fitted frequency and phase.
        freq_fit = self.fit_res.best_values['frequency']
        phase_fit = self.fit_res.best_values['phase']

        freq_std = self.fit_res.params['frequency'].stderr
        phase_std = self.fit_res.params['phase'].stderr

        assert freq_fit != 0 ,"Fitted frequency is zero."

        #If fitted_phase<0, shift fitted_phase by 4. This corresponds to a shift of 2pi in the argument of cos.
        if phase_fit < 0.1:
            phase_fit = 0

        #If phase_fit<1, the piHalf amplitude<0.
        if phase_fit < 1:
            logging.warning('The data could not be fitted correctly. The fitted '
                            'phase "%s" <1, which gives negative piHalf '
                            'amplitude.' %phase_fit)

        stepsize = self.sweep_points[1] - self.sweep_points[0]
        #Nyquist: wavelength>2*stepsize
        if (freq_fit) > 2*stepsize:
            logging.warning('The data could not be fitted correctly. The '
                            'frequency "%s" is too high.' %freq_fit)

        #Extract pi and pi/2 amplitudes from best fit values
        if phase_fit == 0:
            piPulse = 1/(2*freq_fit)
            piHalfPulse = 1/(4*freq_fit)
            piPulse_std = freq_std/freq_fit
            piHalfPulse_std = freq_std/freq_fit
        else:
            piPulse = phase_fit/(2*np.pi*freq_fit)
            piHalfPulse = piPulse - 1/(4*freq_fit)

            #Calculate std. deviation for pi and pi/2 amplitudes based on error propagation theory
            #(Source: http://ugastro.berkeley.edu/infrared09/PDF-2009/statistics1.pdf)
            #Errors were assumed to be uncorrelated.

            #extract cov(phase,freq)
            freq_idx = self.fit_res.var_names.index('frequency')
            phase_idx = self.fit_res.var_names.index('phase')
            if self.fit_res.covar is not None:
                cov_freq_phase = self.fit_res.covar[freq_idx,phase_idx]
            else:
                cov_freq_phase=0

            piPulse_std = piPulse*np.sqrt( (2*np.pi*freq_std/freq_fit)**2 + (phase_std/phase_fit)**2
                                           -cov_freq_phase/(np.pi*freq_fit*phase_fit) )
            piHalfPulse_std = np.sqrt( (piPulse_std)**2 + (freq_std/freq_fit)**2 )

        if kw.get('show_amplitudes',True):
            print(pretty(pi)+'-Pulse Amplitude = {:.6} '.format(piPulse)+
                  '('+self.parameter_units[-1]+')'+'\t'+
                  pretty(pi)+'-Pulse Stddev = {:.6} '.format(piPulse_std)+
                  '('+self.parameter_units[-1]+')'+'\n'+
                  pretty(pi)+'/2-Pulse Amlitude = {:.6} '.format(piHalfPulse)+
                  '('+self.parameter_units[-1]+')'+'\t'+
                  pretty(pi)+'/2-Pulse Stddev = {:.6} '.format(piHalfPulse_std)+
                  '('+self.parameter_units[-1]+')')

        #return as dict for ease of use with "save_computed_parameters"
        self.rabi_amplitudes = {'piPulse':piPulse,
                                'piPulse_std':piPulse_std,
                                'piHalfPulse':piHalfPulse,
                                'piHalfPulse_std':piHalfPulse_std}


class Rabi_Analysis(TD_Analysis):

    def __init__(self, label='Rabi', **kw):
        kw['label'] = label
        kw['h5mode'] = 'r+'
        super().__init__(**kw)

    def run_default_analysis(self, close_file=True, **kw):
        self.get_naming_and_values()
        self.fit_data(**kw)
        self.make_figures(**kw)
        if close_file:
            self.data_file.close()
        return self.fit_res

    def make_figures(self, **kw):
        show_guess = kw.pop('show_guess', False)
        self.fig, self.axs = plt.subplots(2, 1, figsize=(5, 6))
        for i in [0, 1]:
            if i == 0:
                plot_title = kw.pop('plot_title', textwrap.fill(
                                    self.timestamp_string + '_' +
                                    self.measurementstring, 40))
            else:
                plot_title = ''
            self.axs[i].ticklabel_format(useOffset=False)
            self.plot_results_vs_sweepparam(x=self.sweep_points,
                                            y=self.measured_values[i],
                                            fig=self.fig, ax=self.axs[i],
                                            xlabel=self.xlabel,
                                            ylabel=self.ylabels[i],
                                            save=False,
                                            plot_title=plot_title)

            fine_fit = self.fit_res[i].model.func(
                x_fine, **self.fit_res[i].best_values)
            #adding the fitted amp180
            if 'period' in self.fit_res[i].params.keys():
                label='amp180 = {:.3e}'.format(abs(self.fit_res[i].params['period'].value)/2)
            else:
                label='amp180 = {:.3e}'.format(abs(self.fit_res[i].params['x0'].value))
            self.axs[i].plot(x_fine, fine_fit,label=label )
            ymin = min(self.measured_values[i])
            ymax = max(self.measured_values[i])
            yspan = ymax-ymin
            self.axs[i].set_ylim(ymin-0.23*yspan, 0.05*yspan+ymax)
            self.axs[i].legend(frameon=False, loc='lower left')

            if show_guess:
                fine_fit = self.fit_res[i].model.func(
                    x_fine, **self.fit_res[i].init_values)
                self.axs[i].plot(x_fine, fine_fit, label='guess')   #plot fit function with guess params
                self.axs[i].legend(loc='best')
        self.save_fig(self.fig, fig_tight=False, **kw)

    def fit_data(self, print_fit_results=False, **kw):
        model = fit_mods.CosModel
        self.fit_res = ['', '']
        # It would be best to do 1 fit to both datasets but since it is
        # easier to do just one fit we stick to that.
        # We make an initial guess of the Rabi period using both quadratures
        data = np.sqrt(self.measured_values[0]**2+self.measured_values[1]**2)
        params = model.guess(model, data=data,
                                 t=self.sweep_points)
        fit_res = fit_mods.CosModel.fit(
                data=data,
                t=self.sweep_points,
                params=params)
        freq_guess = fit_res.values['frequency']
        for i in [0, 1]:
            params = model.guess(model, data=self.measured_values[i],
                                 t=self.sweep_points)
            params['frequency'].value = freq_guess
            self.fit_res[i] = fit_mods.CosModel.fit(
                data=self.measured_values[i],
                t=self.sweep_points,
                params=params)
            try:
                self.add_analysis_datagroup_to_file()
                self.save_fitted_parameters(fit_res=self.fit_res[i],
                                            var_name=self.value_names[i])
            except Exception as e:
                logging.warning(e)


class TD_UHFQC(TD_Analysis):

    def __init__(self, NoCalPoints=4, center_point=31, make_fig=True,
                 zero_coord=None, one_coord=None, cal_points=None,
                 plot_cal_points=True, **kw):
        super(TD_UHFQC, self).__init__(**kw)

    def run_default_analysis(self,
                             close_main_fig=True,  **kw):
        super(TD_UHFQC, self).run_default_analysis(**kw)
        measured_values = a_tools.normalize_data_v3(self.measured_values[0])

        fig, ax = plt.subplots(1, figsize=(8, 6))

        ax.plot(self.sweep_points*1e9, measured_values, '-o')
        ax.set_ylim(-0.05, 1.05)
        ax.xaxis.label.set_fontsize(13)
        ax.yaxis.label.set_fontsize(13)
        ax.set_xlabel('Time (ns)')
        ax.set_ylabel(r'$F |1\rangle$')

        ax.set_title('%s: TD Scan' % self.timestamp_string)

        self.save_fig(fig, fig_tight=False, **kw)


class Echo_analysis(TD_Analysis):

    def run_default_analysis(self, close_file=True, **kw):
        self.get_naming_and_values()
        self.rotate_and_normalize_data()
        self.fit_data(**kw)
        self.make_figures(**kw)
        if close_file:
            self.data_file.close()
        return self.fit_res
        pass

    def fit_data(self, print_fit_results=False, **kw):

        self.add_analysis_datagroup_to_file()
        # Instantiating here ensures models have no memory of constraints
        model = lmfit.Model(fit_mods.ExpDecayFunc)
        model.guess = fit_mods.exp_dec_guess

        params = model.guess(model, data=self.corr_data[:-self.NoCalPoints],
                             t=self.sweep_points[:-self.NoCalPoints])
        self.fit_res = model.fit(data=self.corr_data[:-self.NoCalPoints],
                                 t=self.sweep_points[:-self.NoCalPoints],
                                 params=params)
        self.save_fitted_parameters(fit_res=self.fit_res,
                                    var_name='corr_data')

    def make_figures(self, **kw):
        show_guess = kw.pop('show_guess', False)
        self.fig, self.ax = plt.subplots(figsize=(5, 3))
        x_fine = np.linspace(min(self.sweep_points), max(self.sweep_points),
                             1000)
        plot_title = kw.pop('plot_title', textwrap.fill(
                            self.timestamp_string + '_' +
                            self.measurementstring, 40))
        self.plot_results_vs_sweepparam(x=self.sweep_points,
                                        y=self.corr_data,
                                        fig=self.fig, ax=self.ax,
                                        xlabel=self.xlabel,
                                        ylabel=r'F$|1\rangle$',
                                        save=False,
                                        plot_title=plot_title)

        self.ax.plot(x_fine, self.fit_res.eval(t=x_fine), label='fit')
        textstr = '$T_2$={:.3g}$\pm$({:.3g})s '.format(
            self.fit_res.params['tau'].value,
            self.fit_res.params['tau'].stderr)
        if show_guess:
            self.ax.plot(x_fine, self.fit_res.eval(
                t=x_fine, **self.fit_res.init_values), label='guess')
            self.ax.legend(loc='best')

        self.ax.ticklabel_format(style='sci', scilimits=(0, 0))
        self.ax.text(0.4, 0.95, textstr, transform=self.ax.transAxes,
                     fontsize=11, verticalalignment='top',
                     bbox=self.box_props)
        self.save_fig(self.fig, fig_tight=True, **kw)


class Rabi_parabola_analysis(Rabi_Analysis):

    def fit_data(self, print_fit_results=False, **kw):
        self.add_analysis_datagroup_to_file()
        model = lmfit.models.ParabolicModel()
        self.fit_res = ['', '']
        # It would be best to do 1 fit to both datasets but since it is
        # easier to do just one fit we stick to that.
        for i in [0, 1]:
            model.set_param_hint('x0', expr='-b/(2*a)')
            params = model.guess(data=self.measured_values[i],
                                 x=self.sweep_points)
            self.fit_res[i] = model.fit(
                data=self.measured_values[i],
                x=self.sweep_points,
                params=params)
            self.save_fitted_parameters(fit_res=self.fit_res[i],
                                        var_name=self.value_names[i])


class Motzoi_XY_analysis(TD_Analysis):

    '''
    Analysis for the Motzoi XY sequence (Xy-Yx)
    Extracts the alternating datapoints and then fits two polynomials.
    The intersect of the fits corresponds to the optimum motzoi parameter.
    '''

    def __init__(self, label='Motzoi', **kw):
        kw['label'] = label
        kw['h5mode'] = 'r+'
        super().__init__(**kw)

    def run_default_analysis(self, close_file=True, close_main_fig=True, **kw):
        self.get_naming_and_values()
        self.add_analysis_datagroup_to_file()
        self.cal_points = kw.pop('cal_point', [[-4, -3], [-2, -1]])
        self.rotate_and_normalize_data()
        self.add_dataset_to_analysisgroup('Corrected data',
                                          self.corr_data)
        self.analysis_group.attrs.create('corrected data based on',
                                         'calibration points'.encode('utf-8'))
        # Only the unfolding part here is unique to this analysis
        self.sweep_points_Xy = self.sweep_points[:-4:2]
        self.sweep_points_Yx = self.sweep_points[1:-4:2]
        self.corr_data_Xy = self.corr_data[:-4:2]
        self.corr_data_Yx = self.corr_data[1:-4:2]

        self.fit_data(**kw)
        self.make_figures(**kw)

        opt_motzoi = self.calculate_optimal_motzoi()

        if close_file:
            self.data_file.close()
        return opt_motzoi

    def make_figures(self, **kw):
        # Unique in that it has hardcoded names and ponits to plot
        show_guess = kw.pop('show_guess', False)
        self.fig, self.ax = plt.subplots(1, 1, figsize=(5, 3))
        x_fine = np.linspace(min(self.sweep_points), max(self.sweep_points),
                             1000)
        plot_title = kw.pop('plot_title', textwrap.fill(
                            self.timestamp_string + '_' +
                            self.measurementstring, 40))
        self.ax.set_title(plot_title)

        self.ax.ticklabel_format(useOffset=False)
        self.ax.set_xlabel(kw.pop('xlabel', self.xlabel))
        self.ax.set_ylabel(kw.pop('ylabel', r'$F|1\rangle$'))
        self.ax.plot(self.sweep_points_Xy, self.corr_data_Xy,
                     'o', c='b', label='Xy')
        self.ax.plot(self.sweep_points_Yx, self.corr_data_Yx,
                     'o', c='r', label='Yx')
        c = ['b', 'r']
        if hasattr(self, 'fit_res'):
            for i in range(len(self.fit_res)):
                fine_fit = self.fit_res[i].model.func(
                    x_fine, **self.fit_res[i].best_values)
                self.ax.plot(x_fine, fine_fit, c=c[i], label='fit')
                if show_guess:
                    fine_fit = self.fit_res[i].model.func(
                        x_fine, **self.fit_res[i].init_values)
                    self.ax.plot(x_fine, fine_fit, c=c[i], label='guess')

        self.ax.legend(loc='best')
        self.ax.set_ylim(-.1, 1.1)
        self.save_fig(self.fig, fig_tight=True, **kw)

    def fit_data(self, **kw):
        model = lmfit.models.ParabolicModel()
        self.fit_res = ['', '']

        params = model.guess(data=self.corr_data_Xy,
                             x=self.sweep_points_Xy)
        self.fit_res[0] = model.fit(
            data=self.corr_data_Xy,
            x=self.sweep_points_Xy,
            params=params)
        self.save_fitted_parameters(fit_res=self.fit_res[0],
                                    var_name='Xy')

        params = model.guess(data=self.corr_data_Yx,
                             x=self.sweep_points_Yx)
        self.fit_res[1] = model.fit(
            data=self.corr_data_Yx,
            x=self.sweep_points_Yx,
            params=params)
        self.save_fitted_parameters(fit_res=self.fit_res[1],
                                    var_name='Yx')

    def calculate_optimal_motzoi(self):
        '''
        The best motzoi parameter is there where both curves intersect.
        As a parabola can have 2 intersects.
        Will default to picking the one closest to zero
        '''
        b_vals0 = self.fit_res[0].best_values
        b_vals1 = self.fit_res[1].best_values
        x1, x2 = a_tools.solve_quadratic_equation(
            b_vals1['a']-b_vals0['a'], b_vals1['b']-b_vals0['b'],
            b_vals1['c']-b_vals0['c'])
        self.optimal_motzoi = min(x1, x2, key=lambda x: abs(x))
        return self.optimal_motzoi

class QScale_Analysis(TD_Analysis):

    '''
    Analysis for the QScale sequence ( (xX)-(xY)-(xmY) ).
    Extracts the alternating data points and then fits two lines ((xY) and (xmY)) and a constant (xX).
    The intersect of the fits corresponds to the optimum motzoi parameter.

    1. The I and Q data are rotated and normalized based on the calibration points. In most
       analysis routines, the latter are typically 4: 2 X180 measurements, and 2 identity measurements,
       which get averaged resulting in one X180 point and one identity point.
    2. The data points for the same qscale value are extracted (every other 3rd point because the sequence
       used for this measurement applies the 3 sets of pulses ( (xX)-(xY)-(xmY) ) consecutively for each qscale value).
    3. The xX data is fitted to a lmfit.models.ConstantModel(), and the other 2 to an lmfit.models.LinearModel().
    4. The data and the resulting fits are all plotted on the same graph (self.make_figures).
    5. The optimal qscale parameter is obtained from the point where the 2 linear fits intersect.

    Possible input parameters:
        auto              (default=True)                    automatically perform the entire analysis upon call
        label             (default=none?)                   Label of the analysis routine
        folder            (default=working folder)          Working folder
        NoCalPoints       (default=4)                       Number of calibration points
        cal_points        (default=[[-4, -3], [-2, -1]])    The indices of the calibration points
        show              (default=True)                    show the plot
        show_guess        (default=False)                   plot with initial guess values
        show_qscale       (default=True)                    print the found qscale value and stddev
        plot_title        (default=measurementstring)       the title for the plot as a string
        xlabel            (default=self.xlabel)             the label for the x axis as a string
        ylabel            (default=r'$F|1\rangle$')         the label for the x axis as a string
        close_file        (default=True)                    close the hdf5 file

    The default analysis (auto=True) returns the fit results
    '''

    def __init__(self, label='QScale', **kw):
        kw['label'] = label
        kw['h5mode'] = 'r+'
        super().__init__(**kw)

    def run_default_analysis(self, close_file=True, close_main_fig=True,
                             show=False, unit_prefix='', **kw):

        super().run_default_analysis(show=show,
                                     close_file=close_file,unit_prefix=unit_prefix,
                                     close_main_figure=close_main_fig,
                                     save_fig=False,**kw)

        self.add_analysis_datagroup_to_file()
        # self.cal_points = kw.pop('cal_points', [[-4, -3], [-2, -1]])
        # self.rotate_and_normalize_data()
        # self.add_dataset_to_analysisgroup('Corrected data',
        #                                   self.corr_data)
        # self.analysis_group.attrs.create('corrected data based on',
        #                                  'calibration points'.encode('utf-8'))

        # Only the unfolding part here is unique to this analysis
        self.sweep_points_xX = self.sweep_points[:-4:3]
        self.sweep_points_xY = self.sweep_points[1:-4:3]
        self.sweep_points_xmY = self.sweep_points[2:-4:3]
        self.corr_data_xX = self.normalized_values[:-4:3]
        self.corr_data_xY = self.normalized_values[1:-4:3]
        self.corr_data_xmY = self.normalized_values[2:-4:3]

        self.fit_data(**kw)
        self.make_figures(**kw)

        opt_qscale = self.calculate_optimal_qscale(**kw)
        self.save_computed_parameters(opt_qscale,var_name=self.value_names[0])

        if kw.pop('save_fig',True):
            self.save_fig(self.fig, figname=self.measurementstring+'_Qscale_fit', **kw)

        if close_file:
            self.data_file.close()

        return self.fit_res

    def make_figures(self, **kw):

        # Unique in that it has hardcoded names and points to plot
        show_guess = kw.pop('show_guess', False)

        x_fine = np.linspace(min(self.sweep_points), max(self.sweep_points), 1000)
        # self.ax.plot(self.sweep_points_xX, self.corr_data_xX, 'o', c='b', label=r'$X_{\frac{\pi}{2}}X_{\pi}$')
        # self.ax.plot(self.sweep_points_xY, self.corr_data_xY, 'o', c='g', label=r'$X_{\frac{\pi}{2}}Y_{\pi}$')
        # self.ax.plot(self.sweep_points_xmY, self.corr_data_xmY, 'o', c='r', label=r'$X_{\frac{\pi}{2}}Y_{-\pi}$')

        self.plot_results_vs_sweepparam(self.sweep_points_xX, self.corr_data_xX, self.fig, self.ax,
                                        marker='-ob',label=r'$X_{\frac{\pi}{2}}X_{\pi}$',
                                        ticks_around=True)
        self.plot_results_vs_sweepparam(self.sweep_points_xY, self.corr_data_xY, self.fig, self.ax,
                                        marker='-og',label=r'$X_{\frac{\pi}{2}}Y_{\pi}$',
                                        ticks_around=True)
        self.plot_results_vs_sweepparam(self.sweep_points_xmY, self.corr_data_xmY, self.fig, self.ax,
                                        marker='-or',label=r'$X_{\frac{\pi}{2}}Y_{-\pi}$',
                                        ticks_around=True)


        c = ['b', 'g', 'r']
        if hasattr(self, 'fit_res'):
            for i in range(len(self.fit_res)):
                fine_fit = self.fit_res[i].model.func(
                    x_fine, **self.fit_res[i].best_values)
                self.ax.plot(x_fine, fine_fit, c=c[i], label='fit')
                if show_guess:
                    fine_fit = self.fit_res[i].model.func(
                        x_fine, **self.fit_res[i].init_values)
                    self.ax.plot(x_fine, fine_fit, c=c[i], label='guess')

        self.ax.legend(loc='best')
        self.ax.set_ylim(-.1, 1.1)

        if kw.get('show',True):
            plt.show()

    def fit_data(self, **kw):

        model_const = lmfit.models.ConstantModel()
        model_linear = lmfit.models.LinearModel()
        self.fit_res = ['', '', '']

        #Fit xX measurement - constant
        params = model_const.guess(data=self.corr_data_xX,
                             x=self.sweep_points_xX)
        self.fit_res[0] = model_const.fit(
            data=self.corr_data_xX,
            x=self.sweep_points_xX,
            params=params)
        self.save_fitted_parameters(fit_res=self.fit_res[0],
                                    var_name='xX')

        #Fit xY measurement
        params = model_linear.guess(data=self.corr_data_xY,
                             x=self.sweep_points_xY)
        self.fit_res[1] = model_linear.fit(
            data=self.corr_data_xY,
            x=self.sweep_points_xY,
            params=params)
        self.save_fitted_parameters(fit_res=self.fit_res[1],
                                    var_name='xY')

        #Fit xmY measurement
        params = model_linear.guess(data=self.corr_data_xmY,
                             x=self.sweep_points_xmY)
        self.fit_res[2] = model_linear.fit(
            data=self.corr_data_xmY,
            x=self.sweep_points_xmY,
            params=params)
        self.save_fitted_parameters(fit_res=self.fit_res[2],
                                    var_name='xmY')

        if kw.get('print_fit_results',True):
            print('Fit Report - X'+pretty(pi)+'/2 X'+pretty(pi)+':\n{}\n'.format(self.fit_res[0].fit_report())+
                  'Fit Report - X'+pretty(pi)+'/2 Y'+pretty(pi)+':\n{}\n'.format(self.fit_res[1].fit_report())+
                  'Fit Report - X'+pretty(pi)+'/2 Y-'+pretty(pi)+':\n{}\n'.format(self.fit_res[2].fit_report()))

    def calculate_optimal_qscale(self, **kw):

        #The best qscale parameter is the point where all 3 curves intersect.

        show_qscale = kw.get('show_qscale', True)

        #b_vals0 = self.fit_res[0].best_values
        b_vals1 = self.fit_res[1].best_values
        b_vals2 = self.fit_res[2].best_values
        optimal_qscale = (b_vals1['intercept']-b_vals2['intercept'])/(b_vals2['slope']-b_vals1['slope'])

        #Calculate standard deviation
        #(Source: http://ugastro.berkeley.edu/infrared09/PDF-2009/statistics1.pdf)
        b1_idx = self.fit_res[1].var_names.index('intercept')
        m1_idx = self.fit_res[1].var_names.index('slope')
        b2_idx = self.fit_res[2].var_names.index('intercept')
        m2_idx = self.fit_res[2].var_names.index('slope')
        cov_b1_m1 = self.fit_res.covar[b1_idx,m1_idx]
        cov_b2_m2 = self.fit_res.covar[b2_idx,m2_idx]
        cov_qscale = - cov_b1_m1 - cov_b2_m2

        intercept_diff_mean = self.fit_res[1].params['intercept'].value - \
                              self.fit_res[2].params['intercept'].value
        slope_diff_mean = self.fit_res[2].params['slope'].value - \
                          self.fit_res[1].params['slope'].value
        intercept_diff_std_squared = (self.fit_res[1].params['intercept'].stderr)**2 - \
                                     (self.fit_res[2].params['intercept'].stderr)**2
        slope_diff_std_squared = (self.fit_res[2].params['slope'].stderr)**2 - \
                                 (self.fit_res[1].params['slope'].stderr)**2

        optimal_qscale_stddev = self.optimal_qscale*np.sqrt(
            intercept_diff_std_squared/((intercept_diff_mean)**2) + slope_diff_std_squared/((slope_diff_mean)**2) - \
            2*cov_qscale/(intercept_diff_mean*slope_diff_mean) )

        if show_qscale:
            print('Optimal QScale Parameter = {} \t QScale Stddev = {}'.format(optimal_qscale, optimal_qscale_stddev))

        #return as dict for use with "save_computed_parameters"
        self.optimal_qscale = {'qscale':optimal_qscale, 'qscale_std':optimal_qscale_stddev}

        return self.optimal_qscale

class Rabi_Analysis_old(TD_Analysis):

    '''
    This is the old Rabi analysis for the mathematica sequences of 60 points
    '''

    def __init__(self, label='Rabi',  **kw):
        kw['label'] = label
        kw['h5mode'] = 'r+'
        super(self.__class__, self).__init__(**kw)

    def run_default_analysis(self, print_fit_results=False, **kw):
        self.add_analysis_datagroup_to_file()
        show_guess = kw.pop('show_guess', False)
        show_fig = kw.pop('show_fig', False)
        close_file = kw.pop('close_file', True)
        figsize = kw.pop('figsize', (11, 10))

        self.get_naming_and_values()
        if self.sweep_unit != 'arb unit':
            # If the control is not off the tektronix the center should be 0
            self.center_point = 0

        fig, axarray = plt.subplots(2, 1, figsize=figsize)
        fit_res = [None]*len(self.value_names)

        for i, name in enumerate(self.value_names):
            offset_estimate = np.mean(self.measured_values[i])
            if (np.mean(self.measured_values[i][30:34]) <
                    np.mean(self.measured_values[i][34:38])):
                amplitude_sign = -1.
            else:
                amplitude_sign = 1.
            amplitude_estimate = amplitude_sign*abs(max(
                self.measured_values[i])-min(self.measured_values[i]))/2
            w = np.fft.fft(
                self.measured_values[i][:-self.NoCalPoints]-offset_estimate)
            index_of_fourier_maximum = np.argmax(np.abs(w[1:len(w)/2]))+1
            fourier_index_to_freq = 1/abs(self.sweep_points[0] -
                                          self.sweep_points[-self.NoCalPoints])
            if index_of_fourier_maximum < 3:
                print(
                    'Rabi period too long for fourier analysis, using single period as default guess')
                frequency_estimate = fourier_index_to_freq
            else:
                frequency_estimate = fourier_index_to_freq * \
                    index_of_fourier_maximum
            # Guess for params

            fit_mods.CosModel.set_param_hint('amplitude',
                                             value=amplitude_estimate)
            fit_mods.CosModel.set_param_hint('frequency',
                                             value=frequency_estimate,
                                             min=0, max=1/8.)
            fit_mods.CosModel.set_param_hint('offset',
                                             value=offset_estimate)
            fit_mods.CosModel.set_param_hint('phase',
                                             value=0,
                                             # Should be at the center
                                             # we let sign take care of
                                             # flipping
                                             vary=False),

            self.params = fit_mods.CosModel.make_params()
            displaced_fitting_axis = self.sweep_points[:-self.NoCalPoints] - \
                self.center_point

            fit_res[i] = fit_mods.CosModel.fit(
                data=self.measured_values[i][:-self.NoCalPoints],
                t=displaced_fitting_axis,
                params=self.params)
            self.fit_results.append(fit_res[i])
            self.save_fitted_parameters(fit_res[i],
                                        var_name=name)
            best_vals = fit_res[i].best_values

            if print_fit_results:
                print(fit_res[i].fit_report())

            if not best_vals['frequency'] == 0:
                self.drive_scaling_factor = self.calculate_drive_scaling_factor(
                    best_vals['frequency'])
            else:
                logging.warning('FIXME something wrong with frequency fit')
                self.drive_scaling_factor = 1

            if show_guess:
                axarray[i].plot(self.sweep_points[:-self.NoCalPoints],
                                fit_res[i].init_fit, 'k--')
            x = np.linspace(min(displaced_fitting_axis),
                            max(displaced_fitting_axis),
                            len(displaced_fitting_axis)*100)

            y = fit_mods.CosFunc(x,
                                 frequency=best_vals['frequency'],
                                 phase=best_vals['phase'],
                                 amplitude=best_vals['amplitude'],
                                 offset=best_vals['offset'])
            axarray[i].plot(x+self.center_point, y, 'r-')

            textstr = (
                '''    $f$ = %.3g $\pm$ (%.3g)
                       $A$ = %.3g $\pm$ (%.3g)
                       $\phi$ = %.3g $\pm$ (%.3g)
                       $a_0$ = %.3g $\pm$ (%.3g)''' % (
                    fit_res[i].params['frequency'].value,
                    fit_res[i].params['frequency'].stderr,
                    fit_res[i].params['amplitude'].value,
                    fit_res[i].params['amplitude'].stderr,
                    fit_res[i].params['phase'].value,
                    fit_res[i].params['phase'].stderr,
                    fit_res[i].params['offset'].value,
                    fit_res[i].params['offset'].stderr))

            axarray[i].text(0.65, 0.95, textstr,
                            transform=axarray[i].transAxes,
                            fontsize=11, verticalalignment='top',
                            horizontalalignment='left',
                            bbox=self.box_props)
            self.plot_results_vs_sweepparam(x=self.sweep_points,
                                            y=self.measured_values[i],
                                            fig=fig, ax=axarray[i],
                                            xlabel=self.xlabel,
                                            ylabel=str(self.value_names[i]),
                                            save=False)

        if show_fig:
            plt.show()
        self.save_fig(fig, figname=self.sweep_name+'Rabi_fit', **kw)
        if close_file:
            self.data_file.close()
        return fit_res

    def calculate_drive_scaling_factor(self, frequency):
        '''
        This works by the assumption that you want to have 1.5 Rabi periods
        in your signal. This means that the pi amplitude should be at .75 of
        the max amplitude.
        '''
        desired_period_in_indices = \
            (len(self.sweep_points)-self.NoCalPoints)/1.5
        sorted_swp = np.sort(self.sweep_points)
        # Sorting needed for when data is taken in other than ascending order
        step_per_index = sorted_swp[1] - sorted_swp[0]
        desired_period = desired_period_in_indices * step_per_index
        # calibration points max should be at -20
        # and + 20 from the center -> period of 80
        desired_freq = 1/desired_period
        rabi_scaling = desired_freq / frequency
        return rabi_scaling

    def get_drive_scaling_factor(self):
        best_fit = self.get_best_fit_results()
        frequency = best_fit['frequency'].attrs['value']

        drive_scaling_factor = self.calculate_drive_scaling_factor(frequency)

        print('Drive scaling factor: %.2f' % drive_scaling_factor)
        return drive_scaling_factor


class SSRO_Analysis(MeasurementAnalysis):

    '''
    Analysis class for Single Shot Readout.
    Scripts finds optimum rotation of IQ plane leaving all information in the
    I-quadrature.
    Then, for both On and Off datasets unbinned s-curves are fitted with the
    sum of two gaussians. From the fits two fidelity numbers are extracted:

    outputs two fidelity numbers:
        - F: the maximum separation between the two double gauss fits
        - F_corrected: the maximum separation between the largest normalized
                    gausses of both double gauss fits
                    this thereby aims to correct the data for
                    - imperfect pulses
                    - relaxation
                    - residual excitation
                    This figure of merit is unstable for low (<0.30 fidelity)
    outputs one optimum voltage
        -V_opt: the optimum threshold voltage is equal for both definitions of
                fidelity.

    Nofits option is added to skip the double gaussian fitting and extract
    the optimum threshold and fidelity from cumulative histograms.
    '''

    def __init__(self, **kw):
        kw['h5mode'] = 'r+'
        self.rotate = kw.pop('rotate', True)
        super(self.__class__, self).__init__(**kw)

    def run_default_analysis(self, rotate=True,
                             nr_samples=2,
                             sample_0=0,
                             sample_1=1,
                             channels=['I', 'Q'],
                             no_fits=False,
                             print_fit_results=False, **kw):

        self.add_analysis_datagroup_to_file()
        self.no_fits = no_fits
        self.get_naming_and_values()
        # plotting histograms of the raw shots on I and Q axis

        if len(channels) == 1:
            shots_I_data = self.get_values(key=channels[0])
            shots_I_data_0, shots_I_data_1 = a_tools.zigzag(shots_I_data,
                                                            sample_0, sample_1, nr_samples)
            shots_Q_data_0 = shots_I_data_0*0
            shots_Q_data_1 = shots_I_data_1*0

        else:
            # Try getting data by name first and by index otherwise
            try:
                shots_I_data = self.get_values(key=channels[0])
                shots_Q_data = self.get_values(key=channels[1])
            except:
                shots_I_data = self.measured_values[0]
                shots_Q_data = self.measured_values[1]

            shots_I_data_0, shots_I_data_1 = a_tools.zigzag(shots_I_data,
                                                            sample_0, sample_1, nr_samples)
            shots_Q_data_0, shots_Q_data_1 = a_tools.zigzag(shots_Q_data,
                                                            sample_0, sample_1, nr_samples)

        # cutting off half data points (odd number of data points)
        min_len = np.min([np.size(shots_I_data_0), np.size(shots_I_data_1),
                          np.size(shots_Q_data_0), np.size(shots_Q_data_1)])
        shots_I_data_0 = shots_I_data_0[0:min_len]
        shots_I_data_1 = shots_I_data_1[0:min_len]
        shots_Q_data_0 = shots_Q_data_0[0:min_len]
        shots_Q_data_1 = shots_Q_data_1[0:min_len]

        # rotating IQ-plane to transfer all information to the I-axis
        if self.rotate:
            theta, shots_I_data_1_rot, shots_I_data_0_rot = \
                self.optimize_IQ_angle(shots_I_data_1, shots_Q_data_1,
                                       shots_I_data_0, shots_Q_data_0, min_len,
                                       **kw)
            self.theta = theta
        else:
            self.theta = 0
            shots_I_data_1_rot = shots_I_data_1
            shots_I_data_0_rot = shots_I_data_0

            cmap = kw.pop('cmap', 'viridis')
            # plotting 2D histograms of mmts with pulse

            n_bins = 120  # the bins we want to have around our data
            I_min = min(min(shots_I_data_0), min(shots_I_data_1))
            I_max = max(max(shots_I_data_0), max(shots_I_data_1))
            Q_min = min(min(shots_Q_data_0), min(shots_Q_data_1))
            Q_max = max(max(shots_Q_data_0), max(shots_Q_data_1))
            edge = max(abs(I_min), abs(I_max), abs(Q_min), abs(Q_max))
            H0, xedges0, yedges0 = np.histogram2d(shots_I_data_0, shots_Q_data_0,
                                                  bins=n_bins,
                                                  range=[[I_min, I_max],
                                                         [Q_min, Q_max]],
                                                  normed=True)
            H1, xedges1, yedges1 = np.histogram2d(shots_I_data_1, shots_Q_data_1,
                                                  bins=n_bins,
                                                  range=[[I_min, I_max, ],
                                                         [Q_min, Q_max, ]],
                                                  normed=True)
            fig, axarray = plt.subplots(nrows=1, ncols=2)
            axarray[0].tick_params(axis='both', which='major',
                                   labelsize=5, direction='out')
            axarray[1].tick_params(axis='both', which='major',
                                   labelsize=5, direction='out')

            plt.subplots_adjust(hspace=20)

            axarray[0].set_title('2D histogram, pi pulse')
            im1 = axarray[0].imshow(np.transpose(H1), interpolation='nearest', origin='low',
                                    extent=[xedges1[0], xedges1[-1],
                                            yedges1[0], yedges1[-1]], cmap=cmap)
            axarray[0].set_xlabel('Int. I (V)')
            axarray[0].set_ylabel('Int. Q (V)')
            axarray[0].set_xlim(-edge, edge)
            axarray[0].set_ylim(-edge, edge)

            # plotting 2D histograms of mmts with no pulse
            axarray[1].set_title('2D histogram, no pi pulse')
            im0 = axarray[1].imshow(np.transpose(H0), interpolation='nearest', origin='low',
                                    extent=[xedges0[0], xedges0[-1], yedges0[0],
                                            yedges0[-1]], cmap=cmap)
            axarray[1].set_xlabel('Int. I (V)')
            axarray[1].set_ylabel('Int. Q (V)')
            axarray[1].set_xlim(-edge, edge)
            axarray[1].set_ylim(-edge, edge)

            self.save_fig(fig, figname='SSRO_Density_Plots', **kw)

            self.avg_0_I = np.mean(shots_I_data_0)
            self.avg_1_I = np.mean(shots_I_data_1)
            self.avg_0_Q = np.mean(shots_Q_data_0)
            self.avg_1_Q = np.mean(shots_Q_data_1)
        # making gaussfits of s-curves

        self.no_fits_analysis(shots_I_data_1_rot, shots_I_data_0_rot, min_len,
                              **kw)
        if self.no_fits is False:
            self.s_curve_fits(shots_I_data_1_rot, shots_I_data_0_rot, min_len,
                              **kw)
        self.finish(**kw)

    def optimize_IQ_angle(self, shots_I_1, shots_Q_1, shots_I_0,
                          shots_Q_0, min_len, plot_2D_histograms=True,
                          **kw):
        cmap = kw.pop('cmap', 'viridis')
        # plotting 2D histograms of mmts with pulse

        n_bins = 120  # the bins we want to have around our data
        I_min = min(min(shots_I_0), min(shots_I_1))
        I_max = max(max(shots_I_0), max(shots_I_1))
        Q_min = min(min(shots_Q_0), min(shots_Q_1))
        Q_max = max(max(shots_Q_0), max(shots_Q_1))
        edge = max(abs(I_min), abs(I_max), abs(Q_min), abs(Q_max))
        H0, xedges0, yedges0 = np.histogram2d(shots_I_0, shots_Q_0,
                                              bins=n_bins,
                                              range=[[I_min, I_max],
                                                     [Q_min, Q_max]],
                                              normed=True)
        H1, xedges1, yedges1 = np.histogram2d(shots_I_1, shots_Q_1,
                                              bins=n_bins,
                                              range=[[I_min, I_max, ],
                                                     [Q_min, Q_max, ]],
                                              normed=True)

        if plot_2D_histograms:
            fig, axarray = plt.subplots(nrows=1, ncols=2)
            axarray[0].tick_params(axis='both', which='major',
                                   labelsize=5, direction='out')
            axarray[1].tick_params(axis='both', which='major',
                                   labelsize=5, direction='out')

            plt.subplots_adjust(hspace=20)

            axarray[0].set_title('2D histogram, pi pulse')
            im1 = axarray[0].imshow(np.transpose(H1), interpolation='nearest', origin='low',
                                    extent=[xedges1[0], xedges1[-1],
                                            yedges1[0], yedges1[-1]], cmap=cmap)
            axarray[0].set_xlabel('Int. I (V)')
            axarray[0].set_ylabel('Int. Q (V)')
            axarray[0].set_xlim(-edge, edge)
            axarray[0].set_ylim(-edge, edge)

            # plotting 2D histograms of mmts with no pulse
            axarray[1].set_title('2D histogram, no pi pulse')
            im0 = axarray[1].imshow(np.transpose(H0), interpolation='nearest', origin='low',
                                    extent=[xedges0[0], xedges0[-1], yedges0[0],
                                            yedges0[-1]], cmap=cmap)
            axarray[1].set_xlabel('Int. I (V)')
            axarray[1].set_ylabel('Int. Q (V)')
            axarray[1].set_xlim(-edge, edge)
            axarray[1].set_ylim(-edge, edge)

            self.save_fig(fig, figname='SSRO_Density_Plots', **kw)

        # this part performs 2D gaussian fits and calculates coordinates of the
        # maxima
        def gaussian(height, center_x, center_y, width_x, width_y):
            width_x = float(width_x)
            width_y = float(width_y)
            return lambda x, y: height*np.exp(-(((center_x-x)/width_x)**2+(
                                              (center_y-y)/width_y)**2)/2)

        def fitgaussian(data):
            params = moments(data)
            errorfunction = lambda p: np.ravel(gaussian(*p)(*np.indices(
                                               data.shape))-data)
            p, success = optimize.leastsq(errorfunction, params)
            return p

        def moments(data):
            total = data.sum()
            X, Y = np.indices(data.shape)
            x = (X*data).sum()/total
            y = (Y*data).sum()/total
            col = data[:, int(y)]
            eps = 1e-8  # To prevent division by zero
            width_x = np.sqrt(abs((np.arange(col.size)-y)**2*col).sum()/(
                              col.sum()+eps))
            row = data[int(x), :]
            width_y = np.sqrt(abs((np.arange(row.size)-x)**2*row).sum()/(
                              row.sum()+eps))
            height = data.max()
            return height, x, y, width_x, width_y

        data0 = H0
        params0 = fitgaussian(data0)
        fit0 = gaussian(*params0)
        data1 = H1
        params1 = fitgaussian(data1)
        fit1 = gaussian(*params1)
        # interpolating to find the gauss top x and y coordinates
        x_lin = np.linspace(0, n_bins, n_bins+1)
        y_lin = np.linspace(0, n_bins, n_bins+1)
        f_x_1 = interp1d(x_lin, xedges1)
        x_1_max = f_x_1(params1[1])
        f_y_1 = interp1d(y_lin, yedges1)
        y_1_max = f_y_1(params1[2])

        f_x_0 = interp1d(x_lin, xedges0)
        x_0_max = f_x_0(params0[1])
        f_y_0 = interp1d(y_lin, yedges0)
        y_0_max = f_y_0(params0[2])

        # following part will calculate the angle to rotate the IQ plane
        # All information is to be rotated to the I channel
        y_diff = y_1_max-y_0_max
        x_diff = x_1_max-x_0_max
        theta = -np.arctan2(y_diff, x_diff)

        shots_I_1_rot = np.cos(theta)*shots_I_1 - np.sin(theta)*shots_Q_1
        shots_Q_1_rot = np.sin(theta)*shots_I_1 + np.cos(theta)*shots_Q_1

        shots_I_0_rot = np.cos(theta)*shots_I_0 - np.sin(theta)*shots_Q_0
        shots_Q_0_rot = np.sin(theta)*shots_I_0 + np.cos(theta)*shots_Q_0

        # # plotting the histograms before rotation
        # fig, axes = plt.subplots()
        # axes.hist(shots_Q_1, bins=40, label='1 Q',
        #           histtype='step', normed=1, color='r')
        # axes.hist(shots_Q_0, bins=40, label='0 Q',
        #           histtype='step', normed=1, color='b')
        # axes.hist(shots_I_1, bins=40, label='1 I',
        #           histtype='step', normed=1, color='m')
        # axes.hist(shots_I_0, bins=40, label='0 I',
        #           histtype='step', normed=1, color='c')

        # axes.set_title('Histograms of shots on IQ plane as measured, %s shots'%min_len)
        # plt.xlabel('DAQ voltage integrated (a.u.)', fontsize=14)
        # plt.ylabel('Fraction', fontsize=14)

        # #plt.hist(SS_Q_data, bins=40,label='0 Q')
        # plt.legend(loc='best')
        # self.save_fig(fig, figname='raw-histograms', **kw)
        # plt.show()
        # #plotting the histograms after rotation
        # fig, axes = plt.subplots()

        # axes.hist(shots_I_1_rot, bins=40, label='|1>',
        #           histtype='step', normed=1, color='r')
        # axes.hist(shots_I_0_rot, bins=40, label='|0>',
        #           histtype='step', normed=1, color='b')

        # axes.set_title('Histograms of shots on rotaded IQ plane, %s shots' %
        #                min_len)
        # plt.xlabel('DAQ voltage integrated (a.u.)', fontsize=14)
        # plt.ylabel('Fraction', fontsize=14)

        # plt.legend()
        # self.save_fig(fig, figname='rotated-histograms', **kw)
        # plt.show()
        return(theta, shots_I_1_rot, shots_I_0_rot)

    def no_fits_analysis(self, shots_I_1_rot, shots_I_0_rot, min_len,
                         **kw):
        min_voltage_1 = np.min(shots_I_1_rot)
        min_voltage_0 = np.min(shots_I_0_rot)
        min_voltage = np.min([min_voltage_1, min_voltage_0])

        max_voltage_1 = np.max(shots_I_1_rot)
        max_voltage_0 = np.max(shots_I_0_rot)
        max_voltage = np.max([max_voltage_1, max_voltage_0])

        hist_1, bins = np.histogram(shots_I_1_rot, bins=1000,
                                    range=(min_voltage, max_voltage),
                                    density=1)
        cumsum_1 = np.cumsum(hist_1)
        self.cumsum_1 = cumsum_1/cumsum_1[-1]  # renormalizing

        hist_0, bins = np.histogram(shots_I_0_rot, bins=1000,
                                    range=(min_voltage, max_voltage),
                                    density=1)
        cumsum_0 = np.cumsum(hist_0)
        self.cumsum_0 = cumsum_0/cumsum_0[-1]  # renormalizing

        cumsum_diff = (abs(self.cumsum_1-self.cumsum_0))
        cumsum_diff_list = cumsum_diff.tolist()
        self.index_V_th_a = int(cumsum_diff_list.index(np.max(
            cumsum_diff_list)))
        V_th_a = bins[self.index_V_th_a]+(bins[1]-bins[0])/2
        # adding half a bin size
        F_a = 1-(1-cumsum_diff_list[self.index_V_th_a])/2

        fig, ax = plt.subplots()
        ax.plot(bins[0:-1], self.cumsum_1, label='cumsum_1', color='red')
        ax.plot(bins[0:-1], self.cumsum_0, label='cumsum_0', color='blue')
        ax.axvline(V_th_a, ls='--', label="V_th_a = %.3f" % V_th_a,
                   linewidth=2, color='grey')
        ax.text(.7, .6, '$Fa$ = %.4f' % F_a, transform=ax.transAxes,
                fontsize='large')
        ax.set_title('raw cumulative histograms')
        plt.xlabel('DAQ voltage integrated (AU)', fontsize=14)
        plt.ylabel('Fraction', fontsize=14)

        #plt.hist(SS_Q_data, bins=40,label = '0 Q')
        plt.legend(loc=2)
        self.save_fig(fig, figname='raw-cumulative-histograms', **kw)
        plt.show()

        # saving the results
        if 'SSRO_Fidelity' not in self.analysis_group:
            fid_grp = self.analysis_group.create_group('SSRO_Fidelity')
        else:
            fid_grp = self.analysis_group['SSRO_Fidelity']
        fid_grp.attrs.create(name='V_th_a', data=V_th_a)
        fid_grp.attrs.create(name='F_a', data=F_a)

        self.F_a = F_a
        self.V_th_a = V_th_a

    def s_curve_fits(self, shots_I_1_rot, shots_I_0_rot, min_len,
                     **kw):
        # Sorting data for analytical fitting
        S_sorted_I_1 = np.sort(shots_I_1_rot)
        S_sorted_I_0 = np.sort(shots_I_0_rot)
        p_norm_I_1 = 1. * np.arange(len(S_sorted_I_1)) / \
            (len(S_sorted_I_1) - 1)
        p_norm_I_0 = 1. * np.arange(len(S_sorted_I_0)) / \
            (len(S_sorted_I_0) - 1)

        # fitting the curves with integral normal distribution
        def erfcc(x):
            """
            Complementary error function.
            """
            z = abs(x)
            out = np.zeros(np.size(x))
            t = 1. / (1. + 0.5*z)
            r = t * np.exp(-z*z-1.26551223+t*(1.00002368+t*(.37409196 +
                                                            t*(.09678418+t*(-.18628806+t*(.27886807 +
                                                                                          t*(-1.13520398+t*(1.48851587+t*(-.82215223 +
                                                                                                                          t*.17087277)))))))))
            if np.size(x) > 1:
                for k in range(np.size(x)):
                    if (x[k] >= 0.):
                        out[k] = r[k]
                    else:
                        out[k] = 2. - r[k]
            else:
                if (x > 0):
                    out = r
                else:
                    out = 2-r
            return out

        def NormCdf(x, mu, sigma):
            t = x-mu
            y = 0.5*erfcc(-t/(sigma*np.sqrt(2.0)))
            for k in range(np.size(x)):
                if y[k] > 1.0:
                    y[k] = 1.0
            return y

        NormCdfModel = lmfit.Model(NormCdf)

        def NormCdf2(x, mu0, mu1, sigma0, sigma1, frac1):
            t0 = x-mu0
            t1 = x-mu1
            frac0 = 1-frac1
            y = frac1*0.5*erfcc(-t1/(sigma1*np.sqrt(2.0))) + \
                frac0*0.5*erfcc(-t0/(sigma0*np.sqrt(2.0)))
            for k in range(np.size(x)):
                if y[k] > 1.0:
                    y[k] = 1.0
            return y

        NormCdf2Model = lmfit.Model(NormCdf2)
        NormCdfModel.set_param_hint('mu', value=(np.average(shots_I_0_rot)
                                                 + np.average(shots_I_0_rot))/2)
        NormCdfModel.set_param_hint('sigma', value=(np.std(shots_I_0_rot)
                                                    + np.std(shots_I_0_rot))/2, min=0)

        params = NormCdfModel.make_params()

        fit_res_0 = NormCdfModel.fit(
            data=p_norm_I_0,
            x=S_sorted_I_0,
            params=params)

        fit_res_1 = NormCdfModel.fit(
            data=p_norm_I_1,
            x=S_sorted_I_1,
            params=params)
        # extracting the fitted parameters for the gaussian fits
        mu0 = fit_res_0.params['mu'].value
        sigma0 = fit_res_0.params['sigma'].value
        mu1 = fit_res_1.params['mu'].value
        sigma1 = fit_res_1.params['sigma'].value

        # setting hint parameters for double gaussfit of 'on' measurements
        NormCdf2Model.set_param_hint('mu0', value=mu0, vary=False)
        NormCdf2Model.set_param_hint('sigma0', value=sigma0, min=0, vary=False)
        NormCdf2Model.set_param_hint('mu1', value=np.average(shots_I_1_rot))
        NormCdf2Model.set_param_hint(
            'sigma1', value=np.std(shots_I_1_rot), min=0)
        NormCdf2Model.set_param_hint('frac1', value=0.9, min=0, max=1)

        # performing the double gaussfits of on 1 data
        params = NormCdf2Model.make_params()
        fit_res_double_1 = NormCdf2Model.fit(
            data=p_norm_I_1,
            x=S_sorted_I_1,
            params=params)

        # extracting the fitted parameters for the double gaussian fit 'on'
        sigma0_1 = fit_res_double_1.params['sigma0'].value
        sigma1_1 = fit_res_double_1.params['sigma1'].value
        mu0_1 = fit_res_double_1.params['mu0'].value
        mu1_1 = fit_res_double_1.params['mu1'].value
        frac1_1 = fit_res_double_1.params['frac1'].value

        NormCdf2Model = lmfit.Model(NormCdf2)
        # adding hint parameters for double gaussfit of 'off' measurements
        NormCdf2Model.set_param_hint('mu0', value=mu0)
        NormCdf2Model.set_param_hint('sigma0', value=sigma0, min=0)
        NormCdf2Model.set_param_hint('mu1', value=mu1_1, vary=False)
        NormCdf2Model.set_param_hint(
            'sigma1', value=sigma1_1, min=0, vary=False)
        NormCdf2Model.set_param_hint(
            'frac1', value=0.025, min=0, max=1, vary=True)

        params = NormCdf2Model.make_params()
        fit_res_double_0 = NormCdf2Model.fit(
            data=p_norm_I_0,
            x=S_sorted_I_0,
            params=params)

        # extracting the fitted parameters for the double gaussian fit 'off'
        sigma0_0 = fit_res_double_0.params['sigma0'].value
        sigma1_0 = fit_res_double_0.params['sigma1'].value
        mu0_0 = fit_res_double_0.params['mu0'].value
        mu1_0 = fit_res_double_0.params['mu1'].value
        frac1_0 = fit_res_double_0.params['frac1'].value
        print('frac1 in 0: {:.4f}'.format(frac1_0))

        def NormCdf(x, mu, sigma):
            t = x-mu
            y = 0.5*erfcc(-t/(sigma*np.sqrt(2.0)))
            return y

        def NormCdfdiff(x, mu0=mu0, mu1=mu1, sigma0=sigma0, sigma1=sigma1):
            y = -abs(NormCdf(x, mu0, sigma0)-NormCdf(x, mu1, sigma1))
            return y

        V_opt_single = optimize.brent(NormCdfdiff)
        F_single = -NormCdfdiff(x=V_opt_single)
        # print 'V_opt_single', V_opt_single
        # print 'F_single', F_single

        # redefining the function with different variables to avoid problems
        # with arguments in brent optimization
        def NormCdfdiff(x, mu0=mu0_0, mu1=mu1_1, sigma0=sigma0_0, sigma1=sigma1_1):
            y0 = -abs(NormCdf(x, mu0, sigma0)-NormCdf(x, mu1, sigma1))
            return y0

        self.V_th_d = optimize.brent(NormCdfdiff)
        F_d = 1-(1+NormCdfdiff(x=self.V_th_d))/2
        # print 'F_corrected',F_corrected

        def NormCdfdiffDouble(x, mu0_0=mu0_0,
                              sigma0_0=sigma0_0, sigma1_0=sigma1_0,
                              frac1_0=frac1_0, mu1_1=mu1_1,
                              sigma0_1=sigma0_1, sigma1_1=sigma1_1,
                              frac1_1=frac1_1):
            distr0 = (1-frac1_0)*NormCdf(x, mu0_0, sigma0_0) + \
                (frac1_0)*NormCdf(x, mu1_1, sigma1_1)

            distr1 = (1-frac1_1)*NormCdf(x, mu0_0, sigma0_0) + \
                (frac1_1)*NormCdf(x, mu1_1, sigma1_1)
            y = - abs(distr1-distr0)
            return y

        # print "refresh"
        # self.V_th_d = optimize.brent(NormCdfdiffDouble)
        # F_d = -NormCdfdiffDouble(x=self.V_th_d)

        # calculating the signal-to-noise ratio
        signal = abs(mu0_0-mu1_1)
        noise = (sigma0_0 + sigma1_1)/2
        SNR = signal/noise

        # plotting s-curves
        fig, ax = plt.subplots(figsize=(8, 4))
        ax.set_title(
            'S-curves (not binned) and fits, determining fidelity and threshold optimum, %s shots' % min_len)
        ax.set_xlabel('DAQ voltage integrated (V)')  # , fontsize=14)
        ax.set_ylabel('Fraction of counts')  # , fontsize=14)
        ax.set_ylim((-.01, 1.01))
        ax.plot(S_sorted_I_0, p_norm_I_0, label='0 I', linewidth=2,
                color='blue')
        ax.plot(S_sorted_I_1, p_norm_I_1, label='1 I', linewidth=2,
                color='red')

        # ax.plot(S_sorted_I_0, fit_res_0.best_fit,
        #         label='0 I single gaussian fit', ls='--', linewidth=3,
        #         color='lightblue')
        # ax.plot(S_sorted_I_1, fit_res_1.best_fit, label='1 I',
        #         linewidth=2, color='red')

        ax.plot(S_sorted_I_0, fit_res_double_0.best_fit,
                label='0 I double gaussfit', ls='--', linewidth=3,
                color='lightblue')
        ax.plot(S_sorted_I_1, fit_res_double_1.best_fit,
                label='1 I double gaussfit', ls='--', linewidth=3,
                color='darkred')
        labelstring = 'V_th_a= %.3f V' % (self.V_th_a)
        labelstring_corrected = 'V_th_d= %.3f V' % (self.V_th_d)

        ax.axvline(self.V_th_a, ls='--', label=labelstring,
                   linewidth=2, color='grey')
        ax.axvline(self.V_th_d, ls='--', label=labelstring_corrected,
                   linewidth=2, color='black')

        leg = ax.legend(loc='best')
        leg.get_frame().set_alpha(0.5)
        self.save_fig(fig, figname='S-curves', **kw)
        plt.show()

        # plotting the histograms
        fig, axes = plt.subplots(figsize=(8, 4))
        n1, bins1, patches = pylab.hist(shots_I_1_rot, bins=int(min_len/50),
                                        label='1 I', histtype='step',
                                        color='red', normed=True)
        n0, bins0, patches = pylab.hist(shots_I_0_rot, bins=int(min_len/50),
                                        label='0 I', histtype='step',
                                        color='blue', normed=True)
        pylab.clf()
        # n0, bins0 = np.histogram(shots_I_0_rot, bins=int(min_len/50), normed=1)
        # n1, bins1 = np.histogram(shots_I_1_rot, bins=int(min_len/50), normed=1)

        pylab.plot(bins1[:-1]+0.5*(bins1[1]-bins1[0]), n1, 'ro')
        pylab.plot(bins0[:-1]+0.5*(bins0[1]-bins0[0]), n0, 'bo')

        # n, bins1, patches = np.hist(shots_I_1_rot, bins=int(min_len/50),
        #                               label = '1 I',histtype='step',
        #                               color='red',normed=1)
        # n, bins0, patches = pylab.hist(shots_I_0_rot, bins=int(min_len/50),
        #                               label = '0 I',histtype='step',
        #                               color='blue',normed=1)

        # add lines showing the fitted distribution
        # building up the histogram fits for off measurements
        y0 = (1-frac1_0)*pylab.normpdf(bins0, mu0_0, sigma0_0) + \
            frac1_0*pylab.normpdf(bins0, mu1_0, sigma1_0)
        y1_0 = frac1_0*pylab.normpdf(bins0, mu1_0, sigma1_0)
        y0_0 = (1-frac1_0)*pylab.normpdf(bins0, mu0_0, sigma0_0)

        # building up the histogram fits for on measurements
        y1 = (1-frac1_1)*pylab.normpdf(bins1, mu0_1, sigma0_1) + \
            frac1_1*pylab.normpdf(bins1, mu1_1, sigma1_1)
        y1_1 = frac1_1*pylab.normpdf(bins1, mu1_1, sigma1_1)
        y0_1 = (1-frac1_1)*pylab.normpdf(bins1, mu0_1, sigma0_1)

        pylab.semilogy(bins0, y0, 'b', linewidth=1.5)
        pylab.semilogy(bins0, y1_0, 'b--', linewidth=3.5)
        pylab.semilogy(bins0, y0_0, 'b--', linewidth=3.5)

        pylab.semilogy(bins1, y1, 'r', linewidth=1.5)
        pylab.semilogy(bins1, y0_1, 'r--', linewidth=3.5)
        pylab.semilogy(bins1, y1_1, 'r--', linewidth=3.5)
        #(pylab.gca()).set_ylim(1e-6,1e-3)
        pdf_max = (max(max(y0), max(y1)))
        (pylab.gca()).set_ylim(pdf_max/1000, 2*pdf_max)

        plt.title('Histograms of {} shots, {}'.format(
            min_len, self.timestamp_string))
        plt.xlabel('DAQ voltage integrated (V)')  # , fontsize=14)
        plt.ylabel('Fraction of counts')  # , fontsize=14)

        plt.axvline(self.V_th_a, ls='--',
                    linewidth=2, color='grey', label='SNR={0:.2f}\n $F_a$={1:.4f}\n $F_d$={2:.4f}\n $p_e$={3:.4f}'.format(SNR, self.F_a, F_d, frac1_0))
        plt.axvline(self.V_th_d, ls='--',
                    linewidth=2, color='black')
        plt.legend()
        leg2 = ax.legend(loc='best')
        leg2.get_frame().set_alpha(0.5)
        #plt.hist(SS_Q_data, bins=40,label = '0 Q')
        self.save_fig(fig, figname='Histograms', **kw)
        plt.show()

        self.save_fitted_parameters(fit_res_double_0,
                                    var_name='fit_res_double_0')
        self.save_fitted_parameters(fit_res_double_1,
                                    var_name='fit_res_double_1')

        if 'SSRO_Fidelity' not in self.analysis_group:
            fid_grp = self.analysis_group.create_group('SSRO_Fidelity')
        else:
            fid_grp = self.analysis_group['SSRO_Fidelity']

        fid_grp.attrs.create(name='sigma0_0', data=sigma0_0)
        fid_grp.attrs.create(name='sigma1_1', data=sigma1_1)
        fid_grp.attrs.create(name='sigma0_1', data=sigma0_1)
        fid_grp.attrs.create(name='sigma1_0', data=sigma1_0)
        fid_grp.attrs.create(name='mu0_1', data=mu0_1)
        fid_grp.attrs.create(name='mu1_0', data=mu1_0)

        fid_grp.attrs.create(name='mu0_0', data=mu0_0)
        fid_grp.attrs.create(name='mu1_1', data=mu1_1)
        fid_grp.attrs.create(name='frac1_0', data=frac1_0)
        fid_grp.attrs.create(name='frac1_1', data=frac1_1)
        fid_grp.attrs.create(name='F_d', data=F_d)
        fid_grp.attrs.create(name='SNR', data=SNR)

        self.sigma0_0 = sigma0_0
        self.sigma1_1 = sigma1_1
        self.mu0_0 = mu0_0
        self.mu1_1 = mu1_1
        self.frac1_0 = frac1_0
        self.frac1_1 = frac1_1
        self.F_d = F_d
        self.SNR = SNR


class SSRO_discrimination_analysis(MeasurementAnalysis):

    '''
    Analysis that takes IQ-shots and extracts discrimination fidelity from
    it by fitting 2 2D gaussians. It does not assumption on what state the
    individual shots belong to.

    This method will only work if the gaussians belonging to both distributions
    are distinguisable.

    The 2D gauss does not include squeezing and assumes symmetric (in x/y)
    distributions.
    '''

    def __init__(self, **kw):
        kw['h5mode'] = 'r+'
        super(self.__class__, self).__init__(**kw)

    def run_default_analysis(self, plot_2D_histograms=True,
                             current_threshold=None, theta_in=0, **kw):
        self.add_analysis_datagroup_to_file()
        self.get_naming_and_values()
        I_shots = self.measured_values[0]
        Q_shots = self.measured_values[1]

        if theta_in != 0:
            shots = I_shots+1j*Q_shots
            rot_shots = dm_tools.rotate_complex(
                shots, angle=theta_in, deg=True)
            I_shots = rot_shots.real
            Q_shots = rot_shots.imag

        # Reshaping the data
        n_bins = 120  # the bins we want to have around our data
        # min min and max max constructions exist so that it also works
        # if one dimension only conatins zeros
        H, xedges, yedges = np.histogram2d(I_shots, Q_shots,
                                           bins=n_bins,
                                           range=[[min(min(I_shots), -1),
                                                   max(max(I_shots), 1)],
                                                  [min(min(Q_shots), -1),
                                                   max(max(Q_shots), 1)]],
                                           normed=True)
        self.H = H
        self.xedges = xedges
        self.yedges = yedges
        H_flat, x_tiled, y_rep = dm_tools.flatten_2D_histogram(
            H, xedges, yedges)

        # Performing the fits
        g2_mod = fit_mods.DoubleGauss2D_model
        params = g2_mod.guess(model=g2_mod, data=H_flat, x=x_tiled, y=y_rep)
        # assume symmetry of the gaussian blobs in x and y
        params['A_sigma_y'].set(expr='A_sigma_x')
        params['B_sigma_y'].set(expr='B_sigma_x')
        self.fit_res = g2_mod.fit(data=H_flat, x=x_tiled, y=y_rep,
                                  params=params)

        # Saving the fit results to the datafile
        self.save_fitted_parameters(self.fit_res, 'Double gauss fit')
        if plot_2D_histograms:  # takes ~350ms, speedup quite noticable
            fig, axs = plt.subplots(nrows=1, ncols=3)
            fit_mods.plot_fitres2D_heatmap(self.fit_res, x_tiled, y_rep,
                                           axs=axs, cmap='viridis')
            for ax in axs:
                ax.ticklabel_format(style='sci', fontsize=4,
                                    scilimits=(0, 0))
                ax.set_xlabel('I')  # TODO: add units
                edge = max(max(abs(xedges)), max(abs(yedges)))
                ax.set_xlim(-edge, edge)
                ax.set_ylim(-edge, edge)
                # ax.set_axis_bgcolor(plt.cm.viridis(0))
            axs[0].set_ylabel('Q')
            #axs[0].ticklabel_format(style = 'sci',  fontsize=4)

            self.save_fig(
                fig, figname='2D-Histograms_{}'.format(theta_in), **kw)

        #######################################################
        #         Extract quantities of interest              #
        #######################################################
        self.mu_a = (self.fit_res.params['A_center_x'].value +
                     1j * self.fit_res.params['A_center_y'].value)
        self.mu_b = (self.fit_res.params['B_center_x'].value +
                     1j * self.fit_res.params['B_center_y'].value)

        # only look at sigma x because we assume sigma_x = sigma_y
        sig_a = self.fit_res.params['A_sigma_x'].value
        sig_b = self.fit_res.params['B_sigma_x'].value
        # Picking threshold in the middle assumes same sigma for both
        # distributions, this can be improved by optimizing the F_discr
        diff_vec = self.mu_b - self.mu_a

        self.opt_I_threshold = np.mean([self.mu_a.real, self.mu_b.real])
        self.theta = np.angle(diff_vec, deg=True)
        self.mean_sigma = np.mean([sig_a, sig_b])
        # relative separation of the gaussians in units of sigma
        self.relative_separation = abs(diff_vec)/self.mean_sigma
        # relative separation of the gaussians when projected on the I-axis
        self.relative_separation_I = diff_vec.real/self.mean_sigma

        #######################################################
        # Calculating discrimanation fidelities based on erfc #
        #######################################################
        # CDF of gaussian is P(X<=x) = .5 erfc((mu-x)/(sqrt(2)sig))

        # Along the optimal direction
        CDF_a = .5 * math.erfc((abs(diff_vec/2)) /
                               (np.sqrt(2)*sig_a))
        CDF_b = .5 * math.erfc((-abs(diff_vec/2)) /
                               (np.sqrt(2)*sig_b))
        self.F_discr = 1-(1-abs(CDF_a - CDF_b))/2

        # Projected on the I-axis
        CDF_a = .5 * math.erfc((self.mu_a.real - self.opt_I_threshold) /
                               (np.sqrt(2)*sig_a))
        CDF_b = .5 * math.erfc((self.mu_b.real - self.opt_I_threshold) /
                               (np.sqrt(2)*sig_b))

        self.F_discr_I = abs(CDF_a - CDF_b)
        # Current threshold projected on the I-axis
        if current_threshold is not None:
            CDF_a = .5 * math.erfc((self.mu_a.real - current_threshold) /
                                   (np.sqrt(2)*sig_a))
            CDF_b = .5 * math.erfc((self.mu_b.real - current_threshold) /
                                   (np.sqrt(2)*sig_b))
            self.F_discr_curr_t = 1-(1-abs(CDF_a - CDF_b))/2

        self.finish(**kw)


class touch_n_go_SSRO_Analysis(MeasurementAnalysis):

    '''
    Script to analyze the single shots used for touch and go selection
    '''

    def __init__(self, label='touch_n_go', **kw):
        kw['label'] = label
        kw['h5mode'] = 'r+'
        super(self.__class__, self).__init__(**kw)

    def run_default_analysis(self, print_fit_results=False, **kw):

        self.add_analysis_datagroup_to_file()

        # plotting histograms of the raw shots on I and Q axis

        shots_I_data = self.get_values(key='touch_n_go_I_shots')
        shots_Q_data = self.get_values(key='touch_n_go_Q_shots')
        instrument_settings = self.data_file['Instrument settings']
        threshold = instrument_settings['CBox'].attrs['signal_threshold_line0']
        # plotting the histograms before rotation
        fig, axes = plt.subplots(figsize=(10, 10))
        axes.hist(shots_I_data, bins=100, label='I', histtype='step', normed=1)
        #axes.hist(shots_Q_data, bins=40, label = '0 Q',histtype='step',normed=1)
        axes.axvline(x=threshold, ls='--', label='threshold')

        axes.set_title(
            'Histogram of I-shots for touch and go measurement and threshold')
        plt.xlabel('DAQ voltage integrated (AU)', fontsize=14)
        plt.ylabel('Fraction', fontsize=14)

        #plt.hist(SS_Q_data, bins=40,label = '0 Q')
        plt.legend()
        self.save_fig(fig, figname='raw-histograms', **kw)
        plt.show()

        self.finish(**kw)


class SSRO_single_quadrature_discriminiation_analysis(MeasurementAnalysis):

    '''
    Analysis that fits two gaussians to a histogram of a dataset.
    Uses this to extract F_discr and the optimal threshold
    '''

    def __init__(self, quadrature='I', **kw):
        # Note: quadrature is a bit of misnomer here
        # it represents the channel/weight of the data we want to bin
        kw['h5mode'] = 'r+'
        self.quadrature = quadrature
        super().__init__(**kw)

    def run_default_analysis(self, close_file=True, **kw):
        self.get_naming_and_values()
        hist, bins, centers = self.histogram_shots(self.shots)
        self.fit_data(hist, centers)
        self.make_figures(hist=hist, centers=centers, **kw)

        self.F_discr, self.opt_threshold = self.calculate_discrimination_fidelity(
            fit_res=self.fit_res)
        if close_file:
            self.data_file.close()
        return

    def get_naming_and_values(self):
        super().get_naming_and_values()
        if type(self.quadrature) is str:
            self.shots = self.get_values(self.quadrature)
            # Potentially bug sensitive!!
            self.units = self.value_units[0]
        elif type(self.quadrature) is int:
            self.shots = self.measured_values[self.quadrature]
            self.units = self.value_units[self.quadrature]

    def histogram_shots(self, shots):
        hist, bins = np.histogram(shots, bins=90, normed=True)
        # 0.7 bin widht is a sensible default for plotting
        centers = (bins[:-1] + bins[1:]) / 2
        return hist, bins, centers

    def fit_data(self, hist, centers):
        self.add_analysis_datagroup_to_file()
        self.model = fit_mods.DoubleGaussModel
        params = self.model.guess(self.model, hist, centers)
        self.fit_res = self.model.fit(data=hist, x=centers, params=params)
        self.save_fitted_parameters(
            fit_res=self.fit_res, var_name='{}shots'.format(self.quadrature))
        return self.fit_res

    def make_figures(self, hist, centers, show_guess=False, **kw):
        self.fig, self.ax = plt.subplots(figsize=(5, 3))
        width = .7 * (centers[1]-centers[0])
        plot_title = kw.pop('plot_title', textwrap.fill(
                            self.timestamp_string + '_' +
                            self.measurementstring, 40))

        x_fine = np.linspace(min(centers),
                             max(centers), 1000)
        # Plotting the data
        self.ax.bar(centers, hist, align='center', width=width, label='data')
        self.ax.plot(x_fine, self.fit_res.eval(x=x_fine), label='fit', c='r')
        if show_guess:
            self.ax.plot(x_fine, self.fit_res.eval(
                x=x_fine, **self.fit_res.init_values), label='guess', c='g')
            self.ax.legend(loc='best')

        # Prettifying the plot
        self.ax.ticklabel_format(useOffset=False)
        self.ax.set_title(plot_title)
        self.ax.set_xlabel('{} ({})'.format(self.quadrature, self.units))
        self.ax.set_ylabel('normalized counts')
        self.save_fig(self.fig, fig_tight=True, **kw)

    def calculate_discrimination_fidelity(self, fit_res):
        '''
        Calculate fidelity based on the overlap of the two fits.
        Does this by numerically evaluating the function.
        Analytic is possible but not done here.
        '''
        mu_a = fit_res.best_values['A_center']
        mu_b = fit_res.best_values['B_center']
        s_a = fit_res.best_values['A_sigma']
        s_b = fit_res.best_values['B_sigma']

        x_fine = np.linspace(min(mu_a-4*s_a, mu_b-4*s_b),
                             max(mu_b+4*s_a, mu_b+4*s_b), 1000)
        CDF_a = np.zeros(len(x_fine))
        CDF_b = np.zeros(len(x_fine))
        for i, x in enumerate(x_fine):
            CDF_a[i] = .5 * erfc((mu_a-x)/(np.sqrt(2)*s_a))
            CDF_b[i] = .5 * erfc((mu_b-x)/(np.sqrt(2)*s_b))
        F_discr = np.max(abs(CDF_a-CDF_b))
        opt_threshold = x_fine[np.argmax(abs(CDF_a-CDF_b))]
        return F_discr, opt_threshold


class T1_Analysis(TD_Analysis):

    def __init__(self, label='T1', make_fig=True, **kw):
        kw['label'] = label
        kw['h5mode'] = 'r+'  # Read write mode, file must exist
        super().__init__(**kw)

    def fit_T1(self, **kw):

        # Guess for params
        fit_mods.ExpDecayModel.set_param_hint('amplitude',
                                              value=1,
                                              min=0,
                                              max=2)
        fit_mods.ExpDecayModel.set_param_hint('tau',
                                              value=self.sweep_points[1]*50,  # use index 1
                                              min=self.sweep_points[1],
                                              max=self.sweep_points[-1]*1000)
        fit_mods.ExpDecayModel.set_param_hint('offset',
                                              value=0,
                                              vary=False)
        fit_mods.ExpDecayModel.set_param_hint('n',
                                              value=1,
                                              vary=False)
        self.params = fit_mods.ExpDecayModel.make_params()

        fit_res = fit_mods.ExpDecayModel.fit(data=self.normalized_data_points,
                                             t=self.sweep_points[:-self.NoCalPoints],
                                             params=self.params)

        if kw.get('print_fit_results',True):
            print(fit_res.fit_report())

        return fit_res

    def run_default_analysis(self, show=False, close_file=False,
                             unit_prefix='u',**kw):

        super().run_default_analysis(show=show,
                                     close_file=close_file,unit_prefix=unit_prefix,
                                     close_main_figure=True,save_fig=False,**kw)

        show_guess = kw.get('show_guess', False)
        make_fig = kw.get('make_fig',True)

        self.add_analysis_datagroup_to_file()
        scale = self.scales_dict[unit_prefix]

        #Perform fit and save fitted parameters
        self.fit_res = self.fit_T1(**kw)
        self.save_fitted_parameters(fit_res=self.fit_res, var_name='F|1>')

        #Create self.T1 and self.T1_stderr and save them
        self.get_measured_T1() #in seconds!!! Only here.
        self.save_computed_parameters(self.T1, var_name=self.value_names[0])

        T1_micro_sec = self.T1['T1']*scale
        T1_err_micro_sec = self.T1['T1_stderr']*scale
        #Print T1 and error on screen
        if kw.get('show_T1',True):
            print('T1 = {:.5f} ('.format(T1_micro_sec)+pretty(mu)+'s) \t '
                  'T1 StdErr = {:.5f} ('.format(T1_err_micro_sec)+pretty(mu)+'s)')

        #Plot best fit and initial fit + data
        if make_fig:

            textstr = '$T_1$ = {:.5f} '.format(T1_micro_sec) \
            +self.parameter_units[0]+' $\pm$ {:.5f} '.format(T1_err_micro_sec) \
            +self.parameter_units[0]

            self.fig.text(0.5, 0, textstr, transform=self.ax.transAxes,
                     fontsize=self.font_size,
                     verticalalignment='top',
                     horizontalalignment='center',
                     bbox=self.box_props)

            if show_guess:
                self.ax.plot(self.scaled_sweep_points[:-self.NoCalPoints],
                        self.fit_res.init_fit, 'k--', linewidth=self.line_width)

            best_vals = self.fit_res.best_values
            t = np.linspace(self.scaled_sweep_points[0],
                            self.scaled_sweep_points[-self.NoCalPoints], 1000)

            y = fit_mods.ExpDecayFunc(
                t*1e-6, tau=best_vals['tau'],
                n=best_vals['n'],
                amplitude=best_vals['amplitude'],
                offset=best_vals['offset'])

            self.ax.plot(t, y, 'r-', linewidth=self.line_width)

            self.ax.locator_params(axis='x', nbins=6)

            if kw.get('show',True):
                plt.show()

            self.save_fig(self.fig, figname=self.measurementstring+'_Fit', **kw)

        if close_file:
            self.data_file.close()

        return self.fit_res

    def get_measured_T1(self):
        fitted_pars = self.data_file['Analysis']['Fitted Params F|1>']

        T1 = self.fit_res.params['tau'].value           #in micro-seconds
        T1_stderr = self.fit_res.params['tau'].stderr   #in micro-seconds

        #return as dict for use with "save_computed_parameters"; units are seconds here
        self.T1 = {'T1':T1, 'T1_stderr':T1_stderr}

        return self.T1


class Ramsey_Analysis(TD_Analysis):

    def __init__(self, label='Ramsey', **kw):
        kw['label'] = label
        kw['h5mode'] = 'r+'
        super(self.__class__, self).__init__(**kw)

    def fit_Ramsey(self, **kw):

        print_fit_results = kw.pop('print_fit_results',True)
        damped_osc_mod = fit_mods.ExpDampOscModel
        average = np.mean(self.normalized_data_points)

        ft_of_data = np.fft.fft(self.normalized_data_points)
        index_of_fourier_maximum = np.argmax(np.abs(
            ft_of_data[1:len(ft_of_data)//2]))+1
        max_ramsey_delay = self.sweep_points[-self.NoCalPoints] - \
                           self.sweep_points[0]

        fft_axis_scaling = 1/(max_ramsey_delay)
        freq_est = fft_axis_scaling*index_of_fourier_maximum
        est_number_of_periods = index_of_fourier_maximum

        if ((average > 0.7*max(self.normalized_data_points)) or
                (est_number_of_periods < 2) or
                est_number_of_periods > len(ft_of_data)/2.):
            print('the trace is too short to find multiple periods')

            if print_fit_results:
                print('Setting frequency to 0 and ' +
                      'fitting with decaying exponential.')
            damped_osc_mod.set_param_hint('frequency',
                                          value=freq_est,
                                          vary=False)
            damped_osc_mod.set_param_hint('phase',
                                          value=0,
                                          vary=False)
        else:
            damped_osc_mod.set_param_hint('frequency',
                                          value=freq_est,
                                          vary=True,
                                          min=(1/(100 *self.sweep_points[-1])),
                                          max=(20/self.sweep_points[-1]))

        if (np.average(self.normalized_data_points[:4]) >
                np.average(self.normalized_data_points[4:8])):
            phase_estimate = 0
        else:
            phase_estimate = np.pi
        damped_osc_mod.set_param_hint('phase',
                                          value=phase_estimate, vary=True)

        amplitude_guess = 1
        damped_osc_mod.set_param_hint('amplitude',
                                      value=amplitude_guess,
                                      min=0.4,
                                      max=2.0)
        damped_osc_mod.set_param_hint('tau',
                                      value=self.sweep_points[1]*10,
                                      min=self.sweep_points[1],
                                      max=self.sweep_points[1]*1000)
        damped_osc_mod.set_param_hint('exponential_offset',
                                      value=0.5,
                                      min=0.4,
                                      max=1.1)
        damped_osc_mod.set_param_hint('oscillation_offset',
                                      value=0,
                                      vary=False)
        damped_osc_mod.set_param_hint('n',
                                      value=1,
                                      vary=False)
        self.params = damped_osc_mod.make_params()

        fit_res = damped_osc_mod.fit(data=self.normalized_data_points,
                                     t=self.sweep_points[:-self.NoCalPoints],
                                     params=self.params)
        if fit_res.chisqr > .35:
            logging.warning('Fit did not converge, varying phase')
            fit_res_lst = []

            for phase_estimate in np.linspace(0, 2*np.pi, 8):
                damped_osc_mod.set_param_hint('phase',
                                              value=phase_estimate)
                self.params = damped_osc_mod.make_params()
                fit_res_lst += [damped_osc_mod.fit(
                                data=self.normalized_data_points,
                                t=self.sweep_points[:-self.NoCalPoints],
                                params=self.params)]

            chisqr_lst = [fit_res.chisqr for fit_res in fit_res_lst]
            fit_res = fit_res_lst[np.argmin(chisqr_lst)]
        self.fit_results.append(fit_res)

        if print_fit_results:
            print(fit_res.fit_report())

        return fit_res

    def plot_results(self, fit_res, scale=1, show_guess=False):
        units = self.parameter_units[0]
        textstr = ('$f$ = %.5g $ Hz \pm$ (%.5g) Hz'
                   % (fit_res.params['frequency'].value,
                      fit_res.params['frequency'].stderr) +
                   '\n$T_2^\star$ = %.6g '
                   % (fit_res.params['tau'].value*scale)  +
                   units + ' $\pm$ (%.6g) '
                   % (fit_res.params['tau'].stderr*scale) +
                   units)

        # self.plot_results_vs_sweepparam(x=self.scaled_sweep_points,
        #                                 y=self.normalized_values,
        #                                 fig=fig, ax=ax,
        #                                 xlabel=xlabel,
        #                                 ylabel=ylabel,
        #                                 marker='o',
        #                                 save=False)

        self.fig.text(0.5, 0, textstr, fontsize=self.font_size,
                 transform=self.ax.transAxes,
                 verticalalignment='top',
                 horizontalalignment='center', bbox=self.box_props)

        x = np.linspace(self.sweep_points[0],
                        self.sweep_points[-self.NoCalPoints],
                        len(self.sweep_points)*100)

        if show_guess:
            y_init = fit_mods.ExpDampOscFunc(x, **self.fit_res.init_values)
            self.ax.plot(x*scale, y_init, 'k--', linewidth=self.line_width)

        best_vals = self.fit_res.best_values
        y = fit_mods.ExpDampOscFunc(
            x, tau=best_vals['tau'],
            n=best_vals['n'],
            frequency=best_vals['frequency'],
            phase=best_vals['phase'],
            amplitude=best_vals['amplitude'],
            oscillation_offset=best_vals['oscillation_offset'],
            exponential_offset=best_vals['exponential_offset'])
        self.ax.plot(x*scale, y, 'r-',linewidth=self.line_width)


    def run_default_analysis(self, print_fit_results=False,
                             unit_prefix='u', show=False,
                             close_file=False, **kw):

        super().run_default_analysis(show=show,
            close_file=close_file,unit_prefix=unit_prefix,
            close_main_figure=True,save_fig=False,**kw)

        show_guess = kw.get('show_guess', False)
        self.add_analysis_datagroup_to_file()
        scale = self.scales_dict[unit_prefix]

        #Perform fit and save fitted parameters
        self.fit_res = self.fit_Ramsey(**kw)
        self.get_measured_freq(**kw)
        self.save_fitted_parameters(self.fit_res, var_name=self.value_names[0])

        #Extract T2 star and save it
        self.get_measured_T2_star(**kw)  #defines self.T2_star as a dic; units are seconds
        self.save_computed_parameters(self.T2_star, var_name=self.value_names[0])

        #Plot results
        self.plot_results(self.fit_res, show_guess=show_guess, scale=scale)

        #Print the T2_star values on screen
        unit = self.parameter_units[0][-1]
        if kw.pop('print_parameters',True):
            print('T2* = {:.5f} '.format(
                self.T2_star['T2_star']*scale) +'('+pretty(mu)+unit+')'+
                '\t\t T2* stderr = {:.5f} '.format(
                self.T2_star['T2_star_stderr']*scale) +
                '('+pretty(mu)+unit+')')

        stepsize = self.sweep_points[1] - self.sweep_points[0]
        self.total_detuning = self.fit_res.params['frequency'].value
        self.detuning_stderr = self.fit_res.params['frequency'].stderr

        self.artificial_detuning = 4./(60*stepsize)
        self.detuning = self.total_detuning - self.artificial_detuning

        #dispaly figure
        if show:
            plt.show()

        #save figure
        self.save_fig(self.fig, figname=self.measurementstring+'_Ramsey_fit', **kw)

        if close_file:
            self.data_file.close()

        return self.fit_res

    def get_measured_freq(self, **kw):
        freq = self.fit_res.params['frequency'].value
        freq_stderr = self.fit_res.params['frequency'].stderr

        self.Ramsey_freq = {'freq':freq, 'freq_stderr':freq_stderr}

        return self.Ramsey_freq

    def get_measured_T2_star(self, **kw):
        '''
        Returns measured T2 star from the fit to the Ical data.
         return T2, T2_stderr
        '''
        T2 = self.fit_res.params['tau'].value
        T2_stderr = self.fit_res.params['tau'].stderr

        self.T2_star = {'T2_star':T2, 'T2_star_stderr':T2_stderr}

        return self.T2_star


class DragDetuning_Analysis(TD_Analysis):

    def __init__(self, label='DragDetuning', **kw):
        kw['label'] = label
        kw['h5mode'] = 'r+'  # Read write mode, file must exist
        super(self.__class__, self).__init__(**kw)

    def run_default_analysis(self, print_fit_results=False, **kw):
        close_file = kw.pop('close_file', True)
        figsize = kw.pop('figsize', (11, 10))
        self.add_analysis_datagroup_to_file()
        self.get_naming_and_values()
        fig, axarray = plt.subplots(2, 2, figsize=figsize)

        XpY90_data = self.measured_values[0][0::2] + \
            1.j*self.measured_values[1][0::2]
        YpX90_data = self.measured_values[0][1::2] + \
            1.j*self.measured_values[1][1::2]

        self.XpY90 = np.mean(XpY90_data)
        self.YpX90 = np.mean(YpX90_data)
        self.detuning = np.abs(self.XpY90 - self.YpX90)

        for i, name in enumerate(self.value_names):
            ax = axarray[i/2, i % 2]
            self.plot_results_vs_sweepparam(x=self.sweep_points,
                                            y=self.measured_values[i],
                                            fig=fig,
                                            ax=ax,
                                            xlabel=self.xlabel,
                                            ylabel=self.ylabels[i],
                                            **kw)

        self.save_fig(fig, figname=self.measurementstring, **kw)
        if close_file:
            self.data_file.close()
        return (self.detuning, self.XpY90, self.YpX90)


class TransientAnalysis(TD_Analysis):

    def run_default_analysis(self, print_fit_results=False, **kw):
        close_file = kw.pop('close_file', True)
        demodulate = kw.pop('demodulate', False)
        figsize = kw.pop('figsize', (11, 4))
        self.IF = kw.pop('IF', 10)
        self.load_hdf5data()
        keys = list(self.g.keys())
        fig, ax = plt.subplots(1, 1, figsize=figsize)

        self.valuenames = ["transient_0", "transient_1"]
        if 'touch_n_go_transient_0' in keys:
            mode = 'CBox'
            transient_0 = self.get_values(key='touch_n_go_transient_0')
            transient_1 = self.get_values(key='touch_n_go_transient_1')
            sampling_rate = 0.2  # Gsample/s
            kw.pop('plot_title', "CBox transient")
            samples = len(transient_0)

        elif 'average_transients_I' in keys:
            mode = 'ATS'
            transients_0 = self.get_values(key='average_transients_I')
            transients_1 = self.get_values(key='average_transients_Q')
            samples = len(transients_0[:, 0])
            sampling_rate = 1  # Gsample/s

        self.time = np.linspace(0, samples/sampling_rate, samples)
        if mode == 'CBox':
            self.plot_results_vs_sweepparam(x=self.time,
                                            y=transient_0,
                                            fig=fig,
                                            ax=ax,
                                            marker='-o',
                                            xlabel="time (ns)",
                                            ylabel="amplitude (au)",
                                            **kw)
        else:

            ax.plot(self.time, transients_0[:, 0], marker='.',
                    label='Average transient ch A')
            ax.plot(self.time, transients_1[:, 0], marker='.',
                    label='Average transient ch B')
            ax.legend()

            ax.set_xlabel('time (ns)')
            ax.set_ylabel('dac voltage (V)')

        if demodulate:
            print('demodulating using IF = %.2f GHz' % self.IF)
            dem_cos = np.cos(2*np.pi*self.IF*self.time)
            dem_sin = np.sin(2*np.pi*self.IF*self.time)

            self.demod_transient_I = dem_cos*transients_0[:, 0] + \
                dem_sin * transients_1[:, 0]
            self.demod_transient_Q = -dem_sin*transients_0[:, 0] + \
                dem_cos * transients_1[:, 0]

            fig2, axs2 = plt.subplots(1, 1, figsize=figsize, sharex=True)
            axs2.plot(self.time, self.demod_transient_I, marker='.',
                      label='I demodulated')
            axs2.plot(self.time, self.demod_transient_Q, marker='.',
                      label='Q demodulated')
            axs2.legend()
            self.save_fig(fig2, figname=self.measurementstring+'demod', **kw)
            axs2.set_xlabel('time (ns)')
            axs2.set_ylabel('dac voltage (V)')

            self.power = self.demod_transient_I**2 + self.demod_transient_Q**2
            fig3, ax3 = plt.subplots(1, 1, figsize=figsize, sharex=True)
            ax3.plot(self.time, self.power, marker='.')
            ax3.set_ylabel('Power (a.u.)')
            self.save_fig(fig3, figname=self.measurementstring+'Power', **kw)
            ax3.set_xlabel('time (ns)')

        self.save_fig(fig, figname=self.measurementstring, **kw)
        if close_file:
            self.data_file.close()
        return


class DriveDetuning_Analysis(TD_Analysis):

    def __init__(self, label='DriveDetuning', **kw):
        kw['label'] = label
        kw['h5mode'] = 'r+'  # Read write mode, file must exist
        super(self.__class__, self).__init__(**kw)

    def run_default_analysis(self, print_fit_results=False, **kw):

        def sine_fit_data():
            self.fit_type = 'sine'
            damped_osc_mod = fit_mods.CosModel

            # Estimate frequency using Fourier transform
            ft_of_data = np.fft.fft(data)
            freq_est = np.argmax(np.abs(ft_of_data[1:len(ft_of_data)/2]))+1
            print('using chagned')
            slope = stats.linregress(list(range(4)), data[:4])[0]
            if slope > 0:
                amp_sign = 1.
            else:
                amp_sign = -1.
            amp_guess = amp_sign * abs((cal_data_mean[1] - cal_data_mean[0])/2)

            damped_osc_mod.set_param_hint('amplitude', value=amp_guess,
                                          min=-1.2*amp_guess,
                                          max=1.2*amp_guess)
            damped_osc_mod.set_param_hint('frequency', value=freq_est /
                                          sweep_points[-1])
            damped_osc_mod.set_param_hint('phase', value=-np.pi/2, vary=False)
            damped_osc_mod.set_param_hint(
                'offset', value=np.mean(cal_data_mean))
            damped_osc_mod.set_param_hint('tau', value=400)
            self.params = damped_osc_mod.make_params()
            fit_results = damped_osc_mod.fit(data=data, t=sweep_points,
                                             params=self.params)
            return fit_results

        def quadratic_fit_data():
            M = np.array(
                [sweep_points**2, sweep_points, [1]*len(sweep_points)])
            Minv = np.linalg.pinv(M)
            [a, b, c] = np.dot(data, Minv)
            fit_data = (a*sweep_points**2 + b*sweep_points + c)
            return fit_data, (a, b, c)

        close_file = kw.pop('close_file', True)
        figsize = kw.pop('figsize', (11, 5))
        self.add_analysis_datagroup_to_file()
        self.get_naming_and_values()

        if len(self.sweep_points) == 60:
            self.NoCalPoints = 10
        else:
            self.NoCalPoints = 4

        self.normalize_data_to_calibration_points(
            self.measured_values[0], self.NoCalPoints)
        self.add_dataset_to_analysisgroup('Corrected data',
                                          self.corr_data)
        self.analysis_group.attrs.create('corrected data based on',
                                         'calibration points')

        data = self.corr_data[:-self.NoCalPoints]
        cal_data = np.split(self.corr_data[-self.NoCalPoints:], 2)
        cal_data_mean = np.mean(cal_data, axis=1)
        cal_peak_to_peak = abs(cal_data_mean[1] - cal_data_mean[0])

        sweep_points = self.sweep_points[:-self.NoCalPoints]
        data_peak_to_peak = max(data) - min(data)

        self.fit_results_sine = sine_fit_data()
        self.fit_results_quadratic = quadratic_fit_data()

        chisqr_sine = self.fit_results_sine.chisqr
        chisqr_quadratic = np.sum((self.fit_results_quadratic[0] - data)**2)

        if (chisqr_quadratic < chisqr_sine) or \
                (data_peak_to_peak/cal_peak_to_peak < .5):
            self.fit_type = 'quadratic'
            self.slope = self.fit_results_quadratic[1][1]
            amplitude = cal_peak_to_peak / 2

        else:
            self.fit_type = 'sine'
            amplitude = self.fit_results_sine.params['amplitude']
            frequency = self.fit_results_sine.params['frequency']
            self.slope = 2 * np.pi * amplitude * frequency

        self.drive_detuning = self.slope / (2 * np.pi * abs(amplitude))
        self.drive_scaling_factor = 1. / (1. + self.drive_detuning)

        # Plotting
        fig, axarray = plt.subplots(2, figsize=figsize)
        for k, name in enumerate(self.value_names):
            ax = axarray[k]
            self.plot_results_vs_sweepparam(x=self.sweep_points,
                                            y=self.measured_values[k],
                                            fig=fig,
                                            ax=ax,
                                            xlabel=self.xlabel,
                                            ylabel=self.ylabels[k],
                                            **kw)
        self.save_fig(fig, figname=self.measurementstring, **kw)
        fig, ax = self.default_ax()
        self.plot_results_vs_sweepparam(x=self.sweep_points,
                                        y=self.corr_data,
                                        fig=fig,
                                        ax=ax,
                                        xlabel=self.xlabel,
                                        ylabel=r'$F$  $|1\rangle$',
                                        **kw)
        if self.fit_type is 'sine':
            ax.plot(sweep_points, self.fit_results_sine.best_fit)
        else:
            ax.plot(sweep_points, self.fit_results_quadratic[0])
        # plt.show()
        self.save_fig(fig, figname=self.measurementstring + '_fit', **kw)
        if close_file:
            self.data_file.close()
        return self.drive_scaling_factor


class OnOff_Analysis(TD_Analysis):

    def __init__(self, label='OnOff', idx=None, **kw):
        kw['label'] = label
        kw['h5mode'] = 'r+'  # Read write mode, file must exist
        self.idx = idx
        super(self.__class__, self).__init__(**kw)

    def run_default_analysis(self, print_fit_results=False, **kw):
        close_file = kw.pop('close_file', True)
        self.add_analysis_datagroup_to_file()
        self.get_naming_and_values()
        figsize = kw.pop('figsize', (11, 2*len(self.value_names)))
        if self.idx is not None:
            idx_val = np.where(self.value_names == 'I_cal_%d' % self.idx)[0][0]
        else:
            try:
                idx_val = np.where(self.value_names == 'I_cal')[0][0]
            except:  # Kind of arbitrarily choose axis 0
                idx_val = 0

        fig, axarray = plt.subplots(len(self.value_names)/2, 2,
                                    figsize=figsize)

        I_cal = self.measured_values[idx_val]
        zero_mean = np.mean(I_cal[0::2])
        zero_std = np.std(I_cal[0::2])

        one_mean = np.mean(I_cal[1::2])
        one_std = np.std(I_cal[1::2])

        self.distance = np.power(zero_mean - one_mean, 2)
        distance_error = np.sqrt(
            np.power(2.*(zero_mean - one_mean)*zero_std, 2)
            + np.power(2.*(one_mean - zero_mean)*one_std, 2))
        self.contrast = self.distance/distance_error

        for i, name in enumerate(self.value_names):
            if len(self.value_names) == 4:
                ax = axarray[i/2, i % 2]
            elif len(self.value_names) == 2:
                ax = axarray[i]

            self.plot_results_vs_sweepparam(x=self.sweep_points[::2],
                                            y=self.measured_values[i][::2],
                                            fig=fig,
                                            ax=ax,
                                            xlabel=self.xlabel,
                                            ylabel=self.ylabels[i],
                                            label='On',
                                            marker='o:',
                                            **kw)
            self.plot_results_vs_sweepparam(x=self.sweep_points[1::2],
                                            y=self.measured_values[i][1::2],
                                            fig=fig,
                                            ax=ax,
                                            xlabel=self.xlabel,
                                            ylabel=self.ylabels[i],
                                            label='Off',
                                            marker='o:',
                                            **kw)
            ax.legend()
        fig2, ax2 = plt.subplots(figsize=(10, 6))
        self.plot_results_vs_sweepparam(x=self.sweep_points[::2],
                                        y=I_cal[::2],
                                        fig=fig2,
                                        ax=ax2,
                                        xlabel=self.xlabel,
                                        ylabel=self.ylabels[idx_val],
                                        label='Off',
                                        marker='o:',
                                        **kw)
        self.plot_results_vs_sweepparam(x=self.sweep_points[1::2],
                                        y=I_cal[1::2],
                                        fig=fig2,
                                        ax=ax2,
                                        xlabel=self.xlabel,
                                        ylabel=self.ylabels[idx_val],
                                        label='Off',
                                        marker='o:',
                                        **kw)
        ax2.hlines((zero_mean), 0, len(self.sweep_points),
                   linestyle='solid', color='blue')
        ax2.hlines((one_mean), 0, len(self.sweep_points),
                   linestyle='solid', color='green')
        ax2.text(2, zero_mean, "Zero mean", bbox=self.box_props, color='blue')
        ax2.text(2, one_mean, "One mean", bbox=self.box_props, color='green')
        ax2.hlines((zero_mean+zero_std, zero_mean-zero_std),
                   0, len(self.sweep_points), linestyle='dashed', color='blue')
        ax2.hlines((one_mean+one_std, one_mean-one_std),
                   0, len(self.sweep_points), linestyle='dashed', color='green')
        ax2.text(2, max(I_cal)+(max(I_cal)-min(I_cal))*.04,
                 "Contrast: %.2f" % self.contrast,
                 bbox=self.box_props)
        self.save_fig(fig, figname=self.measurementstring, **kw)
        self.save_fig(fig2, figname=self.measurementstring+'_calibrated', **kw)
        if close_file:
            self.data_file.close()
        print('Average contrast: %.2f' % self.contrast)
        return self.contrast


class AllXY_Analysis(TD_Analysis):

    '''
    Performs a rotation and normalization on the data and calculates a
    deviation from the expected ideal data.

    Automatically works for the standard AllXY sequences of 42 and 21 points.
    Optional keyword arguments can be used to specify
    'ideal_data': np.array equal in lenght to the data
    '''

    def __init__(self, label='AllXY', zero_coord=None, one_coord=None,
                 make_fig=True, **kw):
        kw['label'] = label
        kw['h5mode'] = 'r+'  # Read write mode, file must exist
        self.zero_coord = zero_coord
        self.one_coord = one_coord
        self.make_fig = make_fig

        super(self.__class__, self).__init__(**kw)

    def run_default_analysis(self, print_fit_results=False,
                             close_main_fig=True, flip_axis=False, **kw):
        close_file = kw.pop('close_file', True)
        self.flip_axis = flip_axis
        self.cal_points = kw.pop('cal_points', None)
        self.add_analysis_datagroup_to_file()
        self.get_naming_and_values()

        ideal_data = kw.pop('ideal_data', None)
        if ideal_data is None:
            if len(self.measured_values[0]) == 42:
                ideal_data = np.concatenate((0*np.ones(10), 0.5*np.ones(24),
                                             np.ones(8)))
            else:
                ideal_data = np.concatenate((0*np.ones(5), 0.5*np.ones(12),
                                             np.ones(4)))
        self.rotate_and_normalize_data()
        self.add_dataset_to_analysisgroup('Corrected data',
                                          self.corr_data)
        self.analysis_group.attrs.create('corrected data based on',
                                         'calibration points'.encode('utf-8'))
        data_error = self.corr_data - ideal_data
        self.deviation_total = np.mean(abs(data_error))
        # Plotting
        if self.make_fig:
            fig1, fig2, ax1, axarray = self.setup_figures_and_axes()
            for i in range(2):
                if len(self.value_names) >= 4:
                    ax = axarray[i/2, i % 2]
                else:
                    ax = axarray[i]
                self.plot_results_vs_sweepparam(x=self.sweep_points,
                                                y=self.measured_values[i],
                                                fig=fig2, ax=ax,
                                                xlabel=self.xlabel,
                                                ylabel=str(
                                                    self.value_names[i]),
                                                save=False)
            ax1.set_ylim(min(self.corr_data)-.1, max(self.corr_data)+.1)
            if self.flip_axis:
                ylabel = r'$F$ $|0 \rangle$'
            else:
                ylabel = r'$F$ $|1 \rangle$'
            self.plot_results_vs_sweepparam(x=self.sweep_points,
                                            y=self.corr_data,
                                            fig=fig1, ax=ax1,
                                            xlabel='',
                                            ylabel=ylabel,
                                            save=False)
            ax1.plot(self.sweep_points, ideal_data)
            labels = [item.get_text() for item in ax1.get_xticklabels()]
            if len(self.measured_values[0]) == 42:
                locs = np.arange(1, 42, 2)
            else:
                locs = np.arange(0, 21, 1)
            labels = ['II', 'XX', 'YY', 'XY', 'YX',
                      'xI', 'yI', 'xy', 'yx', 'xY', 'yX',
                      'Xy', 'Yx', 'xX', 'Xx', 'yY', 'Yy',
                      'XI', 'YI', 'xx', 'yy']

            ax1.xaxis.set_ticks(locs)
            ax1.set_xticklabels(labels, rotation=60)

            deviation_text = r'Deviation: %.5f' % self.deviation_total
            ax1.text(1, 1.05, deviation_text, fontsize=11,
                     bbox=self.box_props)
            if not close_main_fig:
                # Hacked in here, good idea to only show the main fig but can
                # be optimized somehow
                self.save_fig(fig1, ylabel='Amplitude (normalized)',
                              close_fig=False, **kw)
            else:
                self.save_fig(fig1, ylabel='Amplitude (normalized)', **kw)
            self.save_fig(fig2, ylabel='Amplitude', **kw)
        if close_file:
            self.data_file.close()
        return self.deviation_total


class RandomizedBenchmarking_Analysis(TD_Analysis):

    '''
    Rotates and normalizes the data before doing a fit with a decaying
    exponential to extract the Clifford fidelity.
    By optionally specifying T1 and the pulse separation (time between start
    of pulses) the T1 limited fidelity will be given and plotted in the
    same figure.
    '''

    def __init__(self, label='RB', T1=None, pulse_delay=None, **kw):
        self.T1 = T1
        self.pulse_delay = pulse_delay

        super().__init__(**kw)

    def run_default_analysis(self, **kw):
        close_main_fig = kw.pop('close_main_fig', True)
        close_file = kw.pop('close_file', True)
        if self.cal_points is None:
            self.cal_points = [list(range(-4, -2)), list(range(-2, 0))]

        super().run_default_analysis(close_file=False, make_fig=False,
                                     **kw)

        data = self.corr_data[:-1*(len(self.cal_points[0]*2))]
        n_cl = self.sweep_points[:-1*(len(self.cal_points[0]*2))]

        self.fit_res = self.fit_data(data, n_cl)
        self.fit_results = [self.fit_res]
        self.save_fitted_parameters(fit_res=self.fit_res, var_name='F|1>')
        if self.make_fig:
            self.make_figures(close_main_fig=close_main_fig, **kw)

        if close_file:
            self.data_file.close()
        return

    def calc_T1_limited_fidelity(self, T1, pulse_delay):
        '''
        Formula from Asaad et al.
        pulse separation is time between start of pulses
        '''
        Np = 1.875  # Number of gates per Clifford
        F_cl = (1/6*(3 + 2*np.exp(-1*pulse_delay/(2*T1)) +
                     np.exp(-pulse_delay/T1)))**Np
        p = 2*F_cl - 1

        return F_cl, p

    def add_textbox(self, ax, F_T1=None):

        textstr = ('\t$F_{Cl}$'+' \t= {:.4g} $\pm$ ({:.4g})%'.format(
            self.fit_res.params['fidelity_per_Clifford'].value*100,
            self.fit_res.params['fidelity_per_Clifford'].stderr*100) +
            '\n  $1-F_{Cl}$'+'  = {:.4g} $\pm$ ({:.4g})%'.format(
                (1-self.fit_res.params['fidelity_per_Clifford'].value)*100,
                (self.fit_res.params['fidelity_per_Clifford'].stderr)*100) +
            '\n\tOffset\t= {:.4g} $\pm$ ({:.4g})'.format(
                (self.fit_res.params['offset'].value),
                (self.fit_res.params['offset'].stderr)))
        if F_T1 is not None:
            textstr += ('\n\t  $F_{Cl}^{T_1}$  = ' +
                        '{:.6g}%'.format(F_T1*100))

        self.ax.text(0.1, 0.95, textstr, transform=self.ax.transAxes,
                     fontsize=11, verticalalignment='top',
                     bbox=self.box_props)

    def make_figures(self, close_main_fig, **kw):

        ylabel = r'$F$ $\left(|1 \rangle \right)$'
        self.fig, self.ax = self.default_ax()
        if self.plot_cal_points:
            x = self.sweep_points
            y = self.corr_data
        else:
            logging.warning('not tested for all types of calpoints')
            if type(self.cal_points[0]) is int:
                x = self.sweep_points[:-2]
                y = self.corr_data[:-2]
            else:
                x = self.sweep_points[:-1*(len(self.cal_points[0])*2)]
                y = self.corr_data[:-1*(len(self.cal_points[0])*2)]

        self.plot_results_vs_sweepparam(x=x,
                                        y=y,
                                        fig=self.fig, ax=self.ax,
                                        xlabel=self.xlabel,
                                        ylabel=ylabel,
                                        save=False)

        x_fine = np.linspace(0, self.sweep_points[-1], 1000)
        for fit_res in self.fit_results:
            best_fit = fit_mods.RandomizedBenchmarkingDecay(
                x_fine, **fit_res.best_values)
            self.ax.plot(x_fine, best_fit, label='Fit')
        self.ax.set_ylim(min(min(self.corr_data)-.1, -.1),
                         max(max(self.corr_data)+.1, 1.1))

        # Here we add the line corresponding to T1 limited fidelity
        F_T1 = None
        if self.T1 is not None and self.pulse_delay is not None:
            F_T1, p_T1 = self.calc_T1_limited_fidelity(
                self.T1, self.pulse_delay)
            T1_limited_curve = fit_mods.RandomizedBenchmarkingDecay(
                x_fine, -0.5, p_T1, 0.5)
            self.ax.plot(x_fine, T1_limited_curve, label='T1-limit')

            self.ax.legend(loc='center left', bbox_to_anchor=(1, 0.5))

        # Add a textbox
        self.add_textbox(self.ax, F_T1)

        if not close_main_fig:
            # Hacked in here, good idea to only show the main fig but can
            # be optimized somehow
            self.save_fig(self.fig, ylabel='Amplitude (normalized)',
                          close_fig=False, **kw)
        else:
            self.save_fig(self.fig, ylabel='Amplitude (normalized)', **kw)

    def fit_data(self, data, numCliff,
                 print_fit_results=False,
                 show_guess=False,
                 plot_results=False):

        RBModel = lmfit.Model(fit_mods.RandomizedBenchmarkingDecay)
        # RBModel = fit_mods.RBModel
        RBModel.set_param_hint('Amplitude', value=-0.5)
        RBModel.set_param_hint('p', value=.99)
        RBModel.set_param_hint('offset', value=.5)
        RBModel.set_param_hint('fidelity_per_Clifford',  # vary=False,
                               expr='(p + (1-p)/2)')
        RBModel.set_param_hint('error_per_Clifford',  # vary=False,
                               expr='1-fidelity_per_Clifford')
        RBModel.set_param_hint('fidelity_per_gate',  # vary=False,
                               expr='fidelity_per_Clifford**(1./1.875)')
        RBModel.set_param_hint('error_per_gate',  # vary=False,
                               expr='1-fidelity_per_gate')

        params = RBModel.make_params()
        fit_res = RBModel.fit(data, numCliff=numCliff,
                              params=params)
        if print_fit_results:
            print(fit_res.fit_report())
        if plot_results:
            plt.plot(fit_res.data, 'o-', label='data')
            plt.plot(fit_res.best_fit, label='best fit')
            if show_guess:
                plt.plot(fit_res.init_fit, '--', label='init fit')

        return fit_res


class RB_double_curve_Analysis(RandomizedBenchmarking_Analysis):

    def run_default_analysis(self, **kw):
        close_main_fig = kw.pop('close_main_fig', True)
        close_file = kw.pop('close_file', True)
        if self.cal_points is None:
            self.cal_points = [list(range(-4, -2)), list(range(-2, 0))]

        super(RandomizedBenchmarking_Analysis, self).run_default_analysis(
            close_file=False, make_fig=False, **kw)

        data = self.corr_data[:-1*(len(self.cal_points[0]*2))]
        # 1- minus all populations because we measure fidelity to 1
        data_0 = 1 - data[::2]
        data_1 = 1 - data[1::2]
        # 2-state population is just whatever is missing in 0 and 1 state
        # assumes that 2 looks like 1 state
        data_2 = 1 - (data_1) - (data_0)
        n_cl = self.sweep_points[:-1*(len(self.cal_points[0]*2)):2]

        self.fit_results = self.fit_data(data_0, data_1, n_cl)

        self.save_fitted_parameters(fit_res=self.fit_results,
                                    var_name='Double_curve_RB')

        if self.make_fig:
            self.make_figures(n_cl, data_0, data_1, data_2,
                              close_main_fig=close_main_fig, **kw)
        if close_file:
            self.data_file.close()
        return

    def fit_data(self, data0, data1, numCliff,
                 print_fit_results=False,
                 show_guess=False,
                 plot_results=False):
        data = np.concatenate([data0, data1])
        numCliff = 2*list(numCliff)
        invert = np.concatenate([np.ones(len(data0)),
                                 np.zeros(len(data1))])

        RBModel = lmfit.Model(fit_mods.double_RandomizedBenchmarkingDecay,
                              independent_vars=['numCliff', 'invert'])
        RBModel.set_param_hint('p', value=.99)
        RBModel.set_param_hint('offset', value=.5)
        RBModel.set_param_hint('fidelity_per_Clifford',  # vary=False,
                               expr='(p + (1-p)/2)')
        RBModel.set_param_hint('error_per_Clifford',  # vary=False,
                               expr='1-fidelity_per_Clifford')
        RBModel.set_param_hint('fidelity_per_gate',  # vary=False,
                               expr='fidelity_per_Clifford**(1./1.875)')
        RBModel.set_param_hint('error_per_gate',  # vary=False,
                               expr='1-fidelity_per_gate')

        params = RBModel.make_params()
        fit_res = RBModel.fit(data, numCliff=numCliff, invert=invert,
                              params=params)
        if print_fit_results:
            print(fit_res.fit_report())
        return fit_res

    def add_textbox(self, f, ax, F_T1=None):
        fr0 = self.fit_results.params
        textstr = (
            '$F_{\mathrm{Cl}}$'+'= {:.5g} \n\t$\pm$ ({:.2g})%'.format(
                fr0['fidelity_per_Clifford'].value*100,
                fr0['fidelity_per_Clifford'].stderr*100) +
            '\nOffset '+'= {:.4g} \n\t$\pm$ ({:.2g})%'.format(
                fr0['offset'].value*100, fr0['offset'].stderr*100))
        if F_T1 is not None:
            textstr += ('\n\t  $F_{Cl}^{T_1}$  = ' +
                        '{:.5g}%'.format(F_T1*100))
        ax.text(0.95, 0.1, textstr, transform=f.transFigure,
                fontsize=11, verticalalignment='bottom',
                horizontalalignment='right')

    def make_figures(self, n_cl, data_0, data_1, data_2,
                     close_main_fig, **kw):
        f, ax = plt.subplots()
        ax.plot(n_cl, data_0, 'o', color='b', label=r'$|0\rangle$')
        ax.plot(n_cl, data_1, '^', color='r', label=r'$|1\rangle$')
        ax.plot(n_cl, data_2, 'p', color='g', label=r'$|2\rangle$')
        ax.hlines(0, n_cl[0], n_cl[-1]*1.05, linestyle='--')
        ax.hlines(1, n_cl[0], n_cl[-1]*1.05, linestyle='--')
        ax.plot([n_cl[-1]]*4, self.corr_data[-4:], 'o', color='None')
        ax.set_xlabel('Number of Cliffords')
        ax.set_ylabel('State populations')
        plot_title = kw.pop('plot_title', textwrap.fill(
                            self.timestamp_string + '_' +
                            self.measurementstring, 40))
        ax.set_title(plot_title)
        ax.set_xlim(n_cl[0], n_cl[-1]*1.02)
        ax.set_ylim(-.1, 1.1)
        x_fine = np.linspace(0, self.sweep_points[-1]*1.05, 1000)
        fit_0 = fit_mods.double_RandomizedBenchmarkingDecay(
            x_fine, invert=1, ** self.fit_results.best_values)
        fit_1 = fit_mods.double_RandomizedBenchmarkingDecay(
            x_fine, invert=0, ** self.fit_results.best_values)
        fit_2 = 1-fit_1-fit_0

        ax.plot(x_fine, fit_0, color='darkgray', label='fit')
        ax.plot(x_fine, fit_1, color='darkgray')
        ax.plot(x_fine, fit_2, color='darkgray')

        F_T1 = None
        if self.T1 is not None and self.pulse_delay is not None:
            F_T1, p_T1 = self.calc_T1_limited_fidelity(
                self.T1, self.pulse_delay)
            T1_limited_curve = fit_mods.RandomizedBenchmarkingDecay(
                x_fine, -0.5, p_T1, 0.5)
            ax.plot(x_fine, T1_limited_curve,
                    linestyle='--', color='lightgray', label='T1-limit')
            T1_limited_curve = fit_mods.RandomizedBenchmarkingDecay(
                x_fine, 0.5, p_T1, 0.5)
            ax.plot(x_fine, T1_limited_curve,
                    linestyle='--', color='lightgray')
        self.add_textbox(f, ax, F_T1)
        ax.legend(frameon=False, numpoints=1,
                  # bbox_transform=ax.transAxes,#
                  bbox_transform=f.transFigure,
                  loc='upper right',
                  bbox_to_anchor=(.95, .95))
        ax.set_xscale("log", nonposx='clip')
        plt.subplots_adjust(left=.1, bottom=None, right=.7, top=None)
        self.save_fig(f, figname='Two_curve_RB', close_fig=close_main_fig,
                      fig_tight=False, **kw)


class RandomizedBench_2D_flat_Analysis(RandomizedBenchmarking_Analysis):

    '''
    Analysis for the specific RB sequenes used in the CBox that require
    doing a 2D scan in order to get enough seeds in (due to the limit of the
    max number of pulses).
    '''

    def get_naming_and_values(self):
        '''
        Extracts the data as if it is 2D then takes the mean and stores it as
        if it it is just a simple line scan.
        '''
        self.get_naming_and_values_2D()
        self.measured_values = np.array([np.mean(self.Z[0][:], axis=0),
                                         np.mean(self.Z[1][:], axis=0)])


#######################################################
# End of time domain analyses
#######################################################


class Homodyne_Analysis(MeasurementAnalysis):

    def __init__(self, label='HM', **kw):
        kw['label'] = label
        kw['h5mode'] = 'r+'
        super().__init__(**kw)

    def run_default_analysis(self, print_fit_results=False,
                             close_file=False, fitting_model='hanger',
                             show_guess=False, show=False,
                             unit_prefix='G',
                             fit_window=None, **kw):
        '''
        Available fitting_models:
            - 'hanger' = amplitude fit with slope
            - 'complex' = complex transmission fit WITHOUT slope
            - 'lorentzian' = fit to a Lorentzian lineshape

        'fit_window': allows to select the windows of data to fit.
                      Example: fit_window=[100,-100]
        '''
        super(self.__class__, self).run_default_analysis(
            close_file=False,unit_prefix=unit_prefix,show=show,**kw)
        self.add_analysis_datagroup_to_file()

        interactive_plot = kw.get('interactive_plot',False)

        ########## Fit data ##########

        # Fit Power to a Lorentzian
        self.measured_powers = self.measured_values[0]**2

        min_index = np.argmin(self.measured_powers)
        max_index = np.argmax(self.measured_powers)

        self.min_frequency = self.sweep_points[min_index]
        self.max_frequency = self.sweep_points[max_index]

        self.peaks = a_tools.peak_finder((self.sweep_points),
                                         self.measured_powers)

        # Search for peak
        if self.peaks['dip'] is not None:    # look for dips first
            f0 = self.peaks['dip']
            amplitude_factor = -1.
        elif self.peaks['peak'] is not None:  # then look for peaks
            f0 = self.peaks['peak']
            amplitude_factor = 1.
        else:                                 # Otherwise take center of range
            f0 = np.median(self.sweep_points)
            amplitude_factor = -1.
            logging.error('No peaks or dips in range')
            # If this error is raised, it should continue the analysis but
            # not use it to update the qubit object

        # Fit data according to the model required
        if 'hanger' in fitting_model:
            if fitting_model == 'hanger':
                Model = fit_mods.SlopedHangerAmplitudeModel                 #f is expected in Hz but f0 in GHz!
            # this in not working at the moment (need to be fixed)
            elif fitting_model == 'simple_hanger':
                Model = fit_mods.HangerAmplitudeModel
            # added reject outliers to be robust agains CBox data acq bug.
            # this should have no effect on regular data acquisition and is
            # only used in the guess.
            amplitude_guess = max(
                dm_tools.reject_outliers(self.measured_values[0]))

            # Creating parameters and estimations
            S21min = (min(dm_tools.reject_outliers(self.measured_values[0])) /
                      max(dm_tools.reject_outliers(self.measured_values[0])))

            Q = kw.pop('Q', f0 / abs(self.min_frequency - self.max_frequency))
            Qe = abs(Q / abs(1 - S21min))

            # Note: input to the fit function is in GHz for convenience
            Model.set_param_hint('f0', value=f0*1e-9,
                                       min=min(self.sweep_points)*1e-9,
                                       max=max(self.sweep_points)*1e-9)
            Model.set_param_hint('A', value=amplitude_guess)
            Model.set_param_hint('Q', value=Q, min=1, max=50e6)
            Model.set_param_hint('Qe', value=Qe, min=1, max=50e6)
            # NB! Expressions are broken in lmfit for python 3.5 this has
            # been fixed in the lmfit repository but is not yet released
            # the newest upgrade to lmfit should fix this (MAR 18-2-2016)
            Model.set_param_hint('Qi', expr='1./(1./Q-1./Qe*cos(theta))',
                                       vary=False)
            Model.set_param_hint('Qc', expr='Qe/cos(theta)', vary=False)
            Model.set_param_hint('theta', value=0, min=-np.pi/2,
                                       max=np.pi/2)
            Model.set_param_hint('slope', value=0, vary=True)
            self.params = Model.make_params()

            if fit_window == None:
                data_x = self.sweep_points
                self.data_y = self.measured_values[0]
            else:
                data_x = self.sweep_points[fit_window[0]:fit_window[1]]
                data_y_temp = self.measured_values[0]
                self.data_y = data_y_temp[fit_window[0]:fit_window[1]]

            # # make sure that frequencies are in Hz
            # if np.floor(data_x[0]/1e8) == 0:  # frequency is defined in GHz
            #     data_x = data_x*1e9

            fit_res = Model.fit(data=self.data_y,
                                      f=data_x, verbose=False)

        elif fitting_model == 'complex':
            # this is the fit with a complex transmission curve WITHOUT slope
            data_amp = self.measured_values[0]
            data_angle = self.measured_values[1]
            data_complex = np.add(
                self.measured_values[2], 1j*self.measured_values[3])

            # Initial guesses
            guess_A = max(data_amp)
            # this has to been improved
            guess_Q = f0 / abs(self.min_frequency - self.max_frequency)
            guess_Qe = guess_Q/(1-(max(data_amp)-min(data_amp)))
            # phi_v
            # number of 2*pi phase jumps
            nbr_phase_jumps = (np.diff(data_angle) > 4).sum()
            guess_phi_v = (2*np.pi*nbr_phase_jumps+(data_angle[0]-data_angle[-1]))/(
                self.sweep_points[0] - self.sweep_points[-1])
            # phi_0
            angle_resonance = data_angle[int(len(self.sweep_points)/2)]
            phase_evolution_resonance = np.exp(1j*guess_phi_v*f0)
            angle_phase_evolution = np.arctan2(
                np.imag(phase_evolution_resonance), np.real(phase_evolution_resonance))
            guess_phi_0 = angle_resonance - angle_phase_evolution

            # prepare the parameter dictionary
            P = lmfit.Parameters()
            #           (Name,         Value, Vary,      Min,     Max,  Expr)
            P.add_many(('f0',         f0/1e9, True,     None,    None,  None),
                       ('Q',         guess_Q, True,        1,    50e6,  None),
                       ('Qe',       guess_Qe, True,        1,    50e6,  None),
                       ('A',         guess_A, True,        0,    None,  None),
                       ('theta',           0, True, -np.pi/2, np.pi/2,  None),
                       ('phi_v', guess_phi_v, True,     None,    None,  None),
                       ('phi_0', guess_phi_0, True,   -np.pi,   np.pi,  None))
            P.add('Qi', expr='1./(1./Q-1./Qe*cos(theta))', vary=False)
            P.add('Qc', expr='Qe/cos(theta)', vary=False)

            # Fit
            fit_res = lmfit.minimize(fit_mods.residual_complex_fcn, P,
                                     args=(fit_mods.HangerFuncComplex, self.sweep_points, data_complex))

        elif fitting_model == 'lorentzian':
            Model = fit_mods.LorentzianModel

            kappa_guess = 2.5e6

            amplitude_guess = amplitude_factor * np.pi*kappa_guess * abs(
                max(self.measured_powers)-min(self.measured_powers))

            Model.set_param_hint('f0', value=f0,
                                           min=min(self.sweep_points),
                                           max=max(self.sweep_points))
            Model.set_param_hint('A', value=amplitude_guess)

            # Fitting
            Model.set_param_hint('offset',
                                           value=np.mean(self.measured_powers),
                                           vary=True)
            Model.set_param_hint('kappa',
                                           value=kappa_guess,
                                           min=0,
                                           vary=True)
            Model.set_param_hint('Q',
                                           expr='0.5*f0/kappa',
                                           vary=False)
            self.params = Model.make_params()

            fit_res = Model.fit(data=self.measured_powers,
                                          f=self.sweep_points,
                                          params=self.params)

        else:
            raise ValueError('fitting model "{}" not recognized'.format(
                             fitting_model))

        self.fit_res = fit_res
        self.save_fitted_parameters(fit_res, var_name='HM')

        if print_fit_results is True:
            # print(fit_res.fit_report())
            print(lmfit.fit_report(fit_res))

        ########## Plot results ##########

        fig, ax = self.default_ax()

        if 'hanger' in fitting_model:
            textstr = '$f_{\mathrm{center}}$ = %.5f GHz $\pm$ (%.3g) GHz' % (
                fit_res.params['f0'].value, fit_res.params['f0'].stderr) + '\n' \
                '$Qc$ = %.1f $\pm$ (%.1f)' % (fit_res.params['Qc'].value, fit_res.params['Qc'].stderr) + '\n' \
                '$Qi$ = %.1f $\pm$ (%.1f)' % (
                    fit_res.params['Qi'].value, fit_res.params['Qi'].stderr)

        elif fitting_model == 'lorentzian':
            textstr = '$f_{{\mathrm{{center}}}}$ = {:.5f} GHz $\pm$ ({:.3g}) GHz\n' \
                      '$Q$ = {:.1f} $\pm$ ({:.1f})'.format(
                          fit_res.params['f0'].value*scale,
                          fit_res.params['f0'].stderr*scale,
                          fit_res.params['Q'].value,
                          fit_res.params['Q'].stderr)

        fig.text(0.5, 0, textstr, transform=ax.transAxes,
                fontsize=self.font_size,
                verticalalignment='top',
                horizontalalignment='center', bbox=self.box_props)

        if 'hanger' in fitting_model:
            self.plot_results_vs_sweepparam(x=self.scaled_sweep_points,
                                            y=self.measured_values[0],
                                            fig=fig, ax=ax,
                                            xlabel=self.xlabel,
                                            ylabel=str('S21_mag (arb. units)'),
                                            save=False)

            if interactive_plot:
                self.plotly_plot(self.scaled_sweep_points,self.data_y,fit_res,
                         xlabel=self.xlabel,ylabel=str('Power (arb. units)'),
                         show_exponent=False)

        elif 'complex' in fitting_model:
            self.plot_complex_results(
                data_complex, fig=fig, ax=ax, show=False, save=False)
            # second figure with amplitude
            fig2, ax2 = self.default_ax()
            fig2.text(0.5, 0, textstr, transform=ax.transAxes,
                      fontsize=self.font_size,
                     verticalalignment='top', horizontalalignment = 'center',
                      bbox=self.box_props)
            self.plot_results_vs_sweepparam(x=self.sweep_points, y=data_amp,
                                            fig=fig2, ax=ax2, show=False, save=False)

        elif fitting_model == 'lorentzian':
            self.plot_results_vs_sweepparam(x=self.scaled_sweep_points,
                                            y=self.measured_powers,
                                            fig=fig, ax=ax,
                                            xlabel=self.xlabel,
                                            ylabel=str('Power (arb. units)'),
                                            save=False)
            if interactive_plot:
                self.plotly_plot(self.scaled_sweep_points,self.measured_powers,fit_res,
                                 xlabel=self.xlabel,ylabel=str('Power (arb. units)'),
                                 show_exponent=False)

        if fit_window == None:
            data_x = self.sweep_points
        else:
            data_x = self.sweep_points[fit_window[0]:fit_window[1]]

        if show_guess:
            ax.plot(self.scaled_sweep_points, fit_res.init_fit, 'k--',
                    linewidth=self.line_width)

        # this part is necessary to separate fit perfomed with lmfit.minimize
        if 'complex' in fitting_model:
            fit_values = fit_mods.HangerFuncComplex(
                self.sweep_points, fit_res.params)
            ax.plot(np.real(fit_values), np.imag(fit_values), 'r-')

            ax2.plot(self.sweep_points, np.abs(fit_values), 'r-')

            # save both figures
            self.save_fig(fig, figname='complex', **kw)
            self.save_fig(fig2, xlabel='Mag', **kw)
        else:
            ax.plot(self.scaled_sweep_points, fit_res.best_fit, 'r-',
                    linewidth=self.line_width)
            #f0 = self.fit_results.values['f0']
            f0 = fit_res.params['f0'].value
            unit_prefix = kw.get('unit_prefix','')
            scale = self.scales_dict[unit_prefix]
            if 'hanger' in fitting_model:
                ax.plot(f0, Model.func(f=f0*1e9,**fit_res.best_values), 'o',
                        ms=self.marker_size_special)   #f is expected in Hz but f0 in GHz!
            else:
                ax.plot(f0*scale, Model.func(f=f0,**fit_res.best_values), 'o',
                        ms=self.marker_size_special)

            if show:
                plt.show()

            # save figure
            self.save_fig(fig, xlabel=self.xlabel, ylabel='Mag', **kw)


        # self.save_fig(fig, xlabel=self.xlabel, ylabel='Mag', **kw)
        if close_file:
            self.data_file.close()
        return fit_res


################
# VNA analysis #
################
class VNA_Analysis(MeasurementAnalysis):
    '''
    Nice to use with all measurements performed with the VNA.
    '''
    def __init__(self, label='VNA', **kw):
        kw['label'] = label
        kw['h5mode'] = 'r+'
        super().__init__(**kw)

    def run_default_analysis(self, **kw):
        super(self.__class__, self).run_default_analysis(
            close_file=False, **kw)


        # prepare figure in log scale
        data_amp = self.measured_values[0]

        fig, ax = self.default_ax()
        self.plot_dB_from_linear(x=self.sweep_points,
                                lin_amp=data_amp,
                                fig=fig, ax=ax,
                                save=False)

        self.save_fig(fig, figname='dB_plot', **kw)



class Acquisition_Delay_Analysis(MeasurementAnalysis):
    def __init__(self, label='AD', **kw):
        kw['label'] = label
        kw['h5mode'] = 'r+'
        super().__init__(**kw)

    def run_default_analysis(self, print_fit_results=False, window_len=11,
                             print_results=False, close_file=False, **kw):
        super(self.__class__, self).run_default_analysis(
            close_file=False, **kw)
        self.add_analysis_datagroup_to_file()

        # smooth the results
        self.y_smoothed = a_tools.smooth(self.measured_values[0],
                                         window_len=window_len)
        max_index = np.argmax(self.y_smoothed)
        self.max_delay = self.sweep_points[max_index]

        grp_name = "Maximum Analysis: Acquisition Delay"
        if grp_name not in self.analysis_group:
            grp = self.analysis_group.create_group(grp_name)
        else:
            grp = self.analysis_group[grp_name]
        grp.attrs.create(name='max_delay', data=self.max_delay)
        grp.attrs.create(name='window_length', data=window_len)

        textstr = "optimal delay = {:.0f} ns".format(self.max_delay*1e9)

        if print_results:
            print(textstr)

        fig, ax = self.default_ax()
        ax.text(0.05, 0.95, textstr, transform=ax.transAxes, fontsize=11,
                verticalalignment='top', bbox=self.box_props)

        self.plot_results_vs_sweepparam(x=self.sweep_points*1e9,
                                        y=self.measured_values[0],
                                        fig=fig, ax=ax,
                                        xlabel='Acquisition delay (ns)',
                                        ylabel='Signal amplitude (arb. units)',
                                        save=False)

        ax.plot(self.sweep_points*1e9, self.y_smoothed, 'r-')
        ax.plot((self.max_delay*1e9, self.max_delay*1e9), ax.get_ylim(), 'g-')
        self.save_fig(fig, xlabel='delay', ylabel='amplitude', **kw)

        if close_file:
            self.data_file.close()

        return self.max_delay


class Hanger_Analysis_CosBackground(MeasurementAnalysis):

    def __init__(self, label='HM', **kw):
        kw['label'] = label
        kw['h5mode'] = 'r+'
        super(self.__class__, self).__init__(**kw)

    def run_default_analysis(self, print_fit_results=False,
                             close_file=False, fitting_model='hanger',
                             show_guess=False, show=False, **kw):
        super(self.__class__, self).run_default_analysis(
            close_file=False, **kw)
        self.add_analysis_datagroup_to_file()

        # Fit Power to a Lorentzian
        self.measured_powers = self.measured_values[0]**2

        min_index = np.argmin(self.measured_powers)
        max_index = np.argmax(self.measured_powers)

        self.min_frequency = self.sweep_points[min_index]
        self.max_frequency = self.sweep_points[max_index]

        self.peaks = a_tools.peak_finder((self.sweep_points),
                                         self.measured_values[0])

        if self.peaks['dip'] is not None:    # look for dips first
            f0 = self.peaks['dip']
            amplitude_factor = -1.
        elif self.peaks['peak'] is not None:  # then look for peaks
            f0 = self.peaks['peak']
            amplitude_factor = 1.
        else:                                 # Otherwise take center of range
            f0 = np.median(self.sweep_points)
            amplitude_factor = -1.
            logging.error('No peaks or dips in range')
            # If this error is raised, it should continue the analysis but
            # not use it to update the qubit object

        def poly(x, c0, c1, c2):
            "line"
            return c2 * x**2 + c1 * x + c0

        def cosine(x, amplitude, frequency, phase, offset):
            # Naming convention, frequency should be Hz
            # omega is in radial freq
            return amplitude*np.cos(2*np.pi*frequency*x + phase)+offset

        def hanger_function_amplitude(x, f0, Q, Qe, A, theta):
            '''
            This is the function for a hanger  which does not take into account
            a possible slope.
            This function may be preferred over SlopedHangerFunc if the area around
            the hanger is small.
            In this case it may misjudge the slope
            Theta is the asymmetry parameter
            '''
            return abs(A*(1.-Q/Qe*np.exp(1.j*theta)/(1.+2.j*Q*(x-f0)/f0)))

        HangerModel = lmfit.Model(hanger_function_amplitude)\
            + lmfit.Model(cosine) \
            + lmfit.Model(poly)

        # amplitude_guess = np.pi*sigma_guess * abs(
        #     max(self.measured_powers)-min(self.measured_powers))
        amplitude_guess = max(self.measured_powers)-min(self.measured_powers)

        S21min = min(self.measured_values[0])
        # Creating parameters and estimations
        Q = f0 / abs(self.min_frequency - self.max_frequency)
        Qe = abs(Q / abs(1 - S21min))

        HangerModel.set_param_hint('f0', value=f0,
                                   min=min(self.sweep_points),
                                   max=max(self.sweep_points))
        HangerModel.set_param_hint('A', value=1)
        HangerModel.set_param_hint('Q', value=Q)
        HangerModel.set_param_hint('Qe', value=Qe)
        HangerModel.set_param_hint('Qi', expr='1./(1./Q-1./Qe*cos(theta))',
                                   vary=False)
        HangerModel.set_param_hint('Qc', expr='Qe/cos(theta)', vary=False)
        HangerModel.set_param_hint('theta', value=0, min=-np.pi/2,
                                   max=np.pi/2)
        HangerModel.set_param_hint('slope', value=0, vary=True)

        HangerModel.set_param_hint('c0', value=0, vary=False)
        HangerModel.set_param_hint('c1', value=0, vary=True)
        HangerModel.set_param_hint('c2', value=0, vary=True)

        HangerModel.set_param_hint('amplitude', value=0.05, min=0, vary=False)
        HangerModel.set_param_hint(
            'frequency', value=50, min=0, max=300, vary=True)
        HangerModel.set_param_hint(
            'phase', value=0, min=0, max=2*np.pi, vary=True)
        HangerModel.set_param_hint('offset', value=0, vary=True)

        self.params = HangerModel.make_params()

        fit_res = HangerModel.fit(data=self.measured_powers,
                                  x=self.sweep_points,
                                  params=self.params)

        self.fit_results = fit_res
        self.save_fitted_parameters(fit_res, var_name='HM')

        if print_fit_results is True:
            print(fit_res.fit_report())

        fig, ax = self.default_ax()
        # textstr = '$f_{\mathrm{center}}$ = %.4f $\pm$ (%.3g) GHz' % (
        #     fit_res.params['f0'].value, fit_res.params['f0'].stderr)
        # ax.text(0.05, 0.95, textstr, transform=ax.transAxes, fontsize=11,
        # verticalalignment='top', bbox=self.box_props)
        self.plot_results_vs_sweepparam(x=self.sweep_points,
                                        y=self.measured_powers,
                                        fig=fig, ax=ax,
                                        xlabel=self.xlabel,
                                        ylabel=str('Power (arb. units)'),
                                        save=False)
        if show_guess:
            ax.plot(self.sweep_points, fit_res.init_fit, 'k--')
        ax.plot(self.sweep_points, fit_res.best_fit, 'r-')
        f0 = self.fit_results.values['f0']
        plt.plot(f0, fit_res.eval(x=f0), 'o', ms=8)
        if show:
            plt.show()
        self.save_fig(fig, xlabel=self.xlabel, ylabel='Power', **kw)
        if close_file:
            self.data_file.close()
        return fit_res


class Qubit_Spectroscopy_Analysis(MeasurementAnalysis):

    """
    Analysis script for a Qubit Spectroscopy:
        1. The I and Q data are combined using a_tools.calculate_distance_from_ground_state.
        2. The peaks/dips of the data WITHOUT calibration points are found using a_tools.peak_finder.
        3. If analyze_ef = False: the data is then fitted to a Lorentzian; else: to a double Lorentzian.
        3. The data, the best fit, and peak points are then plotted.

    Possible kw parameters:
        interactive_plot        (default=False)               whether to plot with plotly or not
        analyze_ef              (default=False)               whether to look for another f_ge/2 peak/dip
        percentile              (default=20)                  percentile of the data that is considered background noise
        num_sigma_threshold     (default=5)                   used to define the threshold above(below) which to look for
                                                              peaks(dips); threshold = background_mean +
                                                              num_sigma_threshold * background_std
        window_len              (default=3)                   filtering window length; uses a_tools.smooth
        analysis_window         (default=10)                  how many data points (calibration points) to remove
                                                              before sending data to peak_finder; uses a_tools.cut_edges,
                                                              data = data[(analysis_window//2):-(analysis_window//2)]
        amp_only                (default=False)               whether only I data exists
        save_name               (default='Source Frequency')  figure name with which it will be saved
        auto                    (default=True)                automatically perform the entire analysis upon call
        label                   (default=none?)               label of the analysis routine
        folder                  (default=working folder)      working folder
        NoCalPoints             (default=4)                   number of calibration points
        print_fit_results       (default=True)                print the fit report
        print_frequency         (default=False)               whether to print the f_ge and f_gf/2
        show                    (default=True)                show the plots
        show_guess              (default=False)               plot with initial guess values
        close_file              (default=True)                close the hdf5 file
    """

    def __init__(self, label='Source', **kw):
        kw['label'] = label
        kw['h5mode'] = 'r+'  # Read write mode, file must exist
        super(self.__class__, self).__init__(**kw)

    def fit_data(self, analyze_ef=False, **kw):

        amp_only = kw.get('amp_only',True)
        percentile = kw.get('percentile',20)
        num_sigma_threshold = kw.get('num_sigma_threshold',5)
        window_len_filter = kw.get('window_len',3)
        window_len_cut_edges = kw.get('analysis_window',10)

        if amp_only:
            self.data_dist = a_tools.calculate_distance_ground_state(
                data_amp=self.measured_values[0],
                data_phase=None,
                normalize=True)
        else:
            self.data_dist = a_tools.calculate_distance_ground_state(
                data_amp=self.measured_values[0],
                data_phase=self.measured_values[1],
                normalize=True)

        #Cut edges to remove potential calibration points when looking for peaks
        sweep_pts_cut_edges = a_tools.cut_edges(self.sweep_points,window_len=window_len_cut_edges)
        data_dist_cut_edges = a_tools.cut_edges(self.data_dist,window_len=window_len_cut_edges)
        #Smooth the data by "filtering"
        data_dist_smooth = a_tools.smooth(data_dist_cut_edges, window_len=window_len_filter)

        #Find peaks
        self.peaks = a_tools.peak_finder(sweep_pts_cut_edges,
                                         data_dist_smooth,
                                         percentile=percentile,
                                         num_sigma_threshold=num_sigma_threshold)

        #extract highest peak -> ge transition
        if self.peaks['dip'] is None:
            f0 = self.peaks['peak']
            kappa_guess = self.peaks['peak_width'] / 4
            key = 'peak'
        elif self.peaks['peak'] is None:
            f0 = self.peaks['dip']
            kappa_guess = self.peaks['dip_width'] / 4
            key = 'dip'
        elif self.peaks['dip'] < self.peaks['peak']:
            f0 = self.peaks['peak']
            kappa_guess = self.peaks['peak_width'] / 4
            key = 'peak'
        elif self.peaks['peak'] < self.peaks['dip']:
            f0 = self.peaks['dip']
            kappa_guess = self.peaks['dip_width'] / 4
            key = 'dip'
        else:  # Otherwise take center of range and raise warning
            f0 = np.median(sweep_pts_cut_edges)
            kappa_guess = 0.005*1e9
            logging.warning('No peaks or dips have been found. Initial frequency guess taken '
                            'as median of sweep points (f_guess={}), initial linewidth '
                            'guess was taken as kappa_guess={}'.format(f0,kappa_guess))

        amplitude_guess = np.pi * kappa_guess * \
                          abs(max(data_dist_smooth) - min(data_dist_smooth))
        if key == 'dip':
            amplitude_guess = -amplitude_guess

        if analyze_ef is False: #fit to a regular Lorentzian

            LorentzianModel = fit_mods.LorentzianModel

            LorentzianModel.set_param_hint('f0',
                                           min=min(sweep_pts_cut_edges),
                                           max=max(sweep_pts_cut_edges),
                                           value=f0)
            LorentzianModel.set_param_hint('A',
<<<<<<< HEAD
                                           value=amplitude_guess)
                                           # min=4*np.var(self.data_dist)
=======
                                           value=amplitude_guess)#,
                                           #min=4*np.var(self.data_dist))
>>>>>>> 4b1efc28
            LorentzianModel.set_param_hint('offset',
                                           value=np.mean(self.data_dist),
                                           vary=True)
            LorentzianModel.set_param_hint('kappa',
                                           value=kappa_guess,
                                           min=0,
                                           vary=True)
            LorentzianModel.set_param_hint('Q',
                                           expr='f0/kappa',
                                           vary=False)
            self.params = LorentzianModel.make_params()

            self.fit_res = LorentzianModel.fit(data=self.data_dist,
                                          f=self.sweep_points,
                                          params=self.params)

        else: #fit a double Lorentzian and extract the 2nd peak as well
            #extract second highest peak -> ef transition

            if self.peaks[key+'s'].size > 1: #if there's more than one peak
                diff = [self.peaks[key] - self.peaks[key+'s']] #difference between largest peak and others
                f0_gf_over_2 = self.peaks[key+'s'][np.argmax(diff)] #take peak farthest away from f_ge
                kappa_guess_ef = self.peaks[key+'_widths'][np.argmax(diff)] / 4
                if kappa_guess_ef == 0:
                    kappa_guess_ef = kappa_guess
            else:
                f0_gf_over_2 = f0-2e6 #CHECK!
                kappa_guess_ef = kappa_guess
                logging.warning('The find_peaks function was not able to find more than one peak/dip. '
                                'The guess values f0_gf_over_2 = "%s" and kappa_guess_ef = "%s" '
                                'were used.' %(f0_gf_over_2, kappa_guess) )

            amplitude_guess_ef = 0.5*np.pi * kappa_guess_ef * \
                                 abs(max(data_dist_smooth) - min(data_dist_smooth))

            DoubleLorentzianModel = fit_mods.TwinLorentzModel

            DoubleLorentzianModel.set_param_hint('f0',
                                                 min=min(sweep_pts_cut_edges),
                                                 max=max(sweep_pts_cut_edges),
                                                 value=f0)
            DoubleLorentzianModel.set_param_hint('f0_gf_over_2',
                                                 min=min(sweep_pts_cut_edges),
                                                 max=max(sweep_pts_cut_edges),
                                                 value=f0_gf_over_2)
            DoubleLorentzianModel.set_param_hint('A',
                                                 value=amplitude_guess,
                                                 min=4*np.var(self.data_dist))
            DoubleLorentzianModel.set_param_hint('A_gf_over_2',
                                                 value=amplitude_guess_ef,
                                                 min=4*np.var(self.data_dist))
            DoubleLorentzianModel.set_param_hint('kappa',
                                                 value=kappa_guess,
                                                 min=0,
                                                 vary=True)
            DoubleLorentzianModel.set_param_hint('kappa_gf_over_2',
                                                 value=kappa_guess_ef,
                                                 min=0,
                                                 vary=True)
            DoubleLorentzianModel.set_param_hint('Q',
                                                 expr='f0/kappa',
                                                 vary=False)
            DoubleLorentzianModel.set_param_hint('Q_ef',
                                                 expr='f0_gf_over_2/kappa_gf_over_2',
                                                 vary=False)
            self.params = DoubleLorentzianModel.make_params()

            self.fit_res = DoubleLorentzianModel.fit(data=self.data_dist,
                                                f=self.sweep_points,
                                                params=self.params)

        # print('min ampl =', 2*np.var(self.data_dist))
            self.fit_results.append(self.fit_res)

    def run_default_analysis(self, print_fit_results=False, analyze_ef=False,
                             show=False, fit_results_peak=True,
                             unit_prefix='G', **kw):

        super(self.__class__, self).run_default_analysis(
            close_file=False,unit_prefix=unit_prefix,show=show,**kw)

        self.add_analysis_datagroup_to_file()
        self.savename = kw.get('save_name', 'Source Frequency')
        show_guess = kw.get('show_guess', True)
        close_file = kw.get('close_file', True)
        interactive_plot = kw.pop('interactive_plot',False)
        #self.get_naming_and_values(unit_prefix=unit_prefix)
        scale = self.scales_dict[unit_prefix] #this line needs to be here because
                                              #self.scales_dict is created in
                                              #get_naming_and_values

        use_max = kw.get('use_max', False)

        #Make the default for analyse_ef False
        # analyze_ef = kw.get('analyze_ef',False)                            #extract analyze_ef from the kwargs;
                                                                             #if not provided, default to False
        self.fit_data(analyze_ef=analyze_ef, **kw)                           #an lmfit ModelResult object
        self.fitted_freq = self.fit_res.params['f0'].value                   #get fitted frequency; gets called
                                                                             #in QuDev_transmon.find_frequency
        self.save_fitted_parameters(self.fit_res,
                                    var_name='distance', save_peaks=True)

        # Plotting distance from |0>
        if analyze_ef:
            label = 'f0={:.5f} GHz $\pm$ ({:.2f}) MHz\nkappa0={:.4f} MHz $\pm$ ({:.2f}) MHz\n'\
                    'f0_gf/2={:.5f} GHz $\pm$ ({:.2f}) MHz\nkappa_gf={:.4f} MHz $\pm$ ({:.2f}) MHz'.format(
                self.fit_res.params['f0'].value*scale, self.fit_res.params['f0'].stderr/1e6,
                self.fit_res.params['kappa'].value/1e6, self.fit_res.params['kappa'].stderr/1e6,
                self.fit_res.params['f0_gf_over_2'].value*scale, self.fit_res.params['f0_gf_over_2'].stderr/1e6,
                self.fit_res.params['kappa_gf_over_2'].value/1e6, self.fit_res.params['kappa_gf_over_2'].stderr/1e6)
        else:
            label = 'f0={:.5f} GHz $\pm$ ({:.2f}) MHz\nkappa0={:.4f} MHz $\pm$ ({:.2f}) MHz'.format(
                self.fit_res.params['f0'].value/1e6, self.fit_res.params['f0'].stderr/1e6,
                self.fit_res.params['kappa'].value/1e6, self.fit_res.params['kappa'].stderr/1e6)

        fig_dist, ax_dist = self.default_ax()
        self.plot_results_vs_sweepparam(x=self.scaled_sweep_points,
                                        y=self.data_dist,
                                        fig=fig_dist, ax=ax_dist,
                                        xlabel=self.xlabel,
                                        ylabel='S21 distance (arb.units)',
                                        label=False,
                                        save=False)

        #plot Lorentzian with the fit results
        ax_dist.plot(self.scaled_sweep_points, self.fit_res.best_fit,
                     'r-', linewidth=self.line_width)

        # Plot a point for each plot at the chosen best fit f0 frequency (f_ge)
        f0 = self.fit_res.params['f0'].value
        f0_idx = a_tools.nearest_idx(self.sweep_points, f0)
        ax_dist.plot(f0*scale, self.fit_res.best_fit[f0_idx], 'o',
                     ms=self.marker_size_special)

        if analyze_ef:
            #plot the ef/2 point as well
            f0_gf_over_2 = self.fit_res.params['f0_gf_over_2'].value
            self.fitted_freq_gf_over_2 = f0_gf_over_2
            f0_gf_over_2_idx = a_tools.nearest_idx(self.sweep_points, f0_gf_over_2)
            ax_dist.plot(f0_gf_over_2*scale, self.fit_res.best_fit[f0_gf_over_2_idx],
                         'o', ms=self.marker_size_special)
        if show_guess:
            #plot Lorentzian with initial guess
            ax_dist.plot(self.scaled_sweep_points, self.fit_res.init_fit,
                         'k--',linewidth=self.line_width)

        fig_dist.text(0.5, 0, label, transform=ax_dist.transAxes,
                     fontsize=self.font_size, verticalalignment='top',
                     horizontalalignment='center',bbox=self.box_props)

        if print_fit_results is True:
            print(self.fit_res.fit_report())

        if kw.get('print_frequency',False):
            if analyze_ef:
                print('f_ge = {:.5} (GHz) \t f_ge Stderr = {:.5} (MHz) \n'
                      'f_gf/2 = {:.5} (GHz) \t f_gf/2 Stderr = {:.5} (MHz)'.format(
                       self.fitted_freq*scale,
                       self.fit_res.params['f0'].stderr*1e-6,
                       self.fitted_freq_gf_over_2*scale,
                       self.fit_res.params['f0_gf_over_2'].stderr*1e-6))
            else:
                print('f_ge = {:.5} (GHz) \t '
                      'f_ge Stderr = {:.5} (MHz)'.format(
                       self.fitted_freq*scale,
                       self.fit_res.params['f0'].stderr*1e-6))

        if show:
            plt.show()
        self.save_fig(fig_dist, figname='Source frequency distance', **kw)

        if interactive_plot:
            self.plotly_plot(self.scaled_sweep_points,self.data_dist,self.fit_res,
                             xlabel=self.xlabel,ylabel='S21 distance (arb. units)',
                             show_exponent=False)

        if close_file:
            self.data_file.close()

    def get_frequency_estimate(self, peak=False):
        best_fit = self.get_best_fit_results(peak=peak)
        frequency_estimate = best_fit['f0'].attrs['value']
        frequency_estimate_stderr = best_fit['f0'].attrs['stderr']

        return frequency_estimate, frequency_estimate_stderr

    def get_linewidth_estimate(self):
        best_fit = self.get_best_fit_results()
        linewidth_estimate = best_fit['kappa'].attrs['value']
        linewidth_estimate_stderr = best_fit['kappa'].attrs['stderr']

        return linewidth_estimate, linewidth_estimate_stderr

class Mixer_Calibration_Analysis(MeasurementAnalysis):

    '''
    Simple analysis that takes the minimum value measured and adds it
    to the analysis datagroup
    '''

    def __init__(self, label='offset', **kw):
        kw['label'] = label
        # Adds the label to the keyword arguments so that it can be passed
        # on in **kw
        kw['h5mode'] = 'r+'  # Read write mode, file must exist
        super(self.__class__, self).__init__(**kw)

    def run_default_analysis(self, print_fit_results=False,
                             close_file=False, **kw):
        super(self.__class__, self).run_default_analysis(
            close_file=False, **kw)
        # self.add_analysis_datagroup_to_file() #Currently does not write a val here
        # Fit Power to a Lorentzian
        self.measured_powers = self.measured_values[0]
        minimum_index = np.argmin(self.measured_powers)
        minimum_dac_value = self.sweep_points[minimum_index]

        self.fit_results.append(minimum_dac_value)

        fig, ax = self.default_ax()

        self.plot_results_vs_sweepparam(
            x=self.sweep_points, y=self.measured_powers,
            fig=fig, ax=ax,
            xlabel=self.xlabel, ylabel=str('Power (dBm)'),
            save=False)

        self.add_analysis_datagroup_to_file()
        if 'optimization_result' not in self.analysis_group:
            fid_grp = self.analysis_group.create_group('optimization_result')
        else:
            fid_grp = self.analysis_group['optimization_result']
        fid_grp.attrs.create(name='minimum_dac_value',
                             data=minimum_dac_value)

        self.save_fig(fig, xlabel=self.xlabel, ylabel='Power', **kw)
        if close_file:
            self.data_file.close()


class Qubit_Characterization_Analysis(MeasurementAnalysis):

    def __init__(self, label='Qubit_Char', **kw):
        kw['label'] = label
        kw['h5mode'] = 'r+'  # Read write mode, file must exist
        super(self.__class__, self).__init__(**kw)

    def run_default_analysis(self, **kw):
        self.add_analysis_datagroup_to_file()
        self.get_naming_and_values()
        figsize = kw.pop('figsize', (11, 10))
        close_file = kw.pop('close_file', True)
        x = self.sweep_points
        x_fine = np.linspace(
            self.sweep_points[0], self.sweep_points[-1], 1000)

        qubit_freq = self.measured_values[2]
        qubit_freq_stderr = self.measured_values[3]

        AWG_Pulse_amp_ch1 = self.measured_values[4]
        AWG_Pulse_amp_ch2 = self.measured_values[5]

        T1 = self.measured_values[6]
        T1_stderr = self.measured_values[7]
        T2_star = self.measured_values[8]
        T2_star_stderr = self.measured_values[9]
        T2_echo = self.measured_values[10]
        T2_echo_stderr = self.measured_values[11]

        self.qubit_freq = qubit_freq

        fit_res = fit_qubit_frequency(sweep_points=x, data=qubit_freq,
                                      data_file=self.data_file,
                                      mode='dac')
        self.save_fitted_parameters(fit_res,
                                    var_name='Qubit_freq_dac')
        self.fit_res = fit_res
        fitted_freqs = fit_mods.QubitFreqDac(
            x_fine, E_c=fit_res.best_values['E_c'],
            f_max=fit_res.best_values['f_max'],
            dac_flux_coefficient=fit_res.best_values['dac_flux_coefficient'],
            dac_sweet_spot=fit_res.best_values['dac_sweet_spot'])

        fig1, ax1 = self.default_ax()
        ax1.errorbar(x=x, y=qubit_freq, yerr=qubit_freq_stderr,
                     label='data', fmt='ob')
        ax1.plot(x_fine, fitted_freqs, '--c', label='fit')
        ax1.legend()
        ax1.set_title(self.timestamp_string+'\n' + 'Qubit Frequency')
        ax1.set_xlabel((str(self.sweep_name + ' (' + self.sweep_unit + ')')))
        ax1.set_ylabel(r'$f_{qubit}$ (GHz)')
        ax1.grid()

        fig2, axarray2 = plt.subplots(2, 1, figsize=figsize)
        axarray2[0].set_title(self.timestamp_string+'\n' + 'Qubit Coherence')
        axarray2[0].errorbar(
            x=x,
            y=T1*1e-3, yerr=T1_stderr*1e-3,
            fmt='o', label='$T_1$')
        axarray2[0].errorbar(
            x=x,
            y=T2_echo*1e-3, yerr=T2_echo_stderr*1e-3,
            fmt='o', label='$T_2$-echo')
        axarray2[0].errorbar(
            x=x,
            y=T2_star*1e-3, yerr=T2_star_stderr*1e-3,
            fmt='o', label='$T_2$-star')
        axarray2[0].set_xlabel(r'dac voltage')
        axarray2[0].set_ylabel(r'$\tau (\mu s)$ ')
        # axarray[0].set_xlim(-600, 700)
        axarray2[0].set_ylim(0, max([max(T1*1e-3), max(T2_echo*1e-3)])
                             + 3*max(T1_stderr*1e-3))
        axarray2[0].legend()
        axarray2[0].grid()

        axarray2[1].errorbar(
            x=qubit_freq*1e-9,
            y=T1*1e-3, yerr=T1_stderr*1e-3,
            fmt='o', label='$T_1$')
        axarray2[1].errorbar(
            x=qubit_freq*1e-9,
            y=T2_echo*1e-3, yerr=T2_echo_stderr*1e-3,
            fmt='o', label='$T_2$-echo')
        axarray2[1].errorbar(
            x=qubit_freq*1e-9,
            y=T2_star*1e-3, yerr=T2_star_stderr*1e-3,
            fmt='o', label='$T_2^\star$')
        axarray2[1].set_xlabel(r'$f_{qubit}$ (GHz)')
        axarray2[1].set_ylabel(r'$\tau (\mu s)$ ')
        # axarray[1].set_xlim(-600, 700)
        axarray2[1].set_ylim(0, max([max(T1*1e-3), max(T2_echo*1e-3)])
                             + 3*max(T1_stderr*1e-3))
        axarray2[1].legend(loc=2)
        axarray2[1].grid()

        fig3, axarray3 = plt.subplots(2, 1, figsize=figsize)
        axarray3[0].set_title(self.timestamp+'\n' + 'AWG pulse amplitude')
        axarray3[0].plot(x, AWG_Pulse_amp_ch1, 'o')
        axarray3[0].plot(x, AWG_Pulse_amp_ch2, 'o')
        axarray3[0].set_xlabel(r'dac voltage')
        axarray3[0].set_ylabel(r'att. (a.u.) ')
        # axarray[0].set_xlim(x[0], x[-1])
        axarray3[0].set_ylim(0, max([max(AWG_Pulse_amp_ch1),
                                     max(AWG_Pulse_amp_ch2)]))
        # Needs to be based on duplexer amplitude controlled by duplexer or not
        axarray3[0].legend()
        axarray3[0].grid()

        axarray3[1].plot(qubit_freq, AWG_Pulse_amp_ch1, 'o')
        axarray3[1].plot(qubit_freq, AWG_Pulse_amp_ch2, 'o')
        axarray3[1].set_xlabel(r'$f_{qubit}$ (GHz)')
        axarray3[1].set_ylabel(r'att. (a.u.) ')
        # axarray[1].set_xlim(qubit_freq[0], qubit_freq[1]+1e6)
        # axarray3[1].set_ylim(0, 65536)
        axarray3[1].grid()

        self.save_fig(fig1, figname=str('Qubit_Frequency'), **kw)
        self.save_fig(fig2, figname=str('Qubit_Coherence'), **kw)
        self.save_fig(fig3, figname=str('Duplex_Attenuation'), **kw)
        if close_file:
            self.finish(**kw)


class Qubit_Sweeped_Spectroscopy_Analysis(Qubit_Characterization_Analysis):

    def __init__(self, qubit_name, label='Qubit_Char', fit_mode='flux', **kw):
        kw['label'] = label
        kw['h5mode'] = 'r+'  # Read write mode, file must exist
        self.fit_mode = fit_mode
        self.qubit_name = qubit_name
        super(Qubit_Characterization_Analysis, self).__init__(**kw)

    def run_default_analysis(self, **kw):
        self.add_analysis_datagroup_to_file()
        print_fit_results = kw.pop('print_fit_results', False)
        self.get_naming_and_values()
        show_guess = kw.pop('show_guess', False)
        close_file = kw.pop('close_file', True)
        x = self.sweep_points
        x_fine = np.linspace(
            self.sweep_points[0], self.sweep_points[-1], 1000)*1e-3

        self.qubit_freq = self.measured_values[2]
        self.qubit_freq_stderr = self.measured_values[3]

        fit_res = fit_qubit_frequency(sweep_points=x*1e-3,
                                      data=self.qubit_freq*1e9,
                                      mode=self.fit_mode,
                                      data_file=self.data_file,
                                      qubit_name=self.qubit_name, **kw)
        self.save_fitted_parameters(fit_res,
                                    var_name='Qubit_freq_dac')
        self.fit_res = fit_res

        fitted_freqs = fit_mods.QubitFreqFlux(
            x_fine, E_c=fit_res.best_values['E_c'],
            f_max=fit_res.best_values['f_max'],
            flux_zero=fit_res.best_values['flux_zero'],
            dac_offset=fit_res.best_values['dac_offset'])

        fig1, ax1 = self.default_ax()
        ax1.errorbar(x=x*1e-3, y=self.qubit_freq*1e9,
                     yerr=self.qubit_freq_stderr,
                     label='data', fmt='ob')

        if show_guess:
            ax1.plot(x*1e-3, fit_res.init_fit, 'k--')

        ax1.plot(x_fine, fitted_freqs, '--c', label='fit')
        ax1.legend()
        ax1.set_title(self.timestamp+'\n' + 'Qubit Frequency')
        ax1.set_xlabel((str(self.sweep_name + ' (V)')))
        ax1.set_ylabel(r'$f_{qubit}$ (GHz)')
        ax1.grid()
        self.save_fig(fig1, figname=str('Qubit_Frequency'), **kw)

        if print_fit_results:
            print(fit_res.fit_report())
        if close_file:
            self.finish()


class TwoD_Analysis(MeasurementAnalysis):

    '''
    Analysis for 2D measurements.
    '''

    def run_default_analysis(self, normalize=False, plot_linecuts=True,
                             linecut_log=False, colorplot_log=False,
                             plot_all=False, save_fig=True,
                             transpose=False,
                             **kw):
        close_file = kw.pop('close_file', True)

        self.get_naming_and_values_2D()
        self.fig_array = []
        self.ax_array = []

        for i, meas_vals in enumerate(self.measured_values):
            if (not plot_all) & (i >= 1):
                break
            # Linecuts are above because somehow normalization applies to both
            # colorplot and linecuts otherwise.
            if plot_linecuts:
                fig, ax = self.default_ax(figsize=(8, 5))
                self.fig_array.append(fig)
                self.ax_array.append(ax)
                fig_title = '{timestamp}_{measurement}_linecut_{i}'.format(
                    timestamp=self.timestamp_string,
                    measurement=self.measurementstring,
                    i=i)
                a_tools.linecut_plot(x=self.sweep_points,
                                     y=self.sweep_points_2D,
                                     z=self.measured_values[i],
                                     plot_title=fig_title,
                                     xlabel=self.xlabel,
                                     y_name=self.sweep_name_2D,
                                     y_unit=self.sweep_unit_2D,
                                     log=linecut_log,
                                     zlabel=self.zlabels[i],
                                     fig=fig, ax=ax, **kw)
                if save_fig:
                    self.save_fig(fig, figname=fig_title,
                                  fig_tight=False, **kw)

            fig, ax = self.default_ax(figsize=(8, 5))
            self.fig_array.append(fig)
            self.ax_array.append(ax)
            if normalize:
                print("normalize on")
            # print "unransposed",meas_vals
            # print "transposed", meas_vals.transpose()
            fig_title = '{timestamp}_{measurement}_{i}'.format(
                timestamp=self.timestamp_string,
                measurement=self.measurementstring,
                i=i)
            a_tools.color_plot(x=self.sweep_points,
                               y=self.sweep_points_2D,
                               z=meas_vals.transpose(),
                               plot_title=fig_title,
                               xlabel=self.xlabel,
                               ylabel=self.ylabel,
                               zlabel=self.zlabels[i],
                               fig=fig, ax=ax,
                               log=colorplot_log,
                               transpose=transpose,
                               normalize=normalize,
                               **kw)
            if save_fig:
                print("saving fig_title", fig_title)
                self.save_fig(fig, figname=fig_title, **kw)
        if close_file:
            self.finish()


class Mixer_Skewness_Analysis(TwoD_Analysis):

    def run_default_analysis(self, save_fig=True,
                             **kw):
        close_file = kw.pop('close_file', True)
        self.get_naming_and_values_2D()

        self.fig_array = []
        self.ax_array = []
        for i, meas_vals in enumerate(self.measured_values):
            fig, ax = self.default_ax(figsize=(8, 5))
            self.fig_array.append(fig)
            self.ax_array.append(ax)
            fig_title = '{timestamp}_{measurement}_{val_name}'.format(
                timestamp=self.timestamp_string,
                measurement=self.measurementstring,
                val_name=self.zlabels[i])
            a_tools.color_plot(x=self.sweep_points,
                               y=self.sweep_points_2D,
                               z=meas_vals.transpose(),
                               plot_title=fig_title,
                               xlabel=self.xlabel,
                               ylabel=self.ylabel,
                               zlabel=self.zlabels[i],
                               fig=fig, ax=ax, **kw)

            data_arr = self.measured_values[0].T
            ampl_min_lst = np.min(data_arr, axis=1)
            phase_min_idx = np.argmin(ampl_min_lst)
            self.phase_min = self.sweep_points_2D[phase_min_idx]

            ampl_min_idx = np.argmin(data_arr[phase_min_idx])
            self.QI_min = self.sweep_points[ampl_min_idx]

            textstr = 'Q phase of minimum =  %.2f deg'  % self.phase_min + '\n' + \
                'Q/I ratio of minimum = %.2f' % self.QI_min

            ax.text(0.60, 0.95, textstr,
                    transform=ax.transAxes,
                    fontsize=11, verticalalignment='top',
                    horizontalalignment='left',
                    bbox=self.box_props)

            if save_fig:
                self.save_fig(fig, figname=fig_title, **kw)
        if close_file:
            self.finish()

        return self.QI_min, self.phase_min


class Three_Tone_Spectroscopy_Analysis(MeasurementAnalysis):

    '''
    Analysis for 2D measurement Three tone spectroscopy.
    '''

    def __init__(self, label='Three_tone', **kw):
        kw['label'] = label
        # kw['h5mode'] = 'r+'  # Read write mode, file must exist
        super(self.__class__, self).__init__(**kw)

    def run_default_analysis(self, f01=None, f12=None,
                             amp_lims=[None, None], line_color='k',
                             phase_lims=[-180, 180], **kw):
        self.get_naming_and_values_2D()
        # figsize wider for colorbar
        fig1, ax1 = self.default_ax(figsize=(8, 5))
        measured_powers = self.measured_values[0]
        measured_phases = self.measured_values[1]

        fig1_title = self.timestamp_string + \
            self.measurementstring+'_'+'Amplitude'
        a_tools.color_plot(x=self.sweep_points,
                           y=self.sweep_points_2D,
                           z=measured_powers.transpose(),
                           plot_title=fig1_title,
                           xlabel=self.xlabel,
                           ylabel=self.ylabel,
                           zlabel=self.zlabels[0],
                           clim=amp_lims,
                           fig=fig1, ax=ax1, **kw)

        # figsize wider for colorbar
        fig2, ax2 = self.default_ax(figsize=(8, 5))
        fig2_title = self.timestamp_string+self.measurementstring+'_'+'Phase'
        a_tools.color_plot(x=self.sweep_points,
                           y=self.sweep_points_2D,
                           z=measured_phases.transpose(),
                           xlabel=self.xlabel,
                           ylabel=self.ylabel,
                           zlabel=self.zlabels[1],
                           clim=phase_lims,
                           plot_title=fig2_title,
                           fig=fig2, ax=ax2)

        if f01 is not None:
            ax1.vlines(f01, min(self.sweep_points_2D),
                       max(self.sweep_points_2D),
                       linestyles='dashed', lw=2, colors=line_color, alpha=.5)
            ax2.vlines(f01, min(self.sweep_points_2D),
                       max(self.sweep_points_2D),
                       linestyles='dashed', lw=2, colors=line_color, alpha=.5)
        if f12 is not None:
            ax1.plot((min(self.sweep_points),
                      max(self.sweep_points)),
                     (f01 + f12-min(self.sweep_points),
                      f01 + f12-max(self.sweep_points)),
                     linestyle='dashed', lw=2, color=line_color, alpha=.5)
            ax2.plot((min(self.sweep_points),
                      max(self.sweep_points)),
                     (f01 + f12-min(self.sweep_points),
                      f01 + f12-max(self.sweep_points)),
                     linestyle='dashed', lw=2, color=line_color, alpha=.5)
        if (f01 is not None) and (f12 is not None):
            anharm = f01-f12
            EC, EJ = a_tools.fit_EC_EJ(f01, f12)
            # EC *= 1000

            textstr = 'f01 = {:.4g} GHz'.format(f01*1e-9) + '\n' + \
                'f12 = {:.4g} GHz'.format(f12*1e-9) + '\n' + \
                'anharm ~= {:.4g} MHz'.format(anharm*1e-6) + '\n' + \
                'EC = {:.4g} MHz'.format(EC*1e-6) + '\n' + \
                'EJ = {:.4g} GHz'.format(EJ*1e-9)
            ax1.text(0.95, 0.95, textstr, transform=ax1.transAxes,
                     fontsize=11,
                     verticalalignment='top',
                     horizontalalignment='right',
                     bbox=self.box_props)
            ax2.text(0.95, 0.95, textstr, transform=ax2.transAxes,
                     fontsize=11,
                     verticalalignment='top',
                     horizontalalignment='right',
                     bbox=self.box_props)
        self.save_fig(fig1, figname=ax1.get_title(), **kw)
        self.save_fig(fig2, figname=ax2.get_title(), **kw)
        self.finish()

    def fit_twin_lorentz(self, x, data,
                         f01, f12, **kw):
        vary_f01 = kw.pop('vary_f01', False)
        twin_lor_m = fit_mods.TwinLorentzModel
        twin_lor_m.set_param_hint('center_a', value=f01,
                                  vary=vary_f01)
        twin_lor_m.set_param_hint('center_b', value=f12,
                                  vary=True)
        twin_lor_m.set_param_hint('amplitude_a', value=max(data),
                                  vary=True)
        twin_lor_m.set_param_hint('amplitude_b', value=max(data),
                                  vary=True)
        twin_lor_m.set_param_hint('sigma_a', value=0.001,
                                  vary=True)
        twin_lor_m.set_param_hint('sigma_b', value=0.001,
                                  vary=True)
        twin_lor_m.set_param_hint('background', value=0,
                                  vary=True)
        params = twin_lor_m.make_params()
        fit_res = twin_lor_m.fit(data=data, x=x, params=params)
        return fit_res


class Resonator_Powerscan_Analysis(MeasurementAnalysis):

    def __init__(self, label='powersweep', **kw):
        super(self.__class__, self).__init__(**kw)

    # def run_default_analysis(self,  normalize=True, w_low_power=None,
    #                          w_high_power=None, **kw):
        # super(self.__class__, self).run_default_analysis(close_file=False,
        #     save_fig=False, **kw)
        # close_file = kw.pop('close_file', True)
    def run_default_analysis(self, normalize=True, plot_Q=True, plot_f0=True, plot_linecuts=True,
                             linecut_log=True, plot_all=False, save_fig=True,
                             **kw):
        close_file = kw.pop('close_file', True)
        self.add_analysis_datagroup_to_file()

        self.get_naming_and_values_2D()
        self.fig_array = []
        self.ax_array = []
        fits = {}  # Dictionary to store the fit results in. Fit results are a
        # dictionary themselfes -> Dictionary of Dictionaries

        for u, power in enumerate(self.sweep_points_2D):
            fit_res = self.fit_hanger_model(
                self.sweep_points, self.measured_values[0][:, u])
            self.save_fitted_parameters(fit_res, var_name='Powersweep'+str(u))
            fits[str(power)] = fit_res
        self.fit_results = fits

        for i, meas_vals in enumerate(self.measured_values):
            if (not plot_all) & (i >= 1):
                break
            # Linecuts are above because normalization changes the values of the
            # object. Thus it affects both colorplot and linecuts otherwise.
            if plot_Q:
                Q = np.zeros(len(self.sweep_points_2D))
                Qc = np.zeros(len(self.sweep_points_2D))
                for u, power in enumerate(self.sweep_points_2D):
                    Q[u] = self.fit_results[str(power)].values['Q']
                    Qc[u] = self.fit_results[str(power)].values['Qc']
                fig, ax = self.default_ax(figsize=(8, 5))
                self.fig_array.append(fig)
                self.ax_array.append(ax)
                fig_title = '{timestamp}_{measurement}_{val_name}_QvsPower'.format(
                    timestamp=self.timestamp_string,
                    measurement=self.measurementstring,
                    val_name=self.zlabels[i])
                ax.plot(
                    self.sweep_points_2D, Q, 'blue', label='Loaded Q-Factor')
                ax.plot(
                    self.sweep_points_2D, Qc, 'green', label='Coupling Q-Factor')
                ax.legend(loc=0, bbox_to_anchor=(1.1, 1))
                ax.set_position([0.1, 0.1, 0.5, 0.8])
                ax.set_ylabel('Quality Factor')
                ax.set_xlabel('Power [dBm]')

                if save_fig:
                    self.save_fig(
                        fig, figname=fig_title, fig_tight=False, **kw)

            if plot_f0:
                f0 = np.zeros(len(self.sweep_points_2D))
                for u, power in enumerate(self.sweep_points_2D):
                    f0[u] = self.fit_results[str(power)].values['f0']
                fig, ax = self.default_ax(figsize=(8, 5))
                self.fig_array.append(fig)
                self.ax_array.append(ax)
                fig_title = '{timestamp}_{measurement}_{val_name}_f0vsPower'.format(
                    timestamp=self.timestamp_string,
                    measurement=self.measurementstring,
                    val_name=self.zlabels[i])
                ax.plot(
                    self.sweep_points_2D, f0, 'blue', label='Cavity Frequency')
                ax.legend(loc=0, bbox_to_anchor=(1.1, 1))
                ax.set_position([0.15, 0.1, 0.5, 0.8])
                ax.set_ylabel('Frequency [GHz]')
                ax.set_xlabel('Power [dBm]')

                if save_fig:
                    self.save_fig(
                        fig, figname=fig_title, fig_tight=False, **kw)

            if plot_linecuts:
                fig, ax = self.default_ax(figsize=(8, 5))
                self.fig_array.append(fig)
                self.ax_array.append(ax)
                fig_title = '{timestamp}_{measurement}_{val_name}_linecut'.format(
                    timestamp=self.timestamp_string,
                    measurement=self.measurementstring,
                    val_name=self.zlabels[i])
                a_tools.linecut_plot(x=self.sweep_points,
                                     y=self.sweep_points_2D,
                                     z=self.measured_values[i],
                                     plot_title=fig_title,
                                     xlabel=self.xlabel,
                                     y_name=self.sweep_name_2D,
                                     y_unit=self.sweep_unit_2D,
                                     log=linecut_log,
                                     zlabel=self.zlabels[i],
                                     fig=fig, ax=ax, **kw)
                if save_fig:
                    self.save_fig(
                        fig, figname=fig_title, fig_tight=False, **kw)

            fig, ax = self.default_ax(figsize=(8, 5))
            self.fig_array.append(fig)
            self.ax_array.append(ax)
            if normalize:
                meas_vals = a_tools.normalize_2D_data(meas_vals)
            fig_title = '{timestamp}_{measurement}_{val_name}'.format(
                timestamp=self.timestamp_string,
                measurement=self.measurementstring,
                val_name=self.zlabels[i])

            a_tools.color_plot(x=self.sweep_points,
                               y=self.sweep_points_2D,
                               z=meas_vals.transpose(),
                               plot_title=fig_title,
                               xlabel=self.xlabel,
                               ylabel=self.ylabel,
                               zlabel=self.zlabels[i],
                               fig=fig, ax=ax, **kw)
            if save_fig:
                self.save_fig(fig, figname=fig_title, **kw)

        if close_file:
            self.finish()

    def fit_hanger_model(self, sweep_values, measured_values):
        HangerModel = fit_mods.SlopedHangerAmplitudeModel

        # amplitude_guess = np.pi*sigma_guess * abs(
        #     max(self.measured_powers)-min(self.measured_powers))

        # Fit Power to a Lorentzian
        measured_powers = measured_values**2

        min_index = np.argmin(measured_powers)
        max_index = np.argmax(measured_powers)

        min_frequency = sweep_values[min_index]
        max_frequency = sweep_values[max_index]

        peaks = a_tools.peak_finder((sweep_values),
                                    measured_values)

        if peaks['dip'] is not None:    # look for dips first
            f0 = peaks['dip']
            amplitude_factor = -1.
        elif peaks['peak'] is not None:  # then look for peaks
            f0 = peaks['peak']
            amplitude_factor = 1.
        else:                                 # Otherwise take center of range
            f0 = np.median(sweep_values)
            amplitude_factor = -1.
            logging.error('No peaks or dips in range')
            # If this error is raised, it should continue the analysis but
            # not use it to update the qubit object

        amplitude_guess = max(measured_powers)-min(measured_powers)
        # Creating parameters and estimations
        S21min = min(measured_values)/max(measured_values)

        Q = f0 / abs(min_frequency - max_frequency)
        Qe = abs(Q / abs(1 - S21min))

        HangerModel.set_param_hint('f0', value=f0,
                                   min=min(sweep_values),
                                   max=max(sweep_values))
        HangerModel.set_param_hint('A', value=amplitude_guess)
        HangerModel.set_param_hint('Q', value=Q)
        HangerModel.set_param_hint('Qe', value=Qe)
        HangerModel.set_param_hint('Qi', expr='1./(1./Q-1./Qe*cos(theta))',
                                   vary=False)
        HangerModel.set_param_hint('Qc', expr='Qe/cos(theta)', vary=False)
        HangerModel.set_param_hint('theta', value=0, min=-np.pi/2,
                                   max=np.pi/2)
        HangerModel.set_param_hint('slope', value=0, vary=True,
                                   min=-1, max=1)
        params = HangerModel.make_params()
        fit_res = HangerModel.fit(data=measured_powers,
                                  f=sweep_values * 1.e9,
                                  params=params)

        return fit_res


class time_trace_analysis(MeasurementAnalysis):

    '''
    Analysis for a binary (+1, -1) time trace
    returns the average length till flip
    '''

    def run_default_analysis(self, flipping_sequence=False, **kw):
        self.get_naming_and_values_2D()

        rsf_lst_mp = []
        rsf_lst_pm = []
        for i in range(np.shape(self.Z)[0]):
            series = self.Z[i, :]
            if flipping_sequence:
                series = dm_tools.binary_derivative(series)

            rsf = dm_tools.count_rounds_since_flip_split(series)
            rsf_lst_mp.extend(rsf[0])
            rsf_lst_pm.extend(rsf[1])

        # if self.make_fig:
        self.fig, self.ax = plt.subplots(1, 1, figsize=(13, 6))
        bins = np.linspace(0, 400, 200)
        if flipping_sequence:
            self.average_cycles_flipping = np.mean(rsf_lst_mp)
            self.average_cycles_constant = np.mean(rsf_lst_pm)
            self.ax.hist(rsf_lst_mp, bins, histtype='step', normed=1,
                         label='Avg rounds flipping = %.2f' %
                         np.mean(rsf_lst_mp), color='b')
            self.ax.hist(rsf_lst_pm, bins, histtype='step', normed=1,
                         label='Avg rounds constant = %.2f'
                         % np.mean(rsf_lst_pm), color='r')
            self.ax.set_yscale('log')
            self.ax.set_ylabel('normalized occurence')
            self.ax.set_xlabel('rounds')
            self.ax.set_ylim(.000001, 1)
            self.ax.set_xlim(0, 80)
            self.ax.legend()
            self.ax.set_title(
                self.timestamp_string+'\n'+self.measurementstring)
            self.save_fig(self.fig, xlabel='rounds_flipping',
                          ylabel='normalized occurence', **kw)
            return self.average_cycles_constant, self.average_cycles_flipping
        else:
            self.mean_rnds_since_fl_mp = np.mean(rsf_lst_mp)
            self.mean_rnds_since_fl_pm = np.mean(rsf_lst_pm)
            self.ax.hist(rsf_lst_mp, bins, histtype='step', normed=1,
                         label='Avg rounds till flip -1 to +1 = %.2f' %
                         np.mean(rsf_lst_mp), color='b')
            self.ax.hist(rsf_lst_pm, bins, histtype='step', normed=1,
                         label='Avg rounds till flip +1 to -1 = %.2f'
                         % np.mean(rsf_lst_pm), color='r')
            self.ax.set_yscale('log')
            self.ax.set_ylabel('normalized occurence')
            self.ax.set_xlabel('rounds till flip')
            self.ax.set_ylim(.000001, 1)
            self.ax.set_xlim(0, 80)
            self.ax.legend()
            self.ax.set_title(
                self.timestamp_string+'\n'+self.measurementstring)
            self.save_fig(self.fig, xlabel='rounds_till_flip',
                          ylabel='normalized occurence', **kw)
            return self.mean_rnds_since_fl_pm, self.mean_rnds_since_fl_mp


class time_trace_analysis_initialized(MeasurementAnalysis):

    '''
    Analysis for a binary (+1, -1) time trace
    returns the average length till flip
    '''

    def run_default_analysis(self, flipping_sequence=False, **kw):
        self.get_naming_and_values_2D()
        if flipping_sequence:
            dZ = dm_tools.binary_derivative_2D(np.array(self.Z), axis=0)
            rtf = [dm_tools.count_rounds_to_error(ser) for ser in dZ]
        else:
            rtf = [dm_tools.count_rounds_to_error(ser) for ser in self.Z]
        self.mean_rtf = np.nanmean(rtf)
        self.std_rtf = np.nanstd(rtf)
        self.std_err_rtf = self.std_rtf/np.sqrt(len(self.sweep_points_2D))

        if kw.pop('make_fig', True):
            self.fig, self.ax = plt.subplots(1, 1, figsize=(13, 6))
            bins = np.arange(-.5, 400, 1)
            hist, bins = np.histogram(rtf, bins=bins, density=True)
            self.ax.plot(bins[1:], hist, drawstyle='steps',
                         label='Mean rounds till failure = %.2f'
                         % self.mean_rtf)
            self.ax.set_yscale('log')
            self.ax.set_ylabel('normalized occurence')
            self.ax.set_xlabel('Rounds to failure')
            self.ax.set_ylim(1e-4, 1)
            self.ax.set_xlim(0, 100)
            self.ax.legend()
            self.ax.set_title(self.timestamp_string+'\n' +
                              self.measurementstring)
            self.save_fig(self.fig, xlabel='Rounds to failure',
                          ylabel='normalized occurence', **kw)

        return self.mean_rtf, self.std_err_rtf


class rounds_to_failure_analysis(MeasurementAnalysis):

    '''
    Analysis for a binary (+1, -1) time trace
    returns the average rounds to surprise/failure.
    Additionally also returns the termination fractions.
    If the trace terminates by a 'single event' it counts a flip.
    If the trace terminates by a 'double event' it counts a RO error.
    '''

    def run_default_analysis(self, flipping_sequence=False, **kw):
        self.get_naming_and_values_2D()
        if flipping_sequence:
            dZ = dm_tools.binary_derivative_2D(np.array(self.Z), axis=0)
            rtf_c = [dm_tools.count_rtf_and_term_cond(
                ser, only_count_min_1=True) for ser in dZ]
        else:
            rtf_c = [dm_tools.count_rtf_and_term_cond(ser) for ser in self.Z]
        rtf, term_cond = list(zip(*rtf_c))
        self.mean_rtf = np.nanmean(rtf)
        self.std_rtf = np.nanstd(rtf)
        self.std_err_rtf = self.std_rtf/np.sqrt(len(self.sweep_points_2D))
        term_cts = Counter(term_cond)
        # note that we only take 1 derivative and this is not equal to the
        # notion of detection events as in Kelly et al.
        terminated_by_flip = float(term_cts['single event'])
        terminated_by_RO_err = float(term_cts['double event'])
        total_cts = terminated_by_RO_err + terminated_by_flip + \
            term_cts['unknown']
        self.flip_err_frac = terminated_by_flip/total_cts*100.
        self.RO_err_frac = terminated_by_RO_err/total_cts*100.

        if kw.pop('make_fig', True):
            self.fig, self.ax = plt.subplots(1, 1, figsize=(13, 6))
            bins = np.arange(-.5, 400, 1)
            hist, bins = np.histogram(rtf, bins=bins, density=True)
            label = ('Mean rounds to failure = %.2f' % self.mean_rtf +
                     '\n %.1f %% terminated by RO' % self.RO_err_frac +
                     '\n %.1f %% terminated by flip' % self.flip_err_frac)
            self.ax.plot(bins[1:], hist, drawstyle='steps',
                         label=label)
            self.ax.set_yscale('log')
            self.ax.set_ylabel('normalized occurence')
            self.ax.set_xlabel('Rounds to failure')
            self.ax.set_ylim(1e-4, 1)
            self.ax.set_xlim(0, 200)
            self.ax.legend()
            self.ax.set_title(self.timestamp_string+'\n' +
                              self.measurementstring)
            self.save_fig(self.fig, xlabel='Rounds to failure',
                          ylabel='normalized occurence', **kw)

        return self.mean_rtf, self.std_err_rtf, self.RO_err_frac, self.flip_err_frac


class butterfly_analysis(MeasurementAnalysis):

    '''
    Extracts the coefficients for the post-measurement butterfly
    '''

    def __init__(self,  auto=True, label='Butterfly', close_file=True,
                 timestamp=None,
                 threshold=None,
                 threshold_init=None,
                 theta_in=0,
                 initialize=False,
                 digitize=True,
                 case=False,
                 # FIXME better variable name for 1>th or 1<th
                 **kw):
        self.folder = a_tools.get_folder(timestamp=timestamp,
                                         label=label, **kw)
        self.load_hdf5data(folder=self.folder, **kw)

        self.get_naming_and_values()
        I_shots = self.measured_values[0]
        Q_shots = self.measured_values[1]

        shots = I_shots+1j*Q_shots
        rot_shots = dm_tools.rotate_complex(shots, angle=theta_in, deg=True)
        I_shots = rot_shots.real
        Q_shots = rot_shots.imag

        self.data = I_shots

        if initialize:
            if threshold_init == None:
                threshold_init = threshold

            # reshuffeling the data to endup with two arrays for the diffeent
            # input states
            shots = np.size(self.data)
            shots_per_mmt = np.floor_divide(shots, 6)
            shots_used = shots_per_mmt*6
            m0_on = self.data[3:shots_used:6]
            m1_on = self.data[4:shots_used:6]
            m2_on = self.data[5:shots_used:6]
            self.data_rel = np.zeros([np.size(m0_on), 3])
            self.data_rel[:, 0] = m0_on
            self.data_rel[:, 1] = m1_on
            self.data_rel[:, 2] = m2_on
            m0_off = self.data[0:shots_used:6]
            m1_off = self.data[1:shots_used:6]
            m2_off = self.data[2:shots_used:6]
            self.data_exc = np.zeros([np.size(m0_off), 3])
            self.data_exc[:, 0] = m0_off
            self.data_exc[:, 1] = m1_off
            self.data_exc[:, 2] = m2_off
            self.data_exc = dm_tools.postselect(threshold=threshold_init,
                                                data=self.data_exc,
                                                positive_case=case)
            self.data_rel = dm_tools.postselect(threshold=threshold_init,
                                                data=self.data_rel,
                                                positive_case=case)
            self.data_exc_post = self.data_exc[:, 1:]
            self.data_rel_post = self.data_rel[:, 1:]
            self.data_exc = self.data_exc_post
            self.data_rel = self.data_rel_post
            fraction = (
                np.size(self.data_exc) + np.size(self.data_exc))*3/shots_used/2

            print("postselection fraction", fraction)

            #raise NotImplementedError()
        else:
            m0_on = self.data[2::4]
            m1_on = self.data[3::4]
            self.data_rel = np.zeros([np.size(m0_on), 2])
            self.data_rel[:, 0] = m0_on
            self.data_rel[:, 1] = m1_on
            m0_off = self.data[0::4]
            m1_off = self.data[1::4]
            self.data_exc = np.zeros([np.size(m0_off), 2])
            self.data_exc[:, 0] = m0_off
            self.data_exc[:, 1] = m1_off
        if digitize:
            self.data_exc = dm_tools.digitize(threshold=threshold,
                                              data=self.data_exc,
                                              positive_case=case)
            self.data_rel = dm_tools.digitize(threshold=threshold,
                                              data=self.data_rel,
                                              positive_case=case)
        if close_file:
            self.data_file.close()
        if auto is True:
            self.run_default_analysis(**kw)

    def run_default_analysis(self,  **kw):
        verbose = kw.pop('verbose', False)
        exc_coeffs = dm_tools.butterfly_data_binning(Z=self.data_exc,
                                                     initial_state=0)
        rel_coeffs = dm_tools.butterfly_data_binning(Z=self.data_rel,
                                                     initial_state=1)
        self.butterfly_coeffs = dm_tools.butterfly_matrix_inversion(exc_coeffs,
                                                                    rel_coeffs)
        # eps,declaration,output_input
        F_a_butterfly = (1-(self.butterfly_coeffs.get('eps00_1') +
                            self.butterfly_coeffs.get('eps01_1') +
                            self.butterfly_coeffs.get('eps10_0') +
                            self.butterfly_coeffs.get('eps11_0'))/2)

        mmt_ind_rel = (self.butterfly_coeffs.get('eps00_1') +
                       self.butterfly_coeffs.get('eps10_1'))
        mmt_ind_exc = (self.butterfly_coeffs.get('eps11_0') +
                       self.butterfly_coeffs.get('eps01_0'))
        if verbose:
            print('SSRO Fid', F_a_butterfly)
            print('mmt_ind_rel', mmt_ind_rel)
            print('mmt_ind_exc', mmt_ind_exc)
        self.butterfly_coeffs['F_a_butterfly'] = F_a_butterfly
        self.butterfly_coeffs['mmt_ind_exc'] = mmt_ind_exc
        self.butterfly_coeffs['mmt_ind_rel'] = mmt_ind_rel
        return self.butterfly_coeffs


##########################################
### Analysis for data measurement sets ###
##########################################


def fit_qubit_frequency(sweep_points, data, mode='dac',
                        vary_E_c=True, vary_f_max=True,
                        vary_dac_flux_coeff=True,
                        vary_dac_sweet_spot=True,
                        data_file=None, **kw):
    '''
    Function for fitting the qubit dac/flux arc
    Has default values for all the fit parameters, if specied as a **kw it uses
    that value. If a qubit name and a hdf5 data file is specified it uses
    values from the data_file.
    NB! This function could be cleaned up a bit.
    '''

    qubit_name = kw.pop('qubit_name', None)
    if qubit_name is not None and data_file is not None:
        try:
            instrument_settings = data_file['Instrument settings']
            qubit_attrs = instrument_settings[qubit_name].attrs
            print(qubit_attrs)
        except:
            print('Qubit instrument is not in data file')
            qubit_attrs = {}
    else:
        qubit_attrs = {}

    # Extract initial values, first from kw, then data file, then default
    E_c = kw.pop('E_c', qubit_attrs.get('E_c', 0.3e9))
    f_max = kw.pop('f_max', qubit_attrs.get('f_max', np.max(data)))
    dac_flux_coeff = kw.pop('dac_flux_coefficient',
                            qubit_attrs.get('dac_flux_coefficient', 1.))
    dac_sweet_spot = kw.pop('dac_sweet_spot',
                            qubit_attrs.get('dac_sweet_spot', 0))
    flux_zero = kw.pop('flux_zero', qubit_attrs.get('flux_zero', 10))

    if mode == 'dac':
        Q_dac_freq_mod = fit_mods.QubitFreqDacModel
        Q_dac_freq_mod.set_param_hint('E_c', value=E_c, vary=vary_E_c,
                                      min=0, max=500e6)
        Q_dac_freq_mod.set_param_hint('f_max', value=f_max,
                                      vary=vary_f_max)
        Q_dac_freq_mod.set_param_hint('dac_flux_coefficient',
                                      value=dac_flux_coeff,
                                      vary=vary_dac_flux_coeff)
        Q_dac_freq_mod.set_param_hint('dac_sweet_spot',
                                      value=dac_sweet_spot,
                                      vary=vary_dac_sweet_spot)

        fit_res = Q_dac_freq_mod.fit(data=data, dac_voltage=sweep_points)
    elif mode == 'flux':
        Qubit_freq_mod = fit_mods.QubitFreqFluxModel
        Qubit_freq_mod.set_param_hint('E_c', value=E_c, vary=vary_E_c,
                                      min=0, max=100e6)
        Qubit_freq_mod.set_param_hint('f_max', value=f_max, vary=vary_f_max)
        Qubit_freq_mod.set_param_hint('flux_zero', value=flux_zero,
                                      min=0, vary=True)
        Qubit_freq_mod.set_param_hint('dac_offset', value=0, vary=True)

        fit_res = Qubit_freq_mod.fit(data=data, flux=sweep_points)
    return fit_res

# Ramiro's routines


class Chevron_2D(object):

    def __init__(self, auto=True, label='', timestamp=None):
        if timestamp is None:
            self.folder = a_tools.latest_data('Chevron')
            splitted = self.folder.split('\\')
            self.scan_start = splitted[-2]+'_'+splitted[-1][:6]
            self.scan_stop = self.scan_start
        else:
            self.scan_start = timestamp
            self.scan_stop = timestamp
            self.folder = a_tools.get_folder(timestamp=self.scan_start)
        self.pdict = {'I': 'amp',
                      'sweep_points': 'sweep_points'}
        self.opt_dict = {'scan_label': 'Chevron_2D'}
        self.nparams = ['I', 'sweep_points']
        self.label = label
        if auto == True:
            self.analysis()

    def analysis(self):
        chevron_scan = ca.quick_analysis(t_start=self.scan_start,
                                         t_stop=self.scan_stop,
                                         options_dict=self.opt_dict,
                                         params_dict_TD=self.pdict,
                                         numeric_params=self.nparams)
        x, y, z = self.reshape_data(chevron_scan.TD_dict['sweep_points'][0],
                                    chevron_scan.TD_dict['I'][0])
        plot_times = y
        plot_step = plot_times[1]-plot_times[0]

        plot_x = x
        x_step = plot_x[1]-plot_x[0]

        result = z

        fig = plt.figure(figsize=(8, 6))
        ax = fig.add_subplot(111)
        cmin, cmax = 0, 1
        fig_clim = [cmin, cmax]
        out = flex_colormesh_plot_vs_xy(ax=ax, clim=fig_clim, cmap='viridis',
                                        xvals=plot_times,
                                        yvals=plot_x,
                                        zvals=result)
        ax.set_xlabel(r'AWG Amp (Vpp)')
        ax.set_ylabel(r'Time (ns)')
        ax.set_title('%s: Chevron scan' % self.scan_start)
        # ax.set_xlim(xmin, xmax)
        ax.set_ylim(plot_x.min()-x_step/2., plot_x.max()+x_step/2.)
        ax.set_xlim(
            plot_times.min()-plot_step/2., plot_times.max()+plot_step/2.)
        #     ax.set_xlim(plot_times.min()-plot_step/2.,plot_times.max()+plot_step/2.)
        # ax.set_xlim(0,50)
        #     print('Bounce %d ns amp=%.3f; Pole %d ns amp=%.3f'%(list_values[iter_idx,0],
        #                                                                list_values[iter_idx,1],
        #                                                                list_values[iter_idx,2],
        # list_values[iter_idx,3]))
        ax_divider = make_axes_locatable(ax)
        cax = ax_divider.append_axes('right', size='10%', pad='5%')
        cbar = plt.colorbar(out['cmap'], cax=cax)
        cbar.set_ticks(
            np.arange(fig_clim[0], 1.01*fig_clim[1], (fig_clim[1]-fig_clim[0])/5.))
        cbar.set_ticklabels(
            [str(fig_clim[0]), '', '', '', '', str(fig_clim[1])])
        cbar.set_label('Qubit excitation probability')

        fig.tight_layout()
        self.save_fig(fig)

    def reshape_axis_2d(self, axis_array):
        x = axis_array[0, :]
        y = axis_array[1, :]
        # print(y)
        dimx = np.sum(np.where(x == x[0], 1, 0))
        dimy = len(x) // dimx
        # print(dimx,dimy)
        if dimy*dimx < len(x):
            logging.warning.warn(
                'Data was cut-off. Probably due to an interrupted scan')
            dimy_c = dimy + 1
        else:
            dimy_c = dimy
        # print(dimx,dimy,dimy_c,dimx*dimy)
        return x[:dimy_c], (y[::dimy_c])

    def reshape_data(self, sweep_points, data):
        x, y = self.reshape_axis_2d(sweep_points)
        # print(x,y)
        dimx = len(x)
        dimy = len(y)
        dim = dimx*dimy
        if dim > len(data):
            dimy = dimy - 1
        return x, y[:dimy], (data[:dimx*dimy].reshape((dimy, dimx))).transpose()

    def save_fig(self, fig, figname=None, xlabel='x', ylabel='y',
                 fig_tight=False, **kw):
        plot_formats = kw.pop('plot_formats', ['png'])
        fail_counter = False
        close_fig = kw.pop('close_fig', True)
        if type(plot_formats) == str:
            plot_formats = [plot_formats]
        for plot_format in plot_formats:
            if figname is None:
                figname = (self.scan_start+'_Chevron_2D_'+'.'+plot_format)
            else:
                figname = (figname+'.' + plot_format)
            self.savename = os.path.abspath(os.path.join(
                self.folder, figname))
            if fig_tight:
                try:
                    fig.tight_layout()
                except ValueError:
                    print('WARNING: Could not set tight layout')
            try:
                fig.savefig(
                    self.savename, dpi=self.dpi,
                    # value of 300 is arbitrary but higher than default
                    format=plot_format)
            except:
                fail_counter = True
        if fail_counter:
            logging.warning('Figure "%s" has not been saved.' % self.savename)
        if close_fig:
            plt.close(fig)
        return


class DoubleFrequency(MeasurementAnalysis):

    def __init__(self, auto=True, label='Ramsey', timestamp=None, **kw):
        kw['label'] = label
        kw['auto'] = auto
        kw['timestamp'] = timestamp
        kw['h5mode'] = 'r+'
        super().__init__(**kw)

    def run_default_analysis(self, **kw):
        self.get_naming_and_values()
        x = self.sweep_points
        y = a_tools.normalize_data_v3(self.measured_values[0])

        fit_res = self.fit(x[:-4], y[:-4])
        self.fit_res = fit_res
        print(x[1])

        fig, ax = plt.subplots()
        self.box_props = dict(boxstyle='Square', facecolor='white', alpha=0.8)

        f1 = fit_res.params['freq_1'].value
        f2 = fit_res.params['freq_2'].value
        A1 = fit_res.params['amp_1'].value
        A2 = fit_res.params['amp_2'].value
        tau1 = fit_res.params['tau_1'].value
        tau2 = fit_res.params['tau_2'].value

        textstr = ('$A_1$: {:.3f}       \t$A_2$: {:.3f} \n'.format(A1, A2) +
                   '$f_1$: {:.3f} MHz\t$f_2$: {:.3f} MHz \n'.format(
            f1*1e-6, f2*1e-6) +
            r'$\tau _1$: {:.2f} $\mu$s'.format(tau1*1e6) +
            '  \t'+r'$\tau _2$: {:.2f}$\mu$s'.format(tau2*1e6))

        ax.text(0.4, 0.95, textstr,
                transform=ax.transAxes, fontsize=11,
                verticalalignment='top', bbox=self.box_props)
        plot_x = x

        ax.set_ylabel(r'$F |1\rangle$')
        ax.set_title('%s: Double Frequency analysis' % self.timestamp)
        ax.set_xlabel(r'Time ($\mu s$)')
        ax.plot(plot_x*1e6, y, 'bo')
        ax.plot(plot_x[:-4]*1e6, self.fit_plot, 'r-')
        fig.tight_layout()
        self.save_fig(fig, **kw)

    def fit(self, sweep_values, measured_values):
        Double_Cos_Model = fit_mods.DoubleExpDampOscModel
        fourier_max_pos = a_tools.peak_finder_v2(
            np.arange(1, len(sweep_values)/2, 1),
            abs(np.fft.fft(measured_values))[1:len(measured_values)//2],
            window_len=1, perc=95)
        if len(fourier_max_pos) == 1:
            freq_guess = 1./sweep_values[-1] * \
                (fourier_max_pos[0]+np.array([-1, 1]))
        else:
            freq_guess = 1./sweep_values[-1]*fourier_max_pos
        Double_Cos_Model.set_param_hint(
            'tau_1', value=.3*sweep_values[-1], vary=True)
        Double_Cos_Model.set_param_hint(
            'tau_2', value=.3*sweep_values[-1], vary=True)
        Double_Cos_Model.set_param_hint(
            'freq_1', value=freq_guess[0], min=0)
        Double_Cos_Model.set_param_hint(
            'freq_2', value=freq_guess[1], min=0)
        Double_Cos_Model.set_param_hint('phase_1', value=1*np.pi/2.)
        Double_Cos_Model.set_param_hint('phase_2', value=3*np.pi/2.)
        Double_Cos_Model.set_param_hint(
            'amp_1', value=0.25, min=0.1, max=0.4, vary=True)
        Double_Cos_Model.set_param_hint(
            'amp_2', value=0.25, min=0.1, max=0.4, vary=True)
        Double_Cos_Model.set_param_hint('osc_offset', value=0.5, min=0, max=1)
        params = Double_Cos_Model.make_params()
        fit_res = Double_Cos_Model.fit(data=measured_values,
                                       t=sweep_values,
                                       params=params)
        self.fit_plot = fit_res.model.func(sweep_values, **fit_res.best_values)
        return fit_res

    def save_fig(self, fig, figname='_DoubleFreq_', xlabel='x', ylabel='y',
                 fig_tight=True, **kw):
        plot_formats = kw.pop('plot_formats', ['png'])
        fail_counter = False
        close_fig = kw.pop('close_fig', True)
        if type(plot_formats) == str:
            plot_formats = [plot_formats]
        for plot_format in plot_formats:
            if figname is None:
                figname = (self.timestamp+figname+'.'+plot_format)
            else:
                figname = (figname+'.' + plot_format)
            self.savename = os.path.abspath(os.path.join(
                self.folder, figname))
            if fig_tight:
                try:
                    fig.tight_layout()
                except ValueError:
                    print('WARNING: Could not set tight layout')
            try:
                fig.savefig(
                    self.savename, dpi=self.dpi,
                    # value of 300 is arbitrary but higher than default
                    format=plot_format)
            except:
                fail_counter = True
        if fail_counter:
            logging.warning('Figure "%s" has not been saved.' % self.savename)
        if close_fig:
            plt.close(fig)
        return


class SWAPN_cost(object):

    def __init__(self, auto=True, label='SWAPN', cost_func='sum', timestamp=None, stepsize=10):
        if timestamp is None:
            self.folder = a_tools.latest_data(label)
            splitted = self.folder.split('\\')
            self.scan_start = splitted[-2]+'_'+splitted[-1][:6]
            self.scan_stop = self.scan_start
        else:
            self.scan_start = timestamp
            self.scan_stop = timestamp
            self.folder = a_tools.get_folder(timestamp=self.scan_start)
        self.pdict = {'I': 'amp',
                      'sweep_points': 'sweep_points'}
        self.opt_dict = {'scan_label': label}
        self.nparams = ['I', 'sweep_points']
        self.stepsize = stepsize
        self.label = label
        self.cost_func = cost_func
        if auto == True:
            self.analysis()

    def analysis(self):
        print(self.scan_start, self.scan_stop,
              self.opt_dict, self.pdict, self.nparams)
        sawpn_scan = ca.quick_analysis(t_start=self.scan_start,
                                       t_stop=self.scan_stop,
                                       options_dict=self.opt_dict,
                                       params_dict_TD=self.pdict,
                                       numeric_params=self.nparams)
        x = sawpn_scan.TD_dict['sweep_points'][0]
        y = sawpn_scan.TD_dict['I'][0]

        if self.cost_func == 'sum':
            self.cost_val = np.sum(
                np.power(y[:-4], np.divide(1, x[:-4])))/float(len(y[:-4]))
        elif self.cost_func == 'slope':
            self.cost_val = abs(y[0]*(y[1]-y[0]))+abs(y[0])
        elif self.cost_func == 'dumb-sum':
            self.cost_val = (np.sum(y[:-4])/float(len(y[:-4])))-y[:-4].min()
        elif self.cost_func == 'until-nonmono-sum':
            i = 0
            y_fil = deepcopy(y)
            lastval = y_fil[0]
            keep_going = 1
            while(keep_going):
                if i > 5:
                    latestthreevals = (y_fil[i]+y_fil[i-1] + y_fil[i-2])/3
                    threevalsbefore = (y_fil[i-3]+y_fil[i-4] + y_fil[i-5])/3
                    if latestthreevals < (threevalsbefore-0.12) or i > len(y_fil)-4:
                        keep_going = 0
                i += 1
            y_fil[i-1:-4] = threevalsbefore
            self.cost_val = (np.sum(y_fil[:-4])/float(len(y_fil[:-4])))
        self.single_swap_fid = y[0]

        fig = plt.figure()
        ax = fig.add_subplot(111)

        plot_x = x
        plot_step = plot_x[1]-plot_x[0]

        ax.set_xlabel(r'# Swap pulses')
        ax.set_ylabel(r'$F |1\rangle$')
        ax.set_title('%s: SWAPN sequence' % self.scan_start)
        ax.set_xlim(plot_x.min()-plot_step/2., plot_x.max()+plot_step/2.)

        ax.plot(plot_x, y, 'bo')

        fig.tight_layout()
        self.save_fig(fig)

    def save_fig(self, fig, figname=None, xlabel='x', ylabel='y',
                 fig_tight=True, **kw):
        plot_formats = kw.pop('plot_formats', ['png'])
        fail_counter = False
        close_fig = kw.pop('close_fig', True)
        if type(plot_formats) == str:
            plot_formats = [plot_formats]
        for plot_format in plot_formats:
            if figname is None:
                figname = (self.scan_start+'_DoubleFreq_'+'.'+plot_format)
            else:
                figname = (figname+'.' + plot_format)
            self.savename = os.path.abspath(os.path.join(
                self.folder, figname))
            if fig_tight:
                try:
                    fig.tight_layout()
                except ValueError:
                    print('WARNING: Could not set tight layout')
            try:
                fig.savefig(
                    self.savename, dpi=self.dpi,
                    # value of 300 is arbitrary but higher than default
                    format=plot_format)
            except:
                fail_counter = True
        if fail_counter:
            logging.warning('Figure "%s" has not been saved.' % self.savename)
        if close_fig:
            plt.close(fig)
        return


class AvoidedCrossingAnalysis(MeasurementAnalysis):

    """
    Performs analysis to fit the avoided crossing
    """

    def __init__(self, auto=True,
                 model='direct_coupling',
                 label=None,
                 timestamp=None,
                 transpose=True,
                 cmap='viridis',
                 filt_func_a=None, filt_func_x0=None, filt_func_y0=None,
                 filter_idx_low=[], filter_idx_high=[], filter_threshold=15e6,
                 f1_guess=None, f2_guess=None, cross_flux_guess=None,
                 g_guess=30e6, coupling_label='g',
                 break_before_fitting=False,
                 add_title=True,
                 xlabel=None, ylabel='Frequency (GHz)', **kw):
        super().__init__(timestamp=timestamp, label=label, **kw)
        self.get_naming_and_values_2D()

        flux = self.Y[:, 0]
        peaks_low, peaks_high = self.find_peaks()
        self.f, self.ax = self.make_unfiltered_figure(peaks_low, peaks_high,
                                    transpose=transpose, cmap=cmap,
                                    add_title=add_title,
                                    xlabel=xlabel, ylabel=ylabel)

        filtered_dat = self.filter_data(flux, peaks_low, peaks_high,
                                        a=filt_func_a, x0=filt_func_x0,
                                        y0=filt_func_y0,
                                        filter_idx_low=filter_idx_low,
                                        filter_idx_high=filter_idx_high,
                                        filter_threshold=filter_threshold)
        filt_flux_low, filt_flux_high, filt_peaks_low, filt_peaks_high, \
            filter_func = filtered_dat

        self.f, self.ax = self.make_filtered_figure(filt_flux_low, filt_flux_high,
                                  filt_peaks_low, filt_peaks_high, filter_func,
                                  add_title=add_title,
                                  transpose=transpose, cmap=cmap,
                                  xlabel=xlabel, ylabel=ylabel)
        if break_before_fitting:
            return
        self.fit_res = self.fit_avoided_crossing(
            filt_flux_low, filt_flux_high, filt_peaks_low, filt_peaks_high,
            f1_guess=f1_guess, f2_guess=f2_guess,
            cross_flux_guess=cross_flux_guess, g_guess=g_guess,
            model=model)
        self.add_analysis_datagroup_to_file()
        self.save_fitted_parameters(self.fit_res, var_name='avoided crossing')
        self.f, self.ax = self.make_fit_figure(filt_flux_low, filt_flux_high,
                             filt_peaks_low, filt_peaks_high,
                             add_title=add_title,
                             fit_res=self.fit_res,
                             coupling_label=coupling_label,
                             transpose=transpose, cmap=cmap,
                             xlabel=xlabel, ylabel=ylabel)


    def run_default_analysis(self, **kw):
        # I'm doing this in the init in this function
        pass

    def find_peaks(self, **kw):

        peaks = np.zeros((len(self.X), 2))
        for i in range(len(self.X)):
            p_dict = a_tools.peak_finder_v2(self.X[i], self.Z[0][i])
            peaks[i, :] = np.sort(p_dict[:2])

        peaks_low = peaks[:, 0]
        peaks_high = peaks[:, 1]
        return peaks_low, peaks_high

    def filter_data(self, flux, peaks_low, peaks_high, a, x0=None, y0=None,
                    filter_idx_low=[], filter_idx_high=[],
                    filter_threshold=15e5):
        """
        Filters the input data in three steps.
            1. remove outliers using the dm_tools.get_outliers function
            2. separate data in two branches using a line and filter data on the
                wrong side of the line.
            3. remove any data with indices specified by hand
        """
        if a is None:
            a = -1*(max(peaks_high)-min(peaks_low))/(max(flux)-min(flux))
        if x0 is None:
            x0 = np.mean(flux)
        if y0 is None:
            y0 = np.mean(np.concatenate([peaks_low, peaks_high]))

        filter_func = lambda x: a*(x-x0)+y0

        filter_mask_high = [True] * len(peaks_high)
        filter_mask_high = ~dm_tools.get_outliers(peaks_high, filter_threshold)
        filter_mask_high = np.where(
            peaks_high < filter_func(flux), False, filter_mask_high)
        filter_mask_high[-2] = False  # hand remove 1 datapoint

        filt_flux_high = flux[filter_mask_high]
        filt_peaks_high = peaks_high[filter_mask_high]

        filter_mask_low = [True] * len(peaks_low)
        filter_mask_low = ~dm_tools.get_outliers(peaks_low, filter_threshold)
        filter_mask_low = np.where(
            peaks_low > filter_func(flux), False, filter_mask_low)
        filter_mask_low[[0, -1]] = False  # hand remove 2 datapoints

        filt_flux_low = flux[filter_mask_low]
        filt_peaks_low = peaks_low[filter_mask_low]

        return (filt_flux_low, filt_flux_high,
                filt_peaks_low, filt_peaks_high, filter_func)

    def make_unfiltered_figure(self, peaks_low, peaks_high, transpose, cmap,
                               xlabel=None, ylabel='Frequency (GHz)',
                               add_title=True):
        flux = self.Y[:, 0]
        title = ' unfiltered avoided crossing'
        f, ax = plt.subplots()
        if add_title:
            ax.set_title(self.timestamp_string + title)

        pl_tools.flex_colormesh_plot_vs_xy(self.X[0]*1e-9, flux, self.Z[0],
                                           ax=ax, transpose=transpose,
                                           cmap=cmap)
        ax.plot(flux, peaks_high*1e-9, 'o', markeredgewidth=1.,
                fillstyle='none', c='r')
        ax.plot(flux, peaks_low*1e-9, 'o', markeredgewidth=1.,
                fillstyle='none', c='orange')

        # self.ylabel because the axes are transposed
        xlabel = self.ylabel if xlabel is None else xlabel
        ax.set_xlabel(xlabel)
        ax.set_ylabel(ylabel)
        ax.set_ylim(min(self.X[0]*1e-9), max(self.X[0]*1e-9))
        ax.set_xlim(min(flux), max(flux))
        f.savefig(os.path.join(self.folder, title+'.png'), format='png',
                  dpi=self.dpi)
        return f, ax

    def make_filtered_figure(self,
                             filt_flux_low, filt_flux_high,
                             filt_peaks_low, filt_peaks_high, filter_func,
                             transpose, cmap,
                             xlabel=None, ylabel='Frequency (GHz)',
                             add_title=True):
        flux = self.Y[:, 0]
        title = ' filtered avoided crossing'
        f, ax = plt.subplots()
        if add_title:
            ax.set_title(self.timestamp_string + title)

        pl_tools.flex_colormesh_plot_vs_xy(self.X[0]*1e-9, flux, self.Z[0],
                                           ax=ax, transpose=transpose,
                                           cmap=cmap)
        ax.plot(filt_flux_high, filt_peaks_high*1e-9,
                'o', fillstyle='none', markeredgewidth=1., c='r',
                label='upper branch peaks')
        ax.plot(filt_flux_low, filt_peaks_low*1e-9,
                'o', fillstyle='none', markeredgewidth=1., c='orange',
                label='lower branch peaks')

        # self.ylabel because the axes are transposed
        xlabel = self.ylabel if xlabel is None else xlabel
        ax.set_xlabel(xlabel)
        ax.set_ylabel(ylabel)
        ax.set_ylim(min(self.X[0]*1e-9), max(self.X[0]*1e-9))
        ax.plot(flux, filter_func(flux)*1e-9,  ls='--', c='w',
                label='filter function')
        # ax.legend() # looks ugly, better after matplotlib update?
        f.savefig(os.path.join(self.folder, title+'.png'), format='png',
                  dpi=self.dpi)
        return f, ax

    def make_fit_figure(self,
                        filt_flux_low, filt_flux_high,
                        filt_peaks_low, filt_peaks_high, fit_res,
                        transpose, cmap, coupling_label='g',
                        xlabel=None, ylabel='Frequency (GHz)',
                        add_title=True):
        flux = self.Y[:, 0]
        title = ' avoided crossing fit'
        f, ax = plt.subplots()
        if add_title:
            ax.set_title(self.timestamp_string + title)

        pl_tools.flex_colormesh_plot_vs_xy(self.X[0]*1e-9, flux, self.Z[0],
                                           ax=ax, transpose=transpose,
                                           cmap=cmap)
        ax.plot(filt_flux_high, filt_peaks_high*1e-9,
                'o', fillstyle='none', markeredgewidth=1., c='r',
                label='upper branch peaks')
        ax.plot(filt_flux_low, filt_peaks_low*1e-9,
                'o', fillstyle='none', markeredgewidth=1., c='orange',
                label='lower branch peaks')

        # self.ylabel because the axes are transposed
        xlabel = self.ylabel if xlabel is None else xlabel
        ax.set_xlabel(xlabel)
        ax.set_ylabel(ylabel)
        ax.set_ylim(min(self.X[0]*1e-9), max(self.X[0]*1e-9))
        ax.set_xlim(min(flux), max(flux))

        ax.plot(flux, 1e-9*fit_mods.avoided_crossing_direct_coupling(
            flux, **fit_res.best_values,
            flux_state=False), 'r-', label='fit')
        ax.plot(flux, 1e-9*fit_mods.avoided_crossing_direct_coupling(
            flux, **fit_res.best_values,
            flux_state=True), 'y-', label='fit')

        g_legend = r'{} = {:.2f}$\pm${:.2f} MHz'.format(
            coupling_label,
            fit_res.params['g']*1e-6, fit_res.params['g'].stderr*1e-6)
        ax.text(.6, .8, g_legend, transform=ax.transAxes, color='white')
        # ax.legend() # looks ugly, better after matplotlib update?
        f.savefig(os.path.join(self.folder, title+'.png'), format='png',
                  dpi=self.dpi)
        return f, ax

    def fit_avoided_crossing(self,
                             lower_flux, upper_flux, lower_freqs, upper_freqs,
                             f1_guess, f2_guess, cross_flux_guess, g_guess,
                             model='direct'):
        '''
        Fits the avoided crossing to a direct or mediated coupling model.

        models are located in
            fitMods.avoided_crossing_direct_coupling
            fitMods.avoided_crossing_mediated_coupling


        '''

        total_freqs = np.concatenate([lower_freqs, upper_freqs])
        total_flux = np.concatenate([lower_flux, upper_flux])
        total_mask = np.concatenate([np.ones(len(lower_flux)),
                                     np.zeros(len(upper_flux))])

        # Both branches must be combined in a single function for fitting
        # the model is combined in a single function here
        def resized_fit_func(flux, f_center1, f_center2, c1, c2, g):
            return fit_mods.avoided_crossing_direct_coupling(
                flux=flux, f_center1=f_center1, f_center2=f_center2,
                c1=c1, c2=c2,
                g=g, flux_state=total_mask)

        av_crossing_model = lmfit.Model(resized_fit_func)

        if cross_flux_guess is None:
            cross_flux_guess = np.mean(total_flux)
        if f1_guess is None:
            f1_guess = np.mean(total_freqs)-g_guess

        c2_guess = 0.
        if f2_guess is None:
            # The factor *1000* is a magic number but seems to give a
            # reasonable guess that converges well.
            c1_guess = -1*((max(total_freqs)-min(total_freqs)) /
                           (max(total_flux)-min(total_flux)))/1000

            f2_guess = cross_flux_guess*(c1_guess-c2_guess)+f1_guess
        else:
            c1_guess = c2_guess + (f2_guess-f1_guess)/cross_flux_guess

        av_crossing_model.set_param_hint(
            'g', min=0., max=0.5e9, value=g_guess, vary=True)
        av_crossing_model.set_param_hint(
            'f_center1', min=0, max=20.0e9, value=f1_guess, vary=True)
        av_crossing_model.set_param_hint(
            'f_center2', min=0., max=20.0e9, value=f2_guess, vary=True)
        av_crossing_model.set_param_hint(
            'c1', min=-1.0e9, max=1.0e9, value=c1_guess, vary=True)
        av_crossing_model.set_param_hint(
            'c2', min=-1.0e9, max=1.0e9, value=c2_guess, vary=True)
        params = av_crossing_model.make_params()
        fit_res = av_crossing_model.fit(data=np.array(total_freqs),
                                        flux=np.array(total_flux),
                                        params=params)
        return fit_res<|MERGE_RESOLUTION|>--- conflicted
+++ resolved
@@ -5166,13 +5166,8 @@
                                            max=max(sweep_pts_cut_edges),
                                            value=f0)
             LorentzianModel.set_param_hint('A',
-<<<<<<< HEAD
-                                           value=amplitude_guess)
-                                           # min=4*np.var(self.data_dist)
-=======
                                            value=amplitude_guess)#,
                                            #min=4*np.var(self.data_dist))
->>>>>>> 4b1efc28
             LorentzianModel.set_param_hint('offset',
                                            value=np.mean(self.data_dist),
                                            vary=True)
