import numpy as np
import matplotlib.pyplot as plt
from scipy.special import erfc
import lmfit
import logging
from pycqed.analysis import analysis_toolbox as a_tools
from pycqed.analysis.tools import data_manipulation as dm_tools


#################################
#   Fitting Functions Library   #
#################################


def RandomizedBenchmarkingDecay(numCliff, Amplitude, p, offset):
    val = Amplitude * (p ** numCliff) + offset
    return val


def DoubleExpDampOscFunc(t, tau_1, tau_2,
                         freq_1, freq_2,
                         phase_1, phase_2,
                         amp_1, amp_2, osc_offset):
    cos_1 = amp_1 * (np.cos(2 * np.pi * freq_1 * t + phase_1)) * np.exp(-(t / tau_1))
    cos_2 = amp_2 * (np.cos(2 * np.pi * freq_2 * t + phase_2)) * np.exp(-(t / tau_2))
    return cos_1 + cos_2 + osc_offset


def double_RandomizedBenchmarkingDecay(numCliff, p, offset,
                                       invert=1):
    """
    A variety of the RB-curve that allows fitting both the inverting and
    non-inverting exponential.
    The amplitude of the decay curve is constrained to start at 0 or 1.
    The offset is the common point both curves converge to.

    pick invert to be 1 or 0
    """
    # Inverting clifford curve
    val_inv = (1 - offset) * (p ** numCliff) + offset
    # flipping clifford curve
    val_flip = -offset * (p ** numCliff) + offset
    # Using invert as a boolean but not using if statement to allow for
    # arrays to be input in the function
    val = (1 - invert) * val_flip + invert * val_inv
    return val


def LorentzFunc(f, amplitude, center, sigma):
    val = amplitude / np.pi * (sigma / ((f - center) ** 2 + sigma ** 2))
    return val


def Lorentzian(f, A, offset, f0, kappa):
    val = offset + A / np.pi * (kappa / ((f - f0) ** 2 + kappa ** 2))
    return val


def TwinLorentzFunc(f, A_gf_over_2, A, f0_gf_over_2, f0,
                    kappa_gf_over_2, kappa, background=0):
    """
    Twin lorentz with background.

    Args:
    f (float):          frequency sweep points in Hz
    A (float):          amplitude of the tallest/deepest Lorentzian structure
                        in the data
    A_gf_over_2 (float):    amplitude of the other Lorentzian structure in the
                            data; since this function is used for high power
                            qubit spectroscopy, this parameter refers to the
                            Lorentzian structure corresponding to the gf/2
                            transition
    f0 (float):         frequency of the tallest/deepest Lorentzian structure
                        in the data
    f0_gf_over_2 (float):   frequency of the other Lorentzian structure in the
                            data; since this function is used for high power
                            qubit spectroscopy, this parameter refers to the
                            Lorentzian structure corresponding to the gf/2
                            transition
    kappa (float):      kappa (FWHM) of the tallest/deepest Lorentzian structure
                        in the data
    kappa_gf_over_2 (float): kappa (FWHM) of the other Lorentzian structure in
                             the data; since this function is used for high
                             power qubit spectroscopy, this parameter refers to
                             the Lorentzian structure corresponding to the gf/2
                             transition
    background (float):     background offset
    """
    val = (A_gf_over_2 / np.pi * (kappa_gf_over_2 / ((f - f0_gf_over_2) ** 2 + kappa_gf_over_2 ** 2)) +
           A / np.pi * (kappa / ((f - f0) ** 2 + kappa ** 2)) + background)
    return val


def Qubit_dac_to_freq(dac_voltage, f_max, E_c,
                      dac_sweet_spot, V_per_phi0=None,
                      dac_flux_coefficient=None,
                      asymmetry=0, **kwargs):
    '''
    The cosine Arc model for uncalibrated flux for asymmetric qubit.

    dac_voltage (V)
    f_max (Hz): sweet-spot frequency of the qubit
    E_c (Hz): charging energy of the qubit
    V_per_phi0 (V): volt per phi0 (convert voltage to flux)
    dac_sweet_spot (V): voltage at which the sweet-spot is found
    asym (dimensionless asymmetry param) = abs((EJ1-EJ2)/(EJ1+EJ2)),
    '''
    if V_per_phi0 is None and dac_flux_coefficient is None:
        raise ValueError('Please specify "V_per_phi0".')

    if dac_flux_coefficient is not None:
        logging.warning('"dac_flux_coefficient" deprecated. Please use the '
                        'physically meaningful "V_per_phi0" instead.')
        V_per_phi0 = np.pi / dac_flux_coefficient

    qubit_freq = (f_max + E_c) * (
            asymmetry ** 2 + (1 - asymmetry ** 2) *
            np.cos(np.pi / V_per_phi0 *
                   (dac_voltage - dac_sweet_spot)) ** 2) ** 0.25 - E_c
    return qubit_freq


def Resonator_dac_to_freq(dac_voltage, f_max_qubit, f_0_res,
                          E_c, dac_sweet_spot,
                          coupling, V_per_phi0=None,
                          dac_flux_coefficient=None,
                          asymmetry=0, **kwargs):
    qubit_freq = Qubit_dac_to_freq(dac_voltage=dac_voltage, f_max=f_max_qubit, E_c=E_c,
                                   dac_sweet_spot=dac_sweet_spot, V_per_phi0=V_per_phi0,
                                   dac_flux_coefficient=dac_flux_coefficient,
                                   asymmetry=asymmetry)
    delta_qr = (qubit_freq - f_0_res)
    lamb_shift = (coupling ** 2 / delta_qr)
    resonator_freq = f_0_res - lamb_shift

    return resonator_freq


def Qubit_dac_to_detun(dac_voltage, f_max, E_c, dac_sweet_spot, V_per_phi0,
                       asymmetry=0):
    '''
    The cosine Arc model for uncalibrated flux for asymmetric qubit.

    dac_voltage (V)
    f_max (Hz): sweet-spot frequency of the qubit
    E_c (Hz): charging energy of the qubit
    V_per_phi0 (V): volt per phi0 (convert voltage to flux)
    dac_sweet_spot (V): voltage at which the sweet-spot is found
    asymmetry (dimensionless asymmetry param) = abs((EJ1-EJ2)/(EJ1+EJ2))
    '''
    return f_max - Qubit_dac_to_freq(dac_voltage,
                                     f_max=f_max, E_c=E_c,
                                     dac_sweet_spot=dac_sweet_spot,
                                     V_per_phi0=V_per_phi0,
                                     asymmetry=asymmetry)


def Qubit_freq_to_dac(frequency, f_max, E_c,
                      dac_sweet_spot, V_per_phi0=None,
                      dac_flux_coefficient=None, asymmetry=0,
                      branch='positive'):
    '''
    The cosine Arc model for uncalibrated flux for asymmetric qubit.
    This function implements the inverse of "Qubit_dac_to_freq"

    frequency (Hz)
    f_max (Hz): sweet-spot frequency of the qubit
    E_c (Hz): charging energy of the qubit
    V_per_phi0 (V): volt per phi0 (convert voltage to flux)
    asym (dimensionless asymmetry param) = abs((EJ1-EJ2)/(EJ1+EJ2))
    dac_sweet_spot (V): voltage at which the sweet-spot is found
    branch (enum: 'positive' 'negative')
    '''
    if V_per_phi0 is None and dac_flux_coefficient is None:
        raise ValueError('Please specify "V_per_phi0".')

    # asymm_term = (asymmetry**2 + (1-asymmetry**2))
    # dac_term = np.arccos(((frequency+E_c)/((f_max+E_c) * asymm_term))**2)

    dac_term = np.arccos(np.sqrt(
        (((frequency + E_c) / (f_max + E_c)) ** 4 - asymmetry ** 2) /
        (1 - asymmetry ** 2)))

    if dac_flux_coefficient is not None:
        logging.warning('"dac_flux_coefficient" deprecated. Please use the '
                        'physically meaningful "V_per_phi0" instead.')
        V_per_phi0 = np.pi / dac_flux_coefficient

    if branch == 'positive':
        dac_voltage = dac_term * V_per_phi0 / np.pi + dac_sweet_spot
    elif branch == 'negative':
        dac_voltage = -dac_term * V_per_phi0 / np.pi + dac_sweet_spot
    else:
        raise ValueError('branch {} not recognized'.format(branch))

    return dac_voltage


def Qubit_dac_sensitivity(dac_voltage, f_max: float, E_c: float,
                          dac_sweet_spot: float, V_per_phi0: float,
                          asymmetry: float = 0):
    '''
    Derivative of the qubit detuning vs dac at dac_voltage.
    The returned quantity is "dfreq/dPhi (dac_voltage)"
    '''
    cos_term = np.cos(np.pi / V_per_phi0 * (dac_voltage - dac_sweet_spot))
    sin_term = np.sin(np.pi / V_per_phi0 * (dac_voltage - dac_sweet_spot))
    return ((f_max + E_c) * (1 - asymmetry ** 2) * np.pi / (2 * V_per_phi0) *
            cos_term * sin_term * (asymmetry ** 2 + (1 - asymmetry ** 2) *
                                   cos_term ** 2) ** (-0.75))


def QubitFreqDac(dac_voltage, f_max, E_c,
                 dac_sweet_spot, dac_flux_coefficient, asymmetry=0):
    logging.warning('deprecated, replace QubitFreqDac with Qubit_dac_to_freq')
    return Qubit_dac_to_freq(dac_voltage, f_max, E_c,
                             dac_sweet_spot, dac_flux_coefficient, asymmetry)


def QubitFreqFlux(flux, f_max, E_c,
                  flux_zero, dac_offset=0):
    'The cosine Arc model for calibrated flux.'
    calculated_frequency = (f_max + E_c) * np.sqrt(np.abs(
        np.cos(np.pi * (flux - dac_offset) / flux_zero))) - E_c
    return calculated_frequency


def CosFunc(t, amplitude, frequency, phase, offset):
    '''
    parameters:
        t, time in s
        amplitude a.u.
        frequency in Hz (f, not omega!)
        phase in rad
        offset a.u.
    '''
    return amplitude * np.cos(2 * np.pi * frequency * t + phase) + offset


def ExpDecayFunc(t, tau, amplitude, offset, n):
    return amplitude * np.exp(-(t / tau) ** n) + offset


def idle_error_rate_exp_decay(N, N1, N2, A, offset):
    """
    exponential decay consisting of two components
    """
    return A * np.exp(-N / N1 - (N / N2) ** 2) + offset


def gain_corr_ExpDecayFunc(t, tau, amp, gc):
    """
    Specific form of an exponential decay used for flux corrections.
    Includes a "gain correction" parameter that is ignored when correcting
    the distortions.
    """

    y = gc * (1 + amp * np.exp(-t / tau))
    return y


def gain_corr_double_ExpDecayFunc(t, tau_A, tau_B, amp_A, amp_B, gc):
    """
    Specific form of an exponential decay used for flux corrections.
    Includes a "gain correction" parameter that is ignored when correcting
    the distortions.
    """
    y = gc * (1 + amp_A * np.exp(-t / tau_A) + amp_B * np.exp(-t / tau_B))
    return y


def ExpDampOscFunc(t, tau, n, frequency, phase, amplitude,
                   oscillation_offset, exponential_offset):
    return amplitude * np.exp(-(t / tau) ** n) * (np.cos(
        2 * np.pi * frequency * t + phase) + oscillation_offset) + exponential_offset


def GaussExpDampOscFunc(t, tau, tau_2, frequency, phase, amplitude,
                        oscillation_offset, exponential_offset):
    return amplitude * np.exp(-(t / tau_2) ** 2 - (t / tau)) * (np.cos(
        2 * np.pi * frequency * t + phase) + oscillation_offset) + exponential_offset


def ExpDampDblOscFunc(t, tau, n, freq_1, freq_2, phase_1, phase_2,
                      amp_1, amp_2,
                      osc_offset_1, osc_offset_2, exponential_offset):
    '''
    Exponential decay with double cosine modulation
    '''
    exp_decay = np.exp(-(t / tau) ** n)
    cos_1 = (np.cos(
        2 * np.pi * freq_1 * t + phase_1) + osc_offset_1)
    cos_2 = (np.cos(
        2 * np.pi * freq_2 * t + phase_2) + osc_offset_2)

    return amp_1 * exp_decay * cos_1 + amp_2 * exp_decay * cos_2 + exponential_offset


def HangerFuncAmplitude(f, f0, Q, Qe, A, theta):
    '''
    This is the function for a hanger  which does not take into account
    a possible slope.
    This function may be preferred over SlopedHangerFunc if the area around
    the hanger is small.
    In this case it may misjudge the slope
    Theta is the asymmetry parameter

    Note! units are inconsistent
    f is in Hz
    f0 is in GHz
    '''
    return abs(A * (1. - Q / Qe * np.exp(1.j * theta) / (1. + 2.j * Q * (f / 1.e9 - f0) / f0)))



def hanger_func_complex_SI(f, f0, Q, Qe,
                           A, theta, phi_v, phi_0,
                           slope =1):
    '''
    This is the complex function for a hanger (lamda/4 resonator).
    See equation 3.1 of the Asaad master thesis.

    It differens from the "old" HangerFuncComplex in that all inputs are SI
    (no longer f in SI and f0 not in SI...)


    Input:
        f   : frequency
        f0  : resonance frequency
        A   : background transmission amplitude
        Q  : loaded quality factor
        Qe  : extrinsic quality factor
        theta:  phase of Qe (in rad)
        phi_v:  phase to account for propagation delay to sample
        phi_0:  phase to account for propagation delay from sample
        slope:  slope of signal around the resonance

<<<<<<< HEAD
=======
    The complex hanger function that has a list of parameters as input
    is now called hanger_func_complex_SI_pars

>>>>>>> 7f3657fb
    '''
    slope_corr = (1+slope*(f-f0)/f0)
    propagation_delay_corr = np.exp(1j * (phi_v * f + phi_0))
    hanger_contribution = (1 - Q / Qe * np.exp(1j * theta)/
                               (1 + 2.j * Q * (f  - f0) / f0))
    S21 = A *  slope_corr * hanger_contribution * propagation_delay_corr

    return S21

def hanger_func_complex_SI_pars(f,pars):
    '''
<<<<<<< HEAD
    This function is used in the minimization fitting which requires parameters
=======
    This function is used in the minimization fitting which requires parameters.
    It calls the function hanger_func_complex_SI, see there for details.
>>>>>>> 7f3657fb
    '''

    f0 = pars['f0']
    Ql = pars['Ql']
    Qe = pars['Qe']
    A = pars['A']
    theta = pars['theta']
    phi_v = pars['phi_v']
    phi_0 = pars['phi_0']
    alpha = pars['alpha']
    return hanger_func_complex_SI(f, f0, Ql, Qe,
                           A, theta, phi_v, phi_0, alpha)



def PolyBgHangerFuncAmplitude(f, f0, Q, Qe, A, theta, poly_coeffs):
    # This is the function for a hanger (lambda/4 resonator) which takes into
    # account a possible polynomial background
    # NOT DEBUGGED
    return np.abs((1. + np.polyval(poly_coeffs, (f / 1.e9 - f0) / f0)) *
                  HangerFuncAmplitude(f, f0, Q, Qe, A, theta))



def SlopedHangerFuncAmplitude(f, f0, Q, Qe, A, theta, slope):
    # This is the function for a hanger (lambda/4 resonator) which takes into
    # account a possible slope df
    return np.abs((1. + slope * (f / 1.e9 - f0) / f0) *
                  HangerFuncAmplitude(f, f0, Q, Qe, A, theta))


def SlopedHangerFuncComplex(f, f0, Q, Qe, A, theta, phi_v, phi_0, slope):
    # This is the function for a hanger (lambda/4 resonator) which takes into
    # account a possible slope df
    return (1. + slope * (f / 1.e9 - f0) / f0) * np.exp(1.j * (phi_v * f + phi_0 - phi_v * f[0])) * \
           HangerFuncComplex(f, f0, Q, Qe, A, theta)


def linear_with_offset(x, a, b):
    '''
    A linear signal with a fixed offset.
    '''
    return a * x + b


def linear_with_background(x, a, b):
    '''
    A linear signal with a fixed background.
    '''
    return np.sqrt((a * x) ** 2 + b ** 2)


def linear_with_background_and_offset(x, a, b, c):
    '''
    A linear signal with a fixed background.
    '''
    return np.sqrt((a * x) ** 2 + b ** 2) + c


def gaussianCDF(x, amplitude, mu, sigma):
    """
    CDF of gaussian is P(X<=x) = .5 erfc((mu-x)/(sqrt(2)sig))
    """
    return 0.5 * amplitude * erfc((mu - x) / (np.sqrt(2) * sigma))


def double_gaussianCDF(x, A_amplitude, A_mu, A_sigma,
                       B_amplitude, B_mu, B_sigma):
    """
    CDF of two gaussians added on top of each other.

    uses "gaussianCDF"
    """
    CDF_A = gaussianCDF(x, amplitude=A_amplitude, mu=A_mu, sigma=A_sigma)
    CDF_B = gaussianCDF(x, amplitude=B_amplitude, mu=B_mu, sigma=B_sigma)
    return CDF_A + CDF_B

def ro_gauss(x, A_center, B_center, A_sigma, B_sigma, A_amplitude,
             B_amplitude, A_spurious, B_spurious):
    '''
    Two double-gaussians with sigma and mu/center of the residuals equal to the
    according state.
    '''
    gauss = lmfit.lineshapes.gaussian
    A_gauss = gauss(x=x[0], center=A_center, sigma=A_sigma, amplitude=A_amplitude)
    B_gauss = gauss(x=x[1], center=B_center, sigma=B_sigma, amplitude=B_amplitude)
    gauss0 = ((1-A_spurious)*A_gauss + A_spurious*B_gauss)
    gauss1 = ((1-B_spurious)*B_gauss + B_spurious*A_gauss)
    return [gauss0, gauss1]


def ro_CDF(x, A_center, B_center, A_sigma, B_sigma, A_amplitude,
           B_amplitude, A_spurious, B_spurious):
    cdf = gaussianCDF
    A_gauss = cdf(x=x[0], mu=A_center, sigma=A_sigma, amplitude=A_amplitude)
    B_gauss = cdf(x=x[1], mu=B_center, sigma=B_sigma, amplitude=B_amplitude)
    gauss0 = ((1-A_spurious)*A_gauss + A_spurious*B_gauss)
    gauss1 = ((1-B_spurious)*B_gauss + B_spurious*A_gauss)
    return [gauss0, gauss1]


def ro_CDF_discr(x, A_center, B_center, A_sigma, B_sigma, A_amplitude,
                 B_amplitude, A_spurious, B_spurious):
    #A_amplitude /= 1-A_spurious
    #B_amplitude /= 1-B_spurious
    return ro_CDF(x, A_center, B_center, A_sigma, B_sigma, A_amplitude,
                  B_amplitude, A_spurious=0, B_spurious=0)


def gaussian_2D(x, y, amplitude=1,
                center_x=0, center_y=0,
                sigma_x=1, sigma_y=1):
    '''
    A 2D gaussian function. if you want to use this for fitting you need to
    flatten your data first.
    '''
    gauss = lmfit.lineshapes.gaussian
    val = (gauss(x, amplitude, center_x, sigma_x) *
           gauss(y, amplitude, center_y, sigma_y))
    return val


def DoubleExpDecayFunc(t, tau1, tau2, amp1, amp2, offset, n):
    return (offset +
            amp1 * np.exp(-(t / tau1) ** n) +
            amp2 * np.exp(-(t / tau2) ** n))


def TripleExpDecayFunc(t, tau1, tau2, tau3, amp1, amp2, amp3, offset, n):
    return (offset +
            amp1 * np.exp(-(t / tau1) ** n) +
            amp2 * np.exp(-(t / tau2) ** n) +
            amp3 * np.exp(-(t / tau3) ** n))


def avoided_crossing_mediated_coupling(flux, f_bus, f_center1, f_center2,
                                       c1, c2, g, flux_state=0):
    """
    Calculates the frequencies of an avoided crossing for the following model.
        [f_b,  g,  g ]
        [g,   f_1, 0 ]
        [g,   0,  f_2]

    f1 = c1*flux + f_center1
    f2 = c2*flux + f_center2
    f_b = constant

    g:  the coupling strength, beware to relabel your variable if using this
        model to fit J1 or J2.
    flux_state:  this is a switch used for fitting. It determines which
        transition to return

    """
    if type(flux_state) == int:
        flux_state = [flux_state] * len(flux)

    frequencies = np.zeros([len(flux), 2])
    for kk, dac in enumerate(flux):
        f_1 = dac * c1 + f_center1
        f_2 = dac * c2 + f_center2
        matrix = [[f_bus, g, g],
                  [g, f_1, 0.],
                  [g, 0., f_2]]
        frequencies[kk, :] = np.linalg.eigvalsh(matrix)[:2]
    result = np.where(flux_state, frequencies[:, 0], frequencies[:, 1])
    return result


def avoided_crossing_direct_coupling(flux, f_center1, f_center2,
                                     c1, c2, g, flux_state=0):
    """
    Calculates the frequencies of an avoided crossing for the following model.
        [f_1, g ]
        [g,  f_2]

    f1 = c1*flux + f_center1
    f2 = c2*flux + f_center2

    g:  the coupling strength, beware to relabel your variable if using this
        model to fit J1 or J2.
    flux_state:  this is a switch used for fitting. It determines which
        transition to return
    """

    if type(flux_state) == int:
        flux_state = [flux_state] * len(flux)

    frequencies = np.zeros([len(flux), 2])
    for kk, dac in enumerate(flux):
        f_1 = dac * c1 + f_center1
        f_2 = dac * c2 + f_center2
        matrix = [[f_1, g],
                  [g, f_2]]
        frequencies[kk, :] = np.linalg.eigvalsh(matrix)[:2]
    result = np.where(flux_state, frequencies[:, 0], frequencies[:, 1])
    return result


######################
# Residual functions #
######################
def residual_complex_fcn(pars, cmp_fcn, x, y):
    '''
    Residual of a complex function with complex results 'y' and
    real input values 'x'
    For resonators 'x' is the the frequency, 'y' the complex transmission
    Input:
        pars = parameters dictionary (check the corresponding function 'cmp_fcn' for the parameters to pass)
        cmp_fcn = complex function
        x = input real values to 'cmp_fcn'
        y = output complex values from 'cmp_fcn'

    Author = Stefano Poletto
    '''
    cmp_values = cmp_fcn(x, pars)

    res = cmp_values - y
    res = np.append(res.real, res.imag)

    return res


####################
# Guess functions  #
####################
def exp_dec_guess(model, data, t, vary_n=False):
    '''
    Assumes exponential decay in estimating the parameters
    '''
    offs_guess = data[np.argmax(t)]
    amp_guess = data[np.argmin(t)] - offs_guess
    # guess tau by looking for value closest to 1/e
    tau_guess = t[np.argmin(abs((amp_guess * (1 / np.e) + offs_guess) - data))]

    model.set_param_hint('amplitude', value=amp_guess)
    model.set_param_hint('tau', value=tau_guess)
<<<<<<< HEAD
    model.set_param_hint('n', value=1, vary=False)
=======
    model.set_param_hint('n', value=1, vary=vary_n)
>>>>>>> 7f3657fb
    model.set_param_hint('offset', value=offs_guess)

    params = model.make_params()
    return params



def SlopedHangerFuncAmplitudeGuess(data, f, fit_window=None):
    xvals = f
    peaks = a_tools.peak_finder(xvals, data)
      # Search for peak
    if peaks['dip'] is not None:    # look for dips first
        f0 = peaks['dip']
        amplitude_factor = -1.
    elif peaks['peak'] is not None:  # then look for peaks
        f0 = peaks['peak']
        amplitude_factor = 1.
    else:                                 # Otherwise take center of range
        f0 = np.median(xvals)
        amplitude_factor = -1.

    min_index = np.argmin(data)
    max_index = np.argmax(data)
    min_frequency = xvals[min_index]
    max_frequency = xvals[max_index]

    amplitude_guess = max(dm_tools.reject_outliers(data))

    # Creating parameters and estimations
    S21min = (min(dm_tools.reject_outliers(data)) /
              max(dm_tools.reject_outliers(data)))

    Q = f0 / abs(min_frequency - max_frequency)

    Qe = abs(Q / abs(1 - S21min))
    guess_dict = {'f0': {'value': f0*1e-9,
                         'min': min(xvals)*1e-9,
                         'max': max(xvals)*1e-9},
                  'A': {'value': amplitude_guess},
                  'Q': {'value': Q,
                        'min': 1,
                        'max': 50e6},
                  'Qe': {'value': Qe,
                         'min': 1,
                         'max': 50e6},
                  'Qi': {'expr': 'abs(1./(1./Q-1./Qe*cos(theta)))',
                         'vary': False},
                  'Qc': {'expr': 'Qe/cos(theta)',
                         'vary': False},
                  'theta': {'value': 0,
                            'min': -np.pi/2,
                            'max': np.pi/2},
                  'slope': {'value':0,
                            'vary':True}}
    return guess_dict



def hanger_func_complex_SI_Guess(data, f, fit_window=None):
    ## This is complete garbage, just to get some return value
    xvals = f
    abs_data = np.abs(data)
    peaks = a_tools.peak_finder(xvals, abs_data)
      # Search for peak
    if peaks['dip'] is not None:    # look for dips first
        f0 = peaks['dip']
        amplitude_factor = -1.
    elif peaks['peak'] is not None:  # then look for peaks
        f0 = peaks['peak']
        amplitude_factor = 1.
    else:                                 # Otherwise take center of range
        f0 = np.median(xvals)
        amplitude_factor = -1.

    min_index = np.argmin(abs_data)
    max_index = np.argmax(abs_data)
    min_frequency = xvals[min_index]
    max_frequency = xvals[max_index]

    amplitude_guess = max(dm_tools.reject_outliers(abs_data))

    # Creating parameters and estimations
    S21min = (min(dm_tools.reject_outliers(abs_data)) /
              max(dm_tools.reject_outliers(abs_data)))

    Q = f0 / abs(min_frequency - max_frequency)

    Qe = abs(Q / abs(1 - S21min))
    guess_dict = {'f0': {'value': f0*1e-9,
                         'min': min(xvals)*1e-9,
                         'max': max(xvals)*1e-9},
                  'A': {'value': amplitude_guess},
                  'Qe': {'value': Qe,
                         'min': 1,
                         'max': 50e6},
                  'Ql': {'value': Q,
                         'min': 1,
                         'max': 50e6},
                  'theta': {'value': 0,
                            'min': -np.pi/2,
                            'max': np.pi/2},
                  'alpha': {'value':0,
                            'vary':True},
                  'phi_0': {'value':0,
                            'vary':True},
                  'phi_v': {'value':0,
                            'vary':True}}

    return guess_dict



def group_consecutives(vals, step=1):
    """Return list of consecutive lists of numbers from vals (number list)."""
    run = []
    result = [run]
    expect = None
    for v in vals:
        if (v == expect) or (expect is None):
            run.append(v)
        else:
            run = [v]
            result.append(run)
        expect = v + step
    return result


def arc_guess(freq, dac, dd=0.1):
    '''
    Expects the dac values to be sorted!
    :param freq:
    :param dac:
    :param dd:
    :return:
    '''
    p = round(max(dd * len(dac), 1))
    f_small = np.average(np.sort(freq)[:p]) + np.std(np.sort(freq)[:p])
    f_big = np.average(np.sort(freq)[-p:]) - np.std(np.sort(freq)[-p:])
    #print(f_small * 1e-9, f_big * 1e-9)

    fmax = np.max(freq)
    fmin = np.min(freq)

    dacs_ss = np.where(freq >= f_big)[0]
    dacs_as = np.where(freq <= f_small)[0]

    dacs_ss_groups = group_consecutives(vals=dacs_ss, step=1)
    dacs_as_groups = group_consecutives(vals=dacs_as, step=1)

    dacs_ss_single = []
    for g in dacs_ss_groups:
        ind = g[np.argmax(freq[g])]
        # ind = int(round(np.average(g)))
        dacs_ss_single.append(ind)

    dac_ss_group_index = np.argmin(np.abs(dac[dacs_ss_single]))
    dac_ss_index = dacs_ss_single[dac_ss_group_index]
    min_left = 0
    min_right = len(dac) - 1
    dacs_as_single = []
    for g in dacs_as_groups:
        if 0 in g:
            ind = 0
        elif len(dac) - 1 in g:
            ind = len(dac) - 1
        else:
            ind = int(round(np.average(g)))

        if ind < dac_ss_index:
            min_left = max(ind, min_left)
        elif ind > dac_ss_index:
            min_right = min(ind, min_right)
        dacs_as_single.append(ind)
    # print('maxs', dacs_ss_single)
    # print('mins', dacs_as_single)
    arc_len = (dac[min_right] - dac[min_left])

    # print('%d to %d = %.5f' % (min_left, min_right, arc_len))
    if min_left == 0 or min_right == len(dac) - 1:
        arc_len *= 2
    elif len(dacs_ss_groups) > 1:
        arc_len = np.average(dac[dacs_ss_single[1:]] - dac[dacs_ss_single[:-1]])

    return fmax, fmin, dac[dac_ss_index], arc_len


def Resonator_dac_arch_guess(model, data, dac_voltage,
                             E_c: float = None, values=None):
    if values is None:
        values = {}

    fmax, fmin, dac_ss, period = arc_guess(freq=data, dac=dac_voltage)

    # todo make better f_res guess
    f_res = np.mean(data)  # - (coup_guess ** 2 / (f_max_qubit - fmax))
    f_res = values.get('f_res', f_res)
    f_max_qubit = values.get('f_max_qubit', None)
    dac_ss = values.get('dac_sweet_spot', dac_ss)
    period = values.get('V_per_phi0', period)
    EC = values.get('E_c', 260e6)
    coup_guess = values.get('coup_guess', 15e6)
    asymmetry = values.get('asymmetry', 0)

    f_max_qubit_vary = f_max_qubit is None
    f_max_qubit = f_max_qubit or f_res - 500e6

    model.set_param_hint('f_0_res', value=f_res, min=f_res / 2, max=2 * f_res)
    model.set_param_hint('f_max_qubit', value=f_max_qubit, min=3e9, max=8.5e9, vary=f_max_qubit_vary)
    model.set_param_hint('dac_sweet_spot', value=dac_ss, min=(dac_ss - 0.005) / 2, max=2 * (dac_ss + 0.005))
    model.set_param_hint('V_per_phi0', value=period, min=(period - 0.005) / 3, max=5 * (period + 0.005))
    model.set_param_hint('asymmetry', value=asymmetry, max=1, min=-1)
    model.set_param_hint('coupling', value=coup_guess, min=1e6, max=80e6)
    model.set_param_hint('E_c', value=EC, min=50e6, max=400e6)

    params = model.make_params()
    return params


def Qubit_dac_arch_guess(model, data, dac_voltage, values=None):
    if values is None:
        values = {}
    fmax, fmin, dac_ss, period = arc_guess(freq=data, dac=dac_voltage)
    fmax = values.get('f_max', fmax)
    dac_ss = values.get('dac_sweet_spot', dac_ss)
    period = values.get('V_per_phi0', period)
    EC = values.get('E_c', 260e6)
    asymmetry = values.get('asymmetry', 0)

    model.set_param_hint('f_max', value=fmax, min=0.7 * fmax, max=1.3 * fmax)
    model.set_param_hint('dac_sweet_spot', value=dac_ss, min=(dac_ss - 0.005) / 2, max=2 * (dac_ss + 0.005))
    model.set_param_hint('V_per_phi0', value=period, min=(period - 0.005) / 3, max=5 * (period + 0.005))
    model.set_param_hint('asymmetry', value=asymmetry, max=1, min=-1)
    model.set_param_hint('E_c', value=EC, min=50e6, max=400e6)

    params = model.make_params()
    return params


def idle_err_rate_guess(model, data, N):
    '''
    Assumes exponential decay in estimating the parameters
    '''
    amp_guess = 0.5
    offset = np.mean(data)
    N1 = np.mean(N)
    N2 = np.mean(N)
    params = model.make_params(A=amp_guess,
                               N1=N1,
                               N2=N2,
                               offset=offset)
    return params


def fft_freq_phase_guess(data, t):
    '''
    Guess for a cosine fit using FFT, only works for evenly spaced points
    '''
    # Freq guess ! only valid with uniform sampling
    # Only first half of array is used, because the second half contains the
    # negative frequecy components, and we want a positive frequency.
    w = np.fft.fft(data)[:len(data) // 2]
    f = np.fft.fftfreq(len(data), t[1] - t[0])[:len(w)]
    w[0] = 0  # Removes DC component from fourier transform

    # Use absolute value of complex valued spectrum
    abs_w = np.abs(w)
    freq_guess = abs(f[abs_w == max(abs_w)][0])
    ph_guess = 2 * np.pi - (2 * np.pi * t[data == max(data)] * freq_guess)[0]
    # the condition data == max(data) can have several solutions
    #               (for example when discretization is visible)
    # to prevent errors we pick the first solution

    return freq_guess, ph_guess


def Cos_guess(model, data, t, **kwargs):
    """
    Tip: to use this assign this guess function as a method to a model use:
    model.guess = Cos_guess.__get__(
        model, model.__class__)
    """

    amp_guess = abs(max(data) - min(data)) / 2  # amp is positive by convention
    offs_guess = np.mean(data)

    freq_guess, ph_guess = fft_freq_phase_guess(data, t)

    model.set_param_hint('period', expr='1/frequency')
    params = model.make_params(amplitude=amp_guess,
                               frequency=freq_guess,
                               phase=ph_guess,
                               offset=offs_guess)
    params['amplitude'].min = 0  # Ensures positive amp
    params['frequency'].min = 0

    return params


def exp_damp_osc_guess(model, data, t):
    """
    Makes a guess for an exponentially damped oscillation.
    Uses the fft_freq_phase guess to guess the oscillation parameters.
    The guess for the exponential is simpler as it sets the exponent (n) at 1
    and the tau at 2/3 of the total range
    """
    amp_guess = abs(max(data) - min(data)) / 2  # amp is positive by convention
    freq_guess, ph_guess = fft_freq_phase_guess(data, t)
    osc_offs_guess = 0

    tau_guess = 2 / 3 * max(t)
    exp_offs_guess = np.mean(data)
    n_guess = 1

    params = model.make_params(amplitude=amp_guess,
                               frequency=freq_guess,
                               phase=ph_guess,
                               oscillation_offset=osc_offs_guess,
                               exponential_offset=exp_offs_guess,
                               n=n_guess,
                               tau=tau_guess)
    return params


def Cos_amp_phase_guess(model, data, f, t):
    '''
    Guess for a cosine fit with fixed frequency f.
    '''
    amp_guess = abs(max(data) - min(data)) / 2  # amp is positive by convention
    offs_guess = np.mean(data)

    ph_guess = (-2 * np.pi * t[data == max(data)] * f)[0]
    # the condition data == max(data) can have several solutions
    #               (for example when discretization is visible)
    # to prevent errors we pick the first solution

    # model.set_param_hint('period', expr='1')
    params = model.make_params(amplitude=amp_guess,
                               phase=ph_guess,
                               offset=offs_guess)
    params['amplitude'].min = 0  # Ensures positive amp

    return params


def gauss_2D_guess(model, data, x, y):
    '''
    takes the mean of every row/column and then uses the regular gauss guess
    function to get a guess for the model parameters.

    Assumptions on input data
        * input is a flattened version of a 2D grid.
        * total surface under the gaussians sums up to 1.

    Potential improvements:
        Make the input also accept a 2D grid of data to prevent reshaping.
        Find a way to extract amplitude guess from data itself, note that
        taking the sum of the data (which should correspond to all data under
                                    the curve) does not do the trick.

    Note: possibly not compatible if the model uses prefixes.
    '''
    dx = x[1:]-x[:-1]
    dy = y[1:]-y[:-1]
    sums = np.sum(((data[:-1,:-1]*dx).transpose()*dy))
    amp = np.sqrt(sums)
    data_grid = data.reshape(-1, len(np.unique(x)))
    x_proj_data = np.mean(data_grid, axis=0)
    y_proj_data = np.mean(data_grid, axis=1)
    x.sort()
    y.sort()
    xm = lmfit.models.GaussianModel()
    ym = lmfit.models.GaussianModel()
    x_guess = xm.guess(data=x_proj_data, x=np.unique(x))
    x_res = xm.fit(data=x_proj_data, x=np.unique(x), params=x_guess)
    y_guess = ym.guess(data=y_proj_data, x=np.unique(y))
    y_res = ym.fit(data=y_proj_data, x=np.unique(y), params=y_guess)

    x_guess = x_res.params
    y_guess = y_res.params
    model.set_param_hint('amplitude', value=amp, min=0.9*amp, max=1.1*amp,
                         vary=True)
    model.set_param_hint('sigma_x', value=x_guess['sigma'].value, min=0,
                         vary=True)
    model.set_param_hint('sigma_y', value=y_guess['sigma'].value, min=0,
                         vary=True)
    params = model.make_params(center_x=x_guess['center'].value,
                               center_y=y_guess['center'].value,)
    return params


def double_gauss_2D_guess(model, data, x, y):
    '''
    takes the mean of every row/column and then uses the guess
    function of the double gauss.

    Assumptions on input data
        * input is a flattened version of a 2D grid.
    Note: possibly not compatible if the model uses prefixes.
    Note 2: see also gauss_2D_guess() for some notes on how to improve this
            function.
    '''
    data_grid = data.reshape(-1, len(np.unique(x)))
    x_proj_data = np.mean(data_grid, axis=0)
    y_proj_data = np.mean(data_grid, axis=1)

    # The syntax here is slighly different than when calling a regular guess
    # function because I do not overwrite the class attribute properly.
    x_guess = double_gauss_guess(model=None, data=x_proj_data, x=np.unique(x))
    y_guess = double_gauss_guess(model=None, data=y_proj_data, x=np.unique(y))

    if model is not None:
        pars = model.make_params(A_sigma_x=x_guess['A_sigma'],
                                 A_sigma_y=y_guess['A_sigma'],
                                 A_center_x=x_guess['A_center'],
                                 A_center_y=y_guess['A_center'],
                                 A_amplitude=1,
                                 B_sigma_x=x_guess['B_sigma'],
                                 B_sigma_y=y_guess['B_sigma'],
                                 B_center_y=y_guess['B_center'],
                                 B_center_x=x_guess['B_center'],
                                 B_amplitude=1)
        return pars
    else:
        return x_guess, y_guess


def double_gauss_guess(model, data, x=None, **kwargs):
    '''
    Finds a guess for the intial parametes of the double gauss model.
    Guess is based on taking the cumulative sum of the data and
    finding the points corresponding to 25% and 75%
    it finds sigma by using the property that ~33% of the data is contained
    in the range mu-sigma to mu+sigma.

    Tip: to use this assign this guess function as a method to a model use:
        model.guess = double_gauss_guess.__get__(
            model, model.__class__)
    '''
    if x is None:
        x = np.arange(len(data))
    cdf = np.cumsum(data)
    norm_cdf = cdf / cdf[-1]
    par_dict = {'A_center': x[(np.abs(norm_cdf - 0.25)).argmin()],
                'B_center': x[(np.abs(norm_cdf - 0.75)).argmin()],
                'A_sigma': (x[(np.abs(norm_cdf - 0.25 - .33 / 2)).argmin()] -
                            x[(np.abs(norm_cdf - 0.25 + .33 / 2)).argmin()]),
                'B_sigma': (x[(np.abs(norm_cdf - 0.75 - .33 / 2)).argmin()] -
                            x[(np.abs(norm_cdf - 0.75 + .33 / 2)).argmin()])}

    amp = max(data) * (par_dict['A_sigma'] + par_dict['B_sigma']) / 2.
    if model is not None:
        # Specify explicitly because not all pars are set to those from the par
        # dict
        pars = model.make_params(A_center=par_dict['A_center'],
                                 B_center=par_dict['B_center'],
                                 A_sigma=par_dict['A_sigma'],
                                 B_sigma=par_dict['B_sigma'],
                                 A_amplitude=amp, B_amplitude=amp)
        return pars
    # The else clause is added explicitly to reuse this function for the
    # 2D double gauss model
    else:
        return par_dict

def ro_double_gauss_guess(model, data, x, fixed_p01 = False, fixed_p10 = False):
    # An initial guess is done on the binned data with single gaussians
    # to constrain the fit params and avoid fitting noise if
    # e.g., mmt. ind. rel. is very low
    gmod0 = lmfit.models.GaussianModel()
    guess0 = gmod0.guess(data=data[0], x=x[0])
    gmod1 = lmfit.models.GaussianModel()
    guess1 = gmod1.guess(data=data[1], x=x[1])


    model.set_param_hint(
        'A_center', vary=True, value=guess0['center'].value,
        min=guess0['center'] - 2 * guess0['sigma'],
        max=guess0['center'] + 2 * guess0['sigma'])
    model.set_param_hint(
        'B_center', vary=True, value=guess1['center'].value,
        min=guess1['center'] - 2 * guess1['sigma'],
        max=guess1['center'] + 2 * guess1['sigma'])
    model.set_param_hint('A_sigma', value=guess0['sigma'].value, vary=True)
    model.set_param_hint('B_sigma', value=guess1['sigma'].value, vary=True)

    # Amplitudes
    intarea0 = sum_int(x=x[0], y=data[0])[-1]
    intarea1 = sum_int(x=x[1], y=data[1])[-1]
    model.set_param_hint('A_amplitude', value=intarea0, vary=False)
    model.set_param_hint('B_amplitude', value=intarea1, vary=False)
    model.set_param_hint('SNR', expr='abs(A_center-B_center)*2/(A_sigma+B_sigma)',
                         vary=False)

    # Spurious excitement
    f = np.sqrt(2*np.pi)
    amp0 = 0.99 * np.max(data[0]) * guess0['sigma'] * f
    amp1 = 0.99 * np.max(data[1]) * guess1['sigma'] * f
    spurious0 = max(1-(amp0/intarea0), 1e-3)
    spurious1 = max(1-(amp1/intarea1), 1e-3)
    p01 = fixed_p01 if fixed_p01 is not False else spurious0
    p10 = fixed_p10 if fixed_p10 is not False else spurious1
    model.set_param_hint('A_spurious', value=p01, min=0, max=1,
                         vary=fixed_p01 is False)
    model.set_param_hint('B_spurious', value=p10, min=0, max=1,
                         vary=fixed_p10 is False)

    return model.make_params()


def sum_int(x,y):
    return np.cumsum(y[:-1]*(x[1:]-x[:-1]))

#################################
#     User defined Models       #
#################################
# NOTE: it is actually better to instantiate the model within your analysis
# file, this prevents the model params having a memory.
# A valid reason to define it here would beexp_dec_guess if you want to add a guess function
CosModel = lmfit.Model(CosFunc)
CosModel.guess = Cos_guess

ExpDecayModel = lmfit.Model(ExpDecayFunc)
TripleExpDecayModel = lmfit.Model(TripleExpDecayFunc)
ExpDecayModel.guess = exp_dec_guess  # todo: fix
ExpDampOscModel = lmfit.Model(ExpDampOscFunc)
GaussExpDampOscModel = lmfit.Model(GaussExpDampOscFunc)
ExpDampDblOscModel = lmfit.Model(ExpDampDblOscFunc)
DoubleExpDampOscModel = lmfit.Model(DoubleExpDampOscFunc)
HangerAmplitudeModel = lmfit.Model(HangerFuncAmplitude)
SlopedHangerAmplitudeModel = lmfit.Model(SlopedHangerFuncAmplitude)
PolyBgHangerAmplitudeModel = lmfit.Model(PolyBgHangerFuncAmplitude)
<<<<<<< HEAD
# HangerComplexModel = lmfit.Model(HangerFuncComplex)
=======
HangerComplexModel = lmfit.Model(hanger_func_complex_SI)
>>>>>>> 7f3657fb
SlopedHangerComplexModel = lmfit.Model(SlopedHangerFuncComplex)
QubitFreqDacModel = lmfit.Model(QubitFreqDac)
QubitFreqFluxModel = lmfit.Model(QubitFreqFlux)
TwinLorentzModel = lmfit.Model(TwinLorentzFunc)
LorentzianModel = lmfit.Model(Lorentzian)
RBModel = lmfit.Model(RandomizedBenchmarkingDecay)
LinOModel = lmfit.Model(linear_with_offset)
LinBGModel = lmfit.Model(linear_with_background)
LinBGOModel = lmfit.Model(linear_with_background_and_offset)

# 2D models
Gaus2D_model = lmfit.Model(gaussian_2D, independent_vars=['x', 'y'])
Gaus2D_model.guess = gauss_2D_guess  # Note: not proper way to add guess func
DoubleGauss2D_model = (lmfit.Model(gaussian_2D, independent_vars=['x', 'y'],
                                   prefix='A_') +
                       lmfit.Model(gaussian_2D, independent_vars=['x', 'y'],
                                   prefix='B_'))
DoubleGauss2D_model.guess = double_gauss_2D_guess
###################################
# Models based on lmfit functions #
###################################

LorentzModel = lmfit.Model(lmfit.models.lorentzian)
Lorentz_w_background_Model = lmfit.models.LorentzianModel() + \
                             lmfit.models.LinearModel()
PolyBgHangerAmplitudeModel = (HangerAmplitudeModel *
                              lmfit.models.PolynomialModel(degree=7))

DoubleGaussModel = (lmfit.models.GaussianModel(prefix='A_') +
                    lmfit.models.GaussianModel(prefix='B_'))
DoubleGaussModel.guess = double_gauss_guess  # defines a guess function


def plot_fitres2D_heatmap(fit_res, x, y, axs=None, cmap='viridis'):
    '''
    Convenience function for plotting results of flattened 2D fits.

    It could be argued this does not belong in fitting models (it is not a
    model) but I put it here as it is closely related to all the stuff we do
    with lmfit. If anyone has a better location in mind, let me know (MAR).
    '''
    # fixing the data rotation with [::-1]
    nr_cols = len(np.unique(x))
    data_2D = fit_res.data.reshape(-1, nr_cols, order='C')[::-1]
    fit_2D = fit_res.best_fit.reshape(-1, nr_cols, order='C')[::-1]
    guess_2D = fit_res.init_fit.reshape(-1, nr_cols, order='C')[::-1]
    if axs is None:
        f, axs = plt.subplots(1, 3, figsize=(14, 6))
    axs[0].imshow(data_2D, extent=[x[0], x[-1], y[0], y[-1]],
                  cmap=cmap, vmin=np.min(data_2D), vmax=np.max(data_2D))
    axs[1].imshow(fit_2D, extent=[x[0], x[-1], y[0], y[-1]],
                  cmap=cmap, vmin=np.min(data_2D), vmax=np.max(data_2D))
    axs[2].imshow(guess_2D, extent=[x[0], x[-1], y[0], y[-1]],
                  cmap=cmap, vmin=np.min(data_2D), vmax=np.max(data_2D))
    axs[0].set_title('data')
    axs[1].set_title('fit-result')
    axs[2].set_title('initial guess')
    return axs

# Before defining a new model, take a look at the built in models in lmfit.

# From http://lmfit.github.io/lmfit-py/builtin_models.html

# Built-in Fitting Models in the models module
# Peak-like models
# GaussianModel
# LorentzianModel
# VoigtModel
# PseudoVoigtModel
# Pearson7Model
# StudentsTModel
# BreitWignerModel
# LognormalModel
# DampedOcsillatorModel
# ExponentialGaussianModel
# SkewedGaussianModel
# DonaichModel
# Linear and Polynomial Models
# ConstantModel
# LinearModel
# QuadraticModel
# ParabolicModel
# PolynomialModel
# Step-like models
# StepModel
# RectangleModel
# Exponential and Power law models
# ExponentialModel
# PowerLawModel<|MERGE_RESOLUTION|>--- conflicted
+++ resolved
@@ -335,12 +335,11 @@
         phi_0:  phase to account for propagation delay from sample
         slope:  slope of signal around the resonance
 
-<<<<<<< HEAD
-=======
+
     The complex hanger function that has a list of parameters as input
     is now called hanger_func_complex_SI_pars
 
->>>>>>> 7f3657fb
+
     '''
     slope_corr = (1+slope*(f-f0)/f0)
     propagation_delay_corr = np.exp(1j * (phi_v * f + phi_0))
@@ -352,12 +351,9 @@
 
 def hanger_func_complex_SI_pars(f,pars):
     '''
-<<<<<<< HEAD
-    This function is used in the minimization fitting which requires parameters
-=======
+
     This function is used in the minimization fitting which requires parameters.
     It calls the function hanger_func_complex_SI, see there for details.
->>>>>>> 7f3657fb
     '''
 
     f0 = pars['f0']
@@ -594,11 +590,7 @@
 
     model.set_param_hint('amplitude', value=amp_guess)
     model.set_param_hint('tau', value=tau_guess)
-<<<<<<< HEAD
-    model.set_param_hint('n', value=1, vary=False)
-=======
     model.set_param_hint('n', value=1, vary=vary_n)
->>>>>>> 7f3657fb
     model.set_param_hint('offset', value=offs_guess)
 
     params = model.make_params()
@@ -1130,11 +1122,7 @@
 HangerAmplitudeModel = lmfit.Model(HangerFuncAmplitude)
 SlopedHangerAmplitudeModel = lmfit.Model(SlopedHangerFuncAmplitude)
 PolyBgHangerAmplitudeModel = lmfit.Model(PolyBgHangerFuncAmplitude)
-<<<<<<< HEAD
-# HangerComplexModel = lmfit.Model(HangerFuncComplex)
-=======
 HangerComplexModel = lmfit.Model(hanger_func_complex_SI)
->>>>>>> 7f3657fb
 SlopedHangerComplexModel = lmfit.Model(SlopedHangerFuncComplex)
 QubitFreqDacModel = lmfit.Model(QubitFreqDac)
 QubitFreqFluxModel = lmfit.Model(QubitFreqFlux)
