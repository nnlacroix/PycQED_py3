import numpy as np
import matplotlib.pyplot as plt
import lmfit
import logging
#################################
#   Fitting Functions Library   #
#################################


def RandomizedBenchmarkingDecay(numCliff, Amplitude, p, offset):
    val = Amplitude * (p**numCliff) + offset
    return val


def DoubleExpDampOscFunc(t, tau_1, tau_2,
                         freq_1, freq_2,
                         phase_1, phase_2,
                         amp_1, amp_2, osc_offset):
    cos_1 = amp_1 * (np.cos(2*np.pi*freq_1*t+phase_1)) * np.exp(-(t/tau_1))
    cos_2 = amp_2 * (np.cos(2*np.pi*freq_2*t+phase_2)) * np.exp(-(t/tau_2))
    return cos_1 + cos_2 + osc_offset


def double_RandomizedBenchmarkingDecay(numCliff, p, offset,
                                       invert=1):
    """
    A variety of the RB-curve that allows fitting both the inverting and
    non-inverting exponential.
    The amplitude of the decay curve is constrained to start at 0 or 1.
    The offset is the common point both curves converge to.

    pick invert to be 1 or 0
    """
    # Inverting clifford curve
    val_inv = (1-offset) * (p**numCliff) + offset
    # flipping clifford curve
    val_flip = -offset * (p**numCliff) + offset
    # Using invert as a boolean but not using if statement to allow for
    # arrays to be input in the function
    val = (1-invert) * val_flip + invert*val_inv
    return val


def LorentzFunc(f, amplitude, center, sigma):
    val = amplitude/np.pi * (sigma / ((f-center)**2 + sigma**2))
    return val


def Lorentzian(f, A, offset, f0, kappa):
    val = offset + A/np.pi * (kappa / ((f-f0)**2 + kappa**2))
    return val


def TwinLorentzFunc(f, amplitude_a, amplitude_b, center_a, center_b,
                    sigma_a, sigma_b, background=0):
    'twin lorentz with background'
    val = (amplitude_a/np.pi * (sigma_a / ((f-center_a)**2 + sigma_a**2)) +
           amplitude_b/np.pi * (sigma_b / ((f-center_b)**2 + sigma_b**2)) +
           background)
    return val


def Qubit_dac_to_freq(dac_voltage, f_max, E_c,
                      dac_sweet_spot, dac_flux_coefficient, asymmetry=0):
    '''
    The cosine Arc model for uncalibrated flux for asymmetric qubit.

    dac_voltage (V)
    f_max (Hz)
    E_c (Hz)
    dac_sweet_spot (V)
    dac_flux_coefficient (1/V)
    asym (dimensionless asymmetry param) = abs((EJ1-EJ2)/(EJ1+EJ2)),
    '''
    qubit_freq = (f_max + E_c)*(
        asymmetry**2 + (1-asymmetry**2) *
        np.sqrt(abs(np.cos(dac_flux_coefficient*(dac_voltage-dac_sweet_spot)))))-E_c
    return qubit_freq


def Qubit_freq_to_dac(frequency, f_max, E_c,
                      dac_sweet_spot, dac_flux_coefficient, asymmetry=0,
                      branch='positive'):
    '''
    The cosine Arc model for uncalibrated flux for asymmetric qubit.
    This function implements the inverse of "Qubit_dac_to_freq"

    frequency (Hz)
    f_max (Hz)
    E_c (Hz)
    dac_sweet_spot (V)
    dac_flux_coefficient (1/V)
    asym (dimensionless asymmetry param) = abs((EJ1-EJ2)/(EJ1+EJ2)),
    branch (enum: 'positive' 'negative')
    '''

    asymm_term = (asymmetry**2 + (1-asymmetry**2))
    dac_term = np.arccos(((frequency+E_c)/((f_max+E_c) * asymm_term))**2)
    if branch == 'positive':
        dac_voltage = (dac_term)/dac_flux_coefficient+dac_sweet_spot
    elif branch == 'negative':
        dac_voltage = -(dac_term)/dac_flux_coefficient+dac_sweet_spot
    else:
        raise ValueError('branch {} not recognized'.format(branch))

    return dac_voltage


def QubitFreqDac(dac_voltage, f_max, E_c,
                 dac_sweet_spot, dac_flux_coefficient, asymmetry=0):
    logging.warning('deprecated, replace QubitFreqDac with Qubit_dac_to_freq')
    return Qubit_dac_to_freq(dac_voltage, f_max, E_c,
                             dac_sweet_spot, dac_flux_coefficient, asymmetry)


def QubitFreqFlux(flux, f_max, E_c,
                  flux_zero, dac_offset=0):
    'The cosine Arc model for calibrated flux.'
    calculated_frequency = (f_max + E_c)*np.sqrt(np.abs(
        np.cos(np.pi*(flux-dac_offset)/flux_zero))) - E_c
    return calculated_frequency


def CosFunc(t, amplitude, frequency, phase, offset):
    '''
    parameters:
        t, time in s
        amplitude a.u.
        frequency in Hz (f, not omega!)
        phase in rad
        offset a.u.
    '''
    return amplitude*np.cos(2*np.pi*frequency*t + phase)+offset


def ExpDecayFunc(t, tau, amplitude, offset, n):
    return amplitude*np.exp(-(t/tau)**n)+offset


def ExpDampOscFunc(t, tau, n, frequency, phase, amplitude,
                   oscillation_offset, exponential_offset):
    return amplitude*np.exp(-(t/tau)**n)*(np.cos(
        2*np.pi*frequency*t+phase)+oscillation_offset) + exponential_offset


def GaussExpDampOscFunc(t, tau, tau_2, frequency, phase, amplitude,
                        oscillation_offset, exponential_offset):
    return amplitude*np.exp(-(t/tau_2)**2 - (t/tau))*(np.cos(
        2*np.pi*frequency*t+phase)+oscillation_offset) + exponential_offset


def ExpDampDblOscFunc(t, tau, n, freq_1, freq_2, phase_1, phase_2, amp_1, amp_2,
                      osc_offset_1, osc_offset_2, exponential_offset):
    '''
    Exponential decay with double cosine modulation
    '''
    exp_decay = np.exp(-(t/tau)**n)
    cos_1 = (np.cos(
        2*np.pi*freq_1*t+phase_1)+osc_offset_1)
    cos_2 = (np.cos(
        2*np.pi*freq_2*t+phase_2)+osc_offset_2)

    return amp_1*exp_decay*cos_1 + amp_2*exp_decay*cos_2 + exponential_offset


def HangerFuncAmplitude(f, f0, Q, Qe, A, theta):
    '''
    This is the function for a hanger  which does not take into account
    a possible slope.
    This function may be preferred over SlopedHangerFunc if the area around
    the hanger is small.
    In this case it may misjudge the slope
    Theta is the asymmetry parameter

    Note! units are inconsistent
    f is in Hz
    f0 is in GHz
    '''
    return abs(A*(1.-Q/Qe*np.exp(1.j*theta)/(1.+2.j*Q*(f/1.e9-f0)/f0)))


def HangerFuncComplex(f, pars):
    '''
    This is the complex function for a hanger which DOES NOT
    take into account a possible slope
    Input:
        f = frequency
        pars = parameters dictionary
               f0, Q, Qe, A, theta, phi_v, phi_0

    Author: Stefano Poletto
    '''
    f0 = pars['f0']
    Q = pars['Q']
    Qe = pars['Qe']
    A = pars['A']
    theta = pars['theta']
    phi_v = pars['phi_v']
    phi_0 = pars['phi_0']

    S21 = A*(1-Q/Qe*np.exp(1j*theta)/(1+2.j*Q*(f/1.e9-f0)/f0)) * \
        np.exp(1j*(phi_v*f+phi_0))

    return S21


def PolyBgHangerFuncAmplitude(f, f0, Q, Qe, A, theta, poly_coeffs):
    # This is the function for a hanger (lambda/4 resonator) which takes into
    # account a possible polynomial background
    # NOT DEBUGGED
    return np.abs((1.+np.polyval(poly_coeffs, (f/1.e9-f0)/f0)) *
                  HangerFuncAmplitude(f, f0, Q, Qe, A, theta))


def SlopedHangerFuncAmplitude(f, f0, Q, Qe, A, theta, slope):
    # This is the function for a hanger (lambda/4 resonator) which takes into
    # account a possible slope df
    return np.abs((1.+slope*(f/1.e9-f0)/f0) *
                  HangerFuncAmplitude(f, f0, Q, Qe, A, theta))


def SlopedHangerFuncComplex(f, f0, Q, Qe, A, theta, phi_v, phi_0, slope):
    # This is the function for a hanger (lambda/4 resonator) which takes into
    # account a possible slope df
    return (1.+slope*(f/1.e9-f0)/f0)*np.exp(1.j*(phi_v*f+phi_0-phi_v*f[0])) * \
        HangerFuncComplex(f, f0, Q, Qe, A, theta)


def linear_with_offset(x, a, b):
    '''
    A linear signal with a fixed offset.
    '''
    return a*x + b


def linear_with_background(x, a, b):
    '''
    A linear signal with a fixed background.
    '''
    return np.sqrt((a*x)**2 + b**2)


def linear_with_background_and_offset(x, a, b, c):
    '''
    A linear signal with a fixed background.
    '''
    return np.sqrt((a*x)**2 + b**2)+c


def gaussian_2D(x, y, amplitude=1,
                center_x=0, center_y=0,
                sigma_x=1, sigma_y=1):
    '''
    A 2D gaussian function. if you want to use this for fitting you need to
    flatten your data first.
    '''
    gaus = lmfit.lineshapes.gaussian
    val = (gaus(x, amplitude, center_x, sigma_x) *
           gaus(y, amplitude, center_y, sigma_y))
    return val


def TripleExpDecayFunc(t, tau1, tau2, tau3, amp1, amp2, amp3, offset, n):
    return (offset +
            amp1*np.exp(-(t/tau1)**n) +
            amp2*np.exp(-(t/tau2)**n) +
            amp3*np.exp(-(t/tau3)**n))


def avoided_crossing_mediated_coupling(flux, f_bus, f_center1, f_center2,
                                       c1, c2, g, flux_state=0):
    """
    Calculates the frequencies of an avoided crossing for the following model.
        [f_b,  g,  g ]
        [g,   f_1, 0 ]
        [g,   0,  f_2]

    f1 = c1*flux + f_center1
    f2 = c2*flux + f_center2
    f_b = constant

    g:  the coupling strength, beware to relabel your variable if using this
        model to fit J1 or J2.
    flux_state:  this is a switch used for fitting. It determines which
        transition to return

    """
    if type(flux_state) == int:
        flux_state = [flux_state]*len(flux)

    frequencies = np.zeros([len(flux), 2])
    for kk, dac in enumerate(flux):
        f_1 = dac * c1 + f_center1
        f_2 = dac * c2 + f_center2
        matrix = [[f_bus, g, g],
                  [g, f_1, 0.],
                  [g, 0., f_2]]
        frequencies[kk, :] = np.linalg.eigvalsh(matrix)[:2]
    result = np.where(flux_state, frequencies[:, 0], frequencies[:, 1])
    return result


def avoided_crossing_direct_coupling(flux, f_center1, f_center2,
                                     c1, c2, g, flux_state=0):
    """
    Calculates the frequencies of an avoided crossing for the following model.
        [f_1, g ]
        [g,  f_2]

    f1 = c1*flux + f_center1
    f2 = c2*flux + f_center2

    g:  the coupling strength, beware to relabel your variable if using this
        model to fit J1 or J2.
    flux_state:  this is a switch used for fitting. It determines which
        transition to return
    """

    if type(flux_state) == int:
        flux_state = [flux_state]*len(flux)

    frequencies = np.zeros([len(flux), 2])
    for kk, dac in enumerate(flux):
        f_1 = dac * c1 + f_center1
        f_2 = dac * c2 + f_center2
        matrix = [[f_1, g],
                  [g, f_2]]
        frequencies[kk, :] = np.linalg.eigvalsh(matrix)[:2]
    result = np.where(flux_state, frequencies[:, 0], frequencies[:, 1])
    return result


######################
# Residual functions #
######################
def residual_complex_fcn(pars, cmp_fcn, x, y):
    '''
    Residual of a complex function with complex results 'y' and
    real input values 'x'
    For resonators 'x' is the the frequency, 'y' the complex transmission
    Input:
        pars = parameters dictionary (check the corresponding function 'cmp_fcn' for the parameters to pass)
        cmp_fcn = complex function
        x = input real values to 'cmp_fcn'
        y = output complex values from 'cmp_fcn'

    Author = Stefano Poletto
    '''
    cmp_values = cmp_fcn(x, pars)

    res = cmp_values-y
    res = np.append(res.real, res.imag)

    return res


####################
# Guess functions  #
####################
def exp_dec_guess(model, data, t):
    '''
    Assumes exponential decay in estimating the parameters
    '''
    offs_guess = data[np.argmax(t)]
    amp_guess = data[np.argmin(t)] - offs_guess
    # guess tau by looking for value closest to 1/e
    tau_guess = t[np.argmin(abs((amp_guess*(1/np.e) + offs_guess)-data))]
    params = model.make_params(amplitude=amp_guess,
                               tau=tau_guess,
                               n=1,
                               offset=offs_guess)
    return params


def Cos_guess(model, data, t):
    '''
    Guess for a cosine fit using FFT, only works for evenly spaced points
    '''
    amp_guess = abs(max(data)-min(data))/2  # amp is positive by convention
    offs_guess = np.mean(data)

    # Freq guess ! only valid with uniform sampling
    # Only first half of array is used, because the second half contains the
    # negative frequecy components, and we want a positive frequency.
    w = np.fft.fft(data)[:len(data)//2]
    f = np.fft.fftfreq(len(data), t[1]-t[0])[:len(w)]
    w[0] = 0  # Removes DC component from fourier transform

    # Use absolute value of complex valued spectrum
    abs_w = np.abs(w)
<<<<<<< HEAD
    freq_guess = abs(f[abs_w == max(abs_w)][0])
=======
    freq_guess = f[abs_w == max(abs_w)][0]
>>>>>>> 9e308f62
    ph_guess = (-2*np.pi*t[data == max(data)]*freq_guess)[0]
    # the condition data == max(data) can have several solutions
    #               (for example when discretization is visible)
    # to prevent errors we pick the first solution

    model.set_param_hint('period', expr='1/frequency')
    params = model.make_params(amplitude=amp_guess,
                               frequency=freq_guess,
                               phase=ph_guess,
                               offset=offs_guess)
    params['amplitude'].min = 0  # Ensures positive amp
    params['frequency'].min = 0

    return params


def gauss_2D_guess(model, data, x, y):
    '''
    takes the mean of every row/column and then uses the regular gauss guess
    function to get a guess for the model parameters.

    Assumptions on input data
        * input is a flattened version of a 2D grid.
        * total surface under the gaussians sums up to 1.

    Potential improvements:
        Make the input also accept a 2D grid of data to prevent reshaping.
        Find a way to extract amplitude guess from data itself, note that
        taking the sum of the data (which should correspond to all data under
                                    the curve) does not do the trick.

    Note: possibly not compatible if the model uses prefixes.
    '''
    data_grid = data.reshape(-1, len(np.unique(x)))
    x_proj_data = np.mean(data_grid, axis=0)
    y_proj_data = np.mean(data_grid, axis=1)

    x_guess = lmfit.models.GaussianModel().guess(x_proj_data, np.unique(x))
    y_guess = lmfit.models.GaussianModel().guess(y_proj_data, np.unique(y))

    params = model.make_params(amplitude=1,
                               center_x=x_guess['center'].value,
                               center_y=y_guess['center'].value,
                               sigma_x=x_guess['sigma'].value,
                               sigma_y=y_guess['sigma'].value)
    return params


def double_gauss_2D_guess(model, data, x, y):
    '''
    takes the mean of every row/column and then uses the guess
    function of the double gauss.

    Assumptions on input data
        * input is a flattened version of a 2D grid.
        * total surface under the gaussians sums up to 1.
    Note: possibly not compatible if the model uses prefixes.
    Note 2: see also gauss_2D_guess() for some notes on how to improve this
            function.
    '''
    data_grid = data.reshape(-1, len(np.unique(x)))
    x_proj_data = np.mean(data_grid, axis=0)
    y_proj_data = np.mean(data_grid, axis=1)

    # The syntax here is slighly different than when calling a regular guess
    # function because I do not overwrite the class attribute properly.
    x_guess = double_gauss_guess(model=None, data=x_proj_data, x=np.unique(x))
    y_guess = double_gauss_guess(model=None, data=y_proj_data, x=np.unique(y))

    if model is not None:
        pars = model.make_params(A_sigma_x=x_guess['A_sigma'],
                                 A_sigma_y=y_guess['A_sigma'],
                                 A_center_x=x_guess['A_center'],
                                 A_center_y=y_guess['A_center'],
                                 A_amplitude=1,
                                 B_sigma_x=x_guess['B_sigma'],
                                 B_sigma_y=y_guess['B_sigma'],
                                 B_center_y=y_guess['B_center'],
                                 B_center_x=x_guess['B_center'],
                                 B_amplitude=1)
        return pars
    else:
        return x_guess, y_guess


def double_gauss_guess(model, data, x=None, **kwargs):
    '''
    Finds a guess for the intial parametes of the double gauss model.
    Guess is based on taking the cumulative sum of the data and
    finding the points corresponding to 25% and 75%
    it finds sigma by using the property that ~33% of the data is contained
    in the range mu-sigma to mu+sigma.
    '''
    if x is None:
        x = np.arange(len(data))
    cdf = np.cumsum(data)
    norm_cdf = cdf/cdf[-1]
    par_dict = {'A_center': x[(np.abs(norm_cdf - 0.25)).argmin()],
                'B_center': x[(np.abs(norm_cdf - 0.75)).argmin()],
                'A_sigma': (x[(np.abs(norm_cdf - 0.25 - .33/2)).argmin()] -
                            x[(np.abs(norm_cdf - 0.25 + .33/2)).argmin()]),
                'B_sigma': (x[(np.abs(norm_cdf - 0.75 - .33/2)).argmin()] -
                            x[(np.abs(norm_cdf - 0.75 + .33/2)).argmin()])}

    amp = max(data)*(par_dict['A_sigma'] + par_dict['B_sigma'])/2.
    if model is not None:
        # Specify explicitly because not all pars are set to those from the par
        # dict
        pars = model.make_params(A_center=par_dict['A_center'],
                                 B_center=par_dict['B_center'],
                                 A_sigma=par_dict['A_sigma'],
                                 B_sigma=par_dict['B_sigma'],
                                 A_amplitude=amp, B_amplitude=amp)
        return pars
    # The else clause is added explicitly to reuse this function for the
    # 2D double gauss model
    else:
        return par_dict

#################################
#     User defined Models       #
#################################
# NOTE: it is actually better to instantiate the model within your analysis
# file, this prevents the model params having a memory.
# A valid reason to define it here would be if you want to add a guess function
CosModel = lmfit.Model(CosFunc)
CosModel.guess = Cos_guess

ExpDecayModel = lmfit.Model(ExpDecayFunc)
TripleExpDecayModel = lmfit.Model(TripleExpDecayFunc)
ExpDecayModel.guess = exp_dec_guess
ExpDampOscModel = lmfit.Model(ExpDampOscFunc)
GaussExpDampOscModel = lmfit.Model(GaussExpDampOscFunc)
ExpDampDblOscModel = lmfit.Model(ExpDampDblOscFunc)
DoubleExpDampOscModel = lmfit.Model(DoubleExpDampOscFunc)
HangerAmplitudeModel = lmfit.Model(HangerFuncAmplitude)
SlopedHangerAmplitudeModel = lmfit.Model(SlopedHangerFuncAmplitude)
PolyBgHangerAmplitudeModel = lmfit.Model(PolyBgHangerFuncAmplitude)
HangerComplexModel = lmfit.Model(HangerFuncComplex)
SlopedHangerComplexModel = lmfit.Model(SlopedHangerFuncComplex)
QubitFreqDacModel = lmfit.Model(QubitFreqDac)
QubitFreqFluxModel = lmfit.Model(QubitFreqFlux)
TwinLorentzModel = lmfit.Model(TwinLorentzFunc)
LorentzianModel = lmfit.Model(Lorentzian)
RBModel = lmfit.Model(RandomizedBenchmarkingDecay)
LinOModel = lmfit.Model(linear_with_offset)
LinBGModel = lmfit.Model(linear_with_background)
LinBGOModel = lmfit.Model(linear_with_background_and_offset)

# 2D models
Gaus2D_model = lmfit.Model(gaussian_2D, independent_vars=['x', 'y'])
Gaus2D_model.guess = gauss_2D_guess  # Note: not proper way to add guess func
DoubleGauss2D_model = (lmfit.Model(gaussian_2D, independent_vars=['x', 'y'],
                                   prefix='A_') +
                       lmfit.Model(gaussian_2D, independent_vars=['x', 'y'],
                                   prefix='B_'))
DoubleGauss2D_model.guess = double_gauss_2D_guess
###################################
# Models based on lmfit functions #
###################################

LorentzModel = lmfit.Model(lmfit.models.lorentzian)
Lorentz_w_background_Model = lmfit.models.LorentzianModel() + \
    lmfit.models.LinearModel()
PolyBgHangerAmplitudeModel = (HangerAmplitudeModel *
                              lmfit.models.PolynomialModel(degree=7))

DoubleGaussModel = (lmfit.models.GaussianModel(prefix='A_') +
                    lmfit.models.GaussianModel(prefix='B_'))
DoubleGaussModel.guess = double_gauss_guess  # defines a guess function


def plot_fitres2D_heatmap(fit_res, x, y, axs=None, cmap='viridis'):
    '''
    Convenience function for plotting results of flattened 2D fits.

    It could be argued this does not belong in fitting models (it is not a
    model) but I put it here as it is closely related to all the stuff we do
    with lmfit. If anyone has a better location in mind, let me know (MAR).
    '''
    # fixing the data rotation with [::-1]
    nr_cols = len(np.unique(x))
    data_2D = fit_res.data.reshape(-1, nr_cols, order='C')[::-1]
    fit_2D = fit_res.best_fit.reshape(-1, nr_cols, order='C')[::-1]
    guess_2D = fit_res.init_fit.reshape(-1, nr_cols, order='C')[::-1]
    if axs is None:
        f, axs = plt.subplots(1, 3, figsize=(14, 6))
    axs[0].imshow(data_2D, extent=[x[0], x[-1], y[0], y[-1]],
                  cmap=cmap, vmin=np.min(data_2D), vmax=np.max(data_2D))
    axs[1].imshow(fit_2D, extent=[x[0], x[-1], y[0], y[-1]],
                  cmap=cmap, vmin=np.min(data_2D), vmax=np.max(data_2D))
    axs[2].imshow(guess_2D, extent=[x[0], x[-1], y[0], y[-1]],
                  cmap=cmap, vmin=np.min(data_2D), vmax=np.max(data_2D))
    axs[0].set_title('data')
    axs[1].set_title('fit-result')
    axs[2].set_title('initial guess')
    return axs


# Before defining a new model, take a look at the built in models in lmfit.

# From http://lmfit.github.io/lmfit-py/builtin_models.html

# Built-in Fitting Models in the models module
# Peak-like models
    # GaussianModel
    # LorentzianModel
    # VoigtModel
    # PseudoVoigtModel
    # Pearson7Model
    # StudentsTModel
    # BreitWignerModel
    # LognormalModel
    # DampedOcsillatorModel
    # ExponentialGaussianModel
    # SkewedGaussianModel
    # DonaichModel
# Linear and Polynomial Models
    # ConstantModel
    # LinearModel
    # QuadraticModel
    # ParabolicModel
    # PolynomialModel
# Step-like models
    # StepModel
    # RectangleModel
# Exponential and Power law models
    # ExponentialModel
    # PowerLawModel<|MERGE_RESOLUTION|>--- conflicted
+++ resolved
@@ -388,11 +388,7 @@
 
     # Use absolute value of complex valued spectrum
     abs_w = np.abs(w)
-<<<<<<< HEAD
     freq_guess = abs(f[abs_w == max(abs_w)][0])
-=======
-    freq_guess = f[abs_w == max(abs_w)][0]
->>>>>>> 9e308f62
     ph_guess = (-2*np.pi*t[data == max(data)]*freq_guess)[0]
     # the condition data == max(data) can have several solutions
     #               (for example when discretization is visible)
