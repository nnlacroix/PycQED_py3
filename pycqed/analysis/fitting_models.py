--- conflicted
+++ resolved
@@ -190,16 +190,11 @@
     V_per_phi0 (V): volt per phi0 (convert voltage to flux)
     phi_park
     '''
-<<<<<<< HEAD
-    if np.ndim(dac_voltage) == 0:
-        dac_voltage = np.array([dac_voltage])
-=======
     return_float = False
     if np.ndim(dac_voltage) == 0:
         dac_voltage = np.array([dac_voltage])
         return_float = True
 
->>>>>>> 627e1749
     if V_per_phi0 is None and dac_flux_coefficient is None:
         raise ValueError('Please specify "V_per_phi0".')
     if dac_flux_coefficient is not None:
@@ -213,18 +208,6 @@
     phi = np.pi / V_per_phi0 * (dac_voltage - dac_sweet_spot)
     Ej =  Ej_max * np.cos(phi) * np.sqrt(1 + asymmetry ** 2 * np.tan(phi) ** 2)
     with Timer('fitmod.loop', verbose=False):
-<<<<<<< HEAD
-            freqs = [(transmon.transmon_resonator_levels(E_c,
-                                                         ej,
-                                                         fr,
-                                                         coupling,
-                                                         states=[(1, 0), (2, 0)],
-                                                         dim_charge=dim_charge
-                                                             ))[0]
-                     for ej in Ej]
-    qubit_freq = np.array(freqs)
-    return qubit_freq
-=======
         freqs = [(transmon.transmon_resonator_levels(E_c,
                                                      ej,
                                                      fr,
@@ -235,7 +218,6 @@
                  for ej in Ej]
     qubit_freq = np.array(freqs)
     return qubit_freq[0] if return_float else qubit_freq
->>>>>>> 627e1749
 
 def Qubit_freq_to_dac_res(frequency, Ej_max, E_c, asymmetry, coupling, fr,
                               dac_sweet_spot=0.0, V_per_phi0=None,
@@ -1128,7 +1110,6 @@
 
 
 def Qubit_dac_arch_guess(model, data, dac_voltage, fixed_params=None):
-<<<<<<< HEAD
     f_max, dac_ss = np.max(data), dac_voltage[np.argmax(data)]
     f_min, dac_lss = np.min(data), dac_voltage[np.argmin(data)]
     V_per_phi0 = abs(2*(dac_ss-dac_lss))
@@ -1159,8 +1140,6 @@
     return params
 
 def Qubit_dac_arch_guess_precise(model, data, dac_voltage, fixed_params=None):
-=======
->>>>>>> 627e1749
     f_max, dac_ss = np.max(data), dac_voltage[np.argmax(data)]
     f_min, dac_lss = np.min(data), dac_voltage[np.argmin(data)]
     V_per_phi0 = abs(2*(dac_ss-dac_lss))
@@ -1169,11 +1148,7 @@
     if fixed_params is None:
         fixed_params = {"E_c": 0}
 
-<<<<<<< HEAD
     model.set_param_hint('Ej_max', value=fixed_params.get('Ej_max'),
-=======
-    model.set_param_hint('f_max', value=fixed_params.get('f_max', f_max),
->>>>>>> 627e1749
                          min=0, vary=not 'f_max' in fixed_params)
 
     model.set_param_hint('V_per_phi0', value=fixed_params.get('V_per_phi0', V_per_phi0),
@@ -1194,11 +1169,7 @@
     params = model.make_params()
     return params
 
-<<<<<<< HEAD
 def Qubit_dac_arch_guess_res(model, data, dac_voltage, fixed_params=None):
-=======
-def Qubit_dac_arch_guess_precise(model, data, dac_voltage, fixed_params=None):
->>>>>>> 627e1749
     f_max, dac_ss = np.max(data), dac_voltage[np.argmax(data)]
     f_min, dac_lss = np.min(data), dac_voltage[np.argmin(data)]
     V_per_phi0 = abs(2*(dac_ss-dac_lss))
@@ -1216,39 +1187,6 @@
                          min=0, max=1, vary=not 'asymmetry' in fixed_params)
     model.set_param_hint('E_c', value=fixed_params.get('E_c', 0),
                          vary=not 'E_c' in fixed_params)
-<<<<<<< HEAD
-=======
-    if "phi_park" in fixed_params:
-        model.set_param_hint('phi_park', value=fixed_params['phi_park'],
-                             vary=False)
-    # dac_sweet_spot should be eligible for fitting only if phi_park is not fixed.
-    # We cannot specify both in the model as they refer to the same physical quantity.
-    # Note that current config does not allow to fit phi_park
-    else:
-        model.set_param_hint('dac_sweet_spot', value=fixed_params.get('dac_sweet_spot', dac_ss),
-                             min=-3, max=3, vary=not 'dac_sweet_spot' in fixed_params)
-    params = model.make_params()
-    return params
-
-def Qubit_dac_arch_guess_res(model, data, dac_voltage, fixed_params=None):
-    f_max, dac_ss = np.max(data), dac_voltage[np.argmax(data)]
-    f_min, dac_lss = np.min(data), dac_voltage[np.argmin(data)]
-    V_per_phi0 = abs(2*(dac_ss-dac_lss))
-    d = (f_min)**2/(f_max)**2
-
-    if fixed_params is None:
-        fixed_params = {"E_c": 0}
-
-    model.set_param_hint('Ej_max', value=fixed_params.get('Ej_max'),
-                         min=0, vary=not 'f_max' in fixed_params)
-
-    model.set_param_hint('V_per_phi0', value=fixed_params.get('V_per_phi0', V_per_phi0),
-                         min=0, vary=not 'V_per_phi0' in fixed_params)
-    model.set_param_hint('asymmetry', value=fixed_params.get('asymmetry', d),
-                         min=0, max=1, vary=not 'asymmetry' in fixed_params)
-    model.set_param_hint('E_c', value=fixed_params.get('E_c', 0),
-                         vary=not 'E_c' in fixed_params)
->>>>>>> 627e1749
     model.set_param_hint('coupling', value=fixed_params.get('coupling', 100e6),
                          vary=not 'coupling' in fixed_params)
     model.set_param_hint('fr', value=fixed_params.get('fr', 7e9),
