import h5py
import numpy as np
from copy import deepcopy
from collections import OrderedDict

import logging
log = logging.getLogger(__name__)

from pycqed.analysis import analysis_toolbox as a_tools
from pycqed.analysis_v3 import helper_functions as hlp_mod
from pycqed.analysis_v3 import processing_pipeline as pp_mod
from pycqed.measurement import sweep_points as sp_mod

import sys
pp_mod.search_modules.add(sys.modules[__name__])


def get_timestamps(data_dict=None, t_start=None, t_stop=None,
                   label='', data_file_path=None, **params):
    # if i put data_dict = OrderedDict() in the input params, somehow this
    # function sees the data_dict i have in my notebook. How???
    if data_dict is None:
        data_dict = OrderedDict()

    timestamps = None
    if data_file_path is None:
        if t_start is None:
            if isinstance(label, list):
                timestamps = [a_tools.latest_data(
                    contains=l, return_timestamp=True, **params)[0]
                              for l in label]
            else:
                timestamps = [a_tools.latest_data(
                    contains=label, return_timestamp=True, **params)[0]]
        elif t_stop is None:
            if isinstance(t_start, list):
                timestamps = t_start
            else:
                timestamps = [t_start]
        else:
            timestamps = a_tools.get_timestamps_in_range(
                t_start, timestamp_end=t_stop,
                label=label if label != '' else None, **params)

    if timestamps is None or len(timestamps) == 0:
        raise ValueError('No data file found.')

    data_dict['timestamps'] = timestamps
    return data_dict


def extract_data_hdf(data_dict=None, timestamps=None,
                     params_dict=OrderedDict(), numeric_params=OrderedDict(),
                     append_data=False, replace_data=False, **params):
    """
    Extracts the data specified in
        params_dict
        pumeric_params
    from each timestamp in timestamps and stores it into
    data_dict
    """
    if data_dict is None:
        data_dict = OrderedDict()

    # Add flag that this is an analysis_v3 data_dict. This is used by the
    # Saving class.
    data_dict['is_data_dict'] = True

    if timestamps is None:
        timestamps = hlp_mod.get_param('timestamps', data_dict)
    if timestamps is None:
        get_timestamps(data_dict, **params)
        timestamps = hlp_mod.get_param('timestamps', data_dict)
    if isinstance(timestamps, str):
        timestamps = [timestamps]
    hlp_mod.add_param('timestamps', timestamps, data_dict,
                      add_param_method='replace')

    data_dict['folders'] = []

    for i, timestamp in enumerate(timestamps):
        folder = a_tools.get_folder(timestamp)
        data_dict['folders'] += [folder]

        # extract the data array and add it as data_dict['measured_data'].
        add_measured_data_hdf(data_dict, folder, append_data, replace_data)

        # extract exp_metadata separately, then call
        # combine_metadata_list, then extract all other parameters.
        # Otherwise, data_dict['exp_metadata'] is a list and it is unclear
        # from where to extract parameters.
        hlp_mod.get_params_from_hdf_file(
            data_dict,
            params_dict={'exp_metadata':
                             'Experimental Data.Experimental Metadata'},
            folder=folder, add_param_method='append')

    if len(timestamps) > 1:
        # If data_dict['exp_metadata'] is a list, then the following functions
        # defines exp_metadata in data_dict as the combined version of the list
        # of metadata dicts extracted above for each timestamp
        combine_metadata_list(data_dict, **params)

    # call get_params_from_hdf_file which gets values for params
    # in params_dict and adds them to the dictionary data_dict
    params_dict_temp = params_dict
    params_dict = OrderedDict(
        {'exp_metadata.sweep_parameter_names': 'sweep_parameter_names',
         'exp_metadata.sweep_parameter_units': 'sweep_parameter_units',
         'exp_metadata.value_names': 'value_names',
         'exp_metadata.value_units': 'value_units',
         'exp_metadata.measurementstrings': 'measurementstring'})
    params_dict.update(params_dict_temp)
    hlp_mod.get_params_from_hdf_file(
        data_dict, params_dict=params_dict, numeric_params=numeric_params,
        folder=data_dict['folders'][-1], add_param_method='replace')

    # add entries in data_dict for each readout channel and its corresponding
    # data array.
    add_measured_data_dict(data_dict, **params)

    return data_dict


def combine_metadata_list(data_dict, update_value=True, append_value=True,
                          replace_value=False, **params):
    """
    Combines a list of metadata dictionaries into one dictionary. Whenever
    entries are the same it keep only one copy. Whenever entries are different,
    it can append, update, or replace them.
    :param data_dict: OrderedDict that contains 'exp_metadata' as a list of
        dicts
    :param update_value: bool that applies in the case where two keys that are
        dicts are the same and specifies whether to update one of the dicts
        with the other.
    :param append_value: bool that applies in the case where two keys are the
        same and specifies whether to append them in a list.
    :param replace_value: bool that applies in the case where two keys are the
        same and specifies whether to replace the value of the key.
    :param params:
    :return: nothing but saves exp_metadata_list (original list of metadata
        dicts) and exp_metadata (the combined metadata dict) to data_dict
    """
    metadata = hlp_mod.pop_param('exp_metadata', data_dict,
                                  default_value=OrderedDict())
    data_dict['exp_metadata_list'] = metadata
    if isinstance(metadata, list):
        metadata_list = deepcopy(metadata)
        metadata0 = metadata_list[0]
        metadata = deepcopy(metadata0)
        for i, md_dict in enumerate(metadata_list[1:]):
            for key, value in md_dict.items():
                if key in metadata:
                    if not hlp_mod.check_equal(metadata0[key], value):
                        if isinstance(metadata0[key], dict) and update_value:
                            if not isinstance(value, dict):
                                raise ValueError(
                                    f'The value corresponding to {key} in  '
                                    f'metadata list {i+1} is not a dict. '
                                    f'Cannot update_value.')
                            metadata[key].update(value)
                        elif append_value:
                            if i == 0:
                                metadata[key] = [metadata[key]]
                            if not isinstance(value, list):
                                value = [value]
                            metadata[key].append(value)
                        elif replace_value:
                            metadata[key] = value
                        else:
                            raise KeyError(f'{key} already exists in '
                                           f'combined metadata and it"s unclear'
                                           f' how to add it.')
                    else:
                        metadata[key] = value
                else:
                    metadata[key] = value
    data_dict['exp_metadata'] = metadata


def add_measured_data_hdf(data_dict, folder=None, append_data=False,
                          replace_data=False, **params):

    if folder is None:
        folder = hlp_mod.get_param('folders', data_dict, raise_error=True,
                                   **params)
        if len(folder) > 0:
            folder = folder[-1]

    h5mode = hlp_mod.get_param('h5mode', data_dict, default_value='r+',
                               **params)
    h5filepath = a_tools.measurement_filename(folder)
    data_file = h5py.File(h5filepath, h5mode)
    meas_data_array = np.array(data_file['Experimental Data']['Data']).T
    if 'measured_data' in data_dict:
        if replace_data:
            data_dict['measured_data'] = meas_data_array
            data_dict['data_replaced'] = True
        elif append_data:
            if not isinstance(data_dict['measured_data'], list):
                data_dict['measured_data'] = [data_dict['measured_data']]
            data_dict['measured_data'] += [meas_data_array]
            data_dict['data_appended'] = True
        else:
            raise ValueError('Both "append_data" and "replace_data" are False. '
                             'Unclear how to add "measured_data" to data_dict.')
    else:
        data_dict['measured_data'] = meas_data_array
    return data_dict


def add_measured_data_dict(data_dict, **params):
    metadata = hlp_mod.get_param('exp_metadata', data_dict, raise_error=True)
    TwoD = hlp_mod.get_param('TwoD', data_dict, default_value=False,
                             **params)
    compression_factor = hlp_mod.get_param('compression_factor',
                                           data_dict, default_value=1,
                                           **params)
    if 'measured_data' in data_dict and 'value_names' in metadata:
        value_names = metadata['value_names']
<<<<<<< HEAD
        sp, rev_movnm = hlp_mod.get_measurement_properties(
            data_dict, props_to_extract=['sp', 'rev_movnm'])
=======
        rev_movnm = hlp_mod.get_measurement_properties(
            data_dict, props_to_extract=['rev_movnm'])
>>>>>>> 5ccbc4c6

        if rev_movnm is not None:
            data_key = lambda ro_ch, rev_movnm=rev_movnm: f'{rev_movnm[ro_ch]}.{ro_ch}'
        else:
            data_key = lambda ro_ch: ro_ch
        [hlp_mod.add_param(data_key(ro_ch), [], data_dict)
         for ro_ch in value_names]
        measured_data = data_dict.pop('measured_data')

        if not isinstance(measured_data, list):
            measured_data = [measured_data]

        for meas_data in measured_data:
            data = meas_data[-len(value_names):]
            if data.shape[0] != len(value_names):
                raise ValueError('Shape mismatch between data and ro channels.')

            mc_points = meas_data[:-len(value_names)]
            hsp = np.unique(mc_points[0])
            if mc_points.shape[0] > 1:
                ssp, counts = np.unique(mc_points[1:], return_counts=True)
                if counts[0] != len(hsp):
                    # ssro data
                    hsp = np.tile(hsp, counts[0]//len(hsp))
                # if needed, decompress the data
                # (assumes hsp and ssp are indices)
                if compression_factor != 1:
                    hsp = hsp[:int(len(hsp) / compression_factor)]
                    ssp = np.arange(len(ssp) * compression_factor)
            for i, ro_ch in enumerate(value_names):
                if TwoD:
                    meas_data = np.reshape(data[i], (len(ssp), len(hsp))).T
                else:
                    meas_data = data[i]
                hlp_mod.add_param(data_key(ro_ch), [meas_data], data_dict,
                                  add_param_method='append')

        for ro_ch in value_names:
            data = hlp_mod.pop_param(data_key(ro_ch), data_dict)
            if len(data) == 1:
                hlp_mod.add_param(data_key(ro_ch), data[0], data_dict)
            else:
                hlp_mod.add_param(data_key(ro_ch), np.array(data), data_dict)

        # check for and deal with interrupted measurements
        perc_done = hlp_mod.get_param('percentage_done', data_dict,
                                      default_value=100, **params)
        if perc_done < 100 and mc_points.shape[0] > 1:
            sp = hlp_mod.get_measurement_properties(data_dict,
<<<<<<< HEAD
                                                    props_to_extract=['sp'])
            sp_new = sp_mod.SweepPoints([sp.get_sweep_dimension(0)])
            sp_new.add_sweep_dimension()
            for param_name, props_tup in sp.get_sweep_dimension(1).items():
                sp_new.add_sweep_parameter(param_name, props_tup[0][:len(ssp)],
                                           props_tup[1], props_tup[2])
            hlp_mod.add_param('sweep_points', sp_new, data_dict, **params)
=======
                                                    props_to_extract=['sp'],
                                                    raise_error=False)
            if len(sp):  # above call returns [] is sp not found
                sp_new = sp_mod.SweepPoints([sp.get_sweep_dimension(0)])
                sp_new.add_sweep_dimension()
                for param_name, props_tup in sp.get_sweep_dimension(1).items():
                    sp_new.add_sweep_parameter(param_name, props_tup[0][:len(ssp)],
                                               props_tup[1], props_tup[2])
                hlp_mod.add_param('sweep_points', sp_new, data_dict, **params)
            else:
                log.warning('sweep_points not found. Cannot deal with '
                            'interrupted measurements.')
>>>>>>> 5ccbc4c6
    else:
        raise ValueError('Either "measured_data" was not found in data_dict '
                         'or "value_names" was not found in metadata. '
                         '"measured_data" was not added.')
    return data_dict<|MERGE_RESOLUTION|>--- conflicted
+++ resolved
@@ -218,13 +218,8 @@
                                            **params)
     if 'measured_data' in data_dict and 'value_names' in metadata:
         value_names = metadata['value_names']
-<<<<<<< HEAD
-        sp, rev_movnm = hlp_mod.get_measurement_properties(
-            data_dict, props_to_extract=['sp', 'rev_movnm'])
-=======
         rev_movnm = hlp_mod.get_measurement_properties(
             data_dict, props_to_extract=['rev_movnm'])
->>>>>>> 5ccbc4c6
 
         if rev_movnm is not None:
             data_key = lambda ro_ch, rev_movnm=rev_movnm: f'{rev_movnm[ro_ch]}.{ro_ch}'
@@ -274,15 +269,6 @@
                                       default_value=100, **params)
         if perc_done < 100 and mc_points.shape[0] > 1:
             sp = hlp_mod.get_measurement_properties(data_dict,
-<<<<<<< HEAD
-                                                    props_to_extract=['sp'])
-            sp_new = sp_mod.SweepPoints([sp.get_sweep_dimension(0)])
-            sp_new.add_sweep_dimension()
-            for param_name, props_tup in sp.get_sweep_dimension(1).items():
-                sp_new.add_sweep_parameter(param_name, props_tup[0][:len(ssp)],
-                                           props_tup[1], props_tup[2])
-            hlp_mod.add_param('sweep_points', sp_new, data_dict, **params)
-=======
                                                     props_to_extract=['sp'],
                                                     raise_error=False)
             if len(sp):  # above call returns [] is sp not found
@@ -295,7 +281,6 @@
             else:
                 log.warning('sweep_points not found. Cannot deal with '
                             'interrupted measurements.')
->>>>>>> 5ccbc4c6
     else:
         raise ValueError('Either "measured_data" was not found in data_dict '
                          'or "value_names" was not found in metadata. '
