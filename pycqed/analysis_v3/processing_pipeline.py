--- conflicted
+++ resolved
@@ -248,16 +248,10 @@
 
 class ProcessingPipeline(list):
 
-<<<<<<< HEAD
-    def __init__(self, node_name=None, from_dict_list=None,
-                 global_keys_out_container='', meaj_obj_names=None,
-                 **node_params):
-=======
     global_node_param_defaults = {'keys_out_container': '',
                                   'meaj_obj_names': None}
 
     def __init__(self, pipeline=None, **kw):
->>>>>>> d10e7f8a
         """
         Creates a processing pipeline for analysis_v3.
         :param pipeline: repr of a ProcessingPipeline instance, or list of dicts
@@ -351,32 +345,10 @@
         :param node_params: keyword arguments that will be passed to the
             processing function specified by node_name
         """
-<<<<<<< HEAD
-        super().__init__()
-        self.global_keys_out_container = global_keys_out_container
-        self.meaj_obj_names = meaj_obj_names
-        if node_name is not None:
-            if 'keys_out_container' not in node_params:
-                node_params['keys_out_container'] = \
-                    self.global_keys_out_container
-            if self.meaj_obj_names is not None and \
-                    'meaj_obj_names' not in node_params:
-                node_params['meaj_obj_names'] = self.meaj_obj_names
-            node_params['node_name'] = node_name
-            self.append(node_params)
-        elif from_dict_list is not None:
-            for d in from_dict_list:
-                if isinstance(d, dict):
-                    # assume that dicts have the same format as this class
-                    self.append(d)
-                else:
-                    raise ValueError('Entries in list must be dicts.')
-=======
         for param, value in self.global_node_param_values.items():
             if value not in node_params:
                 node_params[param] = value
         node_params['node_name'] = node_name
->>>>>>> d10e7f8a
 
         if before_node_dict is not None:
             at_idx = self.find_node(before_node_dict, strict_comparison=True)[1]
@@ -425,14 +397,9 @@
                     self.append(node_params)
                     continue
 
-<<<<<<< HEAD
-                meas_obj_names_raw = node_params.get(
-                    'meas_obj_names', list(meas_obj_value_names_map))
-=======
                 meas_obj_names_raw = node_params['meas_obj_names']
                 if meas_obj_names_raw is None:
                     meas_obj_names_raw = list(meas_obj_value_names_map)
->>>>>>> d10e7f8a
                 if isinstance(meas_obj_names_raw, str):
                     meas_obj_names_raw = [meas_obj_names_raw]
                 joint_processing = node_params.pop('joint_processing', False)
@@ -489,24 +456,6 @@
                 [self.append(node) for node in fallback_pipeline]
                 raise e
 
-<<<<<<< HEAD
-    def add_node(self, node_name, **node_params):
-        """
-        Adds a node to self.
-        :param node_name: name of the processing function
-        :param node_params: keyword arguments that will be passed to the
-            processing function specified by node_name
-        """
-        if 'keys_out_container' not in node_params:
-            node_params['keys_out_container'] = self.global_keys_out_container
-        if self.meaj_obj_names is not None and \
-                'meaj_obj_names' not in node_params:
-            node_params['meaj_obj_names'] = self.meaj_obj_names
-        node_params['node_name'] = node_name
-        self.append(node_params)
-
-=======
->>>>>>> d10e7f8a
     def resolve_keys_in(self, keys_in, mobj_name, meas_obj_value_names_map,
                         node_idx=None):
         """
