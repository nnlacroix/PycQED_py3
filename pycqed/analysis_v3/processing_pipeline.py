import traceback
import logging
log = logging.getLogger(__name__)
import re
import os
from copy import deepcopy
from pycqed.analysis_v3 import saving as save_mod
from pycqed.analysis_v3 import helper_functions as hlp_mod
from numpy import array  # Needed for eval. Do not remove.
<<<<<<< HEAD

search_modules = set()
search_modules.add(hlp_mod)
=======
>>>>>>> 9da1963a

search_modules = set()
search_modules.add(hlp_mod)

###################################################################
#### This module creates a processing pipeline for analysis_v3 ####
###################################################################

"""
The pipeline is a list of dictionaries.
Each dictionary contains
    - NECESSARILY the key "node_name" with value being a string specifying
    the name of a processing function withing analysis_v3
    - NECESSARILY the key "keys_in" with value a list of strings that
     specify the keys that are already in data_dict that correspond to
     the data arrays to be processed by the current node.
    - NECESSARILY the key "meas_obj_names" which contains a string or a
     list of strings specifying the name(s) of the object(s) measured in
     the experiment.
     These can be for example qubits (['qb1', 'qb2', 'qb3']), or anything
     else ('TWPA', 'dummy', ['test1', 'test2'] etc.)
    - VERY OFTEN the key "keys_out" with value a list of strings
     specifiying the key names under which the data processed by the current
     node will be save in the data_dict.
    - any other keyword arguments that the current node might require

From here on I will refer to the processing functions in the pipeline as
nodes.

Instructions for use:
    Initialization
        - from a list of dicts: ProcessingPipeline(dict_list)
        - without any input arguments: ProcessingPipeline()
        - or with input parameters:
         ProcessingPipeline(node_name, **node_params), where node_name is
         the name of the node, and **node_params all the parameters
         required by the node including the necessary keys described above
        ! Specify the keyword argument global_keys_out_container to prepend it 
            to all the keys_out as global_keys_out_container.keyo.
        ! For ease of use, keys_in can also be specified as
            - 'raw': the raw data corresponding to the measured object
            - 'previous': the keys_out of the previous node dictionary
             for the measured object.
            - 'previous node_name': the keys_out of the
             dictionary for the measured object which has the node_name.
             Use 'previous node_namei' where i is the i'th identical appearance
             of node_name in the pipeline for that meas_obj.
        ! keys_out do not need to be specified by the user as they will be
         automatically constructed from the measured object name and the
         keys_in
        ! use keys_out_container in the **node_params to prepend it to the 
         keys_out of that node 


            Examples:
                ProcessingPipeline('average_data',
                                    keys_in='raw',
                                    shape=(3,2),
                                    meas_obj_names='TWPA')
                ProcessingPipeline('ramsey_analysis',
                                    keys_in='previous rotate_iq',
                                    meas_obj_names=['qb1', 'qb2'])

    Adding processing node dictionaries:
        - to add more node dictionaries to the pipeline, call the "add_node"
         method with the same "node_name" and **node_params arguments as
         described above under "Initialization."
         
            Example: same as above but replace ProcessingPipeline with 
            ProcessingPipeline_instance.add_node
    
    Up to now, the pipeline is just a list of dictionaries with the
    key-value pairs as provided by the user:
        
        Example of a "raw" pipeline: 
            [{'keys_in': 'raw',
              'shape': (80, 10),
              'meas_obj_names': ['qb2'],
              'node_name': 'average_data'},
             {'keys_in': 'previous qb2.average_data',
              'shape': (10, 8),
              'averaging_axis': 0,
              'meas_obj_names': ['qb2'],
              'update_key': False,
              'node_name': 'average_data'},
             {'meas_obj_names': ['qb2'],
              'keys_out': None,
              'keys_in': 'previous qb2.average_data1',
              'std_keys': 'previous qb2.get_std_deviation1',
              'node_name': 'SingleQubitRBAnalysis'}]
    
    Creating the pipeline:
        - the analysis framework always expects keys_in to be a list of 
         keys in the data_dict, and most functions expect keys_out
        - to create the pipeline that will be used by the analysis 
         framework, the user can call: 
         ProcessingPipeline_instance(meas_obj_value_names_map), where 
         meas_obj_value_names_map is a dictionary with measured objects as keys
         and list of their corresponding readout channels as values.
         However, the analysis supports an precompiled pipeline as well, in 
         which case it will call ProcessingPipeline_instance(
         meas_obj_value_names_map).
        
        The final pipeline corresponding to the"raw" pipeline above:
             meas_obj_value_names_map = {'qb2': ['UHF1_pg w23 UHF1', 
                                                 'UHF1_pe w23 UHF1', 
                                                 'UHF1_pf w23 UHF1']}
             
             Final pipeline:
                 [{'keys_in': ['UHF1_pg w23 UHF1', 'UHF1_pe w23 UHF1', 
                               'UHF1_pf w23 UHF1'],
                  'shape': (80, 10),
                  'meas_obj_names': ['qb2'],
                  'node_name': 'average_data',
                  'keys_out': ['qb2.average_data UHF1_pg w23 UHF1',
                   'qb2.average_data UHF1_pe w23 UHF1',
                   'qb2.average_data UHF1_pf w23 UHF1']},
                 {'keys_in': ['qb2.average_data UHF1_pe w23 UHF1',
                   'qb2.average_data UHF1_pf w23 UHF1',
                   'qb2.average_data UHF1_pg w23 UHF1'],
                  'shape': (10, 8),
                  'averaging_axis': 0,
                  'meas_obj_names': ['qb2'],
                  'update_key': False,
                  'node_name': 'average_data',
                  'keys_out': ['qb2.average_data1 UHF1_pe w23 UHF1',
                   'qb2.average_data1 UHF1_pf w23 UHF1',
                   'qb2.average_data1 UHF1_pg w23 UHF1']},
                 {'meas_obj_names': ['qb2'],
                  'keys_out': None,
                  'keys_in': ['qb2.average_data1 UHF1_pe w23 UHF1',
                   'qb2.average_data1 UHF1_pf w23 UHF1',
                   'qb2.average_data1 UHF1_pg w23 UHF1'],
                  'std_keys': 'previous qb2.get_std_deviation1',
                  'node_name': 'SingleQubitRBAnalysis'}]     
                  
                  
                  
Final example where some meas_obj_names are lists: multi-file 2QB RB

meas_obj_value_names_map = {
    'qb2': ['UHF1_pg w23 UHF1', 'UHF1_pe w23 UHF1', 'UHF1_pf w23 UHF1'],
    'qb4': ['UHF1_pg w45 UHF1', 'UHF1_pe w45 UHF1', 'UHF1_pf w45 UHF1'],
    'correlation': ['correlation']}
nr_files = 10
nr_cliffs = 8
nr_seeds_per_file = 10
 
pp = pp_mod.ProcessingPipeline()
# average data for all measued objects
pp.add_node('average_data', keys_in='raw',
            shape=(nr_files*nr_cliffs, nr_seeds_per_file), 
            meas_obj_names=list(movnm)))
# average data again for all measued objects
pp.add_node('average_data', 
            keys_in=[f'previous {mobj}.average_data' for mobj in movnm],
            shape=(nr_files, nr_cliffs), 
            averaging_axis=0, 
            meas_obj_names=list(movnm))                    
# RB only for qubit2
mobj = 'qb2' 
pp.add_node('SingleQubitRBAnalysis', 
            keys_in=f'previous {mobj}.average_data1',
            std_keys=f'previous {mobj}.get_std_deviation1'
            keys_out=None, # no keys out
            meas_obj_names=mobj)
   
   
"Raw" pipeline:
    [{'keys_in': 'raw',
      'shape': (80, 10),
      'meas_obj_names': ['qb2', 'qb4', 'correlation'],
      'node_name': 'average_data'},
     {'keys_in': ['previous qb2.average_data',
       'previous qb4.average_data',
       'previous correlation.average_data'],
      'shape': (10, 8),
      'averaging_axis': 0,
      'meas_obj_names': ['qb2', 'qb4', 'correlation'],
      'node_name': 'average_data'},
     {'meas_obj_names': 'qb2',
      'keys_out': None,
      'keys_in': 'previous qb2.average_data1',
      'std_keys': 'previous qb2.get_std_deviation1',
      'node_name': 'SingleQubitRBAnalysis'}]  
      
Final pipeline:
    call pp(movnm):
    [{'keys_in': ['UHF1_pe w23 UHF1', 'UHF1_pe w45 UHF1', 'UHF1_pf w23 UHF1',
                  'UHF1_pf w45 UHF1', 'UHF1_pg w23 UHF1', 'UHF1_pg w45 UHF1',
                  'correlation'],
      'shape': (80, 10),
      'meas_obj_names': ['qb2', 'qb4', 'correlation'],
      'node_name': 'average_data',
      'keys_out': ['qb2.average_data UHF1_pe w23 UHF1',
                   'qb4.average_data UHF1_pe w45 UHF1',
                   'qb2.average_data UHF1_pf w23 UHF1',
                   'qb4.average_data UHF1_pf w45 UHF1',
                   'qb2.average_data UHF1_pg w23 UHF1',
                   'qb4.average_data UHF1_pg w45 UHF1',
                   'correlation.average_data correlation']
     },              
     {'keys_in': ['correlation.average_data correlation',
                  'qb2.average_data UHF1_pe w23 UHF1',
                  'qb2.average_data UHF1_pf w23 UHF1',
                  'qb2.average_data UHF1_pg w23 UHF1',
                  'qb4.average_data UHF1_pe w45 UHF1',
                  'qb4.average_data UHF1_pf w45 UHF1',
                  'qb4.average_data UHF1_pg w45 UHF1'],
      'shape': (10, 8),
      'averaging_axis': 0,
      'meas_obj_names': ['qb2', 'qb4', 'correlation'],
      'node_name': 'average_data',
      'keys_out': ['correlation.average_data1 correlation',
                   'qb2.average_data1 UHF1_pe w23 UHF1',
                   'qb2.average_data1 UHF1_pf w23 UHF1',
                   'qb2.average_data1 UHF1_pg w23 UHF1',
                   'qb4.average_data1 UHF1_pe w45 UHF1',
                   'qb4.average_data1 UHF1_pf w45 UHF1',
                   'qb4.average_data1 UHF1_pg w45 UHF1']
     },
     {'meas_obj_names': ['qb2'],
      'keys_out': None,
      'keys_in': ['qb2.average_data1 UHF1_pe w23 UHF1',
                  'qb2.average_data1 UHF1_pf w23 UHF1',
                  'qb2.average_data1 UHF1_pg w23 UHF1'],
      'std_keys': 'previous qb2.get_std_deviation1',
      'node_name': 'SingleQubitRBAnalysis'
     }]                             
"""


class ProcessingPipeline(list):

    global_node_param_defaults = {'keys_out_container': '',
<<<<<<< HEAD
                                  'meaj_obj_names': None}
=======
                                  'meas_obj_names': None}
>>>>>>> 9da1963a

    def __init__(self, pipeline=None, **kw):
        """
        Creates a processing pipeline for analysis_v3.
        :param pipeline: repr of a ProcessingPipeline instance, or list of dicts
        :param global_
        :param kw: keyword arguments. Used to create global_node_param_values
            with user provided values to the keys in global_node_param_defaults:
                - keys_out_container: str specifying a container for the
                keys_out that will be prepended to all the keys_out in all the
                nodes in the pipeline
                - meaj_obj_names: str or list of str specifying the measured
                object names for all the nodes in the pipeline
        """
        super().__init__()
        if isinstance(pipeline, list):
            self._add_dict_list(pipeline)
        elif isinstance(pipeline, str):
            self._add_dict_list(eval(pipeline))

        self.data_dict = {}
        self.global_node_param_values = {k: kw.get(k, val) for k, val in
                                         self.global_node_param_defaults.items()
                                         }

    def __getitem__(self, i):
        new_instance = super().__getitem__(i)
        if type(i) == slice:
            new_instance = self.__class__(new_instance)
            self._set_attributes_to_other(new_instance)
        return new_instance

    def __add__(self, other):
        for p, v in self.global_node_param_values.items():
            if other.global_node_param_values[p] != \
                    self.global_node_param_defaults[p] and \
                    other.global_node_param_values[p] != v:
                # cannot add pipelines that do not have the same global
                # node params. Exception: if other has the values from
                # global_node_param_defaults, they will be overwritten with
                # those from self.global_node_param_values
                raise ValueError(f'Cannot add, the two pipelines do not '
                                 f'have the same value for the attribute '
                                 f'{p}.')

        new_instance = self.__class__(super().__add__(other))
        self._set_attributes_to_other(new_instance)
        return new_instance

    def __call__(self, *args, **params):
        self.run(*args, **params)

    def _set_attributes_to_other(self, other):
        """
        Update other.__dict__ with self.__dict__. Values will be deepcopied,
        if possible.
        :param other: other instance of this class
        """
        for attr, value in self.__dict__.items():
            # value_to_assign = value
            # if attr == 'data_dict':
            value_to_assign = {}
            value_to_assign.update(other.__dict__[attr])
            value_to_assign.update(value)

            try:
                value_to_assign = deepcopy(value_to_assign)
            except Exception as e:
                log.warning(f'Unable to deepcopy data_dict: {e}.'
                            f'\nSetting the un-copied instance.')
            other.__dict__[attr] = value_to_assign

    def _add_dict_list(self, dict_list):
        """
        Add the dicts in dict_list to the pipeline.
        Assumes that dicts have the same format as this class!
        :param dict_list: list of dicts
        """
        for d in dict_list:
            if isinstance(d, dict):
                self.append(d)
            else:
                raise ValueError('Entries in list must be dicts.')

    def add_node(self, node_name, before_node_dict=None, at_idx=-1,
                 **node_params):
        """
        Adds a node to self.
        :param node_name: name of the processing function
        :param before_node_dict: node dict (can be incomplete) before which
            to add current node. Passed to find_node, see docstring there.
        :param at_idx: int specifying at which index to add current node
        :param node_params: keyword arguments that will be passed to the
            processing function specified by node_name
        """
        for param, value in self.global_node_param_values.items():
<<<<<<< HEAD
            if value not in node_params:
=======
            if param not in node_params:
>>>>>>> 9da1963a
                node_params[param] = value
        node_params['node_name'] = node_name

        if before_node_dict is not None:
            at_idx = self.find_node(before_node_dict, strict_comparison=True)[1]
            if len(at_idx) > 1:
                raise ValueError(f'{len(at_idx)} nodes were found that matched '
                                 f'the dict {before_node_dict}, at indices '
                                 f'{at_idx}. Unclear where to add the node, '
                                 f'specify at_idx instead.')
            else:
                at_idx = at_idx[0]

        if at_idx == -1:
            self.append(node_params)
        else:
            if at_idx >= len(self):
                raise ValueError(f'Cannot add node after index {at_idx}, '
                                 f'the pipeline has only {len(self)} entries.')
            if at_idx < 0:
                at_idx = len(self) + at_idx + 1
            first_slice = self[:at_idx + 1]
            first_slice[-1] = node_params
            second_slice = self[at_idx:]
            self.clear()
            self.extend(first_slice + second_slice)

    def resolve(self, meas_obj_value_names_map):
        """
        Resolves the keys_in and keys_out of a raw ProcessingPipeline, if they
        exist.
        :param meas_obj_value_names_map: dict of the form
            {mobj_name: readout_ch_list}
        :return: nothing, but changes self to the resolved ProcessingPipeline.
        Adds the flag was_resolved = True to the nodes that were resolved.
        """
        fallback_pipeline = deepcopy(self)
        pipeline = deepcopy(self)
        self.clear()
        for i, node_params in enumerate(pipeline):
            if node_params.get('was_resolved', False):
                # if node was already resolved, just add it to the pipeline
                self.append(node_params)
                continue

            try:
                if 'keys_in' not in node_params:
                    self.append(node_params)
                    continue

                meas_obj_names_raw = node_params['meas_obj_names']
                if meas_obj_names_raw is None:
                    meas_obj_names_raw = list(meas_obj_value_names_map)
                if isinstance(meas_obj_names_raw, str):
                    meas_obj_names_raw = [meas_obj_names_raw]
                joint_processing = node_params.pop('joint_processing', False)
                if joint_processing:
                    meas_obj_names = [','.join(meas_obj_names_raw)]
                else:
                    meas_obj_names = meas_obj_names_raw

                for mobj_name in meas_obj_names:
                    # mobjn is a string!
                    new_node_params = deepcopy(node_params)
                    new_node_params['joint_processing'] = joint_processing
                    if joint_processing and 'num_keys_out' \
                            not in new_node_params:
                        new_node_params['num_keys_out'] = 1
                    # get keys_in and any other key in node_params that
                    # contains keys_in
                    for k, v in new_node_params.items():
                        if 'keys_in' in k:
                            keys = self.resolve_keys_in(
                                v, mobj_name, meas_obj_value_names_map,
                                node_idx=i)
                            new_node_params[k] = keys
                    # get keys_out
                    keys_out_container = new_node_params.pop(
                        'keys_out_container')
                    if len(keys_out_container) == 0:
                        keys_out_container = mobj_name
                    if new_node_params.get('add_mobjn_container', True):
                        if mobj_name not in keys_out_container:
                            keys_out_container = \
                                f'{mobj_name}.{keys_out_container}' \
                                    if len(keys_out_container) > 0 else \
                                    f'{mobj_name}'
                    else:
                        new_node_params['meas_obj_names'] = \
                            keys_out_container.split('.')[0]

                    keys_out = self.resolve_keys_out(
                        keys_out_container=keys_out_container,
                        mobj_name=mobj_name,
                        meas_obj_value_names_map=meas_obj_value_names_map,
                        **new_node_params)
                    new_node_params['keys_out_container'] = keys_out_container
                    if keys_out is not None:
                        new_node_params['keys_out'] = keys_out
                    new_node_params['meas_obj_names'] = mobj_name.split(',')
                    # add flag that this node has been resolved
                    new_node_params['was_resolved'] = True
                    self.append(new_node_params)
            except Exception as e:
                # return unresolved pipeline
                self.clear()
                [self.append(node) for node in fallback_pipeline]
                raise e

    def resolve_keys_in(self, keys_in, mobj_name, meas_obj_value_names_map,
                        node_idx=None):
        """
        Converts the raw keys_in into complete paths inside a data_dict of
        analysis_v3.
        :param keys_in: UNresolved value corresponding to the "keys_in" key in
            a node.
        :param mobj_name: name of the measured object
        :param meas_obj_value_names_map: dict of the form
            {mobj_name: readout_ch_list}
        :param node_idx: index of the current node (being resolved)
        :return: resolved keys_in
        """
        prev_keys_out = []
        for d in self:
            if 'keys_out' in d:
                if d['keys_out'] is not None:
                    prev_keys_out += d['keys_out']

        # convert keys_in to a list if it is a string such that I can iterate
        # over the keys in
        keys_in_temp = deepcopy(keys_in)
        if isinstance(keys_in_temp, str):
            keys_in_temp = [keys_in_temp]

        mobj_value_names = hlp_mod.flatten_list(
            list(meas_obj_value_names_map.values()))
        keys_in = []
        for keyi in keys_in_temp:
            if keyi in mobj_value_names or keyi in prev_keys_out:
                keys_in += [keyi]
            elif keyi == 'raw':
                keys_in += [f'{mobjn}.{movn}' for mobjn in mobj_name.split(',')
                            for movn in meas_obj_value_names_map[mobjn]]
            elif 'previous' in keyi:
                if len(self) > 0:
                    # assumes that what comes after 'previous' is separated by
                    # a space
                    keys_in_split = keyi.split(' ')
                    if len(keys_in_split) > 1:
                        for mobjn in mobj_name.split(','):
                            keys_in_suffix = ' '.join(keys_in_split[1:])
                            keys_in_suffix = f'{mobjn}.{keys_in_suffix}'
                            # keys_in += [keys_in_suffix]
                            keys_in0 = \
                                hlp_mod.get_sublst_with_all_strings_of_list(
                                    lst_to_search=hlp_mod.flatten_list(
                                        prev_keys_out),
                                    lst_to_match=mobj_value_names)
                            keys_in += [ki for ki in keys_in0 if
                                        keys_in_suffix in ki]
                    else:
                        if node_idx is None:
                            raise ValueError('Currnet node index ("node_idx") '
                                             'unknown. "keys_in" cannot be '
                                             '"previous".')
                        if 'keys_out' not in self[node_idx-1]:
                            raise KeyError(f'The previous node '
                                           f'{self[node_idx-1]["node_name"]} '
                                           f'does not have the key "keys_out".')
                        keys_in += hlp_mod.get_sublst_with_all_strings_of_list(
                            lst_to_search=self[node_idx-1]['keys_out'],
                            lst_to_match=mobj_value_names)
                else:
                    raise ValueError('The first node in the pipeline cannot '
                                     'have "keys_in" = "previous".')

<<<<<<< HEAD
        if keys_in != keys_in_temp:
            try:
                keys_in.sort()
            except AttributeError:
                pass
=======
        # if keys_in != keys_in_temp:
        #     try:
        #         keys_in.sort()
        #     except AttributeError:
        #         pass
>>>>>>> 9da1963a

        if len(keys_in) == 0 or keys_in is None:
            raise ValueError(f'No "keys_in" could be determined '
                             f'for {mobj_name} in the node with index '
                             f'{node_idx} and raw "keys_in" {keys_in_temp}.')
        return keys_in

    def resolve_keys_out(self, keys_in, keys_out_container, mobj_name,
                         meas_obj_value_names_map,
                         keys_out=(), **node_params):
        """
        Creates the key_out entry in the node as complete paths inside a
        data_dict of analysis_v3.
        :param keys_in: resolved (!) value corresponding to the "keys_in" key
            in a node
        :param keys_out_container: str specifying a container for the
            keys_out that will be prepended to all the keys_out generated by
            this function
        :param mobj_name: name of the measured object
        :param meas_obj_value_names_map: dict of the form
            {mobj_name: readout_ch_list}
        :param keys_out: unresolved value corresponding to "keys_out"
        :param node_params: keyword arguments of the current node (being
            resolved) and for which the keys_in have already been resolved
        :return: resolved keys_out
        """
        if keys_out is None:
            return keys_out

        prev_keys_out = []
        for d in self:
            if 'keys_out' in d:
                if d['keys_out'] is not None:
                    prev_keys_out += d['keys_out']

        if len(keys_out) == 0:
            prev_keys_out = []
            for d in self:
                if 'keys_out' in d:
                    if d['keys_out'] is not None:
                        prev_keys_out += d['keys_out']
            node_name = node_params['node_name']
            num_keys_out = node_params.get('num_keys_out', len(keys_in))
            # ensure all keys_in are used
            assert len(keys_in) % num_keys_out == 0
            n = len(keys_in) // num_keys_out

            keys_out = []
            for keyis in [keys_in[i*n: i*n + n] for i
                          in range(num_keys_out)]:
                # check whether node_name is already in keyis
                node_name_repeated = False
                keyis_mod = deepcopy(keyis)
                for i, keyi in enumerate(keyis):
                    if node_name in keyi:
                        node_name_repeated = True
                        # take the substring in keyi that comes after the
                        # already used node_name
                        keyis_mod[i] = keyi[len(keyi.split(' ')[0])+1:]

                node_name_to_use = deepcopy(node_name)
                if node_name_repeated:
                    # find how many times the node_name was used and add
                    # that number to the node_name
                    num_previously_used = len(
                        hlp_mod.get_sublst_with_all_strings_of_list(
                            lst_to_search=prev_keys_out,
                            lst_to_match=[f'{mobj_name}.{node_name}']))
                    node_name_to_use = f'{node_name}{num_previously_used}'

                keyo = f'{keys_out_container}.{node_name_to_use}'
                if keyo in prev_keys_out:
                    # appends the keyi name
                    keyo = ','.join([keyi.split('.')[-1] for keyi
                                     in keyis_mod])
                    keyo += [f'{keys_out_container}.'
                             f'{node_name_to_use} {keyo}']
                else:
                    # Append to keyo the channel names(s) that were passed in
                    # keys_in (some nodes process the data corresponding to
                    # only one or some subset of the meas_obj readout channels.
                    suffix = []
                    for mobjn in mobj_name.split(','):
                        suffix += hlp_mod.flatten_list([re.findall(ch, k)
                            for ch in meas_obj_value_names_map[mobjn]
                            for k in [keyi.split('.')[-1]
                                      for keyi in keyis_mod]])
                    suffix = ','.join(suffix)
                    if len(suffix):
                        keyo = f'{keyo} {suffix}'
                    else:
                        # len(suffix) will be 0 if the channel name(s) for the
                        # meas_obj is a joined string of several channel names
                        # corresponding to other meas_objs. For example,
                        # if we use a correlation_object, its channel name
                        # will be for example, UHF1_raw w2 UHF1,UHF1_raw w8 UHF1
                        # corresponding to the channel names of the two
                        # correlated qubits.
                        # In this case, just append the joined channel names
                        keyo = f'{keyo} ' \
                               f'{",".join(meas_obj_value_names_map[mobj_name])}'
                keys_out += [keyo]

        return keys_out

    def run(self, data_dict=None, **params):
        """
        Calls all the functions specified by node_name keys of each node in self

        All node functions must exist in the modules specified in the global
        vaiable "search_modules" define at the top of this module, and will
        process the data corresponding to the keys specified as "keys_in" in the
        **node_params of each node.

        Each node in the pipeline will put the processed data in the
        self.data_dict, under the key(s)/dictionary key path(s) specified in
        'keys_out' in the the **node_params of each node.

        :param data_dict: dictionary where to store the processed results
        :param params: keyword arguments
        """
        if data_dict is None:
            data_dict = {}
        self.data_dict.update(data_dict)
        self.data_dict['processing_pipeline'] = repr(self)

<<<<<<< HEAD
        for node_params in self:
            try:
=======
        try:
            for node_params in self:
>>>>>>> 9da1963a
                node = None
                for module in search_modules:
                    try:
                        node = getattr(module, node_params["node_name"])
                        break
                    except AttributeError:
                        continue
                if node is None:
                    raise KeyError(f'Node function "{node_params["node_name"]}"'
                                   f' not recognized')
<<<<<<< HEAD
                node(self.data_dict, **node_params)
            except Exception:
                log.warning(
                    f'Unhandled error during node {node_params["node_name"]}!')
                log.warning(traceback.format_exc())
=======
                node(data_dict=self.data_dict, **node_params)
        except Exception:
            log.warning(
                f'Unhandled error during node {node_params["node_name"]}!')
            log.warning(traceback.format_exc())
>>>>>>> 9da1963a

    def save(self, data_dict=None, **params):
        """
        Calls saving.py/Save on the data in self.data_dict, updated with the
        user-provided data_dict.
        :param data_dict: dictionary with data to be saved
        :param params: keyword arguments to be passed to Save
        """
        if data_dict is None:
            data_dict = {}
        self.data_dict.update(data_dict)
        # Add flag that this is an analysis_v3 data_dict. This is used by the
        # Saving class.
        if 'is_data_dict' not in self.data_dict:
            self.data_dict['is_data_dict'] = True
        save_mod.Save(self.data_dict, **params)

    def get_keys_out(self, meas_obj_names, node_name, keys_out_container=''):
        """
        Find keys_out in self that contain meas_obj_names, node_name, and
         keys_out_container
        :param meas_obj_names: list of measured object names
        :param node_name: name of the node
        :param keys_out_container: container for keys_out
        :return: list of keys_out
        """
        prev_keys_out = []
        for d in self:
            if 'keys_out' in d:
                if d['keys_out'] is not None:
                    prev_keys_out += d['keys_out']

        keys_out = []
        for keyo in prev_keys_out:
            for mobjn in meas_obj_names:
                string = '.'.join([mobjn, keys_out_container, node_name]) \
                    if len(keys_out_container) else '.'.join([mobjn, node_name])
                if string in keyo:
                    keys_out += [keyo]

        if len(keys_out) == 0:
            string = '.'.join(['mobjn', keys_out_container, node_name]) \
                if len(keys_out_container) else '.'.join(['mobjn', node_name])
            raise KeyError(
                f'No keys_out were found that contain "{string}", '
                f'for mobjn in {meas_obj_names}.'
                f'Make sure you use the correct keys_out_container.')

        return keys_out

    def find_node(self, node_dict_to_match, strict_comparison=False):
        """
        Find and return nodes in self whose have (k, v) pairs that match
        the (k, v) pairs in dict_to_match.
        :param node_dict_to_match: dict that is used to specify which nodes you
            are looking for. THE ORDER IN dict_to_match MATTERS! The function
            will go through the (k, v) pairs in dict_to_match and select the
            node(s) that contain v in/ have v as the value corresponding to k.
        :param strict_comparison: whether to only look for strict equality
            node[k] == v
        :return: list of found node(s) and list of the indices of the found
            nodes in self

        Assumptions:
            - if the value to match v is list/tuple of strings, then, if
                strict_comparison == False, this function will return a match
                even when the list v is a subset of node[k]. THIS FUNCTIONALITY
                ONLY EXISTS FOR LISTS OF STRINGS.
            - !!! type(v) must match type(node[k])
        """
        nodes = self
        found = False
        for k, v in node_dict_to_match.items():
            if isinstance(v, dict):
                raise NotImplementedError('There is no support for searching '
                                          'for dicts inside the nodes.')
            matched_nodes = []
            for idx, node in enumerate(nodes):
                if k not in node:
                    continue
                if type(node[k]) != type(v):
                    continue

                if strict_comparison:
                    condition = (v == node[k])
                else:
                    node_v = deepcopy(node[k])
                    v_temp = deepcopy(v)

                    if isinstance(node_v, str):
                        node_v = [node_v]
                    if isinstance(v_temp, str):
                        v_temp = [v_temp]

                    if hasattr(v_temp, '__iter__') and \
                            isinstance(v_temp[0], str):
                        condition = (len(
                            hlp_mod.get_sublst_with_all_strings_of_list(
                                node_v, v_temp)) > 0)
                    else:
                        condition = (v == node[k])
                matched_nodes += [node] if condition else []

            if len(matched_nodes):
                nodes = matched_nodes
                found = True
            else:
                print(f'No nodes found to have {k} = {v}')

        if not found:
            return [], []
        else:
            matched_node_idxs = [''] * len(nodes)
            for i, found_node in enumerate(nodes):
                for idx, node in enumerate(self):
                    if hlp_mod.check_equal(node, found_node):
                        matched_node_idxs[i] = idx
            return nodes, matched_node_idxs

    def show(self, meas_obj_value_names_map=None,
             save_name=None, save_folder=None, fmt='png'):
        """
        Produces a dependency tree of the ProcessingPipeline in self, using
        graphviz and pygraphviz.
        :param meas_obj_value_names_map: dict of the form
            {mobj_name: readout_ch_list}
        :param save_name: str with the name of the file that will be saved if
            this parameter is not None
        :param save_folder: path to where the file will be saved
        :param fmt: file format (png, pdf)
        :return: a pygraphviz.AGraph instance
        """
        import pygraphviz as pgv
        pipeline = self
        if not any([node.get('was_resolved', False) for node in pipeline]):
            if meas_obj_value_names_map is None:
                raise ValueError('Please provide a resolved pipeline or the '
                                 'meas_obj_value_names_map.')
            pipeline = deepcopy(self)
            pipeline(meas_obj_value_names_map)

        G = pgv.AGraph(directed=True, dpi=600)
        node_names = [(f'{node.get("keys_out_container", "")} ' if
                       node.get("keys_out_container", "") else '') +
                      f'{node["node_name"]}' for node in pipeline]
        G.add_nodes_from(node_names)
        for node in pipeline[1:]:
            if 'keys_in' in node:
                prefix = (f'{node.get("keys_out_container", "")} ' if
                          node.get("keys_out_container", "") else '')
                node_name = f'{prefix}{node["node_name"]}'
                matched_nodes = pipeline.find_node(
                    node_dict_to_match={'keys_out': node['keys_in']})[0]
                for n in matched_nodes:
                    prefix = (f'{n.get("keys_out_container", "")} ' if
                              n.get("keys_out_container", "") else '')
                    n_name = f'{prefix}{n["node_name"]}'
                    G.add_edge(n_name, node_name)
        G.layout('dot')

        if save_name is not None:
            if save_folder is None:
                save_folder = os.getcwd()
            G.draw(f'{save_folder}\{save_name}.{fmt}')

        return G<|MERGE_RESOLUTION|>--- conflicted
+++ resolved
@@ -7,12 +7,6 @@
 from pycqed.analysis_v3 import saving as save_mod
 from pycqed.analysis_v3 import helper_functions as hlp_mod
 from numpy import array  # Needed for eval. Do not remove.
-<<<<<<< HEAD
-
-search_modules = set()
-search_modules.add(hlp_mod)
-=======
->>>>>>> 9da1963a
 
 search_modules = set()
 search_modules.add(hlp_mod)
@@ -248,11 +242,7 @@
 class ProcessingPipeline(list):
 
     global_node_param_defaults = {'keys_out_container': '',
-<<<<<<< HEAD
-                                  'meaj_obj_names': None}
-=======
                                   'meas_obj_names': None}
->>>>>>> 9da1963a
 
     def __init__(self, pipeline=None, **kw):
         """
@@ -349,11 +339,7 @@
             processing function specified by node_name
         """
         for param, value in self.global_node_param_values.items():
-<<<<<<< HEAD
-            if value not in node_params:
-=======
             if param not in node_params:
->>>>>>> 9da1963a
                 node_params[param] = value
         node_params['node_name'] = node_name
 
@@ -530,19 +516,11 @@
                     raise ValueError('The first node in the pipeline cannot '
                                      'have "keys_in" = "previous".')
 
-<<<<<<< HEAD
-        if keys_in != keys_in_temp:
-            try:
-                keys_in.sort()
-            except AttributeError:
-                pass
-=======
         # if keys_in != keys_in_temp:
         #     try:
         #         keys_in.sort()
         #     except AttributeError:
         #         pass
->>>>>>> 9da1963a
 
         if len(keys_in) == 0 or keys_in is None:
             raise ValueError(f'No "keys_in" could be determined '
@@ -669,13 +647,8 @@
         self.data_dict.update(data_dict)
         self.data_dict['processing_pipeline'] = repr(self)
 
-<<<<<<< HEAD
-        for node_params in self:
-            try:
-=======
         try:
             for node_params in self:
->>>>>>> 9da1963a
                 node = None
                 for module in search_modules:
                     try:
@@ -686,19 +659,11 @@
                 if node is None:
                     raise KeyError(f'Node function "{node_params["node_name"]}"'
                                    f' not recognized')
-<<<<<<< HEAD
-                node(self.data_dict, **node_params)
-            except Exception:
-                log.warning(
-                    f'Unhandled error during node {node_params["node_name"]}!')
-                log.warning(traceback.format_exc())
-=======
                 node(data_dict=self.data_dict, **node_params)
         except Exception:
             log.warning(
                 f'Unhandled error during node {node_params["node_name"]}!')
             log.warning(traceback.format_exc())
->>>>>>> 9da1963a
 
     def save(self, data_dict=None, **params):
         """
