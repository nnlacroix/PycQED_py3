import traceback
import logging
log = logging.getLogger(__name__)
import re
import os
from copy import deepcopy
from pycqed.analysis_v3 import saving as save_mod
from pycqed.analysis_v3 import helper_functions as hlp_mod
from numpy import array  # Needed for eval. Do not remove.
<<<<<<< HEAD

search_modules = set()
search_modules.add(hlp_mod)
=======
>>>>>>> 36e0f683

search_modules = set()
search_modules.add(hlp_mod)

###################################################################
#### This module creates a processing pipeline for analysis_v3 ####
###################################################################

"""
The pipeline is a list of dictionaries.
Each dictionary contains
    - NECESSARILY the key "node_name" with value being a string specifying
    the name of a processing function withing analysis_v3
    - NECESSARILY the key "keys_in" with value a list of strings that
     specify the keys that are already in data_dict that correspond to
     the data arrays to be processed by the current node.
    - NECESSARILY the key "meas_obj_names" which contains a string or a
     list of strings specifying the name(s) of the object(s) measured in
     the experiment.
     These can be for example qubits (['qb1', 'qb2', 'qb3']), or anything
     else ('TWPA', 'dummy', ['test1', 'test2'] etc.)
    - VERY OFTEN the key "keys_out" with value a list of strings
     specifiying the key names under which the data processed by the current
     node will be save in the data_dict.
    - any other keyword arguments that the current node might require

From here on I will refer to the processing functions in the pipeline as
nodes.

Instructions for use:
    Initialization
        - from a list of dicts: ProcessingPipeline(dict_list)
        - without any input arguments: ProcessingPipeline()
        - or with input parameters:
         ProcessingPipeline(node_name, **node_params), where node_name is
         the name of the node, and **node_params all the parameters
         required by the node including the necessary keys described above
        ! Specify the keyword argument global_keys_out_container to prepend it 
            to all the keys_out as global_keys_out_container.keyo.
        ! For ease of use, keys_in can also be specified as
            - 'raw': the raw data corresponding to the measured object
            - 'previous': the keys_out of the previous node dictionary
             for the measured object.
            - 'previous node_name': the keys_out of the
             dictionary for the measured object which has the node_name.
             Use 'previous node_namei' where i is the i'th identical appearance
             of node_name in the pipeline for that meas_obj.
        ! keys_out do not need to be specified by the user as they will be
         automatically constructed from the measured object name and the
         keys_in
        ! use keys_out_container in the **node_params to prepend it to the 
         keys_out of that node 


            Examples:
                ProcessingPipeline('average_data',
                                    keys_in='raw',
                                    shape=(3,2),
                                    meas_obj_names='TWPA')
                ProcessingPipeline('ramsey_analysis',
                                    keys_in='previous rotate_iq',
                                    meas_obj_names=['qb1', 'qb2'])

    Adding processing node dictionaries:
        - to add more node dictionaries to the pipeline, call the "add_node"
         method with the same "node_name" and **node_params arguments as
         described above under "Initialization."
         
            Example: same as above but replace ProcessingPipeline with 
            ProcessingPipeline_instance.add_node
    
    Up to now, the pipeline is just a list of dictionaries with the
    key-value pairs as provided by the user:
        
        Example of a "raw" pipeline: 
            [{'keys_in': 'raw',
              'shape': (80, 10),
              'meas_obj_names': ['qb2'],
              'node_name': 'average_data'},
             {'keys_in': 'previous qb2.average_data',
              'shape': (10, 8),
              'averaging_axis': 0,
              'meas_obj_names': ['qb2'],
              'update_key': False,
              'node_name': 'average_data'},
             {'meas_obj_names': ['qb2'],
              'keys_out': None,
              'keys_in': 'previous qb2.average_data1',
              'std_keys': 'previous qb2.get_std_deviation1',
              'node_name': 'SingleQubitRBAnalysis'}]
    
    Creating the pipeline:
        - the analysis framework always expects keys_in to be a list of 
         keys in the data_dict, and most functions expect keys_out
        - to create the pipeline that will be used by the analysis 
         framework, the user can call: 
         ProcessingPipeline_instance(meas_obj_value_names_map), where 
         meas_obj_value_names_map is a dictionary with measured objects as keys
         and list of their corresponding readout channels as values.
         However, the analysis supports an precompiled pipeline as well, in 
         which case it will call ProcessingPipeline_instance(
         meas_obj_value_names_map).
        
        The final pipeline corresponding to the"raw" pipeline above:
             meas_obj_value_names_map = {'qb2': ['UHF1_pg w23 UHF1', 
                                                 'UHF1_pe w23 UHF1', 
                                                 'UHF1_pf w23 UHF1']}
             
             Final pipeline:
                 [{'keys_in': ['UHF1_pg w23 UHF1', 'UHF1_pe w23 UHF1', 
                               'UHF1_pf w23 UHF1'],
                  'shape': (80, 10),
                  'meas_obj_names': ['qb2'],
                  'node_name': 'average_data',
                  'keys_out': ['qb2.average_data UHF1_pg w23 UHF1',
                   'qb2.average_data UHF1_pe w23 UHF1',
                   'qb2.average_data UHF1_pf w23 UHF1']},
                 {'keys_in': ['qb2.average_data UHF1_pe w23 UHF1',
                   'qb2.average_data UHF1_pf w23 UHF1',
                   'qb2.average_data UHF1_pg w23 UHF1'],
                  'shape': (10, 8),
                  'averaging_axis': 0,
                  'meas_obj_names': ['qb2'],
                  'update_key': False,
                  'node_name': 'average_data',
                  'keys_out': ['qb2.average_data1 UHF1_pe w23 UHF1',
                   'qb2.average_data1 UHF1_pf w23 UHF1',
                   'qb2.average_data1 UHF1_pg w23 UHF1']},
                 {'meas_obj_names': ['qb2'],
                  'keys_out': None,
                  'keys_in': ['qb2.average_data1 UHF1_pe w23 UHF1',
                   'qb2.average_data1 UHF1_pf w23 UHF1',
                   'qb2.average_data1 UHF1_pg w23 UHF1'],
                  'std_keys': 'previous qb2.get_std_deviation1',
                  'node_name': 'SingleQubitRBAnalysis'}]     
                  
                  
                  
Final example where some meas_obj_names are lists: multi-file 2QB RB

meas_obj_value_names_map = {
    'qb2': ['UHF1_pg w23 UHF1', 'UHF1_pe w23 UHF1', 'UHF1_pf w23 UHF1'],
    'qb4': ['UHF1_pg w45 UHF1', 'UHF1_pe w45 UHF1', 'UHF1_pf w45 UHF1'],
    'correlation': ['correlation']}
nr_files = 10
nr_cliffs = 8
nr_seeds_per_file = 10
 
pp = pp_mod.ProcessingPipeline()
# average data for all measued objects
pp.add_node('average_data', keys_in='raw',
            shape=(nr_files*nr_cliffs, nr_seeds_per_file), 
            meas_obj_names=list(movnm)))
# average data again for all measued objects
pp.add_node('average_data', 
            keys_in=[f'previous {mobj}.average_data' for mobj in movnm],
            shape=(nr_files, nr_cliffs), 
            averaging_axis=0, 
            meas_obj_names=list(movnm))                    
# RB only for qubit2
mobj = 'qb2' 
pp.add_node('SingleQubitRBAnalysis', 
            keys_in=f'previous {mobj}.average_data1',
            std_keys=f'previous {mobj}.get_std_deviation1'
            keys_out=None, # no keys out
            meas_obj_names=mobj)
   
   
"Raw" pipeline:
    [{'keys_in': 'raw',
      'shape': (80, 10),
      'meas_obj_names': ['qb2', 'qb4', 'correlation'],
      'node_name': 'average_data'},
     {'keys_in': ['previous qb2.average_data',
       'previous qb4.average_data',
       'previous correlation.average_data'],
      'shape': (10, 8),
      'averaging_axis': 0,
      'meas_obj_names': ['qb2', 'qb4', 'correlation'],
      'node_name': 'average_data'},
     {'meas_obj_names': 'qb2',
      'keys_out': None,
      'keys_in': 'previous qb2.average_data1',
      'std_keys': 'previous qb2.get_std_deviation1',
      'node_name': 'SingleQubitRBAnalysis'}]  
      
Final pipeline:
    call pp(movnm):
    [{'keys_in': ['UHF1_pe w23 UHF1', 'UHF1_pe w45 UHF1', 'UHF1_pf w23 UHF1',
                  'UHF1_pf w45 UHF1', 'UHF1_pg w23 UHF1', 'UHF1_pg w45 UHF1',
                  'correlation'],
      'shape': (80, 10),
      'meas_obj_names': ['qb2', 'qb4', 'correlation'],
      'node_name': 'average_data',
      'keys_out': ['qb2.average_data UHF1_pe w23 UHF1',
                   'qb4.average_data UHF1_pe w45 UHF1',
                   'qb2.average_data UHF1_pf w23 UHF1',
                   'qb4.average_data UHF1_pf w45 UHF1',
                   'qb2.average_data UHF1_pg w23 UHF1',
                   'qb4.average_data UHF1_pg w45 UHF1',
                   'correlation.average_data correlation']
     },              
     {'keys_in': ['correlation.average_data correlation',
                  'qb2.average_data UHF1_pe w23 UHF1',
                  'qb2.average_data UHF1_pf w23 UHF1',
                  'qb2.average_data UHF1_pg w23 UHF1',
                  'qb4.average_data UHF1_pe w45 UHF1',
                  'qb4.average_data UHF1_pf w45 UHF1',
                  'qb4.average_data UHF1_pg w45 UHF1'],
      'shape': (10, 8),
      'averaging_axis': 0,
      'meas_obj_names': ['qb2', 'qb4', 'correlation'],
      'node_name': 'average_data',
      'keys_out': ['correlation.average_data1 correlation',
                   'qb2.average_data1 UHF1_pe w23 UHF1',
                   'qb2.average_data1 UHF1_pf w23 UHF1',
                   'qb2.average_data1 UHF1_pg w23 UHF1',
                   'qb4.average_data1 UHF1_pe w45 UHF1',
                   'qb4.average_data1 UHF1_pf w45 UHF1',
                   'qb4.average_data1 UHF1_pg w45 UHF1']
     },
     {'meas_obj_names': ['qb2'],
      'keys_out': None,
      'keys_in': ['qb2.average_data1 UHF1_pe w23 UHF1',
                  'qb2.average_data1 UHF1_pf w23 UHF1',
                  'qb2.average_data1 UHF1_pg w23 UHF1'],
      'std_keys': 'previous qb2.get_std_deviation1',
      'node_name': 'SingleQubitRBAnalysis'
     }]                             
"""


class ProcessingPipeline(list):

    global_node_param_defaults = {'keys_out_container': '',
<<<<<<< HEAD
                                  'meaj_obj_names': None}
=======
                                  'meas_obj_names': None}
>>>>>>> 36e0f683

    def __init__(self, pipeline=None, **kw):
        """
        Creates a processing pipeline for analysis_v3.
        :param pipeline: repr of a ProcessingPipeline instance, or list of dicts
        :param global_
        :param kw: keyword arguments. Used to create global_node_param_values
            with user provided values to the keys in global_node_param_defaults:
                - keys_out_container: str specifying a container for the
                keys_out that will be prepended to all the keys_out in all the
                nodes in the pipeline
                - meaj_obj_names: str or list of str specifying the measured
                object names for all the nodes in the pipeline
        """
        super().__init__()
        if isinstance(pipeline, list):
            self._add_dict_list(pipeline)
        elif isinstance(pipeline, str):
            self._add_dict_list(eval(pipeline))

        self.data_dict = {}
        self.global_node_param_values = {k: kw.get(k, val) for k, val in
                                         self.global_node_param_defaults.items()
                                         }

    def __getitem__(self, i):
        new_instance = super().__getitem__(i)
        if type(i) == slice:
            new_instance = self.__class__(new_instance)
            self._set_attributes_to_other(new_instance)
        return new_instance

    def __add__(self, other):
        for p, v in self.global_node_param_values.items():
            if other.global_node_param_values[p] != \
                    self.global_node_param_defaults[p] and \
                    other.global_node_param_values[p] != v:
                # cannot add pipelines that do not have the same global
                # node params. Exception: if other has the values from
                # global_node_param_defaults, they will be overwritten with
                # those from self.global_node_param_values
                raise ValueError(f'Cannot add, the two pipelines do not '
                                 f'have the same value for the attribute '
                                 f'{p}.')

        new_instance = self.__class__(super().__add__(other))
        self._set_attributes_to_other(new_instance)
        return new_instance

    def __call__(self, *args, **params):
        self.run(*args, **params)

    def _set_attributes_to_other(self, other):
        """
        Update other.__dict__ with self.__dict__. Values will be deepcopied,
        if possible.
        :param other: other instance of this class
        """
        for attr, value in self.__dict__.items():
            # value_to_assign = value
            # if attr == 'data_dict':
            value_to_assign = {}
            value_to_assign.update(other.__dict__[attr])
            value_to_assign.update(value)

            try:
                value_to_assign = deepcopy(value_to_assign)
            except Exception as e:
                log.warning(f'Unable to deepcopy data_dict: {e}.'
                            f'\nSetting the un-copied instance.')
            other.__dict__[attr] = value_to_assign

    def _add_dict_list(self, dict_list):
        """
        Add the dicts in dict_list to the pipeline.
        Assumes that dicts have the same format as this class!
        :param dict_list: list of dicts
        """
        for d in dict_list:
            if isinstance(d, dict):
                self.append(d)
            else:
                raise ValueError('Entries in list must be dicts.')

    def add_node(self, node_name, before_node_dict=None, at_idx=-1,
                 **node_params):
        """
        Adds a node to self.
        :param node_name: name of the processing function
        :param before_node_dict: node dict (can be incomplete) before which
            to add current node. Passed to find_node, see docstring there.
        :param at_idx: int specifying at which index to add current node
        :param node_params: keyword arguments that will be passed to the
            processing function specified by node_name
        """
        for param, value in self.global_node_param_values.items():
<<<<<<< HEAD
            if value not in node_params:
=======
            if param not in node_params:
>>>>>>> 36e0f683
                node_params[param] = value
        node_params['node_name'] = node_name

        if before_node_dict is not None:
            at_idx = self.find_node(before_node_dict, strict_comparison=True)[1]
            if len(at_idx) > 1:
                raise ValueError(f'{len(at_idx)} nodes were found that matched '
                                 f'the dict {before_node_dict}, at indices '
                                 f'{at_idx}. Unclear where to add the node, '
                                 f'specify at_idx instead.')
            else:
                at_idx = at_idx[0]

        if at_idx == -1:
            self.append(node_params)
        else:
            if at_idx >= len(self):
                raise ValueError(f'Cannot add node after index {at_idx}, '
                                 f'the pipeline has only {len(self)} entries.')
            if at_idx < 0:
                at_idx = len(self) + at_idx + 1
            first_slice = self[:at_idx + 1]
            first_slice[-1] = node_params
            second_slice = self[at_idx:]
            self.clear()
            self.extend(first_slice + second_slice)

    def resolve(self, meas_obj_value_names_map):
        """
        Resolves the keys_in and keys_out of a raw ProcessingPipeline, if they
        exist.
        :param meas_obj_value_names_map: dict of the form
            {mobj_name: readout_ch_list}
        :return: nothing, but changes self to the resolved ProcessingPipeline.
        Adds the flag was_resolved = True to the nodes that were resolved.
        """
        fallback_pipeline = deepcopy(self)
        pipeline = deepcopy(self)
        self.clear()
        for i, node_params in enumerate(pipeline):
            if node_params.get('was_resolved', False):
                # if node was already resolved, just add it to the pipeline
                self.append(node_params)
                continue

            try:
                if 'keys_in' not in node_params:
                    self.append(node_params)
                    continue

                meas_obj_names_raw = node_params['meas_obj_names']
                if meas_obj_names_raw is None:
                    meas_obj_names_raw = list(meas_obj_value_names_map)
                if isinstance(meas_obj_names_raw, str):
                    meas_obj_names_raw = [meas_obj_names_raw]
                joint_processing = node_params.pop('joint_processing', False)
                if joint_processing:
                    meas_obj_names = [','.join(meas_obj_names_raw)]
                else:
                    meas_obj_names = meas_obj_names_raw

                for mobj_name in meas_obj_names:
                    # mobjn is a string!
                    new_node_params = deepcopy(node_params)
                    new_node_params['joint_processing'] = joint_processing
                    if joint_processing and 'num_keys_out' \
                            not in new_node_params:
                        new_node_params['num_keys_out'] = 1
                    # get keys_in and any other key in node_params that
                    # contains keys_in
                    for k, v in new_node_params.items():
                        if 'keys_in' in k:
                            keys = self.resolve_keys_in(
                                v, mobj_name, meas_obj_value_names_map,
                                node_idx=i)
                            new_node_params[k] = keys
                    # get keys_out
                    keys_out_container = new_node_params.pop(
                        'keys_out_container')
                    if len(keys_out_container) == 0:
                        keys_out_container = mobj_name
                    if new_node_params.get('add_mobjn_container', True):
                        if mobj_name not in keys_out_container:
                            keys_out_container = \
                                f'{mobj_name}.{keys_out_container}' \
                                    if len(keys_out_container) > 0 else \
                                    f'{mobj_name}'
                    else:
                        new_node_params['meas_obj_names'] = \
                            keys_out_container.split('.')[0]

                    keys_out = self.resolve_keys_out(
                        keys_out_container=keys_out_container,
                        mobj_name=mobj_name,
                        meas_obj_value_names_map=meas_obj_value_names_map,
                        **new_node_params)
                    new_node_params['keys_out_container'] = keys_out_container
                    if keys_out is not None:
                        new_node_params['keys_out'] = keys_out
                    new_node_params['meas_obj_names'] = mobj_name.split(',')
                    # add flag that this node has been resolved
                    new_node_params['was_resolved'] = True
                    self.append(new_node_params)
            except Exception as e:
                # return unresolved pipeline
                self.clear()
                [self.append(node) for node in fallback_pipeline]
                raise e

    def resolve_keys_in(self, keys_in, mobj_name, meas_obj_value_names_map,
                        node_idx=None):
        """
        Converts the raw keys_in into complete paths inside a data_dict of
        analysis_v3.
        :param keys_in: UNresolved value corresponding to the "keys_in" key in
            a node.
        :param mobj_name: name of the measured object
        :param meas_obj_value_names_map: dict of the form
            {mobj_name: readout_ch_list}
        :param node_idx: index of the current node (being resolved)
        :return: resolved keys_in
        """
        prev_keys_out = []
        for d in self:
            if 'keys_out' in d:
                if d['keys_out'] is not None:
                    prev_keys_out += d['keys_out']

        # convert keys_in to a list if it is a string such that I can iterate
        # over the keys in
        keys_in_temp = deepcopy(keys_in)
        if isinstance(keys_in_temp, str):
            keys_in_temp = [keys_in_temp]

        mobj_value_names = hlp_mod.flatten_list(
            list(meas_obj_value_names_map.values()))
        keys_in = []
        for keyi in keys_in_temp:
            if keyi in mobj_value_names or keyi in prev_keys_out:
                keys_in += [keyi]
            elif keyi == 'raw':
                keys_in += [f'{mobjn}.{movn}' for mobjn in mobj_name.split(',')
                            for movn in meas_obj_value_names_map[mobjn]]
            elif 'previous' in keyi:
                if len(self) > 0:
                    # assumes that what comes after 'previous' is separated by
                    # a space
                    keys_in_split = keyi.split(' ')
                    if len(keys_in_split) > 1:
                        for mobjn in mobj_name.split(','):
                            keys_in_suffix = ' '.join(keys_in_split[1:])
                            keys_in_suffix = f'{mobjn}.{keys_in_suffix}'
                            # keys_in += [keys_in_suffix]
                            keys_in0 = \
                                hlp_mod.get_sublst_with_all_strings_of_list(
                                    lst_to_search=hlp_mod.flatten_list(
                                        prev_keys_out),
                                    lst_to_match=mobj_value_names)
                            keys_in += [ki for ki in keys_in0 if
                                        keys_in_suffix in ki]
                    else:
                        if node_idx is None:
                            raise ValueError('Currnet node index ("node_idx") '
                                             'unknown. "keys_in" cannot be '
                                             '"previous".')
                        if 'keys_out' not in self[node_idx-1]:
                            raise KeyError(f'The previous node '
                                           f'{self[node_idx-1]["node_name"]} '
                                           f'does not have the key "keys_out".')
                        keys_in += hlp_mod.get_sublst_with_all_strings_of_list(
                            lst_to_search=self[node_idx-1]['keys_out'],
                            lst_to_match=mobj_value_names)
                else:
                    raise ValueError('The first node in the pipeline cannot '
                                     'have "keys_in" = "previous".')

        if keys_in != keys_in_temp:
            try:
                keys_in.sort()
            except AttributeError:
                pass

        if len(keys_in) == 0 or keys_in is None:
            raise ValueError(f'No "keys_in" could be determined '
                             f'for {mobj_name} in the node with index '
                             f'{node_idx} and raw "keys_in" {keys_in_temp}.')
        return keys_in

    def resolve_keys_out(self, keys_in, keys_out_container, mobj_name,
                         meas_obj_value_names_map,
                         keys_out=(), **node_params):
        """
        Creates the key_out entry in the node as complete paths inside a
        data_dict of analysis_v3.
        :param keys_in: resolved (!) value corresponding to the "keys_in" key
            in a node
        :param keys_out_container: str specifying a container for the
            keys_out that will be prepended to all the keys_out generated by
            this function
        :param mobj_name: name of the measured object
        :param meas_obj_value_names_map: dict of the form
            {mobj_name: readout_ch_list}
        :param keys_out: unresolved value corresponding to "keys_out"
        :param node_params: keyword arguments of the current node (being
            resolved) and for which the keys_in have already been resolved
        :return: resolved keys_out
        """
        if keys_out is None:
            return keys_out

        prev_keys_out = []
        for d in self:
            if 'keys_out' in d:
                if d['keys_out'] is not None:
                    prev_keys_out += d['keys_out']

        if len(keys_out) == 0:
            prev_keys_out = []
            for d in self:
                if 'keys_out' in d:
                    if d['keys_out'] is not None:
                        prev_keys_out += d['keys_out']
            node_name = node_params['node_name']
            num_keys_out = node_params.get('num_keys_out', len(keys_in))
            # ensure all keys_in are used
            assert len(keys_in) % num_keys_out == 0
            n = len(keys_in) // num_keys_out

            keys_out = []
            for keyis in [keys_in[i*n: i*n + n] for i
                          in range(num_keys_out)]:
                # check whether node_name is already in keyis
                node_name_repeated = False
                keyis_mod = deepcopy(keyis)
                for i, keyi in enumerate(keyis):
                    if node_name in keyi:
                        node_name_repeated = True
                        # take the substring in keyi that comes after the
                        # already used node_name
                        keyis_mod[i] = keyi[len(keyi.split(' ')[0])+1:]

                node_name_to_use = deepcopy(node_name)
                if node_name_repeated:
                    # find how many times the node_name was used and add
                    # that number to the node_name
                    num_previously_used = len(
                        hlp_mod.get_sublst_with_all_strings_of_list(
                            lst_to_search=prev_keys_out,
                            lst_to_match=[f'{mobj_name}.{node_name}']))
                    node_name_to_use = f'{node_name}{num_previously_used}'

                keyo = f'{keys_out_container}.{node_name_to_use}'
                if keyo in prev_keys_out:
                    # appends the keyi name
                    keyo = ','.join([keyi.split('.')[-1] for keyi
                                     in keyis_mod])
                    keyo += [f'{keys_out_container}.'
                             f'{node_name_to_use} {keyo}']
                else:
                    # Append to keyo the channel names(s) that were passed in
                    # keys_in (some nodes process the data corresponding to
                    # only one or some subset of the meas_obj readout channels.
                    suffix = []
                    for mobjn in mobj_name.split(','):
                        suffix += hlp_mod.flatten_list([re.findall(ch, k)
                            for ch in meas_obj_value_names_map[mobjn]
                            for k in [keyi.split('.')[-1]
                                      for keyi in keyis_mod]])
                    suffix = ','.join(suffix)
                    if len(suffix):
                        keyo = f'{keyo} {suffix}'
                    else:
                        # len(suffix) will be 0 if the channel name(s) for the
                        # meas_obj is a joined string of several channel names
                        # corresponding to other meas_objs. For example,
                        # if we use a correlation_object, its channel name
                        # will be for example, UHF1_raw w2 UHF1,UHF1_raw w8 UHF1
                        # corresponding to the channel names of the two
                        # correlated qubits.
                        # In this case, just append the joined channel names
                        keyo = f'{keyo} ' \
                               f'{",".join(meas_obj_value_names_map[mobj_name])}'
                keys_out += [keyo]

        return keys_out

    def run(self, data_dict=None, **params):
        """
        Calls all the functions specified by node_name keys of each node in self

        All node functions must exist in the modules specified in the global
        vaiable "search_modules" define at the top of this module, and will
        process the data corresponding to the keys specified as "keys_in" in the
        **node_params of each node.

        Each node in the pipeline will put the processed data in the
        self.data_dict, under the key(s)/dictionary key path(s) specified in
        'keys_out' in the the **node_params of each node.

        :param data_dict: dictionary where to store the processed results
        :param params: keyword arguments
        """
        if data_dict is None:
            data_dict = {}
        self.data_dict.update(data_dict)
        self.data_dict['processing_pipeline'] = repr(self)

<<<<<<< HEAD
        for node_params in self:
            try:
=======
        try:
            for node_params in self:
>>>>>>> 36e0f683
                node = None
                for module in search_modules:
                    try:
                        node = getattr(module, node_params["node_name"])
                        break
                    except AttributeError:
                        continue
                if node is None:
                    raise KeyError(f'Node function "{node_params["node_name"]}"'
                                   f' not recognized')
<<<<<<< HEAD
                node(self.data_dict, **node_params)
            except Exception:
                log.warning(
                    f'Unhandled error during node {node_params["node_name"]}!')
                log.warning(traceback.format_exc())
=======
                node(data_dict=self.data_dict, **node_params)
        except Exception:
            log.warning(
                f'Unhandled error during node {node_params["node_name"]}!')
            log.warning(traceback.format_exc())
>>>>>>> 36e0f683

    def save(self, data_dict=None, **params):
        """
        Calls saving.py/Save on the data in self.data_dict, updated with the
        user-provided data_dict.
        :param data_dict: dictionary with data to be saved
        :param params: keyword arguments to be passed to Save
        """
        if data_dict is None:
            data_dict = {}
        self.data_dict.update(data_dict)
        # Add flag that this is an analysis_v3 data_dict. This is used by the
        # Saving class.
        if 'is_data_dict' not in self.data_dict:
            self.data_dict['is_data_dict'] = True
        save_mod.Save(self.data_dict, **params)

    def get_keys_out(self, meas_obj_names, node_name, keys_out_container=''):
        """
        Find keys_out in self that contain meas_obj_names, node_name, and
         keys_out_container
        :param meas_obj_names: list of measured object names
        :param node_name: name of the node
        :param keys_out_container: container for keys_out
        :return: list of keys_out
        """
        prev_keys_out = []
        for d in self:
            if 'keys_out' in d:
                if d['keys_out'] is not None:
                    prev_keys_out += d['keys_out']

        keys_out = []
        for keyo in prev_keys_out:
            for mobjn in meas_obj_names:
                string = '.'.join([mobjn, keys_out_container, node_name]) \
                    if len(keys_out_container) else '.'.join([mobjn, node_name])
                if string in keyo:
                    keys_out += [keyo]

        if len(keys_out) == 0:
            string = '.'.join(['mobjn', keys_out_container, node_name]) \
                if len(keys_out_container) else '.'.join(['mobjn', node_name])
            raise KeyError(
                f'No keys_out were found that contain "{string}", '
                f'for mobjn in {meas_obj_names}.'
                f'Make sure you use the correct keys_out_container.')

        return keys_out

    def find_node(self, node_dict_to_match, strict_comparison=False):
        """
        Find and return nodes in self whose have (k, v) pairs that match
        the (k, v) pairs in dict_to_match.
        :param node_dict_to_match: dict that is used to specify which nodes you
            are looking for. THE ORDER IN dict_to_match MATTERS! The function
            will go through the (k, v) pairs in dict_to_match and select the
            node(s) that contain v in/ have v as the value corresponding to k.
        :param strict_comparison: whether to only look for strict equality
            node[k] == v
        :return: list of found node(s) and list of the indices of the found
            nodes in self

        Assumptions:
            - if the value to match v is list/tuple of strings, then, if
                strict_comparison == False, this function will return a match
                even when the list v is a subset of node[k]. THIS FUNCTIONALITY
                ONLY EXISTS FOR LISTS OF STRINGS.
            - !!! type(v) must match type(node[k])
        """
        nodes = self
        found = False
        for k, v in node_dict_to_match.items():
            if isinstance(v, dict):
                raise NotImplementedError('There is no support for searching '
                                          'for dicts inside the nodes.')
            matched_nodes = []
            for idx, node in enumerate(nodes):
                if k not in node:
                    continue
                if type(node[k]) != type(v):
                    continue

                if strict_comparison:
                    condition = (v == node[k])
                else:
                    node_v = deepcopy(node[k])
                    v_temp = deepcopy(v)

                    if isinstance(node_v, str):
                        node_v = [node_v]
                    if isinstance(v_temp, str):
                        v_temp = [v_temp]

                    if hasattr(v_temp, '__iter__') and \
                            isinstance(v_temp[0], str):
                        condition = (len(
                            hlp_mod.get_sublst_with_all_strings_of_list(
                                node_v, v_temp)) > 0)
                    else:
                        condition = (v == node[k])
                matched_nodes += [node] if condition else []

            if len(matched_nodes):
                nodes = matched_nodes
                found = True
            else:
                print(f'No nodes found to have {k} = {v}')

        if not found:
            return [], []
        else:
            matched_node_idxs = [''] * len(nodes)
            for i, found_node in enumerate(nodes):
                for idx, node in enumerate(self):
                    if hlp_mod.check_equal(node, found_node):
                        matched_node_idxs[i] = idx
            return nodes, matched_node_idxs

    def show(self, meas_obj_value_names_map=None,
             save_name=None, save_folder=None, fmt='png'):
        """
        Produces a dependency tree of the ProcessingPipeline in self, using
        graphviz and pygraphviz.
        :param meas_obj_value_names_map: dict of the form
            {mobj_name: readout_ch_list}
        :param save_name: str with the name of the file that will be saved if
            this parameter is not None
        :param save_folder: path to where the file will be saved
        :param fmt: file format (png, pdf)
        :return: a pygraphviz.AGraph instance
        """
        import pygraphviz as pgv
        pipeline = self
        if not any([node.get('was_resolved', False) for node in pipeline]):
            if meas_obj_value_names_map is None:
                raise ValueError('Please provide a resolved pipeline or the '
                                 'meas_obj_value_names_map.')
            pipeline = deepcopy(self)
            pipeline(meas_obj_value_names_map)

        G = pgv.AGraph(directed=True, dpi=600)
        node_names = [(f'{node.get("keys_out_container", "")} ' if
                       node.get("keys_out_container", "") else '') +
                      f'{node["node_name"]}' for node in pipeline]
        G.add_nodes_from(node_names)
        for node in pipeline[1:]:
            if 'keys_in' in node:
                prefix = (f'{node.get("keys_out_container", "")} ' if
                          node.get("keys_out_container", "") else '')
                node_name = f'{prefix}{node["node_name"]}'
                matched_nodes = pipeline.find_node(
                    node_dict_to_match={'keys_out': node['keys_in']})[0]
                for n in matched_nodes:
                    prefix = (f'{n.get("keys_out_container", "")} ' if
                              n.get("keys_out_container", "") else '')
                    n_name = f'{prefix}{n["node_name"]}'
                    G.add_edge(n_name, node_name)
        G.layout('dot')

        if save_name is not None:
            if save_folder is None:
                save_folder = os.getcwd()
            G.draw(f'{save_folder}\{save_name}.{fmt}')

        return G<|MERGE_RESOLUTION|>--- conflicted
+++ resolved
@@ -7,12 +7,6 @@
 from pycqed.analysis_v3 import saving as save_mod
 from pycqed.analysis_v3 import helper_functions as hlp_mod
 from numpy import array  # Needed for eval. Do not remove.
-<<<<<<< HEAD
-
-search_modules = set()
-search_modules.add(hlp_mod)
-=======
->>>>>>> 36e0f683
 
 search_modules = set()
 search_modules.add(hlp_mod)
@@ -248,11 +242,7 @@
 class ProcessingPipeline(list):
 
     global_node_param_defaults = {'keys_out_container': '',
-<<<<<<< HEAD
-                                  'meaj_obj_names': None}
-=======
                                   'meas_obj_names': None}
->>>>>>> 36e0f683
 
     def __init__(self, pipeline=None, **kw):
         """
@@ -349,11 +339,7 @@
             processing function specified by node_name
         """
         for param, value in self.global_node_param_values.items():
-<<<<<<< HEAD
-            if value not in node_params:
-=======
             if param not in node_params:
->>>>>>> 36e0f683
                 node_params[param] = value
         node_params['node_name'] = node_name
 
@@ -661,13 +647,8 @@
         self.data_dict.update(data_dict)
         self.data_dict['processing_pipeline'] = repr(self)
 
-<<<<<<< HEAD
-        for node_params in self:
-            try:
-=======
         try:
             for node_params in self:
->>>>>>> 36e0f683
                 node = None
                 for module in search_modules:
                     try:
@@ -678,19 +659,11 @@
                 if node is None:
                     raise KeyError(f'Node function "{node_params["node_name"]}"'
                                    f' not recognized')
-<<<<<<< HEAD
-                node(self.data_dict, **node_params)
-            except Exception:
-                log.warning(
-                    f'Unhandled error during node {node_params["node_name"]}!')
-                log.warning(traceback.format_exc())
-=======
                 node(data_dict=self.data_dict, **node_params)
         except Exception:
             log.warning(
                 f'Unhandled error during node {node_params["node_name"]}!')
             log.warning(traceback.format_exc())
->>>>>>> 36e0f683
 
     def save(self, data_dict=None, **params):
         """
