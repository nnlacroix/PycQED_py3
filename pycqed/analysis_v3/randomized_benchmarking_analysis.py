--- conflicted
+++ resolved
@@ -20,45 +20,6 @@
 
 # Create pipelines
 
-<<<<<<< HEAD
-def pipeline_interleaved_rb_irb(meas_obj_names, mospm, sweep_points,
-                                cal_points, dim_hilbert, nreps=1):
-
-    sweep_points = sp_mod.SweepPoints(from_dict_list=sweep_points)
-    if isinstance(cal_points, str):
-        cal_points = cp_mod.CalibrationPoints.from_string(cal_points)
-    # n_segments = nr_seeds + nr_cal_segments
-    n_segments = nreps*(sweep_points.length(0) + len(cal_points.states))
-    # n_sequences = nr_cliffords
-    n_sequences = sweep_points.length(1)
-    processing_pipeline = ppmod.ProcessingPipeline()
-    if nreps > 1:
-        processing_pipeline.add_node('combine_datasets_interleaved_msmt',
-                                     keys_in='raw',
-                                     meas_obj_names=meas_obj_names)
-    for label in ['rb', 'irb']:
-        pp = ppmod.ProcessingPipeline(global_keys_out_container=label)
-        keys_in = 'previous combine_datasets_interleaved_msmt' if \
-            nreps > 1 else 'raw'
-        pp.add_node(f'{label}_data_from_interleaved_msmt',
-                    keys_in=keys_in, meas_obj_names=meas_obj_names)
-        pp.add_node('average_data',
-                    shape=(n_sequences, n_segments),
-                    keys_in=f'previous {label}.{label}_data_'
-                            f'from_interleaved_msmt',
-                    meas_obj_names=meas_obj_names)
-        pp.add_node('get_std_deviation',
-                    shape=(n_sequences, n_segments),
-                    keys_in=f'previous {label}.{label}_data_'
-                            f'from_interleaved_msmt',
-                    meas_obj_names=meas_obj_names)
-        pp.add_node('rb_analysis',
-                    d=dim_hilbert,
-                    keys_in=f'previous {label}.average_data '
-                            f'{label}_data_from_interleaved_msmt',
-                    keys_in_std=f'previous {label}.get_std_deviation '
-                                f'{label}_data_from_interleaved_msmt',
-=======
 
 def pipeline_single_qubit_rb_ssro(meas_obj_names, mospm, sweep_points,
                                   n_shots, dim_hilbert, cal_points=None,
@@ -285,21 +246,10 @@
                     keys_in_all_seeds_data=f'previous {label}.submsmt_'
                                            f'data_from_interleaved_msmt',
                     do_plotting=False,
->>>>>>> a74ddb95
                     keys_out=None,
                     meas_obj_names=meas_obj_names)
         for mobjn in meas_obj_names:
             cliffords = sweep_points.get_sweep_params_property(
-<<<<<<< HEAD
-                'values', 1, mospm[mobjn][-1])
-            pp.add_node('prepare_1d_raw_data_plot_dicts',
-                        sp_name=mospm[mobjn][-1],
-                        xvals=np.repeat(cliffords, n_segments),
-                        do_plotting=True,
-                        figname_suffix=f'{label}',
-                        keys_in=f'previous {label}.{label}_data_'
-                                f'from_interleaved_msmt',
-=======
                 'values', sweep_type['cliffords'], mospm[mobjn][
                     sweep_type['cliffords']])
             pp.add_node('prepare_1d_raw_data_plot_dicts',
@@ -314,7 +264,6 @@
                         yunit='',
                         keys_in=f'previous {label}.submsmt_'
                                 f'data_from_interleaved_msmt',
->>>>>>> a74ddb95
                         keys_out=None,
                         meas_obj_names=mobjn)
         processing_pipeline += pp
@@ -323,27 +272,6 @@
     processing_pipeline.add_node('irb_gate_error',
                                  meas_obj_names='correlation_object',
                                  d=dim_hilbert)
-<<<<<<< HEAD
-    return processing_pipeline
-
-
-# nodes related to extracting data
-def combine_datasets_interleaved_msmt(data_dict, keys_in, keys_out, **params):
-    """
-
-    :param data_dict:
-    :param keys_in:
-    :param keys_out:
-    :param params:
-    :return:
-
-    Assumptions:
-
-    """
-    assert len(keys_in) == len(keys_out)
-    mospm, rev_movnm, cp = hlp_mod.get_measurement_properties(
-        data_dict, props_to_extract=['mospm', 'rev_movnm', 'cp'], **params)
-=======
 
     # do plotting of all plot_dicts in the data_dict
     processing_pipeline.add_node('plot')
@@ -568,35 +496,18 @@
     mospm, rev_movnm, cp, mobjn = hlp_mod.get_measurement_properties(
         data_dict, props_to_extract=['mospm', 'rev_movnm', 'cp', 'mobjn'],
         **params)
->>>>>>> a74ddb95
     metadata_list = hlp_mod.get_param('exp_metadata_list', data_dict,
                                       raise_error=True, **params)
     sp_list = [hlp_mod.get_param('sweep_points', mdl, raise_error=True)
                for mdl in metadata_list]
-<<<<<<< HEAD
-    sp0 = sp_mod.SweepPoints(from_dict_list=sp_list[0])
-    segment_chunk = sp0.length(0) + len(cp.states)
-    nr_cliffords = sp0.length(1)
-=======
     sp0 = sp_mod.SweepPoints.cast_init(sp_list[0])
 
     nr_segments = sp0.length(0) + len(cp.states)
     nr_uploads = sp0.length(1)
->>>>>>> a74ddb95
 
     data_to_proc_dict = hlp_mod.get_data_to_process(data_dict, keys_in)
     for keyi, keyo in zip(keys_in, keys_out):
         data = data_to_proc_dict[keyi]
-<<<<<<< HEAD
-        if not isinstance(data, list):
-            raise ValueError(f'Data corresponding to {keyi} is not a list.')
-        # take the segment_chunk for each clifford from each array in data list
-        # and concatenate them. Put all the nr_cliffords concatenations in the
-        # list data_combined
-        data_combined = [np.concatenate(
-            [d[j*segment_chunk:(j+1)*segment_chunk] for d in data])
-            for j in np.arange(2*nr_cliffords)]
-=======
         if np.ndim(data) != 2:
             raise ValueError(f'Data corresponding to {keyi} is not 2D.')
         # take the segment_chunk * n_shots for each clifford from each row
@@ -607,7 +518,6 @@
             [d[j*nr_segments*n_shots:(j+1)*nr_segments*n_shots]
              for d in data]) for j in np.arange(
             (interleaved_irb+1)*nr_uploads)]
->>>>>>> a74ddb95
         # concatenate all the lists in data_combined to get one complete
         # array of data
         data_combined = np.concatenate(data_combined)
@@ -620,11 +530,7 @@
                         in range(len(sp0.get_sweep_dimension(0)))]
 
     for i, sp in enumerate(sp_list):
-<<<<<<< HEAD
-        sp = sp_mod.SweepPoints(from_dict_list=sp)
-=======
         sp = sp_mod.SweepPoints.cast_init(sp)
->>>>>>> a74ddb95
         sp_vals_list = sp.get_sweep_params_property('values', 0, 'all')
         for j, sp_vals in enumerate(sp_vals_list):
             sp_all_vals_list[j][i::nr_exp] = sp_vals
@@ -640,42 +546,6 @@
                       data_dict, replace_value=True)
 
 
-<<<<<<< HEAD
-def rb_data_from_interleaved_msmt(data_dict, keys_in, keys_out=None,
-                                  start_index=0, **params):
-    data_to_proc_dict = hlp_mod.get_data_to_process(data_dict, keys_in)
-    sp, cp = hlp_mod.get_measurement_properties(
-        data_dict, props_to_extract=['sp', 'cp'], **params)
-    segment_chunk = sp.length(0) + len(cp.states)
-    nr_cliffords = sp.length(1)
-
-    if keys_out is None:
-        keys_out = [f'rb_data_from_interleaved_msmt.{s}' for s in keys_in]
-    for keyi, keyo in zip(keys_in, keys_out):
-        data = data_to_proc_dict[keyi]
-        selected_data = np.concatenate([
-            data[j*segment_chunk:(j+1)*segment_chunk]
-            for j in np.arange(2*nr_cliffords)[start_index::2]])
-        hlp_mod.add_param(
-            keyo, selected_data, data_dict, **params)
-
-
-def irb_data_from_interleaved_msmt(data_dict, keys_in, keys_out=None,
-                                   start_index=1, **params):
-    data_to_proc_dict = hlp_mod.get_data_to_process(data_dict, keys_in)
-    sp, cp = hlp_mod.get_measurement_properties(
-        data_dict, props_to_extract=['sp', 'cp'], **params)
-    segment_chunk = sp.length(0) + len(cp.states)
-    nr_cliffords = sp.length(1)
-
-    if keys_out is None:
-        keys_out = [f'irb_data_from_interleaved_msmt.{s}' for s in keys_in]
-    for keyi, keyo in zip(keys_in, keys_out):
-        data = data_to_proc_dict[keyi]
-        selected_data = np.concatenate([
-            data[j*segment_chunk:(j+1)*segment_chunk]
-            for j in np.arange(2*nr_cliffords)[start_index::2]])
-=======
 def submsmt_data_from_interleaved_msmt(data_dict, keys_in, msmt_name,
                                        keys_out=None, sweep_type=None,
                                        **params):
@@ -705,7 +575,6 @@
         selected_data = np.concatenate([
             data[j*nr_segments*n_shots:(j+1)*nr_segments*n_shots]
             for j in np.arange(2*nr_uploads)[start_index::2]])
->>>>>>> a74ddb95
         hlp_mod.add_param(
             keyo, selected_data, data_dict, **params)
 
@@ -750,12 +619,6 @@
 
     sp, mospm, mobjn = hlp_mod.get_measurement_properties(
         data_dict, props_to_extract=['sp', 'mospm', 'mobjn'], **params)
-<<<<<<< HEAD
-    nr_seeds = sp.length(0)
-    if len(data_dict['timestamps']) > 1:
-        nr_seeds *= len(data_dict['timestamps'])
-    cliffords = sp.get_sweep_params_property('values', 1, mospm[mobjn])[0]
-=======
     if sweep_type is None:
         sweep_type = {'cliffords': 0, 'seeds': 1}
     nr_seeds = sp.length(sweep_type['seeds'])
@@ -763,7 +626,6 @@
         nr_seeds *= len(data_dict['timestamps'])
     cliffords = sp.get_sweep_params_property('values', sweep_type['cliffords'],
                                              mospm[mobjn])[0]
->>>>>>> a74ddb95
 
     # prepare fitting
     if prep_fit_dicts:
@@ -957,17 +819,11 @@
             f'{keys_out_container}.depolarization parameter coh_lim', p_T1,
             data_dict, replace_value=True)
 
-<<<<<<< HEAD
-def prepare_rb_plots(data_dict, keys_in, cliffords, nr_seeds, **params):
-    cp, mospm, mobjn = hlp_mod.get_measurement_properties(
-            data_dict, props_to_extract=['cp', 'mospm', 'mobjn'], **params)
-=======
 
 def prepare_rb_plots(data_dict, keys_in, sweep_type, **params):
     sp, cp, mospm, mobjn, movnm = hlp_mod.get_measurement_properties(
         data_dict, props_to_extract=['sp', 'cp', 'mospm', 'mobjn', 'movnm'],
         **params)
->>>>>>> a74ddb95
 
     plot_dicts = OrderedDict()
     keys_in_std = hlp_mod.get_param('keys_in_std', data_dict, raise_error=False,
@@ -980,15 +836,6 @@
 
     for keyi, keys in zip(keys_in, keys_in_std):
         figure_name = 'RB_' + keyi
-<<<<<<< HEAD
-        sp_name = mospm[mobjn][-1]
-
-        # plot data
-        plot_module.prepare_1d_plot_dicts(data_dict=data_dict, keys_in=[keyi],
-                                          figure_name=figure_name,
-                                          sp_name=sp_name, yerr_key=keys,
-                                          do_plotting=False, **params)
-=======
         sp_name = [p for p in mospm[mobjn] if 'clifford' in p][0]
 
         # plot data
@@ -1036,7 +883,6 @@
                                                    'line_kws': {'alpha': 0.5},
                                                    'zorder': 1},
                                                do_plotting=False, **params))
->>>>>>> a74ddb95
 
         if len(cp.states) != 0:
             # plot cal states
@@ -1145,28 +991,17 @@
             cp, sp, mospm, mobjn = hlp_mod.get_measurement_properties(
                 data_dict, props_to_extract=['cp', 'sp', 'mospm', 'mobjn'],
                 **params)
-<<<<<<< HEAD
-=======
             clf_dim = sp.find_parameter(f'{mobjn}_cliffords')
->>>>>>> a74ddb95
             keys_in_std = hlp_mod.get_param('keys_in_std', data_dict,
                                             raise_error=False, **params)
             figure_name = 'IRB' + mobjn
             key_suffix = 'RB' if i == 0 else 'IRB'
-<<<<<<< HEAD
-            sp_name = mospm[mobjn][1]
-=======
             sp_name = mospm[mobjn][clf_dim]
->>>>>>> a74ddb95
             cliffords = sp.get_sweep_params_property('values', 1, sp_name)
 
             # plot data
             plot_dicts.update(
-<<<<<<< HEAD
-                plot_module.prepare_1d_plot_dicts(
-=======
                 plot_mod.prepare_1d_plot_dicts(
->>>>>>> a74ddb95
                     data_dict=data_dict, keys_in=[keyi],
                     figure_name=figure_name, key_suffix=key_suffix,
                     sp_name=sp_name, #yerr_key=keys,
@@ -1178,11 +1013,7 @@
             if len(cp.states) != 0:
                 # plot cal states
                 plot_dicts.update(
-<<<<<<< HEAD
-                    plot_module.prepare_cal_states_plot_dicts(
-=======
                     plot_mod.prepare_cal_states_plot_dicts(
->>>>>>> a74ddb95
                         data_dict=data_dict, keys_in=[keyi],
                         figure_name=figure_name, sp_name=sp_name,
                         key_suffix=key_suffix,
@@ -1195,11 +1026,7 @@
                 fit_dicts = data_dict['fit_dicts']
                 # plot fit trace
                 plot_dicts.update(
-<<<<<<< HEAD
-                    plot_module.prepare_fit_plot_dicts(
-=======
                     plot_mod.prepare_fit_plot_dicts(
->>>>>>> a74ddb95
                         data_dict=data_dict, figure_name=figure_name,
                         key_suffix=key_suffix,
                         fit_names=['rb_fit' + keyi],
@@ -1212,17 +1039,6 @@
                 fit_res = fit_dicts['rb_fit' + keyi]['fit_res']
                 if hlp_mod.get_param('plot_T1_lim', data_dict,
                                      default_value=False, **params):
-<<<<<<< HEAD
-                    # get T1, T2, gate length from HDF file
-                    get_meas_obj_coh_times(data_dict, **params)
-                    F_T1, p_T1 = calc_rb_coherence_limited_fidelity(
-                        hlp_mod.get_param(f'{mobjn}.T1', data_dict),
-                        hlp_mod.get_param(f'{mobjn}.T2', data_dict),
-                        hlp_mod.get_param(f'{mobjn}.ge_sigma', data_dict)*
-                        hlp_mod.get_param(f'{mobjn}.ge_nr_sigma', data_dict),
-                        hlp_mod.get_param('gate_decomp', data_dict,
-                                          default_value='HZ', **params))
-=======
                     keys_out_container = hlp_mod.get_param('keys_out_container',
                                                            data_dict,
                                                            default_value=mobjn,
@@ -1233,7 +1049,6 @@
                     p_T1 = hlp_mod.get_param(
                         f'{keys_out_container}.depolarization parameter coh_lim',
                         data_dict,  **params)
->>>>>>> a74ddb95
                     clfs_fine = np.linspace(cliffords[0], cliffords[-1], 1000)
                     T1_limited_curve = fit_res.model.func(
                         clfs_fine, fit_res.best_values['Amplitude'], p_T1,
@@ -1251,19 +1066,11 @@
                         'linestyle': '--',
                         'marker': ''}
                 else:
-<<<<<<< HEAD
-                    F_T1 = None
-
-                # add texbox
-                textstr, ha, hp, va, vp = get_rb_textbox_properties(
-                    data_dict, fit_res, F_T1=F_T1,
-=======
                     epc_T1 = None
 
                 # add texbox
                 textstr, ha, hp, va, vp = get_rb_textbox_properties(
                     data_dict, fit_res, epc_T1=epc_T1,
->>>>>>> a74ddb95
                     va=params.pop('va', 'bottom'),
                     textstr_style='irb', suffix=key_suffix,
                     textstr=textstr, **params)
@@ -1281,11 +1088,7 @@
     hlp_mod.add_param('plot_dicts', plot_dicts, data_dict_irb,
                       update_value=True)
     if do_plotting:
-<<<<<<< HEAD
-        getattr(plot_module, 'plot')(data_dict_irb, keys_in=list(plot_dicts),
-=======
         getattr(plot_mod, 'plot')(data_dict_irb, keys_in=list(plot_dicts),
->>>>>>> a74ddb95
                                      **params)
 
 
@@ -1358,25 +1161,15 @@
     return textstr
 
 
-<<<<<<< HEAD
-def get_cz_irb_textstr(fit_res,  F_T1=None, **params):
-=======
 def get_cz_irb_textstr(fit_res,  epc_T1=None, **params):
->>>>>>> a74ddb95
     suffix = params.get('suffix', 'RB')
     textstr = (f'$r_{{\mathrm{{Cl}}, {{{suffix}}}}}$' +
                ' = {:.4f}% $\pm$ {:.3f}%'.format(
         (1-fit_res.params['fidelity_per_Clifford'].value)*100,
         fit_res.params['fidelity_per_Clifford'].stderr*100))
-<<<<<<< HEAD
-    if F_T1 is not None:
-        textstr += ('\n$r_{\mathrm{coh-lim}}$  = ' +
-                    '{:.3f}%'.format((1-F_T1)*100))
-=======
     if epc_T1 is not None:
         textstr += ('\n$r_{\mathrm{coh-lim}}$  = ' +
                     '{:.3f}%'.format(epc_T1*100))
->>>>>>> a74ddb95
     textstr += (f'\n$p_{{\\uparrow, {suffix}}}$' +
                 ' = {:.4f}% $\pm$ {:.3f}%'.format(
                     fit_res.params['pu'].value*100,
@@ -1388,11 +1181,7 @@
     return textstr
 
 
-<<<<<<< HEAD
-def get_rb_textbox_properties(data_dict, fit_res, F_T1=None,
-=======
 def get_rb_textbox_properties(data_dict, fit_res, epc_T1=None,
->>>>>>> a74ddb95
                               textstr_style=(), textstr='', **params):
     if len(textstr_style) != 0:
         textstr += '\n'
