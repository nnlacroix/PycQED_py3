import logging
log = logging.getLogger(__name__)

import itertools
import scipy as sp
import numpy as np
import qutip as qtp
import matplotlib as mpl
from collections import OrderedDict
from pycqed.analysis_v2 import tomography_qudev as tomo
from pycqed.analysis_v3 import plotting as plot_mod
from pycqed.analysis_v3 import helper_functions as hlp_mod
from pycqed.analysis_v3 import processing_pipeline as pp_mod
from pycqed.analysis_v3 import data_extraction as dat_extr_mod
from pycqed.analysis_v3 import data_processing as dat_proc_mod
from copy import deepcopy

import sys
pp_mod.search_modules.add(sys.modules[__name__])


def standard_qubit_pulses_to_rotations(pulse_list):
    """
    Converts lists of n-tuples of standard PycQED single-qubit pulse names to
    the corresponding rotation matrices on the n-qubit Hilbert space.

    :param pulse_list: list of n-tuples. The tuples contain strings that should
        match the keys in standard_pulses dict below.
    :return list of len(pulse_list) qutip quantum objects representing the
        products of the pulses in each n-tuple.
    """
    standard_pulses = {
        'I': qtp.qeye(2),
        'X0': qtp.qeye(2),
        'Z0': qtp.qeye(2),
        'X180': qtp.sigmax(),
        'mX180': qtp.rotation(qtp.sigmax(), -np.pi),
        'Y180': qtp.sigmay(),
        'mY180': qtp.rotation(qtp.sigmay(), -np.pi),
        'X90': qtp.rotation(qtp.sigmax(), np.pi/2),
        'mX90': qtp.rotation(qtp.sigmax(), -np.pi/2),
        'Y90': qtp.rotation(qtp.sigmay(), np.pi/2),
        'mY90': qtp.rotation(qtp.sigmay(), -np.pi/2),
        'Z90': qtp.rotation(qtp.sigmaz(), np.pi/2),
        'mZ90': qtp.rotation(qtp.sigmaz(), -np.pi/2),
        'Z180': qtp.sigmaz(),
        'mZ180': qtp.rotation(qtp.sigmaz(), -np.pi),
        'CZ': qtp.Qobj(np.diag([1, 1, 1, -1]), dims=[[2, 2], [2, 2]])
    }
    rotations = [qtp.tensor(*[standard_pulses[pulse] for pulse in qb_pulses])
                 for qb_pulses in pulse_list]
    for i in range(len(rotations)):
        rotations[i].dims = [[d] for d in rotations[i].shape]
    return rotations


def state_tomography_analysis(data_dict, keys_in,
                              estimation_types=('least_squares',
                                                'max_likelihood'), **params):
    """
    State tomography analysis. Extracts density matrices based on
        estimation_types, calculates purity, concurrence, and fidelity to
        rho_target, prepares probability table plot, density matrix plots,
        pauli basis plots.
    :param data_dict: OrderedDict containing data to be processed and where
        processed data is to be stored
    :param keys_in: list of key names or dictionary keys paths in
        data_dict for the data to be analyzed (expects thresholded shots)
    :param estimation_types: list of strings indicating the methods to use to
        construct the density matrix. It will do all the estimation types in
        this list.
    :param params: keyword argument.
        Expects to find either in data_dict or in params:
            - meas_obj_names: list of measurement object names
            - basis_rots: list/tuple of strings specifying tomography rotations
                Ex: ('I', 'X90', 'Y90', 'X180'), ('I', 'X90', 'Y90')
            - n_readouts or CalibrationPoints + basis_rots + preselection
                condition. Number of segments including preselection.
                If n_readouts is not provided it will try to estimate it from
                CalibrationPoints + basis_rots + preselection condition.
                n_readouts is the total number of readouts including
                preselection.
        Other possible keyword arguments:
            - do_preselection or preparation_params. If the former is not
                provided, it will try to take it from preparation_params.
                If preparation_params are not found, it will default to False.
                Specifies whether to do preselection on the data.
            - observables: measurement observables, see docstring of hlp_mod.
                get_observables. If not provided, it will default to hlp_mod.
                get_observables. See required input params there.
            - rho_target (qutip Qobj; default: None): target density matrix or
                state vector as qutip object
            - prepare_plotting (bool, default: True): whether to prepare
                plot dicts
            - do_plotting (bool, default: True): whether to plot the
                plot dicts
            - do_bootstrapping (bool, default: False): whether to run the
                bootstrapping statistical error estimation (see the function
                bootstrapping_state_tomography)
                - Nbstrp (int): REQUIRED IF do_bootstrapping IS TRUE! Number of
                    bootstrapping cycles, ie sample size for estimating errors
    :return: adds to data_dict the following quantities:
        - if not already there: basis_rots, n_readouts, do_preselection,
            observables
        - probability_table, probability_table_filtered
        - measurement_ops, cov_matrix_meas_obs
        - all_measurement_results, all_measurement_operators,
            all_cov_matrix_meas_obs
        - est_type.rho, est_type.purity, (est_type.concurrence if
            len(meas_obj_names) == 2), (est_type.fidelity if rho_target
            is provided) for est_type in estimation_types
        - plot_dicts if prepare_plotting; figures, axes if do_plotting
        - Nbstrp and est_type.bootstrapping_fidelities for est_type in
            estimation_types if do_bootstrapping.

    Assumptions:
        - the data indicated by keys_in is assumed to be thresholded shots
    """
    # # ensure correct order of meas_obj_names
    # meas_obj_names = hlp_mod.get_measurement_properties(
    #     data_dict, props_to_extract=['mobjn'], enforce_one_meas_obj=False,
    #     **params)

    # mobj_names = None
    # legacy_channel_map = hlp_mod.get_param('channel_map', data_dict, **params)
    # task_list = hlp_mod.get_param('task_list', data_dict, **params)
    # if legacy_channel_map is not None:
    #     mobj_names = list(legacy_channel_map)
    # elif task_list is not None:
    #     mobj_names = hlp_mod.get_param('qubits', task_list[0])
    # if mobj_names != meas_obj_names:
    #     hlp_mod.add_param('meas_obj_names', mobj_names, data_dict,
    #                       add_param_method='replace')
    #     params.pop('meas_obj_names', None)
    #     meas_obj_names = mobj_names

    hlp_mod.pop_param('keys_out', data_dict, node_params=params)

    cp = hlp_mod.get_measurement_properties(data_dict, props_to_extract=['cp'],
                                            raise_error=False, **params)
    basis_rots = hlp_mod.get_param('basis_rots', data_dict,
                                   raise_error=True, **params)
    if hlp_mod.get_param('basis_rots', data_dict) is None:
        hlp_mod.add_param('basis_rots', basis_rots, data_dict, **params)

    do_preselection = hlp_mod.get_param('do_preselection', data_dict,
                                        **params)
    if do_preselection is None:
        prep_params = hlp_mod.get_param('preparation_params', data_dict,
                                        default_value={}, **params)
        do_preselection = \
            prep_params.get('preparation_type', 'wait') == 'preselection'
        hlp_mod.add_param('do_preselection', do_preselection, data_dict,
                          **params)

    # get number of readouts
    n_readouts = hlp_mod.get_param('n_readouts', data_dict, **params)
    if n_readouts is None:
        n_readouts = (do_preselection + 1) * (
                len(basis_rots)**2 + (len(cp.states) if cp is not None else 0))
        hlp_mod.add_param('n_readouts', n_readouts, data_dict, **params)

    # get observables
    observables = hlp_mod.get_param('observables', data_dict, **params)
    if observables is None:
        hlp_mod.get_observables(data_dict, keys_out=['observables'],
                                **params)
        observables = hlp_mod.get_param('observables', data_dict)

    # get probability table
    dat_proc_mod.calculate_probability_table(data_dict, keys_in=keys_in,
                                             keys_out=['probability_table'],
                                             n_readouts=n_readouts,
                                             observables=observables, **params)

    # get measurement_ops and cov_matrix_meas_obs
    measurement_ops = hlp_mod.get_param('measurement_ops', data_dict, **params)
    if measurement_ops is None:
        if cp is not None:
            dat_proc_mod.calculate_meas_ops_and_covariations_cal_points(
                data_dict, keys_in, n_readouts=n_readouts,
                keys_out=['measurement_ops', 'cov_matrix_meas_obs'],
                observables=observables, **params)
        else:
            dat_proc_mod.calculate_meas_ops_and_covariations(
                data_dict, keys_out=['measurement_ops', 'cov_matrix_meas_obs'],
                observables=observables)
    else:
        if hlp_mod.get_param('measurement_ops', data_dict) is None:
            hlp_mod.add_param('measurement_ops', measurement_ops, data_dict,
                              **params)
        cov_matrix_meas_obs = hlp_mod.get_param('cov_matrix_meas_obs',
                                                data_dict, **params)
        if cov_matrix_meas_obs is None:
            meas_obj_names = hlp_mod.get_measurement_properties(
                data_dict, props_to_extract=['mobjn'], enforce_one_meas_obj=False,
                **params)
            hlp_mod.add_param('cov_matrix_meas_obs',
                              np.diag(np.ones(len(meas_obj_names)**2)),
                              data_dict, **params)
        else:
            if hlp_mod.get_param('cov_matrix_meas_obs', data_dict) is None:
                hlp_mod.add_param('cov_matrix_meas_obs', measurement_ops,
                                  data_dict, **params)

    # get all measurement ops, measurement results, and covariance matrices
    all_msmt_ops_results_omegas(data_dict, observables, **params)

    # get density matrices, purity, fidelity, concurrence
    density_matrices(data_dict, estimation_types, **params)

    # plotting
    prepare_plotting = hlp_mod.pop_param('prepare_plotting', data_dict,
                                        default_value=True, node_params=params)
    do_plotting = hlp_mod.pop_param('do_plotting', data_dict,
                                    default_value=True, node_params=params)
    if prepare_plotting:
        prepare_prob_table_plot(data_dict, do_preselection, **params)
        for i, estimation_type in enumerate(estimation_types):
            prepare_density_matrix_plot(data_dict, estimation_type,
                                        plot_rho_target=(i == 0), **params)
            prepare_pauli_basis_plot(data_dict, estimation_type, **params)
    if do_plotting:
        getattr(plot_mod, 'plot')(data_dict, keys_in=list(
            data_dict['plot_dicts']), **params)

    # error estimation with boostrapping
    if hlp_mod.get_param('do_bootstrapping', data_dict, default_value=False,
                         **params):
        hlp_mod.pop_param('do_bootstrapping', data_dict, default_value=False,
                          node_params=params)
        bootstrapping_state_tomography(data_dict, keys_in, **params)


def all_msmt_ops_results_omegas(data_dict, observables, probability_table=None,
                                **params):
    """
    Calculates all_measurement_results, all_measurement_operators, and
        all_cov_matrix_meas_obs from measurement_ops, cov_matrix_meas_obs
    :param data_dict: OrderedDict containing data to be processed and where
        processed data is to be stored
    :param observables: measurement observables, see docstring of
        hlp_mod.get_observables.
    :param probability_table: dictionary with observables as keys and
        normalized counts for each segment (excluding preselection) as values
        (see dat_proc_mod.calculate_probability_table).
        IF NONE, IT MUST EXIST IN data_dict.
    :param params: keyword arguments
        Expects to find either in data_dict or in params:
            - meas_obj_names: list of measurement object names
            - basis_rots (see docstring of state_tomography)
            - measurement_ops: list of array corresponding to measurement
                operators
            - cov_matrix_meas_obs: covariance matrix
        Other possible keyword arguments used if both probability_table and
        prob_table_filter are None:
            - do_preselection or preparation_params. If the former is not
                provided, it will try to take it from preparation_params.
                If preparation_params are not found, it will default to False.
                Specifies whether to do preselection on the data.
            - prob_table_filter: filter for the probability table. If not given
                it will calculate it from meas_obj_names + basis_rots +
                preselection condition
    :return: adds to data_dict:
        - all_measurement_results: itertools.chain of the probability table
        - all_measurement_operators: see tomography_qudev.
            rotated_measurement_operators
        - and all_cov_matrix_meas_obs: sp.linalg.block_diag(
            *[Omega] * len(probability_table[0]))
    """
    meas_obj_names = hlp_mod.get_measurement_properties(
        data_dict, props_to_extract=['mobjn'], enforce_one_meas_obj=False,
        **params)
    basis_rots = hlp_mod.get_param('basis_rots', data_dict,
                                   raise_error=True, **params)
    if probability_table is None:
        prob_table_filter = hlp_mod.get_param('prob_table_filter', data_dict,
                                              **params)
        if prob_table_filter is None:
            do_preselection = hlp_mod.get_param(
                'do_preselection', data_dict, default_value=
                 hlp_mod.get_param('preparation_params', data_dict,
                                   default_value={}, **params).get(
                     'preparation_type', 'wait') == 'preselection', **params)
            def prob_table_filter(prob_table, pre=do_preselection,
                                  basis_rots=basis_rots, n=len(meas_obj_names)):
                prob_table = np.array(list(prob_table.values())).T
                return prob_table[pre: (pre+1)*len(basis_rots)**n: (pre+1)]
        dat_proc_mod.filter_data(data_dict, keys_in=['probability_table'],
                                 keys_out=['probability_table_filtered'],
                                 data_filter=prob_table_filter, **params)
        probability_table = hlp_mod.get_param('probability_table_filtered',
                                              data_dict)

    try:
        preselection_obs_idx = list(observables.keys()).index('pre')
    except ValueError:
        preselection_obs_idx = None
    observabele_idxs = [i for i in range(len(observables))
                        if i != preselection_obs_idx]
    prob_table = probability_table.T[observabele_idxs]
    prob_table = prob_table.T
    for i, v in enumerate(prob_table):
        prob_table[i] = v / v.sum()
    prob_table = prob_table.T


    pulse_list = list(itertools.product(basis_rots,
                                        repeat=len(meas_obj_names)))
    rotations = tomo.standard_qubit_pulses_to_rotations(pulse_list)
    rotations = [qtp.Qobj(U) for U in rotations]

    msmt_ops = hlp_mod.get_param('measurement_ops', data_dict)
    msmt_ops = [qtp.Qobj(F) for F in msmt_ops]
    all_msmt_ops = tomo.rotated_measurement_operators(rotations, msmt_ops)
    all_msmt_ops = list(itertools.chain(*np.array(
        all_msmt_ops, dtype=np.object).T))
    hlp_mod.add_param('all_measurement_operators', all_msmt_ops, data_dict,
                      **params)

    all_msmt_res = np.array(list(itertools.chain(*prob_table.T)))
    hlp_mod.add_param('all_measurement_results', all_msmt_res, data_dict,
                      **params)

    omegas = hlp_mod.get_param('cov_matrix_meas_obs', data_dict)
    all_omegas = sp.linalg.block_diag(*[omegas] * len(prob_table[0]))
    hlp_mod.add_param('all_cov_matrix_meas_obs', all_omegas, data_dict,
                      **params)


def density_matrices(data_dict,
                     estimation_types=('least_squares', 'max_likelihood'),
                     **params):
    """
    Estimates density matrices from all_measurement_results,
    all_measurement_operators, and all_cov_matrix_meas_obs using the
    estimation methods in estimation_types.
    :param data_dict: OrderedDict containing data to be processed and where
        processed data is to be stored
    :param estimation_types: list of strings indicating the methods to use to
        construct the density matrix. It will do all the estimation types in
        this list.
    :param params: keyword arguments:
        Expects to find either in data_dict or in params:
            - meas_obj_names: list of measurement object names
            - all_measurement_results, all_measurement_operators
                (see all_msmt_ops_results_omegas)
            - all_cov_matrix_meas_obs if use_covariance_matrix is True
        Other possible keyword arguments:
            - rho_target (qutip Qobj; default: None): target density matrix or
                state vector as qutip object
            - use_covariance_matrix (bool; default: False): whether to use the
                covariance matrices in the estimations
    :return: adds to data_dict
        - rho_target if not already there
        - est_type.purity, (est_type.concurrence if len(meas_obj_names) == 2),
            (est_type.fidelity if rho_target is provided) for est_type in
            estimation_types
    """
    meas_obj_names = hlp_mod.get_measurement_properties(
        data_dict, props_to_extract=['mobjn'], enforce_one_meas_obj=False,
        **params)

    rho_target = hlp_mod.get_param('rho_target', data_dict, **params)
    if 'rho_target' not in data_dict:
        hlp_mod.add_param('rho_target', rho_target, data_dict, **params)
    for estimation_type in estimation_types:
        if estimation_type == 'least_squares':
            rho_ls = tomo.least_squares_tomography(
                hlp_mod.get_param('all_measurement_results', data_dict,
                                  raise_error=True, **params),
                hlp_mod.get_param('all_measurement_operators', data_dict,
                                  raise_error=True, **params),
                hlp_mod.get_param('all_cov_matrix_meas_obs', data_dict)
                if hlp_mod.get_param('use_covariance_matrix', data_dict,
                                     default_value=False, **params) else None)
            hlp_mod.add_param('least_squares.rho', rho_ls, data_dict, **params)
        elif estimation_type == 'max_likelihood':
            rho_guess = hlp_mod.get_param('rho_guess', data_dict, **params)
            if rho_guess is None:
                rho_guess = hlp_mod.get_param(
                    'least_squares.rho', data_dict, raise_error=True,
                    error_message='Maximum likelihood estimation needs a guess '
                                  'rho but neither a rho_guess not a '
                                  'least_squares.rho was found.', **params)
            rho_mle = tomo.mle_tomography(
                hlp_mod.get_param('all_measurement_results', data_dict,
                                  raise_error=True, **params),
                hlp_mod.get_param('all_measurement_operators', data_dict,
                                  raise_error=True, **params),
                hlp_mod.get_param('all_cov_matrix_meas_obs', data_dict)
                if hlp_mod.get_param('use_covariance_matrix', data_dict,
                                     default_value=False, **params) else None,
                rho_guess=rho_guess)
            hlp_mod.add_param('max_likelihood.rho', rho_mle, data_dict, **params)
        else:
            raise ValueError(f'Unknown estimation_type "{estimation_type}."')

        rho_meas = hlp_mod.get_param(f'{estimation_type}.rho', data_dict,
                                     **params)
        if rho_meas is not None:
            hlp_mod.add_param(f'{estimation_type}.purity',
                              (rho_meas*rho_meas).tr().real, data_dict,
                              **params)
            if rho_target is not None:
                hlp_mod.add_param(f'{estimation_type}.fidelity',
                                  fidelity(rho_meas, rho_target), data_dict,
                                  **params)
            if len(meas_obj_names) == 2:
                hlp_mod.add_param(f'{estimation_type}.concurrence',
                                  concurrence(rho_meas), data_dict,
                                  **params)


def fidelity(rho1, rho2):
    """
    Returns the fidelity between the two quantum states rho1 and rho2.
    Uses the Jozsa definition (the smaller of the two), not the Nielsen-Chuang
    definition.

    F = Tr(√((√rho1) rho2 √(rho1)))^2

    :param rho1: qtp.Qobj of measured rho
    :param rho2: qtp.Qobj of target rho

    """
    rho1 = tomo.convert_to_density_matrix(rho1).full()
    rho2 = tomo.convert_to_density_matrix(rho2).full()
    return sp.linalg.sqrtm(
        sp.linalg.sqrtm(rho1) @ rho2 @ sp.linalg.sqrtm(rho1)).trace().real ** 2


def concurrence(rho):
    """
    Calculates the concurrence of the two-qubit state rho given in the
    qubits' basis according to https://doi.org/10.1103/PhysRevLett.78.5022

    :param rho: qtp.Qobj of rho
    """
    rho = tomo.convert_to_density_matrix(rho).full()
    # convert to bell basis
    b = [np.sqrt(0.5)*np.array(l) for l in
         [[1, 0, 0, 1], [1j, 0, 0, -1j], [0, 1j, 1j, 0], [0, 1, -1, 0]]]
    rhobell = np.zeros((4, 4), dtype=np.complex)
    for i in range(4):
        for j in range(4):
            rhobell[i, j] = b[j].conj().T @ rho @ b[i]
    R = sp.linalg.sqrtm(
        sp.linalg.sqrtm(rhobell) @ rhobell.conj() @ sp.linalg.sqrtm(rhobell))
    counter = 0
    while counter < 5:
        # hack needed because of a strange bug on my computer where
        # np.linalg.eigvals sometimes fails the first time.
        try:
            C = max(0, 2*np.linalg.eigvals(R).max() - R.trace())
            break
        except Exception as e:
            if counter != 4:
                pass
            else:
                raise e
        counter += 1
    if not isinstance(C, int):
        C = C.real
    return C


def prepare_prob_table_plot(data_dict, exclude_preselection=False, **params):
    """
    Prepares a plot of the probability table.
    :param data_dict: OrderedDict containing data to be plotted and where
        plot_dicts is to be stored
    :param exclude_preselection: whether to exclude preselection segments
    :param params: keyword arguments:
        Expects to find either in data_dict or in params:
            - probability_table: dictionary with observables as keys and
                normalized counts for each segment as values
                (see dat_proc_mod.calculate_probability_table).
            - meas_obj_names: list of measurement object names
            - observables: measurement observables (see docstring of hlp_mod.
                get_observables).
            - timestamps: list with the measurement timestamp
        Other possible keyword arguments:
            - prob_table_filter (func; default: [1::2] if exclude_preselection
                else no filter): function for filtering probability_table
            - obs_filter (func; default: np.arange(len(observables))): function
                for filtering observables
    :return: adds to data_dict: plot_dicts
    """
    plot_dicts = OrderedDict()
    figures_prefix = hlp_mod.get_param('figures_prefix', data_dict,
                                       default_value='', **params)
    if len(figures_prefix):
        figures_prefix += '_'

    probability_table = hlp_mod.get_param('probability_table', data_dict,
                                          raise_error=True, **params)
    probability_table = np.array(list(probability_table.values())).T
    observables = hlp_mod.get_param('observables', data_dict,
                                    raise_error=True, **params)
    meas_obj_names = hlp_mod.get_measurement_properties(
        data_dict, props_to_extract=['mobjn'], enforce_one_meas_obj=False,
        **params)

    # colormap which has a lot of contrast for small and large values
    v = [0, 0.1, 0.2, 0.8, 1]
    c = [(1, 1, 1),
         (191/255, 38/255, 11/255),
         (155/255, 10/255, 106/255),
         (55/255, 129/255, 214/255),
         (0, 0, 0)]
    cdict = {'red':   [(v[i], c[i][0], c[i][0]) for i in range(len(v))],
             'green': [(v[i], c[i][1], c[i][1]) for i in range(len(v))],
             'blue':  [(v[i], c[i][2], c[i][2]) for i in range(len(v))]}
    cm = mpl.colors.LinearSegmentedColormap('customcmap', cdict)

    prob_table_filter = hlp_mod.get_param('prob_table_filter', data_dict,
                                          **params)
    if prob_table_filter is not None:
        plt_data = prob_table_filter(probability_table).T
    else:
        if exclude_preselection:
            plt_data = probability_table[1::2].T
        else:
            plt_data = probability_table.T
    ylist = list(range(len(plt_data.T)))

    obs_filter = hlp_mod.get_param(
        'obs_filter', data_dict, default_value=np.arange(len(observables)),
        **params)
    plt_data = plt_data[obs_filter]

    timestamps = hlp_mod.get_param('timestamps', data_dict, raise_error=True,
                                   **params)
    if len(timestamps) > 1:
        title = f'{timestamps[0]} - {timestamps[-1]} {",".join(meas_obj_names)}'
    else:
        title = f'{timestamps[-1]} {",".join(meas_obj_names)}'

    plot_dicts[f'{figures_prefix}counts_table_{"".join(meas_obj_names)}'] = {
        'axid': "ptable",
        'plotfn': 'plot_colorx',
        'plotsize': [6.4, 4.8],
        'xvals': np.arange(len(observables))[obs_filter],
        'yvals': np.array(len(observables)*[ylist]),
        'zvals': plt_data,
        'xlabel': "Channels",
        'ylabel': "Segments",
        'zlabel': "Counts",
        'zrange': [0, 1],
        'title': title,
        'xunit': None,
        'yunit': None,
        'xtick_loc': np.arange(len(observables))[obs_filter],
        'xtick_labels': list(np.array(list(observables.keys()))[obs_filter]),
        'origin': 'upper',
        'cmap': cm,
        'aspect': 'equal'
    }

    hlp_mod.add_param('plot_dicts', plot_dicts, data_dict,
                      add_param_method='update')


def prepare_density_matrix_plot(data_dict, estimation_type='least_squares',
                                plot_rho_target=True, leakage=None, **params):
    """
    Prepares plot of the density matrix estimated with method estimation_type.
    :param data_dict: OrderedDict containing data to be plotted and where
        plot_dicts is to be stored
    :param estimation_type: string indicating the method that was used to
        estimate the density matrix. Assumes estimation_type.rho exists in
        data_dict.
    :param plot_rho_target: whether to prepare a separate figure for rho_target
    :param leakage: dict of leakages as returned by
        data_processing.py/extract_leakage_classified_shots
    :param params: keyword arguments:
        Expects to find either in data_dict or in params:
            - meas_obj_names: list of measurement object names
        Other possible keyword arguments:
            - rho_ticklabels (list of strings; default: kets of basis states):
                x- and y-ticklabels
            - rho_colormap (colormap; default: plot_mod.default_phase_cmap()):
                colormap
            - rho_target (qutip Qobj; default: None): target density matrix or
                state vector as qutip object
    :return: adds to data_dict: plot_dicts

    Assumptions:
        - estimation_type.rho exists in data_dict
    """
    plot_dicts = OrderedDict()
    figures_prefix = hlp_mod.get_param('figures_prefix', data_dict,
                                       default_value='', **params)
    if len(figures_prefix):
        figures_prefix += '_'

    meas_obj_names = hlp_mod.get_measurement_properties(
        data_dict, props_to_extract=['mobjn'], enforce_one_meas_obj=False,
        **params)
    d = 2**len(meas_obj_names)
    xtick_labels = hlp_mod.get_param('rho_ticklabels', data_dict, **params)
    ytick_labels = hlp_mod.get_param('rho_ticklabels', data_dict, **params)
    if 2 ** (d.bit_length() - 1) == d:
        nr_qubits = d.bit_length() - 1
        fmt_string = '{{:0{}b}}'.format(nr_qubits)
        labels = [fmt_string.format(i) for i in range(2 ** nr_qubits)]
        if xtick_labels is None:
            xtick_labels = ['$|' + lbl + r'\rangle$' for lbl in labels]
        if ytick_labels is None:
            ytick_labels = [r'$\langle' + lbl + '|$' for lbl in labels]

    cmap = hlp_mod.get_param('rho_colormap', data_dict,
                             default_value=plot_mod.default_phase_cmap(),
                             **params)

    rho_target = hlp_mod.get_param('rho_target', data_dict, **params)
    if rho_target is not None:
        rho_target = qtp.Qobj(rho_target)
        if rho_target.type == 'ket':
            rho_target = rho_target * rho_target.dag()
        elif rho_target.type == 'bra':
            rho_target = rho_target.dag() * rho_target
        if plot_rho_target:
            title = 'Target density matrix\n' + plot_mod.default_figure_title(
                data_dict, ','.join(meas_obj_names))
            plot_dicts[f'{figures_prefix}density_matrix_target'] = {
                'plotfn': 'plot_bar3D',
                '3d': True,
                '3d_azim': -35,
                '3d_elev': 35,
                'xvals': np.arange(d),
                'yvals': np.arange(d),
                'zvals': np.abs(rho_target.full()),
                'zrange': (0, 1),
                'color': (0.5 * np.angle(rho_target.full()) / np.pi) % 1.,
                'colormap': cmap,
                'bar_widthx': 0.5,
                'bar_widthy': 0.5,
                'xtick_loc': np.arange(d),
                'xtick_labels': xtick_labels,
                'ytick_loc': np.arange(d),
                'ytick_labels': ytick_labels,
                'ctick_loc': np.linspace(0, 1, 5),
                'ctick_labels': ['$0$', r'$\frac{1}{2}\pi$', r'$\pi$',
                                 r'$\frac{3}{2}\pi$', r'$2\pi$'],
                'clabel': 'Phase (rad)',
                'title': title,
                'bar_kws': dict(zorder=1),
            }

    rho_meas = hlp_mod.get_param(f'{estimation_type}.rho', data_dict,
                                 raise_error=True)
    if estimation_type == 'least_squares':
        base_title = 'Least squares fit of the density matrix\n'
    elif estimation_type == 'max_likelihood':
        base_title = 'Maximum likelihood fit of the density matrix\n'
    else:
        base_title = 'Density matrix\n'

    legend_entries = get_legend_artists_labels(data_dict,
                                               estimation_type=estimation_type,
                                               **params)

    title = base_title + plot_mod.default_figure_title(
        data_dict, ','.join(meas_obj_names))
    zvals = np.concatenate((np.abs(rho_target.full()),
                            np.abs(rho_meas.full())))
    color_tar = (0.5 * np.angle(rho_target.full()) / np.pi) % 1.
    color_meas = (0.5 * np.angle(rho_meas.full()) / np.pi) % 1.
    color = np.concatenate((1.1*np.ones_like(color_tar), color_meas))
    plot_dicts[f'{figures_prefix}density_matrix_' \
               f'{estimation_type}_{"".join(meas_obj_names)}'] = {
        'plotfn': 'plot_bar3D',
        '3d': True,
        '3d_azim': -35,
        '3d_elev': 35,
        'xvals': np.arange(d),
        'yvals': np.arange(d),
        'zvals': zvals,
        'zrange': (0, 1),
        'color': color,
        'colormap': cmap,
        'bar_widthx': 0.5,
        'bar_widthy': 0.5,
        'xtick_loc': np.arange(d),
        'xtick_labels': xtick_labels,
        'ytick_loc': np.arange(d),
        'ytick_labels': ytick_labels,
        'ctick_loc': np.linspace(0, 1, 5),
        'ctick_labels': ['$0$', r'$\frac{1}{2}\pi$', r'$\pi$',
                         r'$\frac{3}{2}\pi$', r'$2\pi$'],
        'clabel': 'Phase (rad)',
        'title': title,
        'do_legend': len(legend_entries),
        'legend_entries': legend_entries,
        'legend_kws': dict(loc='upper center', bbox_to_anchor=(0.5, -0.05),
                           ncol=2, frameon=False),
        'set_edgecolor': True
    }

    hlp_mod.add_param('plot_dicts', plot_dicts, data_dict,
                      add_param_method='update')


def prepare_pauli_basis_plot(data_dict, estimation_type='least_squares',
                             leakage=None, **params):
    """
    Prepares plot of the density matrix estimated with method estimation_type.
    :param data_dict: OrderedDict containing data to be plotted and where
        plot_dicts is to be stored
    :param estimation_type: string indicating the method that was used to
        estimate the density matrix. Assumes estimation_type.rho exists in
        data_dict.
    :param leakage: dict of leakages as returned by
        data_processing.py/extract_leakage_classified_shots
    :param params: keyword arguments:
        Expects to find either in data_dict or in params:
            - meas_obj_names: list of measurement object names
        Other possible keyword arguments:
            - rho_target (qutip Qobj; default: None): target density matrix or
                state vector as qutip object
    :return: adds to data_dict: plot_dicts

    Assumptions:
        - estimation_type.rho exists in data_dict
    """
    plot_dicts = OrderedDict()
    figures_prefix = hlp_mod.get_param('figures_prefix', data_dict,
                                       default_value='', **params)
    if len(figures_prefix):
        figures_prefix += '_'

    rho_meas = hlp_mod.get_param(f'{estimation_type}.rho', data_dict,
                                 raise_error=True)
    rho_target = hlp_mod.get_param('rho_target', data_dict, **params)
    meas_obj_names = hlp_mod.get_measurement_properties(
        data_dict, props_to_extract=['mobjn'], enforce_one_meas_obj=False,
        **params)
    nr_qubits = len(meas_obj_names)

    yexp = tomo.density_matrix_to_pauli_basis(rho_meas)
    labels = list(itertools.product(*[['I', 'X', 'Y', 'Z']]*nr_qubits))
    labels = [''.join(label_list) for label_list in labels]
    if nr_qubits == 1:
        order = [1, 2, 3]
    elif nr_qubits == 2:
        order = [1, 2, 3, 4, 8, 12, 5, 6, 7, 9, 10, 11, 13, 14, 15]
    elif nr_qubits == 3:
        order = [1, 2, 3, 4, 8, 12, 16, 32, 48] + \
                [5, 6, 7, 9, 10, 11, 13, 14, 15] + \
                [17, 18, 19, 33, 34, 35, 49, 50, 51] + \
                [20, 24, 28, 36, 40, 44, 52, 56, 60] + \
                [21, 22, 23, 25, 26, 27, 29, 30, 31] + \
                [37, 38, 39, 41, 42, 43, 45, 46, 47] + \
                [53, 54, 55, 57, 58, 59, 61, 62, 63]
    else:
        order = np.arange(4**nr_qubits)[1:]
    if estimation_type == 'least_squares':
        fit_type = 'least squares fit\n'
    elif estimation_type == 'max_likelihood':
        fit_type = 'maximum likelihood estimation\n'
    else:
        fit_type = '\n'

    legend_entries = get_legend_artists_labels(data_dict,
                                               estimation_type=estimation_type,
                                               **params)
    figure_name = f'{figures_prefix}' \
                  f'pauli_basis_{estimation_type}_{"".join(meas_obj_names)}'
    plot_dicts[figure_name] = {
        'plotfn': 'plot_bar',
        'plotsize': (4.5, 3),
        'xcenters': np.arange(len(order)),
        'xwidth': 0.4,
        'xrange': (-1, len(order)),
        'yvals': np.array(yexp)[order],
        'xlabel': r'Pauli operator, $\hat{O}$',
        'ylabel': r'Expectation value, $\mathrm{Tr}(\hat{O} \hat{\rho})$',
        'title': 'Pauli operators, ' + fit_type +
                 plot_mod.default_figure_title(data_dict,
                                               ','.join(meas_obj_names)),
        'yrange': (-1.1, 1.1),
        'xtick_loc': np.arange(4**nr_qubits - 1),
        'xtick_rotation': 90,
        'xtick_labels': np.array(labels)[order],
        'bar_kws': dict(zorder=10),
        'setlabel': 'Fit to experiment',
        'do_legend': True
    }
    if nr_qubits > 2:
        plot_dicts[figure_name]['plotsize'] = (10, 5)

    if rho_target is not None:
        rho_target = qtp.Qobj(rho_target)
        ytar = tomo.density_matrix_to_pauli_basis(rho_target)
        plot_dicts[f'{figures_prefix}pauli_basis_target_{estimation_type}_' \
                   f'{"".join(meas_obj_names)}'] = {
            'plotfn': 'plot_bar',
            'fig_id': figure_name,
            'xcenters': np.arange(len(order)),
            'xwidth': 0.8,
            'yvals': np.array(ytar)[order],
            'xtick_loc': np.arange(len(order)),
            'xtick_labels': np.array(labels)[order],
            'bar_kws': dict(color='0.8', zorder=0),
            'setlabel': 'Target values',
            'legend_entries': legend_entries,
            'legend_kws': dict(loc='center left', bbox_to_anchor=(1, 0.5),
                               ncol=1, frameon=False),
            'do_legend': True
        }
    else:
        plot_dicts[figure_name].update({
            'legend_entries': legend_entries,
            'legend_kws': dict(loc='center left', bbox_to_anchor=(1, 0.5),
                               ncol=2, frameon=False)})

    hlp_mod.add_param('plot_dicts', plot_dicts, data_dict,
                      add_param_method='update')


def get_legend_artists_labels(data_dict, estimation_type='least_squares',
                              leakage=None, **params):
    rho_target = hlp_mod.get_param('rho_target', data_dict, **params)
    meas_obj_names = hlp_mod.get_measurement_properties(
        data_dict, props_to_extract=['mobjn'], enforce_one_meas_obj=False,
        **params)
    d = len(meas_obj_names)**2

    empty_artist = mpl.patches.Rectangle((0, 0), 0, 0, visible=False)
    purity = hlp_mod.get_param(f'{estimation_type}.purity', data_dict)
    legend_entries = []
    if purity is not None:
        legend_entries += [(empty_artist,
                            r'Purity, $Tr(\rho^2) = {:.1f}\%$'.format(
                                100 * purity))]
    if rho_target is not None:
        fidelity = hlp_mod.get_param(f'{estimation_type}.fidelity', data_dict)
        if fidelity is not None:
            legend_entries += [
                (empty_artist, r'Fidelity, $F = {:.1f}\%$'.format(
                    100 * fidelity))]
    if d == 4:
        concurrence = hlp_mod.get_param(f'{estimation_type}.concurrence',
                                        data_dict)
        if concurrence is not None:
            legend_entries += [
                (empty_artist, r'Concurrence, $C = {:.2f}$'.format(
                    concurrence))]

    if leakage is None:
        keys_in_leakage = hlp_mod.get_param('keys_in_leakage', data_dict,
                                            **params)
        if keys_in_leakage is not None:
            leakage = hlp_mod.get_param(keys_in_leakage[0], data_dict)

<<<<<<< HEAD
    hlp_mod.add_param('plot_dicts', plot_dicts, data_dict,
                      add_param_method='update')
=======
        if leakage is not None:
            legend_entries += [
                (empty_artist, f'Leakage, $L_{{{key}}} = {100*leak:.2f}\%$')
                for key, leak in leakage.items()]
    return legend_entries
>>>>>>> 627e1749


def process_tomography_analysis(data_dict, gate_name='CZ', Uideal=None,
                                n_qubits=None, prep_pulses_list=None,
                                estimation_types=('least_squares',
                                                  'max_likelihood'),
                                verbose=False, **params):
    """
    Process tomography analysis. Extracts chi and error of gate_of_interest or
    by comparing to Uideal.
    :param data_dict: OrderedDict containing the keys [''.join(pp) for pp in
         prep_pulses_list]. The values corresponding to these keys must either:
         - be data_dicts from running state tomography analysis for each of
         these prep_pulses
         - or must contain est_type.rho for est_type in estimation_types (i.e.
         the density matrices from doing state tomography for each prep state)
         - or must contain the key measured_rhos containing a dict of the form
         {est_type.rho: (list of meas ops) for est_type in estimation_types}
    :param gate_name: name of the gate for which the error is estimated.
         MUST CORRESPOND TO Uideal IF THE LATTER IS PROVIDED, since gate_name
         will be used in the key name for storing the results
    :param Uideal: qutip Qobj of the ideal unitary operator for gate_name
    :param n_qubits: number of qubits
    :param prep_pulses_list: list of tuples with length nr_qubits contanining
         strings indicating the preparation pulses for each state tomography
         measurement. If not specified, it will be constructed from product of
         basis_rots.
    :param estimation_types: list of strings indicating the methods that were
         used to construct the density matrices stores in data_dict[prep_pulses].
         This function will do process tomo for all the estimation types in
         this list.
    :param verbose: whether to show progress print statements
    :param params: keyword arguments
        Expects to find either in data_dict or in params:
            - only if n_qubits is None:
                - meas_obj_names: list of measurement object names
            - only if prep_pulses_list is None:
                - basis_rots: list/tuple of strings specifying the list of
                pulse names used to construct the prep_pulses list
                Ex: ('I', 'X90', 'Y90', 'X180'), ('I', 'X90', 'Y90')
        Other possible keyword arguments:
            - measured_rhos as {est_type.rho: list of meas ops for est_type
            in estimation_types}
    :return: adds to data_dict:
        - chi_{gate_name}.{estimation_type} and
            measured_error_{gate_name}.{estimation_type} for estimation_type
            in estimation_types.
    """
    if n_qubits is None:
        meas_obj_names = hlp_mod.get_measurement_properties(
            data_dict, props_to_extract=['mobjn'], enforce_one_meas_obj=False,
            **params)
        n_qubits = len(meas_obj_names)
    if Uideal is None:
        if gate_name == 'CZ':
            Uideal = qtp.to_chi(qtp.cphase(np.pi))/16
        else:
            raise ValueError(f'Unknown gate of interest {gate_name}. '
                             f'Please provide the Uideal.')
    if prep_pulses_list is None:
        basis_rots = hlp_mod.get_param(
            'basis_rots', data_dict, raise_error=True,
            error_message='Either prep_pulses_list or basis_rots needs to be '
                          'provided.', **params)
        if hlp_mod.get_param('basis_rots', data_dict) is None:
            hlp_mod.add_param('basis_rots', basis_rots, data_dict, **params)
        prep_pulses_list = list(itertools.product(basis_rots, repeat=n_qubits))

    meas_density_matrices = hlp_mod.get_param('measured_rhos', data_dict,
                                              default_value={}, **params)

    for estimation_type in estimation_types:
        # get lambda array
        if verbose:
            print()
            print(f'From {estimation_type} estimation')
            print('Getting lambda array')

        # get measured density matrices
        measured_rhos = meas_density_matrices.get(estimation_type, None)
        if measured_rhos is None:
            measured_rhos = len(prep_pulses_list) * ['']
            for i, prep_pulses in enumerate(prep_pulses_list):
                prep_str = ''.join(prep_pulses)
                if verbose:
                    print(prep_str)
                measured_rhos[i] = \
                    hlp_mod.get_param(
                        f'{prep_str}.{estimation_type}.rho',
                        data_dict, raise_error=True,
                        error_message=f'Data for preparation pulses '
                                      f'{prep_str} was not found in '
                                      f'data_dict.').full().flatten()
        else:
            for i, mrho in enumerate(measured_rhos):
                if isinstance(mrho, qtp.qobj.Qobj):
                    measured_rhos[i] = mrho.full().flatten()
                elif mrho.ndim > 1:
                    measured_rhos[i] = mrho.flatten()
        measured_rhos = np.asarray(measured_rhos)

        # get density matrices for the preparation states
        U1s = {pulse: standard_qubit_pulses_to_rotations([(pulse,)])[0]
               for pulse in ['X90', 'Y90', 'mX90', 'mY90', 'I',
                             'X180', 'Y180', 'mY180', 'mX180']}
        preped_rhos = len(prep_pulses_list) * ['']
        preped_rhos_flatten = len(prep_pulses_list) * ['']
        for i, prep_pulses in enumerate(prep_pulses_list):
            prep_str = prep_pulses
            if not isinstance(prep_pulses, str):
                prep_str = ''.join(prep_pulses)
            if verbose:
                print(prep_str, [U1s[pp] for pp in prep_pulses])
            psi_target = (qtp.tensor([U1s[pp] for pp in prep_pulses]) *
                          qtp.tensor(n_qubits*[qtp.basis(2)]))
            rho_target = psi_target*psi_target.dag()
            preped_rhos[i] = rho_target
            preped_rhos_flatten[i] = rho_target.full().flatten()

        preped_rhos_flatten = np.asarray(preped_rhos_flatten)
        lambda_array = np.dot(measured_rhos, np.linalg.inv(preped_rhos_flatten))

        # get beta array
        if verbose:
            print('Geting beta array')
        standard_nqb_pauli_labels = list(itertools.product(
            ['I', 'X180', 'Y180', 'Z180'], repeat=n_qubits))
        standard_nqb_pauli_ops = standard_qubit_pulses_to_rotations(
            standard_nqb_pauli_labels)
        if verbose:
            print('len(standard_nqb_pauli_labels) ',
                  len(standard_nqb_pauli_labels))
            print('len(standard_nqb_pauli_ops) ',
                  len(standard_nqb_pauli_ops))

        prepared_rhos_rotated = []
        cnt = 0
        for i, prepared_rho in enumerate(preped_rhos):
            for plhs in standard_nqb_pauli_ops:
                plhs.dims = 2*[n_qubits*[2]]
                for prhs in standard_nqb_pauli_ops:
                    prhs.dims = 2*[n_qubits*[2]]
                    cnt += 1
                    prepared_rhos_rotated += [
                        (plhs*prepared_rho*prhs.dag()).full().flatten()]
        prepared_rhos_rotated = np.asarray(prepared_rhos_rotated)
        if verbose:
            print('prepared_rhos_rotated.shape ', prepared_rhos_rotated.shape)
            print('preped_rhos_flatten.shape ', preped_rhos_flatten.shape)
        beta_array = np.dot(prepared_rhos_rotated,
                            np.linalg.inv(preped_rhos_flatten))

        # get chi matrix
        if verbose:
            print()
            print('Getting chi matrix')
        chunck_size = len(standard_nqb_pauli_ops)**2
        beta_array_reshaped = np.zeros(shape=(len(preped_rhos)**2, chunck_size),
                                       dtype='complex128')
        for i in range(len(preped_rhos)):
            beta_array_reshaped[i*len(preped_rhos): (i+1)*len(preped_rhos), :] = \
                beta_array[i*chunck_size:(i+1)*chunck_size, :].T
            if verbose:
                print(beta_array[i*chunck_size:(i+1)*chunck_size, :].T.shape)
        if verbose:
            print('beta_array_reshaped.shape ', beta_array_reshaped.shape)
            print('lambda_array.flatten().size ', lambda_array.flatten().size)

        chi = np.linalg.solve(beta_array_reshaped, lambda_array.flatten())
        chi = chi.reshape(Uideal.shape)
        chi_qtp = qtp.Qobj(chi, dims=Uideal.dims)

        # add found chi matrix to data_dict
        hlp_mod.add_param(f'chi_{gate_name}.{estimation_type}',
                          chi_qtp.full(), data_dict, **params)

        # add gate error to data_dict
        hlp_mod.add_param(f'measured_error_{gate_name}.{estimation_type}',
                          1-np.real(qtp.process_fidelity(chi_qtp, Uideal)),
                          data_dict, **params)


def bootstrapping(data_dict=None, keys_in=None, measured_data=None, **params):
    """
    Does one round of resampling of measured_data using a uniform distribution.
    :param data_dict: OrderedDict containing data to be processed
    :param keys_in: list of channel names or dictionary paths leading to
            data to be processed of the form (n_readouts*n_shots, n_qubits).
    :param measured_data: array of shape (n_readouts*n_shots, n_qubits)
        containing raw data shots
    :param params: keyword arguments:
        n_readouts (required): number of segments including preselection
        n_shots (required): number of data shots per segment
        preselection: whether preselection was used

    :return: array of shape (n_readouts*n_shots, n_qubits) with resampled raw
        data shots.
    """
    if measured_data is None:
        if data_dict is None or keys_in is None:
            raise ValueError('Make sure both data_dict and keys_in are '
                             'specified. Or provide measured_data.')
        data_to_proc_dict = hlp_mod.get_data_to_process(data_dict, keys_in)
        measured_data = np.concatenate([arr[:, np.newaxis] for arr in
                                        list(data_to_proc_dict.values())],
                                       axis=1)

    if data_dict is None:
        data_dict = {}
    n_readouts = hlp_mod.get_param('n_readouts', data_dict, raise_error=True,
                                   **params)
    n_shots = hlp_mod.get_param('n_shots', data_dict, raise_error=True,
                                **params)
    preselection = hlp_mod.get_param('preselection', data_dict,
                                     default_value=False, **params)

    sample_i = np.zeros(measured_data.shape)
    for seg in range(n_readouts)[preselection::preselection+1]:
        sample = deepcopy(measured_data[seg::n_readouts, :])
        assert len(sample) == n_shots
        # resample with replacement the shots for the segment seg
        p = np.random.choice(np.arange(n_shots), n_shots)
        sample_i[seg::n_readouts, :] = sample[p]
        # preselection
        if preselection:
            sample = deepcopy(measured_data[seg-1::n_readouts, :])
            assert len(sample) == n_shots
            sample_i[seg-1::n_readouts, :] = sample[p]
    return sample_i


def bootstrapping_state_tomography(data_dict, keys_in, store_rhos=False,
                                   verbose=False, **params):
    """
    Computes bootstrapping statistics of the density matrix fidelity.
    :param data_dict: OrderedDict containing thresholded shots specified by
        keys_in, and where processed results will be stored
    :param keys_in: list of key names or dictionary keys paths in
        data_dict for the data to be analyzed (expects thresholded shots)
    :param store_rhos: whether to store the density matrices in addition to
        the bootstrapping fidelities.
    :param verbose: whether to show progress print statements
    :param params: keyword arguments
        Expects to find either in data_dict or in params:
            - Nbstrp: int specifying the number of bootstrapping cycles,
                i.e. sample size for estimating errors, the number of times
                the raw data is resampled
            - timestamps: list of with the timestamps of the state tomo msmt
    :return: stores in data_dict:
        - {estimation_type}.bootstrapping_fidelities
        - (optionally) {estimation_type}.bootstrapping_rhos
        for estimation_type in estimation_types
    Assumptions:
     - CURRENTLY ONLY SUPPORTS DATA FROM HDF FILES!
     - !! This function calls state_tomography_analysis so all required input
        params needed there must also be here

    """
    Nbstrp = hlp_mod.get_param('Nbstrp', data_dict, raise_error=True, **params)

    data_to_proc_dict = hlp_mod.get_data_to_process(data_dict, keys_in)

    prep_params = hlp_mod.get_param('preparation_params', data_dict,
                                    default_value={}, **params)
    preselection = prep_params.get('preparation_type', 'wait') == 'preselection'
    n_readouts = hlp_mod.get_param('n_readouts', data_dict, raise_error=True,
                                   **params)
    raw_data = np.concatenate([np.reshape(arr, (len(arr), 1))
                               for arr in data_to_proc_dict.values()],
                              axis=1)
    n_shots = len(raw_data[:, 1]) // n_readouts

    timestamp = hlp_mod.get_param('timestamps', data_dict, raise_error=True,
                                  **params)
    if len(timestamp) > 1:
        raise ValueError(f'Bootstrapping can only be done for one data file. '
                         f'{len(timestamp)} timestamps were found.')
    data_dict_temp = {}
    hlp_mod.add_param('cal_points',
                      hlp_mod.get_param('cal_points', data_dict, **params),
                      data_dict_temp)
    hlp_mod.add_param('meas_obj_value_names_map',
                      hlp_mod.get_param('meas_obj_value_names_map',
                                        data_dict, **params),
                      data_dict_temp)
    hlp_mod.add_param('preparation_params',
                      hlp_mod.get_param('preparation_params',
                                        data_dict, **params),
                      data_dict_temp)
    hlp_mod.add_param('rho_target',
                      hlp_mod.get_param('rho_target', data_dict),
                      data_dict_temp)
    data_dict_temp = dat_extr_mod.extract_data_hdf(timestamps=timestamp,
                                                   data_dict=data_dict_temp)

    estimation_types = hlp_mod.get_param('estimation_types', data_dict,
                                         default_value=('least_squares',
                                                        'max_likelihood'),
                                         **params)

    fidelities = {est_type: np.zeros(Nbstrp) for est_type in estimation_types}
    if store_rhos:
        rhos = {est_type: Nbstrp*[''] for est_type in estimation_types}

    params.pop('do_plotting', False)
    params.pop('prepare_plotting', False)
    replace_value = params.pop('replace_value', False)
    # do bootstrapping Nbstrp times
    for n in range(Nbstrp):
        if verbose:
            print('Bootstrapping run state tomo: ', n)
        sample_i = bootstrapping(measured_data=raw_data, n_readouts=n_readouts,
                                 n_shots=n_shots, preselection=preselection)
        for i, keyi in enumerate(data_to_proc_dict):
            hlp_mod.add_param(keyi, sample_i[:, i], data_dict_temp,
                              add_param_method='replace')

        state_tomography_analysis(data_dict_temp, keys_in=keys_in,
                                  do_plotting=False, prepare_plotting=False,
                                  replace_value=True, **params)

        for estimation_type in estimation_types:
            fidelities[estimation_type][n] = hlp_mod.get_param(
                f'{estimation_type}.fidelity', data_dict_temp, raise_error=True)
            if store_rhos:
                rhos[estimation_type][n] = hlp_mod.get_param(
                    f'{estimation_type}.rho', data_dict_temp, raise_error=True)

    params['replace_value'] = replace_value
    hlp_mod.add_param('Nbstrp', Nbstrp, data_dict, **params)
    for estimation_type in fidelities:
        hlp_mod.add_param(f'{estimation_type}.bootstrapping_fidelities',
                          fidelities[estimation_type], data_dict, **params)
        if store_rhos:
            hlp_mod.add_param(f'{estimation_type}.bootstrapping_rhos',
                              rhos[estimation_type], data_dict, **params)


def bootstrapping_process_tomography(
        data_dict, keys_in, Nbstrp, gate_name='CZ', Uideal=None,
        estimation_types=('least_squares', 'max_likelihood'),
        prep_pulses_list=None, verbose=False, **params):
    """
    Computes bootstrapping statistics of the error of gate_name.
    :param data_dict: OrderedDict containing thresholded shots specified by
        keys_in, and where processed results will be stored
    :param keys_in: list of key names or dictionary keys paths in
        data_dict for the data to be analyzed (expects thresholded shots)
    :param Nbstrp: int specifying the number of bootstrapping cycles,
        i.e. sample size for estimating errors, the number of times the raw data
        is resampled
    :param gate_name: name of the gate for which the error is estimated.
         MUST CORRESPOND TO Uideal IF THE LATTER IS PROVIDED, since gate_name
         will be used in the key name for storing the results
    :param Uideal: qutip Qobj of the ideal unitary operator for gate_name
    :param estimation_types: list of strings indicating the methods that were
         used to construct the density matrices stores in data_dict[prep_pulses].
         This function will do process tomo for all the estimation types in
         this list.
    :param prep_pulses_list: list of tuples with length nr_qubits contanining
         strings indicating the preparation pulses for each state tomography
         measurement. If not specified, it will be constructed from product of
         basis_rots.
    :param verbose: whether to show progress print statements
    :param params: keyword_arguments
    :return: stores in data_dict:
        - bootstrapping_errors_{gate_name}.{estimation_type} for estimation_type
        in estimation_types

    Assumptions:
     - CURRENTLY ONLY SUPPORTS DATA FROM HDF FILES!
     - !! This function calls bootstrapping_state_tomography and
        process_tomography_analysis so all required input params needed
        there must also be here
    """
    if prep_pulses_list is None:
        meas_obj_names = hlp_mod.get_measurement_properties(
            data_dict, props_to_extract=['mobjn'], enforce_one_meas_obj=False,
            **params)
        n_qubits = len(meas_obj_names)
        basis_rots = hlp_mod.get_param(
            'basis_rots', data_dict, raise_error=True,
            error_message='Either prep_pulses_list or basis_rots needs to be '
                          'provided.', **params)
        if hlp_mod.get_param('basis_rots', data_dict) is None:
            hlp_mod.add_param('basis_rots', basis_rots, data_dict, **params)
        prep_pulses_list = list(itertools.product(basis_rots, repeat=n_qubits))

    replace_value = params.pop('replace_value', False)
    errors = {est_type: np.zeros(Nbstrp) for est_type in estimation_types}

    for n in range(Nbstrp):
        if verbose:
            print('Bootstrapping run process tomo: ', n)
        data_dict_temp = {}
        measured_rhos = {est_type: len(prep_pulses_list) * [''] for
                         est_type in estimation_types}
        for p, prep_pulses in enumerate(prep_pulses_list):
            data_dict_state_tomo = hlp_mod.get_param(''.join(prep_pulses),
                                                     data_dict,
                                                     raise_error=True)
            bootstrapping_state_tomography(data_dict_state_tomo, keys_in,
                                           estimation_types=estimation_types,
                                           Nbstrp=1, replace_value=True,
                                           store_rhos=True, **params)
            for estimation_type in estimation_types:
                measured_rhos[estimation_type][p] = hlp_mod.get_param(
                    f'{estimation_type}.bootstrapping_rhos',
                    data_dict_state_tomo)[0]

        process_tomography_analysis(data_dict_temp,
                                    prep_pulses_list=prep_pulses_list,
                                    measured_rhos=measured_rhos,
                                    estimation_types=estimation_types,
                                    gate_name=gate_name, Uideal=Uideal,
                                    replace_value=True, **params)

        for estimation_type in estimation_types:
            errors[estimation_type][n] = hlp_mod.get_param(
                f'measured_error_{gate_name}.{estimation_type}',
                data_dict_temp)

    params['replace_value'] = replace_value
    hlp_mod.add_param('Nbstrp', Nbstrp, data_dict, **params)
    for estimation_type in errors:
        hlp_mod.add_param(
            f'bootstrapping_errors_{gate_name}.{estimation_type}',
            errors[estimation_type], data_dict, **params)


def get_tomo_data_subset(data_dict, keys_in, preselection=True, **params):

    meas_obj_names = hlp_mod.get_measurement_properties(
        data_dict, props_to_extract=['mobjn'], enforce_one_meas_obj=False,
        **params)
    n = len(meas_obj_names)
    ignore_extra_seqs = hlp_mod.get_param(
        'ignore_extra_sequences', data_dict, **params, default_value=False)
    init_rots_basis = hlp_mod.get_param('init_rots_basis', data_dict, **params)
    prep_pulses_list = list(itertools.product(init_rots_basis, repeat=n))
    final_rots_basis = hlp_mod.get_param('final_rots_basis', data_dict, **params)
    cal_points = hlp_mod.get_measurement_properties(data_dict,
                                                    props_to_extract=['cp'])
    total_nr_segments = (len(final_rots_basis)**n + len(cal_points.states)) * \
                        (preselection + 1)

    nr_shots = hlp_mod.get_param('nr_shots', data_dict, **params)
    if nr_shots is None:
        detectors = hlp_mod.get_param('exp_metadata.Detector Metadata.detectors',
                                      data_dict)
        nr_shots = detectors[list(detectors)[0]].get('nr_shots', None)
        if nr_shots is None:
            raise ValueError('Please provide nr_shots.')

    data_to_proc_dict = hlp_mod.get_data_to_process(data_dict, keys_in)
    for keyi, data in data_to_proc_dict.items():
        if ignore_extra_seqs:
            data = data[:len(init_rots_basis)**n * nr_shots*total_nr_segments]
        data_reshaped = data.reshape((
            len(init_rots_basis)**n, nr_shots*total_nr_segments))
        if len(prep_pulses_list) != data_reshaped.shape[0]:
            raise ValueError(f'len(prep_pulses_list)={len(prep_pulses_list)} '
                             f'does not match data shape {data_reshaped.shape}).')

        for prep_pulses, row in zip(prep_pulses_list, data_reshaped):
            hlp_mod.add_param(f'{"".join(prep_pulses)}.{keyi}',
                              row, data_dict, **params)<|MERGE_RESOLUTION|>--- conflicted
+++ resolved
@@ -855,16 +855,11 @@
         if keys_in_leakage is not None:
             leakage = hlp_mod.get_param(keys_in_leakage[0], data_dict)
 
-<<<<<<< HEAD
-    hlp_mod.add_param('plot_dicts', plot_dicts, data_dict,
-                      add_param_method='update')
-=======
         if leakage is not None:
             legend_entries += [
                 (empty_artist, f'Leakage, $L_{{{key}}} = {100*leak:.2f}\%$')
                 for key, leak in leakage.items()]
     return legend_entries
->>>>>>> 627e1749
 
 
 def process_tomography_analysis(data_dict, gate_name='CZ', Uideal=None,
