--- conflicted
+++ resolved
@@ -283,55 +283,6 @@
                 data_dict, **params)
 
 
-def do_standard_preselection(data_dict, keys_in, keys_out=None,
-                             joint_processing=False, **params):
-    """
-    Does standard preselection on the data shot arrays in data_dict specified
-    by keys_in. Only the data shots for which the preselection readout
-    preceding it found the qubit in the 0 state.
-    :param data_dict: OrderedDict containing data to be processed and where
-                    processed data is to be stored
-    :param keys_in: list of key names or dictionary keys paths in
-                    data_dict for the data to be processed
-    :param keys_out: list of key names or dictionary keys paths in
-                    data_dict for the processed data to be saved into
-    :param joint_processing: bool specifying whether to preselect on all the
-        measurement objects (arrays specified by keys_in) being in ground state
-    :param params: keyword arguments
-
-    Assumptions:
-        - the data pointed to by keys_in is assumed to be 1D arrays of
-            thresholded/classified shots
-        - every other shot starting at 0 is assumed to be a preselection readout
-
-    WARNING! The processed data array will not necessarily have the same length
-    as the input array.
-    """
-    data_to_proc_dict = hlp_mod.get_data_to_process(data_dict, keys_in)
-    if not joint_processing:
-        for k, keyi in enumerate(data_to_proc_dict):
-            th_shots = data_to_proc_dict[keyi]
-            if not all(e in [0, 1, 2] for e in np.unique(th_shots)):
-                raise TypeError(f'The data corresponding to {keyi} does not '
-                                f'contain thresholded shots.')
-            presel_shots = th_shots[::2]
-            data_shots = th_shots[1::2]
-            hlp_mod.add_param(
-                keys_out[k], data_shots[
-                    np.logical_not(np.ma.make_mask(presel_shots))],
-                data_dict, **params)
-    else:
-        all_shots = np.array(list(data_to_proc_dict.values()))
-        presel_states = all_shots[:, ::2]
-        data_states = all_shots[:, 1::2]
-        presel_data = data_states[:, np.where(
-            np.all(presel_states.transpose() == (0, 0, 0, 0), axis=1))[0]]
-        for k, keyo in enumerate(keys_out):
-            hlp_mod.add_param(
-                keyo, presel_data[k],
-                data_dict, **params)
-
-
 def do_preselection(data_dict, classified_data, keys_out, **params):
     """
     Keeps only the data for which the preselection readout data in
@@ -462,16 +413,9 @@
         data_to_avg = data_to_proc_dict[keyi] if shape is None else \
             np.reshape(data_to_proc_dict[keyi], shape)
         avg_data = np.mean(data_to_avg, axis=averaging_axis)
-<<<<<<< HEAD
-        if avg_data.ndim > 1:
-            avg_data = avg_data.flatten()
-        hlp_mod.add_param(keys_out[k], avg_data, data_dict, **params)
-    return data_dict
-=======
         if final_shape is not None:
             avg_data = np.reshape(avg_data, final_shape)
         hlp_mod.add_param(keys_out[k], avg_data, data_dict, **params)
->>>>>>> 627e1749
 
 
 def transform_data(data_dict, keys_in, keys_out, **params):
@@ -580,13 +524,6 @@
     corrected_data = \
         (np.linalg.inv(state_assign_matrix).T @ uncorrected_data).T
 
-<<<<<<< HEAD
-    uncorrected_data = np.stack(list(data_to_proc_dict.values()))
-    corrected_data = (np.linalg.inv(state_prob_mtx).T @ uncorrected_data).T
-    for i, keyo in enumerate(keys_out):
-        hlp_mod.add_param(keyo, corrected_data[:, i], data_dict)
-    return data_dict
-=======
     if keys_out is None:
         hlp_mod.add_param(
             f'{",".join(meas_obj_names)}.correct_readout',
@@ -599,7 +536,6 @@
                              f'len(keys_in)={len(keys_in)} must be the same.')
         for i, keyo in enumerate(keys_out):
             hlp_mod.add_param(keyo, corrected_data[:, i], data_dict, **params)
->>>>>>> 627e1749
 
 
 def rotate_iq(data_dict, keys_in, keys_out=None, **params):
@@ -1267,9 +1203,6 @@
         if data is None:
             log.warning(f'{keyi} was not found in {class_name} instance.')
             continue
-<<<<<<< HEAD
-        hlp_mod.add_param(keyo, data, data_dict, **params)
-=======
         hlp_mod.add_param(keyo, data, data_dict, **params)
 
 
@@ -1444,5 +1377,4 @@
         if len(keys_out) != 1:
             raise ValueError(f'keys_out must have length 1 but has '
                              f'length {len(keys_out)}')
-        hlp_mod.add_param(keys_out[0], ps_flat, data_dict, **params)
->>>>>>> 627e1749
+        hlp_mod.add_param(keys_out[0], ps_flat, data_dict, **params)