--- conflicted
+++ resolved
@@ -40,11 +40,7 @@
         indicate a path in the data_dict.
         - len(keys_out) == len(keys_in)
     """
-<<<<<<< HEAD
-    data_to_proc_dict = help_func_mod.get_data_to_process(data_dict, keys_in)
-=======
     data_to_proc_dict = hlp_mod.get_data_to_process(data_dict, keys_in)
->>>>>>> 3eecc463
     if keys_out is None:
         keys_out = [k+' filtered' for k in keys_in]
     if len(keys_out) != len(data_to_proc_dict):
@@ -55,11 +51,7 @@
     if hasattr(data_filter_func, '__iter__'):
         data_filter_func = eval(data_filter_func)
     for keyo, keyi in zip(keys_out, list(data_to_proc_dict)):
-<<<<<<< HEAD
-        help_func_mod.add_param(
-=======
         hlp_mod.add_param(
->>>>>>> 3eecc463
             keyo, data_filter_func(data_to_proc_dict[keyi]), data_dict,
             update_key=params.get('update_key', False))
     return data_dict
@@ -90,21 +82,12 @@
         - num_bins exists in params
         - num_bins exactly divides data_dict[keyi] for all keyi in keys_in.
     """
-<<<<<<< HEAD
-    data_to_proc_dict = help_func_mod.get_data_to_process(data_dict, keys_in)
-    if keys_out is None:
-        keys_out = [k + ' std' for k in keys_in]
-    shape = help_func_mod.get_param('shape', data_dict, raise_error=True,
-                                    **params)
-    averaging_axis = help_func_mod.get_param('averaging_axis', data_dict,
-=======
     data_to_proc_dict = hlp_mod.get_data_to_process(data_dict, keys_in)
     if keys_out is None:
         keys_out = [k + ' std' for k in keys_in]
     shape = hlp_mod.get_param('shape', data_dict, raise_error=True,
                                     **params)
     averaging_axis = hlp_mod.get_param('averaging_axis', data_dict,
->>>>>>> 3eecc463
                                              default_value=-1, **params)
     if len(keys_out) != len(data_to_proc_dict):
         raise ValueError('keys_out and keys_in do not have '
@@ -116,11 +99,7 @@
                              f'{len(data_to_proc_dict[keyi])}.')
         data_for_std = data_to_proc_dict[keyi] if shape is None else \
             np.reshape(data_to_proc_dict[keyi], shape)
-<<<<<<< HEAD
-        help_func_mod.add_param(keys_out[k],
-=======
         hlp_mod.add_param(keys_out[k],
->>>>>>> 3eecc463
                                 np.std(data_for_std, axis=averaging_axis),
             data_dict, update_key=params.get('update_key', False))
     return data_dict
@@ -167,21 +146,13 @@
         - clf_params exist in **params
     """
     pass
-<<<<<<< HEAD
-    # clf_params = help_func_mod.get_param('clf_params', data_dict, **params)
-=======
     # clf_params = hlp_mod.get_param('clf_params', data_dict, **params)
->>>>>>> 3eecc463
     # if clf_params is None:
     #     raise ValueError('clf_params is not specified.')
     # reqs_params = ['means_', 'covariances_', 'covariance_type',
     #                'weights_', 'precisions_cholesky_']
     #
-<<<<<<< HEAD
-    # data_to_proc_dict = help_func_mod.get_data_to_process(
-=======
     # data_to_proc_dict = hlp_mod.get_data_to_process(
->>>>>>> 3eecc463
     #     data_dict, keys_in)
     #
     # data = data_dict
@@ -267,11 +238,7 @@
                 else:
                     mask[idx] = val
             preselected_data = data_to_proc_dict[keyi][mask]
-<<<<<<< HEAD
-            help_func_mod.add_param(keys_out[i], preselected_data, data_dict,
-=======
             hlp_mod.add_param(keys_out[i], preselected_data, data_dict,
->>>>>>> 3eecc463
                                     update_key=params.get('update_key', False))
     else:
         for i, keyo in enumerate(keys_out):
@@ -294,11 +261,7 @@
                     mask[idx] = False
                 else:
                     mask[idx] = val
-<<<<<<< HEAD
-            help_func_mod.add_param(keyo, classif_data[mask], data_dict,
-=======
             hlp_mod.add_param(keyo, classif_data[mask], data_dict,
->>>>>>> 3eecc463
                                     update_key=params.get('update_key', False))
     return data_dict
 
@@ -322,19 +285,11 @@
         - num_bins exists in params
         - num_bins exactly divides data_dict[keyi] for all keyi in keys_in.
     """
-<<<<<<< HEAD
-    data_to_proc_dict = help_func_mod.get_data_to_process(data_dict, keys_in)
-    if keys_out is None:
-        keys_out = [k + ' averaged' for k in keys_in]
-    shape = help_func_mod.get_param('shape', data_dict, **params)
-    averaging_axis = help_func_mod.get_param('averaging_axis', data_dict,
-=======
     data_to_proc_dict = hlp_mod.get_data_to_process(data_dict, keys_in)
     if keys_out is None:
         keys_out = [k + ' averaged' for k in keys_in]
     shape = hlp_mod.get_param('shape', data_dict, **params)
     averaging_axis = hlp_mod.get_param('averaging_axis', data_dict,
->>>>>>> 3eecc463
                                              default_value=-1, **params)
     if len(keys_out) != len(data_to_proc_dict):
         raise ValueError('keys_out and keys_in do not have '
@@ -346,11 +301,7 @@
                              f'{len(data_to_proc_dict[keyi])}.')
         data_to_avg = data_to_proc_dict[keyi] if shape is None else \
             np.reshape(data_to_proc_dict[keyi], shape)
-<<<<<<< HEAD
-        help_func_mod.add_param(keys_out[k],
-=======
         hlp_mod.add_param(keys_out[k],
->>>>>>> 3eecc463
                                 np.mean(data_to_avg, axis=averaging_axis),
             data_dict, update_key=params.get('update_key', False))
     return data_dict
@@ -373,35 +324,21 @@
             transform_func
 
     """
-<<<<<<< HEAD
-    transform_func = help_func_mod.get_param('transform_func',
-                                             data_dict, **params)
-    tf_kwargs = help_func_mod.get_param('transform_func_kwargs', data_dict,
-=======
     transform_func = hlp_mod.get_param('transform_func',
                                              data_dict, **params)
     tf_kwargs = hlp_mod.get_param('transform_func_kwargs', data_dict,
->>>>>>> 3eecc463
                                         default_value=dict(), **params)
     if transform_func is None:
         raise ValueError('mapping is not specified.')
     elif isinstance(transform_func, str):
         transform_func = eval(transform_func)
-<<<<<<< HEAD
-    data_to_proc_dict = help_func_mod.get_data_to_process(data_dict, keys_in)
-=======
     data_to_proc_dict = hlp_mod.get_data_to_process(data_dict, keys_in)
->>>>>>> 3eecc463
 
     if len(keys_out) != len(data_to_proc_dict):
         raise ValueError('keys_out and keys_in do not have the same length.')
 
     for keyi, keyo in zip(data_to_proc_dict, keys_out):
-<<<<<<< HEAD
-        help_func_mod.add_param(
-=======
         hlp_mod.add_param(
->>>>>>> 3eecc463
             keyo, transform_func(data_to_proc_dict[keyi], **tf_kwargs),
             data_dict, update_key=params.get('update_key', False))
     return data_dict
@@ -425,11 +362,7 @@
         the order of the rows and columns in the state_prob_mtx (usually
         'g', 'e', 'f').
     """
-<<<<<<< HEAD
-    data_to_proc_dict = help_func_mod.get_data_to_process(data_dict, keys_in)
-=======
     data_to_proc_dict = hlp_mod.get_data_to_process(data_dict, keys_in)
->>>>>>> 3eecc463
 
     if len(keys_out) != len(data_to_proc_dict):
         raise ValueError('keys_out and keys_in do not have the same length.')
@@ -437,11 +370,7 @@
     uncorrected_data = np.stack(list(data_to_proc_dict.values()))
     corrected_data = (np.linalg.inv(state_prob_mtx).T @ uncorrected_data).T
     for i, keyo in enumerate(keys_out):
-<<<<<<< HEAD
-        help_func_mod.add_param(
-=======
         hlp_mod.add_param(
->>>>>>> 3eecc463
             keyo, corrected_data[:, i],
             data_dict, update_key=params.get('update_key', False))
     return data_dict
@@ -473,11 +402,7 @@
         CalibrationPoints.get_indices(), CalibrationPoints.get_rotations()
         - keys_in exist in meas_obj_value_names_map
     """
-<<<<<<< HEAD
-    data_to_proc_dict = help_func_mod.get_data_to_process(
-=======
     data_to_proc_dict = hlp_mod.get_data_to_process(
->>>>>>> 3eecc463
         data_dict, keys_in)
     keys_in = list(data_to_proc_dict)
     if keys_out is None:
@@ -486,15 +411,6 @@
         raise ValueError(f'keys_in must have length two. {len(keys_in)} '
                          f'entries were given.')
 
-<<<<<<< HEAD
-    cp = help_func_mod.get_param('cal_points', data_dict, raise_error=True,
-                                 **params)
-    if isinstance(cp, str):
-        cp = eval(cp)
-    last_ge_pulse = help_func_mod.get_param('last_ge_pulse', data_dict,
-                                             default_value=[], **params)
-    mobjn = help_func_mod.get_param('meas_obj_names', data_dict,
-=======
     cp = hlp_mod.get_param('cal_points', data_dict, raise_error=True,
                                  **params)
     if isinstance(cp, str):
@@ -502,7 +418,6 @@
     last_ge_pulse = hlp_mod.get_param('last_ge_pulse', data_dict,
                                              default_value=[], **params)
     mobjn = hlp_mod.get_param('meas_obj_names', data_dict,
->>>>>>> 3eecc463
                                     raise_error=True, **params)
     if isinstance(mobjn, list):
         mobjn = mobjn[0]
@@ -521,11 +436,7 @@
                 cp.get_indices()[mobjn][ordered_cal_states[0]],
             cal_one_points=None if len(ordered_cal_states) == 0 else
                 cp.get_indices()[mobjn][ordered_cal_states[1]])
-<<<<<<< HEAD
-    help_func_mod.add_param(keys_out[0], rotated_data, data_dict,
-=======
     hlp_mod.add_param(keys_out[0], rotated_data, data_dict,
->>>>>>> 3eecc463
                             update_key=params.get('update_key', False))
     return data_dict
 
@@ -564,15 +475,6 @@
     if len(keys_out) != len(data_to_proc_dict):
         raise ValueError('keys_out and keys_in do not have '
                          'the same length.')
-<<<<<<< HEAD
-    cp = help_func_mod.get_param('cal_points', data_dict, raise_error=True,
-                                 **params)
-    if isinstance(cp, str):
-        cp = eval(cp)
-    last_ge_pulses = help_func_mod.get_param('last_ge_pulses', data_dict,
-                                             default_value=[], **params)
-    mobjn = help_func_mod.get_param('meas_obj_names', data_dict,
-=======
     cp = hlp_mod.get_param('cal_points', data_dict, raise_error=True,
                                  **params)
     if isinstance(cp, str):
@@ -580,7 +482,6 @@
     last_ge_pulses = hlp_mod.get_param('last_ge_pulses', data_dict,
                                              default_value=[], **params)
     mobjn = hlp_mod.get_param('meas_obj_names', data_dict,
->>>>>>> 3eecc463
                                     raise_error=True, **params)
     if isinstance(mobjn, list):
         mobjn = mobjn[0]
@@ -599,11 +500,7 @@
                 cp.get_indices()[mobjn][ordered_cal_states[0]],
             cal_one_points=None if len(ordered_cal_states) == 0 else
                 cp.get_indices()[mobjn][ordered_cal_states[1]])
-<<<<<<< HEAD
-    help_func_mod.add_param(keys_out[0], rotated_data, data_dict,
-=======
     hlp_mod.add_param(keys_out[0], rotated_data, data_dict,
->>>>>>> 3eecc463
                             update_key=params.get('update_key', False))
     return data_dict
 
@@ -640,11 +537,7 @@
     if not hasattr(threshold_list, '__iter__'):
         threshold_list = [threshold_list]
 
-<<<<<<< HEAD
-    data_to_proc_dict = help_func_mod.get_data_to_process(data_dict, keys_in)
-=======
     data_to_proc_dict = hlp_mod.get_data_to_process(data_dict, keys_in)
->>>>>>> 3eecc463
     if len(threshold_list) != len(data_to_proc_dict):
         raise ValueError('threshold_list and keys_in do not have '
                          'the same length.')
@@ -652,11 +545,7 @@
         raise ValueError('The data arrays corresponding to keys_in must all '
                          'have the same length.')
     keys_in = list(data_to_proc_dict)
-<<<<<<< HEAD
-    threshold_map = help_func_mod.get_param('threshold_map', data_dict,
-=======
     threshold_map = hlp_mod.get_param('threshold_map', data_dict,
->>>>>>> 3eecc463
                                             raise_error=False, **params)
     if threshold_map is None:
         if len(threshold_list) == 1:
@@ -686,11 +575,7 @@
             if all_keys[i] not in dd:
                 dd[all_keys[i]] = OrderedDict()
             dd = dd[all_keys[i]]
-<<<<<<< HEAD
-        help_func_mod.add_param(all_keys[-1], np.zeros(
-=======
         hlp_mod.add_param(all_keys[-1], np.zeros(
->>>>>>> 3eecc463
             len(list(data_to_proc_dict.values())[0])), dd,
                                 update_key=params.get('update_key', False))
 
@@ -754,11 +639,7 @@
 
     def process_data(self, **params):
         self.cp, self.sp, self.mospm, self.mobjn = \
-<<<<<<< HEAD
-            help_func_mod.get_measobj_properties(
-=======
             hlp_mod.get_measobj_properties(
->>>>>>> 3eecc463
                 self.data_dict, props_to_extract=['cp', 'sp', 'mospm', 'mobjn'],
                 enforce_one_meas_obj=True, **params)
         # Get from the hdf5 file any parameters specified in
@@ -799,11 +680,7 @@
             rabi_amplitudes[self.mobjn] = self.get_amplitudes(
                 fit_res=fit_res, sweep_points=self.physical_swpts)
 
-<<<<<<< HEAD
-        help_func_mod.add_param('analysis_params_dict', rabi_amplitudes,
-=======
         hlp_mod.add_param('analysis_params_dict', rabi_amplitudes,
->>>>>>> 3eecc463
                                 self.data_dict, update_key=True)
 
     def prepare_plots(self, **params):
@@ -965,11 +842,7 @@
                         'plotfn': 'plot_text',
                         'text_string': textstr}
 
-<<<<<<< HEAD
-        help_func_mod.add_param('plot_dicts', plot_dicts,
-=======
         hlp_mod.add_param('plot_dicts', plot_dicts,
->>>>>>> 3eecc463
                                 self.data_dict, update_key=True)
 
     def get_amplitudes(self, fit_res, sweep_points):
@@ -1132,11 +1005,7 @@
 
     def process_data(self, **params):
         self.cp, self.sp, self.mospm, self.mobjn = \
-<<<<<<< HEAD
-            help_func_mod.get_measobj_properties(
-=======
             hlp_mod.get_measobj_properties(
->>>>>>> 3eecc463
                 self.data_dict, props_to_extract=['cp', 'sp', 'mospm', 'mobjn'],
                 enforce_one_meas_obj=True, **params)
         # Get from the hdf5 file any parameters specified in
@@ -1162,11 +1031,7 @@
         if len(self.data_dict['timestamps']) > 1:
             self.nr_seeds *= len(self.data_dict['timestamps'])
         self.cliffords = self.sp[1][self.mospm[self.mobjn][1]][0]
-<<<<<<< HEAD
-        self.conf_level = help_func_mod.get_param('conf_level', self.data_dict,
-=======
         self.conf_level = hlp_mod.get_param('conf_level', self.data_dict,
->>>>>>> 3eecc463
                                                   default_value=0.68, **params)
         self.gate_decomp = hlp_mod.get_param('gate_decomp', self.data_dict,
                                                    default_value='HZ', **params)
@@ -1189,11 +1054,7 @@
                     'reset_reps', 0)
 
     def prepare_fitting(self, **params):
-<<<<<<< HEAD
-        d = help_func_mod.get_param('d', self.data_dict, default_value=2,
-=======
         d = hlp_mod.get_param('d', self.data_dict, default_value=2,
->>>>>>> 3eecc463
                                     **params)
         print('d: ', d)
         fit_dicts = OrderedDict()
@@ -1225,11 +1086,7 @@
                     fit_key='rbleak_fit_' + self.mobjn + keyi, **params)
 
             key = 'rb_fit_' + self.mobjn + keyi
-<<<<<<< HEAD
-            data_fit = help_func_mod.get_msmt_data(
-=======
             data_fit = hlp_mod.get_msmt_data(
->>>>>>> 3eecc463
                 self.data_to_proc_dict[keyi], self.cp, self.mobjn)
 
             model = deepcopy(rb_mod)
@@ -1243,11 +1100,7 @@
                 fit_kwargs = {}
             elif keys is not None:
                 fit_kwargs = {'scale_covar': False,
-<<<<<<< HEAD
-                              'weights': 1/help_func_mod.get_param(
-=======
                               'weights': 1/hlp_mod.get_param(
->>>>>>> 3eecc463
                                   keys, self.data_dict)}
             else:
                 # Run once to get an estimate for the error per Clifford
@@ -1255,11 +1108,7 @@
                                     params=guess_pars)
                 # Use the found error per Clifford to standard errors for
                 # the data points fro Helsen et al. (2017)
-<<<<<<< HEAD
-                epsilon_guess = help_func_mod.get_param('epsilon_guess',
-=======
                 epsilon_guess = hlp_mod.get_param('epsilon_guess',
->>>>>>> 3eecc463
                                                         self.data_dict,
                                                         default_value=0.01,
                                                         **params)
@@ -1270,11 +1119,7 @@
                     conf_level=self.conf_level,
                     epsilon_guess=epsilon_guess, d=2)
 
-<<<<<<< HEAD
-                help_func_mod.add_param(
-=======
                 hlp_mod.add_param(
->>>>>>> 3eecc463
                     keys, epsilon, self.data_dict,
                     update_key=params.get('update_key', False))
                 # Run fit again with scale_covar=False, and
@@ -1286,11 +1131,7 @@
                 fit_kwargs = {'scale_covar': False, 'weights': 1/epsilon}
             fit_dicts[key]['fit_kwargs'] = fit_kwargs
 
-<<<<<<< HEAD
-        help_func_mod.add_param('fit_dicts', fit_dicts,
-=======
         hlp_mod.add_param('fit_dicts', fit_dicts,
->>>>>>> 3eecc463
                                 self.data_dict, update_key=True)
 
     def analyze_fit_results(self):
@@ -1335,11 +1176,7 @@
                     'stderr': fit_res.params['pd'].stderr}
 
         self.analysis_params_dict = ap_dict
-<<<<<<< HEAD
-        help_func_mod.add_param(
-=======
         hlp_mod.add_param(
->>>>>>> 3eecc463
             'analysis_params_dict', ap_dict, self.data_dict, update_key=True)
 
     @staticmethod
@@ -1393,11 +1230,7 @@
                 swpts = deepcopy(np.repeat(self.cliffords, self.nr_seeds))
                 if len(self.cp.states) != 0:
                     swpts = np.concatenate([
-<<<<<<< HEAD
-                        swpts, help_func_mod.get_cal_sweep_points(
-=======
                         swpts, hlp_mod.get_cal_sweep_points(
->>>>>>> 3eecc463
                             swpts, self.cp, self.mobjn)])
                 swpts_with_rst = np.repeat(swpts, self.reset_reps+1)
                 swpts_with_rst = np.arange(len(swpts_with_rst))
@@ -1438,11 +1271,7 @@
                 figure_name=base_plot_name,
                 sp_name=sp_name,
                 meas_obj_names=params.pop('meas_obj_names', self.mobjn),
-<<<<<<< HEAD
-                yerr=help_func_mod.get_param(keys, self.data_dict),
-=======
                 yerr=hlp_mod.get_param(keys, self.data_dict),
->>>>>>> 3eecc463
                 do_plotting=False, **params))
 
             if len(self.cp.states) != 0:
@@ -1495,11 +1324,7 @@
                     'legend_bbox_to_anchor': (1, -0.15),
                     'legend_pos': 'upper right'}
 
-<<<<<<< HEAD
-                if help_func_mod.get_param(
-=======
                 if hlp_mod.get_param(
->>>>>>> 3eecc463
                         'plot_T1_lim', self.data_dict,
                         default_value=False, **params) and 'pf' not in keyi:
                     # plot T1 limited curve
@@ -1546,11 +1371,7 @@
                     'box_props': None,
                     'text_string': textstr}
 
-<<<<<<< HEAD
-        help_func_mod.add_param('plot_dicts', self.plot_dicts,
-=======
         hlp_mod.add_param('plot_dicts', self.plot_dicts,
->>>>>>> 3eecc463
                                 self.data_dict, update_key=True)
 
     @staticmethod
