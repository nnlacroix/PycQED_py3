import logging
log = logging.getLogger(__name__)

import itertools
import numpy as np
from collections import OrderedDict
from pycqed.analysis import analysis_toolbox as a_tools
from pycqed.analysis_v3 import helper_functions as hlp_mod
from pycqed.analysis_v3 import processing_pipeline as pp_mod
from pycqed.measurement.calibration.calibration_points import CalibrationPoints

import sys
pp_mod.search_modules.add(sys.modules[__name__])


def filter_data(data_dict, keys_in, keys_out=None, **params):
    """
    Filters data in data_dict for each keys_in according to data_filter
    in params. Creates new keys_out in the data dict for the filtered data.

    To be used for example for filtering:
        - reset readouts
        - data with and without flux pulse/ pi pulse etc.

    :param data_dict: OrderedDict containing data to be processed and where
                    processed data is to be stored
    :param keys_in: list of key names or dictionary keys paths in
                    data_dict for the data to be processed
    :param keys_out: list of key names or dictionary keys paths in
                    data_dict for the processed data to be saved into
    :param params: keyword arguments:
        data_filter (str, default: 'lambda x: x'): filtering condition passed
            as a string that will be evaluated with eval.

    Assumptions:
        - if any keyo in keys_out contains a '.' string, keyo is assumed to
        indicate a path in the data_dict.
        - len(keys_out) == len(keys_in)
    """
    data_to_proc_dict = hlp_mod.get_data_to_process(data_dict, keys_in)
    if keys_out is None:
        keys_out = [k+' filtered' for k in keys_in]
    if len(keys_out) != len(data_to_proc_dict):
        raise ValueError('keys_out and keys_in do not have '
                         'the same length.')
    data_filter_func = hlp_mod.get_param('data_filter', data_dict,
                                  default_value=lambda data: data, **params)
    if hasattr(data_filter_func, '__iter__'):
        data_filter_func = eval(data_filter_func)
    for keyo, keyi in zip(keys_out, list(data_to_proc_dict)):
        hlp_mod.add_param(
            keyo, data_filter_func(data_to_proc_dict[keyi]), data_dict,
            **params)
    return data_dict


def get_std_deviation(data_dict, keys_in, keys_out=None, **params):
    """
    Finds the standard deviation of data in data_dict specified by keys_in
    along averaging_axis.

    To be used for example for:
        - shots
        - RB seeds

    :param data_dict: OrderedDict containing data to be processed and where
                    processed data is to be stored
    :param keys_in: list of key names or dictionary keys paths in
                    data_dict for the data to be processed
    :param keys_out: list of key names or dictionary keys paths in
                    data_dict for the processed data to be saved into
    :param params: keyword arguments:
    :param params: keyword arguments.:
        - shape (tuple of ints): shape into which to reshape array before
            averaging
        - averaging_axis (int): axis along which to average
        - final_shape (tuple of ints): shape into which to cast the array after
            averaging

    Assumptions:
        - if any keyo in keys_out contains a '.' string, keyo is assumed to
        indicate a path in the data_dict.
        - len(keys_out) == len(keys_in)
        - num_bins exists in params
        - num_bins exactly divides data_dict[keyi] for all keyi in keys_in.
    """
    data_to_proc_dict = hlp_mod.get_data_to_process(data_dict, keys_in)
    if keys_out is None:
        keys_out = [f'get_std_deviation.{k}' for k in keys_in]
    shape = hlp_mod.get_param('shape', data_dict, raise_error=True,
                              **params)
    final_shape = hlp_mod.get_param('final_shape', data_dict, **params)
    averaging_axis = hlp_mod.get_param('averaging_axis', data_dict,
                                       default_value=-1, **params)
    if len(keys_out) != len(data_to_proc_dict):
        raise ValueError('keys_out and keys_in do not have '
                         'the same length.')
    for k, keyi in enumerate(data_to_proc_dict):
        if len(data_to_proc_dict[keyi]) % shape[0] != 0:
            raise ValueError(f'{shape[0]} does not exactly divide '
                             f'data from ch {keyi} with length '
                             f'{len(data_to_proc_dict[keyi])}.')
        data_for_std = data_to_proc_dict[keyi] if shape is None else \
            np.reshape(data_to_proc_dict[keyi], shape)
        if final_shape is not None:
            data_for_std = np.reshape(data_for_std, final_shape)
        hlp_mod.add_param(
            keys_out[k], np.std(data_for_std, axis=averaging_axis), data_dict,
            **params)
    return data_dict


def classify_gm(data_dict, keys_in, keys_out=None, clf_params=None,
                thresholded=True, **params):
    """
    Predict gaussian mixture posterior probabilities for single shots
    of different levels of a qudit. Data to be classified expected in the
    shape (n_datapoints, n_channels). So there should be
    len(keys_in) == n_channels.
    :param data_dict: OrderedDict containing data to be processed and where
                    processed data is to be stored
    :param keys_in: list of key names or dictionary keys paths in
                    data_dict for the data to be processed (shots)
    :param keys_out: list of key names or dictionary keys paths in
                    data_dict for the processed data to be saved into
    :param clf_params: dictionary with parameters for
            Gaussian Mixture classifier:
                means_: array of means of each component of the GM
                covariances_: covariance matrix
                covariance_type: type of covariance matrix
                weights_: array of priors of being in each level. (n_levels,)
                precisions_cholesky_: array of precision_cholesky
            For more info see about parameters see :
            https://scikit-learn.org/stable/modules/generated/sklearn.mixture.
            GaussianMixture.html
    :param thresholded: whether to threshold the probabilities for each shot
        into a single state per shot. So [0.9, 0.05, 0.05] -> [1, 0, 0]
    :param params: keyword arguments:
        clf_params: list of dictionaries with parameters for
            Gaussian Mixture classifier:
                means_: array of means of each component of the GM
                covariances_: covariance matrix
                covariance_type: type of covariance matrix
                weights_: array of priors of being in each level. (n_levels,)
                precisions_cholesky_: array of precision_cholesky
            For more info see about parameters see :
            https://scikit-learn.org/stable/modules/generated/sklearn.mixture.
            GaussianMixture.html
    Stores an entry in data_dict for each classified state (path specified
    in keys_out).

    Assumptions:
        - if any keyo in keys_out contains a '.' string, keyo is assumed to
        indicate a path in the data_dict.
        - one meas_obj
    """

    mobjn = hlp_mod.get_measurement_properties(data_dict,
                                               props_to_extract=['mobjn'],
                                               enforce_one_meas_obj=True,
                                               **params)

    if clf_params is None:
        clf_params = hlp_mod.get_param(
            f'{mobjn}.acq_classifier_params', data_dict, raise_error=True,
            **params)

    data_to_proc_dict = hlp_mod.get_data_to_process(data_dict, keys_in)
    clf_data = a_tools.predict_gm_proba_from_clf(
        np.array(list(data_to_proc_dict.values())).T, clf_params)

    if thresholded:
        clf_data = np.array(np.isclose(
            np.repeat([np.arange(clf_data.shape[1])],
                      clf_data.shape[0], axis=0).T,
            np.argmax(clf_data, axis=1)).T, dtype=int)

    if keys_out is None:
        states = ['g', 'e', 'f']
        keys_out = [f'{mobjn}.classify_gm_{states[idx]}'
                    for idx in range(clf_data.shape[1])]

    if len(keys_out) != clf_params['means_'].shape[0]:
        raise ValueError(f'keys_in must have length '
                         f'{clf_params["means_"].shape[0]} but has length '
                         f'{len(keys_out)}.')

    for idx, keyo in enumerate(keys_out):
        hlp_mod.add_param(keyo, clf_data[:, idx], data_dict, **params)


def do_postselection_f_level(data_dict, keys_in, keys_out=None, **params):
    """
    Postselects on qubit being in f-level by setting the preselection bit to 1
    to the e-state shots. Only these are stored.
    This function is intended to  be used before a function that does
    preselection which will then filter out both preselection RO being in e
    and qubit being in f either in the preselection or in the actual measurement
    shots. Used before state tomo analysis for example.
    :param data_dict: OrderedDict containing data to be processed and where
        processed data is to be stored
    :param keys_in: key names or dictionary keys paths in data_dict for shots
        (with preselection) classified into pg, pe, pf
    :param keys_out: list of key names or dictionary keys paths in
        data_dict for the processed data to be saved into
    :param params: keyword arguments

    Assumptions:
     - one meas object
     - measurement must have been done with preselection
     -  len(keys_in) == 3 corresponding to g, e, f shots
     -  len(keys_out) == 1 where the filtered e shots are stored
    """
    if len(keys_in) != 3:
        raise ValueError('keys_in must have length 3.')
    if len(keys_out) != 1:
        raise ValueError('keys_out must have length 1.')

    data_to_proc_dict = hlp_mod.get_data_to_process(data_dict, keys_in)
    pg, pe, pf = list(data_to_proc_dict.values())

    mpre = np.logical_not(np.arange(pe.size) % 2)
    mmeas = (np.arange(pe.size) % 2).astype(np.bool)

    ro = pe.copy().astype(np.bool)

    # make sure segments where preselection readout is not g are filtered out
    ro[mpre] = np.logical_not(pg[mpre])

    # make sure segments where main readout is f are filtered out
    ro[mpre] = np.logical_or(ro[mpre], pf[mmeas])

    # write output
    hlp_mod.add_param(keys_out[0], ro, data_dict, **params)


def do_standard_preselection(data_dict, keys_in, keys_out=None,
                             joint_processing=False, **params):
    """
    Does standard preselection on the data shot arrays in data_dict specified
    by keys_in. Only the data shots for which the preselection readout
    preceding it found the qubit in the 0 state.
    :param data_dict: OrderedDict containing data to be processed and where
                    processed data is to be stored
    :param keys_in: list of key names or dictionary keys paths in
                    data_dict for the data to be processed
    :param keys_out: list of key names or dictionary keys paths in
                    data_dict for the processed data to be saved into
    :param joint_processing: bool specifying whether to preselect on all the
        measurement objects (arrays specified by keys_in) being in ground state
    :param params: keyword arguments

    Assumptions:
        - the data pointed to by keys_in is assumed to be 1D arrays of
            thresholded/classified shots
        - every other shot starting at 0 is assumed to be a preselection readout

    WARNING! The processed data array will not necessarily have the same length
    as the input array.
    """
    data_to_proc_dict = hlp_mod.get_data_to_process(data_dict, keys_in)
    if not joint_processing:
        for k, keyi in enumerate(data_to_proc_dict):
            th_shots = data_to_proc_dict[keyi]
            if not all(e in [0, 1, 2] for e in np.unique(th_shots)):
                raise TypeError(f'The data corresponding to {keyi} does not '
                                f'contain thresholded shots.')
            presel_shots = th_shots[::2]
            data_shots = th_shots[1::2]
            hlp_mod.add_param(
                keys_out[k], data_shots[
                    np.logical_not(np.ma.make_mask(presel_shots))],
                data_dict, **params)
    else:
        all_shots = np.array(list(data_to_proc_dict.values()))
        presel_states = all_shots[:, ::2]
        data_states = all_shots[:, 1::2]
        presel_data = data_states[:, np.where(
            np.all(presel_states.transpose() == (0, 0, 0, 0), axis=1))[0]]
        for k, keyo in enumerate(keys_out):
            hlp_mod.add_param(
                keyo, presel_data[k],
                data_dict, **params)


def do_preselection(data_dict, classified_data, keys_out, **params):
    """
    Keeps only the data for which the preselection readout data in
    classified_data satisfies the preselection condition.
    :param data_dict: OrderedDict containing data to be processed and where
                    processed data is to be stored
    :param classified_data: list of arrays of 0,1 for qubit, and
                    0,1,2 for qutrit, or list of keys pointing to the binary
                    (or trinary) arrays in the data_dict
    :param keys_out: list of key names or dictionary keys paths in
                    data_dict for the processed data to be saved into
    :param params: keyword arguments.:
        presel_ro_idxs (function, default: lambda idx: idx % 2 == 0):
            specifies which (classified) data entry is a preselection ro
        keys_in (list): list of key names or dictionary keys paths in
            data_dict for the data to be processed
        presel_condition (int, default: 0): 0, 1 (, or 2 for qutrit). Keeps
            data for which the data in classified data corresponding to
            preselection readouts satisfies presel_condition.

    Assumptions:
        - if any keyo in keys_out contains a '.' string, keyo is assumed to
        indicate a path in the data_dict.
        - len(keys_out) == len(classified_data)
        - if keys_in are given, len(keys_in) == len(classified_data)
        - classified_data either list of arrays or list of strings
        - if classified_data contains strings, assumes they are keys in
            data_dict
    """
    if len(keys_out) != len(classified_data):
        raise ValueError('classified_data and keys_out do not have '
                         'the same length.')

    keys_in = params.get('keys_in', None)
    presel_ro_idxs = hlp_mod.get_param('presel_ro_idxs', data_dict,
                               default_value=lambda idx: idx % 2 == 0, **params)
    presel_condition = hlp_mod.get_param('presel_condition', data_dict,
                                 default_value=0, **params)
    if keys_in is not None:
        if len(keys_in) != len(classified_data):
            raise ValueError('classified_data and keys_in do not have '
                             'the same length.')
        data_to_proc_dict = hlp_mod.get_data_to_process(data_dict, keys_in)
        for i, keyi in enumerate(data_to_proc_dict):
            # Check if the entry in classified_data is an array or a string
            # denoting a key in the data_dict
            if isinstance(classified_data[i], str):
                if classified_data[i] in data_dict:
                    classif_data = data_dict[classified_data[i]]
                else:
                    raise KeyError(
                        f'{classified_data[i]} not found in data_dict.')
            else:
                classif_data = classified_data[i]

            mask = np.zeros(len(data_to_proc_dict[keyi]))
            val = True
            for idx in range(len(data_to_proc_dict[keyi])):
                if presel_ro_idxs(idx):
                    val = (classif_data[idx] == presel_condition)
                    mask[idx] = False
                else:
                    mask[idx] = val
            preselected_data = data_to_proc_dict[keyi][mask]
            hlp_mod.add_param(keys_out[i], preselected_data, data_dict)
    else:
        for i, keyo in enumerate(keys_out):
            # Check if the entry in classified_data is an array or a string
            # denoting a key in the data_dict
            if isinstance(classified_data[i], str):
                if classified_data[i] in data_dict:
                    classif_data = data_dict[classified_data[i]]
                else:
                    raise KeyError(
                        f'{classified_data[i]} not found in data_dict.')
            else:
                classif_data = classified_data[i]

            mask = np.zeros(len(classif_data))
            val = True
            for idx in range(len(classif_data)):
                if presel_ro_idxs(idx):
                    val = (classif_data[idx] == 0)
                    mask[idx] = False
                else:
                    mask[idx] = val
            hlp_mod.add_param(keyo, classif_data[mask], data_dict)
    return data_dict


def average_data(data_dict, keys_in, keys_out=None, **params):
    """
    Averages data in data_dict specified by keys_in along averaging_axis.
    :param data_dict: OrderedDict containing data to be processed and where
                    processed data is to be stored
    :param keys_in: list of key names or dictionary keys paths in
                    data_dict for the data to be processed
    :param keys_out: list of key names or dictionary keys paths in
                    data_dict for the processed data to be saved into
    :param params: keyword arguments.:
        - shape (tuple of ints): shape into which to reshape array before
            averaging
        - averaging_axis (int): axis along which to average
        - final_shape (tuple of ints): shape into which to cast the array after
            averaging

    Assumptions:
        - if any keyo in keys_out contains a '.' string, keyo is assumed to
        indicate a path in the data_dict.
        - len(keys_out) == len(keys_in)
    """
    data_to_proc_dict = hlp_mod.get_data_to_process(data_dict, keys_in)
    if keys_out is None:
        keys_out = [f'average_data.{k}' for k in keys_in]
    shape = hlp_mod.get_param('shape', data_dict, **params)
    final_shape = hlp_mod.get_param('final_shape', data_dict, **params)
    averaging_axis = hlp_mod.get_param('averaging_axis', data_dict,
                                       default_value=-1, **params)

    if len(keys_out) != len(data_to_proc_dict):
        raise ValueError('keys_out and keys_in do not have '
                         'the same length.')
    for k, keyi in enumerate(data_to_proc_dict):
        if shape is not None and len(data_to_proc_dict[keyi]) % shape[0] != 0:
            raise ValueError(f'{shape[0]} does not exactly divide '
                             f'data from ch {keyi} with length '
                             f'{len(data_to_proc_dict[keyi])}.')
        data_to_avg = data_to_proc_dict[keyi] if shape is None else \
            np.reshape(data_to_proc_dict[keyi], shape)
        avg_data = np.mean(data_to_avg, axis=averaging_axis)
        if final_shape is not None:
            avg_data = np.reshape(avg_data, final_shape)
        hlp_mod.add_param(keys_out[k], avg_data, data_dict, **params)


def transform_data(data_dict, keys_in, keys_out, **params):
    """
    Maps data in data_dict specified by data_keys_in using transform_func
     callable (can be any function).
    :param data_dict: OrderedDict containing data to be processed and where
                    processed data is to be stored
    :param keys_in: list of key names or dictionary keys paths in
                    data_dict for the data to be processed
    :param keys_out: list of key names or dictionary keys paths in
                    data_dict for the processed data to be saved into
    :param params: keyword arguments.:
        transform_func (callable): string form of a callable or callable
            function
        transform_func_kwargs (dict): additional arguments to forward to
            transform_func

    """
    transform_func = hlp_mod.get_param('transform_func',
                                             data_dict, **params)
    tf_kwargs = hlp_mod.get_param('transform_func_kwargs', data_dict,
                                        default_value=dict(), **params)
    if transform_func is None:
        raise ValueError('mapping is not specified.')
    elif isinstance(transform_func, str):
        transform_func = eval(transform_func)
    data_to_proc_dict = hlp_mod.get_data_to_process(data_dict, keys_in)

    if len(keys_out) != len(data_to_proc_dict):
        raise ValueError('keys_out and keys_in do not have the same length.')

    for keyi, keyo in zip(data_to_proc_dict, keys_out):
        hlp_mod.add_param(
            keyo, transform_func(data_to_proc_dict[keyi], **tf_kwargs),
            data_dict)
    return data_dict


def correct_readout(data_dict, keys_in, keys_out=None, state_prob_mtxs=None,
                    **params):
    """
    Correct data of average state probabilities for readout errors using
    correct state assignment probability matrices.
    This function can handle multi-qubit inversion by taking the tensor
    product of the state assignment probability matrices.
    :param data_dict: OrderedDict containing data to be processed and where
                    processed data is to be stored
    :param keys_in: list of key names or dictionary keys paths in
                    data_dict for the data to be processed
    :param keys_out: list of key names or dictionary keys paths in
                    data_dict for the processed data to be saved into
    :param state_prob_mtxs: dict with meas_obj_names as keys and corresponding
                    correct state assignment probability matrix as values
    :param params: keyword arguments.

    Adds corrected data to data_dict as follows:
     - if keys_out is None, an n-d array will be stored under
        f'{",".join(meas_obj_names)}.correct_readout'
     - if len(keys_out) == 1, an n-d array will be stored under keys_out[0]
     - else, it checks that len(keys_out) == len(keys_in), and a separate
        1d array for each state probability will be stored under each
        keyo in keys_out

    Assumptions:
        - keys_in correspond to the data in the correct order with respect to
        the order of the rows and columns in the state_prob_mtx (usually
        'g', 'e', 'f').
        - meas_obj_names must be in either data_dict or params
        - data specified by keys_in is in the order specified by meas_obj_names
            such that the inversion makes sense
    """

    if state_prob_mtxs is None:
        state_prob_mtxs = {}

    meas_obj_names = hlp_mod.get_measurement_properties(
        data_dict, props_to_extract=['mobjn'], enforce_one_meas_obj=False,
        **params)
    data_to_proc_dict = hlp_mod.get_data_to_process(data_dict, keys_in)
    if len(data_to_proc_dict) == 1:
        uncorrected_data = np.array(
            data_to_proc_dict[list(data_to_proc_dict)[0]])
        num_states = len(uncorrected_data)
    else:
        uncorrected_data = np.stack(list(data_to_proc_dict.values()))
        num_states = uncorrected_data.shape[1]


    state_assign_matrix = [[1]]
    for mobjn in meas_obj_names:
        state_prob_mtx = state_prob_mtxs.get(mobjn, None)
        if state_prob_mtx is None:
            state_prob_mtx = hlp_mod.get_param(f'{mobjn}.state_prob_mtx',
                                               data_dict, **params)
            if state_prob_mtx is None:
                log.warning(f'state_prob_mtx was not found for {mobjn}. Setting '
                            f'it to identity.')
                qutrit = num_states == \
                         len(list(itertools.product(['g', 'e', 'f'],
                                                    repeat=len(meas_obj_names))))
                state_prob_mtx = np.identity(3 if qutrit else 2)
        state_assign_matrix = np.kron(state_assign_matrix, state_prob_mtx)

    if state_assign_matrix.shape[1] != uncorrected_data.shape[0]:
        uncorrected_data = uncorrected_data.T
    corrected_data = \
        (np.linalg.inv(state_assign_matrix).T @ uncorrected_data).T

    if keys_out is None:
        hlp_mod.add_param(
            f'{",".join(meas_obj_names)}.correct_readout',
            corrected_data, data_dict, **params)
    elif len(keys_out) == 1:
        hlp_mod.add_param(keys_out[0], corrected_data, data_dict, **params)
    else:
        if len(keys_out) != len(keys_in):
            raise ValueError(f'len(keys_out)={len(keys_out)} and '
                             f'len(keys_in)={len(keys_in)} must be the same.')
        for i, keyo in enumerate(keys_out):
            hlp_mod.add_param(keyo, corrected_data[:, i], data_dict, **params)


def rotate_iq(data_dict, keys_in, keys_out=None, **params):
    """
    Rotates IQ data based on information in the CalibrationPoints objects.
    :param data_dict: OrderedDict containing data to be processed and where
                processed data is to be stored
    :param keys_in: list of length-2 tuples of key names or dictionary
                keys paths in data_dict for the data to be processed
    :param keys_out: list of key names or dictionary keys paths in
                data_dict for the processed data to be saved into
    :param params: keyword arguments.:
        cal_points (CalibrationPoints object or its repr):
            CalibratinonPoints object for the meaj_obj_name, or its repr
        last_ge_pulse (bool): only for a measurement on ef. Whether a ge
            pi-pulse was applied before measurement.
        meas_obj_value_names_map (dict): {meaj_obj_name: [value_names]}.

    Assumptions:
        - if any keyo in keys_out contains a '.' character, keyo is assumed to
        indicate a path in the data_dict.
        - len(keys_in) == 2 must be True; the 2 entries are I and Q data
        - len(keys_out) == 1 must be True.
        - cal_points exists in **params, data_dict, or metadata
        - assumes meas_obj_names is one of the keys of the dicts returned by
        CalibrationPoints.get_indices(), CalibrationPoints.get_rotations()
        - keys_in exist in meas_obj_value_names_map
    """
    data_to_proc_dict = hlp_mod.get_data_to_process(
        data_dict, keys_in)
    keys_in = list(data_to_proc_dict)
    if keys_out is None:
        keys_out = ['rotated datadata [' + ','.join(keys_in)+']']
    if len(keys_in) != 2:
        raise ValueError(f'keys_in must have length two. {len(keys_in)} '
                         f'entries were given.')

    cp = hlp_mod.get_param('cal_points', data_dict, raise_error=True, **params)
    if isinstance(cp, str):
        cp = CalibrationPoints.from_string(cp)
    last_ge_pulse = hlp_mod.get_param('last_ge_pulse', data_dict,
                                      default_value=[], **params)
    mobjn = hlp_mod.get_param('meas_obj_names', data_dict,
                              raise_error=True, **params)
    if isinstance(mobjn, list):
        mobjn = mobjn[0]
    if mobjn not in cp.qb_names:
        raise KeyError(f'{mobjn} not found in cal_points.')

    rotations = cp.get_rotations(last_ge_pulses=last_ge_pulse)
    ordered_cal_states = []
    for ii in range(len(rotations[mobjn])):
        ordered_cal_states += \
            [k for k, idx in rotations[mobjn].items() if idx == ii]
    rotated_data, _, _ = \
        a_tools.rotate_and_normalize_data_IQ(
            data=list(data_to_proc_dict.values()),
            cal_zero_points=None if len(ordered_cal_states) == 0 else
                cp.get_indices()[mobjn][ordered_cal_states[0]],
            cal_one_points=None if len(ordered_cal_states) == 0 else
                cp.get_indices()[mobjn][ordered_cal_states[1]])
    hlp_mod.add_param(keys_out[0], rotated_data, data_dict)
    return data_dict


def rotate_1d_array(data_dict, keys_in, keys_out=None, **params):
    """
    Rotates 1d array based on information in the CalibrationPoints objects.
    The number of CalibrationPoints objects should equal the number of
    key names in keys_in.
    :param data_dict: OrderedDict containing data to be processed and where
                processed data is to be stored
    :param keys_in: list of key names or dictionary keys paths in
                data_dict for the data to be processed
    :param keys_out: list of key names or dictionary keys paths in
                data_dict for the processed data to be saved into
    :param params: keyword arguments.:
        cal_points_list (list): list of CalibrationPoints objects.
        last_ge_pulses (list): list of booleans

    Assumptions:
        - if any keyo in keys_out contains a '.' string, keyo is assumed to
        indicate a path in the data_dict.
        - len(keys_in) == len(keys_out) == 1 must all be True
        - cal_points exists in **params, data_dict, or metadata
        - assumes meas_obj_namess is one of the keys of the dicts returned by
        CalibrationPoints.get_indices(), CalibrationPoints.get_rotations()
        - keys_in exists in meas_obj_value_names_map
    """
    data_to_proc_dict = hlp_mod.get_data_to_process(data_dict, keys_in)
    keys_in = list(data_to_proc_dict)
    if keys_out is None:
        keys_out = [f'rotated data [{keys_in[0]}]']
    if len(keys_in) != 1:
        raise ValueError(f'keys_in must have length one. {len(keys_in)} '
                         f'entries were given.')
    if len(keys_out) != len(data_to_proc_dict):
        raise ValueError('keys_out and keys_in do not have '
                         'the same length.')
    cp = hlp_mod.get_param('cal_points', data_dict, raise_error=True,
                                 **params)
    if isinstance(cp, str):
        cp = CalibrationPoints.from_string(cp)
    last_ge_pulses = hlp_mod.get_param('last_ge_pulses', data_dict,
                                             default_value=[], **params)
    mobjn = hlp_mod.get_param('meas_obj_names', data_dict,
                                    raise_error=True, **params)
    if isinstance(mobjn, list):
        mobjn = mobjn[0]
    if mobjn not in cp.qb_names:
        raise KeyError(f'{mobjn} not found in cal_points.')

    rotations = cp.get_rotations(last_ge_pulses=last_ge_pulses)
    ordered_cal_states = []
    for ii in range(len(rotations[mobjn])):
        ordered_cal_states += \
            [k for k, idx in rotations[mobjn].items() if idx == ii]
    rotated_data = \
        a_tools.rotate_and_normalize_data_1ch(
            data=data_to_proc_dict[keys_in[0]],
            cal_zero_points=None if len(ordered_cal_states) == 0 else
                cp.get_indices()[mobjn][ordered_cal_states[0]],
            cal_one_points=None if len(ordered_cal_states) == 0 else
                cp.get_indices()[mobjn][ordered_cal_states[1]])
    hlp_mod.add_param(keys_out[0], rotated_data, data_dict)
    return data_dict


def classify_data(data_dict, keys_in, threshold_list, keys_out=None, **params):
    """
    Thresholds the data in data_dict specified by keys_in according to the
    threshold_mapping and the threshold values in threshold_list.
    This node will create nr_states entries in the data_dict, where
    nr_states = len(set(threshold_mapping.values())).
    :param data_dict: OrderedDict containing data to be processed and where
                    processed data is to be stored
    :param keys_in: list of key names or dictionary keys paths in
                    data_dict for the data to be processed
    :param keys_out: list of key names or dictionary keys paths in
                    data_dict for the processed data to be saved into
    :param threshold_list: list of values around which to threshold each
        data array corresponding to keys_in.
    :param params: keyword arguments.:
        threshold_map (dict): dict of the form {idx: state_label}.
            Ex: {0: 'e', 1: 'g', 2: 'f', 3: 'g'}. Default value if
            len(threshold_list) == 1 is {0: 'g', 1: 'e'}. Else, None and a
            ValueError will be raise.
        !!! IMPORTANT: quadrants 1 and 2 are reversed compared to the
        threshold_map we save in qubit preparation parameters !!!

    Assumptions:
        - len(threshold_list) == len(keys_in)
        - data arrays corresponding to keys_in must all have the same length
        - the order of the values in threshold_list is important!
        The thresholds are in the same order as the data corresponding to
        the keys_in. See the 3 lines after extraction of threshold_map below.
    """
    if not hasattr(threshold_list, '__iter__'):
        threshold_list = [threshold_list]

    data_to_proc_dict = hlp_mod.get_data_to_process(data_dict, keys_in)
    if len(threshold_list) != len(data_to_proc_dict):
        raise ValueError('threshold_list and keys_in do not have '
                         'the same length.')
    if len(set([arr.size for arr in data_to_proc_dict.values()])) > 1:
        raise ValueError('The data arrays corresponding to keys_in must all '
                         'have the same length.')
    keys_in = list(data_to_proc_dict)
    threshold_map = hlp_mod.get_param('threshold_map', data_dict,
                                      raise_error=False, **params)
    if threshold_map is None:
        if len(threshold_list) == 1:
            threshold_map = {0: 'g', 1: 'e'}
        else:
            raise ValueError(f'threshold_map was not found in either '
                             f'exp_metadata or input params.')
    if keys_out is None:
        keyo = keys_in[0] if len(keys_in) == 1 else ','.join(keys_in)
        keys_out = [f'{keyo} {s}' for s in set(threshold_map.values())]

    # generate boolean array of size (nr_data_pts_per_ch, len(keys_in).
    thresh_data_binary = np.stack(
        [data_to_proc_dict[keyi] >= th for keyi, th in
         zip(keys_in, threshold_list)], axis=1)

    # convert each row of thresh_data_binary into the decimal value whose
    # binary representation is given by the booleans in each row.
    # thresh_data_decimal is a 1d array of size nr_data_pts_per_ch
    thresh_data_decimal = thresh_data_binary.dot(1 << np.arange(
        thresh_data_binary.shape[-1] - 1, -1, -1))

    for k, state in enumerate(set(threshold_map.values())):
        dd = data_dict
        all_keys = keys_out[k].split('.')
        for i in range(len(all_keys)-1):
            if all_keys[i] not in dd:
                dd[all_keys[i]] = OrderedDict()
            dd = dd[all_keys[i]]
        hlp_mod.add_param(all_keys[-1], np.zeros(
            len(list(data_to_proc_dict.values())[0])), dd)

        # get the decimal values corresponding to state from threshold_map.
        state_idxs = [k for k, v in threshold_map.items() if v == state]

        for idx in state_idxs:
            dd[all_keys[-1]] = np.logical_or(
                dd[all_keys[-1]], thresh_data_decimal == idx).astype('int')

    return data_dict


def threshold_data(data_dict, keys_in, keys_out, ro_thresholds=None,
                   mapping=None, **params):
    """
    Thresholds the data in data_dict specified by keys_in about the
    threshold values in threshold_list (one for each keyi in keys_in).
    :param data_dict: OrderedDict containing data to be processed and where
                    processed data is to be stored
    :param keys_in: list of key names or dictionary keys paths in
                    data_dict for the data to be processed
    :param keys_out: list of key names or dictionary keys paths in
                    data_dict for the processed data to be saved into
    :param ro_thresholds: dict with keys meas_obj_names and values specifying
        the thresholds around which the data array for each meas_obj
        should be thresholded.
    :param mapping: either {0: 'g', 1: 'e'} or {0: 'e', 1: 'g'}; default is
        first one. Specifies thresholding condition.
    :param params: keyword arguments.

    Assumptions:
        - this function must be used for one meas_obj only! Meaning:
            - keys_in and keys_out have length 1
            - meas_obj_names exists in either data_dict or params and has one
                entry
    """
    if len(keys_in) != 1:
        raise ValueError('keys_in must have length 1.')
    if mapping is None:
        mapping = {0: 'g', 1: 'e'}

    mobjn = hlp_mod.get_measurement_properties(data_dict,
                                               props_to_extract=['mobjn'],
                                               enforce_one_meas_obj=True,
                                               **params)
    if ro_thresholds is None:
        acq_classifier_params = hlp_mod.get_param(
            f'{mobjn}.acq_classifier_params', data_dict, raise_error=True,
            **params)
        if 'thresholds' not in acq_classifier_params:
            raise KeyError(f'thresholds does not exist in the '
                           f'acq_classifier_params for {mobjn}.')
        ro_thresholds = {mobjn: acq_classifier_params['thresholds'][0]}
        mapping = acq_classifier_params.get('mapping', mapping)

    th_func = lambda dat, th: dat > th if mapping[1] == 'e' else dat < th
    data_to_proc_dict = hlp_mod.get_data_to_process(data_dict, keys_in)
    keys_in = list(data_to_proc_dict)
    if len(keys_out) != len(keys_in):
        raise ValueError('keys_out and keys_in do not have '
                         'the same length.')

    # generate boolean array of size (nr_data_pts_per_ch, len(keys_in).
    if mobjn not in ro_thresholds:
        raise KeyError(f'{mobjn} not found in ro_thresholds={ro_thresholds}.')
    threshold_list = [ro_thresholds[mobjn]]
    thresh_dat = np.stack(
        [th_func(data_to_proc_dict[keyi], th) for keyi, th in
         zip(keys_in, threshold_list)], axis=1)

    for i, keyo, in enumerate(keys_out):
        hlp_mod.add_param(
            keyo, thresh_dat[:, i].astype('int'), data_dict)


def correlate_qubits(data_dict, keys_in, keys_out, **params):
    """
    Calculated the ZZ correlator of the arrays of shots indicated by keys_in
    as follows:
        - correlator = 0 if even number of 0's
        - correlator = 1 if odd number of 0's
    :param data_dict: OrderedDict containing data to be processed and where
                    processed data is to be stored
    :param keys_in: list of key names or dictionary keys paths in
                    data_dict for the data to be processed
    :param keys_out: list with one entry specifying the key name or dictionary
        key path in data_dict for the processed data to be saved into
    :param params: keyword arguments.
    :return:
        Saves in data_dict, under keys_out[0], the np.array of correlated shots
            with the same dimension as one of the arrays indicated by keys_in

    Assumptions:
        - data must be THRESHOLDED single shots (0's and 1's)
        - all data arrays indicated by keys_in will be correlated
    """
    if len(keys_out) != 1:
        raise ValueError('keys_out must have length 1.')
    data_to_proc_dict = hlp_mod.get_data_to_process(data_dict, keys_in)
    all_data_arr = np.array(list(data_to_proc_dict.values()))
    if not np.all(np.logical_or(all_data_arr == 0, all_data_arr == 1)):
        raise ValueError('Not all shots have been thresholded.')
    hlp_mod.add_param(
        keys_out[0], np.sum(all_data_arr, axis=0) % 2, data_dict)


def calculate_probability_table(data_dict, keys_in, keys_out=None, **params):
    """
    Creates a general table of normalized counts averaging out all but
        specified set of correlations.
    :param data_dict: OrderedDict containing data to be processed and where
        processed data is to be stored
    :param keys_in: list of key names or dictionary keys paths in
        data_dict for the data to be processed (thresholded shots)
    :param observables: List of observables. Observable is a dictionary with
        name of the qubit as key and boolean value indicating if it is
        selecting exited states. If the qubit is missing from the list
        of states it is averaged out. Instead of just the qubit name, a
        tuple of qubit name and a shift value can be passed, where the
        shift value specifies the relative readout index for which the
        state is checked.
        Example qb2-qb4 state tomo with preselection:
                {'pre': {('qb2', -1): False,
                        ('qb4', -1): False}, # preselection conditions
                 '$\\| gg\\rangle$': {'qb2': False,
                                      'qb4': False,
                                      ('qb2', -1): False,
                                      ('qb4', -1): False},
                 '$\\| ge\\rangle$': {'qb2': False,
                                      'qb4': True,
                                      ('qb2', -1): False,
                                      ('qb4', -1): False},
                 '$\\| eg\\rangle$': {'qb2': True,
                                      'qb4': False,
                                      ('qb2', -1): False,
                                      ('qb4', -1): False},
                 '$\\| ee\\rangle$': {'qb2': True,
                                      'qb4': True,
                                      ('qb2', -1): False,
                                      ('qb4', -1): False}}
    :param n_readouts: Assumed to be the period in the list of shots between
        experiments with the same prepared state. If shots_of_qubits
        includes preselection readout results or if there was several
        readouts for a single readout then n_readouts has to include them.
    :param params: keyword arguments: used if get_observables is called
        - preselection_shift (int, default: -1)
        - do_preselection (bool, default: False)
        - return_counts (bool, default: False): whether to return raw counts
            for each state (True), or normalize the counts by
            n_readouts/n_shots (False)
    :return adds to data_dict, under keys_out, a dict with observables as keys
        and np.array of normalized counts with size n_readouts as values

    Assumptions:
        - len(keys_out) == 1 -> one probability table is calculated
        - !!! This function returns a dict not an array like the static method
        probability_table in readout_analysis.py/MultiQubit_SingleShot_Analysis
    """

    # Get shots_of_qubits: Dictionary of np.arrays of thresholded shots for
    # each qubit.
    data_to_proc_dict = hlp_mod.get_data_to_process(data_dict, keys_in)
    n_readouts = hlp_mod.get_param('n_readouts', data_dict, raise_error=True,
                                   **params)
    observables = hlp_mod.get_param('observables', data_dict,
                                    raise_error=True, **params)

    return_counts = hlp_mod.get_param('return_counts', data_dict,
                                      default_value=False, **params)

    n_shots = next(iter(data_to_proc_dict.values())).shape[0]
    table = OrderedDict({obs: np.zeros(n_readouts) for obs in observables})
    res_e = {}
    res_g = {}
    for keyi, results in data_to_proc_dict.items():
        mobjn = keyi.split('.')[0]
        res_e[mobjn] = np.array(results).reshape((n_readouts, -1),
                                                 order='F')
        # This makes copy, but allows faster AND later
        res_g[mobjn] = np.logical_not(
            np.array(results)).reshape((n_readouts, -1), order='F')

    for readout_n in range(n_readouts):
        # first result all ground
        for obs, states_of_mobjs in observables.items():
            mask = np.ones((n_shots//n_readouts), dtype=np.bool)
            # slow qubit is the first in channel_map list
            for mobjn, state in states_of_mobjs.items():
                if isinstance(mobjn, tuple):
                    seg = (readout_n+mobjn[1]) % n_readouts
                    mobjn = mobjn[0]
                else:
                    seg = readout_n
                if state:
                    mask = np.logical_and(mask, res_e[mobjn][seg])
                else:
                    mask = np.logical_and(mask, res_g[mobjn][seg])
            table[obs][readout_n] = np.count_nonzero(mask) * (
                    n_readouts/n_shots if not return_counts else 1)

    if keys_out is not None:
        if len(keys_out) != 1:
            raise ValueError(f'keys_out must have length one. {len(keys_out)} '
                             f'entries were given.')
        hlp_mod.add_param(keys_out[0], table, data_dict, **params)
    else:
        return table


def calculate_meas_ops_and_covariations(
        data_dict, observables, keys_out=None, meas_obj_names=None,
        **params):
    """
    Calculates the measurement operators corresponding to each observable and
        the expected covariance matrix between the operators from the
        observables and meas_obj_names.
    :param data_dict: OrderedDict containing data to be processed and where
        processed data is to be stored
    :param observables: measurement observables, see docstring of hlp_mod.
        get_observables. If not provided, it will default to hlp_mod.
        get_observables. See required input params there.
    :param keys_out: list of key names or dictionary keys paths in
        data_dict for the processed data to be saved into
    :param meas_obj_names: list of measurement object names
    :param params: keyword arguments: meas_obj_names can be passed here
    :return: adds to data_dict:
        - the measurement operators corresponding to each observable and the
            expected covariance matrix between the operators under keys_out
        - if keys_out is None, it will saves the aforementioned quantities
            under  'measurement_ops' and 'cov_matrix_meas_obs'
    Assumptions:
     - len(keys_out) == 2
     - order in keys_out corresponds to [measurement_operators, covar_matrix]
    """
    correct_readout = hlp_mod.get_param('correct_readout', data_dict, **params)
    if correct_readout is None:
        correct_readout = False

    if keys_out is None:
        keys_out = ['measurement_ops', 'cov_matrix_meas_obs']
    if len(keys_out) != 2:
        raise ValueError(f'keys_out must have length 2. {len(keys_out)} '
                         f'entries were given.')

    if meas_obj_names is None:
        meas_obj_names = hlp_mod.get_measurement_properties(
            data_dict, props_to_extract=['mobjn'], enforce_one_meas_obj=False,
            **params)

    Fs = []
    if not correct_readout:
        Fsingle = {mobjn: {None: np.array([[1, 0], [0, 1]]),
                           True: np.array([[0, 0], [0, 1]]),
                           False: np.array([[1, 0], [0, 0]])}
                    for mobjn in meas_obj_names}
    else:
        state_prob_mtxs = hlp_mod.get_param('state_prob_mtxs', data_dict,
                                            **params,
                                            default_value={})
        Fsingle = {}
        for mobjn in meas_obj_names:
            state_prob_mtx = state_prob_mtxs.get(mobjn, None)
            if state_prob_mtx is None:
                state_prob_mtx = hlp_mod.get_param(f'{mobjn}.state_prob_mtx',
                                                   data_dict,
                                                   raise_error=True, **params)
            state_prob_mtx = state_prob_mtx[:2, :2]
            state_prob_mtx = state_prob_mtx/state_prob_mtx.sum(axis=1, keepdims=True)
            Fsingle[mobjn] = {
                None: np.array([[1, 0], [0, 1]]),
                False: np.diag(state_prob_mtx[:, 0]),
                True: np.diag(state_prob_mtx[:, 1]),
            }

    Omega = []
    for obs_name, obs in observables.items():
        if obs_name == 'pre':
            continue
        F = np.array([[1]])
        nr_meas = 0
        for qb in meas_obj_names:
            # TODO: does not handle conditions on previous readouts
            Fqb = Fsingle[qb][obs.get(qb, None)]
            # Kronecker product convention - assumed the same as QuTiP
            F = np.kron(F, Fqb)
            if qb in obs:
                nr_meas += 1
        Fs.append(F)
        # The variation is proportional to the number of qubits we have
        # a condition on, assuming that all readout errors are small
        # and equal.
        Omega.append(nr_meas)
    Omega = np.array(Omega)

    hlp_mod.add_param(keys_out[0], Fs, data_dict, **params)
    hlp_mod.add_param(keys_out[1], Omega, data_dict, **params)


def calculate_meas_ops_and_covariations_cal_points(
        data_dict, keys_in, observables, keys_out=None, **params):
    """
    Calculates the measurement operators corresponding to each observable and
        the expected covariance matrix between the operators from the
        observables and calibration points.
    :param data_dict: OrderedDict containing data to be processed and where
        processed data is to be stored
    :param keys_in: list of key names or dictionary keys paths in data_dict
        for the data to be processed (thresholded shots)
    :param observables: measurement observables, see docstring of hlp_mod.
        get_observables. If not provided, it will default to hlp_mod.
        get_observables. See required input params there.
    :param keys_out: list of key names or dictionary keys paths in
        data_dict for the processed data to be saved into
    :param params: keyword arguments:
        Expects to find either in data_dict or in params:
            - cal_points:  repr of instance of CalibrationPoints
            - preparation_params: preparation parameters as stored in
                QuDev_transmon or Device. Used in CalibrationPoints.get_indices()
            - meas_obj_names: list of measurement object names
            - probability_table if it is not in data_dict; see
                calculate_probability_table for details.
            - n_readouts: the total number of readouts including
                preselection.
    :return: adds to data_dict:
        - the measurement operators corresponding to each observable and the
            expected covariance matrix between the operators under keys_out
        - if keys_out is None, it will saves the aforementioned quantities
            under  'measurement_ops' and 'cov_matrix_meas_obs'

    Assumptions:
        - all qubits in CalibrationPoints have the same cal point indices
    """
    if keys_out is None:
        keys_out = ['measurement_ops', 'cov_matrix_meas_obs']
    if len(keys_out) != 2:
        raise ValueError(f'keys_out must have length 2. {len(keys_out)} '
                         f'entries were given.')

    prob_table = hlp_mod.get_param('probability_table', data_dict,
                                   raise_error=True, **params)
    prob_table = np.array(list(prob_table.values())).T
    cp = hlp_mod.get_measurement_properties(data_dict, props_to_extract=['cp'],
                                            **params)
    meas_obj_names = hlp_mod.get_measurement_properties(
        data_dict, props_to_extract=['mobjn'], enforce_one_meas_obj=False,
        **params)
    prep_params = hlp_mod.get_param('preparation_params', data_dict, **params)

    try:
        preselection_obs_idx = list(observables.keys()).index('pre')
    except ValueError:
        preselection_obs_idx = None
    observable_idxs = [i for i in range(len(observables))
                       if i != preselection_obs_idx]

    # calculate the mean for each reference state and each observable
    cp_indices = cp.get_indices(meas_obj_names, prep_params)
    cal_readouts = hlp_mod.flatten_list(
        [cp_indices[list(cp_indices)[0]].get(state, [])
         for state in ['g', 'e', 'f', 'h']])
    means = np.array([np.mean([prob_table[cal_idx][observable_idxs]], axis=0)
                      for cal_idx in cal_readouts])
    # normalize the assignment matrix
    for r in range(means.shape[0]):
        means[r] /= means[r].sum()
    Fs = [np.diag(ms) for ms in means.T]

    # find the means for all the products of the operators and the average
    # covariation of the operators
    observables_data ={k: v for k, v in observables.items() if k != 'pre'}
    n_readouts = hlp_mod.get_param('n_readouts', data_dict, raise_error=True,
                                   **params)
    prod_obss = OrderedDict()
    prod_obs_idxs = {}
    obs_products = np.zeros([n_readouts] + [len(observables_data)]*2)
    for i, obs in enumerate(observables_data):
        obsi = observables_data[obs]
        for j, obsj in enumerate(observables_data.values()):
            if i > j:
                continue
            obsp = hlp_mod.observable_product(obsi, obsj)
            if obsp is None:
                obs_products[:, i, j] = 0
                obs_products[:, j, i] = 0
            else:
                prod_obs_idxs[(i, j)] = len(prod_obss)
                prod_obs_idxs[(j, i)] = len(prod_obss)
                prod_obss[obs] = obsp

    prod_prob_table = calculate_probability_table(data_dict, keys_in=keys_in,
                                                  observables=prod_obss,
                                                  n_readouts=n_readouts)
    prod_prob_table = np.array(list(prod_prob_table.values())).T
    for (i, j), k in prod_obs_idxs.items():
        obs_products[:, i, j] = prod_prob_table[:, k]
    Omega = -np.array([np.outer(ro, ro) for ro in
                        prob_table[:, observable_idxs]]) + obs_products
    Omega = np.mean(Omega[list(cal_readouts)], 0)

    hlp_mod.add_param(keys_out[0], Fs, data_dict, **params)
    hlp_mod.add_param(keys_out[1], Omega, data_dict, **params)


def count_states(data_dict, keys_in, keys_out, states=None, n_meas_objs=None,
                 **params):
    """
    Averages data in data_dict specified by keys_in into num_bins.
    :param data_dict: OrderedDict containing data to be processed and where
                    processed data is to be stored
    :param keys_in: list of key names or dictionary keys paths in
                    data_dict for the data to be processed
    :param keys_out: list of key names or dictionary keys paths in
                    data_dict for the processed data to be saved into
    :param states: list of tuples of 0, 1, (2 if qutrits) denoting qubit/qutrit
        basis states to match
    :param n_meas_objs: number of measurement objects. If this is given and
        states is None, all possible basis states for n_meas_objs qubits will
        be generated
    :param params: keyword arguments

    Assumptions:
        - each array pointed to by keys_in is assumed to correspond to one of
            the qubits/qutrits in the basis states. IMPORTANT TO SPECIFY
            KEYS_IN IN THE CORRECT ORDER, SUCH THAT ARRAYS CORRESPOND TO YOUR
            STATE
        - the data pointed to by keys_in is assumed to be 1D arrays of
            thresholded/classified shots
        - len(keys_out) == 1
    """

    if len(keys_out) != 1:
        raise ValueError(f'keys_out must have length one. {len(keys_out)} '
                         f'entries were given.')
    if states is None:
        if n_meas_objs is None:
            raise ValueError('Please specify either states or n_meas_objs.')
        states = itertools.product((0, 1), repeat=n_meas_objs)

    data_to_proc_dict = hlp_mod.get_data_to_process(data_dict, keys_in)
    shots = np.array(list(data_to_proc_dict.values()))
    state_counts = np.array([
        np.count_nonzero(np.all(shots.transpose() == state, axis=1))
        for state in states])
    hlp_mod.add_param(keys_out[0], state_counts, data_dict, **params)


def data_from_analysis_v2(data_dict, class_name, class_params,
                          keys_in=None, keys_out=None, **params):
    """
    Instantiates an analysis class with name class_name and input parameters
    class_params from either timedomain_analysis.py or readout_analysis.py.
    :param data_dict: OrderedDict where the data from the analysis class will
        be stored.
    :param class_name: string specifying the name of the analysis class to run
    :param class_params: keyword input parameters to the analysis class
    :param keys_in: list of paths inside the __dict__ of the analysis instance
        pointing to the parameters that should be extracted and stored in
        data_dict
    :param keys_out: list of paths inside data_dict where the value of the
        parameters corresponding to keys_in are to be stored.
    :param params: keyword arguments passed to hlp_mod.add_param
    """
    from pycqed.analysis_v2 import timedomain_analysis as tda
    from pycqed.analysis_v2 import readout_analysis as ra
    try:
        ana = getattr(tda, class_name)
    except AttributeError:
        try:
            ana = getattr(ra, class_name)
        except AttributeError:
            raise AttributeError(
                f'{class_name} was not found in either '
                f'timedomain_analysis.py or readout_analysis.py.')

    # run analysis
    options_dict = class_params.get('options_dict', {})
    options_dict['delegate_plotting'] = options_dict.get('delegate_plotting',
                                                         False)
    class_params['options_dict'] = options_dict
    ana = ana(**class_params)

    if keys_in is None:
        keys_in = ['proc_data_dict']
        if keys_out is None:
            keys_out = [f'proc_data_dict_{class_name}']

    if keys_out is None:
        keys_out = [f'{keyi}_{class_name}' for keyi in keys_in]

    params['add_param_method'] = params.get('add_param_method', 'replace')
    for keyi, keyo in zip(keys_in, keys_out):
        data = hlp_mod.get_param(keyi, ana.__dict__)
        if data is None:
            log.warning(f'{keyi} was not found in {class_name} instance.')
            continue
        hlp_mod.add_param(keyo, data, data_dict, **params)


def extract_leakage_classified_shots(data_dict, keys_in, keys_out=None,
                                     **params):
    """
    Extracts leakage from classified shots with preselection when either of the
    qubits was in f and when all qubits were in f.
    :param data_dict: OrderedDict containing data to be processed and where
        processed data is to be stored
    :param keys_in: key names or dictionary keys paths in data_dict for shots
        (with preselection) classified into pg, pe, pf
    :param keys_out: list of key names or dictionary keys paths in
        data_dict for the processed data to be saved into
    :param state_prob_mtxs: dict with keys meas_obj_names and values specifying
        the readout correction matrix.
    :param params: keyword arguments

    Adds corrected data to data_dict as follows:
     - if keys_out is None, the probabilities of each qubit leaking and of
        either qubit leaking are stored under
        [f'extract_leakage_classified_shots.{name}_leaked' for name in
        [f'{n}_leaked' for n in meas_obj_names + ['any']]]
     - else, checks that len(keys_out) == 1, and stores the dict with keys
        [f'{n}_leaked' for n in meas_obj_names + ['any']]] under keys_out[0]

    Assumptions:
        - meas_obj_names must exist in either data_dict or params and
            len(meas_obj_names) == 2
        - data specified by keys_in is in the order specified by meas_obj_names
            - if len(keys_in) == 1, then the array it points to must have the
            last axis equal to the total number of state probabilities
            (for example as returned by calculate_flat_mutliqubit_shots)
            in the order that would result from doing tensor product on the
            qubits as specified by the order in meas_obj_names
            - else, checks that len(keys_in) equals the total number of
            state probabilities
    """
    meas_obj_names = hlp_mod.get_measurement_properties(
        data_dict, props_to_extract=['mobjn'], enforce_one_meas_obj=False,
        **params)

    data_to_proc_dict = hlp_mod.get_data_to_process(data_dict, keys_in)
    if len(data_to_proc_dict) == 1:
        ps_mean_corr = np.array(data_to_proc_dict[list(data_to_proc_dict)[0]])
    else:
        ps_mean_corr = np.stack(list(data_to_proc_dict.values())).T

    # extract leakage probabilities for individual qubits
    masks_f = {}
    for mobjn in meas_obj_names:
        res = [1]
        for mobjn2 in meas_obj_names:
            res = np.kron(res, [0, 0, 1] if mobjn == mobjn2 else [1, 1, 1])
        masks_f[mobjn] = res

    # check that the size of the last axis in the data array matches the
    # length of res
    if ps_mean_corr.shape[-1] != len(masks_f[mobjn]):
        raise ValueError(f'No axes of data array with shape '
                         f'{ps_mean_corr.shape} matches the expected '
                         f'length of {len(masks_f[mobjn])} based on '
                         f'meas_obj_names.')

    # extract probability of each qubit leaked
    proba_f = {f'{mobjn}_leaked': np.sum(ps_mean_corr*masks_f[mobjn],
                                         axis=-1)
               for mobjn in meas_obj_names}

    # extract probability of any qubit leaked
    proba_f['any_leaked'] = np.sum(ps_mean_corr*(np.sum(
        list(masks_f.values()), axis=0) > 0), axis=-1)

    if keys_out is None:
        for mobjn in meas_obj_names:
            hlp_mod.add_param(
                f'extract_leakage_classified_shots.{mobjn}_leaked',
                proba_f[f'{mobjn}_leaked'], data_dict, **params)

        hlp_mod.add_param(f'extract_leakage_classified_shots.any_leaked',
                          proba_f['any_leaked'], data_dict, **params)
    else:
        if len(keys_out) != 1:
            raise ValueError(f'keys_out must have length 1 but has '
                             f'length {len(keys_out)}')
        hlp_mod.add_param(keys_out[0], proba_f, data_dict, **params)


def calculate_flat_multiqubit_shots(data_dict, keys_in, keys_out=None,
                                    **params):
    """
    Calculates the full len(meas_obj_names)-qubit correlator between all
    states provided (given by data shape)
    :param data_dict: OrderedDict containing data to be processed and where
        processed data is to be stored
    :param keys_in: key names or dictionary keys paths in data_dict for shots
        (with preselection) classified into pg, pe, pf
    :param keys_out: list of key names or dictionary keys paths in
        data_dict for the processed data to be saved into
    :param params: keyword arguments
        - do_preselection (bool, default: True): whether every other shot is a
        preselection readout

    Adds array of shape (nr_shots_excluding_preselection, nr_correlated_states)
    to data_dict as follows:
     - if keys_out is None, adds under the path
        f'{",".join(meas_obj_names)}.calculate_flat_multiqubit_shots',
     - else, checks that len(keys_out) == 1, adds under keys_out[0]

    Assumptions:
        - meas_obj_names must exist in either data_dict or params
        - the order of the calculated correlator states is given by the order
            of the qubits in meas_obj_names!!!
        - data specified by keys_in corresponds to classified and thresholded
            shots such that for each shot, only one state is 1, the others 0.
    """
    meas_obj_names = hlp_mod.get_measurement_properties(
        data_dict, props_to_extract=['mobjn'], enforce_one_meas_obj=False,
        **params)

    data_to_proc_dict = hlp_mod.get_data_to_process(data_dict, keys_in)

    do_preselection = hlp_mod.get_param('do_preselection', data_dict,
                                        default_value=True, **params)

    # extract probabilities for the transmon states: pg, pe, pf for each qubit
    ps = {}
    is_empty = False
    for mobjn in meas_obj_names:
        ps[mobjn] = np.array(
            [v for k, v in data_to_proc_dict.items() if mobjn in k])
        is_empty = is_empty or (len(ps[mobjn]) == 0)

    if is_empty:
        log.warning('Unable to determine which keys_in correspond to which '
                    'measurement object. Creating the data array from the '
                    'order specified by keys_in.')
        for i, mobjn in enumerate(meas_obj_names):
            ps[mobjn] = np.array(list(data_to_proc_dict.values())[i])

    nr_shots = ps[meas_obj_names[0]][0].size
    presel_mask = np.ones(nr_shots)
    if do_preselection:
        nr_shots //= 2
        # distinguish between measurement and preselection shots
        presel_segs = np.logical_not(np.arange(2*nr_shots) % 2)

        # calculate preselection mask: True when the shots are to be kept
        presel_mask = np.ones(nr_shots)
        for mobjn in meas_obj_names:
            presel_mask = np.logical_and(presel_mask, ps[mobjn][0][presel_segs])
    presel_mask = presel_mask.astype(bool)

    # Calculate flat multiqubit shots
<<<<<<< HEAD
    # e.g. [pgg, pge, pgf, peg, pee, pef, pfg, pfe, pff] for two qubits
=======
    # e.g. [gg, ge, gf, eg, ee, ef, fg, fe, ff] for two qubits
>>>>>>> 5ccbc4c6
    alphabet = list(map(chr, range(97, 123)))
    s = ','.join(['n'+alphabet[i] for i in range(len(meas_obj_names))])
    s += '->n'+''.join([alphabet[i] for i in range(len(meas_obj_names))])
    if do_preselection:
        data_arr_list = [ps[mobjn].T[1::2][list(presel_mask)]
                         for mobjn in meas_obj_names]
    else:
        data_arr_list = [ps[mobjn].T[list(presel_mask)]
                         for mobjn in meas_obj_names]
    ps_flat = np.einsum(s, *data_arr_list).reshape(data_arr_list[0].shape[0], -1)

    if keys_out is None:
        hlp_mod.add_param(
            f'{",".join(meas_obj_names)}.calculate_flat_multiqubit_shots',
            ps_flat, data_dict, **params)
    else:
        if len(keys_out) != 1:
            raise ValueError(f'keys_out must have length 1 but has '
                             f'length {len(keys_out)}')
        hlp_mod.add_param(keys_out[0], ps_flat, data_dict, **params)<|MERGE_RESOLUTION|>--- conflicted
+++ resolved
@@ -1385,11 +1385,7 @@
     presel_mask = presel_mask.astype(bool)
 
     # Calculate flat multiqubit shots
-<<<<<<< HEAD
-    # e.g. [pgg, pge, pgf, peg, pee, pef, pfg, pfe, pff] for two qubits
-=======
     # e.g. [gg, ge, gf, eg, ee, ef, fg, fe, ff] for two qubits
->>>>>>> 5ccbc4c6
     alphabet = list(map(chr, range(97, 123)))
     s = ','.join(['n'+alphabet[i] for i in range(len(meas_obj_names))])
     s += '->n'+''.join([alphabet[i] for i in range(len(meas_obj_names))])
