import logging
log = logging.getLogger(__name__)

import itertools
import numpy as np
from collections import OrderedDict
from pycqed.analysis import analysis_toolbox as a_tools
from pycqed.analysis_v3 import helper_functions as hlp_mod
from pycqed.analysis_v3 import processing_pipeline as pp_mod
from pycqed.measurement.calibration.calibration_points import CalibrationPoints

import sys
pp_mod.search_modules.add(sys.modules[__name__])


def filter_data(data_dict, keys_in, keys_out=None, **params):
    """
    Filters data in data_dict for each keys_in according to data_filter
    in params. Creates new keys_out in the data dict for the filtered data.

    To be used for example for filtering:
        - reset readouts
        - data with and without flux pulse/ pi pulse etc.

    :param data_dict: OrderedDict containing data to be processed and where
                    processed data is to be stored
    :param keys_in: list of key names or dictionary keys paths in
                    data_dict for the data to be processed
    :param keys_out: list of key names or dictionary keys paths in
                    data_dict for the processed data to be saved into
    :param params: keyword arguments:
        data_filter (str, default: 'lambda x: x'): filtering condition passed
            as a string that will be evaluated with eval.

    Assumptions:
        - if any keyo in keys_out contains a '.' string, keyo is assumed to
        indicate a path in the data_dict.
        - len(keys_out) == len(keys_in)
    """
    data_to_proc_dict = hlp_mod.get_data_to_process(data_dict, keys_in)
    if keys_out is None:
        keys_out = [k+' filtered' for k in keys_in]
    if len(keys_out) != len(data_to_proc_dict):
        raise ValueError('keys_out and keys_in do not have '
                         'the same length.')
    data_filter_func = hlp_mod.get_param('data_filter', data_dict,
                                  default_value=lambda data: data, **params)
    if hasattr(data_filter_func, '__iter__'):
        data_filter_func = eval(data_filter_func)
    for keyo, keyi in zip(keys_out, list(data_to_proc_dict)):
        hlp_mod.add_param(
            keyo, data_filter_func(data_to_proc_dict[keyi]), data_dict,
            **params)
    return data_dict


def get_std_deviation(data_dict, keys_in, keys_out=None, **params):
    """
    Finds the standard deviation of the num_bins in data_dict for each
    keys_in.

    To be used for example for:
        - shots
        - RB seeds

    :param data_dict: OrderedDict containing data to be processed and where
                    processed data is to be stored
    :param keys_in: list of key names or dictionary keys paths in
                    data_dict for the data to be processed
    :param keys_out: list of key names or dictionary keys paths in
                    data_dict for the processed data to be saved into
    :param params: keyword arguments:
        num_bins (int): number of averaging bins for each entry in keys_in

    Assumptions:
        - if any keyo in keys_out contains a '.' string, keyo is assumed to
        indicate a path in the data_dict.
        - len(keys_out) == len(keys_in)
        - num_bins exists in params
        - num_bins exactly divides data_dict[keyi] for all keyi in keys_in.
    """
    data_to_proc_dict = hlp_mod.get_data_to_process(data_dict, keys_in)
    if keys_out is None:
        keys_out = [k + ' std' for k in keys_in]
    shape = hlp_mod.get_param('shape', data_dict, raise_error=True,
                                    **params)
    averaging_axis = hlp_mod.get_param('averaging_axis', data_dict,
                                             default_value=-1, **params)
    if len(keys_out) != len(data_to_proc_dict):
        raise ValueError('keys_out and keys_in do not have '
                         'the same length.')
    for k, keyi in enumerate(data_to_proc_dict):
        if len(data_to_proc_dict[keyi]) % shape[0] != 0:
            raise ValueError(f'{shape[0]} does not exactly divide '
                             f'data from ch {keyi} with length '
                             f'{len(data_to_proc_dict[keyi])}.')
        data_for_std = data_to_proc_dict[keyi] if shape is None else \
            np.reshape(data_to_proc_dict[keyi], shape)
        hlp_mod.add_param(
            keys_out[k], np.std(data_for_std, axis=averaging_axis), data_dict,
            **params)
    return data_dict


def classify_gm(data_dict, keys_out, keys_in, **params):
    """
    BROKEN
    TODO: need to correctly handle channel tuples

    Predict gaussian mixture posterior probabilities for single shots
    of different levels of a qudit. Data to be classified expected in the
    shape (n_datapoints, n_channels).
    :param data_dict: OrderedDict containing data to be processed and where
                    processed data is to be stored
    :param keys_in:
                    qubit: list of key names or dictionary keys paths
                    qutrit: list of tuples of key names or dictionary keys paths
                        in data_dict for the data to be processed
    :param keys_out: list of tuples of key names or dictionary keys paths
                        in data_dict for the processed data to be saved into
    :param params: keyword arguments:
        clf_params: list of dictionaries with parameters for
            Gaussian Mixture classifier:
                means_: array of means of each component of the GM
                covariances_: covariance matrix
                covariance_type: type of covariance matrix
                weights_: array of priors of being in each level. (n_levels,)
                precisions_cholesky_: array of precision_cholesky
            For more info see about parameters see :
            https://scikit-learn.org/stable/modules/generated/sklearn.mixture.
            GaussianMixture.html
    For each item in keys_out, stores int data_dict an
    (n_datapoints, n_levels) array of posterior probability of being
    in each level.

    Assumptions:
        - if any keyo in keys_out contains a '.' string, keyo is assumed to
        indicate a path in the data_dict.
        - keys_in is a list of tuples for qutrit and
            list of strings for qubit
        - keys_out is a list of tuples
        - len(keys_out) == len(keys_in) + 1
        - clf_params exist in **params
    """
    pass
    # clf_params = hlp_mod.get_param('clf_params', data_dict, **params)
    # if clf_params is None:
    #     raise ValueError('clf_params is not specified.')
    # reqs_params = ['means_', 'covariances_', 'covariance_type',
    #                'weights_', 'precisions_cholesky_']
    #
    # data_to_proc_dict = hlp_mod.get_data_to_process(
    #     data_dict, keys_in)
    #
    # data = data_dict
    # all_keys = keys_out[k].split('.')
    # for i in range(len(all_keys)-1):
    #     if all_keys[i] not in data:
    #         data[all_keys[i]] = OrderedDict()
    #     else:
    #         data = data[all_keys[i]]
    #
    # clf_params_temp = deepcopy(clf_params)
    # for r in reqs_params:
    #     assert r in clf_params_temp, "Required Classifier parameter {} " \
    #                                  "not given.".format(r)
    # gm = GM(covariance_type=clf_params_temp.pop('covariance_type'))
    # for param_name, param_value in clf_params_temp.items():
    #     setattr(gm, param_name, param_value)
    # data[all_keys[-1]] = gm.predict_proba(data_to_proc_dict[keyi])
    # return data_dict


def do_standard_preselection(data_dict, keys_in, keys_out=None,
                             joint_processing=False, **params):
    """
    Does standard preselection on the data shot arrays in data_dict specified
    by keys_in. Only the data shots for which the preselection readout
    preceding it found the qubit in the 0 state.
    :param data_dict: OrderedDict containing data to be processed and where
                    processed data is to be stored
    :param keys_in: list of key names or dictionary keys paths in
                    data_dict for the data to be processed
    :param keys_out: list of key names or dictionary keys paths in
                    data_dict for the processed data to be saved into
    :param joint_processing: bool specifying whether to preselect on all the
        measurement objects (arrays specified by keys_in) being in ground state
    :param params: keyword arguments

    Assumptions:
        - the data pointed to by keys_in is assumed to be 1D arrays of
            thresholded/classified shots
        - every other shot starting at 0 is assumed to be a preselection readout

    WARNING! The processed data array will not necessarily have the same length
    as the input array.
    """
    data_to_proc_dict = hlp_mod.get_data_to_process(data_dict, keys_in)
    if not joint_processing:
        for k, keyi in enumerate(data_to_proc_dict):
            th_shots = data_to_proc_dict[keyi]
            if not all(e in [0, 1, 2] for e in np.unique(th_shots)):
                raise TypeError(f'The data corresponding to {keyi} does not '
                                f'contain thresholded shots.')
            presel_shots = th_shots[::2]
            data_shots = th_shots[1::2]
            hlp_mod.add_param(
                keys_out[k], data_shots[
                    np.logical_not(np.ma.make_mask(presel_shots))],
                data_dict, **params)
    else:
        all_shots = np.array(list(data_to_proc_dict.values()))
        presel_states = all_shots[:, ::2]
        data_states = all_shots[:, 1::2]
        presel_data = data_states[:, np.where(
            np.all(presel_states.transpose() == (0, 0, 0, 0), axis=1))[0]]
        for k, keyo in enumerate(keys_out):
            hlp_mod.add_param(
                keyo, presel_data[k],
                data_dict, **params)


def do_preselection(data_dict, classified_data, keys_out, **params):
    """
    Keeps only the data for which the preselection readout data in
    classified_data satisfies the preselection condition.
    :param data_dict: OrderedDict containing data to be processed and where
                    processed data is to be stored
    :param classified_data: list of arrays of 0,1 for qubit, and
                    0,1,2 for qutrit, or list of keys pointing to the binary
                    (or trinary) arrays in the data_dict
    :param keys_out: list of key names or dictionary keys paths in
                    data_dict for the processed data to be saved into
    :param params: keyword arguments.:
        presel_ro_idxs (function, default: lambda idx: idx % 2 == 0):
            specifies which (classified) data entry is a preselection ro
        keys_in (list): list of key names or dictionary keys paths in
            data_dict for the data to be processed
        presel_condition (int, default: 0): 0, 1 (, or 2 for qutrit). Keeps
            data for which the data in classified data corresponding to
            preselection readouts satisfies presel_condition.

    Assumptions:
        - if any keyo in keys_out contains a '.' string, keyo is assumed to
        indicate a path in the data_dict.
        - len(keys_out) == len(classified_data)
        - if keys_in are given, len(keys_in) == len(classified_data)
        - classified_data either list of arrays or list of strings
        - if classified_data contains strings, assumes they are keys in
            data_dict
    """
    if len(keys_out) != len(classified_data):
        raise ValueError('classified_data and keys_out do not have '
                         'the same length.')

    keys_in = params.get('keys_in', None)
    presel_ro_idxs = hlp_mod.get_param('presel_ro_idxs', data_dict,
                               default_value=lambda idx: idx % 2 == 0, **params)
    presel_condition = hlp_mod.get_param('presel_condition', data_dict,
                                 default_value=0, **params)
    if keys_in is not None:
        if len(keys_in) != len(classified_data):
            raise ValueError('classified_data and keys_in do not have '
                             'the same length.')
        data_to_proc_dict = hlp_mod.get_data_to_process(data_dict, keys_in)
        for i, keyi in enumerate(data_to_proc_dict):
            # Check if the entry in classified_data is an array or a string
            # denoting a key in the data_dict
            if isinstance(classified_data[i], str):
                if classified_data[i] in data_dict:
                    classif_data = data_dict[classified_data[i]]
                else:
                    raise KeyError(
                        f'{classified_data[i]} not found in data_dict.')
            else:
                classif_data = classified_data[i]

            mask = np.zeros(len(data_to_proc_dict[keyi]))
            val = True
            for idx in range(len(data_to_proc_dict[keyi])):
                if presel_ro_idxs(idx):
                    val = (classif_data[idx] == presel_condition)
                    mask[idx] = False
                else:
                    mask[idx] = val
            preselected_data = data_to_proc_dict[keyi][mask]
            hlp_mod.add_param(keys_out[i], preselected_data, data_dict)
    else:
        for i, keyo in enumerate(keys_out):
            # Check if the entry in classified_data is an array or a string
            # denoting a key in the data_dict
            if isinstance(classified_data[i], str):
                if classified_data[i] in data_dict:
                    classif_data = data_dict[classified_data[i]]
                else:
                    raise KeyError(
                        f'{classified_data[i]} not found in data_dict.')
            else:
                classif_data = classified_data[i]

            mask = np.zeros(len(classif_data))
            val = True
            for idx in range(len(classif_data)):
                if presel_ro_idxs(idx):
                    val = (classif_data[idx] == 0)
                    mask[idx] = False
                else:
                    mask[idx] = val
            hlp_mod.add_param(keyo, classif_data[mask], data_dict)
    return data_dict


def average_data(data_dict, keys_in, keys_out=None, **params):
    """
    Averages data in data_dict specified by keys_in into num_bins.
    :param data_dict: OrderedDict containing data to be processed and where
                    processed data is to be stored
    :param keys_in: list of key names or dictionary keys paths in
                    data_dict for the data to be processed
    :param keys_out: list of key names or dictionary keys paths in
                    data_dict for the processed data to be saved into
    :param params: keyword arguments.:
        num_bins (int): number of averaging bins for each entry in keys_in

    Assumptions:
        - if any keyo in keys_out contains a '.' string, keyo is assumed to
        indicate a path in the data_dict.
        - len(keys_out) == len(keys_in)
        - num_bins exists in params
        - num_bins exactly divides data_dict[keyi] for all keyi in keys_in.
    """
    data_to_proc_dict = hlp_mod.get_data_to_process(data_dict, keys_in)
    if keys_out is None:
        keys_out = [k + ' averaged' for k in keys_in]
    shape = hlp_mod.get_param('shape', data_dict, **params)
    averaging_axis = hlp_mod.get_param('averaging_axis', data_dict,
                                             default_value=-1, **params)
    if len(keys_out) != len(data_to_proc_dict):
        raise ValueError('keys_out and keys_in do not have '
                         'the same length.')
    for k, keyi in enumerate(data_to_proc_dict):
        if len(data_to_proc_dict[keyi]) % shape[0] != 0:
            raise ValueError(f'{shape[0]} does not exactly divide '
                             f'data from ch {keyi} with length '
                             f'{len(data_to_proc_dict[keyi])}.')
        data_to_avg = data_to_proc_dict[keyi] if shape is None else \
            np.reshape(data_to_proc_dict[keyi], shape)
        avg_data = np.mean(data_to_avg, axis=averaging_axis)
        if avg_data.ndim > 1:
            avg_data = avg_data.flatten()
        hlp_mod.add_param(keys_out[k], avg_data, data_dict, **params)
    return data_dict


def transform_data(data_dict, keys_in, keys_out, **params):
    """
    Maps data in data_dict specified by data_keys_in using transform_func
     callable (can be any function).
    :param data_dict: OrderedDict containing data to be processed and where
                    processed data is to be stored
    :param keys_in: list of key names or dictionary keys paths in
                    data_dict for the data to be processed
    :param keys_out: list of key names or dictionary keys paths in
                    data_dict for the processed data to be saved into
    :param params: keyword arguments.:
        transform_func (callable): string form of a callable or callable
            function
        transform_func_kwargs (dict): additional arguments to forward to
            transform_func

    """
    transform_func = hlp_mod.get_param('transform_func',
                                             data_dict, **params)
    tf_kwargs = hlp_mod.get_param('transform_func_kwargs', data_dict,
                                        default_value=dict(), **params)
    if transform_func is None:
        raise ValueError('mapping is not specified.')
    elif isinstance(transform_func, str):
        transform_func = eval(transform_func)
    data_to_proc_dict = hlp_mod.get_data_to_process(data_dict, keys_in)

    if len(keys_out) != len(data_to_proc_dict):
        raise ValueError('keys_out and keys_in do not have the same length.')

    for keyi, keyo in zip(data_to_proc_dict, keys_out):
        hlp_mod.add_param(
            keyo, transform_func(data_to_proc_dict[keyi], **tf_kwargs),
            data_dict)
    return data_dict


def correct_readout(data_dict, keys_in, keys_out, state_prob_mtx, **params):
    """
    Maps data in data_dict specified by data_keys_in using transform_func
     callable (can be any function).
    :param data_dict: OrderedDict containing data to be processed and where
                    processed data is to be stored
    :param keys_in: list of key names or dictionary keys paths in
                    data_dict for the data to be processed
    :param keys_out: list of key names or dictionary keys paths in
                    data_dict for the processed data to be saved into
    :param state_prob_mtx: correct state assignment probability matrix
    :param params: keyword arguments.

    Assumptions:
        - keys_in correspond to the data in the correct order with respect to
        the order of the rows and columns in the state_prob_mtx (usually
        'g', 'e', 'f').
    """
    data_to_proc_dict = hlp_mod.get_data_to_process(data_dict, keys_in)

    if len(keys_out) != len(data_to_proc_dict):
        raise ValueError('keys_out and keys_in do not have the same length.')

    uncorrected_data = np.stack(list(data_to_proc_dict.values()))
    corrected_data = (np.linalg.inv(state_prob_mtx).T @ uncorrected_data).T
    for i, keyo in enumerate(keys_out):
        hlp_mod.add_param(keyo, corrected_data[:, i], data_dict)
    return data_dict


def rotate_iq(data_dict, keys_in, keys_out=None, **params):
    """
    Rotates IQ data based on information in the CalibrationPoints objects.
    :param data_dict: OrderedDict containing data to be processed and where
                processed data is to be stored
    :param keys_in: list of length-2 tuples of key names or dictionary
                keys paths in data_dict for the data to be processed
    :param keys_out: list of key names or dictionary keys paths in
                data_dict for the processed data to be saved into
    :param params: keyword arguments.:
        cal_points (CalibrationPoints object or its repr):
            CalibratinonPoints object for the meaj_obj_name, or its repr
        last_ge_pulse (bool): only for a measurement on ef. Whether a ge
            pi-pulse was applied before measurement.
        meas_obj_value_names_map (dict): {meaj_obj_name: [value_names]}.

    Assumptions:
        - if any keyo in keys_out contains a '.' character, keyo is assumed to
        indicate a path in the data_dict.
        - len(keys_in) == 2 must be True; the 2 entries are I and Q data
        - len(keys_out) == 1 must be True.
        - cal_points exists in **params, data_dict, or metadata
        - assumes meas_obj_names is one of the keys of the dicts returned by
        CalibrationPoints.get_indices(), CalibrationPoints.get_rotations()
        - keys_in exist in meas_obj_value_names_map
    """
    data_to_proc_dict = hlp_mod.get_data_to_process(
        data_dict, keys_in)
    keys_in = list(data_to_proc_dict)
    if keys_out is None:
        keys_out = ['rotated datadata [' + ','.join(keys_in)+']']
    if len(keys_in) != 2:
        raise ValueError(f'keys_in must have length two. {len(keys_in)} '
                         f'entries were given.')

    cp = hlp_mod.get_param('cal_points', data_dict, raise_error=True, **params)
    if isinstance(cp, str):
        cp = CalibrationPoints.from_string(cp)
    last_ge_pulse = hlp_mod.get_param('last_ge_pulse', data_dict,
                                      default_value=[], **params)
    mobjn = hlp_mod.get_param('meas_obj_names', data_dict,
                              raise_error=True, **params)
    if isinstance(mobjn, list):
        mobjn = mobjn[0]
    if mobjn not in cp.qb_names:
        raise KeyError(f'{mobjn} not found in cal_points.')

    rotations = cp.get_rotations(last_ge_pulses=last_ge_pulse)
    ordered_cal_states = []
    for ii in range(len(rotations[mobjn])):
        ordered_cal_states += \
            [k for k, idx in rotations[mobjn].items() if idx == ii]
    rotated_data, _, _ = \
        a_tools.rotate_and_normalize_data_IQ(
            data=list(data_to_proc_dict.values()),
            cal_zero_points=None if len(ordered_cal_states) == 0 else
                cp.get_indices()[mobjn][ordered_cal_states[0]],
            cal_one_points=None if len(ordered_cal_states) == 0 else
                cp.get_indices()[mobjn][ordered_cal_states[1]])
    hlp_mod.add_param(keys_out[0], rotated_data, data_dict)
    return data_dict


def rotate_1d_array(data_dict, keys_in, keys_out=None, **params):
    """
    Rotates 1d array based on information in the CalibrationPoints objects.
    The number of CalibrationPoints objects should equal the number of
    key names in keys_in.
    :param data_dict: OrderedDict containing data to be processed and where
                processed data is to be stored
    :param keys_in: list of key names or dictionary keys paths in
                data_dict for the data to be processed
    :param keys_out: list of key names or dictionary keys paths in
                data_dict for the processed data to be saved into
    :param params: keyword arguments.:
        cal_points_list (list): list of CalibrationPoints objects.
        last_ge_pulses (list): list of booleans

    Assumptions:
        - if any keyo in keys_out contains a '.' string, keyo is assumed to
        indicate a path in the data_dict.
        - len(keys_in) == len(keys_out) == 1 must all be True
        - cal_points exists in **params, data_dict, or metadata
        - assumes meas_obj_namess is one of the keys of the dicts returned by
        CalibrationPoints.get_indices(), CalibrationPoints.get_rotations()
        - keys_in exists in meas_obj_value_names_map
    """
    data_to_proc_dict = hlp_mod.get_data_to_process(data_dict, keys_in)
    keys_in = list(data_to_proc_dict)
    if keys_out is None:
        keys_out = [f'rotated data [{keys_in[0]}]']
    if len(keys_in) != 1:
        raise ValueError(f'keys_in must have length one. {len(keys_in)} '
                         f'entries were given.')
    if len(keys_out) != len(data_to_proc_dict):
        raise ValueError('keys_out and keys_in do not have '
                         'the same length.')
    cp = hlp_mod.get_param('cal_points', data_dict, raise_error=True,
                                 **params)
    if isinstance(cp, str):
        cp = CalibrationPoints.from_string(cp)
    last_ge_pulses = hlp_mod.get_param('last_ge_pulses', data_dict,
                                             default_value=[], **params)
    mobjn = hlp_mod.get_param('meas_obj_names', data_dict,
                                    raise_error=True, **params)
    if isinstance(mobjn, list):
        mobjn = mobjn[0]
    if mobjn not in cp.qb_names:
        raise KeyError(f'{mobjn} not found in cal_points.')

    rotations = cp.get_rotations(last_ge_pulses=last_ge_pulses)
    ordered_cal_states = []
    for ii in range(len(rotations[mobjn])):
        ordered_cal_states += \
            [k for k, idx in rotations[mobjn].items() if idx == ii]
    rotated_data = \
        a_tools.rotate_and_normalize_data_1ch(
            data=data_to_proc_dict[keys_in[0]],
            cal_zero_points=None if len(ordered_cal_states) == 0 else
                cp.get_indices()[mobjn][ordered_cal_states[0]],
            cal_one_points=None if len(ordered_cal_states) == 0 else
                cp.get_indices()[mobjn][ordered_cal_states[1]])
    hlp_mod.add_param(keys_out[0], rotated_data, data_dict)
    return data_dict


def classify_data(data_dict, keys_in, threshold_list, keys_out=None, **params):
    """
    Thresholds the data in data_dict specified by keys_in according to the
    threshold_mapping and the threshold values in threshold_list.
    This node will create nr_states entries in the data_dict, where
    nr_states = len(set(threshold_mapping.values())).
    :param data_dict: OrderedDict containing data to be processed and where
                    processed data is to be stored
    :param keys_in: list of key names or dictionary keys paths in
                    data_dict for the data to be processed
    :param keys_out: list of key names or dictionary keys paths in
                    data_dict for the processed data to be saved into
    :param threshold_list: list of values around which to threshold each
        data array corresponding to keys_in.
    :param params: keyword arguments.:
        threshold_map (dict): dict of the form {idx: state_label}.
            Ex: {0: 'e', 1: 'g', 2: 'f', 3: 'g'}. Default value if
            len(threshold_list) == 1 is {0: 'g', 1: 'e'}. Else, None and a
            ValueError will be raise.
        !!! IMPORTANT: quadrants 1 and 2 are reversed compared to the
        threshold_map we save in qubit preparation parameters !!!

    Assumptions:
        - len(threshold_list) == len(keys_in)
        - data arrays corresponding to keys_in must all have the same length
        - the order of the values in threshold_list is important!
        The thresholds are in the same order as the data corresponding to
        the keys_in. See the 3 lines after extraction of threshold_map below.
    """
    if not hasattr(threshold_list, '__iter__'):
        threshold_list = [threshold_list]

    data_to_proc_dict = hlp_mod.get_data_to_process(data_dict, keys_in)
    if len(threshold_list) != len(data_to_proc_dict):
        raise ValueError('threshold_list and keys_in do not have '
                         'the same length.')
    if len(set([arr.size for arr in data_to_proc_dict.values()])) > 1:
        raise ValueError('The data arrays corresponding to keys_in must all '
                         'have the same length.')
    keys_in = list(data_to_proc_dict)
    threshold_map = hlp_mod.get_param('threshold_map', data_dict,
                                      raise_error=False, **params)
    if threshold_map is None:
        if len(threshold_list) == 1:
            threshold_map = {0: 'g', 1: 'e'}
        else:
            raise ValueError(f'threshold_map was not found in either '
                             f'exp_metadata or input params.')
    if keys_out is None:
        keyo = keys_in[0] if len(keys_in) == 1 else ','.join(keys_in)
        keys_out = [f'{keyo} {s}' for s in set(threshold_map.values())]

    # generate boolean array of size (nr_data_pts_per_ch, len(keys_in).
    thresh_data_binary = np.stack(
        [data_to_proc_dict[keyi] >= th for keyi, th in
         zip(keys_in, threshold_list)], axis=1)

    # convert each row of thresh_data_binary into the decimal value whose
    # binary representation is given by the booleans in each row.
    # thresh_data_decimal is a 1d array of size nr_data_pts_per_ch
    thresh_data_decimal = thresh_data_binary.dot(1 << np.arange(
        thresh_data_binary.shape[-1] - 1, -1, -1))

    for k, state in enumerate(set(threshold_map.values())):
        dd = data_dict
        all_keys = keys_out[k].split('.')
        for i in range(len(all_keys)-1):
            if all_keys[i] not in dd:
                dd[all_keys[i]] = OrderedDict()
            dd = dd[all_keys[i]]
        hlp_mod.add_param(all_keys[-1], np.zeros(
            len(list(data_to_proc_dict.values())[0])), dd)

        # get the decimal values corresponding to state from threshold_map.
        state_idxs = [k for k, v in threshold_map.items() if v == state]

        for idx in state_idxs:
            dd[all_keys[-1]] = np.logical_or(
                dd[all_keys[-1]], thresh_data_decimal == idx).astype('int')

    return data_dict


def threshold_data(data_dict, keys_in, keys_out, ro_thresholds=None,
                   mapping=None, **params):
    """
    Thresholds the data in data_dict specified by keys_in about the
    threshold values in threshold_list (one for each keyi in keys_in).
    :param data_dict: OrderedDict containing data to be processed and where
                    processed data is to be stored
    :param keys_in: list of key names or dictionary keys paths in
                    data_dict for the data to be processed
    :param keys_out: list of key names or dictionary keys paths in
                    data_dict for the processed data to be saved into
    :param ro_thresholds: dict with keys meas_obj_names and values specifying
        the thresholds around which the data array for each meas_obj
        should be thresholded.
    :param mapping: either {0: 'g', 1: 'e'} or {0: 'e', 1: 'g'}; default is
        first one. Specifies thresholding condition.
    :param params: keyword arguments.

    Assumptions:
        - this function must be used for one meas_obj only! Meaning:
            - keys_in and keys_out have length 1
            - meas_obj_names exists in either data_dict or params and has one
                entry
    """
    if len(keys_in) != 1:
        raise ValueError('keys_in must have length 1.')
    if mapping is None:
        mapping = {0: 'g', 1: 'e'}

    mobjn = hlp_mod.get_measurement_properties(data_dict,
                                               props_to_extract=['mobjn'],
                                               enforce_one_meas_obj=True,
                                               **params)
    if ro_thresholds is None:
        acq_classifier_params = hlp_mod.get_param(
            f'{mobjn}.acq_classifier_params', data_dict, raise_error=True,
            **params)
        if 'thresholds' not in acq_classifier_params:
            raise KeyError(f'thresholds does not exist in the '
                           f'acq_classifier_params for {mobjn}.')
        ro_thresholds = {mobjn: acq_classifier_params['thresholds'][0]}
        mapping = acq_classifier_params.get('mapping', mapping)

    th_func = lambda dat, th: dat > th if mapping[1] == 'e' else dat < th
    data_to_proc_dict = hlp_mod.get_data_to_process(data_dict, keys_in)
    keys_in = list(data_to_proc_dict)
    if len(keys_out) != len(keys_in):
        raise ValueError('keys_out and keys_in do not have '
                         'the same length.')

    # generate boolean array of size (nr_data_pts_per_ch, len(keys_in).
    if mobjn not in ro_thresholds:
        raise KeyError(f'{mobjn} not found in ro_thresholds={ro_thresholds}.')
    threshold_list = [ro_thresholds[mobjn]]
    thresh_dat = np.stack(
        [th_func(data_to_proc_dict[keyi], th) for keyi, th in
         zip(keys_in, threshold_list)], axis=1)

    for i, keyo, in enumerate(keys_out):
        hlp_mod.add_param(
            keyo, thresh_dat[:, i].astype('int'), data_dict)


def correlate_qubits(data_dict, keys_in, keys_out, **params):
    """
    Calculated the ZZ correlator of the arrays of shots indicated by keys_in
    as follows:
        - correlator = 0 if even number of 0's
        - correlator = 1 if odd number of 0's
    :param data_dict: OrderedDict containing data to be processed and where
                    processed data is to be stored
    :param keys_in: list of key names or dictionary keys paths in
                    data_dict for the data to be processed
    :param keys_out: list with one entry specifying the key name or dictionary
        key path in data_dict for the processed data to be saved into
    :param params: keyword arguments.
    :return:
        Saves in data_dict, under keys_out[0], the np.array of correlated shots
            with the same dimension as one of the arrays indicated by keys_in

    Assumptions:
        - data must be THRESHOLDED single shots (0's and 1's)
        - all data arrays indicated by keys_in will be correlated
    """
    if len(keys_out) != 1:
        raise ValueError('keys_out must have length 1.')
    data_to_proc_dict = hlp_mod.get_data_to_process(data_dict, keys_in)
    all_data_arr = np.array(list(data_to_proc_dict.values()))
    if not np.all(np.logical_or(all_data_arr == 0, all_data_arr == 1)):
        raise ValueError('Not all shots have been thresholded.')
    hlp_mod.add_param(
        keys_out[0], np.sum(all_data_arr, axis=0) % 2, data_dict)


def calculate_probability_table(data_dict, keys_in, keys_out=None, **params):
    """
    Creates a general table of normalized counts averaging out all but
        specified set of correlations.
    :param data_dict: OrderedDict containing data to be processed and where
        processed data is to be stored
    :param keys_in: list of key names or dictionary keys paths in
        data_dict for the data to be processed (thresholded shots)
    :param observables: List of observables. Observable is a dictionary with
        name of the qubit as key and boolean value indicating if it is
        selecting exited states. If the qubit is missing from the list
        of states it is averaged out. Instead of just the qubit name, a
        tuple of qubit name and a shift value can be passed, where the
        shift value specifies the relative readout index for which the
        state is checked.
        Example qb2-qb4 state tomo with preselection:
                {'pre': {('qb2', -1): False,
                        ('qb4', -1): False}, # preselection conditions
                 '$\\| gg\\rangle$': {'qb2': False,
                                      'qb4': False,
                                      ('qb2', -1): False,
                                      ('qb4', -1): False},
                 '$\\| ge\\rangle$': {'qb2': False,
                                      'qb4': True,
                                      ('qb2', -1): False,
                                      ('qb4', -1): False},
                 '$\\| eg\\rangle$': {'qb2': True,
                                      'qb4': False,
                                      ('qb2', -1): False,
                                      ('qb4', -1): False},
                 '$\\| ee\\rangle$': {'qb2': True,
                                      'qb4': True,
                                      ('qb2', -1): False,
                                      ('qb4', -1): False}}
    :param n_readouts: Assumed to be the period in the list of shots between
        experiments with the same prepared state. If shots_of_qubits
        includes preselection readout results or if there was several
        readouts for a single readout then n_readouts has to include them.
    :param params: keyword arguments: used if get_observables is called
        - preselection_shift (int, default: -1)
        - do_preselection (bool, default: False)
        - return_counts (bool, default: False): whether to return raw counts
            for each state (True), or normalize the counts by
            n_readouts/n_shots (False)
    :return adds to data_dict, under keys_out, a dict with observables as keys
        and np.array of normalized counts with size n_readouts as values

    Assumptions:
        - len(keys_out) == 1 -> one probability table is calculated
        - !!! This function returns a dict not an array like the static method
        probability_table in readout_analysis.py/MultiQubit_SingleShot_Analysis
    """

    # Get shots_of_qubits: Dictionary of np.arrays of thresholded shots for
    # each qubit.
    data_to_proc_dict = hlp_mod.get_data_to_process(data_dict, keys_in)
    n_readouts = hlp_mod.get_param('n_readouts', data_dict, raise_error=True,
                                   **params)
    observables = hlp_mod.get_param('observables', data_dict,
                                    raise_error=True, **params)

    return_counts = hlp_mod.get_param('return_counts', data_dict,
                                      default_value=False, **params)

    n_shots = next(iter(data_to_proc_dict.values())).shape[0]
    table = OrderedDict({obs: np.zeros(n_readouts) for obs in observables})
    res_e = {}
    res_g = {}
    for keyi, results in data_to_proc_dict.items():
        mobjn = keyi.split('.')[0]
        res_e[mobjn] = np.array(results).reshape((n_readouts, -1),
                                                 order='F')
        # This makes copy, but allows faster AND later
        res_g[mobjn] = np.logical_not(
            np.array(results)).reshape((n_readouts, -1), order='F')

    for readout_n in range(n_readouts):
        # first result all ground
        for obs, states_of_mobjs in observables.items():
            mask = np.ones((n_shots//n_readouts), dtype=np.bool)
            # slow qubit is the first in channel_map list
            for mobjn, state in states_of_mobjs.items():
                if isinstance(mobjn, tuple):
                    seg = (readout_n+mobjn[1]) % n_readouts
                    mobjn = mobjn[0]
                else:
                    seg = readout_n
                if state:
                    mask = np.logical_and(mask, res_e[mobjn][seg])
                else:
                    mask = np.logical_and(mask, res_g[mobjn][seg])
            table[obs][readout_n] = np.count_nonzero(mask) * (
                    n_readouts/n_shots if not return_counts else 1)

    if keys_out is not None:
        if len(keys_out) != 1:
            raise ValueError(f'keys_out must have length one. {len(keys_out)} '
                             f'entries were given.')
        hlp_mod.add_param(keys_out[0], table, data_dict, **params)
    else:
        return table


def calculate_meas_ops_and_covariations(
        data_dict, observables, keys_out=None, meas_obj_names=None,
        **params):
    """
    Calculates the measurement operators corresponding to each observable and
        the expected covariance matrix between the operators from the
        observables and meas_obj_names.
    :param data_dict: OrderedDict containing data to be processed and where
        processed data is to be stored
    :param observables: measurement observables, see docstring of hlp_mod.
        get_observables. If not provided, it will default to hlp_mod.
        get_observables. See required input params there.
    :param keys_out: list of key names or dictionary keys paths in
        data_dict for the processed data to be saved into
    :param meas_obj_names: list of measurement object names
    :param params: keyword arguments: meas_obj_names can be passed here
    :return: adds to data_dict:
        - the measurement operators corresponding to each observable and the
            expected covariance matrix between the operators under keys_out
        - if keys_out is None, it will saves the aforementioned quantities
            under  'measurement_ops' and 'cov_matrix_meas_obs'
    Assumptions:
     - len(keys_out) == 2
     - order in keys_out corresponds to [measurement_operators, covar_matrix]
    """
    if keys_out is None:
        keys_out = ['measurement_ops', 'cov_matrix_meas_obs']
    if len(keys_out) != 2:
        raise ValueError(f'keys_out must have length 2. {len(keys_out)} '
                         f'entries were given.')

    if meas_obj_names is None:
        meas_obj_names = hlp_mod.get_measurement_properties(
            data_dict, props_to_extract=['mobjn'], enforce_one_meas_obj=False,
            **params)

    Fs = []
    Fsingle = {None: np.array([[1, 0], [0, 1]]),
               True: np.array([[0, 0], [0, 1]]),
               False: np.array([[1, 0], [0, 0]])}
    Omega = []
    for obs in observables.values():
        F = np.array([[1]])
        nr_meas = 0
        for qb in meas_obj_names:
            # TODO: does not handle conditions on previous readouts
            Fqb = Fsingle[obs.get(qb, None)]
            # Kronecker product convention - assumed the same as QuTiP
            F = np.kron(F, Fqb)
            if qb in obs:
                nr_meas += 1
        Fs.append(F)
        # The variation is proportional to the number of qubits we have
        # a condition on, assuming that all readout errors are small
        # and equal.
        Omega.append(nr_meas)
    Omega = np.array(Omega)

    hlp_mod.add_param(keys_out[0], Fs, data_dict, **params)
    hlp_mod.add_param(keys_out[1], Omega, data_dict, **params)


def calculate_meas_ops_and_covariations_cal_points(
        data_dict, keys_in, observables, keys_out=None, **params):
    """
    Calculates the measurement operators corresponding to each observable and
        the expected covariance matrix between the operators from the
        observables and calibration points.
    :param data_dict: OrderedDict containing data to be processed and where
        processed data is to be stored
    :param keys_in: list of key names or dictionary keys paths in data_dict
        for the data to be processed (thresholded shots)
    :param observables: measurement observables, see docstring of hlp_mod.
        get_observables. If not provided, it will default to hlp_mod.
        get_observables. See required input params there.
    :param keys_out: list of key names or dictionary keys paths in
        data_dict for the processed data to be saved into
    :param params: keyword arguments:
        Expects to find either in data_dict or in params:
            - cal_points:  repr of instance of CalibrationPoints
            - preparation_params: preparation parameters as stored in
                QuDev_transmon or Device. Used in CalibrationPoints.get_indices()
            - meas_obj_names: list of measurement object names
            - probability_table if it is not in data_dict; see
                calculate_probability_table for details.
            - n_readouts: the total number of readouts including
                preselection.
    :return: adds to data_dict:
        - the measurement operators corresponding to each observable and the
            expected covariance matrix between the operators under keys_out
        - if keys_out is None, it will saves the aforementioned quantities
            under  'measurement_ops' and 'cov_matrix_meas_obs'

    Assumptions:
        - all qubits in CalibrationPoints have the same cal point indices
    """
    if keys_out is None:
        keys_out = ['measurement_ops', 'cov_matrix_meas_obs']
    if len(keys_out) != 2:
        raise ValueError(f'keys_out must have length 2. {len(keys_out)} '
                         f'entries were given.')

    prob_table = hlp_mod.get_param('probability_table', data_dict,
                                   raise_error=True, **params)
    prob_table = np.array(list(prob_table.values())).T
    cp = hlp_mod.get_measurement_properties(data_dict, props_to_extract=['cp'],
                                            **params)
    meas_obj_names = hlp_mod.get_measurement_properties(
        data_dict, props_to_extract=['mobjn'], enforce_one_meas_obj=False,
        **params)
    prep_params = hlp_mod.get_param('preparation_params', data_dict, **params)

    try:
        preselection_obs_idx = list(observables.keys()).index('pre')
    except ValueError:
        preselection_obs_idx = None
    observable_idxs = [i for i in range(len(observables))
                       if i != preselection_obs_idx]

    # calculate the mean for each reference state and each observable
    cp_indices = cp.get_indices(meas_obj_names, prep_params)
    cal_readouts = hlp_mod.flatten_list(
        [cp_indices[list(cp_indices)[0]].get(state, [])
         for state in ['g', 'e', 'f', 'h']])
    means = np.array([np.mean([prob_table[cal_idx][observable_idxs]], axis=0)
                      for cal_idx in cal_readouts])
    # normalize the assignment matrix
    for r in range(means.shape[0]):
        means[r] /= means[r].sum()
    Fs = [np.diag(ms) for ms in means.T]

    # find the means for all the products of the operators and the average
    # covariation of the operators
    observables_data ={k: v for k, v in observables.items() if k != 'pre'}
    n_readouts = hlp_mod.get_param('n_readouts', data_dict, raise_error=True,
                                   **params)
    prod_obss = OrderedDict()
    prod_obs_idxs = {}
    obs_products = np.zeros([n_readouts] + [len(observables_data)]*2)
    for i, obs in enumerate(observables_data):
        obsi = observables_data[obs]
        for j, obsj in enumerate(observables_data.values()):
            if i > j:
                continue
            obsp = hlp_mod.observable_product(obsi, obsj)
            if obsp is None:
                obs_products[:, i, j] = 0
                obs_products[:, j, i] = 0
            else:
                prod_obs_idxs[(i, j)] = len(prod_obss)
                prod_obs_idxs[(j, i)] = len(prod_obss)
                prod_obss[obs] = obsp

    prod_prob_table = calculate_probability_table(data_dict, keys_in=keys_in,
                                                  observables=prod_obss,
                                                  n_readouts=n_readouts)
    prod_prob_table = np.array(list(prod_prob_table.values())).T
    for (i, j), k in prod_obs_idxs.items():
        obs_products[:, i, j] = prod_prob_table[:, k]
    Omega = -np.array([np.outer(ro, ro) for ro in
                        prob_table[:, observable_idxs]]) + obs_products
    Omega = np.mean(Omega[list(cal_readouts)], 0)

    hlp_mod.add_param(keys_out[0], Fs, data_dict, **params)
    hlp_mod.add_param(keys_out[1], Omega, data_dict, **params)


def count_states(data_dict, keys_in, keys_out, states=None, n_meas_objs=None,
                 **params):
    """
    Averages data in data_dict specified by keys_in into num_bins.
    :param data_dict: OrderedDict containing data to be processed and where
                    processed data is to be stored
    :param keys_in: list of key names or dictionary keys paths in
                    data_dict for the data to be processed
    :param keys_out: list of key names or dictionary keys paths in
                    data_dict for the processed data to be saved into
    :param states: list of tuples of 0, 1, (2 if qutrits) denoting qubit/qutrit
        basis states to match
    :param n_meas_objs: number of measurement objects. If this is given and
        states is None, all possible basis states for n_meas_objs qubits will
        be generated
    :param params: keyword arguments

    Assumptions:
        - each array pointed to by keys_in is assumed to correspond to one of
            the qubits/qutrits in the basis states. IMPORTANT TO SPECIFY
            KEYS_IN IN THE CORRECT ORDER, SUCH THAT ARRAYS CORRESPOND TO YOUR
            STATE
        - the data pointed to by keys_in is assumed to be 1D arrays of
            thresholded/classified shots
        - len(keys_out) == 1
    """

    if len(keys_out) != 1:
        raise ValueError(f'keys_out must have length one. {len(keys_out)} '
                         f'entries were given.')
    if states is None:
        if n_meas_objs is None:
            raise ValueError('Please specify either states or n_meas_objs.')
        states = itertools.product((0, 1), repeat=n_meas_objs)

    data_to_proc_dict = hlp_mod.get_data_to_process(data_dict, keys_in)
    shots = np.array(list(data_to_proc_dict.values()))
    state_counts = np.array([
        np.count_nonzero(np.all(shots.transpose() == state, axis=1))
        for state in states])
<<<<<<< HEAD
    hlp_mod.add_param(keys_out[0], state_counts, data_dict, **params)
=======
    hlp_mod.add_param(keys_out[0], state_counts, data_dict, **params)


def data_from_analysis_v2(data_dict, class_name, class_params,
                          keys_in=None, keys_out=None, **params):
    """
    Instantiates an analysis class with name class_name and input parameters
    class_params from either timedomain_analysis.py or readout_analysis.py.
    :param data_dict: OrderedDict where the data from the analysis class will
        be stored.
    :param class_name: string specifying the name of the analysis class to run
    :param class_params: keyword input parameters to the analysis class
    :param keys_in: list of paths inside the __dict__ of the analysis instance
        pointing to the parameters that should be extracted and stored in
        data_dict
    :param keys_out: list of paths inside data_dict where the value of the
        parameters corresponding to keys_in are to be stored.
    :param params: keyword arguments passed to hlp_mod.add_param
    """
    from pycqed.analysis_v2 import timedomain_analysis as tda
    from pycqed.analysis_v2 import readout_analysis as ra
    try:
        ana = getattr(tda, class_name)
    except AttributeError:
        try:
            ana = getattr(ra, class_name)
        except AttributeError:
            raise AttributeError(
                f'{class_name} was not found in either '
                f'timedomain_analysis.py or readout_analysis.py.')

    # run analysis
    options_dict = class_params.get('options_dict', {})
    options_dict['delegate_plotting'] = options_dict.get('delegate_plotting',
                                                         False)
    class_params['options_dict'] = options_dict
    ana = ana(**class_params)

    if keys_in is None:
        keys_in = ['proc_data_dict']
        if keys_out is None:
            keys_out = [f'proc_data_dict_{class_name}']

    if keys_out is None:
        keys_out = [f'{keyi}_{class_name}' for keyi in keys_in]

    params['add_param_method'] = params.get('add_param_method', 'replace')
    for keyi, keyo in zip(keys_in, keys_out):
        data = hlp_mod.get_param(keyi, ana.__dict__)
        if data is None:
            log.warning(f'{keyi} was not found in {class_name} instance.')
            continue
        hlp_mod.add_param(keyo, data, data_dict, **params)
>>>>>>> 36e0f683
<|MERGE_RESOLUTION|>--- conflicted
+++ resolved
@@ -1032,9 +1032,6 @@
     state_counts = np.array([
         np.count_nonzero(np.all(shots.transpose() == state, axis=1))
         for state in states])
-<<<<<<< HEAD
-    hlp_mod.add_param(keys_out[0], state_counts, data_dict, **params)
-=======
     hlp_mod.add_param(keys_out[0], state_counts, data_dict, **params)
 
 
@@ -1087,5 +1084,4 @@
         if data is None:
             log.warning(f'{keyi} was not found in {class_name} instance.')
             continue
-        hlp_mod.add_param(keyo, data, data_dict, **params)
->>>>>>> 36e0f683
+        hlp_mod.add_param(keyo, data, data_dict, **params)