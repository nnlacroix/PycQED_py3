import logging
log = logging.getLogger(__name__)

import itertools
import numpy as np
from collections import OrderedDict
from pycqed.analysis import analysis_toolbox as a_tools
from pycqed.analysis_v3 import helper_functions as hlp_mod
from pycqed.analysis_v3 import processing_pipeline as pp_mod
from pycqed.measurement.calibration.calibration_points import CalibrationPoints

import sys
pp_mod.search_modules.add(sys.modules[__name__])


def filter_data(data_dict, keys_in, keys_out=None, **params):
    """
    Filters data in data_dict for each keys_in according to data_filter
    in params. Creates new keys_out in the data dict for the filtered data.

    To be used for example for filtering:
        - reset readouts
        - data with and without flux pulse/ pi pulse etc.

    :param data_dict: OrderedDict containing data to be processed and where
                    processed data is to be stored
    :param keys_in: list of key names or dictionary keys paths in
                    data_dict for the data to be processed
    :param keys_out: list of key names or dictionary keys paths in
                    data_dict for the processed data to be saved into
    :param params: keyword arguments:
        data_filter (str, default: 'lambda x: x'): filtering condition passed
            as a string that will be evaluated with eval.

    Assumptions:
        - if any keyo in keys_out contains a '.' string, keyo is assumed to
        indicate a path in the data_dict.
        - len(keys_out) == len(keys_in)
    """
    data_to_proc_dict = hlp_mod.get_data_to_process(data_dict, keys_in)
    if keys_out is None:
        keys_out = [k+' filtered' for k in keys_in]
    if len(keys_out) != len(data_to_proc_dict):
        raise ValueError('keys_out and keys_in do not have '
                         'the same length.')
    data_filter_func = hlp_mod.get_param('data_filter', data_dict,
                                  default_value=lambda data: data, **params)
    if hasattr(data_filter_func, '__iter__'):
        data_filter_func = eval(data_filter_func)
    for keyo, keyi in zip(keys_out, list(data_to_proc_dict)):
        hlp_mod.add_param(
            keyo, data_filter_func(data_to_proc_dict[keyi]), data_dict,
            **params)
    return data_dict


def get_std_deviation(data_dict, keys_in, keys_out=None, **params):
    """
    Finds the standard deviation of data in data_dict specified by keys_in
    along averaging_axis.

    To be used for example for:
        - shots
        - RB seeds

    :param data_dict: OrderedDict containing data to be processed and where
                    processed data is to be stored
    :param keys_in: list of key names or dictionary keys paths in
                    data_dict for the data to be processed
    :param keys_out: list of key names or dictionary keys paths in
                    data_dict for the processed data to be saved into
    :param params: keyword arguments:
    :param params: keyword arguments.:
        - shape (tuple of ints): shape into which to reshape array before
            averaging
        - averaging_axis (int): axis along which to average
        - final_shape (tuple of ints): shape into which to cast the array after
            averaging

    Assumptions:
        - if any keyo in keys_out contains a '.' string, keyo is assumed to
        indicate a path in the data_dict.
        - len(keys_out) == len(keys_in)
        - num_bins exists in params
        - num_bins exactly divides data_dict[keyi] for all keyi in keys_in.
    """
    data_to_proc_dict = hlp_mod.get_data_to_process(data_dict, keys_in)
    if keys_out is None:
        keys_out = [f'get_std_deviation.{k}' for k in keys_in]
    shape = hlp_mod.get_param('shape', data_dict, raise_error=True,
                              **params)
    final_shape = hlp_mod.get_param('final_shape', data_dict, **params)
    averaging_axis = hlp_mod.get_param('averaging_axis', data_dict,
                                       default_value=-1, **params)
    if len(keys_out) != len(data_to_proc_dict):
        raise ValueError('keys_out and keys_in do not have '
                         'the same length.')
    for k, keyi in enumerate(data_to_proc_dict):
        if len(data_to_proc_dict[keyi]) % shape[0] != 0:
            raise ValueError(f'{shape[0]} does not exactly divide '
                             f'data from ch {keyi} with length '
                             f'{len(data_to_proc_dict[keyi])}.')
        data_for_std = data_to_proc_dict[keyi] if shape is None else \
            np.reshape(data_to_proc_dict[keyi], shape)
        if final_shape is not None:
            data_for_std = np.reshape(data_for_std, final_shape)
        hlp_mod.add_param(
            keys_out[k], np.std(data_for_std, axis=averaging_axis), data_dict,
            **params)
    return data_dict


def classify_gm(data_dict, keys_in, keys_out=None, clf_params=None,
                thresholded=True, **params):
    """
    Predict gaussian mixture posterior probabilities for single shots
    of different levels of a qudit. Data to be classified expected in the
    shape (n_datapoints, n_channels). So there should be
    len(keys_in) == n_channels.
    :param data_dict: OrderedDict containing data to be processed and where
                    processed data is to be stored
    :param keys_in: list of key names or dictionary keys paths in
                    data_dict for the data to be processed (shots)
    :param keys_out: list of key names or dictionary keys paths in
                    data_dict for the processed data to be saved into
    :param clf_params: dictionary with parameters for
            Gaussian Mixture classifier:
                means_: array of means of each component of the GM
                covariances_: covariance matrix
                covariance_type: type of covariance matrix
                weights_: array of priors of being in each level. (n_levels,)
                precisions_cholesky_: array of precision_cholesky
            For more info see about parameters see :
            https://scikit-learn.org/stable/modules/generated/sklearn.mixture.
            GaussianMixture.html
    :param thresholded: whether to threshold the probabilities for each shot
        into a single state per shot. So [0.9, 0.05, 0.05] -> [1, 0, 0]
    :param params: keyword arguments:
        clf_params: list of dictionaries with parameters for
            Gaussian Mixture classifier:
                means_: array of means of each component of the GM
                covariances_: covariance matrix
                covariance_type: type of covariance matrix
                weights_: array of priors of being in each level. (n_levels,)
                precisions_cholesky_: array of precision_cholesky
            For more info see about parameters see :
            https://scikit-learn.org/stable/modules/generated/sklearn.mixture.
            GaussianMixture.html
    Stores an entry in data_dict for each classified state (path specified
    in keys_out).

    Assumptions:
        - if any keyo in keys_out contains a '.' string, keyo is assumed to
        indicate a path in the data_dict.
        - one meas_obj
    """

    mobjn = hlp_mod.get_measurement_properties(data_dict,
                                               props_to_extract=['mobjn'],
                                               enforce_one_meas_obj=True,
                                               **params)

    if clf_params is None:
        clf_params = hlp_mod.get_param(
            f'{mobjn}.acq_classifier_params', data_dict, raise_error=True,
            **params)

    data_to_proc_dict = hlp_mod.get_data_to_process(data_dict, keys_in)
    clf_data = a_tools.predict_gm_proba_from_clf(
        np.array(list(data_to_proc_dict.values())).T, clf_params)

    if thresholded:
        clf_data = np.array(np.isclose(
            np.repeat([np.arange(clf_data.shape[1])],
                      clf_data.shape[0], axis=0).T,
            np.argmax(clf_data, axis=1)).T, dtype=int)

    if keys_out is None:
        states = ['g', 'e', 'f']
        keys_out = [f'{mobjn}.classify_gm_{states[idx]}'
                    for idx in range(clf_data.shape[1])]

    if len(keys_out) != clf_params['means_'].shape[0]:
        raise ValueError(f'keys_in must have length '
                         f'{clf_params["means_"].shape[0]} but has length '
                         f'{len(keys_out)}.')

    for idx, keyo in enumerate(keys_out):
        hlp_mod.add_param(keyo, clf_data[:, idx], data_dict, **params)


def do_postselection_f_level(data_dict, keys_in, keys_out=None, **params):
    """
    Postselects on qubit being in f-level by setting the preselection bit to 1
    to the e-state shots. Only these are stored.
    This function is intended to  be used before a function that does
    preselection which will then filter out both preselection RO being in e
    and qubit being in f either in the preselection or in the actual measurement
    shots. Used before state tomo analysis for example.
    :param data_dict: OrderedDict containing data to be processed and where
        processed data is to be stored
    :param keys_in: key names or dictionary keys paths in data_dict for shots
        (with preselection) classified into pg, pe, pf
    :param keys_out: list of key names or dictionary keys paths in
        data_dict for the processed data to be saved into
    :param params: keyword arguments

    Assumptions:
     - one meas object
     - measurement must have been done with preselection
     -  len(keys_in) == 3 corresponding to g, e, f shots
     -  len(keys_out) == 1 where the filtered e shots are stored
    """
    if len(keys_in) != 3:
        raise ValueError('keys_in must have length 3.')
    if len(keys_out) != 1:
        raise ValueError('keys_out must have length 1.')

    data_to_proc_dict = hlp_mod.get_data_to_process(data_dict, keys_in)
    pg, pe, pf = list(data_to_proc_dict.values())

    mpre = np.logical_not(np.arange(pe.size) % 2)
    mmeas = (np.arange(pe.size) % 2).astype(np.bool)

    ro = pe.copy().astype(np.bool)

    # make sure segments where preselection readout is not g are filtered out
    ro[mpre] = np.logical_not(pg[mpre])

    # make sure segments where main readout is f are filtered out
    ro[mpre] = np.logical_or(ro[mpre], pf[mmeas])

    # write output
    hlp_mod.add_param(keys_out[0], ro, data_dict, **params)


def do_standard_preselection(data_dict, keys_in, keys_out=None,
                             joint_processing=False, **params):
    """
    Does standard preselection on the data shot arrays in data_dict specified
    by keys_in. Only the data shots for which the preselection readout
    preceding it found the qubit in the 0 state.
    :param data_dict: OrderedDict containing data to be processed and where
                    processed data is to be stored
    :param keys_in: list of key names or dictionary keys paths in
                    data_dict for the data to be processed
    :param keys_out: list of key names or dictionary keys paths in
                    data_dict for the processed data to be saved into
    :param joint_processing: bool specifying whether to preselect on all the
        measurement objects (arrays specified by keys_in) being in ground state
    :param params: keyword arguments

    Assumptions:
        - the data pointed to by keys_in is assumed to be 1D arrays of
            thresholded/classified shots
        - every other shot starting at 0 is assumed to be a preselection readout

    WARNING! The processed data array will not necessarily have the same length
    as the input array.
    """
    data_to_proc_dict = hlp_mod.get_data_to_process(data_dict, keys_in)
    if not joint_processing:
        for k, keyi in enumerate(data_to_proc_dict):
            th_shots = data_to_proc_dict[keyi]
            if not all(e in [0, 1, 2] for e in np.unique(th_shots)):
                raise TypeError(f'The data corresponding to {keyi} does not '
                                f'contain thresholded shots.')
            presel_shots = th_shots[::2]
            data_shots = th_shots[1::2]
            hlp_mod.add_param(
                keys_out[k], data_shots[
                    np.logical_not(np.ma.make_mask(presel_shots))],
                data_dict, **params)
    else:
        all_shots = np.array(list(data_to_proc_dict.values()))
        presel_states = all_shots[:, ::2]
        data_states = all_shots[:, 1::2]
        presel_data = data_states[:, np.where(
            np.all(presel_states.transpose() == (0, 0, 0, 0), axis=1))[0]]
        for k, keyo in enumerate(keys_out):
            hlp_mod.add_param(
                keyo, presel_data[k],
                data_dict, **params)


def do_preselection(data_dict, classified_data, keys_out, **params):
    """
    Keeps only the data for which the preselection readout data in
    classified_data satisfies the preselection condition.
    :param data_dict: OrderedDict containing data to be processed and where
                    processed data is to be stored
    :param classified_data: list of arrays of 0,1 for qubit, and
                    0,1,2 for qutrit, or list of keys pointing to the binary
                    (or trinary) arrays in the data_dict
    :param keys_out: list of key names or dictionary keys paths in
                    data_dict for the processed data to be saved into
    :param params: keyword arguments.:
        presel_ro_idxs (function, default: lambda idx: idx % 2 == 0):
            specifies which (classified) data entry is a preselection ro
        keys_in (list): list of key names or dictionary keys paths in
            data_dict for the data to be processed
        presel_condition (int, default: 0): 0, 1 (, or 2 for qutrit). Keeps
            data for which the data in classified data corresponding to
            preselection readouts satisfies presel_condition.

    Assumptions:
        - if any keyo in keys_out contains a '.' string, keyo is assumed to
        indicate a path in the data_dict.
        - len(keys_out) == len(classified_data)
        - if keys_in are given, len(keys_in) == len(classified_data)
        - classified_data either list of arrays or list of strings
        - if classified_data contains strings, assumes they are keys in
            data_dict
    """
    if len(keys_out) != len(classified_data):
        raise ValueError('classified_data and keys_out do not have '
                         'the same length.')

    keys_in = params.get('keys_in', None)
    presel_ro_idxs = hlp_mod.get_param('presel_ro_idxs', data_dict,
                               default_value=lambda idx: idx % 2 == 0, **params)
    presel_condition = hlp_mod.get_param('presel_condition', data_dict,
                                 default_value=0, **params)
    if keys_in is not None:
        if len(keys_in) != len(classified_data):
            raise ValueError('classified_data and keys_in do not have '
                             'the same length.')
        data_to_proc_dict = hlp_mod.get_data_to_process(data_dict, keys_in)
        for i, keyi in enumerate(data_to_proc_dict):
            # Check if the entry in classified_data is an array or a string
            # denoting a key in the data_dict
            if isinstance(classified_data[i], str):
                if classified_data[i] in data_dict:
                    classif_data = data_dict[classified_data[i]]
                else:
                    raise KeyError(
                        f'{classified_data[i]} not found in data_dict.')
            else:
                classif_data = classified_data[i]

            mask = np.zeros(len(data_to_proc_dict[keyi]))
            val = True
            for idx in range(len(data_to_proc_dict[keyi])):
                if presel_ro_idxs(idx):
                    val = (classif_data[idx] == presel_condition)
                    mask[idx] = False
                else:
                    mask[idx] = val
            preselected_data = data_to_proc_dict[keyi][mask]
            hlp_mod.add_param(keys_out[i], preselected_data, data_dict)
    else:
        for i, keyo in enumerate(keys_out):
            # Check if the entry in classified_data is an array or a string
            # denoting a key in the data_dict
            if isinstance(classified_data[i], str):
                if classified_data[i] in data_dict:
                    classif_data = data_dict[classified_data[i]]
                else:
                    raise KeyError(
                        f'{classified_data[i]} not found in data_dict.')
            else:
                classif_data = classified_data[i]

            mask = np.zeros(len(classif_data))
            val = True
            for idx in range(len(classif_data)):
                if presel_ro_idxs(idx):
                    val = (classif_data[idx] == 0)
                    mask[idx] = False
                else:
                    mask[idx] = val
            hlp_mod.add_param(keyo, classif_data[mask], data_dict)
    return data_dict


def average_data(data_dict, keys_in, keys_out=None, **params):
    """
    Averages data in data_dict specified by keys_in along averaging_axis.
    :param data_dict: OrderedDict containing data to be processed and where
                    processed data is to be stored
    :param keys_in: list of key names or dictionary keys paths in
                    data_dict for the data to be processed
    :param keys_out: list of key names or dictionary keys paths in
                    data_dict for the processed data to be saved into
    :param params: keyword arguments.:
        - shape (tuple of ints): shape into which to reshape array before
            averaging
        - averaging_axis (int): axis along which to average
        - final_shape (tuple of ints): shape into which to cast the array after
            averaging

    Assumptions:
        - if any keyo in keys_out contains a '.' string, keyo is assumed to
        indicate a path in the data_dict.
        - len(keys_out) == len(keys_in)
    """
    data_to_proc_dict = hlp_mod.get_data_to_process(data_dict, keys_in)
    if keys_out is None:
        keys_out = [f'average_data.{k}' for k in keys_in]
    shape = hlp_mod.get_param('shape', data_dict, **params)
    final_shape = hlp_mod.get_param('final_shape', data_dict, **params)
    averaging_axis = hlp_mod.get_param('averaging_axis', data_dict,
                                       default_value=-1, **params)

    if len(keys_out) != len(data_to_proc_dict):
        raise ValueError('keys_out and keys_in do not have '
                         'the same length.')
    for k, keyi in enumerate(data_to_proc_dict):
        if shape is not None and len(data_to_proc_dict[keyi]) % shape[0] != 0:
            raise ValueError(f'{shape[0]} does not exactly divide '
                             f'data from ch {keyi} with length '
                             f'{len(data_to_proc_dict[keyi])}.')
        data_to_avg = data_to_proc_dict[keyi] if shape is None else \
            np.reshape(data_to_proc_dict[keyi], shape)
        avg_data = np.mean(data_to_avg, axis=averaging_axis)
        if final_shape is not None:
            avg_data = np.reshape(avg_data, final_shape)
        hlp_mod.add_param(keys_out[k], avg_data, data_dict, **params)


def transform_data(data_dict, keys_in, keys_out, **params):
    """
    Maps data in data_dict specified by data_keys_in using transform_func
     callable (can be any function).
    :param data_dict: OrderedDict containing data to be processed and where
                    processed data is to be stored
    :param keys_in: list of key names or dictionary keys paths in
                    data_dict for the data to be processed
    :param keys_out: list of key names or dictionary keys paths in
                    data_dict for the processed data to be saved into
    :param params: keyword arguments.:
        transform_func (callable): string form of a callable or callable
            function
        transform_func_kwargs (dict): additional arguments to forward to
            transform_func

    """
    transform_func = hlp_mod.get_param('transform_func',
                                             data_dict, **params)
    tf_kwargs = hlp_mod.get_param('transform_func_kwargs', data_dict,
                                        default_value=dict(), **params)
    if transform_func is None:
        raise ValueError('mapping is not specified.')
    elif isinstance(transform_func, str):
        transform_func = eval(transform_func)
    data_to_proc_dict = hlp_mod.get_data_to_process(data_dict, keys_in)

    if len(keys_out) != len(data_to_proc_dict):
        raise ValueError('keys_out and keys_in do not have the same length.')

    for keyi, keyo in zip(data_to_proc_dict, keys_out):
        hlp_mod.add_param(
            keyo, transform_func(data_to_proc_dict[keyi], **tf_kwargs),
            data_dict)
    return data_dict


def correct_readout(data_dict, keys_in, keys_out=None, state_prob_mtxs=None,
                    **params):
    """
    Correct data of average state probabilities for readout errors using
    correct state assignment probability matrices.
    This function can handle multi-qubit inversion by taking the tensor
    product of the state assignment probability matrices.
    :param data_dict: OrderedDict containing data to be processed and where
                    processed data is to be stored
    :param keys_in: list of key names or dictionary keys paths in
                    data_dict for the data to be processed
    :param keys_out: list of key names or dictionary keys paths in
                    data_dict for the processed data to be saved into
    :param state_prob_mtxs: dict with meas_obj_names as keys and corresponding
                    correct state assignment probability matrix as values
    :param params: keyword arguments.

    Adds corrected data to data_dict as follows:
     - if keys_out is None, an n-d array will be stored under
        f'{",".join(meas_obj_names)}.correct_readout'
     - if len(keys_out) == 1, an n-d array will be stored under keys_out[0]
     - else, it checks that len(keys_out) == len(keys_in), and a separate
        1d array for each state probability will be stored under each
        keyo in keys_out

    Assumptions:
        - keys_in correspond to the data in the correct order with respect to
        the order of the rows and columns in the state_prob_mtx (usually
        'g', 'e', 'f').
        - meas_obj_names must be in either data_dict or params
        - data specified by keys_in is in the order specified by meas_obj_names
            such that the inversion makes sense
    """

    if state_prob_mtxs is None:
        state_prob_mtxs = {}

    meas_obj_names = hlp_mod.get_measurement_properties(
        data_dict, props_to_extract=['mobjn'], enforce_one_meas_obj=False,
        **params)
    data_to_proc_dict = hlp_mod.get_data_to_process(data_dict, keys_in)
    if len(data_to_proc_dict) == 1:
        uncorrected_data = np.array(
            data_to_proc_dict[list(data_to_proc_dict)[0]])
        num_states = len(uncorrected_data)
    else:
        uncorrected_data = np.stack(list(data_to_proc_dict.values()))
        num_states = uncorrected_data.shape[1]

    state_assign_matrix = [[1]]
    for mobjn in meas_obj_names:
        state_prob_mtx = state_prob_mtxs.get(mobjn, None)
        if state_prob_mtx is None:
            state_prob_mtx = hlp_mod.get_param(f'{mobjn}.state_prob_mtx',
                                               data_dict, **params)
            if state_prob_mtx is None:
                log.warning(f'state_prob_mtx was not found for {mobjn}. Setting '
                            f'it to identity.')
                qutrit = num_states == \
                         len(list(itertools.product(['g', 'e', 'f'],
                                                    repeat=len(meas_obj_names))))
                state_prob_mtx = np.identity(3 if qutrit else 2)
        state_assign_matrix = np.kron(state_assign_matrix, state_prob_mtx)

    if state_assign_matrix.shape[1] != uncorrected_data.shape[0]:
        uncorrected_data = uncorrected_data.T
    corrected_data = \
        (np.linalg.inv(state_assign_matrix).T @ uncorrected_data).T

    if keys_out is None:
        hlp_mod.add_param(
            f'{",".join(meas_obj_names)}.correct_readout',
            corrected_data, data_dict, **params)
    elif len(keys_out) == 1:
        hlp_mod.add_param(keys_out[0], corrected_data, data_dict, **params)
    else:
        if len(keys_out) != len(keys_in):
            raise ValueError(f'len(keys_out)={len(keys_out)} and '
                             f'len(keys_in)={len(keys_in)} must be the same.')
        for i, keyo in enumerate(keys_out):
            hlp_mod.add_param(keyo, corrected_data[:, i], data_dict, **params)


def rotate_iq(data_dict, keys_in, keys_out=None, **params):
    """
    Rotates IQ data based on information in the CalibrationPoints objects.
    :param data_dict: OrderedDict containing data to be processed and where
                processed data is to be stored
    :param keys_in: list of length-2 tuples of key names or dictionary
                keys paths in data_dict for the data to be processed
    :param keys_out: list of key names or dictionary keys paths in
                data_dict for the processed data to be saved into
    :param params: keyword arguments.:
        cal_points (CalibrationPoints object or its repr):
            CalibratinonPoints object for the meaj_obj_name, or its repr
        last_ge_pulse (bool): only for a measurement on ef. Whether a ge
            pi-pulse was applied before measurement.
        meas_obj_value_names_map (dict): {meaj_obj_name: [value_names]}.

    Assumptions:
        - if any keyo in keys_out contains a '.' character, keyo is assumed to
        indicate a path in the data_dict.
        - len(keys_in) == 2 must be True; the 2 entries are I and Q data
        - len(keys_out) == 1 must be True.
        - cal_points exists in **params, data_dict, or metadata
        - assumes meas_obj_names is one of the keys of the dicts returned by
        CalibrationPoints.get_indices(), CalibrationPoints.get_rotations()
        - keys_in exist in meas_obj_value_names_map
    """
    data_to_proc_dict = hlp_mod.get_data_to_process(
        data_dict, keys_in)
    keys_in = list(data_to_proc_dict)
    if keys_out is None:
        keys_out = ['rotated datadata [' + ','.join(keys_in)+']']
    if len(keys_in) != 2:
        raise ValueError(f'keys_in must have length two. {len(keys_in)} '
                         f'entries were given.')

    cp = hlp_mod.get_param('cal_points', data_dict, raise_error=True, **params)
    if isinstance(cp, str):
        cp = CalibrationPoints.from_string(cp)
    last_ge_pulse = hlp_mod.get_param('last_ge_pulse', data_dict,
                                      default_value=[], **params)
    mobjn = hlp_mod.get_param('meas_obj_names', data_dict,
                              raise_error=True, **params)
    if isinstance(mobjn, list):
        mobjn = mobjn[0]
    if mobjn not in cp.qb_names:
        raise KeyError(f'{mobjn} not found in cal_points.')

    rotations = cp.get_rotations(last_ge_pulses=last_ge_pulse)
    ordered_cal_states = []
    for ii in range(len(rotations[mobjn])):
        ordered_cal_states += \
            [k for k, idx in rotations[mobjn].items() if idx == ii]
    rotated_data, _, _ = \
        a_tools.rotate_and_normalize_data_IQ(
            data=list(data_to_proc_dict.values()),
            cal_zero_points=None if len(ordered_cal_states) == 0 else
                cp.get_indices()[mobjn][ordered_cal_states[0]],
            cal_one_points=None if len(ordered_cal_states) == 0 else
                cp.get_indices()[mobjn][ordered_cal_states[1]])
    hlp_mod.add_param(keys_out[0], rotated_data, data_dict)
    return data_dict


def rotate_1d_array(data_dict, keys_in, keys_out=None, **params):
    """
    Rotates 1d array based on information in the CalibrationPoints objects.
    The number of CalibrationPoints objects should equal the number of
    key names in keys_in.
    :param data_dict: OrderedDict containing data to be processed and where
                processed data is to be stored
    :param keys_in: list of key names or dictionary keys paths in
                data_dict for the data to be processed
    :param keys_out: list of key names or dictionary keys paths in
                data_dict for the processed data to be saved into
    :param params: keyword arguments.:
        cal_points_list (list): list of CalibrationPoints objects.
        last_ge_pulses (list): list of booleans

    Assumptions:
        - if any keyo in keys_out contains a '.' string, keyo is assumed to
        indicate a path in the data_dict.
        - len(keys_in) == len(keys_out) == 1 must all be True
        - cal_points exists in **params, data_dict, or metadata
        - assumes meas_obj_namess is one of the keys of the dicts returned by
        CalibrationPoints.get_indices(), CalibrationPoints.get_rotations()
        - keys_in exists in meas_obj_value_names_map
    """
    data_to_proc_dict = hlp_mod.get_data_to_process(data_dict, keys_in)
    keys_in = list(data_to_proc_dict)
    if keys_out is None:
        keys_out = [f'rotated data [{keys_in[0]}]']
    if len(keys_in) != 1:
        raise ValueError(f'keys_in must have length one. {len(keys_in)} '
                         f'entries were given.')
    if len(keys_out) != len(data_to_proc_dict):
        raise ValueError('keys_out and keys_in do not have '
                         'the same length.')
    cp = hlp_mod.get_param('cal_points', data_dict, raise_error=True,
                                 **params)
    if isinstance(cp, str):
        cp = CalibrationPoints.from_string(cp)
    last_ge_pulses = hlp_mod.get_param('last_ge_pulses', data_dict,
                                             default_value=[], **params)
    mobjn = hlp_mod.get_param('meas_obj_names', data_dict,
                                    raise_error=True, **params)
    if isinstance(mobjn, list):
        mobjn = mobjn[0]
    if mobjn not in cp.qb_names:
        raise KeyError(f'{mobjn} not found in cal_points.')

    rotations = cp.get_rotations(last_ge_pulses=last_ge_pulses)
    ordered_cal_states = []
    for ii in range(len(rotations[mobjn])):
        ordered_cal_states += \
            [k for k, idx in rotations[mobjn].items() if idx == ii]
    rotated_data = \
        a_tools.rotate_and_normalize_data_1ch(
            data=data_to_proc_dict[keys_in[0]],
            cal_zero_points=None if len(ordered_cal_states) == 0 else
                cp.get_indices()[mobjn][ordered_cal_states[0]],
            cal_one_points=None if len(ordered_cal_states) == 0 else
                cp.get_indices()[mobjn][ordered_cal_states[1]])
    hlp_mod.add_param(keys_out[0], rotated_data, data_dict)
    return data_dict


def classify_data(data_dict, keys_in, threshold_list, keys_out=None, **params):
    """
    Thresholds the data in data_dict specified by keys_in according to the
    threshold_mapping and the threshold values in threshold_list.
    This node will create nr_states entries in the data_dict, where
    nr_states = len(set(threshold_mapping.values())).
    :param data_dict: OrderedDict containing data to be processed and where
                    processed data is to be stored
    :param keys_in: list of key names or dictionary keys paths in
                    data_dict for the data to be processed
    :param keys_out: list of key names or dictionary keys paths in
                    data_dict for the processed data to be saved into
    :param threshold_list: list of values around which to threshold each
        data array corresponding to keys_in.
    :param params: keyword arguments.:
        threshold_map (dict): dict of the form {idx: state_label}.
            Ex: {0: 'e', 1: 'g', 2: 'f', 3: 'g'}. Default value if
            len(threshold_list) == 1 is {0: 'g', 1: 'e'}. Else, None and a
            ValueError will be raise.
        !!! IMPORTANT: quadrants 1 and 2 are reversed compared to the
        threshold_map we save in qubit preparation parameters !!!

    Assumptions:
        - len(threshold_list) == len(keys_in)
        - data arrays corresponding to keys_in must all have the same length
        - the order of the values in threshold_list is important!
        The thresholds are in the same order as the data corresponding to
        the keys_in. See the 3 lines after extraction of threshold_map below.
    """
    if not hasattr(threshold_list, '__iter__'):
        threshold_list = [threshold_list]

    data_to_proc_dict = hlp_mod.get_data_to_process(data_dict, keys_in)
    if len(threshold_list) != len(data_to_proc_dict):
        raise ValueError('threshold_list and keys_in do not have '
                         'the same length.')
    if len(set([arr.size for arr in data_to_proc_dict.values()])) > 1:
        raise ValueError('The data arrays corresponding to keys_in must all '
                         'have the same length.')
    keys_in = list(data_to_proc_dict)
    threshold_map = hlp_mod.get_param('threshold_map', data_dict,
                                      raise_error=False, **params)
    if threshold_map is None:
        if len(threshold_list) == 1:
            threshold_map = {0: 'g', 1: 'e'}
        else:
            raise ValueError(f'threshold_map was not found in either '
                             f'exp_metadata or input params.')
    if keys_out is None:
        keyo = keys_in[0] if len(keys_in) == 1 else ','.join(keys_in)
        keys_out = [f'{keyo} {s}' for s in set(threshold_map.values())]

    # generate boolean array of size (nr_data_pts_per_ch, len(keys_in).
    thresh_data_binary = np.stack(
        [data_to_proc_dict[keyi] >= th for keyi, th in
         zip(keys_in, threshold_list)], axis=1)

    # convert each row of thresh_data_binary into the decimal value whose
    # binary representation is given by the booleans in each row.
    # thresh_data_decimal is a 1d array of size nr_data_pts_per_ch
    thresh_data_decimal = thresh_data_binary.dot(1 << np.arange(
        thresh_data_binary.shape[-1] - 1, -1, -1))

    for k, state in enumerate(set(threshold_map.values())):
        dd = data_dict
        all_keys = keys_out[k].split('.')
        for i in range(len(all_keys)-1):
            if all_keys[i] not in dd:
                dd[all_keys[i]] = OrderedDict()
            dd = dd[all_keys[i]]
        hlp_mod.add_param(all_keys[-1], np.zeros(
            len(list(data_to_proc_dict.values())[0])), dd)

        # get the decimal values corresponding to state from threshold_map.
        state_idxs = [k for k, v in threshold_map.items() if v == state]

        for idx in state_idxs:
            dd[all_keys[-1]] = np.logical_or(
                dd[all_keys[-1]], thresh_data_decimal == idx).astype('int')

    return data_dict


def threshold_data(data_dict, keys_in, keys_out, ro_thresholds=None,
                   mapping=None, **params):
    """
    Thresholds the data in data_dict specified by keys_in about the
    threshold values in threshold_list (one for each keyi in keys_in).
    :param data_dict: OrderedDict containing data to be processed and where
                    processed data is to be stored
    :param keys_in: list of key names or dictionary keys paths in
                    data_dict for the data to be processed
    :param keys_out: list of key names or dictionary keys paths in
                    data_dict for the processed data to be saved into
    :param ro_thresholds: dict with keys meas_obj_names and values specifying
        the thresholds around which the data array for each meas_obj
        should be thresholded.
    :param mapping: either {0: 'g', 1: 'e'} or {0: 'e', 1: 'g'}; default is
        first one. Specifies thresholding condition.
    :param params: keyword arguments.

    Assumptions:
        - this function must be used for one meas_obj only! Meaning:
            - keys_in and keys_out have length 1
            - meas_obj_names exists in either data_dict or params and has one
                entry
    """
    if len(keys_in) != 1:
        raise ValueError('keys_in must have length 1.')
    if mapping is None:
        mapping = {0: 'g', 1: 'e'}

    mobjn = hlp_mod.get_measurement_properties(data_dict,
                                               props_to_extract=['mobjn'],
                                               enforce_one_meas_obj=True,
                                               **params)
    if ro_thresholds is None:
        acq_classifier_params = hlp_mod.get_param(
            f'{mobjn}.acq_classifier_params', data_dict, raise_error=True,
            **params)
        if 'thresholds' not in acq_classifier_params:
            raise KeyError(f'thresholds does not exist in the '
                           f'acq_classifier_params for {mobjn}.')
        ro_thresholds = {mobjn: acq_classifier_params['thresholds'][0]}
        mapping = acq_classifier_params.get('mapping', mapping)

    th_func = lambda dat, th: dat > th if mapping[1] == 'e' else dat < th
    data_to_proc_dict = hlp_mod.get_data_to_process(data_dict, keys_in)
    keys_in = list(data_to_proc_dict)
    if len(keys_out) != len(keys_in):
        raise ValueError('keys_out and keys_in do not have '
                         'the same length.')

    # generate boolean array of size (nr_data_pts_per_ch, len(keys_in).
    if mobjn not in ro_thresholds:
        raise KeyError(f'{mobjn} not found in ro_thresholds={ro_thresholds}.')
    threshold_list = [ro_thresholds[mobjn]]
    thresh_dat = np.stack(
        [th_func(data_to_proc_dict[keyi], th) for keyi, th in
         zip(keys_in, threshold_list)], axis=1)

    for i, keyo, in enumerate(keys_out):
        hlp_mod.add_param(
            keyo, thresh_dat[:, i].astype('int'), data_dict)


def correlate_qubits(data_dict, keys_in, keys_out, **params):
    """
    Calculated the ZZ correlator of the arrays of shots indicated by keys_in
    as follows:
        - correlator = 0 if even number of 0's
        - correlator = 1 if odd number of 0's
    :param data_dict: OrderedDict containing data to be processed and where
                    processed data is to be stored
    :param keys_in: list of key names or dictionary keys paths in
                    data_dict for the data to be processed
    :param keys_out: list with one entry specifying the key name or dictionary
        key path in data_dict for the processed data to be saved into
    :param params: keyword arguments.
    :return:
        Saves in data_dict, under keys_out[0], the np.array of correlated shots
            with the same dimension as one of the arrays indicated by keys_in

    Assumptions:
        - data must be THRESHOLDED single shots (0's and 1's)
        - all data arrays indicated by keys_in will be correlated
    """
    if len(keys_out) != 1:
        raise ValueError('keys_out must have length 1.')
    data_to_proc_dict = hlp_mod.get_data_to_process(data_dict, keys_in)
    all_data_arr = np.array(list(data_to_proc_dict.values()))
    if not np.all(np.logical_or(all_data_arr == 0, all_data_arr == 1)):
        raise ValueError('Not all shots have been thresholded.')
    hlp_mod.add_param(
        keys_out[0], np.sum(all_data_arr, axis=0) % 2, data_dict)


def calculate_probability_table(data_dict, keys_in, keys_out=None, **params):
    """
    Creates a general table of normalized counts averaging out all but
        specified set of correlations.
    :param data_dict: OrderedDict containing data to be processed and where
        processed data is to be stored
    :param keys_in: list of key names or dictionary keys paths in
        data_dict for the data to be processed (thresholded shots)
    :param observables: List of observables. Observable is a dictionary with
        name of the qubit as key and boolean value indicating if it is
        selecting exited states. If the qubit is missing from the list
        of states it is averaged out. Instead of just the qubit name, a
        tuple of qubit name and a shift value can be passed, where the
        shift value specifies the relative readout index for which the
        state is checked.
        Example qb2-qb4 state tomo with preselection:
                {'pre': {('qb2', -1): False,
                        ('qb4', -1): False}, # preselection conditions
                 '$\\| gg\\rangle$': {'qb2': False,
                                      'qb4': False,
                                      ('qb2', -1): False,
                                      ('qb4', -1): False},
                 '$\\| ge\\rangle$': {'qb2': False,
                                      'qb4': True,
                                      ('qb2', -1): False,
                                      ('qb4', -1): False},
                 '$\\| eg\\rangle$': {'qb2': True,
                                      'qb4': False,
                                      ('qb2', -1): False,
                                      ('qb4', -1): False},
                 '$\\| ee\\rangle$': {'qb2': True,
                                      'qb4': True,
                                      ('qb2', -1): False,
                                      ('qb4', -1): False}}
    :param n_readouts: Assumed to be the period in the list of shots between
        experiments with the same prepared state. If shots_of_qubits
        includes preselection readout results or if there was several
        readouts for a single readout then n_readouts has to include them.
    :param params: keyword arguments: used if get_observables is called
        - preselection_shift (int, default: -1)
        - do_preselection (bool, default: False)
        - return_counts (bool, default: False): whether to return raw counts
            for each state (True), or normalize the counts by
            n_readouts/n_shots (False)
    :return adds to data_dict, under keys_out, a dict with observables as keys
        and np.array of normalized counts with size n_readouts as values

    Assumptions:
        - len(keys_out) == 1 -> one probability table is calculated
        - !!! This function returns a dict not an array like the static method
        probability_table in readout_analysis.py/MultiQubit_SingleShot_Analysis
    """

    # Get shots_of_qubits: Dictionary of np.arrays of thresholded shots for
    # each qubit.
    data_to_proc_dict = hlp_mod.get_data_to_process(data_dict, keys_in)
    n_readouts = hlp_mod.get_param('n_readouts', data_dict, raise_error=True,
                                   **params)
    observables = hlp_mod.get_param('observables', data_dict,
                                    raise_error=True, **params)

    return_counts = hlp_mod.get_param('return_counts', data_dict,
                                      default_value=False, **params)

    n_shots = next(iter(data_to_proc_dict.values())).shape[0]
    table = OrderedDict({obs: np.zeros(n_readouts) for obs in observables})
    res_e = {}
    res_g = {}
    for keyi, results in data_to_proc_dict.items():
        mobjn = keyi.split('.')[0]
        res_e[mobjn] = np.array(results).reshape((n_readouts, -1),
                                                 order='F')
        # This makes copy, but allows faster AND later
        res_g[mobjn] = np.logical_not(
            np.array(results)).reshape((n_readouts, -1), order='F')

    for readout_n in range(n_readouts):
        # first result all ground
        for obs, states_of_mobjs in observables.items():
            mask = np.ones((n_shots//n_readouts), dtype=np.bool)
            # slow qubit is the first in channel_map list
            for mobjn, state in states_of_mobjs.items():
                if isinstance(mobjn, tuple):
                    seg = (readout_n+mobjn[1]) % n_readouts
                    mobjn = mobjn[0]
                else:
                    seg = readout_n
                if state:
                    mask = np.logical_and(mask, res_e[mobjn][seg])
                else:
                    mask = np.logical_and(mask, res_g[mobjn][seg])
            table[obs][readout_n] = np.count_nonzero(mask) * (
                    n_readouts/n_shots if not return_counts else 1)

    if keys_out is not None:
        if len(keys_out) != 1:
            raise ValueError(f'keys_out must have length one. {len(keys_out)} '
                             f'entries were given.')
        hlp_mod.add_param(keys_out[0], table, data_dict, **params)
    else:
        return table


def calculate_meas_ops_and_covariations(
        data_dict, observables, keys_out=None, meas_obj_names=None,
        **params):
    """
    Calculates the measurement operators corresponding to each observable and
        the expected covariance matrix between the operators from the
        observables and meas_obj_names.
    :param data_dict: OrderedDict containing data to be processed and where
        processed data is to be stored
    :param observables: measurement observables, see docstring of hlp_mod.
        get_observables. If not provided, it will default to hlp_mod.
        get_observables. See required input params there.
    :param keys_out: list of key names or dictionary keys paths in
        data_dict for the processed data to be saved into
    :param meas_obj_names: list of measurement object names
    :param params: keyword arguments: meas_obj_names can be passed here
    :return: adds to data_dict:
        - the measurement operators corresponding to each observable and the
            expected covariance matrix between the operators under keys_out
        - if keys_out is None, it will saves the aforementioned quantities
            under  'measurement_ops' and 'cov_matrix_meas_obs'
    Assumptions:
     - len(keys_out) == 2
     - order in keys_out corresponds to [measurement_operators, covar_matrix]
    """
    if keys_out is None:
        keys_out = ['measurement_ops', 'cov_matrix_meas_obs']
    if len(keys_out) != 2:
        raise ValueError(f'keys_out must have length 2. {len(keys_out)} '
                         f'entries were given.')

    if meas_obj_names is None:
        meas_obj_names = hlp_mod.get_measurement_properties(
            data_dict, props_to_extract=['mobjn'], enforce_one_meas_obj=False,
            **params)

    Fs = []
    Fsingle = {None: np.array([[1, 0], [0, 1]]),
               True: np.array([[0, 0], [0, 1]]),
               False: np.array([[1, 0], [0, 0]])}
    Omega = []
    for obs in observables.values():
        F = np.array([[1]])
        nr_meas = 0
        for qb in meas_obj_names:
            # TODO: does not handle conditions on previous readouts
            Fqb = Fsingle[obs.get(qb, None)]
            # Kronecker product convention - assumed the same as QuTiP
            F = np.kron(F, Fqb)
            if qb in obs:
                nr_meas += 1
        Fs.append(F)
        # The variation is proportional to the number of qubits we have
        # a condition on, assuming that all readout errors are small
        # and equal.
        Omega.append(nr_meas)
    Omega = np.array(Omega)

    hlp_mod.add_param(keys_out[0], Fs, data_dict, **params)
    hlp_mod.add_param(keys_out[1], Omega, data_dict, **params)


def calculate_meas_ops_and_covariations_cal_points(
        data_dict, keys_in, observables, keys_out=None, **params):
    """
    Calculates the measurement operators corresponding to each observable and
        the expected covariance matrix between the operators from the
        observables and calibration points.
    :param data_dict: OrderedDict containing data to be processed and where
        processed data is to be stored
    :param keys_in: list of key names or dictionary keys paths in data_dict
        for the data to be processed (thresholded shots)
    :param observables: measurement observables, see docstring of hlp_mod.
        get_observables. If not provided, it will default to hlp_mod.
        get_observables. See required input params there.
    :param keys_out: list of key names or dictionary keys paths in
        data_dict for the processed data to be saved into
    :param params: keyword arguments:
        Expects to find either in data_dict or in params:
            - cal_points:  repr of instance of CalibrationPoints
            - preparation_params: preparation parameters as stored in
                QuDev_transmon or Device. Used in CalibrationPoints.get_indices()
            - meas_obj_names: list of measurement object names
            - probability_table if it is not in data_dict; see
                calculate_probability_table for details.
            - n_readouts: the total number of readouts including
                preselection.
    :return: adds to data_dict:
        - the measurement operators corresponding to each observable and the
            expected covariance matrix between the operators under keys_out
        - if keys_out is None, it will saves the aforementioned quantities
            under  'measurement_ops' and 'cov_matrix_meas_obs'

    Assumptions:
        - all qubits in CalibrationPoints have the same cal point indices
    """
    if keys_out is None:
        keys_out = ['measurement_ops', 'cov_matrix_meas_obs']
    if len(keys_out) != 2:
        raise ValueError(f'keys_out must have length 2. {len(keys_out)} '
                         f'entries were given.')

    prob_table = hlp_mod.get_param('probability_table', data_dict,
                                   raise_error=True, **params)
    prob_table = np.array(list(prob_table.values())).T
    cp = hlp_mod.get_measurement_properties(data_dict, props_to_extract=['cp'],
                                            **params)
    meas_obj_names = hlp_mod.get_measurement_properties(
        data_dict, props_to_extract=['mobjn'], enforce_one_meas_obj=False,
        **params)
    prep_params = hlp_mod.get_param('preparation_params', data_dict, **params)

    try:
        preselection_obs_idx = list(observables.keys()).index('pre')
    except ValueError:
        preselection_obs_idx = None
    observable_idxs = [i for i in range(len(observables))
                       if i != preselection_obs_idx]

    # calculate the mean for each reference state and each observable
    cp_indices = cp.get_indices(meas_obj_names, prep_params)
    cal_readouts = hlp_mod.flatten_list(
        [cp_indices[list(cp_indices)[0]].get(state, [])
         for state in ['g', 'e', 'f', 'h']])
    means = np.array([np.mean([prob_table[cal_idx][observable_idxs]], axis=0)
                      for cal_idx in cal_readouts])
    # normalize the assignment matrix
    for r in range(means.shape[0]):
        means[r] /= means[r].sum()
    Fs = [np.diag(ms) for ms in means.T]

    # find the means for all the products of the operators and the average
    # covariation of the operators
    observables_data ={k: v for k, v in observables.items() if k != 'pre'}
    n_readouts = hlp_mod.get_param('n_readouts', data_dict, raise_error=True,
                                   **params)
    prod_obss = OrderedDict()
    prod_obs_idxs = {}
    obs_products = np.zeros([n_readouts] + [len(observables_data)]*2)
    for i, obs in enumerate(observables_data):
        obsi = observables_data[obs]
        for j, obsj in enumerate(observables_data.values()):
            if i > j:
                continue
            obsp = hlp_mod.observable_product(obsi, obsj)
            if obsp is None:
                obs_products[:, i, j] = 0
                obs_products[:, j, i] = 0
            else:
                prod_obs_idxs[(i, j)] = len(prod_obss)
                prod_obs_idxs[(j, i)] = len(prod_obss)
                prod_obss[obs] = obsp

    prod_prob_table = calculate_probability_table(data_dict, keys_in=keys_in,
                                                  observables=prod_obss,
                                                  n_readouts=n_readouts)
    prod_prob_table = np.array(list(prod_prob_table.values())).T
    for (i, j), k in prod_obs_idxs.items():
        obs_products[:, i, j] = prod_prob_table[:, k]
    Omega = -np.array([np.outer(ro, ro) for ro in
                        prob_table[:, observable_idxs]]) + obs_products
    Omega = np.mean(Omega[list(cal_readouts)], 0)

    hlp_mod.add_param(keys_out[0], Fs, data_dict, **params)
    hlp_mod.add_param(keys_out[1], Omega, data_dict, **params)


def count_states(data_dict, keys_in, keys_out, states=None, n_meas_objs=None,
                 **params):
    """
    Averages data in data_dict specified by keys_in into num_bins.
    :param data_dict: OrderedDict containing data to be processed and where
                    processed data is to be stored
    :param keys_in: list of key names or dictionary keys paths in
                    data_dict for the data to be processed
    :param keys_out: list of key names or dictionary keys paths in
                    data_dict for the processed data to be saved into
    :param states: list of tuples of 0, 1, (2 if qutrits) denoting qubit/qutrit
        basis states to match
    :param n_meas_objs: number of measurement objects. If this is given and
        states is None, all possible basis states for n_meas_objs qubits will
        be generated
    :param params: keyword arguments

    Assumptions:
        - each array pointed to by keys_in is assumed to correspond to one of
            the qubits/qutrits in the basis states. IMPORTANT TO SPECIFY
            KEYS_IN IN THE CORRECT ORDER, SUCH THAT ARRAYS CORRESPOND TO YOUR
            STATE
        - the data pointed to by keys_in is assumed to be 1D arrays of
            thresholded/classified shots
        - len(keys_out) == 1
    """

    if len(keys_out) != 1:
        raise ValueError(f'keys_out must have length one. {len(keys_out)} '
                         f'entries were given.')
    if states is None:
        if n_meas_objs is None:
            raise ValueError('Please specify either states or n_meas_objs.')
        states = itertools.product((0, 1), repeat=n_meas_objs)

    data_to_proc_dict = hlp_mod.get_data_to_process(data_dict, keys_in)
    shots = np.array(list(data_to_proc_dict.values()))
    state_counts = np.array([
        np.count_nonzero(np.all(shots.transpose() == state, axis=1))
        for state in states])
    hlp_mod.add_param(keys_out[0], state_counts, data_dict, **params)


def data_from_analysis_v2(data_dict, class_name, class_params,
                          keys_in=None, keys_out=None, **params):
    """
    Instantiates an analysis class with name class_name and input parameters
    class_params from either timedomain_analysis.py or readout_analysis.py.
    :param data_dict: OrderedDict where the data from the analysis class will
        be stored.
    :param class_name: string specifying the name of the analysis class to run
    :param class_params: keyword input parameters to the analysis class
    :param keys_in: list of paths inside the __dict__ of the analysis instance
        pointing to the parameters that should be extracted and stored in
        data_dict
    :param keys_out: list of paths inside data_dict where the value of the
        parameters corresponding to keys_in are to be stored.
    :param params: keyword arguments passed to hlp_mod.add_param
    """
    from pycqed.analysis_v2 import timedomain_analysis as tda
    from pycqed.analysis_v2 import readout_analysis as ra
    try:
        ana = getattr(tda, class_name)
    except AttributeError:
        try:
            ana = getattr(ra, class_name)
        except AttributeError:
            raise AttributeError(
                f'{class_name} was not found in either '
                f'timedomain_analysis.py or readout_analysis.py.')

    # run analysis
    options_dict = class_params.get('options_dict', {})
    options_dict['delegate_plotting'] = options_dict.get('delegate_plotting',
                                                         False)
    class_params['options_dict'] = options_dict
    ana = ana(**class_params)

    if keys_in is None:
        keys_in = ['proc_data_dict']
        if keys_out is None:
            keys_out = [f'proc_data_dict_{class_name}']

    if keys_out is None:
        keys_out = [f'{keyi}_{class_name}' for keyi in keys_in]

    params['add_param_method'] = params.get('add_param_method', 'replace')
    for keyi, keyo in zip(keys_in, keys_out):
        data = hlp_mod.get_param(keyi, ana.__dict__)
        if data is None:
            log.warning(f'{keyi} was not found in {class_name} instance.')
            continue
<<<<<<< HEAD
        hlp_mod.add_param(keyo, data, data_dict, **params)
=======
        hlp_mod.add_param(keyo, data, data_dict, **params)


def extract_leakage_classified_shots(data_dict, keys_in, keys_out=None,
                                     **params):
    """
    Extracts leakage from classified shots with preselection when either of the
    qubits was in f and when all qubits were in f.
    :param data_dict: OrderedDict containing data to be processed and where
        processed data is to be stored
    :param keys_in: key names or dictionary keys paths in data_dict for shots
        (with preselection) classified into pg, pe, pf
    :param keys_out: list of key names or dictionary keys paths in
        data_dict for the processed data to be saved into
    :param state_prob_mtxs: dict with keys meas_obj_names and values specifying
        the readout correction matrix.
    :param params: keyword arguments

    Adds corrected data to data_dict as follows:
     - if keys_out is None, the probabilities of each qubit leaking and of
        either qubit leaking are stored under
        [f'extract_leakage_classified_shots.{name}_leaked' for name in
        [f'{n}_leaked' for n in meas_obj_names + ['any']]]
     - else, checks that len(keys_out) == 1, and stores the dict with keys
        [f'{n}_leaked' for n in meas_obj_names + ['any']]] under keys_out[0]

    Assumptions:
        - meas_obj_names must exist in either data_dict or params and
            len(meas_obj_names) == 2
        - data specified by keys_in is in the order specified by meas_obj_names
            - if len(keys_in) == 1, then the array it points to must have the
            last axis equal to the total number of state probabilities
            (for example as returned by calculate_flat_mutliqubit_shots)
            in the order that would result from doing tensor product on the
            qubits as specified by the order in meas_obj_names
            - else, checks that len(keys_in) equals the total number of
            state probabilities
    """
    meas_obj_names = hlp_mod.get_measurement_properties(
        data_dict, props_to_extract=['mobjn'], enforce_one_meas_obj=False,
        **params)

    data_to_proc_dict = hlp_mod.get_data_to_process(data_dict, keys_in)
    if len(data_to_proc_dict) == 1:
        ps_mean_corr = np.array(data_to_proc_dict[list(data_to_proc_dict)[0]])
    else:
        ps_mean_corr = np.stack(list(data_to_proc_dict.values())).T

    # extract leakage probabilities for individual qubits
    masks_f = {}
    for mobjn in meas_obj_names:
        res = [1]
        for mobjn2 in meas_obj_names:
            res = np.kron(res, [0, 0, 1] if mobjn == mobjn2 else [1, 1, 1])
        masks_f[mobjn] = res

    # check that the size of the last axis in the data array matches the
    # length of res
    if ps_mean_corr.shape[-1] != len(masks_f[mobjn]):
        raise ValueError(f'No axes of data array with shape '
                         f'{ps_mean_corr.shape} matches the expected '
                         f'length of {len(masks_f[mobjn])} based on '
                         f'meas_obj_names.')

    # extract probability of each qubit leaked
    proba_f = {f'{mobjn}_leaked': np.sum(ps_mean_corr*masks_f[mobjn],
                                         axis=-1)
               for mobjn in meas_obj_names}

    # extract probability of any qubit leaked
    proba_f['any_leaked'] = np.sum(ps_mean_corr*(np.sum(
        list(masks_f.values()), axis=0) > 0), axis=-1)

    if keys_out is None:
        for mobjn in meas_obj_names:
            hlp_mod.add_param(
                f'extract_leakage_classified_shots.{mobjn}_leaked',
                proba_f[f'{mobjn}_leaked'], data_dict, **params)

        hlp_mod.add_param(f'extract_leakage_classified_shots.any_leaked',
                          proba_f['any_leaked'], data_dict, **params)
    else:
        if len(keys_out) != 1:
            raise ValueError(f'keys_out must have length 1 but has '
                             f'length {len(keys_out)}')
        hlp_mod.add_param(keys_out[0], proba_f, data_dict, **params)


def calculate_flat_multiqubit_shots(data_dict, keys_in, keys_out=None,
                                    **params):
    """
    Calculates the full len(meas_obj_names)-qubit correlator between all
    states provided (given by data shape)
    :param data_dict: OrderedDict containing data to be processed and where
        processed data is to be stored
    :param keys_in: key names or dictionary keys paths in data_dict for shots
        (with preselection) classified into pg, pe, pf
    :param keys_out: list of key names or dictionary keys paths in
        data_dict for the processed data to be saved into
    :param params: keyword arguments
        - do_preselection (bool, default: True): whether every other shot is a
        preselection readout

    Adds array of shape (nr_shots_excluding_preselection, nr_correlated_states)
    to data_dict as follows:
     - if keys_out is None, adds under the path
        f'{",".join(meas_obj_names)}.calculate_flat_multiqubit_shots',
     - else, checks that len(keys_out) == 1, adds under keys_out[0]

    Assumptions:
        - meas_obj_names must exist in either data_dict or params
        - the order of the calculated correlator states is given by the order
            of the qubits in meas_obj_names!!!
        - data specified by keys_in corresponds to classified and thresholded
            shots such that for each shot, only one state is 1, the others 0.
    """
    meas_obj_names = hlp_mod.get_measurement_properties(
        data_dict, props_to_extract=['mobjn'], enforce_one_meas_obj=False,
        **params)

    data_to_proc_dict = hlp_mod.get_data_to_process(data_dict, keys_in)

    do_preselection = hlp_mod.get_param('do_preselection', data_dict,
                                        default_value=True, **params)

    # extract probabilities for the transmon states: pg, pe, pf for each qubit
    ps = {}
    is_empty = False
    for mobjn in meas_obj_names:
        ps[mobjn] = np.array(
            [v for k, v in data_to_proc_dict.items() if mobjn in k])
        is_empty = is_empty or (len(ps[mobjn]) == 0)

    if is_empty:
        log.warning('Unable to determine which keys_in correspond to which '
                    'measurement object. Creating the data array from the '
                    'order specified by keys_in.')
        for i, mobjn in enumerate(meas_obj_names):
            ps[mobjn] = np.array(list(data_to_proc_dict.values())[i])

    nr_shots = ps[meas_obj_names[0]][0].size
    presel_mask = np.ones(nr_shots)
    if do_preselection:
        nr_shots //= 2
        # distinguish between measurement and preselection segments
        presel_segs = np.logical_not(np.arange(2*nr_shots) % 2)

        # calculate preselection mask: True when the shots are to be kept
        presel_mask = np.ones(nr_shots)
        for mobjn in meas_obj_names:
            presel_mask = np.logical_and(presel_mask, ps[mobjn][0][presel_segs])

    # Calculate flat multiqubit shots
    # e.g. [pgg, pge, pgf, peg, pee, pef, pfg, pfe, pff] for two qubits
    ps_flat = []
    for i in range(nr_shots):
        if not presel_mask[i]:
            continue
        res = [1]
        idx = 2*i + 1 if do_preselection else i
        for mobjn in meas_obj_names:
            res = np.kron(res, ps[mobjn].T[idx])
        ps_flat.append(res)

    if keys_out is None:
        hlp_mod.add_param(
            f'{",".join(meas_obj_names)}.calculate_flat_multiqubit_shots',
            np.array(ps_flat), data_dict, **params)
    else:
        if len(keys_out) != 1:
            raise ValueError(f'keys_out must have length 1 but has '
                             f'length {len(keys_out)}')
        hlp_mod.add_param(keys_out[0], np.array(ps_flat), data_dict, **params)
>>>>>>> cf216836
<|MERGE_RESOLUTION|>--- conflicted
+++ resolved
@@ -1203,9 +1203,6 @@
         if data is None:
             log.warning(f'{keyi} was not found in {class_name} instance.')
             continue
-<<<<<<< HEAD
-        hlp_mod.add_param(keyo, data, data_dict, **params)
-=======
         hlp_mod.add_param(keyo, data, data_dict, **params)
 
 
@@ -1378,5 +1375,4 @@
         if len(keys_out) != 1:
             raise ValueError(f'keys_out must have length 1 but has '
                              f'length {len(keys_out)}')
-        hlp_mod.add_param(keys_out[0], np.array(ps_flat), data_dict, **params)
->>>>>>> cf216836
+        hlp_mod.add_param(keys_out[0], np.array(ps_flat), data_dict, **params)