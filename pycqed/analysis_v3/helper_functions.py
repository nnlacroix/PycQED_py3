import logging
log = logging.getLogger(__name__)
import re
import os
import h5py
import itertools
import numpy as np
from numpy import array  # Needed for eval. Do not remove.
from copy import deepcopy
from collections import OrderedDict
from more_itertools import unique_everseen
from pycqed.analysis import analysis_toolbox as a_tools
from pycqed.measurement.hdf5_data import read_dict_from_hdf5
from pycqed.measurement.calibration.calibration_points import CalibrationPoints
from pycqed.measurement import sweep_points as sp_mod


def convert_attribute(attr_val):
    """
    Converts byte type to string because of h5py datasaving
    :param attr_val: the raw value of the attribute as retrieved from the HDF
        file
    :return: the converted attribute value
    """
    if isinstance(attr_val, bytes):
        attr_val = attr_val.decode('utf-8')
    # If it is an array of value decodes individual entries
    if isinstance(attr_val, np.ndarray) or isinstance(attr_val, list):
        attr_val = [av.decode('utf-8') if isinstance(av, bytes)
                    else av for av in attr_val]
    try:
        return eval(attr_val)
    except Exception:
        return attr_val


def get_hdf_param_value(group, param_name):
    '''
    Returns an attribute "key" of the group "Experimental Data"
    in the hdf5 datafile.
    '''
    s = group.attrs[param_name]
    return convert_attribute(s)


def get_value_names_from_timestamp(timestamp, file_id=None, mode='r'):
    """
    Returns value_names from the HDF5 file specified by timestamp.
    :param timestamp: (str) measurement timestamp of form YYYYMMDD_hhmmsss
    :return: list of value_names
    """
    folder = a_tools.get_folder(timestamp)
    h5filepath = a_tools.measurement_filename(folder, file_id=file_id)
    data_file = h5py.File(h5filepath, mode)
    try:
        channel_names = get_hdf_param_value(data_file['Experimental Data'],
                                            'value_names')
        data_file.close()
        return channel_names
    except Exception as e:
        data_file.close()
        raise e


def get_param_from_metadata_group(timestamp=None, param_name=None, file_id=None,
                                  data_file=None, close_file=True, mode='r'):
    """
    Get a parameter with param_name from the Experimental Metadata group in
    the HDF5 file specified by timestamp, or return the whole group if
    param_name is None.
    :param timestamp: (str) measurement timestamp of form YYYYMMDD_hhmmsss
    :param param_name: (str) name of a key in Experimental Metadata group
    :param data_file: (HDF file) opened HDF5 file
    :param close_file: (bool) whether to close the HDF5 file
    :return: the value of the param_name or the whole experimental metadata
    dictionary
    """
    if data_file is None:
        if timestamp is None:
            raise ValueError('Please provide either timestamp or data_file.')
        folder = a_tools.get_folder(timestamp)
        h5filepath = a_tools.measurement_filename(folder, file_id=file_id)
        data_file = h5py.File(h5filepath, mode)

    try:
        if param_name is None:
            group = data_file['Experimental Data']
            return read_dict_from_hdf5({}, group['Experimental Metadata'])

        group = data_file['Experimental Data']['Experimental Metadata']
        if param_name in group:
            group = group[param_name]
            param_value = OrderedDict()
            if isinstance(group, h5py._hl.dataset.Dataset):
                param_value = list(np.array(group).flatten())
            else:
                param_value = read_dict_from_hdf5(param_value, group)
        elif param_name in group.attrs:
            param_value = get_hdf_param_value(group, param_name)
        else:
            raise KeyError(f'{param_name} was not found in metadata.')
        if close_file:
            data_file.close()
    except Exception as e:
        data_file.close()
        raise e
    return param_value


def get_data_from_hdf_file(timestamp=None, data_file=None,
                           close_file=True, file_id=None, mode='r'):
    """
    Return the measurement data stored in Experimental Data group of the file
    specified by timestamp.
    :param timestamp: (str) measurement timestamp of form YYYYMMDD_hhmmsss
    :param data_file: (HDF file) opened HDF5 file
    :param close_file: (bool) whether to close the HDF5 file
    :return: numpy array with measurement data
    """
    if data_file is None:
        if timestamp is None:
            raise ValueError('Please provide either timestamp or data_file.')
        folder = a_tools.get_folder(timestamp)
        h5filepath = a_tools.measurement_filename(folder, file_id=file_id)
        data_file = h5py.File(h5filepath, mode)
    try:
        group = data_file['Experimental Data']
        if 'Data' in group:
            dataset = np.array(group['Data'])
        else:
            raise KeyError('Data was not found in Experimental Data.')
        if close_file:
            data_file.close()
    except Exception as e:
        data_file.close()
        raise e
    return dataset


def open_hdf_file(timestamp=None, folder=None, filepath=None, mode='r', file_id=None):
<<<<<<< HEAD
    """
    Opens the hdf5 file with flexible input parameters. If no parameter is given,
    opens the  hdf5 of the last measurement in reading mode.
    Args:
        timestamp (str): timestamp of which the hdf5 file must be edited.
        folder (str): folder in which to find hdf5 file. Overwrites timestamp
        filepath (str): path to hdf5 file. Overwrites timestamp and folder
        mode (str): mode to open the file ('r' for read), ('r+' for read/write)
        file_id (str): file id

    Returns:

    """
    if filepath is None:
        if folder is None:
            folder = a_tools.get_folder(timestamp)
        filepath = a_tools.measurement_filename(folder, file_id=file_id)
    return h5py.File(filepath, mode)


def open_data_file_from_timestamp(timestamp=None, folder=None,
                                  mode='r', file_id=None):
    """
    Return the opened HDF5 file specified by timestamp.
    ! File is not closed !
    :param timestamp: (str) measurement timestamp of form YYYYMMDD_hhmmsss
    :param folder: (str) path to file location
    :param mode: (str) in what mode to open the file
    :return: open HDF5 file
    """
    if folder is None:
        assert timestamp is not None
        folder = a_tools.get_folder(timestamp)
    h5filepath = a_tools.measurement_filename(folder, file_id=file_id)
    data_file = h5py.File(h5filepath, mode)
    return data_file
=======
    """
    Opens the hdf5 file with flexible input parameters. If no parameter is given,
    opens the  hdf5 of the last measurement in reading mode.
    Args:
        :param timestamp: (str) measurement timestamp of form YYYYMMDD_hhmmsss
        :param folder: (str) path to file location
        :param mode filepath: (str) path to hdf5 file. Overwrites timestamp
            and folder
        :param mode: (str) mode to open the file ('r' for read),
            ('r+' for read/write)
        :param file_id: (str) file id
    :return: opened HDF5 file

    """
    if filepath is None:
        if folder is None:
            assert timestamp is not None
            folder = a_tools.get_folder(timestamp)
        filepath = a_tools.measurement_filename(folder, file_id=file_id)
    return h5py.File(filepath, mode)
>>>>>>> 627e1749


def get_params_from_hdf_file(data_dict, params_dict=None, numeric_params=None,
                             add_param_method=None, folder=None, **params):
    """
    Extracts the parameter provided in params_dict from an HDF file
    and saves them in data_dict.
    :param data_dict: OrderedDict where parameters and their values are saved
    :param params_dict: OrderedDict with key being the parameter name that will
        be used as key in data_dict for this parameter, and value being a
        parameter name or a path + parameter name indie the HDF file.
    :param numeric_params: list of parameter names from amount the keys of
        params_dict. This specifies that those parameters are numbers and will
        be converted to floats.
    :param folder: path to file from which data will be read
    :param params: keyword arguments:
        append_value (bool, default: True): whether to append an
            already-existing key
        update_value (bool, default: False): whether to replace an
            already-existing key
        h5mode (str, default: 'r+'): reading mode of the HDF file
        close_file (bool, default: True): whether to close the HDF file(s)
    """
    if params_dict is None:
        params_dict = get_param('params_dict', data_dict, raise_error=True,
                                **params)
    if numeric_params is None:
        numeric_params = get_param('numeric_params', data_dict,
                                   default_value=[], **params)

    # if folder is not specified, will take the last folder in the list from
    # data_dict['folders']
    if folder is None:
        folder = get_param('folders', data_dict, raise_error=True, **params)
        if len(folder) > 0:
            folder = folder[-1]

    h5mode = get_param('h5mode', data_dict, default_value='r', **params)
    h5filepath = a_tools.measurement_filename(folder, **params)
    data_file = h5py.File(h5filepath, h5mode)

    try:
        for save_par, file_par in params_dict.items():
            epd = data_dict
            all_keys = save_par.split('.')
            for i in range(len(all_keys)-1):
                if all_keys[i] not in epd:
                    epd[all_keys[i]] = OrderedDict()
                epd = epd[all_keys[i]]

            if isinstance(epd, list):
                epd = epd[-1]

            if file_par == 'measurementstring':
                add_param(all_keys[-1],
                          [os.path.split(folder)[1][7:]],
                          epd, add_param_method='append')
                continue

            group_name = '/'.join(file_par.split('.')[:-1])
            par_name = file_par.split('.')[-1]
            if group_name == '':
                group = data_file
                attrs = []
            else:
                group = data_file[group_name]
                attrs = list(group.attrs)

            if group_name in data_file or group_name == '':
                if par_name in attrs:
                    add_param(all_keys[-1],
                              get_hdf_param_value(group,
                                                  par_name),
                              epd, add_param_method=add_param_method)
                elif par_name in list(group.keys()) or file_par == '':
                    par = group[par_name] if par_name != '' else group
                    if isinstance(par,
                                  h5py._hl.dataset.Dataset):
                        add_param(all_keys[-1],
                                  np.array(par),
                                  epd, add_param_method=add_param_method)
                    else:
                        add_param(all_keys[-1],
                                  read_dict_from_hdf5(
                                      {}, par),
                                  epd, add_param_method=add_param_method)

            if all_keys[-1] not in epd:
                # search through the attributes of all groups
                for group_name in data_file.keys():
                    if par_name in list(data_file[group_name].attrs):
                        add_param(all_keys[-1],
                                  get_hdf_param_value(data_file[group_name],
                                                      par_name),
                                  epd, add_param_method=add_param_method)

            if all_keys[-1] not in epd:
                log.warning(f'Parameter {file_par} was not found.')
                epd[all_keys[-1]] = 0
        data_file.close()
    except Exception as e:
        data_file.close()
        raise e

    for par_name in data_dict:
        if par_name in numeric_params:
            if hasattr(data_dict[par_name], '__iter__'):
                data_dict[par_name] = [np.float(p) for p
                                       in data_dict[par_name]]
                data_dict[par_name] = np.asarray(data_dict[par_name])
            else:
                data_dict[par_name] = np.float(data_dict[par_name])

    if get_param('close_file', data_dict, default_value=True, **params):
        data_file.close()
    else:
        if 'data_files' in data_dict:
            data_dict['data_files'] += [data_file]
        else:
            data_dict['data_files'] = [data_file]
    return data_dict


def get_data_to_process(data_dict, keys_in):
    """
    Finds data to be processed in unproc_data_dict based on keys_in.

    :param data_dict: OrderedDict containing data to be processed
    :param keys_in: list of channel names or dictionary paths leading to
            data to be processed. For example: raw w1, filtered_data.raw w0
    :return:
        data_to_proc_dict: dictionary {ch_in: data_ch_in}
    """
    data_to_proc_dict = OrderedDict()
    key_found = True
    for keyi in keys_in:
        all_keys = keyi.split('.')
        if len(all_keys) == 1:
            try:
                # if isinstance(data_dict[all_keys[0]], dict):
                #     data_to_proc_dict = {f'{keyi}.{k}': deepcopy(v) for k, v
                #                          in data_dict[all_keys[0]].items()}
                # else:
                data_to_proc_dict[keyi] = data_dict[all_keys[0]]
            except KeyError:
                key_found = False
        else:
            try:
                data = data_dict
                for k in all_keys:
                    data = data[k]
                if isinstance(data, dict):
                    data_to_proc_dict = {f'{keyi}.{k}': deepcopy(data[k])
                                         for k in data}
                else:
                    data_to_proc_dict[keyi] = deepcopy(data)
            except KeyError:
                key_found = False
        if not key_found:
            raise ValueError(f'Channel {keyi} was not found.')
    return data_to_proc_dict


def get_param(param, data_dict, default_value=None,
              raise_error=False, error_message=None, **params):
    """
    Get the value of the parameter "param" from params, data_dict, or metadata.
    :param name: name of the parameter being sought
    :param data_dict: OrderedDict where param is to be searched
    :param default_value: default value for the parameter being sought in case
        it is not found.
    :param raise_error: whether to raise error if the parameter is not found
    :param params: keyword args where parameter is to be sough
    :return: the value of the parameter
    """

    p = params
    dd = data_dict
    md = data_dict.get('exp_metadata', dict())
    if isinstance(md, list):
        # this should only happen when extracting metadata from a list of
        # timestamps. Hence, this extraction should be done separate from
        # from other parameter extractions, and one should call
        # combine_metadata_list in pipeline_analysis.py afterwards.
        md = md[0]
    value = p.get(param,
                  dd.get(param,
                         md.get(param, 'not found')))

    # the check isinstance(valeu, str) is necessary because if value is an array
    # or list then the check value == 'not found' raises an "elementwise
    # comparison failed" warning in the notebook
    if isinstance(value, str) and value == 'not found':
        all_keys = param.split('.')
        if len(all_keys) > 1:
            for i in range(len(all_keys)-1):
                if all_keys[i] in p:
                    p = p[all_keys[i]]
                if all_keys[i] in dd:
                    dd = dd[all_keys[i]]
                if all_keys[i] in md:
                    md = md[all_keys[i]]
                p = p if isinstance(p, dict) else OrderedDict()
                if isinstance(dd, list) or isinstance(dd, np.ndarray):
                    all_keys[i + 1] = int(all_keys[i + 1])
                else:
                    dd = dd if isinstance(dd, dict) else OrderedDict()
                md = md if isinstance(md, dict) else OrderedDict()
        if isinstance(dd, list) or isinstance(dd, np.ndarray):
            value = dd[all_keys[-1]]
        else:
            value = p.get(all_keys[-1],
                          dd.get(all_keys[-1],
                                 md.get(all_keys[-1], default_value)))

    if raise_error and value is None:
        if error_message is None:
            error_message = f'{param} was not found in either data_dict, or ' \
                            f'exp_metadata or input params.'
        raise ValueError(error_message)
    return value


def pop_param(param, data_dict, default_value=None,
              raise_error=False, error_message=None, node_params=None):
    """
    Pop the value of the parameter "param" from params, data_dict, or metadata.
    :param name: name of the parameter being sought
    :param data_dict: OrderedDict where param is to be searched
    :param default_value: default value for the parameter being sought in case
        it is not found.
    :param raise_error: whether to raise error if the parameter is not found
    :param params: keyword args where parameter is to be sough
    :return: the value of the parameter
    """
    if node_params is None:
        node_params = OrderedDict()

    p = node_params
    dd = data_dict
    md = data_dict.get('exp_metadata', dict())
    if isinstance(md, list):
        # this should only happen when extracting metadata from a list of
        # timestamps. Hence, this extraction should be done separate from
        # from other parameter extractions, and one should call
        # combine_metadata_list in pipeline_analysis.py afterwards.
        md = md[0]
    value = p.pop(param,
                  dd.pop(param,
                         md.pop(param, 'not found')))

    # the check isinstance(valeu, str) is necessary because if value is an array
    # or list then the check value == 'not found' raises an "elementwise
    # comparison failed" warning in the notebook
    if isinstance(value, str) and value == 'not found':
        all_keys = param.split('.')
        if len(all_keys) > 1:
            for i in range(len(all_keys)-1):
                if all_keys[i] in p:
                    p = p[all_keys[i]]
                if all_keys[i] in dd:
                    dd = dd[all_keys[i]]
                if all_keys[i] in md:
                    md = md[all_keys[i]]
                p = p if isinstance(p, dict) else OrderedDict()
                dd = dd if isinstance(dd, dict) else OrderedDict()
                md = md if isinstance(md, dict) else OrderedDict()

        value = p.pop(all_keys[-1],
                      dd.pop(all_keys[-1],
                             md.pop(all_keys[-1], default_value)))

    if raise_error and value is None:
        if error_message is None:
            error_message = f'{param} was not found in either data_dict, or ' \
                            f'exp_metadata or input params.'
        raise ValueError(error_message)
    return value


def add_param(name, value, data_dict, add_param_method=None, **params):
    """
    Adds a new key-value pair to the data_dict, with key = name.
    If update, it will try data_dict[name].update(value), else raises KeyError.
    :param name: key of the new parameter in the data_dict
    :param value: value of the new parameter
    :param data_dict: OrderedDict containing data to be processed
    :param add_param_method: str specifying how to add the value if name
        already exists in data_dict:
            'skip': skip adding this parameter without raising an error
            'replace': replace the old value corresponding to name with value
            'update': whether to try data_dict[name].update(value).
                Both value and the already-existing entry in data_dict have got
                to be dicts.
            'append': whether to try data_dict[name].extend(value). If either
                value or already-existing entry in data_dict are not lists,
                they will be converted to lists.
    :param params: keyword arguments

    Assumptions:
        - if update_value == True, both value and the already-existing entry in
            data_dict need to be dicts.
    """
    dd = data_dict
    all_keys = name.split('.')
    if len(all_keys) > 1:
        for i in range(len(all_keys)-1):
            if isinstance(dd, list):
                all_keys[i] = int(all_keys[i])
            if not isinstance(dd, list) and all_keys[i] not in dd:
                dd[all_keys[i]] = OrderedDict()
            dd = dd[all_keys[i]]

    if isinstance(dd, list) or isinstance(dd, np.ndarray):
        all_keys[-1] = int(all_keys[-1])
    if isinstance(dd, list) or all_keys[-1] in dd:
        if add_param_method == 'skip':
            return
        elif add_param_method == 'update':
            if not isinstance(value, dict):
                raise ValueError(f'The value corresponding to {all_keys[-1]} '
                                 f'is not a dict. Cannot update_value in '
                                 f'data_dict')
            if isinstance(dd[all_keys[-1]], list):
                for k, v in value.items():
                    dd[all_keys[-1]][int(k)] = v
            else:
                dd[all_keys[-1]].update(value)
        elif add_param_method == 'append':
            v = dd[all_keys[-1]]
            if not isinstance(v, list):
                dd[all_keys[-1]] = [v]
            else:
                dd[all_keys[-1]] = v
            if not isinstance(value, list):
                dd[all_keys[-1]].extend([value])
            else:
                dd[all_keys[-1]].extend(value)
        elif add_param_method == 'replace':
            dd[all_keys[-1]] = value
        else:
            raise KeyError(f'{all_keys[-1]} already exists in data_dict and it'
                           f' is unclear how to add it.')
    else:
        dd[all_keys[-1]] = value


def get_measurement_properties(data_dict, props_to_extract='all',
                               raise_error=True, **params):
    """
    Extracts the items listed in props_to_extract from experiment metadata
    or from params.
    :param data_dict: OrderedDict containing experiment metadata (exp_metadata)
    :param: props_to_extract: list of items to extract. Can be
        'cp' for CalibrationPoints object
        'sp' for SweepPoints object
        'mospm' for meas_obj_sweep_points_map = {mobjn: [sp_names]}
        'movnm' for meas_obj_value_names_map = {mobjn: [value_names]}
        'rev_movnm' for the reversed_meas_obj_value_names_map =
            {value_name: mobjn}
        'mobjn' for meas_obj_names = the measured objects names
        If 'all', then all of the above are extracted.
    :param params: keyword arguments
        enforce_one_meas_obj (default True): checks if meas_obj_names contains
            more than one element. If True, raises an error, else returns
            meas_obj_names[0].
    :return: cal_points, sweep_points, meas_obj_sweep_points_map and
    meas_obj_names

    Assumptions:
        - if cp or sp are strings, then it assumes they can be evaluated
    """
    if props_to_extract == 'all':
        props_to_extract = ['cp', 'sp', 'mospm', 'movnm', 'rev_movnm', 'mobjn']

    props_to_return = []
    for prop in props_to_extract:
        if 'cp' == prop:
            cp = get_param('cal_points', data_dict, raise_error=raise_error,
                           **params)
            if isinstance(cp, str):
                cp = CalibrationPoints.from_string(cp)
            props_to_return += [cp]
        elif 'sp' == prop:
            sp = get_param('sweep_points', data_dict, raise_error=raise_error,
                           **params)
            props_to_return += [sp_mod.SweepPoints(sp)]
        elif 'mospm' == prop:
            meas_obj_sweep_points_map = get_param(
                'meas_obj_sweep_points_map', data_dict, raise_error=raise_error,
                **params)
            props_to_return += [meas_obj_sweep_points_map]
        elif 'movnm' == prop:
            meas_obj_value_names_map = get_param(
                'meas_obj_value_names_map', data_dict, raise_error=raise_error,
                **params)
            props_to_return += [meas_obj_value_names_map]
        elif 'rev_movnm' == prop:
            meas_obj_value_names_map = get_param(
                'meas_obj_value_names_map', data_dict, raise_error=raise_error,
                **params)
            rev_movnm = OrderedDict()
            for mobjn, value_names in meas_obj_value_names_map.items():
                rev_movnm.update({vn: mobjn for vn in value_names})
            props_to_return += [rev_movnm]
        elif 'mobjn' == prop:
            mobjn = get_param('meas_obj_names', data_dict,
                              raise_error=raise_error, **params)
            if params.get('enforce_one_meas_obj', True):
                if isinstance(mobjn, list):
                    if len(mobjn) > 1:
                        raise ValueError(f'This node expects one measurement '
                                         f'object, {len(mobjn)} were given.')
                    else:
                        mobjn = mobjn[0]
            else:
                if isinstance(mobjn, str):
                    mobjn = [mobjn]
            props_to_return += [mobjn]
        else:
            raise KeyError(f'Extracting {prop} is not implemented in this '
                           f'function. Please use get_params_from_hdf_file.')

    if len(props_to_return) == 1:
        props_to_return = props_to_return[0]

    return props_to_return


def get_qb_channel_map_from_file(data_dict, data_keys, **params):
    file_type = params.get('file_type', 'hdf')
    qb_names = get_param('qb_names', data_dict, **params)
    if qb_names is None:
        raise ValueError('Either channel_map or qb_names must be specified.')

    folder = get_param('folders', data_dict, **params)[-1]
    if folder is None:
        raise ValueError('Path to file must be saved in '
                         'data_dict[folders] in order to extract '
                         'channel_map.')

    if file_type == 'hdf':
        qb_channel_map = a_tools.get_qb_channel_map_from_hdf(
            qb_names, value_names=data_keys, file_path=folder)
    else:
        raise ValueError('Only "hdf" files supported at the moment.')
    return qb_channel_map


## Helper functions ##
def get_msmt_data(all_data, cal_points, qb_name):
    """
    Extracts data points from all_data that correspond to the measurement
    points (without calibration points data).
    :param all_data: array containing both measurement and calibration
                     points data
    :param cal_points: CalibrationPoints instance or its repr
    :param qb_name: qubit name
    :return: measured data without calibration points data
    """
    if cal_points is None:
        return all_data

    if isinstance(cal_points, str):
        cal_points = repr(cal_points)
    if qb_name in cal_points.qb_names:
        n_cal_pts = len(cal_points.get_states(qb_name)[qb_name])
        if n_cal_pts == 0:
            return all_data
        else:
            return deepcopy(all_data[:-n_cal_pts])
    else:
        return all_data


def get_cal_data(all_data, cal_points, qb_name):
    """
    Extracts data points from all_data that correspond to the calibration points
    data.
    :param all_data: array containing both measurement and calibration
                     points data
    :param cal_points: CalibrationPoints instance or its repr
    :param qb_name: qubit name
    :return: Calibration points data
    """
    if cal_points is None:
        return np.array([])

    if isinstance(cal_points, str):
        cal_points = repr(cal_points)
    if qb_name in cal_points.qb_names:
        n_cal_pts = len(cal_points.get_states(qb_name)[qb_name])
        if n_cal_pts == 0:
            return np.array([])
        else:
            return deepcopy(all_data[-n_cal_pts:])
    else:
        return np.array([])


def get_cal_sweep_points(sweep_points_array, cal_points, qb_name):
    """
    Creates the sweep points corresponding to the calibration points data as
    equally spaced number_of_cal_states points, with the spacing given by the
    spacing in sweep_points_array.
    :param sweep_points_array: array of physical sweep points
    :param cal_points: CalibrationPoints instance or its repr
    :param qb_name: qubit name
    """
    if cal_points is None:
        return np.array([])
    if isinstance(cal_points, str):
        cal_points = repr(cal_points)

    if qb_name in cal_points.qb_names:
        n_cal_pts = len(cal_points.get_states(qb_name)[qb_name])
        if n_cal_pts == 0:
            return np.array([])
        else:
            try:
                step = np.abs(sweep_points_array[-1] - sweep_points_array[-2])
            except IndexError:
                # This fallback is used to have a step value in the same order
                # of magnitude as the value of the single sweep point
                step = np.abs(sweep_points_array[0])
            return np.array([sweep_points_array[-1] + i * step for
                             i in range(1, n_cal_pts + 1)])
    else:
        return np.array([])


def get_reset_reps_from_data_dict(data_dict):
    reset_reps = 0
    metadata = data_dict.get('exp_metadata', {})
    if 'preparation_params' in metadata:
        if 'active' in metadata['preparation_params'].get(
                'preparation_type', 'wait'):
            reset_reps = metadata['preparation_params'].get(
                'reset_reps', 0)
    return reset_reps


def get_observables(data_dict, keys_out=None, preselection_shift=-1,
                    do_preselection=False, **params):
    """
    Creates the observables dictionary from meas_obj_names, preselection_shift,
        and do_preselection.
    :param data_dict: OrderedDict containing data to be processed and where
        processed data is to be stored
    :param keys_out: list with one entry specifying the key name or dictionary
        key path in data_dict for the processed data to be saved into
    :param preselection_shift: integer specifying which readout prior to the
        current readout to be considered for preselection
    :param do_preselection: bool specifying whether to do preselection on
        the data.
    :param params: keyword arguments
        Expects to find either in data_dict or in params:
            - meas_obj_names: list of measurement object names
    :return: a dictionary with
        name of the qubit as key and boolean value indicating if it is
        selecting exited states. If the qubit is missing from the list
        of states it is averaged out. Instead of just the qubit name, a
        tuple of qubit name and a shift value can be passed, where the
        shift value specifies the relative readout index for which the
        state is checked.
        Example qb2-qb4 state tomo with preselection:
            {'pre': {('qb2', -1): False,
                    ('qb4', -1): False}, # preselection conditions
             '$\\| gg\\rangle$': {'qb2': False,
                                  'qb4': False,
                                  ('qb2', -1): False,
                                  ('qb4', -1): False},
             '$\\| ge\\rangle$': {'qb2': False,
                                  'qb4': True,
                                  ('qb2', -1): False,
                                  ('qb4', -1): False},
             '$\\| eg\\rangle$': {'qb2': True,
                                  'qb4': False,
                                  ('qb2', -1): False,
                                  ('qb4', -1): False},
             '$\\| ee\\rangle$': {'qb2': True,
                                  'qb4': True,
                                  ('qb2', -1): False,
                                  ('qb4', -1): False}}
    """
    mobj_names = None
    legacy_channel_map = get_param('channel_map', data_dict, **params)
    task_list = get_param('task_list', data_dict, **params)
    if legacy_channel_map is not None:
        mobj_names = list(legacy_channel_map)
    else:
        mobj_names = get_measurement_properties(
            data_dict, props_to_extract=['mobjn'], enforce_one_meas_obj=False,
            **params)
    # elif task_list is not None:
    #     mobj_names = get_param('qubits', task_list[0])

    # if mobj_names is None:
    #     # make sure the qubits are in the correct order here when we take a
    #     # tomo measurement in new framework
    #     mobj_names = get_measurement_properties(
    #         data_dict, props_to_extract=['mobjn'], enforce_one_meas_obj=False,
    #         **params)

    combination_list = list(itertools.product([False, True],
                                              repeat=len(mobj_names)))
    preselection_condition = dict(zip(
        [(qb, preselection_shift) for qb in mobj_names],  # keys contain shift
        combination_list[0]  # first comb has all ground
    ))
    observables = OrderedDict()

    # add preselection condition also as an observable
    if do_preselection:
        observables["pre"] = preselection_condition
    # add all combinations
    for i, states in enumerate(combination_list):
        name = ''.join(['e' if s else 'g' for s in states])
        obs_name = '$\| ' + name + '\\rangle$'
        observables[obs_name] = dict(zip(mobj_names, states))
        # add preselection condition
        if do_preselection:
            observables[obs_name].update(preselection_condition)

    if keys_out is None:
        keys_out = ['observables']
    if len(keys_out) != 1:
        raise ValueError(f'keys_out must have length one. {len(keys_out)} '
                         f'entries were given.')
    add_param(keys_out[0], observables, data_dict, **params)


def select_data_from_nd_array(data_dict, keys_in, keys_out, **params):
    """
    Select subset of data from an n-d array along any of the axes.
    :param data_dict: OrderedDict containing data to be processed and where
        processed data is to be stored
    :param keys_in: key names or dictionary keys paths in data_dict for shots
        (with preselection) classified into pg, pe, pf
    :param keys_out: list of key names or dictionary keys paths in
        data_dict for the processed data to be saved into
    :param params: keyword arguments
        - selection_map (dict, default: must be provided): dict of the form
            {axis: index_list} where axis is any axis in the original data array.
            index_list is a list of tuples specifying indices or ranges as:
            - [2, 3, 4]: array[2] and array[3] and array[4]
            - [(n, m)]: array[n:m]
            - [(n, 'end')]: array[n:]
            - [(n, m, k)]: array[n:m:k]
            - can also be [2, (n, end), (m, k, l)] etc.

    A new entry in data_dict is added for each keyi in keys_in, under
    keyo in keys_out.

    Assumptions:
        - len(keys_in) == len(keys_out)
        - if len(keys_in) > 1, the same selection_map is used for all
    """
    if len(keys_out) != len(keys_in):
        raise ValueError('keys_out and keys_in do not have '
                         'the same length.')

    data_to_proc_dict = get_data_to_process(data_dict, keys_in)
    selection_map = get_param('selection_map', data_dict, raise_error=True,
                              **params)

    for keyi, keyo in zip(keys_in, keys_out):
        selected_data = deepcopy(data_to_proc_dict[keyi])
        for axis, sel_info in selection_map.items():
            indices = np.array([], dtype=int)
            arange_axis = np.arange(selected_data.shape[axis])
            for sl in sel_info:
                if hasattr(sl, '__iter__'):
                    if len(sl) == 2:
                        if sl[1] == 'end':
                            indices = np.append(indices, arange_axis[sl[0]:])
                        else:
                            indices = np.append(indices,
                                                arange_axis[sl[0]:sl[1]])
                    elif len(sl) == 3:
                        if sl[1] == 'end':
                            indices = np.append(indices,
                                                arange_axis[sl[0]::sl[2]])
                        else:
                            indices = np.append(indices,
                                                arange_axis[sl[0]:sl[1]:sl[2]])
                else:
                    # sl is a number
                    indices = np.append(indices, sl)

            if len(indices):
                indices = np.sort(indices)
                selected_data = np.take(selected_data, indices, axis=axis)
            else:
                log.warning('No data selected in select_data_from_nd_array.')

        add_param(keyo, selected_data, data_dict, **params)


### functions that do NOT have the ana_v3 format for input parameters ###

def observable_product(*observables):
    """
    Finds the product-observable of the input observables.
    If the observable conditions are contradicting, returns None. For the
    format of the observables, see the docstring of `probability_table`.
    """
    res_obs = {}
    for obs in observables:
        for k in obs:
            if k in res_obs:
                if obs[k] != res_obs[k]:
                    return None
            else:
                res_obs[k] = obs[k]
    return res_obs


def get_cal_state_color(cal_state_label):
    if cal_state_label == 'g' or cal_state_label == r'$|g\rangle$':
        return 'k'
    elif cal_state_label == 'e' or cal_state_label == r'$|e\rangle$':
        return 'gray'
    elif cal_state_label == 'f' or cal_state_label == r'$|f\rangle$':
        return 'C8'
    else:
        return 'C4'


def get_latex_prob_label(prob_label):
    if 'pg ' in prob_label.lower():
        return r'$|g\rangle$ state population'
    elif 'pe ' in prob_label.lower():
        return r'$|e\rangle$ state population'
    elif 'pf ' in prob_label.lower():
        return r'$|f\rangle$ state population'
    else:
        return prob_label


def flatten_list(lst_of_lsts):
    """
    Flattens the list of lists lst_of_lsts.
    :param lst_of_lsts: a list of lists
    :return: flattened list
    """
    if all([isinstance(e, (list, tuple)) for e in lst_of_lsts]):
        return [e for l1 in lst_of_lsts for e in l1]
    elif any([isinstance(e, (list, tuple)) for e in lst_of_lsts]):
        l = []
        for e in lst_of_lsts:
            if isinstance(e, (list, tuple)):
                l.extend(e)
            else:
                l.append(e)
        return l
    else:
        return lst_of_lsts


def is_string_in(string, lst_to_search):
    """
    Checks whether string is in the list lst_to_serach
    :param string: a string
    :param lst_to_search: list of strings or list of lists of strings
    :return: True or False
    """
    lst_to_search_flat = flatten_list(lst_to_search)
    found = False
    for el in lst_to_search_flat:
        if string in el:
            found = True
            break
    return found


def get_sublst_with_all_strings_of_list(lst_to_search, lst_to_match):
    """
    Finds all string elements in lst_to_search that contain the
    string elements of lst_to_match.
    :param lst_to_search: list of strings to search
    :param lst_to_match: list of strings to match
    :return: list of strings from lst_to_search that contain all string
    elements in lst_to_match
    """
    lst_w_matches = []
    for etm in lst_to_match:
        for ets in lst_to_search:
            r = re.search(etm, ets)
            if r is not None:
                lst_w_matches += [ets]
    # unique_everseen takes unique elements while also keeping the original
    # order of the elements
    return list(unique_everseen(lst_w_matches))


def check_equal(value1, value2):
    """
    Check if value1 is the same as value2.
    :param value1: dict, list, tuple, str, np.ndarray; dict, list, tuple can
        contain further dict, list, tuple
    :param value2: dict, list, tuple, str, np.ndarray; dict, list, tuple can
        contain further dict, list, tuple
    :return: True if value1 is the same as value2, else False
    """
    if not isinstance(value1, (float, int, bool, np.number,
                               np.float_, np.int_, np.bool_)):
        assert type(value1) == type(value2)

    if not hasattr(value1, '__iter__'):
        return value1 == value2
    else:
        if isinstance(value1, dict):
            if len(value1) != len(value2):
                return False
            for k, v in value1.items():
                if k not in value2:
                    return False
                else:
                    if not check_equal(v, value2[k]):
                        return False
            # if it reached this point, then all key-vals are the same
            return True
        if isinstance(value1, (list, tuple)):
            if len(value1) != len(value2):
                return False
            for v1, v2 in zip(value1, value2):
                if not check_equal(v1, v2):
                    return False
            return True
        else:
            try:
                # numpy array
                if value1.shape != value2.shape:
                    return False
                else:
                    return np.all(np.isclose(value1, value2))
            except AttributeError:
                if len(value1) != len(value2):
                    return False
                else:
                    return value1 == value2


def read_analysis_file(timestamp=None, filepath=None, data_dict=None,
                       file_id=None, ana_file=None, close_file=True, mode='r'):
    """
    Creates a data_dict from an AnalysisResults file as generated by analysis_v3
    :param timestamp: str with a measurement timestamp
    :param filepath: (str) path to file
    :param data_dict: dict where to store the file entries
    :param file_id: suffix to the usual HDF measurement file found from giving
        a measurement timestamp. Defaults to '_AnalysisResults,' the standard
        suffix created by analysis_v3
    :param ana_file: HDF file instance
    :param close_file: whether to close the HDF file at the end
    :param mode: str specifying the HDF read mode (if ana_file is None)
    :return: the data dictionary
    """
    if data_dict is None:
        data_dict = {}
    try:
        if ana_file is None:
            if filepath is None:
                if file_id is None:
                    file_id = '_AnalysisResults'
                folder = a_tools.get_folder(timestamp)
                filepath = a_tools.measurement_filename(folder, file_id=file_id)
            ana_file = h5py.File(filepath, mode)
        read_from_hdf(data_dict, ana_file)
        if close_file:
            ana_file.close()
    except Exception as e:
        if close_file:
            ana_file.close()
        raise e
    return data_dict


def read_from_hdf(data_dict, hdf_group):
    """
    Adds to data_dict everything found in the HDF group or file hdf_group.
    :param data_dict: dict where the entries will be stored
    :param hdf_group: HDF group or file
    :return: nothing but updates data_dict with all values from hdf_group
    """
    if not len(hdf_group) and not len(hdf_group.attrs):
        path = hdf_group.name.split('/')[1:]
        add_param('.'.join(path), {}, data_dict)

    for key, value in hdf_group.items():
        if isinstance(value, h5py.Group):
            read_from_hdf(data_dict, value)
        else:
            path = value.name.split('/')[1:]
            if 'list_type' not in value.attrs:
                val_to_store = value[()]
            elif value.attrs['list_type'] == 'str':
                # lists of strings needs some special care, see also
                # the writing part in the writing function above.
                val_to_store = [x[0] for x in value[()]]
            else:
                val_to_store = list(value[()])
            if path[-2] == path[-1]:
                path = path[:-1]
            add_param('.'.join(path), val_to_store, data_dict)

    path = hdf_group.name.split('/')[1:]
    for key, value in hdf_group.attrs.items():
        if isinstance(value, str):
            # Extracts "None" as an exception as h5py does not support
            # storing None, nested if statement to avoid elementwise
            # comparison warning
            if value == 'NoneType:__None__':
                value = None
            elif value == 'NoneType:__emptylist__':
                value = []

        temp_path = deepcopy(path)
        if temp_path[-1] != key:
            temp_path += [key]
        if 'list_type' not in hdf_group.attrs:
            value = convert_attribute(value)
            if key == 'cal_points' and not isinstance(value, str):
                value = repr(value)
        add_param('.'.join(temp_path), value, data_dict)

    if 'list_type' in hdf_group.attrs:
        if (hdf_group.attrs['list_type'] == 'generic_list' or
                hdf_group.attrs['list_type'] == 'generic_tuple'):
            list_dict = pop_param('.'.join(path), data_dict)
            data_list = []
            for i in range(list_dict['list_length']):
                data_list.append(list_dict[f'list_idx_{i}'])
            if hdf_group.attrs['list_type'] == 'generic_tuple':
                data_list = tuple(data_list)
            if path[-1] == 'sweep_points':
                data_list = sp_mod.SweepPoints(data_list)
            add_param('.'.join(path), data_list, data_dict,
                      add_param_method='replace')
        else:
            raise NotImplementedError('cannot read "list_type":"{}"'.format(
                hdf_group.attrs['list_type']))



<|MERGE_RESOLUTION|>--- conflicted
+++ resolved
@@ -138,44 +138,6 @@
 
 
 def open_hdf_file(timestamp=None, folder=None, filepath=None, mode='r', file_id=None):
-<<<<<<< HEAD
-    """
-    Opens the hdf5 file with flexible input parameters. If no parameter is given,
-    opens the  hdf5 of the last measurement in reading mode.
-    Args:
-        timestamp (str): timestamp of which the hdf5 file must be edited.
-        folder (str): folder in which to find hdf5 file. Overwrites timestamp
-        filepath (str): path to hdf5 file. Overwrites timestamp and folder
-        mode (str): mode to open the file ('r' for read), ('r+' for read/write)
-        file_id (str): file id
-
-    Returns:
-
-    """
-    if filepath is None:
-        if folder is None:
-            folder = a_tools.get_folder(timestamp)
-        filepath = a_tools.measurement_filename(folder, file_id=file_id)
-    return h5py.File(filepath, mode)
-
-
-def open_data_file_from_timestamp(timestamp=None, folder=None,
-                                  mode='r', file_id=None):
-    """
-    Return the opened HDF5 file specified by timestamp.
-    ! File is not closed !
-    :param timestamp: (str) measurement timestamp of form YYYYMMDD_hhmmsss
-    :param folder: (str) path to file location
-    :param mode: (str) in what mode to open the file
-    :return: open HDF5 file
-    """
-    if folder is None:
-        assert timestamp is not None
-        folder = a_tools.get_folder(timestamp)
-    h5filepath = a_tools.measurement_filename(folder, file_id=file_id)
-    data_file = h5py.File(h5filepath, mode)
-    return data_file
-=======
     """
     Opens the hdf5 file with flexible input parameters. If no parameter is given,
     opens the  hdf5 of the last measurement in reading mode.
@@ -196,7 +158,6 @@
             folder = a_tools.get_folder(timestamp)
         filepath = a_tools.measurement_filename(folder, file_id=file_id)
     return h5py.File(filepath, mode)
->>>>>>> 627e1749
 
 
 def get_params_from_hdf_file(data_dict, params_dict=None, numeric_params=None,
