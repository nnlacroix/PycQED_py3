--- conflicted
+++ resolved
@@ -28,8 +28,6 @@
         return eval(s)
     except Exception:
         return s
-<<<<<<< HEAD
-=======
 
 
 def get_channel_names_from_timestamp(timestamp):
@@ -53,7 +51,6 @@
     sweep_points = read_dict_from_hdf5(sweep_points, group)
     data_file.close()
     return sweep_points
->>>>>>> 3eecc463
 
 
 def get_params_from_hdf_file(data_dict, **params):
@@ -78,13 +75,10 @@
     h5filepath = a_tools.measurement_filename(folder)
     data_file = h5py.File(h5filepath, h5mode)
 
-<<<<<<< HEAD
-=======
     if 'data_files' in data_dict:
         data_dict['data_files'] += [data_file]
     else:
         data_dict['data_files'] = [data_file]
->>>>>>> 3eecc463
     if 'measurementstrings' in params_dict:
         # assumed data_dict['measurementstrings'] is a list
         if 'measurementstrings' in data_dict:
@@ -144,10 +138,7 @@
                 data_dict[par_name] = np.asarray(data_dict[par_name])
             else:
                 data_dict[par_name] = np.double(data_dict[par_name])
-<<<<<<< HEAD
-=======
     data_file.close()
->>>>>>> 3eecc463
     return data_dict
 
 
@@ -230,10 +221,7 @@
     :param params: keyword arguments
     :return:
     """
-<<<<<<< HEAD
-=======
-
->>>>>>> 3eecc463
+
     dd = data_dict
     all_keys = name.split('.')
     if len(all_keys) > 1:
@@ -249,18 +237,10 @@
             else:
                 dd[all_keys[-1]] = value
         elif append_key:
-<<<<<<< HEAD
-            # print(all_keys[-1])
-            # print(dd.keys())
-            v = dd[all_keys[-1]]
-            dd[all_keys[-1]] = list(v)
-            dd[all_keys[-1]].append(value)
-=======
             v = dd[all_keys[-1]]
             dd[all_keys[-1]] = [v]
             dd[all_keys[-1]].extend([value])
 
->>>>>>> 3eecc463
         else:
             raise KeyError(f'{all_keys[-1]} already exists in data_dict.')
     else:
@@ -440,14 +420,6 @@
         return prob_label
 
 
-<<<<<<< HEAD
-def flatten_list_func(lst):
-    if all([isinstance(e, list) for e in lst]):
-        return [e for l1 in lst for e in l1]
-    elif any([isinstance(e, list) for e in lst]):
-        l = []
-        for e in lst:
-=======
 def flatten_list(lst_of_lsts):
     """
     Flattens the list of lists lst_of_lsts.
@@ -459,18 +431,13 @@
     elif any([isinstance(e, list) for e in lst_of_lsts]):
         l = []
         for e in lst_of_lsts:
->>>>>>> 3eecc463
             if isinstance(e, list):
                 l.extend(e)
             else:
                 l.append(e)
         return l
     else:
-<<<<<<< HEAD
-        return lst
-=======
         return lst_of_lsts
->>>>>>> 3eecc463
 
 
 def get_sublst_with_all_strings_of_list(lst_to_search, lst_to_match):
@@ -488,8 +455,4 @@
             r = re.search(etm, ets)
             if r is not None:
                 lst_w_matches += [ets]
-<<<<<<< HEAD
-    return list(set(lst_w_matches))
-=======
-    return list(unique_everseen(lst_w_matches))
->>>>>>> 3eecc463
+    return list(unique_everseen(lst_w_matches))