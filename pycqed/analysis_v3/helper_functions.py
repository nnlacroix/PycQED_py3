import logging
log = logging.getLogger(__name__)
import re
import os
import h5py
import itertools
import numpy as np
from numpy import array  # Needed for eval. Do not remove.
from copy import deepcopy
from collections import OrderedDict
from more_itertools import unique_everseen
from pycqed.analysis import analysis_toolbox as a_tools
from pycqed.measurement.hdf5_data import read_dict_from_hdf5
from pycqed.measurement.calibration.calibration_points import CalibrationPoints
from pycqed.measurement import sweep_points as sp_mod
<<<<<<< HEAD
=======


def convert_attribute(attr_val):
    """
    Converts byte type to string because of h5py datasaving
    :param attr_val: the raw value of the attribute as retrieved from the HDF
        file
    :return: the converted attribute value
    """
    if type(attr_val) == bytes:
        attr_val = attr_val.decode('utf-8')
    # If it is an array of value decodes individual entries
    if type(attr_val) == np.ndarray:
        attr_val = [av.decode('utf-8') for av in attr_val]
    try:
        return eval(attr_val)
    except Exception:
        return attr_val
>>>>>>> 7ab7f928


def get_hdf_param_value(group, param_name):
    '''
    Returns an attribute "key" of the group "Experimental Data"
    in the hdf5 datafile.
    '''
    s = group.attrs[param_name]
    return convert_attribute(s)


def get_value_names_from_timestamp(timestamp, file_id=None,):
    """
    Returns value_names from the HDF5 file specified by timestamp.
    :param timestamp: (str) measurement timestamp of form YYYYMMDD_hhmmsss
    :return: list of value_names
    """
    folder = a_tools.get_folder(timestamp)
    h5filepath = a_tools.measurement_filename(folder, file_id=file_id)
    data_file = h5py.File(h5filepath, 'r+')
    try:
        channel_names = get_hdf_param_value(data_file['Experimental Data'],
                                            'value_names')
        data_file.close()
        return channel_names
    except Exception as e:
        data_file.close()
        raise e


def get_param_from_metadata_group(timestamp=None, param_name=None, file_id=None,
                                  data_file=None, close_file=True):
    """
    Get a parameter with param_name from the Experimental Metadata group in
    the HDF5 file specified by timestamp, or return the whole group if
    param_name is None.
    :param timestamp: (str) measurement timestamp of form YYYYMMDD_hhmmsss
    :param param_name: (str) name of a key in Experimental Metadata group
    :param data_file: (HDF file) opened HDF5 file
    :param close_file: (bool) whether to close the HDF5 file
    :return: the value of the param_name or the whole experimental metadata
    dictionary
    """
    if data_file is None:
        if timestamp is None:
            raise ValueError('Please provide either timestamp or data_file.')
        folder = a_tools.get_folder(timestamp)
        h5filepath = a_tools.measurement_filename(folder, file_id=file_id)
        data_file = h5py.File(h5filepath, 'r+')

    try:
        if param_name is None:
            group = data_file['Experimental Data']
            return read_dict_from_hdf5({}, group['Experimental Metadata'])

        group = data_file['Experimental Data']['Experimental Metadata']
        if param_name in group:
            group = group[param_name]
            param_value = OrderedDict()
            if isinstance(group, h5py._hl.dataset.Dataset):
                param_value = list(np.array(group).flatten())
            else:
                param_value = read_dict_from_hdf5(param_value, group)
        elif param_name in group.attrs:
            param_value = get_hdf_param_value(group, param_name)
        else:
            raise KeyError(f'{param_name} was not found in metadata.')
        if close_file:
            data_file.close()
    except Exception as e:
        data_file.close()
        raise e
    return param_value


def get_data_from_hdf_file(timestamp=None, data_file=None,
                           close_file=True, file_id=None):
    """
    Return the measurement data stored in Experimental Data group of the file
    specified by timestamp.
    :param timestamp: (str) measurement timestamp of form YYYYMMDD_hhmmsss
    :param data_file: (HDF file) opened HDF5 file
    :param close_file: (bool) whether to close the HDF5 file
    :return: numpy array with measurement data
    """
    if data_file is None:
        if timestamp is None:
            raise ValueError('Please provide either timestamp or data_file.')
        folder = a_tools.get_folder(timestamp)
        h5filepath = a_tools.measurement_filename(folder, file_id=file_id)
        data_file = h5py.File(h5filepath, 'r+')
    try:
        group = data_file['Experimental Data']
        if 'Data' in group:
            dataset = np.array(group['Data'])
        else:
            raise KeyError('Data was not found in Experimental Data.')
        if close_file:
            data_file.close()
    except Exception as e:
        data_file.close()
        raise e
    return dataset


def open_data_file_from_timestamp(timestamp, mode='r+', file_id=None):
    """
    Return the opened HDF5 file specified by timestamp.
    ! File is not closed !
    :param timestamp: (str) measurement timestamp of form YYYYMMDD_hhmmsss
    :param mode: (str) in what mode to open the file
    :return: open HDF5 file
    """
    folder = a_tools.get_folder(timestamp)
    h5filepath = a_tools.measurement_filename(folder, file_id=file_id)
    data_file = h5py.File(h5filepath, mode)
    return data_file


def get_params_from_hdf_file(data_dict, params_dict=None, numeric_params=None,
                             append_value=False, update_value=False,
                             replace_value=False, folder=None, **params):
    """
    Extracts the parameter provided in params_dict from an HDF file
    and saves them in data_dict.
    :param data_dict: OrderedDict where parameters and their values are saved
    :param params_dict: OrderedDict with key being the parameter name that will
        be used as key in data_dict for this parameter, and value being a
        parameter name or a path + parameter name indie the HDF file.
    :param numeric_params: list of parameter names from amount the keys of
        params_dict. This specifies that those parameters are numbers and will
        be converted to floats.
    :param folder: path to file from which data will be read
    :param params: keyword arguments:
        append_value (bool, default: True): whether to append an
            already-existing key
        update_value (bool, default: False): whether to replace an
            already-existing key
        h5mode (str, default: 'r+'): reading mode of the HDF file
        close_file (bool, default: True): whether to close the HDF file(s)
    """
    if params_dict is None:
        params_dict = get_param('params_dict', data_dict, raise_error=True,
                                **params)
    if numeric_params is None:
        numeric_params = get_param('numeric_params', data_dict,
                                   default_value=[], **params)
    if append_value is True and update_value is True:
        raise ValueError('"append_value" and "update_value" '
                         'cannot both be True.')

    # if folder is not specified, will take the last folder in the list from
    # data_dict['folders']
    if folder is None:
        folder = get_param('folders', data_dict, raise_error=True, **params)
        if len(folder) > 0:
            folder = folder[-1]

    h5mode = get_param('h5mode', data_dict, default_value='r+', **params)
    h5filepath = a_tools.measurement_filename(folder, **params)
    data_file = h5py.File(h5filepath, h5mode)

    try:
        for save_par, file_par in params_dict.items():
            epd = data_dict
            all_keys = save_par.split('.')
            for i in range(len(all_keys)-1):
                if all_keys[i] not in epd:
                    epd[all_keys[i]] = OrderedDict()
                epd = epd[all_keys[i]]

            if isinstance(epd, list):
                epd = epd[-1]

            if file_par == 'measurementstring':
                add_param(all_keys[-1],
                          [os.path.split(folder)[1][7:]],
                          epd, append_value=True,
                          update_value=False,
                          replace_value=False)
                continue

            if len(file_par.split('.')) == 1:
                par_name = file_par.split('.')[0]
                for group_name in data_file.keys():
                    if par_name in list(data_file[group_name].attrs):
                        add_param(all_keys[-1],
                                  get_hdf_param_value(data_file[group_name],
                                                      par_name),
                                  epd, append_value=append_value,
                                  update_value=update_value,
                                  replace_value=replace_value)
            else:
                group_name = '/'.join(file_par.split('.')[:-1])
                par_name = file_par.split('.')[-1]
                if group_name in data_file:
                    if par_name in list(data_file[group_name].attrs):
                        add_param(all_keys[-1],
                                  get_hdf_param_value(data_file[group_name],
                                                      par_name),
                                  epd, append_value=append_value,
                                  update_value=update_value,
                                  replace_value=replace_value)
                    elif par_name in list(data_file[group_name].keys()):
                        add_param(all_keys[-1],
                                  read_dict_from_hdf5(
                                      {}, data_file[group_name][par_name]),
                                  epd, append_value=append_value,
                                  update_value=update_value,
                                  replace_value=replace_value)

            if all_keys[-1] not in epd:
                log.warning(f'Parameter {file_par} was not found.')
                epd[all_keys[-1]] = 0
        data_file.close()
    except Exception as e:
        data_file.close()
        raise e

    for par_name in data_dict:
        if par_name in numeric_params:
            if hasattr(data_dict[par_name], '__iter__'):
                data_dict[par_name] = [np.float(p) for p
                                       in data_dict[par_name]]
                data_dict[par_name] = np.asarray(data_dict[par_name])
            else:
                data_dict[par_name] = np.float(data_dict[par_name])

    if get_param('close_file', data_dict, default_value=True, **params):
        data_file.close()
    else:
        if 'data_files' in data_dict:
            data_dict['data_files'] += [data_file]
        else:
            data_dict['data_files'] = [data_file]
    return data_dict


def get_data_to_process(data_dict, keys_in):
    """
    Finds data to be processed in unproc_data_dict based on keys_in.

    :param data_dict: OrderedDict containing data to be processed
    :param keys_in: list of channel names or dictionary paths leading to
            data to be processed. For example: raw w1, filtered_data.raw w0
    :return:
        data_to_proc_dict: dictionary {ch_in: data_ch_in}
    """
    data_to_proc_dict = OrderedDict()
    key_found = True
    for keyi in keys_in:
        all_keys = keyi.split('.')
        if len(all_keys) == 1:
            try:
                # if isinstance(data_dict[all_keys[0]], dict):
                #     data_to_proc_dict = {f'{keyi}.{k}': deepcopy(v) for k, v
                #                          in data_dict[all_keys[0]].items()}
                # else:
                data_to_proc_dict[keyi] = data_dict[all_keys[0]]
            except KeyError:
                key_found = False
        else:
            try:
                data = data_dict
                for k in all_keys:
                    data = data[k]
                if isinstance(data, dict):
                    data_to_proc_dict = {f'{keyi}.{k}': deepcopy(data[k])
                                         for k in data}
                else:
                    data_to_proc_dict[keyi] = deepcopy(data)
            except KeyError:
                key_found = False
        if not key_found:
            raise ValueError(f'Channel {keyi} was not found.')
    return data_to_proc_dict


def get_param(param, data_dict, default_value=None,
              raise_error=False, error_message=None, **params):
    """
    Get the value of the parameter "param" from params, data_dict, or metadata.
    :param name: name of the parameter being sought
    :param data_dict: OrderedDict where param is to be searched
    :param default_value: default value for the parameter being sought in case
        it is not found.
    :param raise_error: whether to raise error if the parameter is not found
    :param params: keyword args where parameter is to be sough
    :return: the value of the parameter
    """

    p = params
    dd = data_dict
    md = data_dict.get('exp_metadata', dict())
    if isinstance(md, list):
        # this should only happen when extracting metadata from a list of
        # timestamps. Hence, this extraction should be done separate from
        # from other parameter extractions, and one should call
        # combine_metadata_list in pipeline_analysis.py afterwards.
        md = md[0]
    value = p.get(param,
                  dd.get(param,
                         md.get(param, 'not found')))

    # the check isinstance(valeu, str) is necessary because if value is an array
    # or list then the check value == 'not found' raises an "elementwise
    # comparison failed" warning in the notebook
    if isinstance(value, str) and value == 'not found':
        all_keys = param.split('.')
        if len(all_keys) > 1:
            for i in range(len(all_keys)-1):
                if all_keys[i] in p:
                    p = p[all_keys[i]]
                if all_keys[i] in dd:
                    dd = dd[all_keys[i]]
                if all_keys[i] in md:
                    md = md[all_keys[i]]
                p = p if isinstance(p, dict) else OrderedDict()
                dd = dd if isinstance(dd, dict) else OrderedDict()
                md = md if isinstance(md, dict) else OrderedDict()
        value = p.get(all_keys[-1],
                      dd.get(all_keys[-1],
                             md.get(all_keys[-1], default_value)))

    if raise_error and value is None:
        if error_message is None:
            error_message = f'{param} was not found in either data_dict, or ' \
                            f'exp_metadata or input params.'
        raise ValueError(error_message)
    return value


def pop_param(param, data_dict, default_value=None,
              raise_error=False, error_message=None, node_params=None):
    """
    Pop the value of the parameter "param" from params, data_dict, or metadata.
    :param name: name of the parameter being sought
    :param data_dict: OrderedDict where param is to be searched
    :param default_value: default value for the parameter being sought in case
        it is not found.
    :param raise_error: whether to raise error if the parameter is not found
    :param params: keyword args where parameter is to be sough
    :return: the value of the parameter
    """

    if node_params is None:
        node_params = OrderedDict()

    p = node_params
    dd = data_dict
    md = data_dict.get('exp_metadata', dict())
    if isinstance(md, list):
        # this should only happen when extracting metadata from a list of
        # timestamps. Hence, this extraction should be done separate from
        # from other parameter extractions, and one should call
        # combine_metadata_list in pipeline_analysis.py afterwards.
        md = md[0]
    value = p.pop(param,
                  dd.pop(param,
                         md.pop(param, 'not found')))

    # the check isinstance(valeu, str) is necessary because if value is an array
    # or list then the check value == 'not found' raises an "elementwise
    # comparison failed" warning in the notebook
    if isinstance(value, str) and value == 'not found':
        all_keys = param.split('.')
        if len(all_keys) > 1:
            for i in range(len(all_keys)-1):
                if all_keys[i] in p:
                    p = p[all_keys[i]]
                if all_keys[i] in dd:
                    dd = dd[all_keys[i]]
                if all_keys[i] in md:
                    md = md[all_keys[i]]
                p = p if isinstance(p, dict) else OrderedDict()
                dd = dd if isinstance(dd, dict) else OrderedDict()
                md = md if isinstance(md, dict) else OrderedDict()

        value = p.pop(all_keys[-1],
                      dd.pop(all_keys[-1],
                             md.pop(all_keys[-1], default_value)))

    if raise_error and value is None:
        if error_message is None:
            error_message = f'{param} was not found in either data_dict, or ' \
                            f'exp_metadata or input params.'
        raise ValueError(error_message)
    return value


def add_param(name, value, data_dict, update_value=False, append_value=False,
              replace_value=False, **params):
    """
    Adds a new key-value pair to the data_dict, with key = name.
    If update, it will try data_dict[name].update(value), else raises KeyError.
    :param name: key of the new parameter in the data_dict
    :param value: value of the new parameter
    :param data_dict: OrderedDict containing data to be processed
    :param update_value: whether to try data_dict[name].update(value).
        Both value and the already-existing entry in data_dict need to be dicts.
    :param append_value: whether to try data_dict[name].extend(value). If either
        value or already-existing entry in data_dict are not lists, they will be
        converted to lists.
    :param replace_value: whether to replaced the already-existing key in
        data_dict
    :param params: keyword arguments

    Assumptions:
        - if update_value == True, both value and the already-existing entry in
            data_dict need to be dicts.
    """
    if any([append_value, update_value]) and replace_value:
        raise ValueError('"replace_value" cannot be True when either '
                         '"append_value" or "update_value" is True.')

    dd = data_dict
    all_keys = name.split('.')
    if len(all_keys) > 1:
        for i in range(len(all_keys)-1):
            if all_keys[i] not in dd:
                dd[all_keys[i]] = OrderedDict()
            dd = dd[all_keys[i]]

    if all_keys[-1] in dd:
        if update_value:
            if not isinstance(value, dict):
                raise ValueError(f'The value corresponding to {all_keys[-1]} '
                                 f'is not a dict. Cannot update_value in '
                                 f'data_dict')
            dd[all_keys[-1]].update(value)
        elif append_value:
            v = dd[all_keys[-1]]
            if not isinstance(v, list):
                dd[all_keys[-1]] = [v]
            else:
                dd[all_keys[-1]] = v
            if not isinstance(value, list):
                dd[all_keys[-1]].extend([value])
            else:
                dd[all_keys[-1]].extend(value)
        elif replace_value:
            dd[all_keys[-1]] = value
        else:
            raise KeyError(f'{all_keys[-1]} already exists in data_dict and it'
                           f' is unclear how to add it.')
    else:
        dd[all_keys[-1]] = value


def get_measurement_properties(data_dict, props_to_extract='all',
                               raise_error=True, **params):
    """
    Extracts the items listed in props_to_extract from experiment metadata
    or from params.
    :param data_dict: OrderedDict containing experiment metadata (exp_metadata)
    :param: props_to_extract: list of items to extract. Can be
        'cp' for CalibrationPoints object
        'sp' for SweepPoints object
        'mospm' for meas_obj_sweep_points_map = {mobjn: [sp_names]}
        'movnm' for meas_obj_value_names_map = {mobjn: [value_names]}
        'rev_movnm' for the reversed_meas_obj_value_names_map =
            {value_name: mobjn}
        'mobjn' for meas_obj_names = the measured objects names
        If 'all', then all of the above are extracted.
    :param params: keyword arguments
        enforce_one_meas_obj (default True): checks if meas_obj_names contains
            more than one element. If True, raises an error, else returns
            meas_obj_names[0].
    :return: cal_points, sweep_points, meas_obj_sweep_points_map and
    meas_obj_names

    Assumptions:
        - if cp or sp are strings, then it assumes they can be evaluated
    """
    if props_to_extract == 'all':
        props_to_extract = ['cp', 'sp', 'mospm', 'movnm', 'rev_movnm', 'mobjn']

    props_to_return = []
    for prop in props_to_extract:
        if 'cp' == prop:
            cp = get_param('cal_points', data_dict, raise_error=raise_error,
                           **params)
            if isinstance(cp, str):
                cp = CalibrationPoints.from_string(cp)
            props_to_return += [cp]
        elif 'sp' == prop:
            sp = get_param('sweep_points', data_dict, raise_error=raise_error,
                           **params)
            props_to_return += [sp_mod.SweepPoints.cast_init(sp)]
        elif 'mospm' == prop:
            meas_obj_sweep_points_map = get_param(
                'meas_obj_sweep_points_map', data_dict, raise_error=raise_error,
                **params)
            props_to_return += [meas_obj_sweep_points_map]
        elif 'movnm' == prop:
            meas_obj_value_names_map = get_param(
                'meas_obj_value_names_map', data_dict, raise_error=raise_error,
                **params)
            props_to_return += [meas_obj_value_names_map]
        elif 'rev_movnm' == prop:
            meas_obj_value_names_map = get_param(
                'meas_obj_value_names_map', data_dict, raise_error=raise_error,
                **params)
            rev_movnm = OrderedDict()
            for mobjn, value_names in meas_obj_value_names_map.items():
                rev_movnm.update({vn: mobjn for vn in value_names})
            props_to_return += [rev_movnm]
        elif 'mobjn' == prop:
            mobjn = get_param('meas_obj_names', data_dict,
                              raise_error=raise_error, **params)
            if params.get('enforce_one_meas_obj', True):
                if isinstance(mobjn, list):
                    if len(mobjn) > 1:
                        raise ValueError(f'This node expects one measurement '
                                         f'object, {len(mobjn)} were given.')
                    else:
                        mobjn = mobjn[0]
            else:
                if isinstance(mobjn, str):
                    mobjn = [mobjn]
            props_to_return += [mobjn]
        else:
            raise KeyError(f'Extracting {prop} is not implemented in this '
                           f'function. Please use get_params_from_hdf_file.')

    if len(props_to_return) == 1:
        props_to_return = props_to_return[0]

    return props_to_return


def get_qb_channel_map_from_file(data_dict, data_keys, **params):
    file_type = params.get('file_type', 'hdf')
    qb_names = get_param('qb_names', data_dict, **params)
    if qb_names is None:
        raise ValueError('Either channel_map or qb_names must be specified.')

    folder = get_param('folders', data_dict, **params)[-1]
    if folder is None:
        raise ValueError('Path to file must be saved in '
                         'data_dict[folders] in order to extract '
                         'channel_map.')

    if file_type == 'hdf':
        qb_channel_map = a_tools.get_qb_channel_map_from_hdf(
            qb_names, value_names=data_keys, file_path=folder)
    else:
        raise ValueError('Only "hdf" files supported at the moment.')
    return qb_channel_map


## Helper functions ##
def get_msmt_data(all_data, cal_points, qb_name):
    """
    Extracts data points from all_data that correspond to the measurement
    points (without calibration points data).
    :param all_data: array containing both measurement and calibration
                     points data
    :param cal_points: CalibrationPoints instance or its repr
    :param qb_name: qubit name
    :return: measured data without calibration points data
    """
    if cal_points is None:
        return all_data

    if isinstance(cal_points, str):
        cal_points = repr(cal_points)
    if qb_name in cal_points.qb_names:
        n_cal_pts = len(cal_points.get_states(qb_name)[qb_name])
        if n_cal_pts == 0:
            return all_data
        else:
            return deepcopy(all_data[:-n_cal_pts])
    else:
        return all_data


def get_cal_data(all_data, cal_points, qb_name):
    """
    Extracts data points from all_data that correspond to the calibration points
    data.
    :param all_data: array containing both measurement and calibration
                     points data
    :param cal_points: CalibrationPoints instance or its repr
    :param qb_name: qubit name
    :return: Calibration points data
    """
    if cal_points is None:
        return np.array([])

    if isinstance(cal_points, str):
        cal_points = repr(cal_points)
    if qb_name in cal_points.qb_names:
        n_cal_pts = len(cal_points.get_states(qb_name)[qb_name])
        if n_cal_pts == 0:
            return np.array([])
        else:
            return deepcopy(all_data[-n_cal_pts:])
    else:
        return np.array([])


def get_cal_sweep_points(sweep_points_array, cal_points, qb_name):
    """
    Creates the sweep points corresponding to the calibration points data as
    equally spaced number_of_cal_states points, with the spacing given by the
    spacing in sweep_points_array.
    :param sweep_points_array: array of physical sweep points
    :param cal_points: CalibrationPoints instance or its repr
    :param qb_name: qubit name
    """
    if cal_points is None:
        return np.array([])
    if isinstance(cal_points, str):
        cal_points = repr(cal_points)

    if qb_name in cal_points.qb_names:
        n_cal_pts = len(cal_points.get_states(qb_name)[qb_name])
        if n_cal_pts == 0:
            return np.array([])
        else:
            try:
                step = np.abs(sweep_points_array[-1] - sweep_points_array[-2])
            except IndexError:
                # This fallback is used to have a step value in the same order
                # of magnitude as the value of the single sweep point
                step = np.abs(sweep_points_array[0])
            return np.array([sweep_points_array[-1] + i * step for
                             i in range(1, n_cal_pts + 1)])
    else:
        return np.array([])


def get_reset_reps_from_data_dict(data_dict):
    reset_reps = 0
    metadata = data_dict.get('exp_metadata', {})
    if 'preparation_params' in metadata:
        if 'active' in metadata['preparation_params'].get(
                'preparation_type', 'wait'):
            reset_reps = metadata['preparation_params'].get(
                'reset_reps', 0)
    return reset_reps


def get_observables(data_dict, keys_out=None, preselection_shift=-1,
                    do_preselection=False, **params):
    """
    Creates the observables dictionary from meas_obj_names, preselection_shift,
        and do_preselection.
    :param data_dict: OrderedDict containing data to be processed and where
        processed data is to be stored
    :param keys_out: list with one entry specifying the key name or dictionary
        key path in data_dict for the processed data to be saved into
    :param preselection_shift: integer specifying which readout prior to the
        current readout to be considered for preselection
    :param do_preselection: bool specifying whether to do preselection on
        the data.
    :param params: keyword arguments
        Expects to find either in data_dict or in params:
            - meas_obj_names: list of measurement object names
    :return: a dictionary with
        name of the qubit as key and boolean value indicating if it is
        selecting exited states. If the qubit is missing from the list
        of states it is averaged out. Instead of just the qubit name, a
        tuple of qubit name and a shift value can be passed, where the
        shift value specifies the relative readout index for which the
        state is checked.
        Example qb2-qb4 state tomo with preselection:
            {'pre': {('qb2', -1): False,
                    ('qb4', -1): False}, # preselection conditions
             '$\\| gg\\rangle$': {'qb2': False,
                                  'qb4': False,
                                  ('qb2', -1): False,
                                  ('qb4', -1): False},
             '$\\| ge\\rangle$': {'qb2': False,
                                  'qb4': True,
                                  ('qb2', -1): False,
                                  ('qb4', -1): False},
             '$\\| eg\\rangle$': {'qb2': True,
                                  'qb4': False,
                                  ('qb2', -1): False,
                                  ('qb4', -1): False},
             '$\\| ee\\rangle$': {'qb2': True,
                                  'qb4': True,
                                  ('qb2', -1): False,
                                  ('qb4', -1): False}}
    """
<<<<<<< HEAD
    mobj_names = get_measurement_properties(
        data_dict, props_to_extract=['mobjn'], enforce_one_meas_obj=False,
        **params)
=======
    legacy_channel_map = get_param('channel_map', data_dict, **params)
    if legacy_channel_map is not None:
        mobj_names = list(legacy_channel_map)
    else:
        # make sure the qubits are in the correct order here when we take a
        # tomo measurement in new framework
        mobj_names = get_measurement_properties(
            data_dict, props_to_extract=['mobjn'], enforce_one_meas_obj=False,
            **params)
>>>>>>> 7ab7f928
    combination_list = list(itertools.product([False, True],
                                              repeat=len(mobj_names)))
    preselection_condition = dict(zip(
        [(qb, preselection_shift) for qb in mobj_names],  # keys contain shift
        combination_list[0]  # first comb has all ground
    ))
    observables = OrderedDict()

    # add preselection condition also as an observable
    if do_preselection:
        observables["pre"] = preselection_condition
    # add all combinations
    for i, states in enumerate(combination_list):
        name = ''.join(['e' if s else 'g' for s in states])
        obs_name = '$\| ' + name + '\\rangle$'
        observables[obs_name] = dict(zip(mobj_names, states))
        # add preselection condition
        if do_preselection:
            observables[obs_name].update(preselection_condition)

    if keys_out is None:
        keys_out = ['observables']
    if len(keys_out) != 1:
        raise ValueError(f'keys_out must have length one. {len(keys_out)} '
                         f'entries were given.')
    add_param(keys_out[0], observables, data_dict, **params)


### functions that do NOT have the ana_v3 format for input parameters ###

def observable_product(*observables):
    """
    Finds the product-observable of the input observables.
    If the observable conditions are contradicting, returns None. For the
    format of the observables, see the docstring of `probability_table`.
    """
    res_obs = {}
    for obs in observables:
        for k in obs:
            if k in res_obs:
                if obs[k] != res_obs[k]:
                    return None
            else:
                res_obs[k] = obs[k]
    return res_obs


def get_cal_state_color(cal_state_label):
    if cal_state_label == 'g' or cal_state_label == r'$|g\rangle$':
        return 'k'
    elif cal_state_label == 'e' or cal_state_label == r'$|e\rangle$':
        return 'gray'
    elif cal_state_label == 'f' or cal_state_label == r'$|f\rangle$':
        return 'C8'
    else:
        return 'C4'


def get_latex_prob_label(prob_label):
    if 'pg ' in prob_label.lower():
        return r'$|g\rangle$ state population'
    elif 'pe ' in prob_label.lower():
        return r'$|e\rangle$ state population'
    elif 'pf ' in prob_label.lower():
        return r'$|f\rangle$ state population'
    else:
        return prob_label


def flatten_list(lst_of_lsts):
    """
    Flattens the list of lists lst_of_lsts.
    :param lst_of_lsts: a list of lists
    :return: flattened list
    """
    if all([isinstance(e, (list, tuple)) for e in lst_of_lsts]):
        return [e for l1 in lst_of_lsts for e in l1]
    elif any([isinstance(e, (list, tuple)) for e in lst_of_lsts]):
        l = []
        for e in lst_of_lsts:
            if isinstance(e, (list, tuple)):
                l.extend(e)
            else:
                l.append(e)
        return l
    else:
        return lst_of_lsts


def is_string_in(string, lst_to_search):
    """
    Checks whether string is in the list lst_to_serach
    :param string: a string
    :param lst_to_search: list of strings or list of lists of strings
    :return: True or False
    """
    lst_to_search_flat = flatten_list(lst_to_search)
    found = False
    for el in lst_to_search_flat:
        if string in el:
            found = True
            break
    return found


def get_sublst_with_all_strings_of_list(lst_to_search, lst_to_match):
    """
    Finds all string elements in lst_to_search that contain the
    string elements of lst_to_match.
    :param lst_to_search: list of strings to search
    :param lst_to_match: list of strings to match
    :return: list of strings from lst_to_search that contain all string
    elements in lst_to_match
    """
    lst_w_matches = []
    for etm in lst_to_match:
        for ets in lst_to_search:
            r = re.search(etm, ets)
            if r is not None:
                lst_w_matches += [ets]
    # unique_everseen takes unique elements while also keeping the original
    # order of the elements
    return list(unique_everseen(lst_w_matches))


def check_equal(value1, value2):
    """
    Check if value1 is the same as value2.
    :param value1: dict, list, tuple, str, np.ndarray; dict, list, tuple can
        contain further dict, list, tuple
    :param value2: dict, list, tuple, str, np.ndarray; dict, list, tuple can
        contain further dict, list, tuple
    :return: True if value1 is the same as value2, else False
    """
<<<<<<< HEAD
    assert type(value1) == type(value2)
=======
    if not isinstance(value1, (float, int, bool, np.number,
                               np.float_, np.int_, np.bool_)):
        assert type(value1) == type(value2)
>>>>>>> 7ab7f928

    if not hasattr(value1, '__iter__'):
        return value1 == value2
    else:
        if isinstance(value1, dict):
            if len(value1) != len(value2):
                return False
            for k, v in value1.items():
                if k not in value2:
                    return False
                else:
                    if not check_equal(v, value2[k]):
                        return False
            # if it reached this point, then all key-vals are the same
            return True
        if isinstance(value1, (list, tuple)):
            if len(value1) != len(value2):
                return False
            for v1, v2 in zip(value1, value2):
                if not check_equal(v1, v2):
                    return False
            return True
        else:
            try:
<<<<<<< HEAD
                if value1.shape != value2.shape:
                    return False
            except AttributeError:
                if len(value1) != len(value2):
                    return False
            return np.all(value1 == value2)
=======
                # numpy array
                if value1.shape != value2.shape:
                    return False
                else:
                    return np.all(np.isclose(value1, value2))
            except AttributeError:
                if len(value1) != len(value2):
                    return False
                else:
                    return value1 == value2


def read_analysis_file(timestamp, data_dict=None, file_id=None,
                       ana_file=None, close_file=True, mode='r+'):
    """
    Creates a data_dict from an AnalysisResults file as generated by analysis_v3
    :param timestamp: str with a measurement timestamp
    :param data_dict: dict where to store the file entries
    :param file_id: suffix to the usual HDF measurement file found from giving
        a measurement timestamp. Defaults to '_AnalysisResults,' the standard
        suffix created by analysis_v3
    :param ana_file: HDF file instance
    :param close_file: whether to close the HDF file at the end
    :param mode: str specifying the HDF read mode (if ana_file is None)
    :return: the data dictionary
    """
    if data_dict is None:
        data_dict = {}
    try:
        if ana_file is None:
            if file_id is None:
                file_id = '_AnalysisResults'
            folder = a_tools.get_folder(timestamp)
            h5filepath = a_tools.measurement_filename(folder, file_id=file_id)
            ana_file = h5py.File(h5filepath, mode)
        read_from_hdf(data_dict, ana_file)
        if close_file:
            ana_file.close()
    except Exception as e:
        if close_file:
            ana_file.close()
        raise e
    return data_dict


def read_from_hdf(data_dict, hdf_group):
    """
    Adds to data_dict everything found in the HDF group or file hdf_group.
    :param data_dict: dict where the entries will be stored
    :param hdf_group: HDF group or file
    :return: nothing but updates data_dict with all values from hdf_group
    """
    if not len(hdf_group) and not len(hdf_group.attrs):
        path = hdf_group.name.split('/')[1:]
        add_param('.'.join(path), {}, data_dict)

    for key, value in hdf_group.items():
        if isinstance(value, h5py.Group):
            read_from_hdf(data_dict, value)
        else:
            path = value.name.split('/')[1:]
            if 'list_type' not in value.attrs:
                val_to_store = value[()]
            elif value.attrs['list_type'] == 'str':
                # lists of strings needs some special care, see also
                # the writing part in the writing function above.
                val_to_store = [x[0] for x in value[()]]
            else:
                val_to_store = list(value[()])
            if path[-2] == path[-1]:
                path = path[:-1]
            add_param('.'.join(path), val_to_store, data_dict)

    path = hdf_group.name.split('/')[1:]
    for key, value in hdf_group.attrs.items():
        if isinstance(value, str):
            # Extracts "None" as an exception as h5py does not support
            # storing None, nested if statement to avoid elementwise
            # comparison warning
            if value == 'NoneType:__None__':
                value = None
            elif value == 'NoneType:__emptylist__':
                value = []

        temp_path = deepcopy(path)
        if temp_path[-1] != key:
            temp_path += [key]
        if 'list_type' not in hdf_group.attrs:
            value = convert_attribute(value)
            if key == 'cal_points' and not isinstance(value, str):
                value = repr(value)
        add_param('.'.join(temp_path), value, data_dict)

    if 'list_type' in hdf_group.attrs:
        if (hdf_group.attrs['list_type'] == 'generic_list' or
                hdf_group.attrs['list_type'] == 'generic_tuple'):
            list_dict = pop_param('.'.join(path), data_dict)
            data_list = []
            for i in range(list_dict['list_length']):
                data_list.append(list_dict[f'list_idx_{i}'])
            if hdf_group.attrs['list_type'] == 'generic_tuple':
                data_list = tuple(data_list)
            if path[-1] == 'sweep_points':
                data_list = sp_mod.SweepPoints.cast_init(data_list)
            add_param('.'.join(path), data_list, data_dict, replace_value=True)
        else:
            raise NotImplementedError('cannot read "list_type":"{}"'.format(
                hdf_group.attrs['list_type']))



>>>>>>> 7ab7f928
<|MERGE_RESOLUTION|>--- conflicted
+++ resolved
@@ -13,8 +13,6 @@
 from pycqed.measurement.hdf5_data import read_dict_from_hdf5
 from pycqed.measurement.calibration.calibration_points import CalibrationPoints
 from pycqed.measurement import sweep_points as sp_mod
-<<<<<<< HEAD
-=======
 
 
 def convert_attribute(attr_val):
@@ -33,7 +31,6 @@
         return eval(attr_val)
     except Exception:
         return attr_val
->>>>>>> 7ab7f928
 
 
 def get_hdf_param_value(group, param_name):
@@ -721,11 +718,6 @@
                                   ('qb2', -1): False,
                                   ('qb4', -1): False}}
     """
-<<<<<<< HEAD
-    mobj_names = get_measurement_properties(
-        data_dict, props_to_extract=['mobjn'], enforce_one_meas_obj=False,
-        **params)
-=======
     legacy_channel_map = get_param('channel_map', data_dict, **params)
     if legacy_channel_map is not None:
         mobj_names = list(legacy_channel_map)
@@ -735,7 +727,6 @@
         mobj_names = get_measurement_properties(
             data_dict, props_to_extract=['mobjn'], enforce_one_meas_obj=False,
             **params)
->>>>>>> 7ab7f928
     combination_list = list(itertools.product([False, True],
                                               repeat=len(mobj_names)))
     preselection_condition = dict(zip(
@@ -870,13 +861,9 @@
         contain further dict, list, tuple
     :return: True if value1 is the same as value2, else False
     """
-<<<<<<< HEAD
-    assert type(value1) == type(value2)
-=======
     if not isinstance(value1, (float, int, bool, np.number,
                                np.float_, np.int_, np.bool_)):
         assert type(value1) == type(value2)
->>>>>>> 7ab7f928
 
     if not hasattr(value1, '__iter__'):
         return value1 == value2
@@ -901,14 +888,6 @@
             return True
         else:
             try:
-<<<<<<< HEAD
-                if value1.shape != value2.shape:
-                    return False
-            except AttributeError:
-                if len(value1) != len(value2):
-                    return False
-            return np.all(value1 == value2)
-=======
                 # numpy array
                 if value1.shape != value2.shape:
                     return False
@@ -1020,4 +999,3 @@
 
 
 
->>>>>>> 7ab7f928
