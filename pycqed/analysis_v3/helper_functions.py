import logging
log = logging.getLogger(__name__)
import re
import os
import h5py
import itertools
import numpy as np
from copy import deepcopy
from collections import OrderedDict
from more_itertools import unique_everseen
from pycqed.analysis import analysis_toolbox as a_tools
from pycqed.measurement.hdf5_data import read_dict_from_hdf5
from pycqed.measurement.calibration_points import CalibrationPoints


def get_hdf_param_value(group, param_name):
    '''
    Returns an attribute "key" of the group "Experimental Data"
    in the hdf5 datafile.
    '''
    s = group.attrs[param_name]
    # converts byte type to string because of h5py datasaving
    if type(s) == bytes:
        s = s.decode('utf-8')
    # If it is an array of value decodes individual entries
    if type(s) == np.ndarray:
        s = [s.decode('utf-8') for s in s]
    try:
        return eval(s)
    except Exception:
        return s


def get_value_names_from_timestamp(timestamp):
    folder = a_tools.get_folder(timestamp)
    h5filepath = a_tools.measurement_filename(folder)
    data_file = h5py.File(h5filepath, 'r+')
    try:
        channel_names = get_hdf_param_value(data_file['Experimental Data'],
                                            'value_names')
        data_file.close()
        return channel_names
    except Exception as e:
        data_file.close()
        raise e


def get_param_from_metadata_group(param_name, timestamp=None, data_file=None,
                                  close_file=True):
    if data_file is None:
        if timestamp is None:
            raise ValueError('Please provide either timestamp or data_file.')
        folder = a_tools.get_folder(timestamp)
        h5filepath = a_tools.measurement_filename(folder)
        data_file = h5py.File(h5filepath, 'r+')
    group = data_file['Experimental Data']['Experimental Metadata']

    if param_name in group:
        group = group[param_name]
        param_value = OrderedDict()
        param_value = read_dict_from_hdf5(param_value, group)
    elif param_name in group.attrs:
        param_value = get_hdf_param_value(group, param_name)
    else:
        raise KeyError(f'{param_name} was not found in metadata.')
    if close_file:
        data_file.close()
    return param_value


def get_data_file_from_timestamp(timestamp):
    folder = a_tools.get_folder(timestamp)
    h5filepath = a_tools.measurement_filename(folder)
    data_file = h5py.File(h5filepath, 'r+')
<<<<<<< HEAD
    return data_file

=======
    try:
        group = data_file['Experimental Data'][
            'Experimental Metadata']['sweep_points']
        sweep_points = OrderedDict()
        sweep_points = read_dict_from_hdf5(sweep_points, group)
        data_file.close()
        return sweep_points
    except Exception as e:
        data_file.close()
        raise e


def get_params_from_hdf_file(data_dict, **params):
    params_dict = get_param('params_dict', data_dict, **params)
    numeric_params = get_param('numeric_params', data_dict,
                               default_value=[], **params)
    append_key = get_param('append_key', data_dict, default_value=True,
                           **params)
    update_key = get_param('update_key', data_dict, default_value=False,
                           **params)
>>>>>>> 0daf4fec

def get_params_from_hdf_file(data_dict, params_dict=None, numeric_params=None,
                             folder=None, **params):
    """
    Extracts the parameter provided in params_dict from an HDF file
    and saves them in data_dict.
    :param data_dict: OrderedDict where parameters and their values are saved
    :param params_dict: OrderedDict with key being the parameter name that will
        be used as key in data_dict for this parameter, and value being a
        parameter name or a path + parameter name indie the HDF file.
    :param numeric_params: list of parameter names from amount the keys of
        params_dict. This specifies that those parameters are numbers and will
        be converted to floats.
    :param folder: path to file from which data will be read
    :param params: keyword arguments:
        append_value (bool, default: True): whether to append an
            already-existing key
        update_value (bool, default: False): whether to replace an
            already-existing key
        h5mode (str, default: 'r+'): reading mode of the HDF file
    """
    if params_dict is None:
        params_dict = get_param('params_dict', data_dict, raise_error=True,
                                **params)
    if numeric_params is None:
        numeric_params = get_param('numeric_params', data_dict,
                                   default_value=[], **params)
    append_value = get_param('append_value', data_dict, default_value=True,
                             **params)
    update_value = get_param('update_value', data_dict, default_value=False,
                             **params)
    if append_value is True and update_value is True:
        raise ValueError('"append_value" and "update_value" '
                         'cannot both be True.')

    # if folder is not specified, will take the last folder in the list from
    # data_dict['folders']
    if folder is None:
        folder = get_param('folders', data_dict, raise_error=True, **params)
        if len(folder) > 0:
            folder = folder[-1]

    h5mode = get_param('h5mode', data_dict, default_value='r+', **params)
    h5filepath = a_tools.measurement_filename(folder)
    data_file = h5py.File(h5filepath, h5mode)

<<<<<<< HEAD
    if 'data_files' in data_dict:
        data_dict['data_files'] += [data_file]
    else:
        data_dict['data_files'] = [data_file]
    if 'measurementstrings' in params_dict:
        # assumed data_dict['measurementstrings'] is a list
        if 'measurementstrings' in data_dict:
            data_dict['measurementstrings'] += [os.path.split(folder)[1][7:]]
        else:
            data_dict['measurementstrings'] = [os.path.split(folder)[1][7:]]

    for save_par, file_par in params_dict.items():
        epd = data_dict
        all_keys = save_par.split('.')
        for i in range(len(all_keys)-1):
            if all_keys[i] not in epd:
                epd[all_keys[i]] = OrderedDict()
            else:
                epd = epd[all_keys[i]]

        if len(file_par.split('.')) == 1:
            par_name = file_par.split('.')[0]
            for group_name in data_file.keys():
                if par_name in list(data_file[group_name].attrs):
                    add_param(all_keys[-1],
                              get_hdf_param_value(data_file[group_name],
                                                  par_name),
                              epd, append_value=append_value,
                              update_value=update_value)
        else:
            group_name = '/'.join(file_par.split('.')[:-1])
            par_name = file_par.split('.')[-1]
            if group_name in data_file:
                if par_name in list(data_file[group_name].attrs):
                    add_param(all_keys[-1],
                              get_hdf_param_value(data_file[group_name],
                                                  par_name),
                              epd, append_value=append_value,
                              update_value=update_value)
                elif par_name in list(data_file[group_name].keys()):
                    add_param(all_keys[-1],
                              read_dict_from_hdf5(
                                  {}, data_file[group_name][par_name]),
                              epd, append_value=append_value,
                              update_value=update_value)

        if all_keys[-1] not in epd:
            log.warning(f'Parameter {file_par} was not found.')
            epd[all_keys[-1]] = 0
=======
    try:
        if 'measurementstrings' in params_dict:
            # assumed data_dict['measurementstrings'] is a list
            if 'measurementstrings' in data_dict:
                data_dict['measurementstrings'] += [os.path.split(folder)[1][7:]]
            else:
                data_dict['measurementstrings'] = [os.path.split(folder)[1][7:]]
        if 'measured_data' in params_dict:
            if 'measured_data' in data_dict:
                data_dict['measured_data'] = np.concatenate(
                    (data_dict['measured_data'],
                     np.array(data_file['Experimental Data']['Data']).T), axis=1)
            else:
                data_dict['measured_data'] = np.array(
                    data_file['Experimental Data']['Data']).T

        for save_par, file_par in params_dict.items():
            epd = data_dict
            all_keys = save_par.split('.')
            for i in range(len(all_keys)-1):
                if all_keys[i] not in epd:
                    epd[all_keys[i]] = OrderedDict()
                else:
                    epd = epd[all_keys[i]]

            if len(file_par.split('.')) == 1:
                par_name = file_par.split('.')[0]
                for group_name in data_file.keys():
                    if par_name in list(data_file[group_name].attrs):
                        add_param(all_keys[-1],
                                  get_hdf_param_value(data_file[group_name],
                                                      par_name),
                                  epd, append_key=append_key, update_key=update_key)
            else:
                group_name = '/'.join(file_par.split('.')[:-1])
                par_name = file_par.split('.')[-1]
                if group_name in data_file:
                    if par_name in list(data_file[group_name].attrs):
                        add_param(all_keys[-1],
                                  get_hdf_param_value(data_file[group_name],
                                                      par_name),
                                  epd, append_key=append_key, update_key=update_key)
                    elif par_name in list(data_file[group_name].keys()):
                        add_param(all_keys[-1],
                                  read_dict_from_hdf5(
                                      {}, data_file[group_name][par_name]),
                                  epd, append_key=append_key, update_key=update_key)

            if all_keys[-1] not in epd:
                log.warning(f'Parameter {file_par} was not found.')
                epd[all_keys[-1]] = 0
        data_file.close()
    except Exception as e:
        data_file.close()
        raise e
>>>>>>> 0daf4fec

    for par_name in data_dict:
        if par_name in numeric_params:
            if hasattr(data_dict[par_name], '__iter__'):
                data_dict[par_name] = [np.float(p) for p
                                       in data_dict[par_name]]
                data_dict[par_name] = np.asarray(data_dict[par_name])
            else:
<<<<<<< HEAD
                data_dict[par_name] = np.float(data_dict[par_name])
    data_file.close()
=======
                data_dict[par_name] = np.double(data_dict[par_name])

>>>>>>> 0daf4fec
    return data_dict


def get_data_to_process(data_dict, keys_in):
    """
    Finds data to be processed in unproc_data_dict based on keys_in.

    :param data_dict: OrderedDict containing data to be processed
    :param keys_in: list of channel names or dictionary paths leading to
            data to be processed. For example: raw w1, filtered_data.raw w0
    :return:
        data_to_proc_dict: dictionary {ch_in: data_ch_in}
    """
    data_to_proc_dict = OrderedDict()
    key_found = True
    for keyi in keys_in:
        all_keys = keyi.split('.')
        if len(all_keys) == 1:
            try:
                if isinstance(data_dict[all_keys[0]], dict):
                    data_to_proc_dict = {f'{keyi}.{k}': deepcopy(v) for k, v
                                         in data_dict[all_keys[0]].items()}
                else:
                    data_to_proc_dict[keyi] = data_dict[all_keys[0]]
            except KeyError:
                key_found = False
        else:
            try:
                data = data_dict
                for k in all_keys:
                    data = data[k]
                if isinstance(data, dict):
                    data_to_proc_dict = {f'{keyi}.{k}': deepcopy(data[k])
                                         for k in data}
                else:
                    data_to_proc_dict[keyi] = deepcopy(data)
            except KeyError:
                key_found = False
        if not key_found:
            raise ValueError(f'Channel {keyi} was not found.')
    return data_to_proc_dict


def get_param(param, data_dict, default_value=None,
              raise_error=False, error_message=None, **params):
    """
    Get the value of the parameter "param" from params, data_dict, or metadata.
    :param name: name of the parameter being sought
    :param data_dict: OrderedDict where param is to be searched
    :param default_value: default value for the parameter being sought in case
        it is not found.
    :param raise_error: whether to raise error if the parameter is not found
    :param params: keyword args where parameter is to be sough
    :return: the value of the parameter
    """
    p = params
    md = data_dict.get('exp_metadata', dict())
    dd = data_dict
    value = p.get(param,
                  dd.get(param,
                         md.get(param, 'not found')))

    # the check isinstance(valeu, str) is necessary because if value is an array
    # or list then the check value == 'not found' raises an "elementwise
    # comparison failed" warning in the notebook
    if isinstance(value, str) and value == 'not found':
        all_keys = param.split('.')
        if len(all_keys) > 1:
            for i in range(len(all_keys)-1):
                if all_keys[i] not in p:
                    p[all_keys[i]] = OrderedDict()
                if all_keys[i] not in md:
                    md[all_keys[i]] = OrderedDict()
                if all_keys[i] not in dd:
                    dd[all_keys[i]] = OrderedDict()
                p = p[all_keys[i]]
                md = md[all_keys[i]]
                dd = dd[all_keys[i]]
        value = p.get(all_keys[-1],
                      dd.get(all_keys[-1],
                             md.get(all_keys[-1], default_value)))

    if raise_error and value is None:
        if error_message is None:
            error_message = f'{param} was not found in either data_dict, or ' \
                            f'exp_metadata or input params.'
        raise ValueError(error_message)
    return value


def pop_param(param, data_dict, default_value=None,
              raise_error=False, error_message=None, node_params=None):
    """
    Pop the value of the parameter "param" from params, data_dict, or metadata.
    :param name: name of the parameter being sought
    :param data_dict: OrderedDict where param is to be searched
    :param default_value: default value for the parameter being sought in case
        it is not found.
    :param raise_error: whether to raise error if the parameter is not found
    :param params: keyword args where parameter is to be sough
    :return: the value of the parameter
    """
    if node_params is None:
        node_params = OrderedDict()

    p = node_params
    md = data_dict.get('exp_metadata', dict())
    dd = data_dict
    value = p.pop(param,
                  dd.pop(param,
                         md.pop(param, 'not found')))

    # the check isinstance(valeu, str) is necessary because if value is an array
    # or list then the check value == 'not found' raises an "elementwise
    # comparison failed" warning in the notebook
    if isinstance(value, str) and value == 'not found':
        all_keys = param.split('.')
        if len(all_keys) > 1:
            for i in range(len(all_keys)-1):
                if all_keys[i] not in p:
                    p[all_keys[i]] = OrderedDict()
                if all_keys[i] not in md:
                    md[all_keys[i]] = OrderedDict()
                if all_keys[i] not in dd:
                    dd[all_keys[i]] = OrderedDict()
                p = p[all_keys[i]]
                md = md[all_keys[i]]
                dd = dd[all_keys[i]]
        value = p.pop(all_keys[-1],
                      dd.pop(all_keys[-1],
                             md.pop(all_keys[-1], default_value)))

    if raise_error and value is None:
        if error_message is None:
            error_message = f'{param} was not found in either data_dict, or ' \
                            f'exp_metadata or input params.'
        raise ValueError(error_message)
    return value


def add_param(name, value, data_dict, update_value=False, append_value=False,
              replace_value=False, **params):
    """
    Adds a new key-value pair to the data_dict, with key = name.
    If update, it will try data_dict[name].update(value), else raises KeyError.
    :param name: key of the new parameter in the data_dict
    :param value: value of the new parameter
    :param data_dict: OrderedDict containing data to be processed
    :param update_value: whether to try data_dict[name].update(value).
        Both value and the already-existing entry in data_dict need to be dicts.
    :param append_value: whether to try data_dict[name].extend(value). If either
        value or already-existing entry in data_dict are not lists, they will be
        converted to lists.
    :param replace_value: whether to replaced the already-existing key in
        data_dict
    :param params: keyword arguments

    Assumptions:
        - if update_value == True, both value and the already-existing entry in
            data_dict need to be dicts.
    """
    if any([append_value, update_value]) and replace_value:
        raise ValueError('"replace_value" cannot be True when either '
                         '"append_value" or "update_value" is True.')

    dd = data_dict
    all_keys = name.split('.')
    if len(all_keys) > 1:
        for i in range(len(all_keys)-1):
            if all_keys[i] not in dd:
                dd[all_keys[i]] = OrderedDict()
            dd = dd[all_keys[i]]

    if all_keys[-1] in dd:
        if update_value:
            if not isinstance(value, dict):
                raise ValueError(f'The value corresponding to {all_keys[-1]} '
                                 f'is not a dict. Cannot update_value in '
                                 f'data_dict')
            dd[all_keys[-1]].update(value)
        elif append_value:
            v = dd[all_keys[-1]]
            if not isinstance(v, list):
                dd[all_keys[-1]] = [v]
            else:
                dd[all_keys[-1]] = v
            if not isinstance(value, list):
                dd[all_keys[-1]].extend([value])
            else:
                dd[all_keys[-1]].extend(value)
        elif replace_value:
            dd[all_keys[-1]] = value
        else:
            raise KeyError(f'{all_keys[-1]} already exists in data_dict and it'
                           f' is unclear how to add it to the data_dict.')
    else:
        dd[all_keys[-1]] = value


def get_measurement_properties(data_dict, props_to_extract='all', **params):
    """
    Extracts cal_points, sweep_points, meas_obj_sweep_points_map and
    meas_obj_names from experiment metadata or from params.
    :param data_dict: OrderedDict containing experiment metadata (exp_metadata)
    :param params: keyword arguments
        enforce_one_meas_obj (default True): checks if meas_obj_names contains
            more than one element. If True, raises an error, else returns
            meas_obj_names[0].
    :return: cal_points, sweep_points, meas_obj_sweep_points_map and
    meas_obj_names

    Assumptions:
        - if cp or sp are strings, then it assumes they can be evaluated
    """
    if props_to_extract == 'all':
        props_to_extract = ['cp', 'sp', 'mospm', 'movnm', 'mobjn']

    props_to_return = []
    if 'cp' in props_to_extract:
        cp = get_param('cal_points', data_dict, raise_error=True, **params)
        if isinstance(cp, str):
            cp = eval(cp)
        props_to_return += [cp]
    if 'sp' in props_to_extract:
        sp = get_param('sweep_points', data_dict, raise_error=True, **params)
        if isinstance(sp, str):
            sp = eval(sp)
        props_to_return += [sp]
    if 'mospm' in props_to_extract:
        meas_obj_sweep_points_map = get_param(
            'meas_obj_sweep_points_map', data_dict, raise_error=True, **params)
        props_to_return += [meas_obj_sweep_points_map]
    if 'movnm' in props_to_extract:
        meas_obj_value_names_map = get_param(
            'meas_obj_value_names_map', data_dict, raise_error=True, **params)
        props_to_return += [meas_obj_value_names_map]
    if 'mobjn' in props_to_extract:
        mobjn = get_param('meas_obj_names', data_dict,
                          raise_error=True, **params)
        if params.get('enforce_one_meas_obj', True):
            if isinstance(mobjn, list):
                if len(mobjn) > 1:
                    raise ValueError(f'This node expects one measurement '
                                     f'object, {len(mobjn)} were given.')
                else:
                    mobjn = mobjn[0]
        props_to_return += [mobjn]
    if len(props_to_return) == 1:
        props_to_return = props_to_return[0]
    return props_to_return


def get_qb_channel_map_from_file(data_dict, data_keys, **params):
    file_type = params.get('file_type', 'hdf')
    qb_names = get_param('qb_names', data_dict, **params)
    if qb_names is None:
        raise ValueError('Either channel_map or qb_names must be specified.')

    folder = get_param('folders', data_dict, **params)[-1]
    if folder is None:
        raise ValueError('Path to file must be saved in '
                         'data_dict[folders] in order to extract '
                         'channel_map.')

    if file_type == 'hdf':
        qb_channel_map = a_tools.get_qb_channel_map_from_hdf(
            qb_names, value_names=data_keys, file_path=folder)
    else:
        raise ValueError('Only "hdf" files supported at the moment.')
    return qb_channel_map


## Helper functions ##
def get_msmt_data(all_data, cal_points, qb_name):
    """
    Extracts data points from all_data that correspond to the measurement
    points (without calibration points data).
    :param all_data: array containing both measurement and calibration
                     points data
    :param cal_points: CalibrationPoints instance or its repr
    :param qb_name: qubit name
    :return: measured data without calibration points data
    """
    if cal_points is None:
        return all_data

    if isinstance(cal_points, str):
        cal_points = repr(cal_points)
    if qb_name in cal_points.qb_names:
        n_cal_pts = len(cal_points.get_states(qb_name)[qb_name])
        if n_cal_pts == 0:
            return all_data
        else:
            return deepcopy(all_data[:-n_cal_pts])
    else:
        return all_data


def get_cal_data(all_data, cal_points, qb_name):
    """
    Extracts data points from all_data that correspond to the calibration points
    data.
    :param all_data: array containing both measurement and calibration
                     points data
    :param cal_points: CalibrationPoints instance or its repr
    :param qb_name: qubit name
    :return: Calibration points data
    """
    if cal_points is None:
        return np.array([])

    if isinstance(cal_points, str):
        cal_points = repr(cal_points)
    if qb_name in cal_points.qb_names:
        n_cal_pts = len(cal_points.get_states(qb_name)[qb_name])
        if n_cal_pts == 0:
            return np.array([])
        else:
            return deepcopy(all_data[-n_cal_pts:])
    else:
        return np.array([])


def get_cal_sweep_points(sweep_points_array, cal_points, qb_name):
    """
    Creates the sweep points corresponding to the calibration points data as
    equally spaced number_of_cal_states points, with the spacing given by the
    spacing in sweep_points_array.
    :param sweep_points_array: array of physical sweep points
    :param cal_points: CalibrationPoints instance or its repr
    :param qb_name: qubit name
    """
    if cal_points is None:
        return np.array([])
    if isinstance(cal_points, str):
        cal_points = repr(cal_points)

    if qb_name in cal_points.qb_names:
        n_cal_pts = len(cal_points.get_states(qb_name)[qb_name])
        if n_cal_pts == 0:
            return np.array([])
        else:
            try:
                step = np.abs(sweep_points_array[-1] - sweep_points_array[-2])
            except IndexError:
                # This fallback is used to have a step value in the same order
                # of magnitude as the value of the single sweep point
                step = np.abs(sweep_points_array[0])
            return np.array([sweep_points_array[-1] + i * step for
                             i in range(1, n_cal_pts + 1)])
    else:
        return np.array([])


def get_reset_reps_from_data_dict(data_dict):
    reset_reps = 0
    metadata = data_dict.get('exp_metadata', {})
    if 'preparation_params' in metadata:
        if 'active' in metadata['preparation_params'].get(
                'preparation_type', 'wait'):
            reset_reps = metadata['preparation_params'].get(
                'reset_reps', 0)
    return reset_reps


def get_observables(data_dict, keys_out, preselection_shift=-1,
                    use_preselection=False, **params):

    assert len(keys_out) == 1

    mobj_names = get_measurement_properties(
        data_dict, props_to_extract=['mobjn'], enforce_one_meas_obj=False,
        **params)
    combination_list = list(itertools.product([False, True],
                                              repeat=len(mobj_names)))
    preselection_condition = dict(zip(
        [(qb, preselection_shift) for qb in mobj_names],  # keys contain shift
        combination_list[0]  # first comb has all ground
    ))
    observables = OrderedDict()

    # add preselection condition also as an observable
    if use_preselection:
        observables["pre"] = preselection_condition
    # add all combinations
    for i, states in enumerate(combination_list):
        name = ''.join(['e' if s else 'g' for s in states])
        obs_name = '$\| ' + name + '\\rangle$'
        observables[obs_name] = dict(zip(mobj_names, states))
        # add preselection condition
        if use_preselection:
            observables[obs_name].update(preselection_condition)

    add_param(keys_out[0], observables, data_dict)


### functions that do NOT have the ana_v3 format for input parameters ###

def observable_product(*observables):
    """
    Finds the product-observable of the input observables.
    If the observable conditions are contradicting, returns None. For the
    format of the observables, see the docstring of `probability_table`.
    """
    res_obs = {}
    for obs in observables:
        for k in obs:
            if k in res_obs:
                if obs[k] != res_obs[k]:
                    return None
            else:
                res_obs[k] = obs[k]
    return res_obs


def convert_channel_names_to_index(cal_points, nr_segments, value_names):
    """
    Converts the calibration points list from the format
    cal_points = [{'ch1': [-4, -3], 'ch2': [-4, -3]},
                  {0: [-2, -1], 1: [-2, -1]}]
    to the format (for a 100-segment dataset)
    cal_points_list = [[[96, 97], [96, 97]],
                       [[98, 99], [98, 99]]]

    Args:
        cal_points: the list of calibration points to convert
        nr_segments: number of segments in the dataset to convert negative
                     indices to positive indices.
        value_names: a list of channel names that is used to determine the
                     index of the channels
    Returns:
        cal_points_list in the converted format
    """

    cal_points_list = []
    for observable in cal_points:
        if isinstance(observable, (list, np.ndarray)):
            observable_list = [[]] * len(value_names)
            for i, idxs in enumerate(observable):
                observable_list[i] = \
                    [idx % nr_segments for idx in idxs]
            cal_points_list.append(observable_list)
        else:
            observable_list = [[]] * len(value_names)
            for channel, idxs in observable.items():
                if isinstance(channel, int):
                    observable_list[channel] = \
                        [idx % nr_segments for idx in idxs]
                else:  # assume str
                    ch_idx = value_names.index(channel)
                    observable_list[ch_idx] = \
                        [idx % nr_segments for idx in idxs]
            cal_points_list.append(observable_list)
    return cal_points_list


def get_cal_state_color(cal_state_label):
    if cal_state_label == 'g' or cal_state_label == r'$|g\rangle$':
        return 'k'
    elif cal_state_label == 'e' or cal_state_label == r'$|e\rangle$':
        return 'gray'
    elif cal_state_label == 'f' or cal_state_label == r'$|f\rangle$':
        return 'C8'
    else:
        return 'C4'


def get_latex_prob_label(prob_label):
    if 'pg ' in prob_label.lower():
        return r'$|g\rangle$ state population'
    elif 'pe ' in prob_label.lower():
        return r'$|e\rangle$ state population'
    elif 'pf ' in prob_label.lower():
        return r'$|f\rangle$ state population'
    else:
        return prob_label


def flatten_list(lst_of_lsts):
    """
    Flattens the list of lists lst_of_lsts.
    :param lst_of_lsts: a list of lists
    :return: flattened list
    """
    if all([isinstance(e, list) for e in lst_of_lsts]):
        return [e for l1 in lst_of_lsts for e in l1]
    elif any([isinstance(e, list) for e in lst_of_lsts]):
        l = []
        for e in lst_of_lsts:
            if isinstance(e, list):
                l.extend(e)
            else:
                l.append(e)
        return l
    else:
        return lst_of_lsts


def is_string_in(string, lst_to_search):
    """
    Checks whether string is in the list lst_to_serach
    :param string: a string
    :param lst_to_search: list of strings or list of lists of strings
    :return: True or False
    """
    lst_to_search_flat = flatten_list(lst_to_search)
    found = False
    for el in lst_to_search_flat:
        if string in el:
            found = True
            break
    return found


def get_sublst_with_all_strings_of_list(lst_to_search, lst_to_match):
    """
    Finds all string elements in lst_to_search that contain the
    string elements of lst_to_match.
    :param lst_to_search: list of strings to search
    :param lst_to_match: list of strings to match
    :return: list of strings from lst_to_search that contain all string
    elements in lst_to_match
    """
    lst_w_matches = []
    for etm in lst_to_match:
        for ets in lst_to_search:
            r = re.search(etm, ets)
            if r is not None:
                lst_w_matches += [ets]
    # unique_everseen takes unique elements while also keeping the original
    # order of the elements
    return list(unique_everseen(lst_w_matches))<|MERGE_RESOLUTION|>--- conflicted
+++ resolved
@@ -72,10 +72,6 @@
     folder = a_tools.get_folder(timestamp)
     h5filepath = a_tools.measurement_filename(folder)
     data_file = h5py.File(h5filepath, 'r+')
-<<<<<<< HEAD
-    return data_file
-
-=======
     try:
         group = data_file['Experimental Data'][
             'Experimental Metadata']['sweep_points']
@@ -87,16 +83,6 @@
         data_file.close()
         raise e
 
-
-def get_params_from_hdf_file(data_dict, **params):
-    params_dict = get_param('params_dict', data_dict, **params)
-    numeric_params = get_param('numeric_params', data_dict,
-                               default_value=[], **params)
-    append_key = get_param('append_key', data_dict, default_value=True,
-                           **params)
-    update_key = get_param('update_key', data_dict, default_value=False,
-                           **params)
->>>>>>> 0daf4fec
 
 def get_params_from_hdf_file(data_dict, params_dict=None, numeric_params=None,
                              folder=None, **params):
@@ -143,26 +129,46 @@
     h5filepath = a_tools.measurement_filename(folder)
     data_file = h5py.File(h5filepath, h5mode)
 
-<<<<<<< HEAD
-    if 'data_files' in data_dict:
-        data_dict['data_files'] += [data_file]
-    else:
-        data_dict['data_files'] = [data_file]
-    if 'measurementstrings' in params_dict:
-        # assumed data_dict['measurementstrings'] is a list
-        if 'measurementstrings' in data_dict:
-            data_dict['measurementstrings'] += [os.path.split(folder)[1][7:]]
-        else:
-            data_dict['measurementstrings'] = [os.path.split(folder)[1][7:]]
-
-    for save_par, file_par in params_dict.items():
-        epd = data_dict
-        all_keys = save_par.split('.')
-        for i in range(len(all_keys)-1):
-            if all_keys[i] not in epd:
-                epd[all_keys[i]] = OrderedDict()
+    try:
+        if 'measurementstrings' in params_dict:
+            # assumed data_dict['measurementstrings'] is a list
+            if 'measurementstrings' in data_dict:
+                data_dict['measurementstrings'] += [os.path.split(folder)[1][7:]]
             else:
-                epd = epd[all_keys[i]]
+                data_dict['measurementstrings'] = [os.path.split(folder)[1][7:]]
+
+
+        for save_par, file_par in params_dict.items():
+            epd = data_dict
+            all_keys = save_par.split('.')
+            for i in range(len(all_keys)-1):
+                if all_keys[i] not in epd:
+                    epd[all_keys[i]] = OrderedDict()
+                else:
+                    epd = epd[all_keys[i]]
+
+            if len(file_par.split('.')) == 1:
+                par_name = file_par.split('.')[0]
+                for group_name in data_file.keys():
+                    if par_name in list(data_file[group_name].attrs):
+                        add_param(all_keys[-1],
+                                  get_hdf_param_value(data_file[group_name],
+                                                      par_name),
+                                  epd, append_key=append_key, update_key=update_key)
+            else:
+                group_name = '/'.join(file_par.split('.')[:-1])
+                par_name = file_par.split('.')[-1]
+                if group_name in data_file:
+                    if par_name in list(data_file[group_name].attrs):
+                        add_param(all_keys[-1],
+                                  get_hdf_param_value(data_file[group_name],
+                                                      par_name),
+                                  epd, append_key=append_key, update_key=update_key)
+                    elif par_name in list(data_file[group_name].keys()):
+                        add_param(all_keys[-1],
+                                  read_dict_from_hdf5(
+                                      {}, data_file[group_name][par_name]),
+                                  epd, append_key=append_key, update_key=update_key)
 
         if len(file_par.split('.')) == 1:
             par_name = file_par.split('.')[0]
@@ -189,59 +195,6 @@
                                   {}, data_file[group_name][par_name]),
                               epd, append_value=append_value,
                               update_value=update_value)
-
-        if all_keys[-1] not in epd:
-            log.warning(f'Parameter {file_par} was not found.')
-            epd[all_keys[-1]] = 0
-=======
-    try:
-        if 'measurementstrings' in params_dict:
-            # assumed data_dict['measurementstrings'] is a list
-            if 'measurementstrings' in data_dict:
-                data_dict['measurementstrings'] += [os.path.split(folder)[1][7:]]
-            else:
-                data_dict['measurementstrings'] = [os.path.split(folder)[1][7:]]
-        if 'measured_data' in params_dict:
-            if 'measured_data' in data_dict:
-                data_dict['measured_data'] = np.concatenate(
-                    (data_dict['measured_data'],
-                     np.array(data_file['Experimental Data']['Data']).T), axis=1)
-            else:
-                data_dict['measured_data'] = np.array(
-                    data_file['Experimental Data']['Data']).T
-
-        for save_par, file_par in params_dict.items():
-            epd = data_dict
-            all_keys = save_par.split('.')
-            for i in range(len(all_keys)-1):
-                if all_keys[i] not in epd:
-                    epd[all_keys[i]] = OrderedDict()
-                else:
-                    epd = epd[all_keys[i]]
-
-            if len(file_par.split('.')) == 1:
-                par_name = file_par.split('.')[0]
-                for group_name in data_file.keys():
-                    if par_name in list(data_file[group_name].attrs):
-                        add_param(all_keys[-1],
-                                  get_hdf_param_value(data_file[group_name],
-                                                      par_name),
-                                  epd, append_key=append_key, update_key=update_key)
-            else:
-                group_name = '/'.join(file_par.split('.')[:-1])
-                par_name = file_par.split('.')[-1]
-                if group_name in data_file:
-                    if par_name in list(data_file[group_name].attrs):
-                        add_param(all_keys[-1],
-                                  get_hdf_param_value(data_file[group_name],
-                                                      par_name),
-                                  epd, append_key=append_key, update_key=update_key)
-                    elif par_name in list(data_file[group_name].keys()):
-                        add_param(all_keys[-1],
-                                  read_dict_from_hdf5(
-                                      {}, data_file[group_name][par_name]),
-                                  epd, append_key=append_key, update_key=update_key)
-
             if all_keys[-1] not in epd:
                 log.warning(f'Parameter {file_par} was not found.')
                 epd[all_keys[-1]] = 0
@@ -249,7 +202,6 @@
     except Exception as e:
         data_file.close()
         raise e
->>>>>>> 0daf4fec
 
     for par_name in data_dict:
         if par_name in numeric_params:
@@ -258,13 +210,8 @@
                                        in data_dict[par_name]]
                 data_dict[par_name] = np.asarray(data_dict[par_name])
             else:
-<<<<<<< HEAD
                 data_dict[par_name] = np.float(data_dict[par_name])
-    data_file.close()
-=======
-                data_dict[par_name] = np.double(data_dict[par_name])
-
->>>>>>> 0daf4fec
+
     return data_dict
 
 
