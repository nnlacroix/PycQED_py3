import logging
log = logging.getLogger(__name__)

import numpy as np
import scipy.optimize as optimize
<<<<<<< HEAD
import sys
=======
>>>>>>> 90fedf4b
from copy import deepcopy
from pycqed.analysis_v3 import helper_functions as hlp_mod
from pycqed.analysis_v3 import processing_pipeline as pp_mod
from pycqed.analysis import analysis_toolbox as a_tools
from pycqed.measurement.waveform_control import segment as seg_mod
from pycqed.analysis import fitting_models as fit_mods
from pycqed.analysis_v2 import timedomain_analysis as tda
from pycqed.measurement.waveform_control import fluxpulse_predistortion as fpdist
from pycqed.measurement import sweep_points as sp_mod

import sys
pp_mod.search_modules.add(sys.modules[__name__])


def fd_create_pulse(data_dict, keys_in, keys_out, **params):
    """
    keys_out = ['tvals', 'volts']
    keys_out = ['volts', 'tvals']

    Thresholds the data in data_dict specified by keys_in about the
    threshold values in threshold_list (one for each keyi in keys_in).
    :param data_dict: OrderedDict containing data to be processed and where
                    processed data is to be stored
    :param keys_in: list of key names or dictionary keys paths in
                    data_dict for the data to be processed
    :param keys_out: list of key names or dictionary keys paths in
                    data_dict for the processed data to be saved into
    :param ro_thresholds: dict with keys meas_obj_names and values specifying
        the thresholds around which the data array for each meas_obj
        should be thresholded.
    :param params: keyword arguments.

    Assumptions:
        - this function must be used for one meas_obj only! Meaning:
            - keys_in and keys_out have length 1
            - meas_obj_names exists in either data_dict or params and has one
                entry
    """

    # data_to_proc_dict = hlp_mod.get_data_to_process(data_dict, keys_in)

    mobjn = hlp_mod.get_measurement_properties(
        data_dict, props_to_extract=['mobjn'], **params)

    pulse_params_dict = {}

    timestamps = hlp_mod.get_param('timestamps', data_dict, **params)
    if timestamps is not None:
        timestamp = timestamps[0]
        # Flux pulse parameters
        # Needs to be changed when support for other pulses is added.
        params_dict = {
            'pulse_type': f'Instrument settings.{mobjn}.flux_pulse_type',
            'channel': f'Instrument settings.{mobjn}.flux_pulse_channel',
            'aux_channels_dict': f'Instrument settings.{mobjn}.'
                                 f'flux_pulse_aux_channels_dict',
            'amplitude': f'Instrument settings.{mobjn}.flux_pulse_amplitude',
            'frequency': f'Instrument settings.{mobjn}.flux_pulse_frequency',
            'phase': f'Instrument settings.{mobjn}.flux_pulse_phase',
            'pulse_length': f'Instrument settings.{mobjn}.'
                            f'flux_pulse_pulse_length',
            'truncation_length': f'Instrument settings.{mobjn}.'
                                 f'flux_pulse_truncation_length',
            'buffer_length_start': f'Instrument settings.{mobjn}.'
                                   f'flux_pulse_buffer_length_start',
            'buffer_length_end': f'Instrument settings.{mobjn}.'
                                 f'flux_pulse_buffer_length_end',
            'extra_buffer_aux_pulse': f'Instrument settings.{mobjn}.'
                                      f'flux_pulse_extra_buffer_aux_pulse',
            'pulse_delay': f'Instrument settings.{mobjn}.'
                           f'flux_pulse_pulse_delay',
            'basis_rotation': f'Instrument settings.{mobjn}.'
                              f'flux_pulse_basis_rotation',
            'gaussian_filter_sigma': f'Instrument settings.{mobjn}.'
                                     f'flux_pulse_gaussian_filter_sigma',
            'volt_freq_conv': f'Instrument settings.{mobjn}.'
                              f'fit_ge_freq_from_flux_pulse_amp',
            'flux_channel': f'Instrument settings.{mobjn}.'
                            f'flux_pulse_channel',
        }
        hlp_mod.get_params_from_hdf_file(pulse_params_dict, params_dict,
                                         folder=a_tools.get_folder(timestamp),
                                         **params)

    pulse_dict = hlp_mod.get_param('pulse_dict', data_dict, default_value={},
                                   **params)
    pulse_params_dict.update(pulse_dict)
    pulse_params_dict['element_name'] = 'element'

    pulse = seg_mod.UnresolvedPulse(pulse_params_dict).pulse_obj
    pulse.algorithm_time(0)

    delay = hlp_mod.get_param('delay', data_dict, default_value=0, **params)
    tvals = hlp_mod.get_param(keys_in[0], data_dict, **params)
    if tvals is None:
        dt = hlp_mod.get_param('dt', data_dict, raise_error=True, **params)
        tvals = np.arange(0, pulse.length, dt) + delay

    if 'volt_freq_conv' not in data_dict:
        hlp_mod.add_param('volt_freq_conv',
                          pulse_params_dict['volt_freq_conv'], data_dict,
                          **params)

    hlp_mod.add_param(keys_out[0],
                      [tvals, pulse.chan_wf(
                          pulse_params_dict['flux_channel'], tvals - delay),],
                      data_dict, **params)

def fd_load_qb_params(data_dict, params_dict, timestamp=None, **params):
    mobjn = hlp_mod.get_measurement_properties(
        data_dict, props_to_extract=['mobjn'], **params)
    if timestamp is None:
        timestamp = hlp_mod.get_param('timestamps', data_dict, **params)[0]
    params_dict = {k: f'Instrument settings.{mobjn}.{v}'
                   for k, v in params_dict.items()}
    hlp_mod.get_params_from_hdf_file(data_dict, params_dict,
                                     folder=a_tools.get_folder(timestamp),
                                     replace_value=True, **params)

def fd_load_distortion_dict(data_dict, timestamp=None,
                            key_distortion='distortion_dict', **params):
    mobjn = hlp_mod.get_measurement_properties(
        data_dict, props_to_extract=['mobjn'], **params)
    if timestamp is None:
        timestamp = hlp_mod.get_param('timestamps', data_dict, **params)[0]
    folder = a_tools.get_folder(timestamp)
    params_dict = {}
    hlp_mod.get_params_from_hdf_file(
        params_dict,
        {'ch': f'Instrument settings.{mobjn}.flux_pulse_channel'},
        folder=a_tools.get_folder(timestamp), **params)
    hlp_mod.get_params_from_hdf_file(
        params_dict,
        {'distortion': f"Instrument settings.Pulsar."
                       f"{params_dict['ch']}_distortion",
         'distortion_dict': f"Instrument settings.Pulsar."
                            f"{params_dict['ch']}_distortion_dict",
        },
        folder=a_tools.get_folder(timestamp), **params)
    if params_dict['distortion'] == 'off':
        params_dict['distortion_dict'] = {}
    elif isinstance(params_dict['distortion_dict'], str):
        params_dict['distortion_dict'] = eval(params_dict['distortion_dict'])
    hlp_mod.add_param(key_distortion, params_dict['distortion_dict'],
                      data_dict, replace_value=True, **params)

def fd_IIR_from_distortion_dict(data_dict, keys_in, keys_out, **params):
    distortion_dict = hlp_mod.get_param(keys_in[0], data_dict, **params)
    if len(keys_out) == 1 and len(distortion_dict['IIR'][0]) > 1:
        keys_out = [f"{keys_out[0]}_{i}"
                    for i in range(len(distortion_dict['IIR'][0]))]
    for a, b, ko in zip(distortion_dict['IIR'][0], distortion_dict['IIR'][1],
                        keys_out):
        hlp_mod.add_param(ko, [a, b], data_dict, **params)

def fd_FIR_from_distortion_dict(data_dict, keys_in, keys_out, **params):
    for ki, ko in zip(keys_in, keys_out):
        distortion_dict = hlp_mod.get_param(keys_in[0], data_dict, **params)
        hlp_mod.add_param(ko, distortion_dict['FIR'], data_dict, **params)

def fd_volt_to_freq(data_dict, keys_in, keys_out, **params):
    volt_freq_conv = hlp_mod.get_param('volt_freq_conv', data_dict, **params)
    s = hlp_mod.get_param(keys_in[0], data_dict, **params)
    hlp_mod.add_param(keys_out[0],
                      [s[0], fit_mods.Qubit_dac_to_freq(
                          s[1], **volt_freq_conv)],
                      data_dict, **params)

def fd_freq_to_volt(data_dict, keys_in, keys_out, method='fit_mods', **params):
    s = hlp_mod.get_param(keys_in[0], data_dict, **params)
    if method == 'fit_mods':
        volt_freq_conv = hlp_mod.get_param('volt_freq_conv', data_dict, **params)
        hlp_mod.add_param(
            keys_out[0],
            [s[0], np.mod(fit_mods.Qubit_freq_to_dac(s[1], **volt_freq_conv,
                                                     branch='negative'),
                          volt_freq_conv['V_per_phi0'])],
            data_dict, **params)
    elif method == 'optimize':
        d = hlp_mod.get_param('asymmetry', data_dict, raise_error=True,
                              **params)
        from_lower = hlp_mod.get_param('from_lower_sweet_spot', data_dict,
                                       default_value=False, **params)
        if from_lower:
            d = 1 / d
        f_sweet_spot = hlp_mod.get_param('ge_freq', data_dict,
                                         raise_error=True, **params)
        pulse_amp = hlp_mod.get_param('flux_pulse_amplitude', data_dict,
                                      raise_error=True, **params)
        phi_0 = hlp_mod.get_param('phi_0', data_dict, raise_error=True,
                                  **params)
        dphidV = hlp_mod.get_param('dphidV', data_dict, raise_error=True,
                                   **params)

        func_for_V = lambda voltages: s[1] - f_sweet_spot * (
                    (np.cos(-dphidV * voltages + phi_0)) ** 2 +
                    (d * np.sin(-dphidV * voltages + phi_0)) ** 2) ** (0.25)
        voltages = optimize.fsolve(func_for_V, pulse_amp * np.ones(len(s[1])))
        hlp_mod.add_param(keys_out[0], [s[0], voltages], data_dict, **params)
    else:
        raise NotImplementedError(f"fd_freq_to_volt: method {method} not "
                                  f"implemented.")

def fd_extract_volt_freq_conv(data_dict, keys_in=None, **params):
    if keys_in is None:
        keys_in = ['volt_freq_conv']
    vfc = hlp_mod.get_param(keys_in[0], data_dict, **params)
    f_sweet_spot = hlp_mod.get_param('ge_freq', data_dict, raise_error=True,
                                     **params)
    from_lower = (np.abs(f_sweet_spot - vfc['f_max']) / f_sweet_spot > 0.01)
    hlp_mod.add_param('from_lower_sweet_spot', from_lower, data_dict,
                      replace_value=True, **params)
    hlp_mod.add_param('asymmetry', vfc['asymmetry'], data_dict,
                      replace_value=True, **params)
    dphidV = -np.pi / vfc['V_per_phi0']
    hlp_mod.add_param('dphidV', dphidV, data_dict,
                      replace_value=True, **params)
    # TODO: check whether the following line is correct
    phi_0 = -dphidV * (vfc['dac_sweet_spot'] + (vfc['V_per_phi0'] / 2 if
                                                from_lower else 0))
    hlp_mod.add_param('phi_0', phi_0, data_dict,
                      replace_value=True, **params)

def fd_create_volt_freq_conv(data_dict, keys_out=None, **params):
    if keys_out is None:
        keys_out = ['volt_freq_conv']
    d = hlp_mod.get_param('asymmetry', data_dict, raise_error=True, **params)
    f_sweet_spot = hlp_mod.get_param('ge_freq', data_dict, raise_error=True,
                                     **params)
    phi_0 = hlp_mod.get_param('phi_0', data_dict, raise_error=True, **params)
    dphidV = hlp_mod.get_param('dphidV', data_dict, raise_error=True, **params)
    from_lower = hlp_mod.get_param('from_lower_sweet_spot', data_dict,
                                   raise_error=True, **params)
    vfc = {'asymmetry': d,
           'V_per_phi0': -np.pi / dphidV,
           # TODO: check whether the following line is correct
           'dac_sweet_spot': -phi_0 / dphidV
          }
    if from_lower:
        vfc['dac_sweet_spot'] -= vfc['V_per_phi0'] / 2
        vfc['f_max'] = f_sweet_spot * (
                (np.cos(np.pi / 2)) ** 2 + ((1 / d) * np.sin(np.pi / 2)) ** 2
            ) ** (0.25)  # rough approximation
    else:
        vfc['f_max'] = f_sweet_spot
    hlp_mod.add_param(keys_out[0], vfc, data_dict, replace_value=True,
                      **params)

def fd_resample(tvals_new, tvals, wf, method='interp', **params):
    if method == 'interp':
        return np.interp(tvals_new, tvals, wf)
    else:
        raise NotImplementedError(f"Resampling method {method} not "
                                  f"implemented.")

def fd_apply_distortion_dict(data_dict, keys_in, keys_out, **params):
    resampling_method = hlp_mod.get_param('resampling_method', data_dict,
                                          default_value='interp', **params)
    dt = hlp_mod.get_param('dt', data_dict, **params)
    key_distortion = 'distortion_dict'
    distortion_dict = hlp_mod.get_param(key_distortion, data_dict, **params)
    if isinstance(distortion_dict, str):  # a key was passed instead of a dict
        distortion_dict = hlp_mod.get_param(distortion_dict, data_dict,
                                            raise_error=True, **params)
    elif distortion_dict is None:
        fd_load_distortion_dict(data_dict, key_distortion=key_distortion)
        distortion_dict = hlp_mod.get_param(key_distortion, data_dict,
                                            **params)

    for ki, ko in zip(keys_in, keys_out):
        tvals, wf = hlp_mod.get_param(ki, data_dict, **params)
        resampling = not np.all(np.abs(np.diff(tvals) - dt) < 1e-14)
        if resampling:
            tvals_rs = np.arange(tvals[0], tvals[-1], dt)
            wf = fd_resample(tvals_rs, tvals, wf, resampling_method)

        fir_kernels = distortion_dict.get('FIR', None)
        if fir_kernels is not None:
            if hasattr(fir_kernels, '__iter__') and not \
                    hasattr(fir_kernels[0], '__iter__'):  # 1 kernel
                wf = fpdist.filter_fir(fir_kernels, wf)
            else:
                for kernel in fir_kernels:
                    wf = fpdist.filter_fir(kernel, wf)

        iir_filters = distortion_dict.get('IIR', None)
        if iir_filters is not None:
            wf = fpdist.filter_iir(iir_filters[0], iir_filters[1], wf)

        if resampling:
            wf = fd_resample(tvals, tvals_rs, wf, resampling_method)
        hlp_mod.add_param(ko, [tvals, wf], data_dict, **params)

def fd_apply_distortion(data_dict, keys_in, keys_out, keys_filter, filter_type,
                        **params):
    if len(keys_filter) == 1 and len(keys_in) > 1:
        keys_filter = keys_filter * len(keys_in)
    if len(keys_in) == 1 and len(keys_filter) > 1:
        keys_in = keys_in * len(keys_filter)
    for ki, ko, kk in zip(keys_in, keys_out, keys_filter):
        dist = hlp_mod.get_param(kk, data_dict, **params)
        if filter_type == 'IIR' and not hasattr(dist[0][0], '__iter__'):
            dist = [[d] for d in dist]
        fd_apply_distortion_dict(data_dict, [ki], [ko],
                                 distortion_dict={filter_type: dist}, **params)

def fd_expmod_to_IIR(data_dict, keys_in, keys_out, inverse_IIR=True, **params):
    dt = hlp_mod.get_param('dt', data_dict, **params)
    for ki, ko in zip(keys_in, keys_out):
        A, B, tau = hlp_mod.get_param(ki, data_dict, **params)
        if 1 / tau < 1e-14:
            a, b = np.array([1, -1]), np.array([A + B, -(A + B)])
        else:
            a = np.array(
                [(A + (A + B) * tau * 2 / dt), (A - (A + B) * tau * 2 / dt)])
            b = np.array([1 + tau * 2 / dt, 1 - tau * 2 / dt])
        if not inverse_IIR:
            a, b = b, a
        b = b / a[0]
        a = a / a[0]
        hlp_mod.add_param(ko, [a, b], data_dict, **params)

def fd_IIR_to_expmod(data_dict, keys_in, keys_out, inverse_IIR=True, **params):
    dt = hlp_mod.get_param('dt', data_dict, **params)
    for ki, ko in zip(keys_in, keys_out):
        a, b = hlp_mod.get_param(ki, data_dict, **params)
        if not inverse_IIR:
            a, b = b, a
            b = b / a[0]
            a = a / a[0]
        gamma = np.mean(b)
        if np.abs(gamma) < 1e-14:
            A, B, tau =  1, 0, np.inf
        else:
            a_, b_ = a / gamma, b / gamma
            A = 1 / 2 * (a_[0] + a_[1])
            tau = 1 / 2 * (b_[0] - b_[1]) * dt / 2
            B = 1 / 2 * (a_[0] - a_[1]) * dt / (2 * tau) - A
        hlp_mod.add_param(ko, [A, B, tau], data_dict, **params)

def fd_invert_IIR(data_dict, keys_in, keys_out, **params):
    for ki, ko in zip(keys_in, keys_out):
        dist = hlp_mod.get_param(ki, data_dict, **params)
        if hasattr(dist[0][0], '__iter__'):
            # multiple IIR filters
            dist = [[b / b[0] for a, b in zip(dist[0], dist[1])],
                    [a / b[0] for a, b in zip(dist[0], dist[1])]]
        else:
            a, b = dist
            dist = [b / b[0], a / b[0]]
        hlp_mod.add_param(ko, dist, data_dict, **params)

def fd_scale_and_negate_IIR(data_dict, keys_in, keys_out, scale=1, **params):
    for ki, ko in zip(keys_in, keys_out):
        dist = deepcopy(hlp_mod.get_param(ki, data_dict, **params))
        if isinstance(dist, dict):
            fpdist.scale_and_negate_IIR(dist['IIR'], scale)
        elif hasattr(dist[0][0], '__iter__'):
            # multiple IIR filters as expected by the function in fpdist
            fpdist.scale_and_negate_IIR(dist, scale)
        else:
            dist = [np.array([dist[0]]), np.array([dist[1]])]
            fpdist.scale_and_negate_IIR(dist, scale)
            dist = [dist[0][0], dist[1][0]]
        hlp_mod.add_param(ko, dist, data_dict, **params)

def fd_identity(data_dict, keys_in, keys_out, **params):
    for ki, ko in zip(keys_in, keys_out):
        hlp_mod.add_param(ko, hlp_mod.get_param(ki, data_dict, **params),
                          data_dict, **params)

def fd_transform(data_dict, keys_in, keys_out, **params):
    key_transform = 'transform'
    transform = hlp_mod.get_param(key_transform, data_dict,
                                  raise_error=True, **params)
    if isinstance(transform, str):  # a key was passed instead of a dict
        transform = hlp_mod.get_param(transform, data_dict,
                                      raise_error=True, **params)
    for ki, ko in zip(keys_in, keys_out):
        data = np.asarray(hlp_mod.get_param(ki, data_dict, **params))
        if data.ndim == 2:
            # interpret as time series
            data[1:] = transform(data[1:])
        else:
            data = transform(data)
        hlp_mod.add_param(ko, data, data_dict, **params)

def fd_comparison(data_dict, keys_in, keys_out, method='difference', **params):
    def cmp(a, b, method):
        if method == 'difference':
            return a - b
        elif method == 'ratio':
            return a / b
        else:
            raise NotImplementedError(f'Comparison method {method} not '
                                      f'implemented.')

    data = hlp_mod.get_param(keys_in[0], data_dict, **params)
    data2 = hlp_mod.get_param(keys_in[1], data_dict, **params)
    if np.asarray(data).ndim == 2:
        # interpret as time series
        [tvals, wf], [tvals2, wf2] = data, data2
        try:
            np.testing.assert_equal(tvals, tvals2)
        except AssertionError:
            wf2 = fd_resample(tvals, tvals2, wf2, **params)
        hlp_mod.add_param(keys_out[0], [tvals, cmp(wf, wf2, method)],
                          data_dict,  **params)
    else:
        hlp_mod.add_param(keys_out[0],
                          cmp(np.asarray(data), np.asarray(data2), method),
                          data_dict, **params)

def fd_difference(data_dict, keys_in, keys_out, **params):
    fd_comparison(data_dict, keys_in, keys_out, method='difference', **params)

def fd_ratio(data_dict, keys_in, keys_out, **params):
    fd_comparison(data_dict, keys_in, keys_out, method='ratio', **params)

def fd_estimate_f_park(data_dict, keys_in, **params):
    _, fitted_freqs = hlp_mod.get_param(keys_in[0], data_dict, **params)
    hlp_mod.add_param('f_park', fitted_freqs[-1], data_dict, **params)

def fd_estimate_f_pulsed(data_dict, keys_in, **params):
    """
    Heuristic to determine f_pulsed used in Pierre-Antoine's class.
    """
    _, fitted_freqs = hlp_mod.get_param(keys_in[0], data_dict, **params)
    f_park = hlp_mod.get_param('f_park', data_dict, raise_error=True, **params)
    # cut away calpoints and falling edge ("7" is hard-coded in
    # Pierre-Antoine's class)
    freqs = fitted_freqs[:-7]
    f_pulsed = freqs[np.argmin(freqs)]
    from_lower = False
    if (abs(f_park - f_pulsed) / f_pulsed) < 0.01:
        f_pulsed = freqs[np.argmax(freqs)]
        from_lower = True
    hlp_mod.add_param('f_pulsed', f_pulsed, data_dict, **params)
    hlp_mod.add_param('from_lower_sweet_spot', from_lower, data_dict,
                      **params)

def fd_estimate_phi0(data_dict, **params):
    """
    Estimation of phi0 used in Pierre-Antoine's class.
    """
    d = hlp_mod.get_param('asymmetry', data_dict, raise_error=True, **params)
    f_park = hlp_mod.get_param('f_park', data_dict, raise_error=True, **params)
    f_sweet_spot = hlp_mod.get_param('ge_freq', data_dict, raise_error=True,
                                     **params)
    guess_phi_0 = hlp_mod.get_param('guess_phi_0', data_dict,
                                    default_value=0.001, **params)
    from_lower = hlp_mod.get_param('from_lower_sweet_spot', data_dict,
                                   default_value=False, **params)
    if from_lower:
        d = 1 / d
    func_for_phi_0 = lambda phi_0: f_park - f_sweet_spot * (
        (np.cos(phi_0)) ** 2 + (d * np.sin(phi_0)) ** 2) ** (0.25)
    phi_0 = optimize.fsolve(func_for_phi_0, guess_phi_0)[0]
    hlp_mod.add_param('phi_0', phi_0, data_dict, **params)

def fd_estimate_dphidV(data_dict, **params):
    """
    Estimation of dphidV used in Pierre-Antoine's class.
    """
    d = hlp_mod.get_param('asymmetry', data_dict, raise_error=True, **params)
    f_pulsed = hlp_mod.get_param('f_pulsed', data_dict, raise_error=True,
                                 **params)
    f_sweet_spot = hlp_mod.get_param('ge_freq', data_dict, raise_error=True,
                                     **params)
    pulse_amp = hlp_mod.get_param('flux_pulse_amplitude', data_dict,
                                  raise_error=True, **params)
    phi_0 = hlp_mod.get_param('phi_0', data_dict, raise_error=True, **params)
    guess_dphidV = hlp_mod.get_param('guess_dphidV', data_dict,
                                     raise_error=True, **params)
    from_lower = hlp_mod.get_param('from_lower_sweet_spot', data_dict,
                                   default_value=False, **params)
    if from_lower:
        d = 1 / d
    func_for_dphidV = lambda dphidV: f_pulsed - f_sweet_spot * (
                (np.cos(-dphidV * pulse_amp + phi_0)) ** 2 +
                (d * np.sin(-dphidV * pulse_amp + phi_0)) ** 2) ** (0.25)
    dphidV = optimize.fsolve(func_for_dphidV, guess_dphidV)[0]
    if np.abs(dphidV - guess_dphidV) > 0.1:
        log.warning(f"dphidV is significantly different from typical value: "
                    f"dphidV={dphidV}, where typical value is {guess_dphidV}")
    hlp_mod.add_param('dphidV', dphidV, data_dict, **params)

def fd_import_fp_scope(data_dict, keys_out, keys_err=None, **params):
    """
    Runs a flux pulse scope analysis and provides the fitted frequencies as
    a time series in keys_out.
    """
    mobjn = hlp_mod.get_measurement_properties(
        data_dict, props_to_extract=['mobjn'], **params)
    extract_only = not params.get('plot', False)
    ts = hlp_mod.get_param('timestamps', data_dict, **params)
    assert len(ts) == len(keys_out), 'The number of keys_out and the number ' \
                                     'of timestamps do not match.'
    if keys_err is None:
        keys_err = [None] * len(ts)
    assert len(ts) == len(keys_err), 'The number of keys_err and the number ' \
                                     'of timestamps do not match.'
    fp_ana = []
    for timestamp, ko, ke in zip(ts, keys_out, keys_err):
        options_dict = {'TwoD': True, 'rotation_type': 'global_PCA',
                        'save_figs': False}
        qb_names = [a_tools.get_folder(timestamp)[
                    a_tools.get_folder(timestamp).index('q'):]]
        metadata = hlp_mod.get_param_from_metadata_group(timestamp)
        sp = sp_mod.SweepPoints('delay',
                                metadata['sweep_points_dict'][qb_names[0]],
                                's', 'delay, $t$', dimension=0)
        sp.add_sweep_parameter('freq',
                               metadata['sweep_points_dict_2D'][qb_names[0]],
                               'Hz', 'drive frequency, $f_d$', dimension=1)
        mospm = sp.get_meas_obj_sweep_points_map(qb_names)
        options_dict['meas_obj_sweep_points_map'] = mospm
        options_dict['sweep_points'] = sp
        options_dict.update(params)
        fp_ana.append(tda.FluxPulseScopeAnalysis(
            t_start=timestamp, qb_names=[mobjn], extract_only=extract_only,
            options_dict=options_dict, raise_exceptions=True))
        delays = fp_ana[-1].proc_data_dict['sweep_points_dict'][mobjn][
            'sweep_points']
        res = fp_ana[-1].proc_data_dict['analysis_params_dict'][
            f'fitted_freqs_{mobjn}']
        hlp_mod.add_param(ko, [delays, res['val']], data_dict, **params)
        if ke is not None:
            hlp_mod.add_param(ke, res['stderr'], data_dict, **params)
<|MERGE_RESOLUTION|>--- conflicted
+++ resolved
@@ -3,10 +3,6 @@
 
 import numpy as np
 import scipy.optimize as optimize
-<<<<<<< HEAD
-import sys
-=======
->>>>>>> 90fedf4b
 from copy import deepcopy
 from pycqed.analysis_v3 import helper_functions as hlp_mod
 from pycqed.analysis_v3 import processing_pipeline as pp_mod
