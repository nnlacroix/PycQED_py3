<<<<<<< HEAD
"""
File containing the BaseDataAnalyis class.
"""
import h5py
import numpy as np
from copy import deepcopy
from collections import OrderedDict

=======
import traceback
>>>>>>> a74ddb95
import logging
log = logging.getLogger(__name__)

# analysis_v3 node modules
from pycqed.analysis_v3 import saving as save_mod
from pycqed.analysis_v3 import helper_functions as hlp_mod
from pycqed.analysis_v3.processing_pipeline import ProcessingPipeline

search_modules = set()
search_modules.add(hlp_mod)


<<<<<<< HEAD
def get_timestamps(data_dict=None, t_start=None, t_stop=None,
                   label='', data_file_path=None, **params):
    # if i put data_dict = OrderedDict() in the input params, somehow this
    # function sees the data_dict i have in my notebook. How???
    if data_dict is None:
        data_dict = OrderedDict()

    timestamps = None
    if data_file_path is None:
        if t_start is None:
            if isinstance(label, list):
                timestamps = [a_tools.latest_data(
                    contains=l, return_timestamp=True, **params)[0]
                              for l in label]
            else:
                timestamps = [a_tools.latest_data(
                    contains=label, return_timestamp=True, **params)[0]]
        elif t_stop is None:
            if isinstance(t_start, list):
                timestamps = t_start
            else:
                timestamps = [t_start]
        else:
            timestamps = a_tools.get_timestamps_in_range(
                t_start, timestamp_end=t_stop,
                label=label if label != '' else None, **params)

    if timestamps is None or len(timestamps) == 0:
        raise ValueError('No data file found.')

    data_dict['timestamps'] = timestamps
    return data_dict


def extract_data_hdf(timestamps=None, data_dict=None,
                     params_dict=OrderedDict(), numeric_params=OrderedDict(),
                     append_data=False, replace_data=False, **params):
    """
    Extracts the data specified in
        params_dict
        pumeric_params
    from each timestamp in timestamps and stores it into
    data_dict
    """
    if data_dict is None:
        data_dict = OrderedDict()

    if timestamps is None:
        timestamps = hlp_mod.get_param('timestamps', data_dict)
    if timestamps is None:
        get_timestamps(data_dict, **params)
        timestamps = hlp_mod.get_param('timestamps', data_dict)
    if isinstance(timestamps, str):
        timestamps = [timestamps]
    hlp_mod.add_param('timestamps', timestamps, data_dict,
                      replace_value=True)

    data_dict['folders'] = []

    for i, timestamp in enumerate(timestamps):
        folder = a_tools.get_folder(timestamp)
        data_dict['folders'] += [folder]

        # extract the data array and add it as data_dict['measured_data'].
        add_measured_data_hdf(data_dict, folder, append_data, replace_data)

        # extract exp_metadata separately, then call
        # combine_metadata_list, then extract all other parameters.
        # Otherwise, data_dict['exp_metadata'] is a list and it is unclear
        # from where to extract parameters.
        hlp_mod.get_params_from_hdf_file(
            data_dict,
            params_dict={'exp_metadata':
                             'Experimental Data.Experimental Metadata'},
            folder=folder, append_value=True, update_value=False,
            replace_value=False)

    # If data_dict['exp_metadata'] is a list, then the following functions
    # defines exp_metadata in data_dict as the combined version of the list of
    # metadata dicts extracted above for each timestamp
    combine_metadata_list(data_dict, **params)

    # call get_params_from_hdf_file which gets values for params
    # in params_dict and adds them to the dictionary data_dict
    params_dict_temp = params_dict
    params_dict = OrderedDict(
        {'exp_metadata.sweep_parameter_names': 'sweep_parameter_names',
         'exp_metadata.sweep_parameter_units': 'sweep_parameter_units',
         'exp_metadata.value_names': 'value_names',
         'exp_metadata.value_units': 'value_units',
         'measurementstrings': 'measurementstring'})
    params_dict.update(params_dict_temp)
    hlp_mod.get_params_from_hdf_file(
        data_dict, params_dict=params_dict, numeric_params=numeric_params,
        folder=data_dict['folders'][-1], append_value=False, update_value=False,
        replace_value=True)

    # add entries in data_dict for each readout channel and its corresponding
    # data array.
    add_measured_data_dict(data_dict)

    return data_dict


def combine_metadata_list(data_dict, update_value=True, append_value=True,
                          replace_value=False, **params):
    """
    Combines a list of metadata dictionaries into one dictionary. Whenever
    entries are the same it keep only one copy. Whenever entries are different,
    it can append, update, or replace them.
    :param data_dict: OrderedDict that contains 'exp_metadata' as a list of
        dicts
    :param update_value: bool that applies in the case where two keys that are
        dicts are the same and specifies whether to update one of the dicts
        with the other.
    :param append_value: bool that applies in the case where two keys are the
        same and specifies whether to append them in a list.
    :param replace_value: bool that applies in the case where two keys are the
        same and specifies whether to replace the value of the key.
    :param params:
    :return: nothing but saves exp_metadata_list (original list of metadata
        dicts) and exp_metadata (the combined metadata dict) to data_dict
    """
    metadata = hlp_mod.pop_param('exp_metadata', data_dict,
                                  default_value=OrderedDict())
    data_dict['exp_metadata_list'] = metadata
    if isinstance(metadata, list):
        metadata_list = deepcopy(metadata)
        metadata0 = metadata_list[0]
        metadata = deepcopy(metadata0)
        for i, md_dict in enumerate(metadata_list[1:]):
            for key, value in md_dict.items():
                if key in metadata:
                    if not hlp_mod.check_equal(metadata0[key], value):
                        if isinstance(metadata0[key], dict) and update_value:
                            if not isinstance(value, dict):
                                raise ValueError(
                                    f'The value corresponding to {key} in  '
                                    f'metadata list {i+1} is not a dict. '
                                    f'Cannot update_value.')
                            metadata[key].update(value)
                        elif append_value:
                            if i == 0:
                                metadata[key] = [metadata[key]]
                            if not isinstance(value, list):
                                value = [value]
                            metadata[key].append(value)
                        elif replace_value:
                            metadata[key] = value
                        else:
                            raise KeyError(f'{key} already exists in '
                                           f'combined metadata and it"s unclear'
                                           f' how to add it.')
                    else:
                        metadata[key] = value
                else:
                    metadata[key] = value
    data_dict['exp_metadata'] = metadata


def add_measured_data_hdf(data_dict, folder=None, append_data=False,
                          replace_data=False, **params):

    if folder is None:
        folder = hlp_mod.get_param('folders', data_dict, raise_error=True,
                                   **params)
        if len(folder) > 0:
            folder = folder[-1]

    h5mode = hlp_mod.get_param('h5mode', data_dict, default_value='r+',
                               **params)
    h5filepath = a_tools.measurement_filename(folder)
    data_file = h5py.File(h5filepath, h5mode)
    meas_data_array = np.array(data_file['Experimental Data']['Data']).T
    if 'measured_data' in data_dict:
        if replace_data:
            data_dict['measured_data'] = meas_data_array
            data_dict['data_replaced'] = True
        elif append_data:
            if not isinstance(data_dict['measured_data'], list):
                data_dict['measured_data'] = [data_dict['measured_data']]
            data_dict['measured_data'] += [meas_data_array]
            data_dict['data_appended'] = True
        else:
            raise ValueError('Both "append_data" and "replace_data" are False. '
                             'Unclear how to add "measured_data" to data_dict.')
    else:
        data_dict['measured_data'] = meas_data_array
    return data_dict


def add_measured_data_dict(data_dict):
    metadata = hlp_mod.get_param('exp_metadata', data_dict, raise_error=True)
    if 'measured_data' in data_dict and 'value_names' in metadata:
        value_names = metadata['value_names']
        data_dict.update({ro_ch: [] for ro_ch in value_names})
        measured_data = data_dict.pop('measured_data')

        if not isinstance(measured_data, list):
            measured_data = [measured_data]

        for meas_data in measured_data:
            data = meas_data[-len(value_names):]
            if data.shape[0] != len(value_names):
                raise ValueError('Shape mismatch between data and ro channels.')

            TwoD = hlp_mod.get_param('TwoD', data_dict, default_value=False)
            sweep_points = meas_data[:-len(value_names)]
            for i, ro_ch in enumerate(value_names):
                if sweep_points.shape[0] > 1 and TwoD:
                    hsl = len(np.unique(sweep_points[0]))
                    ssl = len(np.unique(sweep_points[1:], axis=1)[0])
                    meas_data = np.reshape(data[i], (ssl, hsl)).T
                else:
                    meas_data = data[i]
                data_dict[ro_ch] += [meas_data]

        for ro_ch in value_names:
            if len(data_dict[ro_ch]) == 1:
                data_dict[ro_ch] = data_dict[ro_ch][0]
    else:
        raise ValueError('"measured_data" was not added.')
    return data_dict


def process_pipeline(data_dict, processing_pipeline=None,
=======
def process_pipeline(data_dict, processing_pipeline=None, append_pipeline=False,
>>>>>>> a74ddb95
                     save_processed_data=True, save_figures=True, **params):
    """
    Calls all the classes/functions found in processing_pipeline,
    which is a list of dictionaries of the form:

    [
        {'node_name': function_name0, **node_params0},
        {'node_name': function_name1, **node_params1},
    ]

    All node functions must exist in the modules specified in the global vaiable
    "search_modules" define at the top of this module, and will process the
    data corresponding to the keys specified as "keys_in" in the **node_params
    of each node.

    Each node in the pipeline will put the processed data in the data_dict,
    under the key(s)/dictionary key path(s) specified in 'keys_out' in the
    the **node_params of each node.
    """

    # Add flag that this is an analysis_v3 data_dict. This is used by the
    # Saving class.
    if 'is_data_dict' not in data_dict:
        data_dict['is_data_dict'] = True

    if processing_pipeline is None:
        processing_pipeline = hlp_mod.get_param('processing_pipeline',
                                                data_dict, raise_error=True)
    elif append_pipeline:
        for node_params in processing_pipeline:
            hlp_mod.add_param('processing_pipeline', [node_params],
                              data_dict, append_value=True)

    # Instantiate a ProcessingPipeline instance in case it is an ordinary list
    processing_pipeline = ProcessingPipeline(from_dict_list=processing_pipeline)
    # Resolve pipeline in case it wasn't resolved yet
    movnm = hlp_mod.get_param('meas_obj_value_names_map', data_dict, **params)
    if movnm is not None:
        processing_pipeline(movnm)
    else:
        log.warning('Processing pipeline may not have been resolved.')

    for node_params in processing_pipeline:
<<<<<<< HEAD
        node = None
        for module in search_modules:
            try:
                node = getattr(module, node_params["node_name"])
                break
            except AttributeError:
                continue
        if node is None:
            raise KeyError(f'Node function "{node_params["node_name"]}" '
                           f'not recognized')
        node(data_dict, **node_params)
=======
        try:
            node = None
            for module in search_modules:
                try:
                    node = getattr(module, node_params["node_name"])
                    break
                except AttributeError:
                    continue
            if node is None:
                raise KeyError(f'Node function "{node_params["node_name"]}" '
                               f'not recognized')
            node(data_dict, **node_params)
        except Exception:
            log.warning(
                f'Unhandled error during node {node_params["node_name"]}!')
            log.warning(traceback.format_exc())
>>>>>>> a74ddb95

    if save_figures and hlp_mod.get_param('figures', data_dict) is None:
        log.warning('save_figures is True but there are no figures to save.')
        save_figures = False
    if save_processed_data or save_figures:
        save_mod.Save(data_dict, save_processed_data=save_processed_data,
                      save_figures=save_figures, **params)<|MERGE_RESOLUTION|>--- conflicted
+++ resolved
@@ -1,15 +1,4 @@
-<<<<<<< HEAD
-"""
-File containing the BaseDataAnalyis class.
-"""
-import h5py
-import numpy as np
-from copy import deepcopy
-from collections import OrderedDict
-
-=======
 import traceback
->>>>>>> a74ddb95
 import logging
 log = logging.getLogger(__name__)
 
@@ -22,236 +11,7 @@
 search_modules.add(hlp_mod)
 
 
-<<<<<<< HEAD
-def get_timestamps(data_dict=None, t_start=None, t_stop=None,
-                   label='', data_file_path=None, **params):
-    # if i put data_dict = OrderedDict() in the input params, somehow this
-    # function sees the data_dict i have in my notebook. How???
-    if data_dict is None:
-        data_dict = OrderedDict()
-
-    timestamps = None
-    if data_file_path is None:
-        if t_start is None:
-            if isinstance(label, list):
-                timestamps = [a_tools.latest_data(
-                    contains=l, return_timestamp=True, **params)[0]
-                              for l in label]
-            else:
-                timestamps = [a_tools.latest_data(
-                    contains=label, return_timestamp=True, **params)[0]]
-        elif t_stop is None:
-            if isinstance(t_start, list):
-                timestamps = t_start
-            else:
-                timestamps = [t_start]
-        else:
-            timestamps = a_tools.get_timestamps_in_range(
-                t_start, timestamp_end=t_stop,
-                label=label if label != '' else None, **params)
-
-    if timestamps is None or len(timestamps) == 0:
-        raise ValueError('No data file found.')
-
-    data_dict['timestamps'] = timestamps
-    return data_dict
-
-
-def extract_data_hdf(timestamps=None, data_dict=None,
-                     params_dict=OrderedDict(), numeric_params=OrderedDict(),
-                     append_data=False, replace_data=False, **params):
-    """
-    Extracts the data specified in
-        params_dict
-        pumeric_params
-    from each timestamp in timestamps and stores it into
-    data_dict
-    """
-    if data_dict is None:
-        data_dict = OrderedDict()
-
-    if timestamps is None:
-        timestamps = hlp_mod.get_param('timestamps', data_dict)
-    if timestamps is None:
-        get_timestamps(data_dict, **params)
-        timestamps = hlp_mod.get_param('timestamps', data_dict)
-    if isinstance(timestamps, str):
-        timestamps = [timestamps]
-    hlp_mod.add_param('timestamps', timestamps, data_dict,
-                      replace_value=True)
-
-    data_dict['folders'] = []
-
-    for i, timestamp in enumerate(timestamps):
-        folder = a_tools.get_folder(timestamp)
-        data_dict['folders'] += [folder]
-
-        # extract the data array and add it as data_dict['measured_data'].
-        add_measured_data_hdf(data_dict, folder, append_data, replace_data)
-
-        # extract exp_metadata separately, then call
-        # combine_metadata_list, then extract all other parameters.
-        # Otherwise, data_dict['exp_metadata'] is a list and it is unclear
-        # from where to extract parameters.
-        hlp_mod.get_params_from_hdf_file(
-            data_dict,
-            params_dict={'exp_metadata':
-                             'Experimental Data.Experimental Metadata'},
-            folder=folder, append_value=True, update_value=False,
-            replace_value=False)
-
-    # If data_dict['exp_metadata'] is a list, then the following functions
-    # defines exp_metadata in data_dict as the combined version of the list of
-    # metadata dicts extracted above for each timestamp
-    combine_metadata_list(data_dict, **params)
-
-    # call get_params_from_hdf_file which gets values for params
-    # in params_dict and adds them to the dictionary data_dict
-    params_dict_temp = params_dict
-    params_dict = OrderedDict(
-        {'exp_metadata.sweep_parameter_names': 'sweep_parameter_names',
-         'exp_metadata.sweep_parameter_units': 'sweep_parameter_units',
-         'exp_metadata.value_names': 'value_names',
-         'exp_metadata.value_units': 'value_units',
-         'measurementstrings': 'measurementstring'})
-    params_dict.update(params_dict_temp)
-    hlp_mod.get_params_from_hdf_file(
-        data_dict, params_dict=params_dict, numeric_params=numeric_params,
-        folder=data_dict['folders'][-1], append_value=False, update_value=False,
-        replace_value=True)
-
-    # add entries in data_dict for each readout channel and its corresponding
-    # data array.
-    add_measured_data_dict(data_dict)
-
-    return data_dict
-
-
-def combine_metadata_list(data_dict, update_value=True, append_value=True,
-                          replace_value=False, **params):
-    """
-    Combines a list of metadata dictionaries into one dictionary. Whenever
-    entries are the same it keep only one copy. Whenever entries are different,
-    it can append, update, or replace them.
-    :param data_dict: OrderedDict that contains 'exp_metadata' as a list of
-        dicts
-    :param update_value: bool that applies in the case where two keys that are
-        dicts are the same and specifies whether to update one of the dicts
-        with the other.
-    :param append_value: bool that applies in the case where two keys are the
-        same and specifies whether to append them in a list.
-    :param replace_value: bool that applies in the case where two keys are the
-        same and specifies whether to replace the value of the key.
-    :param params:
-    :return: nothing but saves exp_metadata_list (original list of metadata
-        dicts) and exp_metadata (the combined metadata dict) to data_dict
-    """
-    metadata = hlp_mod.pop_param('exp_metadata', data_dict,
-                                  default_value=OrderedDict())
-    data_dict['exp_metadata_list'] = metadata
-    if isinstance(metadata, list):
-        metadata_list = deepcopy(metadata)
-        metadata0 = metadata_list[0]
-        metadata = deepcopy(metadata0)
-        for i, md_dict in enumerate(metadata_list[1:]):
-            for key, value in md_dict.items():
-                if key in metadata:
-                    if not hlp_mod.check_equal(metadata0[key], value):
-                        if isinstance(metadata0[key], dict) and update_value:
-                            if not isinstance(value, dict):
-                                raise ValueError(
-                                    f'The value corresponding to {key} in  '
-                                    f'metadata list {i+1} is not a dict. '
-                                    f'Cannot update_value.')
-                            metadata[key].update(value)
-                        elif append_value:
-                            if i == 0:
-                                metadata[key] = [metadata[key]]
-                            if not isinstance(value, list):
-                                value = [value]
-                            metadata[key].append(value)
-                        elif replace_value:
-                            metadata[key] = value
-                        else:
-                            raise KeyError(f'{key} already exists in '
-                                           f'combined metadata and it"s unclear'
-                                           f' how to add it.')
-                    else:
-                        metadata[key] = value
-                else:
-                    metadata[key] = value
-    data_dict['exp_metadata'] = metadata
-
-
-def add_measured_data_hdf(data_dict, folder=None, append_data=False,
-                          replace_data=False, **params):
-
-    if folder is None:
-        folder = hlp_mod.get_param('folders', data_dict, raise_error=True,
-                                   **params)
-        if len(folder) > 0:
-            folder = folder[-1]
-
-    h5mode = hlp_mod.get_param('h5mode', data_dict, default_value='r+',
-                               **params)
-    h5filepath = a_tools.measurement_filename(folder)
-    data_file = h5py.File(h5filepath, h5mode)
-    meas_data_array = np.array(data_file['Experimental Data']['Data']).T
-    if 'measured_data' in data_dict:
-        if replace_data:
-            data_dict['measured_data'] = meas_data_array
-            data_dict['data_replaced'] = True
-        elif append_data:
-            if not isinstance(data_dict['measured_data'], list):
-                data_dict['measured_data'] = [data_dict['measured_data']]
-            data_dict['measured_data'] += [meas_data_array]
-            data_dict['data_appended'] = True
-        else:
-            raise ValueError('Both "append_data" and "replace_data" are False. '
-                             'Unclear how to add "measured_data" to data_dict.')
-    else:
-        data_dict['measured_data'] = meas_data_array
-    return data_dict
-
-
-def add_measured_data_dict(data_dict):
-    metadata = hlp_mod.get_param('exp_metadata', data_dict, raise_error=True)
-    if 'measured_data' in data_dict and 'value_names' in metadata:
-        value_names = metadata['value_names']
-        data_dict.update({ro_ch: [] for ro_ch in value_names})
-        measured_data = data_dict.pop('measured_data')
-
-        if not isinstance(measured_data, list):
-            measured_data = [measured_data]
-
-        for meas_data in measured_data:
-            data = meas_data[-len(value_names):]
-            if data.shape[0] != len(value_names):
-                raise ValueError('Shape mismatch between data and ro channels.')
-
-            TwoD = hlp_mod.get_param('TwoD', data_dict, default_value=False)
-            sweep_points = meas_data[:-len(value_names)]
-            for i, ro_ch in enumerate(value_names):
-                if sweep_points.shape[0] > 1 and TwoD:
-                    hsl = len(np.unique(sweep_points[0]))
-                    ssl = len(np.unique(sweep_points[1:], axis=1)[0])
-                    meas_data = np.reshape(data[i], (ssl, hsl)).T
-                else:
-                    meas_data = data[i]
-                data_dict[ro_ch] += [meas_data]
-
-        for ro_ch in value_names:
-            if len(data_dict[ro_ch]) == 1:
-                data_dict[ro_ch] = data_dict[ro_ch][0]
-    else:
-        raise ValueError('"measured_data" was not added.')
-    return data_dict
-
-
-def process_pipeline(data_dict, processing_pipeline=None,
-=======
 def process_pipeline(data_dict, processing_pipeline=None, append_pipeline=False,
->>>>>>> a74ddb95
                      save_processed_data=True, save_figures=True, **params):
     """
     Calls all the classes/functions found in processing_pipeline,
@@ -295,19 +55,6 @@
         log.warning('Processing pipeline may not have been resolved.')
 
     for node_params in processing_pipeline:
-<<<<<<< HEAD
-        node = None
-        for module in search_modules:
-            try:
-                node = getattr(module, node_params["node_name"])
-                break
-            except AttributeError:
-                continue
-        if node is None:
-            raise KeyError(f'Node function "{node_params["node_name"]}" '
-                           f'not recognized')
-        node(data_dict, **node_params)
-=======
         try:
             node = None
             for module in search_modules:
@@ -324,7 +71,6 @@
             log.warning(
                 f'Unhandled error during node {node_params["node_name"]}!')
             log.warning(traceback.format_exc())
->>>>>>> a74ddb95
 
     if save_figures and hlp_mod.get_param('figures', data_dict) is None:
         log.warning('save_figures is True but there are no figures to save.')
