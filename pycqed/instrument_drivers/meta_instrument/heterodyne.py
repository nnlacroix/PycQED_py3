--- conflicted
+++ resolved
@@ -252,11 +252,7 @@
             self.prepare()
 
         dataset = self._acquisition_instr.acquisition_poll(
-<<<<<<< HEAD
-            samples=1, acquisition_time=0.001)
-=======
             samples=1, acquisition_time=0.001, timeout=10)
->>>>>>> c8919faa
         dat = (self.scale_factor_UHFQC*dataset[0][0] +
                self.scale_factor_UHFQC*1j*dataset[1][0])
         return dat
@@ -477,9 +473,6 @@
         self._I_channel = 'ch3'
         self._Q_channel = 'ch4'
 
-<<<<<<< HEAD
-=======
-
     def prepare(self, get_t_base=True):
         # Preparing the acquisition instruments
         if 'CBox' in self.acquisition_instr():
@@ -499,7 +492,6 @@
         self.AWG.run()
         self.on()
 
->>>>>>> c8919faa
     def prepare_DDM(self):
         for i, channel in enumerate([1, 2]):
             eval("self._acquisition_instr.ch_pair1_weight{}_wint_intlength({})".format(
@@ -536,8 +528,6 @@
 
         self.CBox.nr_samples(1)  # because using integrated avg
 
-<<<<<<< HEAD
-=======
     def prepare_UHFQC(self):
         """
         uses the UHFQC to generate the modulating signal and readout
@@ -579,7 +569,6 @@
             int(self.acquisition_delay()*1.8e9/8))
         self._acquisition_instr.awgs_0_single(1)
 
->>>>>>> c8919faa
     def probe_CBox(self):
         if self._awg_seq_parameters_changed:
             self.prepare()
