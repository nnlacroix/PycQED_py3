import logging
import numpy as np
from scipy.optimize import brent
from math import gcd
from qcodes import Instrument
from qcodes.utils import validators as vals
from qcodes.instrument.parameter import ManualParameter

from pycqed.utilities.general import add_suffix_to_dict_keys

from pycqed.measurement import detector_functions as det
from pycqed.measurement import composite_detector_functions as cdet
from pycqed.measurement import mc_parameter_wrapper as pw

from pycqed.measurement import sweep_functions as swf
from pycqed.measurement import awg_sweep_functions as awg_swf
from pycqed.analysis import measurement_analysis as ma
from pycqed.measurement.calibration_toolbox import mixer_carrier_cancellation_5014
from pycqed.measurement.calibration_toolbox import mixer_carrier_cancellation_UHFQC
from pycqed.measurement.calibration_toolbox import mixer_skewness_calibration_5014
from pycqed.measurement.optimization import nelder_mead

import pycqed.measurement.pulse_sequences.single_qubit_tek_seq_elts as sq

from .qubit_object import Transmon
from .CBox_driven_transmon import CBox_driven_transmon
# It would be better to inherit from Transmon directly and put all the common
# stuff in there but for now I am inheriting from what I already have
# MAR april 2016


class Tektronix_driven_transmon(CBox_driven_transmon):

    '''
    Setup configuration:
        Drive:                 Tektronix 5014 AWG
        Acquisition:           CBox or UHFQC
            (in the future to be compatible with both CBox and ATS)

    Readout pulse configuration:
        Set by parameter RO_pulse_type ['MW_IQmod_pulse', 'Gated_MW_RO_pulse']
        - LO modulated using AWG: 'MW_IQmod_pulse'
        - LO + RF-pulsed with marker: 'Gated_MW_RO_pulse'
        Depending on the RO_pulse_type some parameters are not used
    '''
    shared_kwargs = ['LO', 'cw_source', 'td_source', 'IVVI', 'AWG', 'CBox',
                     'heterodyne_instr', 'rf_RO_source', 'MC', 'UHFQC', 'FluxCtrl']

    def __init__(self, name,
                 LO, cw_source, td_source,
                 IVVI, AWG, FluxCtrl,
                 heterodyne_instr, MC, rf_RO_source=None, **kw):
        super(CBox_driven_transmon, self).__init__(name, **kw)
        # Change this when inheriting directly from Transmon instead of
        # from CBox driven Transmon.
        self.LO = LO
        self.cw_source = cw_source
        self.td_source = td_source
        self.rf_RO_source = rf_RO_source
        self.IVVI = IVVI
        self.heterodyne_instr = heterodyne_instr
        self.AWG = AWG
        self.MC = MC
        self.FluxCtrl = FluxCtrl

        self.add_parameter('mod_amp_cw', label='RO modulation ampl cw',
                           unit='V', initial_value=0.5,
                           parameter_class=ManualParameter)

        self.add_parameter('RO_power_cw', label='RO power cw',
                           unit='dBm',
                           parameter_class=ManualParameter)

        self.add_parameter('spec_pow', label='spectroscopy power',
                           unit='dBm',
                           parameter_class=ManualParameter)
        self.add_parameter('spec_pow_pulsed',
                           label='pulsed spectroscopy power',
                           unit='dBm',
                           parameter_class=ManualParameter)
        self.add_parameter('td_source_pow',
                           label='Time-domain power',
                           unit='dBm',
                           parameter_class=ManualParameter)

        self.add_parameter('spec_pulse_type', label='Pulsed spec pulse type',
                           parameter_class=ManualParameter,
                           initial_value='SquarePulse',
                           vals=vals.Enum('SquarePulse'))  # , SSB_DRAG_pulse))
        # we should also implement SSB_DRAG_pulse for pulsed spec
        self.add_parameter('spec_pulse_length',
                           label='Pulsed spec pulse duration',
                           unit='s',
                           vals=vals.Numbers(1e-9, 20e-6),
                           parameter_class=ManualParameter)
        self.add_parameter('spec_pulse_marker_channel',
                           unit='s',
                           vals=vals.Strings(),
                           parameter_class=ManualParameter)
        self.add_parameter('spec_pulse_depletion_time',
                           unit='s',
                           vals=vals.Numbers(1e-9, 50e-6),
                           parameter_class=ManualParameter)

        # Rename f_RO_mod
        # Time-domain parameters
        self.add_parameter('pulse_I_channel', initial_value='ch1',
                           vals=vals.Strings(),
                           parameter_class=ManualParameter)
        self.add_parameter('pulse_Q_channel', initial_value='ch2',
                           vals=vals.Strings(),
                           parameter_class=ManualParameter)
        self.add_parameter('pulse_I_offset', initial_value=0.0,
                           vals=vals.Numbers(min_value=-0.1, max_value=0.1),
                           parameter_class=ManualParameter)
        self.add_parameter('pulse_Q_offset', initial_value=0.0,
                           vals=vals.Numbers(min_value=-0.1, max_value=0.1),
                           parameter_class=ManualParameter)
        # readout parameters for time domain
        self.add_parameter('RO_acq_averages', initial_value=1024,
                           vals=vals.Numbers(min_value=0, max_value=1e6),
                           parameter_class=ManualParameter)
        self.add_parameter('RO_acq_integration_length', initial_value=1e-6,
                           vals=vals.Numbers(min_value=10e-9, max_value=1000e-6),
                           parameter_class=ManualParameter)
        self.add_parameter('RO_acq_weight_function_I', initial_value=0,
                           vals=vals.Enum(0, 1, 2, 3, 4, 5),
                           parameter_class=ManualParameter)
        self.add_parameter('RO_acq_weight_function_Q', initial_value=1,
                           vals=vals.Enum(0, 1, 2, 3, 4, 5),
                           parameter_class=ManualParameter)
        # These parameters are only relevant if using MW_IQmod_pulse type
        # RO
        self.add_parameter('RO_I_channel', initial_value='ch3',
                           vals=vals.Strings(),
                           parameter_class=ManualParameter)
        self.add_parameter('RO_Q_channel', initial_value='ch4',
                           vals=vals.Strings(),
                           parameter_class=ManualParameter)
        self.add_parameter('RO_I_offset', initial_value=0.0,
                           vals=vals.Numbers(min_value=-0.1, max_value=0.1),
                           parameter_class=ManualParameter)
        self.add_parameter('RO_Q_offset', initial_value=0.0,
                           vals=vals.Numbers(min_value=-0.1, max_value=0.1),
                           parameter_class=ManualParameter)

        self.add_parameter('RO_pulse_type', initial_value='MW_IQmod_pulse_tek',
                           vals=vals.Enum('MW_IQmod_pulse_tek',
                                          'MW_IQmod_pulse_UHFQC',
                                          'Gated_MW_RO_pulse'),
                           parameter_class=ManualParameter)
        # Relevant when using a marker channel to gate a MW-RO tone.
        self.add_parameter('RO_pulse_marker_channel',
                           vals=vals.Strings(),
                           parameter_class=ManualParameter)
        self.add_parameter('RO_pulse_power', unit='dBm',
                           parameter_class=ManualParameter)

        self.add_parameter('f_pulse_mod',
                           initial_value=-100e6,
                           label='pulse-modulation frequency', unit='Hz',
                           parameter_class=ManualParameter)
        self.add_parameter('f_RO_mod',
                           label='Readout-modulation frequency', unit='Hz',
                           initial_value=-2e7,
                           parameter_class=ManualParameter)

        self.add_parameter('amp180',
                           label='Pi-pulse amplitude', unit='V',
                           initial_value=.25,
                           vals=vals.Numbers(min_value=-2.25, max_value=2.25),
                           parameter_class=ManualParameter)
        self.add_parameter('amp90_scale',
                           label='pulse amplitude scaling factor', unit='',
                           initial_value=.5,
                           vals=vals.Numbers(min_value=0, max_value=1.0),
                           parameter_class=ManualParameter)
        self.add_parameter('gauss_sigma', unit='s',
                           initial_value=10e-9,
                           parameter_class=ManualParameter)
        self.add_parameter('motzoi', label='Motzoi parameter', unit='',
                           initial_value=0,
                           parameter_class=ManualParameter)

        self.add_parameter('phi_skew', label='IQ phase skewness', unit='deg',
                           vals=vals.Numbers(-180, 180),
                           initial_value=0,
                           parameter_class=ManualParameter)
        self.add_parameter('alpha', label='QI amplitude skewness', unit='',
                           vals=vals.Numbers(.1, 2),
                           initial_value=1,
                           parameter_class=ManualParameter)

        # Single shot readout specific parameters
        self.add_parameter('RO_threshold', unit='dac-value',
                           initial_value=0,
                           parameter_class=ManualParameter)
        # CBox specific parameter
        self.add_parameter('signal_line', parameter_class=ManualParameter,
                           vals=vals.Enum(0, 1), initial_value=0)
        self.add_parameter('acquisition_instr',
                           set_cmd=self._do_set_acquisition_instr,
                           get_cmd=self._do_get_acquisition_instr,
                           vals=vals.Strings())

        self.add_parameter('flux_pulse_buffer',
                           label='Flux pulse buffer', unit='s',
                           initial_value=0.,
                           vals=vals.Numbers(min_value=0., max_value=50e-6),
                           parameter_class=ManualParameter)
        self.add_parameter('fluxing_channel', initial_value='ch1',
                           vals=vals.Strings(),
                           parameter_class=ManualParameter)
        self.add_parameter('fluxing_amp',
                           label='SWAP resolution', unit='V',
                           initial_value=.5,
                           vals=vals.Numbers(min_value=-1., max_value=1.),
                           parameter_class=ManualParameter)
        self.add_parameter('SWAP_amp',
                           label='SWAP amplitude', unit='V',
                           initial_value=0.02,
                           vals=vals.Numbers(min_value=0.02, max_value=4.5),
                           parameter_class=ManualParameter)
        self.add_parameter('SWAP_time',
                           label='SWAP Time', unit='s',
                           initial_value=0.,
                           vals=vals.Numbers(min_value=0., max_value=1e-6),
                           parameter_class=ManualParameter)
        self.add_parameter('flux_dead_time',
                           label='Time between flux pulse and comp.', unit='s',
                           initial_value=0.,
                           vals=vals.Numbers(min_value=0., max_value=50e-6),
                           parameter_class=ManualParameter)
        self.add_parameter('mw_to_flux_delay',
                           label='time between and mw pulse and start of flux pulse', unit='s',
                           initial_value=0.,
                           vals=vals.Numbers(min_value=0., max_value=50e-6),
                           parameter_class=ManualParameter)
        self.add_parameter('dist_dict',
                           get_cmd=self.get_dist_dict,
                           set_cmd=self.set_dist_dict,
                           vals=vals.Anything())

    def get_dist_dict(self):
        return self._dist_dict

    def set_dist_dict(self, dist_dict):
        self._dist_dict = dist_dict

    def prepare_for_continuous_wave(self):
        # makes sure the settings of the acquisition instrument are reloaded
        self.acquisition_instr(self.acquisition_instr())
        self.heterodyne_instr.acquisition_instr(self.acquisition_instr())
        # Heterodyne tone configuration
        if not self.f_RO():
            RO_freq = self.f_res()
        else:
            RO_freq = self.f_RO()

        self.heterodyne_instr._disable_auto_seq_loading = False

        self.heterodyne_instr.RF.on()
        self.heterodyne_instr.LO.on()
        if hasattr(self.heterodyne_instr, 'mod_amp'):
            self.heterodyne_instr.set('mod_amp', self.mod_amp_cw.get())
        else:
            self.heterodyne_instr.RF_power(self.RO_power_cw())
        self.heterodyne_instr.set('f_RO_mod', self.f_RO_mod.get())
        self.heterodyne_instr.frequency.set(RO_freq)
        self.heterodyne_instr.RF.power(self.RO_power_cw())
        self.heterodyne_instr.RF_power(self.RO_power_cw())
        self.heterodyne_instr.nr_averages(self.RO_acq_averages())
        # Turning of TD source
        if self.td_source !=None:
            self.td_source.off()

        # Updating Spec source
        if self.cw_source != None:
            self.cw_source.power(self.spec_pow())
            self.cw_source.frequency(self.f_qubit())
            self.cw_source.off()
            if hasattr(self.cw_source, 'pulsemod_state'):
                self.cw_source.pulsemod_state('off')
            if hasattr(self.rf_RO_source, 'pulsemod_state'):
                self.rf_RO_source.pulsemod_state('Off')
        else:
            logging.warning('No spectrocscopy source (cw_source) specified')

    def prepare_for_pulsed_spec(self):
        # TODO: fix prepare for pulsed spec
        # TODO: make measure pulsed spec
        self.prepare_for_timedomain()
        if self.td_source !=None:
            self.td_source.off()
        self.cw_source.frequency(self.f_qubit())
        self.cw_source.power(self.spec_pow_pulsed())
        if hasattr(self.cw_source, 'pulsemod_state'):
            self.cw_source.pulsemod_state('On')
        else:
            RuntimeError(
                'Spec source for pulsed spectroscopy does not support pulsing!')
        self.cw_source.on()

    def prepare_for_timedomain(self, input_averaging=False):
        # makes sure the settings of the acquisition instrument are reloaded
        self.acquisition_instr(self.acquisition_instr())
        if self.td_source !=None:
            self.td_source.pulsemod_state('Off')
        self.LO.on()
        if self.cw_source != None:
            self.cw_source.off()
        if self.td_source !=None:
            self.td_source.on()
        # Ensures the self.pulse_pars and self.RO_pars get created and updated
        self.get_pulse_pars()

        # Set source to fs =f-f_mod such that pulses appear at f = fs+f_mod
        if self.td_source !=None:
            self.td_source.frequency.set(self.f_qubit.get()
                                         - self.f_pulse_mod.get())

        # Use resonator freq unless explicitly specified
        if self.f_RO.get() is None:
            f_RO = self.f_res.get()
        else:
            f_RO = self.f_RO.get()
        self.LO.frequency.set(f_RO - self.f_RO_mod.get())
        if self.td_source !=None:
            self.td_source.power.set(self.td_source_pow.get())

        # # makes sure dac range is used optimally, 20% overhead for mixer skew
        # # use 60% of based on linear range in mathematica
        self.AWG.set('{}_amp'.format(self.pulse_I_channel()),
                     self.amp180()*3.0)
        self.AWG.set('{}_amp'.format(self.pulse_Q_channel()),
                     self.amp180()*3.0)

        self.AWG.set(self.pulse_I_channel.get()+'_offset',
                     self.pulse_I_offset.get())
        self.AWG.set(self.pulse_Q_channel.get()+'_offset',
                     self.pulse_Q_offset.get())

        if self.RO_pulse_type() is 'MW_IQmod_pulse_tek':
            self.AWG.set(self.RO_I_channel.get()+'_offset',
                         self.RO_I_offset.get())
            self.AWG.set(self.RO_Q_channel.get()+'_offset',
                         self.RO_Q_offset.get())
        elif self.RO_pulse_type() is 'MW_IQmod_pulse_UHFQC':
            eval('self._acquisition_instr.sigouts_{}_offset({})'.format(
                self.RO_I_channel(), self.RO_I_offset()))
            eval('self._acquisition_instr.sigouts_{}_offset({})'.format(
                self.RO_Q_channel(), self.RO_Q_offset()))
            # This is commented out as doing this by default breaks multiplexed readout
            # it should instead be done using the lutmanman
            # self._acquisition_instr.awg_sequence_acquisition_and_pulse_SSB(
            #     f_RO_mod=self.f_RO_mod(), RO_amp=self.RO_amp(),
            # RO_pulse_length=self.RO_pulse_length(), acquisition_delay=270e-9)
        elif self.RO_pulse_type.get() is 'Gated_MW_RO_pulse':
            self.rf_RO_source.pulsemod_state('On')
            self.rf_RO_source.frequency(self.f_RO.get())
            self.rf_RO_source.power(self.RO_pulse_power.get())
            self.rf_RO_source.frequency(self.f_RO())
            self.rf_RO_source.on()
            if 'UHFQC' in self.acquisition_instr():
                #self._acquisition_instr.awg_sequence_acquisition()
                #temperarliy removed for debugging
                pass

    def calibrate_mixer_offsets(self, signal_hound, offs_type='pulse',
                                update=True):
        '''
        input:
            signal_hound: instance of the SH instrument
            offs_type:         ['pulse' | 'RO'] whether to calibrate the
                                            RO or pulse IQ offsets
            update:        update the values in the qubit object

        Calibrates the mixer skewness and updates the I and Q offsets in
        the qubit object.
        signal hound needs to be given as it this is not part of the qubit
        object in order to reduce dependencies.
        '''
        # ensures freq is set correctly
        # Still need to test this, start by doing this in notebook
        self.prepare_for_timedomain()
        self.AWG.stop()  # Make sure no waveforms are played
        if offs_type == 'pulse':
            AWG_channel1 = self.pulse_I_channel.get()
            AWG_channel2 = self.pulse_Q_channel.get()
            source = self.td_source
        elif offs_type == 'RO':
            AWG_channel1 = self.RO_I_channel.get()
            AWG_channel2 = self.RO_Q_channel.get()
            source = self.LO
        else:
            raise ValueError('offs_type "{}" not recognized'.format(offs_type))

        offset_I, offset_Q = mixer_carrier_cancellation_5014(
            AWG=self.AWG, SH=signal_hound, source=source, MC=self.MC,
            AWG_channel1=AWG_channel1, AWG_channel2=AWG_channel2, xtol=0.0003)

        if update:
            if offs_type == 'pulse':
                self.pulse_I_offset.set(offset_I)
                self.pulse_Q_offset.set(offset_Q)
            if offs_type == 'RO':
                self.RO_I_offset.set(offset_I)
                self.RO_Q_offset.set(offset_Q)

    def calibrate_mixer_offsets_IQ_mod_RO_UHFQC(self, signal_hound,
                                                update=True):
        '''
        input:
            signal_hound: instance of the SH instrument
            offs_type:         ['pulse' | 'RO'] whether to calibrate the
                                            RO or pulse IQ offsets
            update:        update the values in the qubit object

        Calibrates the mixer skewness and updates the I and Q offsets in
        the qubit object.
        signal hound needs to be given as it this is not part of the qubit
        object in order to reduce dependencies.
        '''
        # ensures freq is set correctly
        # Still need to test this, start by doing this in notebook
        self.prepare_for_timedomain()
        self.AWG.stop()  # Make sure no waveforms are played
        AWG_channel1 = self.RO_I_channel.get()
        AWG_channel2 = self.RO_Q_channel.get()
        source = self.LO
        offset_I, offset_Q = mixer_carrier_cancellation_UHFQC(
            UHFQC=self._acquisition_instr, SH=signal_hound, source=source, MC=self.MC,
            AWG_channel1=AWG_channel1, AWG_channel2=AWG_channel2)

        if update:
            self.RO_I_offset.set(offset_I)
            self.RO_Q_offset.set(offset_Q)

    def calibrate_mixer_skewness(self, signal_hound, station, update=True):
        '''
        Calibrates mixer skewness at the frequency relevant for qubit driving.

        Note: I don't like that you have to pass station here but I don't want
        to introduce extra variables at this point, it should be available to
        you in the notebook (MAR).
        '''
        self.prepare_for_timedomain()

        phi, alpha = mixer_skewness_calibration_5014(
            signal_hound, self.td_source, station,
            f_mod=self.f_pulse_mod.get(),
            I_ch=self.pulse_I_channel.get(), Q_ch=self.pulse_Q_channel.get(),
            name='Mixer_skewness'+self.msmt_suffix)
        if update:
            self.phi_skew.set(phi)
            self.alpha.set(alpha)

    def calibrate_RO_threshold(self, method='conventional',
                               MC=None, close_fig=True,
                               verbose=False, make_fig=True):
        raise NotImplementedError()

    def measure_heterodyne_spectroscopy(self, freqs, MC=None,
                                        analyze=True, close_fig=True):
        self.prepare_for_continuous_wave()

        # sqts.Pulsed_spec_seq(spec_pars, RO_pars)
        if MC is None:
            MC = self.MC
        MC.set_sweep_function(pw.wrap_par_to_swf(
                              self.heterodyne_instr.frequency, retrieve_value=True))
        MC.set_sweep_points(freqs)
        MC.set_detector_function(
            det.Heterodyne_probe(self.heterodyne_instr,
                                 trigger_separation=self.RO_acq_integration_length()+5e-6, RO_length=self.RO_acq_integration_length()))
        MC.run(name='Resonator_scan'+self.msmt_suffix)
        if analyze:
            ma.MeasurementAnalysis(auto=True, close_fig=close_fig)

    def measure_spectroscopy(self, freqs, pulsed=False, MC=None,
                             analyze=True, close_fig=True,
                             force_load=True, use_max=False, update=True):
        self.prepare_for_continuous_wave()
        self.cw_source.on()
        if MC is None:
            MC = self.MC
        if pulsed:
            # Redirect to the pulsed spec function
            return self.measure_pulsed_spectroscopy(freqs=freqs,
                                                    MC=MC,
                                                    analyze=analyze,
                                                    close_fig=close_fig,
                                                    update=update,
                                                    upload=force_load)

<<<<<<< HEAD
        MC.set_sweep_function(self.cw_source.frequency)
=======
        MC.set_sweep_function(pw.wrap_par_to_swf(
                              self.cw_source.frequency, retrieve_value=True))
>>>>>>> 3853ab00
        MC.set_sweep_points(freqs)
        MC.set_detector_function(
            det.Heterodyne_probe(self.heterodyne_instr, trigger_separation=5e-6+self.RO_acq_integration_length(), RO_length=self.RO_acq_integration_length()))
        MC.run(name='spectroscopy'+self.msmt_suffix)

        if analyze:
            ma.MeasurementAnalysis(auto=True, close_fig=close_fig)
        self.cw_source.off()

    def measure_pulsed_spectroscopy(self, freqs, MC=None, analyze=True,
                                    return_detector=False,
                                    close_fig=True, upload=True, update=True,
                                    use_max=False):
        """
        Measure pulsed spec with the qubit.

            Accepts a manual sequence parameters, which has to be a call to a
            pulse generation allowing for alternative sequences to be played
            instead of the standard one

        """

        self.prepare_for_pulsed_spec()
        self.heterodyne_instr._disable_auto_seq_loading = True

        self.cw_source.pulsemod_state.set('On')
        self.cw_source.power.set(self.spec_pow_pulsed.get())
        self.cw_source.on()

        if MC is None:
            MC = self.MC

        spec_pars, RO_pars = self.get_spec_pars()
        # Upload the AWG sequence
        sq.Pulsed_spec_seq(spec_pars, RO_pars)

        self.AWG.start()
        if return_detector:
            return det.Heterodyne_probe(self.heterodyne_instr)

        else:
            MC.set_sweep_function(pw.wrap_par_to_swf(
                              self.cw_source.frequency, retrieve_value=True))
            MC.set_sweep_points(freqs)
            MC.set_detector_function(
                det.Heterodyne_probe(self.heterodyne_instr))
            MC.run(name='pulsed-spec'+self.msmt_suffix)
            if analyze or update:
                ma_obj = ma.Qubit_Spectroscopy_Analysis(
                    auto=True, label='pulsed', close_fig=close_fig)
                if use_max:
                    f_qubit = ma_obj.peaks['peak']
                else:
                    f_qubit = ma_obj.fitted_freq
                if update:
                    self.f_qubit(f_qubit)
            self.cw_source.off()
            return f_qubit

    def measure_rabi(self, amps=np.linspace(-.5, .5, 31), n=1,
                     MC=None, analyze=True, close_fig=True,
                     verbose=False, upload=True):
        # prepare for timedomain takes care of rescaling
        self.prepare_for_timedomain()
        # # Extra rescaling only happens if the amp180 was far too low for the Rabi
        if max(abs(amps))*2 > self.AWG.get('{}_amp'.format(self.pulse_I_channel())):
            logging.warning('Auto rescaling AWG amplitude as amp180 {}'.format(
                            self.amp180()) +
                            ' was set very low in comparison to Rabi range')
            self.AWG.set('{}_amp'.format(self.pulse_I_channel()),
                         np.max(abs(amps))*3.0)
            self.AWG.set('{}_amp'.format(self.pulse_Q_channel()),
                         np.max(abs(amps))*3.0)
        if MC is None:
            MC = self.MC

        MC.set_sweep_function(awg_swf.Rabi(
            pulse_pars=self.pulse_pars, RO_pars=self.RO_pars, n=n, upload=upload))
        MC.set_sweep_points(amps)
        MC.set_detector_function(self.int_avg_det)
        MC.run('Rabi-n{}'.format(n)+self.msmt_suffix)
        if analyze:
            ma.Rabi_Analysis(auto=True, close_fig=close_fig)

    def measure_rabi_amp90(self,
                           scales=np.linspace(-0.7, 0.7, 31), n=1,
                           MC=None, analyze=True, close_fig=True,
                           verbose=False):
        self.prepare_for_timedomain()
        if MC is None:
            MC = self.MC

        MC.set_sweep_function(awg_swf.Rabi_amp90(
            pulse_pars=self.pulse_pars, RO_pars=self.RO_pars, n=n))
        MC.set_sweep_points(scales)
        MC.set_detector_function(self.int_avg_det)
        MC.run('Rabi_amp90_scales_n{}'.format(n)+self.msmt_suffix)
        if analyze:
            ma.Rabi_Analysis(auto=True, close_fig=close_fig)

    def measure_T1(self, times, MC=None,
                   analyze=True, upload=True, close_fig=True):
        self.prepare_for_timedomain()
        if MC is None:
            MC = self.MC

        MC.set_sweep_function(awg_swf.T1(
            pulse_pars=self.pulse_pars, RO_pars=self.RO_pars, upload=upload))
        MC.set_sweep_points(times)
        MC.set_detector_function(self.int_avg_det)
        MC.run('T1'+self.msmt_suffix)
        if analyze:
            a = ma.T1_Analysis(auto=True, close_fig=close_fig)
            return a.T1

    def measure_ramsey(self, times, artificial_detuning=0,
                       f_qubit=None, label='',
                       MC=None, analyze=True, close_fig=True, verbose=True,
                       upload=True):
        self.prepare_for_timedomain()
        if MC is None:
            MC = self.MC

        if f_qubit is None:
            f_qubit = self.f_qubit.get()
        self.td_source.set('frequency', f_qubit - self.f_pulse_mod.get())
        Rams_swf = awg_swf.Ramsey(
            pulse_pars=self.pulse_pars, RO_pars=self.RO_pars,
            artificial_detuning=artificial_detuning, upload=upload)
        MC.set_sweep_function(Rams_swf)
        MC.set_sweep_points(times)
        MC.set_detector_function(self.int_avg_det)
        MC.run('Ramsey'+label+self.msmt_suffix)

        if analyze:
            a = ma.Ramsey_Analysis(auto=True, close_fig=close_fig)
            if verbose:
                fitted_freq = a.fit_res.params['frequency'].value
                print('Artificial detuning: {:.2e}'.format(
                      artificial_detuning))
                print('Fitted detuning: {:.2e}'.format(fitted_freq))
                print('Actual detuning:{:.2e}'.format(
                      fitted_freq-artificial_detuning))

    def measure_echo(self, times, label='', MC=None,
                     artificial_detuning=None, upload=True,
                     analyze=True, close_fig=True, verbose=True):
        self.prepare_for_timedomain()
        if MC is None:
            MC = self.MC

        Echo_swf = awg_swf.Echo(
            pulse_pars=self.pulse_pars, RO_pars=self.RO_pars,
            artificial_detuning=artificial_detuning, upload=upload)
        MC.set_sweep_function(Echo_swf)
        MC.set_sweep_points(times)
        MC.set_detector_function(self.int_avg_det)
        MC.run('Echo'+label+self.msmt_suffix)

        if analyze:
            a = ma.Ramsey_Analysis(
                auto=True, close_fig=close_fig, label='Echo')
            return a

    def measure_allxy(self, double_points=True,
                      MC=None,
                      analyze=True, close_fig=True, verbose=True):
        self.prepare_for_timedomain()
        if MC is None:
            MC = self.MC

        MC.set_sweep_function(awg_swf.AllXY(
            pulse_pars=self.pulse_pars, RO_pars=self.RO_pars,
            double_points=double_points))
        MC.set_detector_function(self.int_avg_det)
        MC.run('AllXY'+self.msmt_suffix)

        if analyze:
            a = ma.AllXY_Analysis(close_main_fig=close_fig)
            return a

    def measure_randomized_benchmarking(self, nr_cliffords,
                                        nr_seeds=50, T1=None,
                                        MC=None, analyze=True, close_fig=True,
                                        verbose=False, upload=True):
        '''
        Performs a randomized benchmarking fidelity.
        Optionally specifying T1 also shows the T1 limited fidelity.
        '''
        self.prepare_for_timedomain()
        if MC is None:
            MC = self.MC
        MC.set_sweep_function(awg_swf.Randomized_Benchmarking(
            pulse_pars=self.pulse_pars, RO_pars=self.RO_pars,
            double_curves=True,
            nr_cliffords=nr_cliffords, nr_seeds=nr_seeds, upload=upload))
        MC.set_detector_function(self.int_avg_det)
        MC.run('RB_{}seeds'.format(nr_seeds)+self.msmt_suffix)
        ma.RB_double_curve_Analysis(
            close_main_fig=close_fig, T1=T1,
            pulse_delay=self.pulse_delay.get())

    def measure_ssro(self, no_fits=False,
                     return_detector=False,
                     MC=None,
                     analyze=True,
                     close_fig=True,
                     verbose=True, optimized_weights=False, SSB=False,
                     one_weight_function_UHFQC=False,
                     multiplier=1, nr_shots=4095):
        self.prepare_for_timedomain()
        if MC is None:
            MC = self.MC
        d = cdet.SSRO_Fidelity_Detector_Tek(
            'SSRO'+self.msmt_suffix,
            analyze=analyze,
            raw=no_fits,
            MC=MC,
            AWG=self.AWG, acquisition_instr=self._acquisition_instr,
            pulse_pars=self.pulse_pars, RO_pars=self.RO_pars, IF=self.f_RO_mod(),
            weight_function_I=self.RO_acq_weight_function_I(),
            weight_function_Q=self.RO_acq_weight_function_Q(),
            nr_shots=nr_shots, one_weight_function_UHFQC=one_weight_function_UHFQC,
            optimized_weights=optimized_weights,
            integration_length=self.RO_acq_integration_length(),
            close_fig=close_fig, SSB=SSB, multiplier=multiplier,
            nr_averages=self.RO_acq_averages())
        if return_detector:
            return d
        d.prepare()
        d.acquire_data_point()
        # if analyze:
        #     return ma.SSRO_Analysis(rotate=soft_rotate, label='SSRO'+self.msmt_suffix,
        #                             no_fits=no_fits, close_fig=close_fig)

    def measure_butterfly(self, return_detector=False,
                          MC=None,
                          analyze=True,
                          close_fig=True,
                          verbose=True,
                          initialize=False,
                          post_msmt_delay=2e-6, case=True):
        self.prepare_for_timedomain()
        if MC is None:
            MC = self.MC
        MC.set_sweep_function(awg_swf.Butterfly(
            pulse_pars=self.pulse_pars, RO_pars=self.RO_pars,
            initialize=initialize, post_msmt_delay=post_msmt_delay))
        MC.set_detector_function(self.int_log_det)
        MC.run('Butterfly{}initialize_{}'.format(self.msmt_suffix, initialize))
        # first perform SSRO analysis to extract the optimal rotation angle
        # theta
        a = ma.SSRO_discrimination_analysis(
            label='Butterfly',
            current_threshold=None,
            close_fig=close_fig,
            plot_2D_histograms=True)

        # the, run it a second time to determin the optimum threshold along the
        # rotated I axis
        b = ma.SSRO_discrimination_analysis(
            label='Butterfly',
            current_threshold=None,
            close_fig=close_fig,
            plot_2D_histograms=True, theta_in=-a.theta)

        c = ma.butterfly_analysis(
            close_main_fig=close_fig, initialize=initialize,
            theta_in=-a.theta,
            threshold=b.opt_I_threshold, digitize=True, case=case)
        return c.butterfly_coeffs

    def measure_transients(self, return_detector=False,
                           MC=None,
                           analyze=True,
                           close_fig=True,
                           verbose=True,
                           nr_samples=512):

        self.prepare_for_timedomain()
        if MC is None:
            MC = self.MC

        self.MC.set_sweep_function(awg_swf.OffOn(pulse_pars=self.pulse_pars,
                                                 RO_pars=self.RO_pars,
                                                 pulse_comb='OffOff',
                                                 nr_samples=nr_samples))
        self.MC.set_sweep_points(np.arange(nr_samples))
        self.input_average_detector.nr_samples = nr_samples
        self.MC.set_detector_function(self.input_average_detector)
        self.MC.run('Measure_transients_{}_0'.format(self.msmt_suffix))
        a0 = ma.MeasurementAnalysis(auto=True, close_fig=close_fig)
        self.MC.set_sweep_function(awg_swf.OffOn(pulse_pars=self.pulse_pars,
                                                 RO_pars=self.RO_pars,
                                                 pulse_comb='OnOn',
                                                 nr_samples=nr_samples))
        # self.MC.set_sweep_points(np.arange(nr_samples))
        self.input_average_detector.nr_samples = nr_samples
        self.MC.set_detector_function(self.input_average_detector)
        self.MC.run('Measure_transients_{}_1'.format(self.msmt_suffix))
        a1 = ma.MeasurementAnalysis(auto=True, close_fig=close_fig)

    def measure_rb_vs_amp(self, amps, nr_cliff=1,
                          resetless=True,
                          MC=None, analyze=True, close_fig=True,
                          verbose=False):
        raise NotImplementedError()

    def measure_motzoi_XY(self, motzois, MC=None, analyze=True, close_fig=True,
                          verbose=True, update=True):

        self.prepare_for_timedomain()
        if MC is None:
            MC = self.MC

        MC.set_sweep_function(awg_swf.Motzoi_XY(
            pulse_pars=self.pulse_pars, RO_pars=self.RO_pars, motzois=motzois))
        MC.set_detector_function(self.int_avg_det)
        MC.run('Motzoi_XY'+self.msmt_suffix)

        if analyze:
            a = ma.Motzoi_XY_analysis(close_fig=close_fig)
            if update:
                self.motzoi.set(a.optimal_motzoi)
            return a

    def measure_freq_XY(self, f_span, n_f, MC=None, analyze=True, close_fig=True,
                        verbose=True, update=True):

        self.prepare_for_timedomain()
        if MC is None:
            MC = self.MC

        freqs = np.linspace(-f_span*0.5, f_span*0.5, n_f) + \
            self.f_pulse_mod.get()

        MC.set_sweep_function(awg_swf.Freq_XY(
            pulse_pars=self.pulse_pars, RO_pars=self.RO_pars, freqs=freqs))
        MC.set_detector_function(self.int_avg_det)
        MC.run('Freq_XY'+self.msmt_suffix)

        # if analyze:
        #     a = ma.Motzoi_XY_analysis(close_fig=close_fig)
        #     if update:
        #         self.motzoi.set(a.optimal_motzoi)
        #     return a


    def measure_BusT1(self, times, MC=None):

        if MC is None:
            MC = self.MC

        cal_points = 4
        lengths_cal = times[-1] + \
            np.arange(1, 1+cal_points)*(times[1]-times[0])
        lengths_vec = np.concatenate((times, lengths_cal))

        mw_pulse_pars, RO_pars = self.get_pulse_pars()
        flux_pulse_pars, dist_dict = self.get_flux_pars()
        BusT1 = awg_swf.BusT1(times,
                              mw_pulse_pars,
                              RO_pars,
                              flux_pulse_pars,
                              dist_dict=dist_dict,
                              AWG=self.AWG,
                              upload=False, return_seq=True)

        exec('self.AWG.ch%d_amp(2.)' % self.fluxing_channel())
        seq = BusT1.pre_upload()

        MC.set_sweep_function(BusT1)
        MC.set_sweep_points(lengths_vec)

        MC.set_detector_function(self.int_avg_det)
        self.AWG.ch4_amp(flux_pulse_pars['swap_amp'])
        MC.run('Bus_T1')
        ma.T1_Analysis(auto=True, label='Bus_T1')

    def measure_BusT2(self, times, MC=None):

        if MC is None:
            MC = self.MC

        cal_points = 4
        lengths_cal = times[-1] + \
            np.arange(1, 1+cal_points)*(times[1]-times[0])
        lengths_vec = np.concatenate((times, lengths_cal))

        mw_pulse_pars, RO_pars = self.get_pulse_pars()
        flux_pulse_pars, dist_dict = self.get_flux_pars()
        BusT2 = awg_swf.BusT2(times_vec=times,
                              mw_pulse_pars=mw_pulse_pars,
                              RO_pars=RO_pars,
                              # artificial_detuning=artificial_detuning,
                              flux_pulse_pars=flux_pulse_pars,
                              dist_dict=dist_dict,
                              AWG=self.AWG,
                              upload=False, return_seq=True)

        exec('self.AWG.ch%d_amp(2.)' % self.fluxing_channel())
        seq = BusT2.pre_upload()

        MC.set_sweep_function(BusT2)
        MC.set_sweep_points(lengths_vec)

        MC.set_detector_function(self.int_avg_det)
        self.AWG.ch4_amp(flux_pulse_pars['swap_amp'])
        MC.run('Bus_Echo')
        ma.Ramsey_Analysis(auto=True, label='Bus_T2')

    def measure_BusEcho(self, times, artificial_detuning, MC=None):

        if MC is None:
            MC = self.MC

        cal_points = 4
        lengths_cal = times[-1] + \
            np.arange(1, 1+cal_points)*(times[1]-times[0])
        lengths_vec = np.concatenate((times, lengths_cal))

        mw_pulse_pars, RO_pars = self.get_pulse_pars()
        flux_pulse_pars, dist_dict = self.get_flux_pars()
        BusEcho = awg_swf.BusEcho(times_vec=times,
                                  mw_pulse_pars=mw_pulse_pars,
                                  RO_pars=RO_pars,
                                  artificial_detuning=artificial_detuning,
                                  flux_pulse_pars=flux_pulse_pars,
                                  dist_dict=dist_dict,
                                  AWG=self.AWG,
                                  upload=False, return_seq=True)

        exec('self.AWG.ch%d_amp(2.)' % self.fluxing_channel())
        seq = BusEcho.pre_upload()

        MC.set_sweep_function(BusEcho)
        MC.set_sweep_points(lengths_vec)

        MC.set_detector_function(self.int_avg_det)
        self.AWG.ch4_amp(flux_pulse_pars['swap_amp'])
        MC.run('Bus_Echo')
        ma.Ramsey_Analysis(auto=True, label='Bus_Echo')

    def _do_get_acquisition_instr(self):
        # Specifying the int_avg det here should allow replacing it with ATS
        # or potential digitizer acquisition easily
        return self._acquisition_instr.name

    def _do_set_acquisition_instr(self, acquisition_instr):
        # Specifying the int_avg det here should allow replacing it with ATS
        # or potential digitizer acquisition easily

        self._acquisition_instr = self.find_instrument(acquisition_instr)
        if 'CBox' in acquisition_instr:
            logging.info("setting CBox acquisition")
            self.int_avg_det = det.CBox_integrated_average_detector(self._acquisition_instr,
                                                                    self.AWG,
                                                                    nr_averages=self.RO_acq_averages(),
                                                                    integration_length=self.RO_acq_integration_length(
                                                                    ),
                                                                    normalize=True)
            self.int_avg_det_rot = det.CBox_integrated_average_detector(self._acquisition_instr,
                                                                        self.AWG,
                                                                        nr_averages=self.RO_acq_averages(),
                                                                        integration_length=self.RO_acq_integration_length(
                                                                        ),
                                                                        normalize=True)
            self.int_log_det = det.CBox_integration_logging_det(self._acquisition_instr,
                                                                self.AWG, integration_length=self.RO_acq_integration_length())

            self.input_average_detector = det.CBox_input_average_detector(
                self._acquisition_instr,
                self.AWG, nr_averages=self.RO_acq_averages())

        elif 'UHFQC' in acquisition_instr:
            logging.info("setting UHFQC acquisition")
            self.input_average_detector = det.UHFQC_input_average_detector(
                UHFQC=self._acquisition_instr,
                AWG=self.AWG, nr_averages=self.RO_acq_averages())

            self.int_avg_det = det.UHFQC_integrated_average_detector(
                UHFQC=self._acquisition_instr, AWG=self.AWG,
                channels=[self.RO_acq_weight_function_I(),
                          self.RO_acq_weight_function_Q()],
                nr_averages=self.RO_acq_averages(),
                integration_length=self.RO_acq_integration_length())

            self.int_avg_det_rot = det.UHFQC_integrated_average_detector(
                UHFQC=self._acquisition_instr, AWG=self.AWG,
                channels=[self.RO_acq_weight_function_I(),
                          self.RO_acq_weight_function_Q()],
                nr_averages=self.RO_acq_averages(),
                integration_length=self.RO_acq_integration_length(), rotate=True)

            self.int_log_det = det.UHFQC_integration_logging_det(
                UHFQC=self._acquisition_instr, AWG=self.AWG,
                channels=[
                    self.RO_acq_weight_function_I(), self.RO_acq_weight_function_Q()],
                integration_length=self.RO_acq_integration_length())

        elif 'ATS' in acquisition_instr:
            logging.info("setting ATS acquisition")
            # self.int_avg_det = det.ATS_integrated_average_continuous_detector(
            #     ATS=self._acquisition_instr.card,
            #     ATS_acq=self._acquisition_instr.controller, AWG=self.AWG,
            #     nr_averages=self.RO_acq_averages())

    def get_pulse_dict(self, pulse_dict={}):
        '''
        Returns a dictionary containing the pulse parameters of the qubit.
        This function is intended to replace the old get_pulse_pars.
        Dictionary contains the keys formatted as follows:
            operation self.name

        Input args:
            pulse_dict (dict):  Optionally specify an existing pulse dict to update

        (currently only contains single qubit pulses)
        '''
        drive_pars, RO_pars = self.get_pulse_pars()
        pulse_dict.update(add_suffix_to_dict_keys(
            sq.get_pulse_dict_from_pars(drive_pars), ' ' + self.name))
        pulse_dict.update({'RO {}'.format(self.name): RO_pars})

        spec_pars, RO_pars = self.get_spec_pars()
        pulse_dict.update({'Spec {}'.format(self.name): spec_pars})

        return pulse_dict

    def get_pulse_pars(self):
        self.pulse_pars = {
            'I_channel': self.pulse_I_channel.get(),
            'Q_channel': self.pulse_Q_channel.get(),
            'amplitude': self.amp180.get(),
            'amp90_scale': self.amp90_scale(),
            'sigma': self.gauss_sigma.get(),
            'nr_sigma': 4,
            'motzoi': self.motzoi.get(),
            'mod_frequency': self.f_pulse_mod.get(),
            'pulse_delay': self.pulse_delay.get(),
            'phi_skew': self.phi_skew.get(),
            'alpha': self.alpha.get(),
            'phase': 0,
            'operation_type': 'MW',
            'target_qubit': self.name,
            'pulse_type': 'SSB_DRAG_pulse'}

        self.RO_pars = {
            'I_channel': self.RO_I_channel.get(),
            'Q_channel': self.RO_Q_channel.get(),
            'RO_pulse_marker_channel': self.RO_pulse_marker_channel.get(),
            'amplitude': self.RO_amp.get(),
            'length': self.RO_pulse_length.get(),
            'pulse_delay': self.RO_pulse_delay.get(),
            'mod_frequency': self.f_RO_mod.get(),
            'acq_marker_delay': self.RO_acq_marker_delay.get(),
            'acq_marker_channel': self.RO_acq_marker_channel.get(),
            'phase': 0,
            'operation_type': 'RO',
            'target_qubit': self.name,
            'pulse_type': self.RO_pulse_type.get()}
        return self.pulse_pars, self.RO_pars

    def get_spec_pars(self):
        # logging.warning('deprecated use get_operation_dict')
        pulse_pars, RO_pars = self.get_pulse_pars()
        spec_pars = {'pulse_type': 'SquarePulse',
                     'length': self.spec_pulse_length.get(),
                     'amplitude': 1,
                     'operation_type': 'MW',
                     'target_qubit': self.name,
                     'channel': self.spec_pulse_marker_channel.get()}

        RO_pars['pulse_delay'] += spec_pars['length']
        spec_pars['pulse_delay'] = (RO_pars['length'] +
                                    self.spec_pulse_depletion_time.get())
        return spec_pars, RO_pars

    def get_operation_dict(self, operation_dict={}):
        operation_dict = super().get_operation_dict(operation_dict)
        operation_dict['SpecPulse '+self.name] = self.get_spec_pars()[0]
        self.get_pulse_dict(operation_dict)
        return operation_dict<|MERGE_RESOLUTION|>--- conflicted
+++ resolved
@@ -493,15 +493,14 @@
                                                     update=update,
                                                     upload=force_load)
 
-<<<<<<< HEAD
-        MC.set_sweep_function(self.cw_source.frequency)
-=======
         MC.set_sweep_function(pw.wrap_par_to_swf(
                               self.cw_source.frequency, retrieve_value=True))
->>>>>>> 3853ab00
         MC.set_sweep_points(freqs)
         MC.set_detector_function(
-            det.Heterodyne_probe(self.heterodyne_instr, trigger_separation=5e-6+self.RO_acq_integration_length(), RO_length=self.RO_acq_integration_length()))
+            det.Heterodyne_probe(
+                self.heterodyne_instr,
+                trigger_separation=5e-6 + self.RO_acq_integration_length(),
+                RO_length=self.RO_acq_integration_length()))
         MC.run(name='spectroscopy'+self.msmt_suffix)
 
         if analyze:
