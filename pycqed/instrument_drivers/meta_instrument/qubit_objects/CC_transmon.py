--- conflicted
+++ resolved
@@ -210,14 +210,6 @@
         self.add_parameter('mixer_offs_RO_Q', unit='V',
                            parameter_class=ManualParameter, initial_value=0)
 
-<<<<<<< HEAD
-        self.add_parameter('RO_pulse_type', initial_value='Gated_MW_RO_pulse_UHFQC',
-                           vals=vals.Enum(
-                               'Gated_MW_RO_pulse_CBox',
-                               'Gated_MW_RO_pulse_UHFQC',
-                               'MW_IQmod_pulse_CBox',
-                               'MW_IQmod_pulse_UHFQC'),
-=======
         self.add_parameter('RO_pulse_type', initial_value='Gated_UHFQC',
                            vals=vals.Enum(
                                'Gated_CBox', 'Gated_UHFQC',
@@ -233,7 +225,6 @@
                            initial_value='DSB',
                            vals=vals.Enum('SSB', 'DSB', 'optimal'),
                            docstring=RO_acq_docstr,
->>>>>>> b9aed1f9
                            parameter_class=ManualParameter)
 
         self.add_parameter('RO_depletion_time', initial_value=1e-6,
@@ -275,46 +266,14 @@
                            parameter_class=ManualParameter)
 
     def prepare_for_continuous_wave(self):
-<<<<<<< HEAD
-        self.acquisition_instrument(self.acquisition_instrument())
-        self.LO.get_instr().on()
-        self.td_source.get_instr().off()
-
-        # Use resonator freq unless explicitly specified
-        if self.f_RO.get() is None:
-            f_RO = self.f_res.get()
-        else:
-            f_RO = self.f_RO.get()
-
-        self.LO.get_instr().frequency.set(f_RO - self.f_RO_mod.get())
-        if "gated" in self.RO_pulse_type().lower():
-            RF = self.RF_RO_source.get_instr()
-            RF.power(self.RO_power_cw())
-            RF.frequency(f_RO)
-            RF.on()
-
-=======
         self.prepare_readout()
 
         # LO and RF for readout are turned on in prepare_readout
         self.td_source.get_instr().off()
->>>>>>> b9aed1f9
         self.cw_source.get_instr().off()
         self.cw_source.get_instr().pulsemod_state.set('off')
         self.cw_source.get_instr().power.set(self.spec_pow.get())
 
-<<<<<<< HEAD
-    def prepare_for_timedomain(self):
-        self.acquisition_instrument(self.acquisition_instrument())
-        self.MC.get_instr().soft_avg(self.RO_soft_averages())
-        self.LO.get_instr().on()
-        self.cw_source.get_instr().off()
-        self.td_source.get_instr().on()
-        # Set source to fs =f-f_mod such that pulses appear at f = fs+f_mod
-        self.td_source.get_instr().frequency.set(self.f_qubit.get()
-                                                 - self.f_pulse_mod.get())
-        self.CBox.get_instr().trigger_source('internal')
-=======
     def prepare_readout(self):
         """
         Configures the readout. Consists of the following steps
@@ -333,27 +292,11 @@
         #####################################
         # Setting frequencies and MW sources
         #####################################
->>>>>>> b9aed1f9
         # Use resonator freq unless explicitly specified
         if self.f_RO.get() is None:
             f_RO = self.f_res.get()
         else:
             f_RO = self.f_RO.get()
-<<<<<<< HEAD
-        self.LO.get_instr().frequency.set(f_RO - self.f_RO_mod.get())
-
-        self.td_source.get_instr().power.set(self.td_source_pow.get())
-
-        # Mixer offsets correction
-        self.CBox.get_instr().set('AWG{:.0g}_dac0_offset'.format(self.Q_awg_nr.get()),
-                                  self.mixer_offs_drive_I.get())
-        self.CBox.get_instr().set('AWG{:.0g}_dac1_offset'.format(self.Q_awg_nr.get()),
-                                  self.mixer_offs_drive_Q.get())
-        self.CBox.get_instr().set('AWG{:.0g}_dac0_offset'.format(self.RO_awg_nr.get()),
-                                  self.mixer_offs_RO_I.get())
-        self.CBox.get_instr().set('AWG{:.0g}_dac1_offset'.format(self.RO_awg_nr.get()),
-                                  self.mixer_offs_RO_Q.get())
-=======
 
         self.LO.get_instr().frequency.set(f_RO - self.f_RO_mod.get())
         self.LO.get_instr().on()
@@ -466,7 +409,6 @@
                               .format(self.RO_acq_weight_function_I()), 1.0)
 
     def prepare_for_timedomain(self):
->>>>>>> b9aed1f9
 
         self.prepare_readout()
         self.MC.get_instr().soft_avg(self.RO_soft_averages())
@@ -490,24 +432,11 @@
         self.Q_LutMan.get_instr().Q_gauss_width.set(self.gauss_width.get())
         self.Q_LutMan.get_instr().Q_motzoi_parameter.set(self.motzoi.get())
         self.Q_LutMan.get_instr().Q_modulation.set(self.f_pulse_mod.get())
-<<<<<<< HEAD
 
         # pulsed spec pars
         if self.spec_pulse_type() == 'square':
             self.Q_LutMan.get_instr().Q_ampCW(self.spec_amp())
             self.Q_LutMan.get_instr().Q_block_length(self.spec_pulse_length())
-
-        # RO pars
-        self.RO_LutMan.get_instr().M_modulation(self.f_RO_mod())
-        self.RO_LutMan.get_instr().M_amp(self.RO_amp())
-        self.RO_LutMan.get_instr().M_length(self.RO_pulse_length())
-=======
-
-        # pulsed spec pars
-        if self.spec_pulse_type() == 'square':
-            self.Q_LutMan.get_instr().Q_ampCW(self.spec_amp())
-            self.Q_LutMan.get_instr().Q_block_length(self.spec_pulse_length())
->>>>>>> b9aed1f9
 
         self.Q_LutMan.get_instr().lut_mapping(
             ['I', 'X180', 'Y180', 'X90', 'Y90', 'mX90', 'mY90', 'M_square'])
@@ -525,35 +454,6 @@
         # Print this should be deleted
 
         self.Q_LutMan.get_instr().load_pulses_onto_AWG_lookuptable()
-<<<<<<< HEAD
-        # FIXME: add pulse loading for the RO pulse
-        # self.RO_LutMan.get_instr().load_pulses_onto_AWG_lookuptable()
-
-        if 'awg_nr' in self.RO_LutMan.get_instr().parameters:
-            self.RO_LutMan.get_instr().awg_nr(self.RO_awg_nr())
-        if 'CBox' in self.acquisition_instrument():
-            if self.RO_LutMan() != None:
-                self.RO_LutMan.get_instr().M_modulation(self.f_RO_mod())
-                self.RO_LutMan.get_instr().M_amp(self.RO_amp())
-                self.RO_LutMan.get_instr().M_length(self.RO_pulse_length())
-
-                self.RO_LutMan.get_instr().lut_mapping(
-                    ['I', 'X180', 'Y180', 'X90', 'Y90', 'mX90', 'mY90', 'M_square'])
-            self.CBox.get_instr().upload_standard_weights(self.f_RO_mod())
-            self.CBox.get_instr().integration_length(
-                convert_to_clocks(self.RO_acq_integration_length()))
-
-            self.CBox.get_instr().set('sig{}_threshold_line'.format(
-                int(self.signal_line.get())),
-                int(self.RO_threshold.get()))
-            self.CBox.get_instr().lin_trans_coeffs(
-                np.reshape(rotation_matrix(self.RO_rotation_angle(), as_array=True), (4,)))
-
-        self.CBox.get_instr().set('sig{}_threshold_line'.format(
-            int(self.signal_line.get())),
-            int(self.RO_threshold.get()))
-=======
->>>>>>> b9aed1f9
 
     def _get_acquisition_instr(self):
         return self._acquisition_instrument.name
@@ -578,22 +478,6 @@
             # FIXME: option to disable when using optimized weights and
             # mulltiplexed RO to be added later
             UHFQC = self._acquisition_instrument
-<<<<<<< HEAD
-            UHFQC.prepare_DSB_weight_and_rotation(
-                IF=self.f_RO_mod(),
-                weight_function_I=self.RO_acq_weight_function_I(),
-                weight_function_Q=self.RO_acq_weight_function_Q())
-
-            # Makes sure the correct sequence/program is loaded in the UHFQC
-            if "gated" in self.RO_pulse_type().lower():
-                UHFQC.awg_sequence_acquisition()
-            elif 'iqmod' in self.RO_pulse_type().lower():
-                UHFQC.awg_sequence_acquisition_and_pulse_SSB(
-                    f_RO_mod=self.f_RO_mod(), RO_amp=self.RO_amp(),
-                    RO_pulse_length=self.RO_pulse_length(),
-                    acquisition_delay=self.RO_acq_marker_delay())
-=======
->>>>>>> b9aed1f9
 
             logging.info("setting UHFQC acquisition")
             self.input_average_detector = det.UHFQC_input_average_detector(
@@ -605,11 +489,7 @@
                     self.RO_acq_weight_function_I(),
                     self.RO_acq_weight_function_Q()],
                 nr_averages=self.RO_acq_averages(),
-<<<<<<< HEAD
-                real_imag=True,
-=======
                 real_imag=False, single_int_avg=True,
->>>>>>> b9aed1f9
                 integration_length=self.RO_acq_integration_length())
             self.int_avg_det_single.detector_control = 'soft'
 
@@ -1011,11 +891,7 @@
 
     def measure_rabi(self, amps=np.linspace(-.5, .5, 21), n=1,
                      MC=None, analyze=True, close_fig=True,
-<<<<<<< HEAD
-                     verbose=False, real_imag=False):
-=======
                      verbose=False, real_imag=True):
->>>>>>> b9aed1f9
         self.prepare_for_timedomain()
         if MC is None:
             MC = self.MC.get_instr()
@@ -1070,10 +946,7 @@
         d = self.int_avg_det_single
         d.seg_per_point = 2
         d.detector_control = 'hard'
-<<<<<<< HEAD
-=======
         d._set_real_imag(True)
->>>>>>> b9aed1f9
 
         # d = qh.CBox_single_integration_average_det_CC(
         #     self.CBox.get_instr(), nr_averages=self.RO_acq_averages()//MC.soft_avg(),
@@ -1355,31 +1228,20 @@
                       'Avg. Discrimination fidelity: \t{:.4f}'.format(a.F_d))
             return a.F_a, a.F_d
 
-<<<<<<< HEAD
-    def measure_transients(self, MC=None):
-=======
     def measure_transients(self, MC=None, analyze=True):
         '''
         Measure transients.
         Returns two numpy arrays containing the transients for qubit in state
         |0> and |1>.
         '''
->>>>>>> b9aed1f9
         self.prepare_for_timedomain()
         if MC is None:
             MC = self.MC.get_instr()
 
         # Loading the right qumis instructions
-<<<<<<< HEAD
-        for i, pulse_comb in enumerate(['off', 'on']):
-            off_on_sequence = sqqs.off_on(self.name, pulse_comb=pulse_comb)
-            # qumis_file = qta.qasm_to_asm(off_on_sequence.name,
-            #                              self.get_operation_dict())
-=======
         transients = []
         for i, pulse_comb in enumerate(['off', 'on']):
             off_on_sequence = sqqs.off_on(self.name, pulse_comb=pulse_comb)
->>>>>>> b9aed1f9
             MC.set_sweep_function(swf.QASM_Sweep(
                 filename=off_on_sequence.name, CBox=self.CBox.get_instr(),
                 op_dict=self.get_operation_dict(),
@@ -1387,10 +1249,6 @@
             MC.set_sweep_points(
                 np.arange(self.input_average_detector.nr_samples))
             MC.set_detector_function(self.input_average_detector)
-<<<<<<< HEAD
-            MC.run('Measure_transients{}_{}'.format(self.msmt_suffix, i))
-            ma.MeasurementAnalysis()
-=======
             data = MC.run(
                 'Measure_transients{}_{}'.format(self.msmt_suffix, i))
             transients.append(data.T[1:])
@@ -1426,7 +1284,6 @@
 
         if verify:
             self.measure_ssro()
->>>>>>> b9aed1f9
 
     def measure_butterfly(self, return_detector=False, MC=None,
                           analyze=True, close_fig=True,
@@ -1560,11 +1417,7 @@
             raise NotImplementedError
 
         if 'CBox' in self.acquisition_instrument():
-<<<<<<< HEAD
-            if self.RO_pulse_type() == 'MW_IQmod_pulse_CBox':
-=======
             if self.RO_pulse_type() == 'IQmod_CBox':
->>>>>>> b9aed1f9
                 # operation_dict['RO {}'.format(self.name)] = {
                 #     'duration': RO_pulse_length_clocks,
                 #     'instruction': 'wait {} \npulse 0000 1111 1111 '.format(
@@ -1578,27 +1431,16 @@
                         RO_acq_marker_del_clks,
                         max(RO_pulse_length_clocks-RO_acq_marker_del_clks, 0))}
 
-<<<<<<< HEAD
-            if self.RO_pulse_type() == 'MW_IQmod_pulse_UHFQC':
-                raise NotImplementedError
-
-            elif self.RO_pulse_type() == 'Gated_MW_RO_pulse_CBox':
-=======
             if self.RO_pulse_type() == 'IQmod_UHFQC':
                 raise NotImplementedError
 
             elif self.RO_pulse_type() == 'Gated_CBox':
->>>>>>> b9aed1f9
                 operation_dict['RO {}'.format(self.name)] = {
                     'duration': RO_pulse_length_clocks, 'instruction':
                     'wait {} \ntrigger 1000000, {} \n measure \n'.format(
                         RO_pulse_delay_clocks, RO_pulse_length_clocks)}
 
-<<<<<<< HEAD
-            elif self.RO_pulse_type() == 'Gated_MW_RO_pulse_UHFQC':
-=======
             elif self.RO_pulse_type() == 'Gated_UHFQC':
->>>>>>> b9aed1f9
                 operation_dict['RO {}'.format(self.name)] = {
                     'duration': RO_pulse_length_clocks, 'instruction':
                     (ins_lib.trigg_ch_to_instr(self.RO_acq_marker_channel(),
@@ -1627,7 +1469,6 @@
         return operation_dict
 
     def _gated_RO_marker_instr(self):
-<<<<<<< HEAD
 
         # Convert time to clocks
         RO_pulse_length_clocks = convert_to_clocks(self.RO_pulse_length())
@@ -1660,40 +1501,6 @@
             instr += 'wait {} \n'.format(RO_depletion_clocks +
                                          t_RO_p_end-t_acq_marker_end)
 
-=======
-
-        # Convert time to clocks
-        RO_pulse_length_clocks = convert_to_clocks(self.RO_pulse_length())
-        RO_acq_marker_del_clocks = convert_to_clocks(
-            self.RO_acq_marker_delay())
-        RO_pulse_delay_clocks = convert_to_clocks(self.RO_pulse_delay())
-        RO_depletion_clocks = convert_to_clocks(self.RO_depletion_time())
-
-        # Define the timings
-        t_RO_p = RO_pulse_delay_clocks
-        t_acq_marker = t_RO_p + RO_acq_marker_del_clocks
-        RO_p_len = RO_pulse_length_clocks
-        acq_marker_len = 2
-        t_RO_p_end = t_RO_p+RO_p_len
-        t_acq_marker_end = t_acq_marker+acq_marker_len
-
-        cw_p = ins_lib.trigg_cw(self.RO_acq_pulse_marker_channel())
-        cw_t = ins_lib.trigg_cw(self.RO_acq_marker_channel())
-        cw_both = ins_lib.bin_add_cw_w7(cw_p, cw_t)
-
-        # Only works for a specific time arangement of the pulses
-        if t_acq_marker > (t_RO_p + 1) and t_RO_p_end > t_acq_marker_end:
-            instr = 'wait {} \n'.format(t_RO_p)
-            instr += 'trigger {}, {}\n'.format(cw_p, t_acq_marker-t_RO_p)
-            instr += 'wait {} \n'.format(t_acq_marker-t_RO_p)
-            instr += 'trigger {}, {}\n'.format(cw_both, acq_marker_len)
-            instr += 'wait {} \n'.format(acq_marker_len)
-            instr += 'trigger {}, {}\n'.format(cw_p,
-                                               t_RO_p_end-t_acq_marker_end)
-            instr += 'wait {} \n'.format(RO_depletion_clocks +
-                                         t_RO_p_end-t_acq_marker_end)
-
->>>>>>> b9aed1f9
         else:
             raise NotImplementedError
         return instr
@@ -1704,15 +1511,9 @@
         RO_pulse_delay_clocks = convert_to_clocks(self.RO_pulse_delay())
         RO_pulse_length_clocks = convert_to_clocks(self.RO_pulse_length())
         RO_depletion_clocks = convert_to_clocks(self.RO_depletion_time())
-<<<<<<< HEAD
 
         cw_t = ins_lib.trigg_cw(self.RO_acq_marker_channel())
 
-=======
-
-        cw_t = ins_lib.trigg_cw(self.RO_acq_marker_channel())
-
->>>>>>> b9aed1f9
         instr = 'wait {} \n'.format(RO_pulse_delay_clocks)
         instr += 'trigger {}, {}\n'.format(cw_t, 2)
         instr += 'wait {} \n'.format(RO_depletion_clocks
@@ -1820,15 +1621,9 @@
 
         motzoi_swf = swf.QWG_lutman_par(self.Q_LutMan,
                                         self.Q_LutMan.get_instr().Q_motzoi)
-<<<<<<< HEAD
 
         d = self.int_avg_det_single
 
-=======
-
-        d = self.int_avg_det_single
-
->>>>>>> b9aed1f9
         # d = qh.CBox_single_integration_average_det_CC(
         #     self.CBox.get_instr(), nr_averages=self.RO_acq_averages()//MC.soft_avg(),
         #     seg_per_point=2)
@@ -2019,11 +1814,7 @@
                         RO_acq_marker_del_clocks, measure_instruction)}
 
             elif (self.RO_pulse_type() == 'Gated_MW_RO_pulse' or
-<<<<<<< HEAD
-                    self.RO_pulse_type() == 'MW_IQmod_pulse_UHFQC'):
-=======
                     self.RO_pulse_type() == 'IQmod_UHFQC'):
->>>>>>> b9aed1f9
                 operation_dict['RO {}'.format(self.name)] = {
                     'duration': RO_pulse_length_clocks, 'instruction':
                     'wait {} \n{}'.format(RO_pulse_delay_clocks,
