import logging
import numpy as np
import time
import warnings

from qcodes.instrument.base import Instrument
from qcodes.utils import validators as vals
from pycqed.measurement import detector_functions as det
from qcodes.instrument.parameter import ManualParameter

from pycqed.utilities.general import gen_sweep_pts
from pycqed.analysis import measurement_analysis as ma
from pycqed.analysis_v2 import measurement_analysis as ma2
from pycqed.analysis import fitting_models as fit_mods
from pycqed.analysis import analysis_toolbox as a_tools
from pycqed.analysis.tools import plotting as plt_tools
from pycqed.instrument_drivers.meta_instrument.Resonator import resonator

class Qubit(Instrument):

    """
    Abstract base class for the qubit object.
    Contains a template for all methods a qubit (should) has.
    N.B. This is not intended to be initialized.

    Specific types of qubits should inherit from this class, different
    hardware configurations can inherit from those to further specify
    the functionality.

    Possible inheritance tree
    - Qubit (general template class)
        - GateMon
        - Transmon (contains qubit specific methods)
            - transmon in setup a (contains setup specific methods)


    Naming conventions for methods
        The qubit object is a combination of a parameter holder and a
        convenient way of performing measurements. As a convention the qubit
        object contains the following types of methods designated by a prefix

        - measure_xx() -> bool
            A measure_xx method performs a specific experiment such as
                a "spectroscopy" or "ramsey".
            A measure_xx method typically has a hardware dependent
            implementation

        - calibrate_xx() -> bool
            A calibrate_xx method defines a standard protocol to perform a
                specific calibration.
            A calibrate_xx method should be blind callable (callable without
                specifying any arguments).
            A calibrate_xx method should return a boolean indicating the
                success of the calibration.
            A calibrate_xx method should update the internal parameter it is
                related to.
            A calibrate_xx method should be defined in the abstract base class
                whenever possible and rely on implementations of corresponding
                measure_xx methods in the hardware dependent child classes.

        - find_xx
            similar to calibrate_xx() naming difference is historical

        - calculate_
            calculates a quantity based on parameters specified in the qubit
            object e.g. calculate_frequency

        - tune_xx_to_
            Similar to calibrate but actively tries to set a parameter xx to a
            specific target value. An example is tune_to_frequency where
            several routines are used to set the qubit frequency to a desired
            value.

    Naming conventions for parameters:
        (only for qubit objects after Sept 2017)
        Parameters are grouped based on their functionality. This grouping
        is achieved through the parameter name.

        Prefixes are listed here:
            instr_  : references to other instruments
            ro_     : parameters relating to RO both CW and TD readout.
            mw_     : parameters of single qubit MW control
            spec_   : parameters relating to spectroscopy (single qubit CW)
            fl_     : parameters relating to flux control, this includes both
                      flux pulsing as well as flux offset (DC).
            tim_    : parameters related to timing, used to set latencies,
                        these are generally part of a device object (rather
                        than the qubit objects) but are listed here for
                        completeness.
            cfg_    : configuration, this can be info relevant for compilers
                      or configurations that determine how the qubit operates.
                      examples are cfg_qasm and cfg_f_qubit_calc_method.

            ""      : properties of the qubit do not have a prefix, examples
                      are T1, T2, etc., F_ssro, F_RB, etc., f_qubit, E_C, etc.

    Open for discussion:
        - is a split at the level below qubit really required?
        - is the name "find_" a good name or should it be merged with measure
            or calibrate?
        - Should the pulse-parameters be grouped here in some convenient way?
            (e.g. parameter prefixes)
    """

    def __init__(self, name, **kw):
        super().__init__(name, **kw)
        self.msmt_suffix = '_' + name  # used to append to measurement labels
        self._operations = {}
        self.add_parameter('operations',
                           docstring='a list of all operations available on the qubit',
                           get_cmd=self._get_operations)

    def connect_message(self, begin_time=None):
        t = time.time() - (begin_time or self._t0)

        con_msg = ('Connected to: {repr} '
                   'in {t:.2f} s'.format(repr=self.__repr__(), t=t))
        print(con_msg)

    def add_parameters(self):
        """
        Add parameters to the qubit object grouped according to the
        naming conventions described above

        Prefixes are listed here:
            instr_  : references to other instruments
            ro_     : parameters relating to RO both CW and TD readout.
            mw_     : parameters of single qubit MW control
            spec_   : parameters relating to spectroscopy (single qubit CW)
            fl_     : parameters relating to flux control, this includes both
                      flux pulsing as well as flux offset (DC).
            cfg_    : configuration, this can be info relevant for compilers
                      or configurations that determine how the qubit operates.
                      examples are cfg_qasm and cfg_f_qubit_calc_method.

            ""      : properties of the qubit do not have a prefix, examples
                      are T1, T2, etc., F_ssro, F_RB, etc., f_qubit, E_C, etc.
        """
        self.add_instrument_ref_parameters()
        self.add_ro_parameters()
        self.add_mw_parameters()
        self.add_spec_parameters()
        self.add_flux_parameters()
        self.add_config_parameters()
        self.add_generic_qubit_parameters()

    def add_instrument_ref_parameters(self):
        pass

    def add_ro_parameters(self):
        pass

    def add_mw_parameters(self):
        pass

    def add_spec_parameters(self):
        pass

    def add_flux_parameters(self):
        pass

    def add_config_parameters(self):
        pass

    def add_generic_qubit_parameters(self):
        pass

    def get_idn(self):
        return {'driver': str(self.__class__), 'name': self.name}

    def _get_operations(self):
        return self._operations

    def measure_T1(self, times=None, MC=None,
                   close_fig: bool=True, update: bool=True,
                   prepare_for_timedomain: bool=True)->float:
        """
        Performs a T1 experiment.
        Args:
            times (array):
                array of times to measure at, if None will define a
                suitable range based on the last known T1

            MC (MeasurementControl):
                instance of the MeasurementControl

            close_fig (bool):
                close the figure in plotting

            update (bool):
                update self.T1 with the measured value

        returns:
            T1 (float):
                the measured value
        """

        # Note: I made all functions lowercase but for T1 it just looks too
        # ridiculous
        raise NotImplementedError()

    def measure_rabi(self):
        raise NotImplementedError()


    def measure_flipping(self, number_of_flips=np.arange(20), equator=True,
                         MC=None, analyze=True, close_fig=True, update=True,
                         ax='x', angle='180'):
        raise NotImplementedError()

    def measure_ramsey(self):
        """
        Ramsey measurement used to measure the inhomogenuous dephasing time T2* as well as
        the qubit frequency. The measurement consists of the pi/2 pulses with a variable delay
        time between. The MW LO can be intentionally detuned from the qubit frequency.
        Consequently the measurement yields decaying oscillations which is easier to fit
        accurately than the monotonuous decay.

        Args:
            times (array):
                array of delay times between the two pi/2 pulses

            artificial_detuning (float):
                intentional detuing from the known qubit frequency
        """
        raise NotImplementedError()

    def measure_echo(self, times=None, MC=None,
                     analyze=True, close_fig=True, update=True):
        """
        Performs the Hahn echo measurement to estimate dephasing time of the qubit decouplied
        from the majority of the low frequency noise. The sequence of the experiment is
        pi/2 - wait/2 - pi - wait/2 - pi/2
        with variable (identical) delay times between pulses. The final pi/2 pulse is performed
        around variable axis. Consequently the measurement yields decaying oscillatioins instead
        of monotunous decay, which enables to more easily spot potential problems with the applied
        microwave pulses.

        Args:
            times (array):
                list of total waiting time between two pi/2 pulses. Half of the delay
                is inserted before, and half after the central pi pule.
        """
        raise NotImplementedError()

    def measure_allxy(self, MC=None, analyze: bool=True,
                      close_fig: bool=True,
                      prepare_for_timedomain: bool=True):
        """
        Performs an AllXY experiment. AllXY experiment consists of 21 pairs of
        MW control pulses folowed by the qubit measurement (in this routine
        each pair is repeated twice). In the ideal case the result of
        this measurement should be a staircase, and specific errors in the MW gate tuenup
        result in characteristic deviations from the ideal shape.

        For detailed description of the AllXY measurement and symptomes of different errors
        see PhD thesis by Matthed Reed (2013, Schoelkopf lab), pp. 124.
        https://rsl.yale.edu/sites/default/files/files/RSL_Theses/reed.pdf

        Args:
            MC (MeasurementControl):
                instance of the MeasurementControl

            analyze (bool):
                perform analysis

            close_fig (bool):
                close the figure in plotting
        """
        raise NotImplementedError()

    def measure_ssro(self, MC=None, analyze: bool=True, nr_shots: int=1024*8,
                     cases=('off', 'on'), update_threshold: bool=True,
                     prepare: bool=True, no_figs: bool=False,
                     update: bool=True,
                     verbose: bool=True):
        raise NotImplementedError()


    def measure_spectroscopy(self, freqs, pulsed=True, MC=None,
                             analyze=True, close_fig=True):
        raise NotImplementedError()


    def measure_resonator_power(self, freqs, powers,
                                MC=None, analyze: bool=True,
                                close_fig: bool=True):
        raise NotImplementedError()

    def measure_transients(self, MC=None, analyze: bool=True,
                           cases=('off', 'on'),
                           prepare: bool=True, depletion_analysis: bool=True,
                           depletion_analysis_plot: bool=True,
                           depletion_optimization_window=None):
        """
        Measure transients for the cases specified.
        Args:
            MC      (instr): measurement control
            analyze (bool) : run analysis and create figure
            cases   (list) : list of strings specifying cases to perform
                transients for, valid cases are "off" and "on" corresponding
                to preparing the qubit in the 0 or 1 state respectively.
            prepare (bool) : if True runs prepare for timedomain before
                measuring the transients

        Returns:
            list of numpy arrays containing the transients for the cases
            specified.
        """
        if prepare:
            self.prepare_for_timedomain()
        raise NotImplementedError()

    def measure_motzoi(self, motzois=np.linspace(-.3, .3, 31),
                       MC=None, analyze=True, close_fig=True):
        raise NotImplementedError()

    def find_resonators(self, start_freq=7.3e9, stop_freq=7.8e9, VNA_power=-40,
                        bandwidth=200, timeout=200, f_step=250e3, with_VNA=None,
                        verbose=True):
        """
        Performs a wide range scan to find all resonator dips. Will use VNA if
        one is connected and linked to the qubit object, or if specified via
        'with_VNA'.

        Will not do any checks, but rather saves the resonators in the device.
        In the next step (find_resonator_frequency_initial), we will take a look
        whether we have found all resonators and give a warning if not.

        TODO: Add measure_with_VNA to CCL Transmon object
        """
        if with_VNA is None:
            try:
                if self.instr_VNA.get_instr() == '':
                    with_VNA = False
                else:
                    with_VNA = True

            except:
                with_VNA = False

        if with_VNA:
            raise NotImplementedError
        else:
            self.ro_pulse_amp(1)
            self.ro_pulse_amp_CW(1)
            freqs = np.arange(start_freq, stop_freq + f_step, f_step)
            self.measure_heterodyne_spectroscopy(freqs=freqs, analyze=False)
            result = ma2.sa.Initial_Resonator_Scan_Analysis()

        # Create resonator list
        found_resonators = []
        for i, freq in enumerate(result.peaks):
            found_resonators.append(resonator(identifier=i, freq=freq))

        if verbose:
            print('Found resonators:')
            for res in found_resonators:
                freq, unit = plt_tools.SI_val_to_msg_str(res.freq, 'Hz', float)
                print('{}:\t{:.3f} {}'.format(res.identifier, freq, unit))

        try:
            device = self.instr_device.get_instr()
        except AttributeError:
            logging.warning('Could not update device resonators: No device '
                            'found for {}. Returning list of resonators.'
                            .format(self.name))
            return found_resonators

        # Try to find a resonator list:
        if not hasattr(device, 'expected_resonators'):
            device.found_resonators = found_resonators
            logging.warning('No resonators specified for this device')
            device.expected_resonators = []
            return True
        else:
            if device.expected_resonators:
                print('Expected resonators:')
                for res in device.expected_resonators:
                    freq, unit = plt_tools.SI_val_to_msg_str(res.freq, 'Hz',
                                                             float)
                    print('{}:\t{:.3f} {}'.format(res.identifier, freq, unit))
            else:
                logging.warning('No resonators specified for this device')
                return True


        if len(found_resonators) > len(device.resonators):
            logging.warning('More resonators found than expected. Checking for '
                            'duplicates in next node')

        elif len(found_resonators) < len(device.resonators):
            num_missing = len(device.resonators) - len(found_resonators)
            logging.warning('Missing {} resonator(s). Checking which are '
                            'missing ...'.format(num_missing))
            deltas = []
            for i, found_res in enumerate(found_resonators):
                deltas.append(found_res.freq - device.resonators[i].freq)

            expected_freqs = []
            for res in device.resonators:
                expected_freqs.append(res.freq)

            expected_spacing = np.diff(expected_freqs)
            device.expected_spacing = expected_spacing
            found_spacing = np.diff(result.peaks)

            missing_idx = []
            res_idx = 0
            for i in range(len(found_spacing)):
                if np.abs(found_spacing[i] - expected_spacing[res_idx]) > 25e6:
                    missing_idx.append(i+1)
                    res_idx += 1
                res_idx += 1

            missing_resonators = [device.resonators[ind] for ind in missing_idx]

            print('Missing resonators:')
            for missing_res in missing_resonators:
                print(missing_res.identifier)
                missing_res.type = 'missing'
                device.missing_resonators = missing_resonators
            print('Will look for missing resonators in next node')
        else:
            print('Found all expected resonators.')
            for found_res, res in zip(found_resonators, device.resonators):
                res.freq = found_res.freq

        return True

    def find_resonator_frequency_initial(self, start_freq=7e9, stop_freq=8e9,
                                         npts=50001, use_min=False, MC=None,
                                         update=True, with_VNA=None,
                                         resonators=None, look_for_missing=True):
        """
        DISCLAIMER: designed for automation routines, seperate usage not
        adviced.

        First checks whether the number of found resonators from a wide scan
        matches the number of expected resonators as specified in the device
        object.
        If it matches, will skip this step no usefull information will be
        obtained besides the frequency, which is already known.

        If there are too many, it will do a resonator scan for each one and
        check whether they are resonators or not.

        If there aree too few, it will try to find the missing ones by looking
        at the spacing and expected spacing of the resonators, predict the
        frequency of the missing resonator and perform a high resolution scan
        to try and find it.
        """
        if with_VNA is None:
            try:
                if self.instr_VNA.get_instr() == '':
                    with_VNA = False
                else:
                    with_VNA = True
            except:
                with_VNA = False

        if resonators is None:
            try:
                device = self.instr_device.get_instr()

            except AttributeError:
                logging.warning('Could not find device resonator dictionary: '
                                'No device found for {}.'.format(self.name))
                return False

        expected_resonators = device.expected_resonators
        found_resonators = device.found_resonators

        # Check if any resonators are expected:
        if expected_resonators:
            if len(found_resonators) == len(expected_resonators):
                print('Found all expected resonators.')
                for found_res, res in zip(found_resonators, expected_resonators):
                    res.freq = found_res.freq
                return True

            elif len(found_resonators) > len(expected_resonators):
                logging.warning('More resonators found than expected. '
                                'Checking each candidate at high resolution.')
                new_res = self.measure_individual_resonators(with_VNA=with_VNA)

                if len(new_res) == len(expected_resonators):
                    return True
                elif len(new_res) > len(expected_resonators):
                    logging.warning('Not all false positives removed. '
                                    'Retrying ...')
                    return False

            elif len(found_resonators) < len(expected_resonators):
                num_missing = len(device.resonators) - len(found_resonators)
                logging.warning('Missing {} resonator(s). Checking which are '
                                'missing ...'.format(num_missing))

                # Find missing resonators
                if look_for_missing:
                    raise NotImplementedError
                else:
                    return True
        else:
            print('Scanning all found resonators')
            new_res = self.measure_individual_resonators(with_VNA=with_VNA)
            device.resonators = new_res
            return True


        # # First check if number of resonators matches prediction, else try to
        # # find and remove duplicates
        # if len(device.found_resonators) == len(device.resonators):
        #     return True

        # elif len(device.found_resonators) > len(device.resonators):
        #     result = self.find_additional_resonators(device.resonators,
        #                                              found_resonators,
        #                                              with_VNA=with_VNA)
        #     return result

        # else:
        #     if not look_for_missing:
        #         for res in resonators:
        #             if res.type == 'missing':
        #                 res.type = 'broken'
        #     else:
        #         for i, res in enumerate(device.resonators):
        #             if res.type == 'missing':
        #                 f_step = 50e3
        #                 f_span = 100e6
        #                 f_center = (device.resonators[i+1].freq -
        #                             device.expected_spacing[i])
        #                 freqs = np.arange(f_center - f_span/2,
        #                                   f_center + f_span/2,
        #                                   f_step)

        #                 self.measure_heterodyne_spectroscopy(freqs=freqs,
        #                                                      analyze=False)
        #                 name = 'Resonator'
        #                 a = ma.Homodyne_Analysis(label=name, qb_name=self.name)
        #                 dip = np.amin(a.data_y)
        #                 offset = a.fit_results.params['A'].value

        #                 if (np.abs(dip/offset) > 0.6 or
        #                     np.isnan(a.fit_results.params['Qc'].stderr)):
        #                     freq, unit = plt_tools.SI_val_to_msg_str(f_center,
        #                                                              'Hz',
        #                                                              float)
        #                     print('No resonator found where {} ({:.3f} {}}) is '
        #                           'expected'.format(res.identifier, freq, unit))
        #                     res.type = 'broken'
        #                 else:
        #                     res.type = 'unknown'
        #                     if use_min:
        #                         res.freq = a.min_frequency
        #                     else:
        #                         res.freq = a.fit_results.params['f0'].value*1e9
        # return True

    def measure_individual_resonators(self, with_VNA=False, use_min=False):
        """
        Specifically designed for use in automation, not recommended to use by
        hand!
        Finds which peaks were wrongly assigend as a resonator in the resonator
        wide search
        """
        device = self.instr_device.get_instr()
        found_resonators = device.found_resonators

        new_resonators = []
        for i, res in enumerate(found_resonators):
            freq = res.freq
            str_freq, unit = plt_tools.SI_val_to_msg_str(freq, 'Hz', float)
            if with_VNA:
                raise NotImplementedError
            else:
                self.ro_pulse_amp(1)
                self.ro_pulse_amp_CW(1)
                freqs = np.arange(freq - 5e6, freq + 5e6, 50e3)
                label = '_{:.3f}_{}'.format(str_freq, unit)
                name = 'Resonator_scan' + self.msmt_suffix + label
                self.measure_heterodyne_spectroscopy(freqs=freqs,
                                                     analyze=False,
                                                     label=label)

            a = ma.Homodyne_Analysis(label=name, qb_name=self.name)

            dip = np.amin(a.data_y)
            offset = a.fit_results.params['A'].value

            if (np.abs(dip/offset) > 0.6): # or
               # np.isnan(a.fit_results.params['Qc'].stderr)):

                print('Removed candidate {} ({:.3f} {}): Not a resonator'
                      .format(res.identifier, str_freq, unit))

            else:
                if use_min:
                    f_res = a.min_frequency
                else:
                    f_res = a.fit_results.params['f0'].value*1e9

                # Check if not a duplicate
                if i > 0:
                    prev_freq = found_resonators[i-1].freq
                    if np.abs(prev_freq - f_res) < 10e6:
                        print('Removed candidate: {} ({:.3f} {}): Duplicate'
                              .format(res.identifier, str_freq, unit))
                    else:
                        found_resonators[i].freq = f_res
                        print("Added resonator {} ({:.3f} {})"
                              .format(res.identifier, str_freq, unit))
                        new_resonators.append(res)

                else:
                    found_resonators[i].freq = f_res
                    print("Added resonator {} ({:.3f} {})"
                          .format(res.identifier, str_freq, unit))
                    new_resonators.append(res)
        return new_resonators

    def find_test_resonators(self, with_VNA=None, resonators=None):
        """
        Does a power sweep over the resonators to see if they have a qubit
        attached or not, and changes the state in the resonator object
        """
        if with_VNA is None:
            try:
                if self.instr_VNA.get_instr() == '':
                    with_VNA = False
                else:
                    with_VNA = True
            except:
                with_VNA = False

        if resonators is None:
            try:
                device = self.instr_device.get_instr()
            except AttributeError:
                logging.warning('Could not find device resonators: '
                                'No device found for {}'.format(self.name))
                return False
            resonators = self.instr_device.get_instr().resonators

        for res in device.resonators:

            freq = res.freq
            label = '_resonator_{}'.format(res.identifier)
            if res.type == 'test_resonator':
                powers = np.linspace(-20, 0.1, 3)
                f_step = 25e3
            else:
                powers = np.arange(-40, 0.1, 10)
                f_step = 25e3

            if with_VNA:
                VNA = self.instr_VNA.get_instr()
                VNA.start_frequency(freq - 20e6)
                VNA.stop_frequency(freq + 20e6)
                self.measure_VNA_power_sweep()  # not implemented yet
            else:
                if res.type == 'test_resonator':
                    logging.warning('Heterodyne spectroscopy insufficient for '
                                    'test resonators. Skipping')
                    res.freq_low = res.freq
                    continue
                freqs = np.arange(freq - 2e6, freq + 5e6, f_step)
                self.measure_resonator_power(freqs=freqs, powers=powers,
                                             analyze=False, label=label)

            fit_res = ma.Resonator_Powerscan_Analysis(label='Resonator_power_scan',
                                                      close_fig=True,
                                                      use_min=True)
            # Update resonator types
            if np.abs(fit_res.shift) > 300e3:
                if res.type == 'unknown':
                    res.type = 'qubit_resonator'
                elif res.type == 'qubit_resonator':
                    print('Resonator {}: confirmed resonator shift.'
                          .format(res.identifier))
                else:
                    logging.warning('No resonator power shift found for '
                                    'resonator {}. Consider adding/removing '
                                    'attenuation.'.format(res.identifier))
            else:
                if res.type == 'unknown':
                    res.type = 'test_resonator'
                elif res.type == 'test_resonator':
                    print('Resonator {}: confirmed test resonator'
                          .format(res.identifier))
                    res.freq_low = res.freq
                else:
                    logging.warning('Resonator shift found for test resonator '
                                    '{}. Apperently not a test resonator.'
                                    .format(res.identifier))

            # Update resonator attributes
            res.freq_low = fit_res.f_low
            res.freq_high = fit_res.f_high
            res.shift = fit_res.shift
            res.ro_amp = 10**(fit_res.power/20)

        return True

    def find_qubit_resonator_fluxline(self, with_VNA=None, dac_values=None,
                                      verbose=True, resonators=None):
        """
        --- WARNING: UPDATING PARAMETERS ONLY WORKS WITH DEVICE OBJECT! ---

        Does a resonator DAC scan with all qubit resonators and all fluxlines.
        """
        if with_VNA is None:
            try:
                if self.instr_VNA.get_instr() == '':
                    with_VNA = False
                else:
                    with_VNA = True
            except:
                with_VNA = False

        if resonators is None:
            try:
                device = self.instr_device.get_instr()
            except AttributeError:
                logging.warning('Could not find device resonators: '
                                'No device found for {}.'.format(self.name))
                return False
            resonators = device.resonators

        if dac_values is None:
            dac_values = np.arange(-20e-3, 20e-3, 1e-3)

        fluxcurrent = self.instr_FluxCtrl.get_instr()
        for FBL in fluxcurrent.channel_map:
            fluxcurrent[FBL](0)

        for res in resonators:
            if res.type == 'qubit_resonator':
                self.ro_pulse_amp(res.ro_amp)
                self.ro_pulse_amp_CW(res.ro_amp)
                best_amplitude = 0  # For comparing which one is coupled closest

                if with_VNA:
                    VNA = self.instr_VNA.get_instr()
                    VNA.start_frequency(res.freq_low - 10e6)
                    VNA.stop_frequency(res.freq_low + 10e6)

                freqs = np.arange(res.freq_low - np.abs(res.shift) - 1e6,
                                  res.freq_low + 2e6,
                                  0.1e6)
                for fluxline in fluxcurrent.channel_map:
                    label = '_resonator_{}_{}'.format(res.identifier, fluxline)
                    t_start = time.strftime('%Y%m%d_%H%M%S')

                    self.measure_resonator_frequency_dac_scan(freqs=freqs,
                                                              dac_values=dac_values,
                                                              fluxChan=fluxline,
                                                              analyze=False,
                                                              label=label)
                    fluxcurrent[fluxline](0)
                    str_freq, unit = plt_tools.SI_val_to_msg_str(res.freq, 'Hz',
                                                                 float)
                    print('Finished flux sweep resonator {} ({:.3f} {}) with {}'
                          .format(res.identifier, str_freq, unit, fluxline))
                    timestamp = a_tools.get_timestamps_in_range(t_start,
                                                                label=self.msmt_suffix)[0]

                    fit_res = ma2.VNA_DAC_Analysis(timestamp)

                    amplitude = fit_res.dac_fit_res.params['amplitude'].value
                    if amplitude > best_amplitude:
                        best_amplitude = amplitude
                        res.qubit = fluxline.split('_', 1)[-1]
                        res.sweetspot = fit_res.sweet_spot_value
                        res.fl_dc_I_per_phi0 = fit_res.current_to_flux

        if verbose:
            for res in self.instr_device.get_instr().resonators:
                if res.type == 'qubit_resonator':
                    freq, unit = plt_tools.SI_val_to_msg_str(res.freq_low,
                                                             'Hz',
                                                             float)
                    print('{}, f = {:.3f} {}, linked to {},'
                          ' sweetspot current = {:.3f} mA'
                          .format(res.type, freq, unit, res.qubit, res.sweetspot*1e3))
                else:
                    freq, unit = plt_tools.SI_val_to_msg_str(res.freq,
                                                             'Hz',
                                                             float)
                    print('{}, f = {:.3f} {}'.format(res.type, freq, unit))

        # Set properties for all qubits in device if device exists
        device = self.instr_device.get_instr()
        assigned_qubits = []
        for q in device.qubits():
            if q == 'fakequbit':
                pass
            qubit = device.find_instrument(q)

            for res in device.resonators:
                if qubit.name == res.qubit:
                    if qubit.name in assigned_qubits:
                        logging.warning('Multiple resonators found for {}. '
                                        'Aborting'.format(qubit.name))
                        return False
                    assigned_qubits.append(qubit.name)
                    qubit.freq_res(res.freq_low)
                    qubit.ro_freq(res.freq_low)
                    qubit.fl_dc_I0(res.sweetspot)
                    qubit.fl_dc_I_per_phi0(res.fl_dc_I_per_phi0)
                    qubit.cfg_dc_flux_ch('FBL_' + res.qubit)
                    if qubit.freq_qubit() is None:
                        qubit.freq_qubit(res.freq_low -
                                         np.abs((70e6)**2/(res.shift)))
        return True

    def find_resonator_sweetspot(self, freqs=None, dac_values=None,
                                 fluxChan=None, update=True):
        """
        Finds the resonator sweetspot current.
        TODO: - measure all FBL-resonator combinations
        TODO: - implement way of distinguishing which fluxline is most coupled
        TODO: - create method that moves qubits away from sweetspot when they
                are not being measured (should not move them to some other
                qubit frequency of course)
        """
        if freqs is None:
            freq_center = self.freq_res()
            freq_range = 20e6
            freqs = np.arange(freq_center - freq_range/2,
                              freq_center + freq_range/2, 0.5e6)

        if dac_values is None:
            dac_values = np.linspace(-10e-3, 10e-3, 101)

        if fluxChan is None:
            if self.cfg_dc_flux_ch() == 1:  # Initial value
                fluxChan = 'FBL_1'
            else:
                fluxChan = self.cfg_dc_flux_ch()

        t_start = time.strftime('%Y%m%d_%H%M%S')
        self.measure_resonator_frequency_dac_scan(freqs=freqs,
                                                  dac_values=dac_values,
                                                  fluxChan=fluxChan,
                                                  analyze=False)
        if update:

            import pycqed.analysis_v2.spectroscopy_analysis as sa
            timestamp = ma.a_tools.get_timestamps_in_range(t_start,label = 'Resonator')[0]
            fit_res = sa.VNA_DAC_Analysis(timestamp=timestamp)
            sweetspot_current = fit_res.sweet_spot_value
            self.fl_dc_I0(sweetspot_current)
            fluxcurrent = self.instr_FluxCtrl.get_instr()
            fluxcurrent[self.cfg_dc_flux_ch()](sweetspot_current)

        return True

    def find_resonator_frequency(self, use_min=False,
                                 update=True,
                                 freqs=None,
                                 MC=None, close_fig=True):
        """
        Performs heterodyne spectroscopy to identify the frequecy of the (readout)
        resonator frequency.

        Args:
            use_min (bool):
                'True' uses the frequency at minimum amplitude. 'False' uses
                the fit result

            update (bool):
                update the internal parameters with this fit
                Finds the resonator frequency by performing a heterodyne experiment
                if freqs == None it will determine a default range dependent on the
                last known frequency of the resonator.

            freqs (array):
                list of frequencies to sweep. By default set to +-5 MHz around
                the last recorded frequency, with 100 kHz step
        """

        # This snippet exists to be backwards compatible 9/2017.
        try:
            freq_res_par = self.freq_res
            freq_RO_par = self.ro_freq
        except:
            warnings.warn("Deprecation warning: rename f_res to freq_res")
            freq_res_par = self.f_res
            freq_RO_par = self.f_RO

        if freqs is None:
            f_center = freq_res_par()
            if f_center is None:
                raise ValueError('Specify "freq_res" to generate a freq span')
            f_span = 10e6
            f_step = 100e3
            freqs = np.arange(f_center-f_span/2, f_center+f_span/2, f_step)
        self.measure_heterodyne_spectroscopy(freqs, MC, analyze=False)
        a = ma.Homodyne_Analysis(label=self.msmt_suffix, close_fig=close_fig)
        if use_min:
            f_res = a.min_frequency
        else:
            f_res = a.fit_results.params['f0'].value*1e9  # fit converts to Hz
        if f_res > max(freqs) or f_res < min(freqs):
            logging.warning('extracted frequency outside of range of scan')
        elif update:  # don't update if the value is out of the scan range
            freq_res_par(f_res)
            freq_RO_par(f_res)
        return f_res

    def find_frequency(self, method='spectroscopy', spec_mode='pulsed_marked',
                       steps=[1, 3, 10, 30, 100, 300, 1000],
                       artificial_periods=4,
                       freqs=None,
                       f_span=100e6,
                       use_max=False,
                       f_step=1e6,
                       verbose=True,
                       update=True,
                       close_fig=True,
                       MC=None,
                       label = ''):
        """
        Finds the qubit frequency using either the spectroscopy or the Ramsey
        method.

        In case method=='spectroscopy' this routine runs measure_spectroscopy and performs
        analysis looking for peaks in the spectrum.

        In case metgod=='ramsey' this routine performs series of ramsey measurements
        for increasing range of the delay times. Using short ramsey sequence with relatively
        large artificial detuning yields robust measurement of the qubit frequency, and increasing
        the relay times allows for more precise frequency measurement.

        Args:
            method (str {'spectroscopy', 'ramsey'}):
                specifies whether to perform spectroscopy ('spectroscopy') or series of
                ramsey measurements ('ramsey') to find the qubit frequency.

            spec_mode (str {'CW', 'pulsed_marked', 'pulsed_mixer'}):
                specifies the mode of the spectroscopy measurements (currently only implemented
                by Timo for CCL_Transmon). Possivle values: 'CW', 'pulsed_marked', 'pulsed_mixer'

            steps (array):
                maximum delay between pi/2 pulses (in microseconds) in a subsequent ramsey measurements.
                The find_frequency routine is terminated when all steps are performed or if
                the fitted T2* significantly exceeds the maximum delay

            artificial_periods (float):
                specifies the automatic choice of the artificial detuning in the ramsey
                measurements, in such a way that ramsey measurement should show 4 full oscillations.

            freqs (array):
                list of sweeped frequencies in case of spectroscopy measurement

            f_span (float):
                span of sweeped frequencies around the currently recorded qubit frequency in
                the spectroscopy measurement

            f_step (flaot):
                increment of frequency between data points in spectroscopy measurement

            update (bool):
                boolean indicating whether to update the qubit frequency in the qubit object
                according to the result of the measurement
        """
        if method.lower() == 'spectroscopy':
            if freqs is None:
                f_qubit_estimate = self.calculate_frequency()
                freqs = np.arange(f_qubit_estimate - f_span/2,
                                  f_qubit_estimate + f_span/2,
                                  f_step)
            # args here should be handed down from the top.
            self.measure_spectroscopy(freqs, mode=spec_mode, MC=MC,
                                      analyze=False, label = label,
                                      close_fig=close_fig)

            label = 'spec'
            analysis_spec = ma.Qubit_Spectroscopy_Analysis(
                label=label, close_fig=True, qb_name=self.name)

            # Checks to see if there is a peak:
            freq_peak = analysis_spec.peaks['peak']
            offset = analysis_spec.fit_res.params['offset'].value
            peak_height = np.amax(analysis_spec.data_dist)

            if freq_peak is None:
                success = False
            elif peak_height < 3*offset:
                success = False
            elif peak_height < 3*np.mean(analysis_spec.data_dist):
                success = False
            else:
                success = True

            if success:
                if update:
                    if use_max:
                        self.freq_qubit(analysis_spec.peaks['peak'])
                    else:
                        self.freq_qubit(analysis_spec.fitted_freq)
                    return True
                    # TODO: add updating and fitting
            else:
                logging.warning('No peak found! Not updating.')
                return False

        elif method.lower() == 'ramsey':
            return self.calibrate_frequency_ramsey(
                steps=steps, artificial_periods=artificial_periods,
                verbose=verbose, update=update,
                close_fig=close_fig)
        return analysis_spec.fitted_freq

    def calibrate_spec_pow(self, freqs=None, start_power=-35, power_step = 5,
                           threshold=0.5, verbose=True):
        """
        Finds the optimal spectroscopy power for qubit spectroscopy (not pulsed)
        by varying it in steps of 5 dBm, and ending when the peak has power
        broadened by 1+threshold (default: broadening of 10%)
        """
        if freqs is None:
            freqs = np.arange(self.freq_qubit() - 20e6,
                              self.freq_qubit() + 20e6, 0.2e6)
        power = start_power

        w0, w = 1e9, 1e9

        while w < (1 + threshold) * w0:
            self.spec_pow(power)
            self.measure_spectroscopy(freqs=freqs, analyze=False,
                                      label='spec_pow_' + str(power) + '_dBm')

            a = ma.Qubit_Spectroscopy_Analysis(label=self.msmt_suffix,
                                               qb_name=self.name)

            freq_peak = a.peaks['peak']
            if np.abs(freq_peak - self.freq_qubit()) > 5e6:
                logging.warning('Peak has shifted for some reason. Aborting.')
                return False

            w = a.params['kappa'].value
            power += power_step


            if w < w0:
                w0 = w
        if verbose:
            print('setting spectroscopy power to {}'.format(power-5))
        self.spec_pow(power-power_step)
        return True

    def calibrate_motzoi(self, MC=None, verbose=True, update=True):
        motzois = gen_sweep_pts(center=0, span=1, num=31)

        # large range
        a = self.measure_motzoi(MC=MC, motzois=motzois, analyze=True)
        opt_motzoi = a.optimal_motzoi
        if opt_motzoi > max(motzois) or opt_motzoi < min(motzois):
            if verbose:
                print('optimal motzoi {:.3f} '.format(opt_motzoi) +
                      'outside of measured span, aborting')
            return False

        # fine range around optimum
        motzois = gen_sweep_pts(center=a.optimal_motzoi, span=.4, num=31)
        a = self.measure_motzoi(motzois)
        opt_motzoi = a.optimal_motzoi
        if opt_motzoi > max(motzois) or opt_motzoi < min(motzois):
            if verbose:
                print('optimal motzoi {:.3f} '.format(opt_motzoi) +
                      'outside of measured span, aborting')
        if update:
            if verbose:
                print('Setting motzoi to {:.3f}'.format(opt_motzoi))
            self.motzoi(opt_motzoi)
        return opt_motzoi

    def calibrate_optimal_weights(self, MC=None, verify: bool=True,
                                  analyze: bool=True, update: bool=True,
                                  no_figs: bool=False)->bool:
        raise NotImplementedError()

    def calibrate_MW_RO_latency(self, MC=None, update: bool=True)-> bool:
        """
        Calibrates parameters:
            "latency_MW"
            "RO_acq_delay"


        Used to calibrate the delay of the MW pulse with respect to the
        RO pulse and the RO acquisition delay.


        The MW_pulse_latency is calibrated by setting the frequency of
        the LO to the qubit frequency such that both the MW and the RO pulse
        will show up in the RO.
        Measuring the transients will  show what the optimal latency is.

        Note that a lot of averages may be required when using dedicated drive
        lines.

        This function does NOT overwrite the values that were set in the qubit
        object and as such can be used to verify the succes of the calibration.

        Currently (28/6/2017) the experiment has to be analysed by hand.

        """
        raise NotImplementedError()
        return True

    def calibrate_Flux_pulse_latency(self, MC=None, update=True)-> bool:
        """
        Calibrates parameter: "latency_Flux"

        Used to calibrate the timing between the MW and Flux pulses.

        Flux pulse latency is calibrated using a Ram-Z experiment.
        The experiment works as follows:
        - x90 | square_flux  # defines t = 0
        - wait (should be slightly longer than the pulse duration)
        - x90
        - wait
        - RO

        The position of the square flux pulse is varied to find the
        optimal latency.
        """
        raise NotImplementedError
        return True

    def calibrate_frequency_ramsey(self,
                                   steps=[1, 1, 3, 10, 30, 100, 300, 1000],
                                   artificial_periods = 2.5,
                                   stepsize:float =20e-9,
                                   verbose: bool=True, update: bool=True,
                                   close_fig: bool=True,
                                   test_beating: bool=True):
        """
        Runs an iterative procudere of ramsey experiments to estimate
        frequency detuning to converge to the qubit frequency up to the limit
        set by T2*.

        Args:
            steps (array):
                multiples of the initial stepsize on which to run the

            artificial_periods (float):
                intended number of periods in theramsey measurement, used to adjust
                the artificial detuning

            stepsize (float):
                smalles stepsize in ns for which to run ramsey experiments.
        """
        cur_freq = self.freq_qubit()
        # Steps don't double to be more robust against aliasing
        for n in steps:
            times = np.arange(self.mw_gauss_width()*4,
                              50*n*stepsize, n*stepsize)
            artificial_detuning = artificial_periods/times[-1]
            self.measure_ramsey(times,
                                artificial_detuning=artificial_detuning,
                                freq_qubit=cur_freq,
                                label='_{}pulse_sep'.format(n),
                                analyze=False)
            a = ma.Ramsey_Analysis(auto=True, close_fig=close_fig,
                                   freq_qubit=cur_freq,
                                   artificial_detuning=artificial_detuning,
                                   close_file=False)
            if test_beating and a.fit_res.chisqr > 0.4:
                logging.warning('Found double frequency in Ramsey: large '
                                'deviation found in single frequency fit.'
                                'Returning True to continue automation. Retry '
                                'with test_beating=False to ignore.')

                return True
            fitted_freq = a.fit_res.params['frequency'].value
            measured_detuning = fitted_freq-artificial_detuning
            cur_freq = a.qubit_frequency

            qubit_ana_grp = a.analysis_group.create_group(self.msmt_suffix)
            qubit_ana_grp.attrs['artificial_detuning'] = \
                str(artificial_detuning)
            qubit_ana_grp.attrs['measured_detuning'] = \
                str(measured_detuning)
            qubit_ana_grp.attrs['estimated_qubit_freq'] = str(cur_freq)
            a.finish()  # make sure I close the file
            if verbose:
                print('Measured detuning:{:.2e}'.format(measured_detuning))
                print('Setting freq to: {:.9e}, \n'.format(cur_freq))
            if times[-1] > 2.*a.T2_star['T2_star']:
                # If the last step is > T2* then the next will be for sure
                if verbose:
                    print('Breaking of measurement because of T2*')
                break
        if verbose:
            print('Converged to: {:.9e}'.format(cur_freq))
        if update:
            self.freq_qubit(cur_freq)
        return cur_freq

    def calculate_frequency(self, calc_method=None, I_per_phi0=None, I=None):
        """
        Calculates an estimate for the qubit frequency.
        Arguments are optional and parameters of the object are used if not
        specified.

        Args:
            calc_method (str {'latest', 'flux'}):
                can be "latest" or "flux" uses last known frequency
                or calculates using the cosine arc model as specified
                in fit_mods.Qubit_dac_to_freq
                corresponding par. : cfg_qubit_freq_calc_method

            I_per_phi0 (float):
                dac flux coefficient, converts volts to Flux.
                Set to 1 to reduce the model to pure flux.
                corresponding par. : fl_dc_I_per_phi0)

            I (float):
                dac value used when calculating frequency
                corresponding par. : fl_dc_I

        Calculates the f01 transition frequency using the cosine arc model.
        (function available in fit_mods. Qubit_dac_to_freq)

        The parameter cfg_qubit_freq_calc_method determines how it is
        calculated.
        Parameters of the qubit object are used unless specified.
        Flux can be specified both in terms of dac voltage or flux but not
        both.
        """
        if self.cfg_qubit_freq_calc_method() == 'latest':
            qubit_freq_est = self.freq_qubit()

        elif self.cfg_qubit_freq_calc_method() == 'flux':
            if I is None:
                I = self.fl_dc_I()
            if I_per_phi0 is None:
                I_per_phi0 = self.fl_dc_I_per_phi0()

            qubit_freq_est = fit_mods.Qubit_dac_to_freq(
                dac_voltage=I,
                f_max=self.freq_max(),
                E_c=self.E_c(),
                dac_sweet_spot=self.fl_dc_I0(),
                V_per_phi0=I_per_phi0, # legacy naming in fit_mods function
                asymmetry=self.asymmetry())

        return qubit_freq_est

    def calibrate_mixer_offsets_drive(self, update: bool=True)-> bool:
        """
        Calibrates the mixer skewness and updates the I and Q offsets in
        the qubit object.
        """
        raise NotImplementedError()

        return True



<<<<<<< HEAD
    def tune_freq_to_sweetspot(self, freqs=None, dac_values=None, verbose=True): 
=======
    def tune_freq_to_sweetspot(self, verbose = True ):
>>>>>>> 3cc18268
        """
        Tunes the qubit to the sweetspot
        """

        within_50MHz_of_sweetspot = True

        # if within 50 MHz of sweetspot, we can start the iterative procedure
        if within_50MHz_of_sweetspot:
            pass

<<<<<<< HEAD
        # Requires an estimate of V_per_phi0 (which should be a current)
        if freqs is None:
            freqs = self.freq_max() + np.arange(-80e6, +20e6, .5e6)
=======
        # Requires an estimate of I_per_phi0 (which should be a current)

        freqs = self.freq_max() + np.arange(-80e6, +20e6, .5e6)
>>>>>>> 3cc18268

        # Should be replaced by self.fl_dc_I() # which gets this automatically
        # self.fl_dc_I()
        fluxcontrol = self.instr_FluxCtrl.get_instr()
        current_dac_val = fluxcontrol.parameters[(self.fl_dc_ch())].get()
<<<<<<< HEAD
        
        dac_range  = 0.1 * self.fl_dc_I_per_phi0() # Should correspond to approx 50MHz around sweetspot.  
        if dac_values is None:
            dac_values = current_dac_val + np.linspace(-dac_range/2, dac_range/2, 6)
=======

        # Should correspond to approx 50MHz around sweetspot.
        dac_range = 0.1 * self.fl_dc_I_per_phi0()
        dac_values = current_dac_val + np.linspace(-dac_range/2, dac_range/2, 6)
>>>>>>> 3cc18268

        self.measure_qubit_frequency_dac_scan(freqs=freqs, dac_values=dac_values)

        analysis_obj = ma.TwoD_Analysis(label='Qubit_dac_scan', close_fig=True)
        freqs = analysis_obj.sweep_points
        dac_vals = analysis_obj.sweep_points_2D
        signal_magn = analysis_obj.measured_values[0]


        # FIXME: This function should be moved out of the qubit object upon cleanup.
        def quick_analyze_dac_scan(x_vals, y_vals, Z_vals):
            def find_peaks(x_vals, y_vals, Z_vals):
                peaks = np.zeros(len(y_vals))
                for i in range(len(y_vals)):
                    p_dict = a_tools.peak_finder(x_vals, Z_vals[:, i],
                        optimize=False, num_sigma_threshold=15)
                        # FIXME hardcoded num_sigma_threshold
                    try:
                        peaks[i] = p_dict['peak']
                    except Exception as e:
                        logging.warning(e)
                        peaks[i] = np.NaN

                return peaks

            peaks = find_peaks(x_vals, y_vals, Z_vals)

            dac_masked=  y_vals[~np.isnan(peaks)]
            peaks_masked= peaks[~np.isnan(peaks)]
            pv = np.polyfit(x=dac_masked, y=peaks_masked, deg=2)
            sweetspot_current = -0.5*pv[1]/pv[0]
            sweetspot_freq = np.polyval(pv,sweetspot_current)
            return sweetspot_current, sweetspot_freq


        dac_sweetspot, freq_sweetspot = quick_analyze_dac_scan(
            x_vals=freqs, y_vals=dac_vals, Z_vals=signal_magn)

        if dac_sweetspot>np.max(dac_values) or dac_sweetspot<np.min(dac_values):
            warnings.warn("Fit returns something weird. Not updating flux bias")
            procedure_success = False
        elif freq_sweetspot > self.freq_max()+50e6:
            warnings.warn("Fit returns something weird. Not updating flux bias")
            procedure_success = False
        elif freq_sweetspot < self.freq_max()-50e6:
            warnings.warn("Fit returns something weird. Not updating flux bias")
            procedure_success = False
        else:
            procedure_success = True
        if not procedure_success:
            # reset the current to the last known value.
            fluxcontrol.parameters[(self.fl_dc_ch())].set(current_dac_val)


        if verbose:
            # FIXME replace by unit aware printing
            print("Setting flux bias to {:.3f} mA".format(dac_sweetspot*1e3))
            print("Setting qubit frequency to {:.4f} GHz".format(freq_sweetspot*1e-9))

        # self.fl_dc_I(dac_sweetspot)
        # FIXME, this should be included in the set of fl_dc_I
        fluxcontrol.parameters[(self.fl_dc_ch())].set(dac_sweetspot)
        self.freq_qubit(freq_sweetspot)
        self.fl_dc_I(dac_sweetspot)
        self.fl_dc_I0(dac_sweetspot)



    def tune_freq_to(self, target_frequency,
                          MC, nested_MC,
                          calculate_initial_step: bool=False,
                          initial_flux_step: float = None,
                          max_repetitions=15,
                          resonator_use_min=True):
        """
        Iteratively tune the qubit frequency to a specific target frequency
        """

        if target_frequency > self.freq_max():
            raise ValueError('Attempting to tune to a frequency ({:.2f} GHz)'
                'larger than the sweetspot frequency ({:.2f} GHz)'.format(
                    target_frequency, self.freq_max()))

        # Current frequency
        f_q = self.freq_qubit()
        delta_freq = target_frequency - f_q


        if abs(delta_freq) > 50e6:
            find_res = True


        fluxcontrol= self.instr_FluxCtrl.get_instr()
        fluxpar = fluxcontrol.parameters[(self.fl_dc_ch())]

        current_dac_val = fluxpar.get()

        # set up ranges and parameters
        if calculate_initial_step:
            raise NotImplementedError()
        #    construct predicted arch from I_per_phi0, E_c, E_j BALLPARK SHOULD SUFFICE.
        #    predict first jump
        #    next_dac_value =
        else:
            if initial_flux_step is None:
                # If we do not calculate the initial step, we take small steps from
                # our starting point
                initial_flux_step = self.fl_dc_I_per_phi0()/30

            next_dac_value = current_dac_val + initial_flux_step


        def measure_qubit_freq_nested(target_frequency,
                spans=[100e6, 400e6, 800e6], **kw):

            # measure freq
            if find_res:
                freq_res = self.find_resonator_frequency(
                                    MC=nested_MC,
                                    use_min=resonator_use_min)
            else:
                freq_res = self.freq_res

            spec_success = False
            for span in spans:
                spec_succes = self.find_frequency(f_span=span,  MC=nested_MC)
                if spec_succes:
                    break

            if not spec_succes:
                raise ValueError("Could not find the qubit. Aborting.")
            freq_qubit = self.freq_qubit()  # as updated in this function call


            abs_freq_diff = abs(target_frequency-freq_qubit)

            return {'abs_freq_diff': abs_freq_diff, 'freq_qubit': freq_qubit,
                    'freq_resonator': freq_res}


        qubit_freq_det = det.Function_Detector(measure_qubit_freq_nested,
            msmt_kw={'target_frequency': target_frequency},
            result_keys=['abs_freq_diff', 'freq_qubit', 'freq_resonator'],
            value_units=['Hz']*3)


        from scipy.optimize import minimize_scalar
        ad_func_pars = {'adaptive_function': minimize_scalar,
                    'method': 'brent',
                    'bracket': [current_dac_val, next_dac_value],
                    # 'x0': x0,
                    'tol': 1e-6,  # Relative tolerance in brent
                    'minimize': True,
                    'options':{'maxiter': max_repetitions}}

        MC.set_sweep_function(fluxpar)
        MC.set_detector_function(qubit_freq_det)
        MC.set_adaptive_function_parameters(ad_func_pars)
        MC.run('Tune_to_freq', mode='adaptive')



    def measure_heterodyne_spectroscopy(self, freqs, MC=None,
                                        analyze=True, close_fig=True):
        raise NotImplementedError()

    def add_operation(self, operation_name):
        self._operations[operation_name] = {}

    def link_param_to_operation(self, operation_name, parameter_name,
                                argument_name):
        """
        Links an existing param to an operation for use in the operation dict.

        An example of where to use this would be the flux_channel.
        Only one parameter is specified but it is relevant for multiple flux
        pulses. You don't want a different parameter that specifies the channel
        for the iSWAP and the CZ gate. This can be solved by linking them to
        your operation.

        Args:
            operation_name (str): The operation of which this parameter is an
                argument. e.g. mw_control or CZ
            parameter_name (str): Name of the parameter
            argument_name  (str): Name of the arugment as used in the sequencer
            **kwargs get passed to the add_parameter function
        """
        if parameter_name not in self.parameters:
            raise KeyError('Parameter {} needs to be added first'.format(
                parameter_name))

        if operation_name in self.operations().keys():
            self._operations[operation_name][argument_name] = parameter_name
        else:
            raise KeyError('Unknown operation {}, add '.format(operation_name) +
                           'first using add operation')

    def add_pulse_parameter(self,
                            operation_name,
                            parameter_name,
                            argument_name,
                            initial_value=None,
                            vals=vals.Numbers(),
                            **kwargs):
        """
        Add a pulse parameter to the qubit.

        Args:
            operation_name (str): The operation of which this parameter is an
                argument. e.g. mw_control or CZ
            parameter_name (str): Name of the parameter
            argument_name  (str): Name of the arugment as used in the sequencer
            **kwargs get passed to the add_parameter function
        Raises:
            KeyError: if this instrument already has a parameter with this
                name.
        """
        if parameter_name in self.parameters:
            raise KeyError(
                'Duplicate parameter name {}'.format(parameter_name))

        if operation_name in self.operations().keys():
            self._operations[operation_name][argument_name] = parameter_name
        else:
            raise KeyError('Unknown operation {}, add '.format(operation_name) +
                           'first using add operation')

        self.add_parameter(parameter_name,
                           initial_value=initial_value,
                           vals=vals,
                           parameter_class=ManualParameter, **kwargs)

        # for use in RemoteInstruments to add parameters to the server
        # we return the info they need to construct their proxy
        return

    def get_operation_dict(self, operation_dict={}):
        for op_name, op in self.operations().items():
            operation_dict[op_name + ' ' + self.name] = {'target_qubit':
                                                         self.name}
            for argument_name, parameter_name in op.items():
                operation_dict[op_name + ' ' + self.name][argument_name] = \
                    self.get(parameter_name)
        return operation_dict


class Transmon(Qubit):

    """
    circuit-QED Transmon as used in DiCarlo Lab.
    Adds transmon specific parameters as well
    """

    def __init__(self, name, **kw):
        super().__init__(name, **kw)
        self.add_parameter('E_c', unit='Hz',
                           parameter_class=ManualParameter,
                           vals=vals.Numbers())
        self.add_parameter('E_j', unit='Hz',
                           parameter_class=ManualParameter,
                           vals=vals.Numbers())
        self.add_parameter('anharmonicity', unit='Hz',
                           label='Anharmonicity',
                           docstring='Anharmonicity, negative by convention',
                           parameter_class=ManualParameter,
                           # typical target value
                           initial_value=-300e6,
                           vals=vals.Numbers())
        self.add_parameter('T1', unit='s',
                           parameter_class=ManualParameter,
                           vals=vals.Numbers(0, 200e-6))
        self.add_parameter('T2_echo', unit='s',
                           parameter_class=ManualParameter,
                           vals=vals.Numbers())
        self.add_parameter('T2_star', unit='s',
                           parameter_class=ManualParameter,
                           vals=vals.Numbers())

        self.add_parameter('dac_voltage', unit='mV',
                           parameter_class=ManualParameter)
        self.add_parameter('dac_sweet_spot', unit='mV',
                           parameter_class=ManualParameter)
        self.add_parameter('dac_flux_coefficient', unit='',
                           parameter_class=ManualParameter)
        self.add_parameter('asymmetry', unit='',
                           initial_value=0,
                           parameter_class=ManualParameter)
        self.add_parameter('dac_channel', vals=vals.Ints(),
                           parameter_class=ManualParameter)

        self.add_parameter('f_qubit', label='qubit frequency', unit='Hz',
                           parameter_class=ManualParameter)
        self.add_parameter('f_max', label='qubit frequency', unit='Hz',
                           parameter_class=ManualParameter)
        self.add_parameter('f_res', label='resonator frequency', unit='Hz',
                           parameter_class=ManualParameter)
        self.add_parameter('f_RO', label='readout frequency', unit='Hz',
                           parameter_class=ManualParameter)

        # Sequence/pulse parameters
        self.add_parameter('RO_pulse_delay', unit='s',
                           parameter_class=ManualParameter)
        self.add_parameter('RO_pulse_length', unit='s',
                           parameter_class=ManualParameter)
        self.add_parameter('RO_acq_marker_delay', unit='s',
                           parameter_class=ManualParameter)
        self.add_parameter('RO_acq_marker_channel',
                           parameter_class=ManualParameter,
                           vals=vals.Strings())
        self.add_parameter('RO_amp', unit='V',
                           parameter_class=ManualParameter)
        # Time between start of pulses
        self.add_parameter('pulse_delay', unit='s',
                           initial_value=0,
                           vals=vals.Numbers(0, 1e-6),
                           parameter_class=ManualParameter)

        self.add_parameter('f_qubit_calc_method',
                           vals=vals.Enum('latest', 'dac', 'flux'),
                           # in the future add 'tracked_dac', 'tracked_flux',
                           initial_value='latest',
                           parameter_class=ManualParameter)
        self.add_parameter('F_ssro',
                           initial_value=0,
                           label='RO assignment fidelity',
                           vals=vals.Numbers(0.0, 1.0),
                           parameter_class=ManualParameter)
        self.add_parameter('F_discr',
                           initial_value=0,
                           label='RO discrimination fidelity',
                           vals=vals.Numbers(0.0, 1.0),
                           parameter_class=ManualParameter)
        self.add_parameter('F_RB',
                           initial_value=0,
                           label='RB single qubit Clifford fidelity',
                           vals=vals.Numbers(0, 1.0),
                           parameter_class=ManualParameter)
        self.add_parameter('I_per_phi0',
                           initial_value=1,
                           label='V per phi0',
                           vals=vals.Numbers(),
                           docstring='Conversion between flux and voltage. '
                                     'How many volts need to be applied to '
                                     'have a flux of 1 phi0 (pulsed).',
                           parameter_class=ManualParameter)
        self.add_parameter('V_offset',
                           initial_value=0,
                           label='V offset',
                           vals=vals.Numbers(),
                           docstring='AWG voltage at which the sweet spot is '
                                     'found (pulsed).',
                           parameter_class=ManualParameter)

    def calculate_frequency(self,
                            dac_voltage=None,
                            flux=None):
        """
        Calculates the f01 transition frequency from the cosine arc model.
        (function available in fit_mods. Qubit_dac_to_freq)

        Parameters of the qubit object are used unless specified.
        Flux can be specified both in terms of dac voltage or flux but not
        both.
        """

        if dac_voltage is not None and flux is not None:
            raise ValueError('Specify either dac voltage or flux but not both')

        if self.f_qubit_calc_method() == 'latest':
            f_qubit_estimate = self.f_qubit()

        elif self.f_qubit_calc_method() == 'dac':
            if dac_voltage is None:
                dac_voltage = self.IVVI.get_instr().get(
                    'dac{}'.format(self.dac_channel()))

            f_qubit_estimate = fit_mods.Qubit_dac_to_freq(
                dac_voltage=dac_voltage,
                f_max=self.f_max(),
                E_c=self.E_c(),
                dac_sweet_spot=self.dac_sweet_spot(),
                dac_flux_coefficient=self.dac_flux_coefficient(),
                asymmetry=self.asymmetry())

        elif self.f_qubit_calc_method() == 'flux':
            if flux is None:
                flux = self.FluxCtrl.get_instr().get(
                    'flux{}'.format(self.dac_channel()))
            f_qubit_estimate = fit_mods.Qubit_dac_to_freq(
                dac_voltage=flux,
                f_max=self.f_max(),
                E_c=self.E_c(),
                dac_sweet_spot=0,
                dac_flux_coefficient=1,
                asymmetry=self.asymmetry())
        return f_qubit_estimate

    def calculate_flux(self, frequency):
        raise NotImplementedError()

    def prepare_for_timedomain(self):
        raise NotImplementedError()

    def prepare_for_continuous_wave(self):
        raise NotImplementedError()

    def prepare_readout(self):
        """
        Configures the readout. Consists of the following steps
        - instantiate the relevant detector functions
        - set the microwave frequencies and sources
        - generate the RO pulse
        - set the integration weights
        """
        raise NotImplementedError()

    def calibrate_frequency_ramsey(self, steps=[1, 1, 3, 10, 30, 100, 300, 1000],
                                   artificial_periods=2.5,
                                   stepsize=None, verbose=True, update=True,
                                   close_fig=True):
        if stepsize is None:
            stepsize = abs(1/self.f_pulse_mod.get())
        cur_freq = self.f_qubit.get()
        # Steps don't double to be more robust against aliasing
        for n in steps:
            times = np.arange(self.pulse_delay.get(),
                              50*n*stepsize, n*stepsize)
            artificial_detuning = artificial_periods/times[-1]
            self.measure_ramsey(times,
                                artificial_detuning=artificial_detuning,
                                f_qubit=cur_freq,
                                label='_{}pulse_sep'.format(n),
                                analyze=False)
            a = ma.Ramsey_Analysis(auto=True, close_fig=close_fig,
                                   qb_name=self.name,
                                   artificial_detuning=artificial_detuning,
                                   close_file=False)
            fitted_freq = a.fit_res.params['frequency'].value
            measured_detuning = fitted_freq-artificial_detuning
            cur_freq -= measured_detuning

            qubit_ana_grp = a.analysis_group.create_group(self.msmt_suffix)
            qubit_ana_grp.attrs['artificial_detuning'] = \
                str(artificial_detuning)
            qubit_ana_grp.attrs['measured_detuning'] = \
                str(measured_detuning)
            qubit_ana_grp.attrs['estimated_qubit_freq'] = str(cur_freq)
            a.finish()  # make sure I close the file
            if verbose:
                print('Measured detuning:{:.2e}'.format(measured_detuning))
                print('Setting freq to: {:.9e}, \n'.format(cur_freq))

            if times[-1] > 2.*a.T2_star['T2_star']:
                # If the last step is > T2* then the next will be for sure
                if verbose:
                    print('Breaking of measurement because of T2*')
                break
        if verbose:
            print('Converged to: {:.9e}'.format(cur_freq))
        if update:
            self.f_qubit.set(cur_freq)
        return cur_freq

    def find_frequency(self, method='spectroscopy', pulsed=False,
                       steps=[1, 3, 10, 30, 100, 300, 1000],
                       artificial_periods = 2.5,
                       freqs=None,
                       f_span=100e6,
                       use_max=False,
                       f_step=1e6,
                       verbose=True,
                       update=True,
                       close_fig=True):
        """
        Finds the qubit frequency using either the spectroscopy or the Ramsey
        method.
        Frequency prediction is done using
        """

        if method.lower() == 'spectroscopy':
            if freqs is None:
                f_qubit_estimate = self.calculate_frequency()
                freqs = np.arange(f_qubit_estimate - f_span/2,
                                  f_qubit_estimate + f_span/2,
                                  f_step)
            # args here should be handed down from the top.
            self.measure_spectroscopy(freqs, pulsed=pulsed, MC=None,
                                      analyze=True, close_fig=close_fig)
            if pulsed:
                label = 'pulsed-spec'
            else:
                label = 'spectroscopy'
            analysis_spec = ma.Qubit_Spectroscopy_Analysis(
                label=label, close_fig=True, qb_name=self.name)

            if update:
                if use_max:
                    self.f_qubit(analysis_spec.peaks['peak'])
                else:
                    self.f_qubit(analysis_spec.fitted_freq)
                # TODO: add updating and fitting
        elif method.lower() == 'ramsey':
            return self.calibrate_frequency_ramsey(
                steps=steps, artificial_periods=artificial_periods,
                verbose=verbose, update=update, close_fig=close_fig)
        return self.f_qubit()

    def find_frequency_pulsed(self):
        raise NotImplementedError()

    def find_frequency_cw_spec(self):
        raise NotImplementedError()

    def calibrate_pulse_amplitude_coarse(self,
                                         amps=np.linspace(-.5, .5, 31),
                                         close_fig=True, verbose=False,
                                         MC=None, update=True,
                                         take_fit_I=False):
        """
        Calibrates the pulse amplitude using a single rabi oscillation
        """

        self.measure_rabi(amps, n=1, MC=MC, analyze=False)
        a = ma.Rabi_Analysis(close_fig=close_fig)
        # Decide which quadrature to take by comparing the contrast
        if take_fit_I or len(a.measured_values) == 1:
            ampl = abs(a.fit_res[0].params['period'].value)/2.
        elif (np.abs(max(a.measured_values[0]) -
                     min(a.measured_values[0]))) > (
                np.abs(max(a.measured_values[1]) -
                       min(a.measured_values[1]))):
            ampl = a.fit_res[0].params['period'].value/2.
        else:
            ampl = a.fit_res[1].params['period'].value/2.

        if update:
            self.amp180.set(ampl)
        return ampl

    def calibrate_pulse_amplitude_flipping(self,
                                           MC=None, update: bool=True,
                                           fine_accuracy: float=0.005,
                                           desired_accuracy: float=0.00005,
                                           max_iterations: int=10,
                                           verbose: bool=True):
        """
        Calibrates the pulse amplitude using a flipping sequence.
        The flipping sequence itself should be implemented using the
        "measure_flipping" method.
        It converges to the optimal amplitude using first a coarse and then
        a finer scan with more pulses.

        Args:
            MC                    : The measurement control used, if None
                                   uses the one specified in the qubit object.
            updates       (bool)  : if True updates the Q_amp180 parameter
            fine_accuracy (float) : the accuracy to switch to the fine scan
            desired_accuracy (float): the accuracy after which to terminate
                                      the optimization
            max_iterations  (int) : always terminate after this number of
                                     optimizations.
            verbose         (bool): if true adds additional print statements.
        returns:
            success         (bool): True if optimization converged.
        """
        success = False
        fine = False
        for k in range(max_iterations):
            old_Q_amp180 = self.Q_amp180()
            if not fine:
                number_of_flips = 2*np.arange(60)
            if fine:
                number_of_flips = 8*np.arange(60)
            a = self.measure_flipping(MC=MC, number_of_flips=number_of_flips)
            Q_amp180_scale_factor = a.get_scale_factor()

            # Check if Q_amp180_scale_factor is within boundaries
            if Q_amp180_scale_factor > 1.1:
                Q_amp180_scale_factor = 1.1
                if verbose:
                    print('Qubit drive scaling %.3f ' % Q_amp180_scale_factor
                          + 'is too high, capping at 1.1')
            elif Q_amp180_scale_factor < 0.9:
                Q_amp180_scale_factor = 0.9
                if verbose:
                    print('Qubit drive scaling %.3f ' % Q_amp180_scale_factor
                          + 'is too low, capping at 0.9')

            self.Q_amp180(np.round(Q_amp180_scale_factor * self.Q_amp180(), 7))

            if verbose:
                print('Q_amp180_scale_factor: {:.4f}, new Q_amp180: {}'.format(
                      Q_amp180_scale_factor, self.Q_amp180()))

            if (abs(Q_amp180_scale_factor-1) < fine_accuracy) and (not fine):
                if verbose:
                    print('Getting close to optimum, increasing sensitivity')
                fine = True

            if abs(Q_amp180_scale_factor-1) < desired_accuracy:
                if verbose:
                    print('within threshold')
                success = True
                break

        # If converged?
        if success and verbose:
            print('Drive calibration set to {}'.format(self.Q_amp180()))
        if not update or not success:
            self.Q_amp180(old_Q_amp180)
        return success

    def find_pulse_amplitude(self, amps=np.linspace(-.5, .5, 31),
                             N_steps=[3, 7, 13, 17], max_n=18,
                             close_fig=True, verbose=False,
                             MC=None, update=True, take_fit_I=False):
        """
        Finds the pulse-amplitude using a Rabi experiment.
        Fine tunes by doing a Rabi around the optimum with an odd
        multiple of pulses.

        Args:
            amps (array or float):
                amplitudes of the first Rabi if an array,
                if a float is specified it will be treated as an estimate
                for the amplitude to be found.

            N_steps (list of int):
                number of pulses used in the fine tuning

            max_n (int):
                break of if N> max_n
        """
        if MC is None:
            MC = self.MC.get_instr()
        if np.size(amps) != 1:
            ampl = self.calibrate_pulse_amplitude_coarse(
                amps=amps, close_fig=close_fig, verbose=verbose,
                MC=MC, update=update,
                take_fit_I=take_fit_I)
        else:
            ampl = amps
        if verbose:
            print('Initial Amplitude:', ampl, '\n')

        for n in N_steps:
            if n > max_n:
                break
            else:

                old_amp = ampl
                ampl_span = 0.5*ampl/n
                amps = np.linspace(ampl-ampl_span, ampl+ampl_span, 15)
                self.measure_rabi(amps, n=n, MC=MC, analyze=False)
                a = ma.Rabi_parabola_analysis(close_fig=close_fig)
                # Decide which quadrature to take by comparing the contrast
                if take_fit_I:
                    ampl = a.fit_res[0].params['x0'].value
                elif min(amps)<a.fit_res[0].params['x0'].value<max(amps)\
                        and min(amps)<a.fit_res[1].params['x0'].value<max(amps):
                    if (np.abs(max(a.fit_res[0].data)-min(a.fit_res[0].data)))>\
                        (np.abs(max(a.fit_res[1].data)-min(a.fit_res[1].data))):
                        ampl = a.fit_res[0].params['x0'].value
                    else:
                        ampl = a.fit_res[1].params['x0'].value
                elif min(amps)<a.fit_res[0].params['x0'].value<max(amps):
                    ampl = a.fit_res[0].params['x0'].value
                elif min(amps)<a.fit_res[1].params['x0'].value<max(amps):
                    ampl = a.fit_res[1].params['x0'].value
                else:
                    ampl_span*=1.5
                    amps = np.linspace(old_amp-ampl_span, old_amp+ampl_span, 15)
                    self.measure_rabi(amps, n=n, MC=MC, analyze=False)
                    a = ma.Rabi_parabola_analysis(close_fig=close_fig)
                    # Decide which quadrature to take by comparing the contrast
                    if take_fit_I:
                        ampl = a.fit_res[0].params['x0'].value
                    elif (np.abs(max(a.measured_values[0]) -
                                 min(a.measured_values[0]))) > (
                        np.abs(max(a.measured_values[1]) -
                               min(a.measured_values[1]))):
                        ampl = a.fit_res[0].params['x0'].value
                    else:
                        ampl = a.fit_res[1].params['x0'].value
                if verbose:
                    print('Found amplitude', ampl, '\n')
        if update:
            self.amp180.set(np.abs(ampl))



    def find_amp90_scaling(self, scales=0.5,
                           N_steps=[5, 9], max_n=100,
                           close_fig=True, verbose=False,
                           MC=None, update=True, take_fit_I=False):
        """
        Finds the scaling factor of pi/2 pulses w.r.t pi pulses using a rabi
        type with each pi pulse replaced by 2 pi/2 pulses.

        If scales is an array it starts by fitting a cos to a Rabi experiment
        to get an initial guess for the amplitude.

        This experiment is only useful after carefully calibrating the pi pulse
        using flipping sequences.
        """
        if MC is None:
            MC = self.MC
        if np.size(scales) != 1:
            self.measure_rabi_amp90(scales=scales, n=1, MC=MC, analyze=False)
            a = ma.Rabi_Analysis(close_fig=close_fig)
            if take_fit_I:
                scale = abs(a.fit_res[0].params['period'].value)/2
            else:
                if (a.fit_res[0].params['period'].stderr <=
                        a.fit_res[1].params['period'].stderr):
                    scale = abs(a.fit_res[0].params['period'].value)/2
                else:
                    scale = abs(a.fit_res[1].params['period'].value)/2
        else:
            scale = scales
        if verbose:
            print('Initial scaling factor:', scale, '\n')

        for n in N_steps:
            if n > max_n:
                break
            else:
                scale_span = 0.3*scale/n
                scales = np.linspace(scale-scale_span, scale+scale_span, 15)
                self.measure_rabi_amp90(scales, n=n, MC=MC, analyze=False)
                a = ma.Rabi_parabola_analysis(close_fig=close_fig)
                if take_fit_I:
                    scale = a.fit_res[0].params['x0'].value
                else:
                    if (a.fit_res[0].params['x0'].stderr <=
                            a.fit_res[1].params['x0'].stderr):
                        scale = a.fit_res[0].params['x0'].value
                    else:
                        scale = a.fit_res[1].params['x0'].value
                if verbose:
                    print('Founcaleitude', scale, '\n')
        if update:
            self.amp90_scale(scale)
            print("should be updated")
            print(scale)<|MERGE_RESOLUTION|>--- conflicted
+++ resolved
@@ -1262,11 +1262,7 @@
 
 
 
-<<<<<<< HEAD
     def tune_freq_to_sweetspot(self, freqs=None, dac_values=None, verbose=True): 
-=======
-    def tune_freq_to_sweetspot(self, verbose = True ):
->>>>>>> 3cc18268
         """
         Tunes the qubit to the sweetspot
         """
@@ -1277,31 +1273,18 @@
         if within_50MHz_of_sweetspot:
             pass
 
-<<<<<<< HEAD
-        # Requires an estimate of V_per_phi0 (which should be a current)
-        if freqs is None:
-            freqs = self.freq_max() + np.arange(-80e6, +20e6, .5e6)
-=======
         # Requires an estimate of I_per_phi0 (which should be a current)
 
         freqs = self.freq_max() + np.arange(-80e6, +20e6, .5e6)
->>>>>>> 3cc18268
 
         # Should be replaced by self.fl_dc_I() # which gets this automatically
         # self.fl_dc_I()
         fluxcontrol = self.instr_FluxCtrl.get_instr()
         current_dac_val = fluxcontrol.parameters[(self.fl_dc_ch())].get()
-<<<<<<< HEAD
-        
-        dac_range  = 0.1 * self.fl_dc_I_per_phi0() # Should correspond to approx 50MHz around sweetspot.  
+        # Should correspond to approx 50MHz around sweetspot.  
+        dac_range  = 0.1 * self.fl_dc_I_per_phi0() 
         if dac_values is None:
             dac_values = current_dac_val + np.linspace(-dac_range/2, dac_range/2, 6)
-=======
-
-        # Should correspond to approx 50MHz around sweetspot.
-        dac_range = 0.1 * self.fl_dc_I_per_phi0()
-        dac_values = current_dac_val + np.linspace(-dac_range/2, dac_range/2, 6)
->>>>>>> 3cc18268
 
         self.measure_qubit_frequency_dac_scan(freqs=freqs, dac_values=dac_values)
 
