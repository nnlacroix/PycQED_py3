--- conflicted
+++ resolved
@@ -2972,7 +2972,10 @@
             print('fitted dynamic phase on {}: {} [rad]'.format(self.name,
                                                                 dynamic_phase))
 
-<<<<<<< HEAD
+            return dynamic_phase
+
+
+
             return dynamic_phase_control, dynamic_phase_target
 
 
@@ -3004,18 +3007,9 @@
     qbc.add_pulse_parameter(op_name, ps_name + '_dynamic_phases',
                             'basis_rotation', initial_value={},
                             vals=vals.Dict())
-=======
-            return dynamic_phase
-
-
-
-
->>>>>>> d3dd9152
-
-
-
-
-
-
-
-
+
+
+
+
+
+
