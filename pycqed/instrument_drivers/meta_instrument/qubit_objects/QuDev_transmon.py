--- conflicted
+++ resolved
@@ -3611,12 +3611,8 @@
             name='Drive frequency',
             parameter_name='Drive frequency', unit='Hz'))
         MC.set_sweep_points_2D(sweep_points_2D)
-<<<<<<< HEAD
-        MC.set_detector_function(self.int_avg_det)
-=======
         det_func = self.int_avg_det
         MC.set_detector_function(det_func)
->>>>>>> a74ddb95
         sweep_points = SweepPoints('delay', delays, unit='s',
                                    label=r'delay, $\tau$', dimension=0)
         sweep_points.add_sweep_parameter('freq', freqs, unit='Hz',
@@ -3629,11 +3625,8 @@
                              'sweep_points_dict_2D': {self.name: freqs},
                              'sweep_points': sweep_points,
                              'meas_obj_sweep_points_map': mospm,
-<<<<<<< HEAD
-=======
                              'meas_obj_value_names_map':
                                  {self.name: det_func.value_names},
->>>>>>> a74ddb95
                              'use_cal_points': cal_points,
                              'preparation_params': prep_params,
                              'cal_points': repr(cp),
