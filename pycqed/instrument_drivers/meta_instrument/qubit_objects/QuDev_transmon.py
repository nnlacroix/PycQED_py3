--- conflicted
+++ resolved
@@ -3624,14 +3624,6 @@
         sp.add_sweep_dimension()
         sp.add_sweep_parameter(f'{self.name}_amplitude', amplitudes, 'V',
                                'Flux pulse amplitude')
-<<<<<<< HEAD
-        if freqs is not None:
-            sp.add_sweep_parameter(f'{self.name}_qubit_freqs', freqs, 'Hz',
-                                   'Qubit frequency')
-        exp_metadata.update({'sweep_points': sp,
-                             'meas_obj_sweep_points_map':
-                                 sp.get_meas_obj_sweep_points_map(self.name),
-=======
         mospm = sp.get_meas_obj_sweep_points_map(self.name)
         if freqs is not None:
             sp.add_sweep_parameter(f'{self.name}_qubit_freqs', freqs, 'Hz',
@@ -3639,7 +3631,6 @@
             mospm[self.name] += [f'{self.name}_qubit_freqs']
         exp_metadata.update({'sweep_points': sp,
                              'meas_obj_sweep_points_map': mospm,
->>>>>>> 43ef74ed
                              'preparation_params': prep_params,
                              'cal_points': repr(cp),
                              'rotate': cal_points,
