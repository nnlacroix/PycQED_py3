--- conflicted
+++ resolved
@@ -150,11 +150,7 @@
         self.add_pulse_parameter('RO', 'ro_nr_sigma', 'nr_sigma',
                                  initial_value=5, vals=vals.Numbers())
         self.add_pulse_parameter('RO', 'ro_phase_lock', 'phase_lock',
-<<<<<<< HEAD
-                                 initial_value=True, vals=vals.Bool())
-=======
                                  initial_value=False, vals=vals.Bool())
->>>>>>> 127447d3
         self.add_pulse_parameter('RO', 'ro_basis_rotation',
                                  'basis_rotation', initial_value={},
                                  docstring='Dynamic phase acquired by other '
