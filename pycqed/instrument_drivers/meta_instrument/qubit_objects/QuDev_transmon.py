--- conflicted
+++ resolved
@@ -1345,10 +1345,7 @@
     def measure_dynamic_phase(self, flux_pulse_length=None,
                               flux_pulse_amp=None, thetas=None,
                               distortion_dict=None, distorted=True,
-<<<<<<< HEAD
-=======
                               X90_separation=None, flux_pulse_channel=None,
->>>>>>> ecd0fbc6
                               MC=None, label=None):
 
         if flux_pulse_amp is None:
