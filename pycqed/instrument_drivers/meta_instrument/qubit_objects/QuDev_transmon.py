--- conflicted
+++ resolved
@@ -30,12 +30,9 @@
 import pycqed.analysis_v2.spectroscopy_analysis as sa
 from pycqed.utilities import math
 import pycqed.analysis.fitting_models as fit_mods
-<<<<<<< HEAD
 import os
 import \
     pycqed.measurement.waveform_control.fluxpulse_predistortion as fl_predist
-=======
->>>>>>> 7ab7f928
 
 try:
     import pycqed.simulations.readout_mode_simulations_for_CLEAR_pulse \
