import logging
import numpy as np

from qcodes.instrument.parameter import ManualParameter
from qcodes.utils import validators as vals

from pycqed.measurement import detector_functions as det
from pycqed.measurement import composite_detector_functions as cdet
from pycqed.measurement import mc_parameter_wrapper as pw
from pycqed.measurement import awg_sweep_functions as awg_swf
from pycqed.measurement import awg_sweep_functions_multi_qubit as awg_swf2
from pycqed.measurement import sweep_functions as swf
from pycqed.measurement.pulse_sequences import single_qubit_tek_seq_elts as sq
from pycqed.measurement.pulse_sequences import fluxing_sequences as fsqs
from pycqed.analysis import measurement_analysis as ma
from pycqed.analysis import analysis_toolbox as a_tools
from pycqed.utilities.general import add_suffix_to_dict_keys
from pycqed.instrument_drivers.meta_instrument.qubit_objects.qubit_object \
    import Qubit

class QuDev_transmon(Qubit):
    def __init__(self, name, MC,
                 heterodyne = None, # metainstrument for cw spectroscopy
                 cw_source = None, # MWG for driving the qubit continuously
                 readout_DC_LO = None, # MWG for downconverting RO signal
                 readout_UC_LO = None, # MWG for upconverting RO signal
                 readout_RF = None, # MWG for driving the readout resonator
                 drive_LO = None,
                 AWG = None,  # for generating IQ modulated drive pulses and
                              # triggering instruments
                 UHFQC = None, # For readout
                 **kw):
        super().__init__(name, **kw)

        self.MC = MC
        self.heterodyne = heterodyne
        self.cw_source = cw_source
        self.AWG = AWG
        self.UHFQC = UHFQC
        self.readout_DC_LO = readout_DC_LO
        self.readout_UC_LO = readout_UC_LO
        self.readout_RF = readout_RF
        self.drive_LO = drive_LO

        self.add_parameter('f_RO_resonator', label='RO resonator frequency',
                           unit='Hz', initial_value=0,
                           parameter_class=ManualParameter)
        self.add_parameter('Q_RO_resonator', label='RO resonator Q factor',
                           initial_value=0, parameter_class=ManualParameter)
        self.add_parameter('ssro_contrast', unit='arb.', initial_value=0,
                           label='integrated g-e trace contrast',
                           parameter_class=ManualParameter)
        self.add_parameter('optimal_acquisition_delay', label='Optimal '
                           'acquisition delay', unit='s', initial_value=0,
                           parameter_class=ManualParameter)
        self.add_parameter('f_qubit', label='Qubit frequency', unit='Hz',
                           initial_value=0, parameter_class=ManualParameter)
        self.add_parameter('f_ef_qubit', label='Qubit ef frequency', unit='Hz',
                           initial_value=0, parameter_class=ManualParameter)
        self.add_parameter('T1', label='Qubit relaxation', unit='s',
                           initial_value=0, parameter_class=ManualParameter)
        self.add_parameter('T1_ef', label='Qubit relaxation', unit='s',
                           initial_value=0, parameter_class=ManualParameter)
        self.add_parameter('T2', label='Qubit dephasing Echo', unit='s',
                           initial_value=0, parameter_class=ManualParameter)
        self.add_parameter('T2_ef', label='Qubit dephasing Echo', unit='s',
                           initial_value=0, parameter_class=ManualParameter)
        self.add_parameter('T2_star', label='Qubit dephasing', unit='s',
                           initial_value=0, parameter_class=ManualParameter)
        self.add_parameter('T2', label='Qubit Echo dephasing', unit='s',
                           initial_value=0, parameter_class=ManualParameter)
        self.add_parameter('T2_star_ef', label='Qubit dephasing', unit='s',
                           initial_value=0, parameter_class=ManualParameter)
        # self.add_parameter('amp180', label='Qubit pi pulse amp', unit='V',
        #                    initial_value=0, parameter_class=ManualParameter)
        # self.add_parameter('amp90', label='Qubit pi/2 pulse amp', unit='V',
        #                    initial_value=0, parameter_class=ManualParameter)
        self.add_parameter('anharmonicity', label='Qubit anharmonicity',
                           unit='Hz', initial_value=0,
                           parameter_class=ManualParameter)
        self.add_parameter('EC_qubit', label='Qubit EC', unit='Hz',
                           initial_value=0, parameter_class=ManualParameter)
        self.add_parameter('EJ_qubit', label='Qubit EJ', unit='Hz',
                           initial_value=0, parameter_class=ManualParameter)
        self.add_parameter('spec_pow', unit='dBm', initial_value=-20,
                           parameter_class=ManualParameter,
                           label='Qubit spectroscopy power')
        self.add_parameter('f_RO', unit='Hz', parameter_class=ManualParameter,
                           label='Readout frequency')
        self.add_parameter('drive_LO_pow', unit='dBm',
                           parameter_class=ManualParameter,
                           label='Qubit drive pulse mixer LO power')
        self.add_parameter('pulse_I_offset', unit='V', initial_value=0,
                           parameter_class=ManualParameter,
                           label='DC offset for the drive line I channel')
        self.add_parameter('pulse_Q_offset', unit='V', initial_value=0,
                           parameter_class=ManualParameter,
                           label='DC offset for the drive line Q channel')
        self.add_parameter('RO_pulse_power', unit='dBm',
                           parameter_class=ManualParameter,
                           label='Readout signal power')
        self.add_parameter('RO_I_offset', unit='V', initial_value=0,
                           parameter_class=ManualParameter,
                           label='DC offset for the readout I channel')
        self.add_parameter('RO_Q_offset', unit='V', initial_value=0,
                           parameter_class=ManualParameter,
                           label='DC offset for the readout Q channel')
        self.add_parameter('RO_acq_averages', initial_value=1024,
                           vals=vals.Ints(0, 1000000),
                           parameter_class=ManualParameter)
        self.add_parameter('RO_acq_integration_length', initial_value=2.2e-6,
                           vals=vals.Numbers(min_value=10e-9, max_value=2.2e-6),
                           parameter_class=ManualParameter)
        self.add_parameter('RO_acq_weight_function_I', initial_value=0,
                           vals=vals.Enum(0, 1, 2, 3, 4, 5),
                           parameter_class=ManualParameter)
        self.add_parameter('RO_acq_weight_function_Q', initial_value=1,
                           vals=vals.Enum(None, 0, 1, 2, 3, 4, 5),
                           parameter_class=ManualParameter)
        self.add_parameter('RO_acq_shots', initial_value=4094,
                           docstring='Number of single shot measurements to do'
                                     'in single shot experiments.',
                           vals=vals.Ints(0, 4095),
                           parameter_class=ManualParameter)

        self.add_parameter('RO_IQ_angle', initial_value=0,
                           docstring='The angle of the readout transmission'
                                     'on the IQ plane that provides the '
                                     'highest discrimination for the e- '
                                     'and g- states',
                           label='RO IQ angle', unit='rad',
                           parameter_class=ManualParameter)

        # add pulsed spectroscopy pulse parameters
        self.add_operation('Spec')
        self.add_pulse_parameter('Spec', 'spec_pulse_type', 'pulse_type',
                                 vals=vals.Strings(),
                                 initial_value='SquarePulse')
        self.add_pulse_parameter('Spec', 'spec_pulse_marker_channel', 'channel',
                                 initial_value=None, vals=vals.Strings())
        self.add_pulse_parameter('Spec', 'spec_pulse_amp', 'amplitude',
                                 vals=vals.Numbers(), initial_value=1)
        self.add_pulse_parameter('Spec', 'spec_pulse_length', 'length',
                                 initial_value=None, vals=vals.Numbers())
        self.add_pulse_parameter('Spec', 'spec_pulse_depletion_time',
                                 'pulse_delay', vals=vals.Numbers(),
                                 initial_value=None)

        # add readout pulse parameters
        self.add_operation('RO')
        self.add_pulse_parameter('RO', 'RO_pulse_type', 'pulse_type',
                                 vals=vals.Strings(),
                                 initial_value='MW_IQmod_pulse_UHFQC')
        self.add_pulse_parameter('RO', 'RO_I_channel', 'I_channel',
                                 initial_value=None, vals=vals.Strings())
        self.add_pulse_parameter('RO', 'RO_Q_channel', 'Q_channel',
                                 initial_value=None, vals=vals.Strings())
        self.add_pulse_parameter('RO', 'RO_pulse_marker_channel',
                                 'RO_pulse_marker_channel',
                                 initial_value=None, vals=vals.Strings())
        self.add_pulse_parameter('RO', 'RO_amp', 'amplitude',
                                 initial_value=None, vals=vals.Numbers())
        self.add_pulse_parameter('RO', 'RO_pulse_length', 'length',
                                 initial_value=None, vals=vals.Numbers())
        self.add_pulse_parameter('RO', 'RO_pulse_delay', 'pulse_delay',
                                 initial_value=None, vals=vals.Numbers())
        self.add_pulse_parameter('RO', 'f_RO_mod', 'mod_frequency',
                                 initial_value=None, vals=vals.Numbers())
        self.add_pulse_parameter('RO', 'RO_acq_marker_delay',
                                 'acq_marker_delay',
                                 initial_value=None, vals=vals.Numbers())
        self.add_pulse_parameter('RO', 'RO_acq_marker_channel',
                                 'acq_marker_channel',
                                 initial_value=None, vals=vals.Strings())
        self.add_pulse_parameter('RO', 'RO_pulse_phase', 'phase',
                                 initial_value=None, vals=vals.Numbers())
        # add drive pulse parameters
        self.add_operation('X180')
        self.add_pulse_parameter('X180', 'pulse_type', 'pulse_type',
                                 initial_value=None, vals=vals.Strings())
        self.add_pulse_parameter('X180', 'pulse_I_channel', 'I_channel',
                                 initial_value=None, vals=vals.Strings())
        self.add_pulse_parameter('X180', 'pulse_Q_channel', 'Q_channel',
                                 initial_value=None, vals=vals.Strings())
        self.add_pulse_parameter('X180', 'amp180', 'amplitude',
                                 initial_value=1, vals=vals.Numbers())
        self.add_pulse_parameter('X180', 'amp90_scale', 'amp90_scale',
                                 initial_value=0.5, vals=vals.Numbers(0, 1))
        self.add_pulse_parameter('X180', 'pulse_delay', 'pulse_delay',
                                 initial_value=None, vals=vals.Numbers())
        self.add_pulse_parameter('X180', 'gauss_sigma', 'sigma',
                                 initial_value=None, vals=vals.Numbers())
        self.add_pulse_parameter('X180', 'nr_sigma', 'nr_sigma',
                                 initial_value=None, vals=vals.Numbers())
        self.add_pulse_parameter('X180', 'motzoi', 'motzoi',
                                 initial_value=None, vals=vals.Numbers())
        self.add_pulse_parameter('X180', 'f_pulse_mod', 'mod_frequency',
                                 initial_value=None, vals=vals.Numbers())
        self.add_pulse_parameter('X180', 'phi_skew', 'phi_skew',
                                 initial_value=None, vals=vals.Numbers())
        self.add_pulse_parameter('X180', 'alpha', 'alpha',
                                 initial_value=None, vals=vals.Numbers())
        self.add_pulse_parameter('X180', 'X_pulse_phase', 'phase',
                                 initial_value=None, vals=vals.Numbers())

        # add drive pulse parameters for ef transition
        self.add_operation('X180_ef')
        self.add_pulse_parameter('X180_ef', 'pulse_type_ef', 'pulse_type',
                                 initial_value=None, vals=vals.Strings())
        self.add_pulse_parameter('X180_ef', 'amp180_ef', 'amplitude',
                                 initial_value=1, vals=vals.Numbers())
        self.add_pulse_parameter('X180_ef', 'amp90_scale_ef', 'amp90_scale',
                                 initial_value=0.5, vals=vals.Numbers(0, 1))
        self.add_pulse_parameter('X180_ef', 'pulse_delay_ef', 'pulse_delay',
                                 initial_value=None, vals=vals.Numbers())
        self.add_pulse_parameter('X180_ef', 'gauss_sigma_ef', 'sigma',
                                 initial_value=None, vals=vals.Numbers())
        self.add_pulse_parameter('X180_ef', 'nr_sigma_ef', 'nr_sigma',
                                 initial_value=None, vals=vals.Numbers())
        self.add_pulse_parameter('X180_ef', 'motzoi_ef', 'motzoi',
                                 initial_value=None, vals=vals.Numbers())
        self.add_pulse_parameter('X180_ef', 'X_pulse_phase_ef', 'phase',
                                 initial_value=None, vals=vals.Numbers())

        # add flux pulse parameters
        self.add_operation('flux')
        self.add_pulse_parameter('flux', 'flux_pulse_type', 'pulse_type',
                                 initial_value=None, vals=vals.Strings())
        self.add_pulse_parameter('flux', 'flux_pulse_channel', 'channel',
                                 initial_value=None, vals=vals.Strings())
        self.add_pulse_parameter('flux', 'flux_pulse_amp', 'amplitude',
                                 initial_value=None, vals=vals.Numbers())
        self.add_pulse_parameter('flux', 'flux_pulse_length', 'length',
                                 initial_value=None, vals=vals.Numbers())
        self.add_pulse_parameter('flux', 'flux_pulse_delay', 'pulse_delay',
                                 initial_value=None, vals=vals.Numbers())
<<<<<<< HEAD
        # self.add_pulse_parameter('flux', 'flux_pulse_buffer', 'buffer',
        #                          initial_value=None, vals=vals.Numbers())
        # self.add_pulse_parameter('flux', 'flux_pulse_sigma', 'sigma',
        #                          initial_value=0, vals=vals.Numbers())
        # self.add_pulse_parameter('flux', 'flux_f_pulse_mod', 'mod_frequency',
        #                          initial_value=None, vals=vals.Numbers())
        # self.add_pulse_parameter('flux','flux_pulse_buffer','pulse_buffer',
        #                          initial_value=None,vals= vals.Numbers())
        # self.add_pulse_parameter('flux','kernel_path','kernel_path',
        #                          initial_value=None,vals=vals.Strings())

        # add flux pulse parameters
        self.add_operation('CZ')
        self.add_pulse_parameter('CZ', 'CZ_qb_target', 'qb_target',
                                 initial_value=None, vals=vals.Strings())
        self.add_pulse_parameter('CZ', 'CZ_pulse_type', 'pulse_type',
                                 initial_value=None, vals=vals.Strings())
        self.add_pulse_parameter('CZ', 'CZ_pulse_channel', 'channel',
                                 initial_value=None, vals=vals.Strings())
        self.add_pulse_parameter('CZ', 'CZ_pulse_amp', 'amplitude',
                                 initial_value=None, vals=vals.Numbers())
        self.add_pulse_parameter('CZ', 'CZ_pulse_length', 'length',
                                 initial_value=None, vals=vals.Numbers())
        self.add_pulse_parameter('CZ', 'CZ_pulse_delay', 'pulse_delay',
                                 initial_value=None, vals=vals.Numbers())
        self.add_pulse_parameter('CZ', 'CZ_dynamic_phase', 'dynamic_phase',
                                 initial_value=None, vals=vals.Numbers())
        self.add_pulse_parameter('CZ', 'CZ_dynamic_phase_target',
                                 'dynamic_phase_target',
=======
        self.add_pulse_parameter('flux', 'flux_pulse_buffer', 'buffer',
>>>>>>> e33e302a
                                 initial_value=None, vals=vals.Numbers())
        self.add_pulse_parameter('flux', 'flux_pulse_sigma', 'sigma',
                                 initial_value=0, vals=vals.Numbers())
        # self.add_pulse_parameter('flux', 'flux_f_pulse_mod', 'mod_frequency',
        #                          initial_value=None, vals=vals.Numbers())
        # self.add_pulse_parameter('flux','flux_pulse_buffer','pulse_buffer',
        #                          initial_value=None,vals= vals.Numbers())
        # self.add_pulse_parameter('flux','kernel_path','kernel_path',
        #                          initial_value=None,vals=vals.Strings())



        self.update_detector_functions()

    def get_idn(self):
        return {'driver': str(self.__class__), 'name': self.name}

    def update_detector_functions(self):
        if self.RO_acq_weight_function_Q() is None:
            channels = [self.RO_acq_weight_function_I()]
        else:
            channels = [self.RO_acq_weight_function_I(),
                        self.RO_acq_weight_function_Q()]

        self.int_log_det = det.UHFQC_integration_logging_det(
            UHFQC=self.UHFQC, AWG=self.AWG, channels=channels,
            integration_length=self.RO_acq_integration_length(),
            nr_shots=self.RO_acq_shots())

        self.int_avg_det = det.UHFQC_integrated_average_detector(
            self.UHFQC, self.AWG, nr_averages=self.RO_acq_averages(),
            channels=channels,
            integration_length=self.RO_acq_integration_length())

        self.inp_avg_det = det.UHFQC_input_average_detector(
            UHFQC=self.UHFQC, AWG=self.AWG, nr_averages=self.RO_acq_averages(),
            nr_samples=4096)

    def prepare_for_continuous_wave(self):
        self.heterodyne.auto_seq_loading(True)
        if self.cw_source is not None:
            self.cw_source.off()
            self.cw_source.pulsemod_state('Off')
            self.cw_source.power.set(self.spec_pow())
        if self.readout_RF is not None:
            self.readout_RF.pulsemod_state('Off')
        if self.readout_DC_LO is not None:
            self.readout_DC_LO.pulsemod_state('Off')
        if self.readout_UC_LO is not None:
            self.readout_UC_LO.pulsemod_state('Off')

    def prepare_for_pulsed_spec(self):
        self.heterodyne.auto_seq_loading(False)
        # Not working
        if self.cw_source is not None:
            self.cw_source.pulsemod_state('On')
            self.cw_source.on()
            self.cw_source.power.set(self.spec_pow())
        if self.f_RO() is None:
            f_RO = self.f_RO_resonator()
        else:
            f_RO = self.f_RO()
        if self.RO_pulse_type() == 'Gated_MW_RO_pulse':
            self.readout_RF.frequency(f_RO)
            self.readout_RF.power(self.RO_pulse_power())
            self.readout_RF.on()
            self.UHFQC.awg_sequence_acquisition(acquisition_delay=0)
        elif self.RO_pulse_type() == 'MW_IQmod_pulse_UHFQC':
            eval('self.UHFQC.sigouts_{}_offset({})'.format(
                self.RO_I_channel(), self.RO_I_offset()))
            eval('self.UHFQC.sigouts_{}_offset({})'.format(
                self.RO_Q_channel(), self.RO_Q_offset()))
            self.UHFQC.awg_sequence_acquisition_and_pulse_SSB(
                f_RO_mod=self.f_RO_mod(), RO_amp=self.RO_amp(),
                RO_pulse_length=self.RO_pulse_length(),
                acquisition_delay=0)
            self.readout_UC_LO.pulsemod_state('Off')
            self.readout_UC_LO.frequency(f_RO - self.f_RO_mod())
            self.readout_UC_LO.on()
        elif self.RO_pulse_type() is 'Multiplexed_UHFQC_pulse':
            # setting up the UHFQC awg sequence must be done externally by a
            # readout manager
            self.readout_UC_LO.pulsemod_state('Off')
            self.readout_UC_LO.frequency(f_RO - self.f_RO_mod())
            self.readout_UC_LO.on()
        self.heterodyne.prepare()
<<<<<<< HEAD

=======
>>>>>>> e33e302a



    def prepare_for_timedomain(self):
        # cw source
        if self.cw_source is not None:
            self.cw_source.off()

        self.update_detector_functions()

        # drive LO
        self.drive_LO.pulsemod_state('Off')
        self.drive_LO.frequency(self.f_qubit() - self.f_pulse_mod())
        self.drive_LO.power(self.drive_LO_pow())
        self.drive_LO.on()

        # drive modulation
        #self.AWG.set(self.pulse_I_channel() + '_offset',
        #             self.pulse_I_offset())
        #self.AWG.set(self.pulse_Q_channel() + '_offset',
        #             self.pulse_Q_offset())

        # readout LO
        if self.f_RO() is None:
            f_RO = self.f_RO_resonator()
        else:
            f_RO = self.f_RO()
        self.readout_DC_LO.pulsemod_state('Off')
        self.readout_DC_LO.frequency(f_RO - self.f_RO_mod())
        self.readout_DC_LO.on()

        # readout pulse
        if self.RO_pulse_type() is 'MW_IQmod_pulse_UHFQC':
            eval('self.UHFQC.sigouts_{}_offset({})'.format(
                self.RO_I_channel(), self.RO_I_offset()))
            eval('self.UHFQC.sigouts_{}_offset({})'.format(
                self.RO_Q_channel(), self.RO_Q_offset()))
            self.UHFQC.awg_sequence_acquisition_and_pulse_SSB(
                f_RO_mod=self.f_RO_mod(), RO_amp=self.RO_amp(),
                RO_pulse_length=self.RO_pulse_length(),
                acquisition_delay=0)
            self.readout_UC_LO.pulsemod_state('Off')
            self.readout_UC_LO.frequency(f_RO - self.f_RO_mod())
            self.readout_UC_LO.on()
        elif self.RO_pulse_type() is 'Gated_MW_RO_pulse':
            self.readout_RF.pulsemod_state('On')
            self.readout_RF.frequency(f_RO)
            self.readout_RF.power(self.RO_pulse_power())
            self.readout_RF.on()
            self.UHFQC.awg_sequence_acquisition(acquisition_delay=0)
        elif self.RO_pulse_type() is 'Multiplexed_UHFQC_pulse':
            # setting up the UHFQC awg sequence must be done externally by a
            # readout manager
            self.readout_UC_LO.pulsemod_state('Off')
            self.readout_UC_LO.frequency(f_RO - self.f_RO_mod())
            self.readout_UC_LO.on()

    def measure_resonator_spectroscopy(self, freqs=None, MC=None,
                                        analyze=True, close_fig=True):
        """ Varies the frequency of the microwave source to the resonator and
        measures the transmittance """
        if freqs is None:
            raise ValueError("Unspecified frequencies for measure_resonator_"
                             "spectroscopy")
        if np.any(freqs<500e6):
            logging.warning(('Some of the values in the freqs array might be '
                             'too small. The units should be Hz.'))

        if MC is None:
            MC = self.MC

        previous_freq = self.heterodyne.frequency()

        self.prepare_for_continuous_wave()
        MC.set_sweep_function(pw.wrap_par_to_swf(
            self.heterodyne.frequency))
        MC.set_sweep_points(freqs)
        demod_mode = 'single' if self.heterodyne.single_sideband_demod() \
            else 'double'
        MC.set_detector_function(det.Heterodyne_probe(
            self.heterodyne,
            trigger_separation=self.heterodyne.trigger_separation(),
            demod_mode=demod_mode))
        MC.run(name='resonator_scan'+self.msmt_suffix)

        self.heterodyne.frequency(previous_freq)

        if analyze:
            ma.MeasurementAnalysis(auto=True, close_fig=close_fig,
                                   qb_name=self.name)

    def measure_homodyne_acqusition_delay(self, delays=None, MC=None,
                                          analyze=True, close_fig=True):
        """
        Varies the delay between the homodyne modulation signal and
        acquisition. Measures the transmittance.
        """
        if delays is None:
            raise ValueError("Unspecified delays for measure_homodyne_"
                             "acquisition_delay")

        if MC is None:
            MC = self.MC

        # set number of averages to 1 due to a readout bug
        previous_nr_averages = self.heterodyne.nr_averages()
        self.heterodyne.nr_averages(1)
        previous_delay = self.heterodyne.acquisition_delay()

        self.prepare_for_continuous_wave()
        MC.set_sweep_function(pw.wrap_par_to_swf(
            self.heterodyne.acquisition_delay))
        MC.set_sweep_points(delays)
        demod_mode = 'single' if self.heterodyne.single_sideband_demod() \
            else 'double'
        MC.set_detector_function(det.Heterodyne_probe(
            self.heterodyne,
            trigger_separation=self.heterodyne.trigger_separation(),
            demod_mode=demod_mode))
        MC.run(name='acquisition_delay_scan'+self.msmt_suffix)

        self.heterodyne.acquisition_delay(previous_delay)
        self.heterodyne.nr_averages(previous_nr_averages)

        if analyze:
            ma.MeasurementAnalysis(auto=True, close_fig=close_fig)

    def measure_spectroscopy(self, freqs=None, pulsed=False, MC=None,
                             analyze=True, close_fig=True,upload=True):
        """ Varies qubit drive frequency and measures the resonator
        transmittance """
        if freqs is None:
            raise ValueError("Unspecified frequencies for measure_spectroscopy")
        if np.any(freqs<500e6):
            logging.warning(('Some of the values in the freqs array might be '
                             'too small. The units should be Hz.'))

        if MC is None:
            MC = self.MC

        if not pulsed:

            self.heterodyne.frequency(self.f_RO())
            self.prepare_for_continuous_wave()
            self.cw_source.on()

            MC.set_sweep_function(pw.wrap_par_to_swf(self.cw_source.frequency))
            MC.set_sweep_points(freqs)
            demod_mode = 'single' if self.heterodyne.single_sideband_demod() \
                else 'double'
            MC.set_detector_function(det.Heterodyne_probe(
                self.heterodyne,
                trigger_separation=self.heterodyne.trigger_separation(),
                demod_mode=demod_mode))
            MC.run(name='spectroscopy'+self.msmt_suffix)

            self.cw_source.off()

        else:
            self.prepare_for_pulsed_spec()

            spec_pars = self.get_spec_pars()
            RO_pars = self.get_RO_pars()

            self.cw_source.on()

            sq.Pulsed_spec_seq(spec_pars, RO_pars, upload=upload)

            self.AWG.start()

            MC.set_sweep_function(self.cw_source.frequency)
            MC.set_sweep_points(freqs)
            demod_mode = 'single' if self.heterodyne.single_sideband_demod() \
                else 'double'
            MC.set_detector_function(det.Heterodyne_probe(
                self.heterodyne,
                trigger_separation=self.heterodyne.trigger_separation(),
                demod_mode=demod_mode))
            MC.run(name='pulsed-spec' + self.msmt_suffix)

            self.cw_source.off()


        if analyze:
            ma.MeasurementAnalysis(auto=True, close_fig=close_fig,
                                   qb_name=self.name)

    def measure_rabi(self, amps=None, MC=None, analyze=True,
                     close_fig=True, cal_points=True, no_cal_points=2,
                     upload=True, label=None,  n=1):

        """
        Varies the amplitude of the qubit drive pulse and measures the readout
        resonator transmission.

        Args:
            amps            the array of drive pulse amplitudes
            MC              the MeasurementControl object
            analyse         whether to create a (base) MeasurementAnalysis
                            object for this measurement; offers possibility to
                            manually analyse data using the classes in
                            measurement_analysis.py
            close_fig       whether or not to close the default analysis figure
            cal_points      whether or not to use calibration points
            no_cal_points   how many calibration points to use
            upload          whether or not to upload the sequence to the AWG
            label           the measurement label
            n               the number of times the drive pulses with the same
                            amplitude should be repeated in each measurement
        """

        if amps is None:
            raise ValueError("Unspecified amplitudes for measure_rabi")

        # Define the measurement label
        if label is None:
            label = 'Rabi-n{}'.format(n) + self.msmt_suffix

        # Prepare the physical instruments for a time domain measurement
        self.prepare_for_timedomain()

        # Define the MeasurementControl object for this measurement
        if MC is None:
            MC = self.MC

        # Specify the sweep function, the sweep points,
        # and the detector function, and run the measurement
        MC.set_sweep_function(awg_swf.Rabi(pulse_pars=self.get_drive_pars(),
                                           RO_pars=self.get_RO_pars(), n=n,
                                           cal_points=cal_points,
                                           no_cal_points=no_cal_points,
                                           upload=upload))
        MC.set_sweep_points(amps)
        MC.set_detector_function(self.int_avg_det)
        MC.run(label)

        # Create a MeasurementAnalysis object for this measurement
        if analyze:
            ma.MeasurementAnalysis(auto=True, close_fig=close_fig,
                                   qb_name=self.name)

    def measure_rabi_2nd_exc(self, amps=None, n=1, MC=None, analyze=True,
                             label=None, last_ge_pulse=True,
                             close_fig=True, cal_points=True, no_cal_points=4,
                             upload=True):

        if amps is None:
            raise ValueError("Unspecified amplitudes for measure_rabi")

        if label is None:
            label = 'Rabi_2nd_exc-n{}'.format(n) + self.msmt_suffix

        self.prepare_for_timedomain()

        if MC is None:
            MC = self.MC

        MC.set_sweep_function(awg_swf.Rabi_2nd_exc(
                        pulse_pars=self.get_drive_pars(),
                        pulse_pars_2nd=self.get_ef_drive_pars(),
                        RO_pars=self.get_RO_pars(),
                        last_ge_pulse=last_ge_pulse,
                        amps=amps, n=n, upload=upload,
                        cal_points=cal_points, no_cal_points=no_cal_points))
        MC.set_sweep_points(amps)
        MC.set_detector_function(self.int_avg_det)
        MC.run(label)

        if analyze:
            ma.MeasurementAnalysis(auto=True, close_fig=close_fig,
                                   qb_name=self.name)

    def measure_rabi_amp90(self, scales=np.linspace(0.3, 0.7, 31), n=1,
                           MC=None, analyze=True, close_fig=True, upload=True):

        self.prepare_for_timedomain()

        if MC is None:
            MC = self.MC

        MC.set_sweep_function(awg_swf.Rabi_amp90(
            pulse_pars=self.get_drive_pars(), RO_pars=self.get_RO_pars(), n=n,
            upload=upload))
        MC.set_sweep_points(scales)
        MC.set_detector_function(self.int_avg_det)
        MC.run('Rabi_amp90_scales_n{}'.format(n)+self.msmt_suffix)


    def measure_T1(self, times=None, MC=None, analyze=True, upload=True,
                       close_fig=True, cal_points=True, label=None):

        if times is None:
            raise ValueError("Unspecified times for measure_T1")
        if np.any(times>1e-3):
            logging.warning('The values in the times array might be too large.'
                            'The units should be seconds.')

        self.prepare_for_timedomain()

        if MC is None:
            MC = self.MC

        # Define the measurement label
        if label is None:
            label = 'T1' + self.msmt_suffix

        MC.set_sweep_function(awg_swf.T1(
            pulse_pars=self.get_drive_pars(), RO_pars=self.get_RO_pars(),
            upload=upload, cal_points=cal_points))
        MC.set_sweep_points(times)
        MC.set_detector_function(self.int_avg_det)
        MC.run(label)

        if analyze:
            ma.MeasurementAnalysis(auto=True, close_fig=close_fig,
                                   qb_name=self.name)

    def measure_T1_2nd_exc(self, times=None, MC=None, analyze=True, upload=True,
                           close_fig=True, cal_points=True, no_cal_points=6,
                           label=None, last_ge_pulse=True):

        if times is None:
            raise ValueError("Unspecified times for measure_T1_2nd_exc")
        if np.any(times>1e-3):
            logging.warning('The values in the times array might be too large.'
                            'The units should be seconds.')

        self.prepare_for_timedomain()

        if label is None:
            label = 'T1_2nd'+self.msmt_suffix

        if MC is None:
            MC = self.MC

        MC.set_sweep_function(awg_swf.T1_2nd_exc(
                                pulse_pars=self.get_drive_pars(),
                                pulse_pars_2nd=self.get_ef_drive_pars(),
                                RO_pars=self.get_RO_pars(),
                                upload=upload,
                                cal_points=cal_points,
                                no_cal_points=no_cal_points,
                                last_ge_pulse=last_ge_pulse))
        MC.set_sweep_points(times)
        MC.set_detector_function(self.int_avg_det)
        MC.run(label)

        if analyze:
            ma.MeasurementAnalysis(auto=True, close_fig=close_fig,
                                   qb_name=self.name)


    def measure_qscale(self, qscales=None, MC=None, analyze=True, upload=True,
                       close_fig=True, label=None, cal_points=True):

        if qscales is None:
            raise ValueError("Unspecified qscale values for measure_qscale")
        uniques = np.unique(qscales[range(3)])
        if uniques.size>1:
            raise ValueError("The values in the qscales array are not repeated "
                             "3 times.")

        self.prepare_for_timedomain()

        if MC is None:
            MC = self.MC

        if label is None:
            label = 'QScale'+self.msmt_suffix

        MC.set_sweep_function(awg_swf.QScale(qscales=qscales,
                pulse_pars=self.get_drive_pars(), RO_pars=self.get_RO_pars(),
                upload=upload, cal_points=cal_points))
        MC.set_sweep_points(qscales)
        MC.set_detector_function(self.int_avg_det)
        MC.run(label)

        if analyze:
            ma.MeasurementAnalysis(auto=True, close_fig=close_fig,
                                   qb_name=self.name)

    def measure_qscale_2nd_exc(self, qscales=None, MC=None, analyze=True,
                               upload=True, close_fig=True, label=None,
                               cal_points=True, no_cal_points=6,
                               last_ge_pulse=True):

        if qscales is None:
            raise ValueError("Unspecified qscale values for"
                             " measure_qscale_2nd_exc")
        uniques = np.unique(qscales[range(3)])
        if uniques.size>1:
            raise ValueError("The values in the qscales array are not repeated "
                             "3 times.")

        self.prepare_for_timedomain()

        if MC is None:
            MC = self.MC

        if label is None:
            label = 'QScale_2nd_exc'+self.msmt_suffix

        MC.set_sweep_function(awg_swf.QScale_2nd_exc(
            qscales=qscales,
            pulse_pars=self.get_drive_pars(),
            pulse_pars_2nd=self.get_ef_drive_pars(),
            RO_pars=self.get_RO_pars(),
            upload=upload, cal_points=cal_points, no_cal_points=no_cal_points,
            last_ge_pulse=last_ge_pulse))
        MC.set_sweep_points(qscales)
        MC.set_detector_function(self.int_avg_det)
        MC.run(label)

        if analyze:
            ma.MeasurementAnalysis(auto=True, close_fig=close_fig,
                                   qb_name=self.name)

    def measure_ramsey_multiple_detunings(self, times=None,
                                          artificial_detunings=None, label='',
                                          MC=None, analyze=True, close_fig=True,
                                          cal_points=True, upload=True):

        if times is None:
            raise ValueError("Unspecified times for measure_ramsey")
        if artificial_detunings is None:
            logging.warning('Artificial detuning is 0.')
        uniques = np.unique(times[range(len(artificial_detunings))])
        if uniques.size>1:
            raise ValueError("The values in the times array are not repeated "
                             "len(artificial_detunings) times.")
        if np.any(np.asarray(np.abs(artificial_detunings))<1e3):
            logging.warning('The artificial detuning is too small. The units '
                            'should be Hz.')
        if np.any(times>1e-3):
            logging.warning('The values in the times array might be too large.'
                            'The units should be seconds.')

        self.prepare_for_timedomain()
        if MC is None:
            MC = self.MC

        # Define the measurement label
        if label == '':
            label = 'Ramsey_mult_det' + self.msmt_suffix

        Rams_swf = awg_swf.Ramsey_multiple_detunings(
            pulse_pars=self.get_drive_pars(), RO_pars=self.get_RO_pars(),
            artificial_detunings=artificial_detunings, cal_points=cal_points,
            upload=upload)
        MC.set_sweep_function(Rams_swf)
        MC.set_sweep_points(times)
        MC.set_detector_function(self.int_avg_det)
        MC.run(label)

        if analyze:
            ma.MeasurementAnalysis(auto=True, close_fig=close_fig,
                                   qb_name=self.name)


    def measure_ramsey(self, times=None, artificial_detuning=0, label='',
                       MC=None, analyze=True, close_fig=True, cal_points=True,
                       upload=True):

        if times is None:
            raise ValueError("Unspecified times for measure_ramsey")
        if artificial_detuning is None:
            logging.warning('Artificial detuning is 0.')
        if np.abs(artificial_detuning) < 1e3:
            logging.warning('The artificial detuning is too small. The units'
                            'should be Hz.')
        if np.any(times > 1e-3):
            logging.warning('The values in the times array might be too large.'
                            'The units should be seconds.')

        self.prepare_for_timedomain()
        if MC is None:
            MC = self.MC

        # Define the measurement label
        if label == '':
            label = 'Ramsey' + self.msmt_suffix

        Rams_swf = awg_swf.Ramsey(
            pulse_pars=self.get_drive_pars(), RO_pars=self.get_RO_pars(),
            artificial_detuning=artificial_detuning, cal_points=cal_points,
            upload=upload)
        MC.set_sweep_function(Rams_swf)
        MC.set_sweep_points(times)
        MC.set_detector_function(self.int_avg_det)
        MC.run(label)

        if analyze:
            ma.MeasurementAnalysis(auto=True, close_fig=close_fig,
                                   qb_name=self.name)

    def measure_ramsey_2nd_exc(self, times=None, artificial_detuning=0, label=None,
                       MC=None, analyze=True, close_fig=True, cal_points=True,
                       n=1, upload=True, last_ge_pulse=True, no_cal_points=6):

        if times is None:
            raise ValueError("Unspecified times for measure_ramsey")
        if artificial_detuning is None:
            logging.warning('Artificial detuning is 0.')
        if np.abs(artificial_detuning)<1e3:
            logging.warning('The artificial detuning is too small. The units'
                            'should be Hz.')
        if np.any(times>1e-3):
            logging.warning('The values in the times array might be too large.'
                            'The units should be seconds.')

        if label is None:
            label = 'Ramsey_2nd'+self.msmt_suffix

        self.prepare_for_timedomain()
        if MC is None:
            MC = self.MC

        Rams_2nd_swf = awg_swf.Ramsey_2nd_exc(
            pulse_pars=self.get_drive_pars(),
            pulse_pars_2nd=self.get_ef_drive_pars(),
            RO_pars=self.get_RO_pars(),
            artificial_detuning=artificial_detuning,
            cal_points=cal_points, n=n, upload=upload,
            no_cal_points=no_cal_points,
            last_ge_pulse=last_ge_pulse)
        MC.set_sweep_function(Rams_2nd_swf)
        MC.set_sweep_points(times)
        MC.set_detector_function(self.int_avg_det)
        MC.run(label)

        if analyze:
            ma.MeasurementAnalysis(auto=True, close_fig=close_fig,
                                   qb_name=self.name)

    def measure_ramsey_2nd_exc_multiple_detunings(self, times=None,
                               artificial_detunings=None, label=None,
                               MC=None, analyze=True, close_fig=True,
                               cal_points=True, n=1, upload=True,
                               last_ge_pulse=True, no_cal_points=6):

        if times is None:
            raise ValueError("Unspecified times for measure_ramsey")
        if artificial_detunings is None:
            logging.warning('Artificial detunings were not given.')
        if np.any(np.asarray(np.abs(artificial_detunings))<1e3):
            logging.warning('The artificial detuning is too small. The units '
                            'should be Hz.')
        if np.any(times>1e-3):
            logging.warning('The values in the times array might be too large.'
                            'The units should be seconds.')

        self.prepare_for_timedomain()
        if MC is None:
            MC = self.MC

        if label is None:
            label = 'Ramsey_mult_det_2nd'+self.msmt_suffix

        Rams_2nd_swf = awg_swf.Ramsey_2nd_exc_multiple_detunings(
            pulse_pars=self.get_drive_pars(),
            pulse_pars_2nd=self.get_ef_drive_pars(),
            RO_pars=self.get_RO_pars(),
            artificial_detunings=artificial_detunings,
            cal_points=cal_points, n=n, upload=upload,
            no_cal_points=no_cal_points,
            last_ge_pulse=last_ge_pulse)
        MC.set_sweep_function(Rams_2nd_swf)
        MC.set_sweep_points(times)
        MC.set_detector_function(self.int_avg_det)
        MC.run(label)

        if analyze:
            ma.MeasurementAnalysis(auto=True, close_fig=close_fig,
                                   qb_name=self.name)


    def measure_echo(self, times=None, MC=None, artificial_detuning=None,
                     upload=True, analyze=True, close_fig=True):

        if times is None:
            raise ValueError("Unspecified times for measure_echo")

        self.prepare_for_timedomain()
        if MC is None:
            MC = self.MC

        Echo_swf = awg_swf.Echo(
            pulse_pars=self.get_drive_pars(), RO_pars=self.get_RO_pars(),
            artificial_detuning=artificial_detuning, upload=upload)
        MC.set_sweep_function(Echo_swf)
        MC.set_sweep_points(times)
        MC.set_detector_function(self.int_avg_det)
        MC.run('Echo'+self.msmt_suffix)

        if analyze:
            ma.MeasurementAnalysis(auto=True, close_fig=close_fig)

    def measure_allxy(self, double_points=True, MC=None, upload=True,
                      analyze=True, close_fig=True):
        self.prepare_for_timedomain()
        if MC is None:
            MC = self.MC

        MC.set_sweep_function(awg_swf.AllXY(
            pulse_pars=self.get_drive_pars(), RO_pars=self.get_RO_pars(),
            double_points=double_points, upload=upload))
        MC.set_detector_function(self.int_avg_det)
        MC.run('AllXY'+self.msmt_suffix)

        if analyze:
            ma.MeasurementAnalysis(auto=True, close_fig=close_fig)

    def measure_randomized_benchmarking(self, nr_cliffords=None, nr_seeds=50,
                                        MC=None, close_fig=True,
                                        upload=False, analyze=True,
                                        gate_decomp='HZ', label=None,
                                        cal_points=True,
                                        interleaved_gate=None,
                                        det_func=None):
        '''
        Performs a randomized benchmarking experiment on 1 qubit.
        type(nr_cliffords) == array
        type(nr_seeds) == int
        '''

        if nr_cliffords is None:
            raise ValueError("Unspecified nr_cliffords for measure_echo")

        self.prepare_for_timedomain()

        if MC is None:
            MC = self.MC

        if label is None:
            label = 'RB_{}_{}_seeds_{}_cliffords'.format(
                gate_decomp, nr_seeds, nr_cliffords[-1]) + self.msmt_suffix

        RB_sweepfunction = awg_swf.Randomized_Benchmarking_one_length(
            pulse_pars=self.get_drive_pars(), RO_pars=self.get_RO_pars(),
            cal_points=cal_points, gate_decomposition=gate_decomp,
            nr_cliffords_value=nr_cliffords[0], upload=upload,
            interleaved_gate=interleaved_gate)

        RB_sweepfunction_2D = awg_swf.Randomized_Benchmarking_nr_cliffords(
            RB_sweepfunction=RB_sweepfunction)

        MC.set_sweep_function( RB_sweepfunction )
        MC.set_sweep_points( np.arange(nr_seeds) )
        MC.set_sweep_function_2D( RB_sweepfunction_2D )
        MC.set_sweep_points_2D( nr_cliffords )
        if det_func is None:
            MC.set_detector_function(self.int_avg_det)
        else:
            MC.set_detector_function(det_func)

        MC.run(label, mode='2D')

        if analyze:
            ma.MeasurementAnalysis(auto=True, close_fig=close_fig,
                                   qb_name=self.name, TwoD=True)


    def set_default_readout_weights(self, channels=(0, 1), theta=None):
        """
        Sets the integration weights of the channels `RO_acq_weight_I` and
        `RO_acq_weight_Q` to the default sinusoidal values. The integration
        result of I channel is the integral of
        `cos(w*t)*ch0(t) + sin(w*t)*ch1(t)` and of Q channel is the integral of
        `cos(w*t)*ch0(t) - sin(w*t)*ch1(t)`.

        Args:
            channels: An iterable of UHFLI ports that are used for the input
                      signal. E.g. for using just the first input port one
                      would use `(0,)`, if using both input ports, one would use
                      the default value `(0, 1)`.
        """

        if theta is None:
            theta = self.RO_IQ_angle()

        trace_length = 4096
        tbase = np.arange(0, trace_length / 1.8e9, 1 / 1.8e9)
        cosI = np.array(np.cos(2 * np.pi * self.f_RO_mod() * tbase + theta))
        sinI = np.array(np.sin(2 * np.pi * self.f_RO_mod() * tbase + theta))

        c1 = self.RO_acq_weight_function_I()
        c2 = self.RO_acq_weight_function_Q()

        if 0 in channels:
            self.UHFQC.set('quex_wint_weights_{}_real'.format(c1), cosI)
            self.UHFQC.set('quex_rot_{}_real'.format(c1), 1)
            if c2 is not None:
                self.UHFQC.set('quex_wint_weights_{}_real'.format(c2), sinI)
                self.UHFQC.set('quex_rot_{}_real'.format(c2), 1)
        else:
            self.UHFQC.set('quex_rot_{}_real'.format(c1), 0)
            if c2 is not None:
                self.UHFQC.set('quex_rot_{}_real'.format(c2), 0)
        if 1 in channels:
            self.UHFQC.set('quex_wint_weights_{}_imag'.format(c1), sinI)
            self.UHFQC.set('quex_rot_{}_imag'.format(c1), 1)
            if c2 is not None:
                self.UHFQC.set('quex_wint_weights_{}_imag'.format(c2), cosI)
                self.UHFQC.set('quex_rot_{}_imag'.format(c2), -1)
        else:
            self.UHFQC.set('quex_rot_{}_imag'.format(c1), 0)
            if c2 is not None:
                self.UHFQC.set('quex_rot_{}_imag'.format(c2), 0)

    def calibrate_readout_weights(self, MC=None, update=True, channels=(0, 1),
                                  close_fig=True, upload=True, filter_t=None,
                                  subtract_offset=False, **kw):
        """
        Sets the weight function of the UHFLI channel
        `self.RO_acq_weight_function_I` to the difference of the traces of the
        qubit prepared in the |0> and |1> state, which is optimal assuming that
        the standard deviation over different measurements of both traces is
        a constant. Sets `self.RO_acq_weight_function_Q` to `None`.

        Args:
            MC: MeasurementControl object to use for the measurement. Defaults
                to `self.MC`.
            update: Boolean flag, whether to update the UHFQC integration
                    weight. Default `True`.
            channels: An iterable of UHFLI ports that are used for the input
                      signal. E.g. for using just the first input port one
                      would use `(0,)`, if using both input ports, one would use
                      the default value `(0, 1)`.
            analyze: Boolean flag to run default default analysis generating
                     plots of the traces.
            close_fig: Boolean flag to close the matplotlib's figure. If
                       `False`, then the plots can be viewed with `plt.show()`
                       Default `True`.
            upload: Whether to reupload the AWG waveforms. Currently
                    unimplemented
            filter_t: The type of filter to apply to the measured difference
                      of the average g- and e-trace.

        Returns:
            Optimal weight(s) for state discrimination.
        """

        old_averages = self.RO_acq_averages()
        self.RO_acq_averages(2**15)

        self.prepare_for_timedomain()
        if MC is None:
            MC = self.MC

        MC.set_sweep_function(awg_swf.OffOn(
            pulse_pars=self.get_drive_pars(),
            RO_pars=self.get_RO_pars(),
            pulse_comb='OffOff'))
        MC.set_sweep_points(np.arange(2))
        MC.set_detector_function(self.inp_avg_det)
        MC.run(name='Weight_calib_0'+self.msmt_suffix)

        MA = ma.MeasurementAnalysis(auto=False)
        MA.get_naming_and_values()
        MA.data_file.close()
        data0 = MA.measured_values

        MC.set_sweep_function(awg_swf.OffOn(
            pulse_pars=self.get_drive_pars(),
            RO_pars=self.get_RO_pars(),
            pulse_comb='OnOn'))
        MC.set_sweep_points(np.arange(2))
        MC.set_detector_function(self.inp_avg_det)
        MC.run(name='Weight_calib_1' + self.msmt_suffix)

        MA = ma.MeasurementAnalysis(auto=False)
        MA.get_naming_and_values()
        MA.data_file.close()
        data1 = MA.measured_values

        self.RO_acq_averages(old_averages)

        weights_I = data1[0] - data0[0]
        weights_Q = data1[1] - data0[1]
        if subtract_offset:
            weights_I -= (np.min(weights_I) + np.max(weights_I))/2
            weights_Q -= (np.min(weights_Q) + np.max(weights_Q))/2

        contrast = np.sqrt(np.sum((data1[0] - data0[0])**2 + \
                                  (data1[1] - data0[1])**2))
        print('\ng-e trace contrast: {}'.format(contrast))

        if filter_t == 'gaussian':
            data = weights_I + 1j*weights_Q
            sigma = kw.get('filter_sigma', 10/self.f_RO_mod())

            kernel = np.arange(-5*sigma, 5*sigma, 1/1.8e9)
            kernel -= np.mean(kernel)
            kernel = np.exp(-kernel**2 / (2*sigma**2)) * \
                     np.exp(-2j*np.pi*kernel*self.f_RO_mod())

            pad_len = len(kernel)
            data = np.pad(data, (pad_len, pad_len), 'constant')
            data = np.convolve(data, kernel, mode='same')
            data = data[pad_len+1:-pad_len+1]

            weights_I = np.real(data)
            weights_Q = np.imag(data)
        elif filter_t == 'blackman-harris':
            data = weights_I + 1j*weights_Q
            sigma = kw.get('filter_sigma', 10/self.f_RO_mod())
            N = int(1.8e9*sigma/0.1385072985484252)
            n = np.arange(N)
            a0, a1, a2, a3 = 0.35875, 0.48829, 0.14128, 0.01168
            envelope = -a3*np.cos(6*np.pi*n/(N-1))
            envelope += a2*np.cos(4*np.pi*n/(N-1))
            envelope -= a1*np.cos(2*np.pi*n/(N-1))
            envelope += a0
            times = n/1.8e9
            times -= np.mean(times)
            kernel = envelope * np.exp(-2j*np.pi*times*self.f_RO_mod())

            pad_len = len(kernel)
            data = np.pad(data, (pad_len, pad_len), 'constant')
            data = np.convolve(data, kernel, mode='same')
            data = data[pad_len+1:-pad_len+1]

            weights_I = np.real(data)
            weights_Q = np.imag(data)
        elif filter_t == 'uniform':
            data = weights_I + 1j*weights_Q
            tbase = np.linspace(0, len(data)/1.8, len(data), endpoint=False)
            p = np.abs(data)
            p /= np.sum(p)
            angle = np.sum(p*np.angle(data*np.exp(2j*np.pi*tbase*self.f_RO_mod())))
            data = np.exp(-2j*np.pi*tbase*self.f_RO_mod() + 1j*angle)

            weights_I = np.real(data)
            weights_Q = np.imag(data)
        elif filter_t == 'none':
            pass
        else:
            raise KeyError('Unknown filter type: {}'.format(filter_t))

        max_diff = np.max([np.max(np.abs(weights_I)),
                           np.max(np.abs(weights_Q))])
        weights_I /= max_diff
        weights_Q /= max_diff

        if update:
            c = self.RO_acq_weight_function_I()
            self.RO_acq_weight_function_Q(None)
            if 0 in channels:
                self.UHFQC.set('quex_wint_weights_{}_real'.format(c),
                               np.array(weights_I))
                self.UHFQC.set('quex_rot_{}_real'.format(c), 1)
            else:
                self.UHFQC.set('quex_rot_{}_real'.format(c), 0)
            if 1 in channels:
                self.UHFQC.set('quex_wint_weights_{}_imag'.format(c),
                               np.array(weights_Q))
                self.UHFQC.set('quex_rot_{}_imag'.format(c), 1)
            else:
                self.UHFQC.set('quex_rot_{}_imag'.format(c), 0)
            self.ssro_contrast(contrast)

        # format the return value to the same shape as channels.
        ret = []
        for chan in channels:
            if chan == 0:
                ret.append(weights_I)
            if chan == 1:
                ret.append(weights_Q)
        return tuple(ret)

    def find_ssro_fidelity(self, nreps=1, MC=None, analyze=True, close_fig=True,
                           no_fits=False, upload=True, preselection_pulse=True):
        """
        Conduct an off-on measurement on the qubit recording single-shot
        results and determine the single shot readout fidelity.

        Calculates the assignment fidelity `F_a` which is the average
        probability of correctly guessing the state that was prepared. If
        `no_fits` is `False` also finds the discrimination fidelity F_d, that
        takes into account the probability of an bit flip after state
        preparation, by fitting double gaussians to both |0> prepared and |1>
        prepared datasets.

        Args:
            reps: Number of repetitions. If greater than 1, a 2D sweep will be
                  made with the second sweep function a NoneSweep with number of
                  sweep points equal to reps. Default 1.
            MC: MeasurementControl object to use for the measurement. Defaults
                to `self.MC`.
            analyze: Boolean flag, whether to analyse the measurement results.
                     Default `True`.
            close_fig: Boolean flag to close the matplotlib's figure. If
                       `False`, then the plots can be viewed with `plt.show()`
                       Default `True`.
            no_fits: Boolean flag to disable finding the discrimination
                     fidelity. Default `False`.
            preselection_pulse: Whether to do an additional readout pulse
                                before state preparation. Default `True`.
        Returns:
            If `no_fits` is `False` returns assigment fidelity, discrimination
            fidelity and SNR = 2 |mu00 - mu11| / (sigma00 + sigma11). Else
            returns just assignment fidelity.
        """

        if MC is None:
            MC = self.MC

        label = 'SSRO_fidelity'
        prev_shots = self.RO_acq_shots()
        if preselection_pulse:
            self.RO_acq_shots(4*(self.RO_acq_shots()//4))
        else:
            self.RO_acq_shots(2*(self.RO_acq_shots()//2))

        self.prepare_for_timedomain()

        RO_spacing = self.UHFQC.quex_wint_delay()*2/1.8e9
        RO_spacing += self.RO_acq_integration_length()
        RO_spacing += 10e-9 # for slack
        RO_spacing -= self.gauss_sigma()*self.nr_sigma()
        RO_spacing -= self.RO_pulse_delay()
        RO_spacing -= self.pulse_delay()
        RO_spacing = max(0, RO_spacing)

        MC.set_sweep_function(awg_swf2.n_qubit_off_on(
            pulse_pars_list=[self.get_drive_pars()],
            RO_pars=self.get_RO_pars(),
            upload=upload,
            preselection=preselection_pulse,
            RO_spacing=RO_spacing))
        spoints = np.arange(self.RO_acq_shots())
        if preselection_pulse:
            spoints //= 2
        MC.set_sweep_points(np.arange(self.RO_acq_shots()))
        MC.set_detector_function(self.int_log_det)
        prev_avg = MC.soft_avg()
        MC.soft_avg(1)

        mode = '1D'
        if nreps > 1:
            label += '_nreps{}'.format(nreps)
            MC.set_sweep_function_2D(swf.None_Sweep())
            MC.set_sweep_points_2D(np.arange(nreps))
            mode = '2D'

        MC.run(name=label+self.msmt_suffix, mode=mode)

        MC.soft_avg(prev_avg)
        self.RO_acq_shots(prev_shots)

        if analyze:
            rotate = self.RO_acq_weight_function_Q() is not None
            channels = self.int_log_det.value_names
            if preselection_pulse:
                nr_samples = 4
                sample_0 = 0
                sample_1 = 2
            else:
                nr_samples = 2
                sample_0 = 0
                sample_1 = 1
            ana = ma.SSRO_Analysis(auto=True, close_fig=close_fig,
                                   rotate=rotate, no_fits=no_fits,
                                   channels=channels, nr_samples=nr_samples,
                                   sample_0=sample_0, sample_1=sample_1,
                                   preselection=preselection_pulse)
            if not no_fits:
                return ana.F_a, ana.F_d, ana.SNR
            else:
                return ana.F_a

    def find_readout_angle(self, MC=None, upload=True, close_fig=True, update=True, nreps=10):
        """
        Finds the optimal angle on the IQ plane for readout (optimal phase for
        the boxcar integration weights)
        If the Q wint channel is set to `None`, sets it to the next channel
        after I.

        Args:
            MC: MeasurementControl object to use. Default `None`.
            upload: Whether to update the AWG sequence. Default `True`.
            close_fig: Wheter to close the figures in measurement analysis.
                       Default `True`.
            update: Whether to update the integration weights and the  Default `True`.
            nreps: Default 10.
        """
        if MC is None:
            MC = self.MC

        label = 'RO_theta'
        if self.RO_acq_weight_function_Q() is None:
            self.RO_acq_weight_function_Q(
                (self.RO_acq_weight_function_I() + 1)%9)
        self.set_default_readout_weights(theta=0)
        prev_shots = self.RO_acq_shots()
        self.RO_acq_shots(2*(self.RO_acq_shots()//2))
        self.prepare_for_timedomain()
        MC.set_sweep_function(awg_swf.OffOn(
            pulse_pars=self.get_drive_pars(),
            RO_pars=self.get_RO_pars(),
            upload=upload,
            preselection=False))
        spoints = np.arange(self.RO_acq_shots())
        MC.set_sweep_points(np.arange(self.RO_acq_shots()))
        MC.set_detector_function(self.int_log_det)
        prev_avg = MC.soft_avg()
        MC.soft_avg(1)

        mode = '1D'
        if nreps > 1:
            MC.set_sweep_function_2D(swf.None_Sweep())
            MC.set_sweep_points_2D(np.arange(nreps))
            mode = '2D'

        MC.run(name=label+self.msmt_suffix, mode=mode)

        MC.soft_avg(prev_avg)
        self.RO_acq_shots(prev_shots)

        rotate = self.RO_acq_weight_function_Q() is not None
        channels = self.int_log_det.value_names
        ana = ma.SSRO_Analysis(auto=True, close_fig=close_fig,
                               rotate=rotate, no_fits=True,
                               channels=channels,
                               preselection=False)
        if update:
            self.RO_IQ_angle(ana.theta)
            self.set_default_readout_weights(theta=ana.theta)
        return ana.theta

    def measure_dynamic_phase(self, flux_pulse_length=None,
                              flux_pulse_amp=None, phases=None,
                              distortion_dict=None, distorted=True,
                              compensation_pulses=False,
                              MC=None, label=None):

        if flux_pulse_amp is None:
            raise ValueError('flux_pulse_amp is not specified.')
        if flux_pulse_length is None:
            raise ValueError('flux_pulse_length is not specified.')
        if phases is None:
            phases = np.linspace(0, 4*np.pi, 16)
            print('Sweeping over phases=np.linspace(0, 4*np.pi, 16).')
        if distortion_dict is None:
            logging.warning('Distortion dict was not specified.')

        if MC is None:
            MC = self.MC

        if label is None:
            label = 'Ramsey_interleaved_flux_pulse_{}_filter_{}'.format(
                self.name, str(distorted))

        self.set_default_readout_weights()
        self.prepare_for_timedomain()
        self.update_detector_functions()

        self.flux_pulse_length(flux_pulse_length)
        ampls = np.array([0, flux_pulse_amp])

        X90_separation = self.flux_pulse_delay() + self.flux_pulse_length()

        s1 = awg_swf.Ramsey_interleaved_fluxpulse_sweep(
            self, X90_separation=X90_separation,
            distorted=distorted, distortion_dict=distortion_dict,
            compensation_pulses=compensation_pulses)

        s2 = awg_swf.Ramsey_fluxpulse_ampl_sweep(self, s1)

        MC.soft_avg(1)
        MC.set_sweep_function(s1)
        MC.set_sweep_points(phases)
        MC.set_sweep_function_2D(s2)
        MC.set_sweep_points_2D(ampls)
        MC.set_detector_function(self.int_avg_det)
        MC.run_2D(name=label)

        ma.MeasurementAnalysis(TwoD=True)


    def measure_flux_detuning(self, flux_params=None, n=1, ramsey_times=None,
                              artificial_detuning=0, MC=None,
                              analyze=True, close_fig=True, upload=True,
                              fluxing_channels=[]):
        """
        Sweep over flux pulse amplitudes; for each, perform a Ramsey to get the
        detuning from qubit parking position.

        :param flux_amps: flux pulse amplitudes (V)
        :param n: #ofPulses
        :param MC: Measurement Control object
        :param analyze: do you want to analyze your data?
        :param close_fig: Close figure?
        :param upload: Don't know
        :return: Detuning of qubit freq from parking position with the applied
        flux pulse amplitude.
        """
        if flux_params is None:
            raise ValueError("Unspecified flux amplitudes "
                             "for measure_flux_detuning")
        if ramsey_times is None:
            raise ValueError("Unspecified Ramsey times "
                             "for measure_flux_detuning")

        if MC is None:
            MC = self.MC

        self.prepare_for_timedomain()

        flux_det_sweep = awg_swf.awg_seq_swf(fsqs.Ram_Z_seq,
              awg_seq_func_kwargs={'operation_dict': self.get_operation_dict(),
                                   'q0': self,
                                   'operation_name': 'flux_detuning',
                                   'times': ramsey_times,
                                   'artificial_detuning': artificial_detuning,
                                   'distortion_dict': self.dist_dict()},
              fluxing_channels=fluxing_channels,
              parameter_name='times')


        MC.set_sweep_function(ram_Z_sweep)
        MC.set_detector_function(self.int_avg_det)
        MC.run('Flux_Detuning'+label+self.msmt_suffix)

        if analyze:
            ma.MeasurementAnalysis(auto=True, close_fig=close_fig)

        """------------------
        #Soft sweep over flux amplitudes using
        awg_swf.awg_seq_swf(fsqs.single_pulse_seq)
        pulse_pars = {'pulse_type': 'SquarePulse',
                      'pulse_delay': .1e-6,
                      'channel': 'ch3',
                      'amplitude': 0.5,
                      'length': .1e-6,
                      'dead_time_length': 10e-6}
        square_pulse_seq=fsqs.single_pulse_seq(comp_pulse=False,return_seq=True)

        awg_square_sweep_fcn=awg_swf.awg_seq_swf(
            square_pulse_seq,
            unit='V',
            awg_seq_func_kwargs={'comp_pulse': False,
                                 'q0': self.qubit.name,
                                 'cal_points':self.cal_points,
                                 'distortion_dict': self.dist_dict,
                                 'upload': True})
        MC.set_sweep_function(awg_square_sweep_fcn)
        --------------------
        #Set the sweep points=sweep over flux amplitudes
        MC.set_sweep_points(flux_params['Amplitudes'])

        #Use the composite_detector_function
        flux_detuning_det=cdet.Flux_Detuning(
            flux_params,
            ramsey_times,
            artificial_detuning,
            self,
            self.AWG,
            MC,
            upload=upload,
            pulse_pars=self.get_drive_pars(),
            RO_pars=self.get_RO_pars())
        MC.set_detector_function(flux_detuning_det)

        MC.run('Flux_Detuning-n{}'.format(n) + self.msmt_suffix)

        #if analyze=True, instantiate a MeasurementAnalysis object,
        #which will contain the Flux_Detuning_Analysis class, that
        #will analyze the data and produce nice plots.
        if analyze:
            ma.MeasurementAnalysis(auto=True, close_fig=close_fig)"""

    def find_resonator_frequency(self, freqs=None, update=False, MC=None,
                                 close_fig=True, fitting_model='hanger', **kw):
        """
        Finds the resonator frequency by performing a heterodyne experiment
        if freqs == None it will determine a default range dependent on the
        last known frequency of the resonator.
        WARNING: Does not automatically update the RO resonator parameters.
        Set update=True if you want this!
        """

        if not update:
            logging.warning("Does not automatically update the RO "
                            "resonator parameters. "
                            "Set update=True if you want this!")
        if np.any(freqs<500e6):
            logging.warning(('Some of the values in the freqs array might be '
                             'too small. The units should be Hz.'))

        if freqs is None:
            if self.f_RO_resonator() != 0 and self.Q_RO_resonator() != 0:
                fmin = self.f_RO_resonator()*(1-10/self.Q_RO_resonator())
                fmax = self.f_RO_resonator()*(1+10/self.Q_RO_resonator())
                freqs = np.linspace(fmin, fmax, 100)
            else:
                raise ValueError("Unspecified frequencies for find_resonator_"
                                 "frequency and no previous value exists")

        if MC is None:
            MC = self.MC

        self.measure_resonator_spectroscopy(freqs, MC, analyze=False)
        label = 'resonator_scan' + self.msmt_suffix
        HA = ma.Homodyne_Analysis(qb_name=self.name,
                                  label=label, close_fig=close_fig,
                                  fitting_model=fitting_model,**kw)
        f0 = HA.fit_res.params['f0'].value
        df0 = HA.fit_res.params['f0'].stderr
        Q = HA.fit_res.params['Q'].value
        dQ = HA.fit_res.params['Q'].stderr
        if f0 > max(freqs) or f0 < min(freqs):
            logging.warning('extracted frequency outside of range of scan')
        elif df0 > f0:
            logging.warning('resonator frequency uncertainty greater than '
                            'value')
        elif dQ > Q:
            logging.warning('resonator Q factor uncertainty greater than '
                            'value')
        elif update:  # don't update if there was trouble
            self.f_RO_resonator(f0)
            self.Q_RO_resonator(Q)
            self.heterodyne.frequency(f0)
        return f0

    def find_homodyne_acqusition_delay(self, delays=None, update=False, MC=None,
                                         close_fig=True):
        """
        Finds the acquisition delay for a homodyne experiment that corresponds
        to maximal signal strength.
        WARNING: Does not automatically update the qubit acquisition delay.
        Set update=True if you want this!
        """

        if not update:
            logging.warning("Does not automatically update the qubit "
                            "acquisition delay. "
                            "Set update=True if you want this!")

        if delays is None:
            delays = np.linspace(0,1e-6,100)

        if MC is None:
            MC = self.MC

        self.measure_homodyne_acqusition_delay(delays, MC, analyze=False)

        DA = ma.Acquisition_Delay_Analysis(label=self.msmt_suffix,
                                           close_fig=close_fig)
        d = DA.max_delay

        if update:
            self.optimal_acquisition_delay(d)
            self.heterodyne.acquisition_delay(d)
        return d

    def find_frequency(self, freqs, method='cw_spectroscopy', update=False,
                       MC=None, close_fig=True, analyze_ef=False, analyze=True,
                       upload=True,
                       **kw):
        """
        WARNING: Does not automatically update the qubit frequency parameter.
        Set update=True if you want this!

        Args:
            method:                   the spectroscopy type; options: 'pulsed',
                                      'spectrsocopy'
            update:                   whether to update the relevant qubit
                                      parameters with the found frequency(ies)
            MC:                       the measurement control object
            close_fig:                whether or not to close the figure
            analyze_ef:               whether or not to also look for the gf/2

        Keyword Args:
            interactive_plot:        (default=False)
                whether to plot with plotly or not
            analyze_ef:              (default=False)
                whether to look for another f_ge/2 peak/dip
            percentile:              (default=20)
                percentile of the data that is considered background noise
            num_sigma_threshold:     (default=5)
                used to define the threshold above(below) which to look for
                peaks(dips); threshold = background_mean +
                num_sigma_threshold * background_std
            window_len              (default=3)
                filtering window length; uses a_tools.smooth
            analysis_window         (default=10)
                how many data points (calibration points) to remove before
                sending data to peak_finder; uses a_tools.cut_edges,
                data = data[(analysis_window//2):-(analysis_window//2)]
            amp_only                (default=False)
                whether only I data exists
            save_name               (default='Source Frequency')
                figure name with which it will be saved
            auto                    (default=True)
                automatically perform the entire analysis upon call
            label                   (default=none?)
                label of the analysis routine
            folder                  (default=working folder)
                working folder
            NoCalPoints             (default=4)
                number of calibration points
            print_fit_results       (default=True)
                print the fit report
            print_frequency         (default=False)
                whether to print the f_ge and f_gf/2
            make_fig          {default=True)
                    whether or not to make a figure
            show                    (default=True)
                show the plots
            show_guess              (default=False)
                plot with initial guess values
            close_file              (default=True)
                close the hdf5 file

        Returns:
            the peak frequency(ies).
        """
        if not update:
            logging.warning("Does not automatically update the qubit "
                            "frequency parameter. "
                            "Set update=True if you want this!")
        if np.any(freqs<500e6):
            logging.warning(('Some of the values in the freqs array might be '
                             'too small. The units should be Hz.'))

        if MC is None:
            MC = self.MC

        if freqs is None:
            f_span = kw.get('f_span', 100e6)
            f_mean = kw.get('f_mean', self.f_qubit())
            nr_points = kw.get('nr_points', 100)
            if f_mean == 0:
                logging.warning("find_frequency does not know where to "
                                "look for the qubit. Please specify the "
                                "f_mean or the freqs function parameter.")
                return 0
            else:
                freqs = np.linspace(f_mean - f_span/2, f_mean + f_span/2,
                                    nr_points)

        if 'pulse' not in method.lower():
            self.measure_spectroscopy(freqs, pulsed=False, MC=MC,
                                      close_fig=close_fig)
            label = 'spectroscopy'
        else:
            self.measure_spectroscopy(freqs, pulsed=True, MC=MC,
                                      close_fig=close_fig,upload=upload)
            label = 'pulsed-spec'

        if analyze_ef:
            label = 'high_power_' + label

        if analyze:
            amp_only = hasattr(self.heterodyne, 'RF')
            SpecA = ma.Qubit_Spectroscopy_Analysis(
                qb_name=self.name,
                analyze_ef=analyze_ef,
                label=label,
                amp_only=amp_only,
                close_fig=close_fig,**kw)
            # self.f_qubit(SpecA.fitted_freq)
            f0 = SpecA.fitted_freq
            if update:
                self.f_qubit(f0)
            if analyze_ef:
                f0_ef = 2*SpecA.fitted_freq_gf_over_2 - f0
                if update:
                    self.f_ef_qubit(f0_ef)
            if analyze_ef:
                return f0, f0_ef
            else:
                return f0
        else:
            return

    def find_amplitudes(self, rabi_amps=None, label=None, for_ef=False,
                        update=False, MC=None, close_fig=True, cal_points=True,
                        no_cal_points=None, upload=True, last_ge_pulse=True,
                        analyze=True, **kw):

        """
            Finds the pi and pi/2 pulse amplitudes from the fit to a Rabi
            experiment. Uses the Rabi_Analysis(_new)
            class from measurement_analysis.py
            WARNING: Does not automatically update the qubit amplitudes.
            Set update=True if you want this!

            Analysis script for the Rabi measurement:
            1. The I and Q data are rotated and normalized based on the calibration
                points. In most analysis routines, the latter are typically 4:
                2 X180 measurements, and 2 identity measurements, which get
                averaged resulting in one X180 point and one identity point.
                However, the default for Rabi is 2 (2 identity measurements)
                because we typically do Rabi in order to find the correct amplitude
                for an X180 pulse. However, if a previous such value exists, this
                routine also accepts 4 cal pts. If X180_ef pulse was also
                previously calibrated, this routine also accepts 6 cal pts.
            2. The normalized data is fitted to a cosine function.
            3. The pi-pulse and pi/2-pulse amplitudes are calculated from the fit.
            4. The normalized data, the best fit results, and the pi and pi/2
                pulses are plotted.

            The ef analysis assumes the the e population is zero (because of the
            ge X180 pulse at the end).

            Arguments:
                rabi_amps:          amplitude sweep points for the
                                    Rabi experiment
                label:              label of the analysis routine
                for_ef:             find amplitudes for the ef transition
                update:             update the qubit amp180 and amp90 parameters
                MC:                 the measurement control object
                close_fig:          close the resulting figure?
                cal_points          whether to used calibration points of not
                no_cal_points       number of calibration points to use; if it's
                                    the first time rabi is run
                                    then 2 cal points (two I pulses at the end)
                                    should be used for the ge Rabi,
                                    and 4 (two I pulses and 2 ge X180 pulses at
                                    the end) for the ef Rabi
                last_ge_pulse       whether to map the population to the ground
                                    state after each run of the Rabi experiment
                                    on the ef level
            Keyword arguments:
                other keyword arguments. The Rabi sweep parameters 'amps_mean',
                 'amps_span', and 'nr_poinys' should be passed here. This will
                 result in a sweep over rabi_amps = np.linspace(amps_mean -
                 amps_span/2, amps_mean + amps_span/2, nr_points)

                auto              (default=True)
                    automatically perform the entire analysis upon call
                print_fit_results (default=True)
                    print the fit report
                make_fig          {default=True)
                    whether or not to make a figure
                show              (default=True)
                    show the plots
                show_guess        (default=False)
                    plot with initial guess values
                show_amplitudes   (default=True)
                    print the pi&piHalf pulses amplitudes
                plot_amplitudes   (default=True)
                    plot the pi&piHalf pulses amplitudes
                no_of_columns     (default=1)
                    number of columns in your paper; figure sizes will be adjusted
                    accordingly (1 col: figsize = ( 7in , 4in ) 2 cols: figsize =
                    ( 3.375in , 2.25in ), PRL guidelines)

            Returns:
                pi and pi/2 pulses amplitudes + their stderr as a dictionary with
                keys 'piPulse', 'piHalfPulse', 'piPulse_std', 'piHalfPulse_std'.
            """

        if not update:
            logging.warning("Does not automatically update the qubit pi and "
                            "pi/2 amplitudes. "
                            "Set update=True if you want this!")

        if MC is None:
            MC = self.MC

        if (cal_points) and (no_cal_points is None):
            logging.warning('no_cal_points is None. Defaults to 4 if for_ef==False,'
                            'or to 6 if for_ef==True.')
            if for_ef:
                no_cal_points = 6
            else:
                no_cal_points = 4

        if not cal_points:
            no_cal_points = 0

        #how many times to apply the Rabi pulse
        n = kw.get('n',1)

        if rabi_amps is None:
            amps_span = kw.get('amps_span', 1.)
            amps_mean = kw.get('amps_mean', self.amp180())
            nr_points = kw.get('nr_points', 30)
            if amps_mean == 0:
                logging.warning("find_amplitudes does not know over which "
                                "amplitudes to do Rabi. Please specify the "
                                "amps_mean or the amps function parameter.")
                return 0
            else:
                rabi_amps = np.linspace(amps_mean - amps_span/2, amps_mean +
                                        amps_span/2, nr_points)

        if label is None:
            if for_ef:
                label = 'Rabi_2nd' + self.msmt_suffix
            else:
                label = 'Rabi' + self.msmt_suffix

        #Perform Rabi
        if for_ef is False:
            self.measure_rabi(amps=rabi_amps, n=n, MC=MC,
                              close_fig=close_fig,
                              label=label,
                              cal_points=cal_points,
                              no_cal_points=no_cal_points,
                              upload=upload)
        else:
            self.measure_rabi_2nd_exc(amps=rabi_amps, n=n, MC=MC,
                                      close_fig=close_fig, label=label,
                                      cal_points=cal_points,
                                      last_ge_pulse=last_ge_pulse,
                                      no_cal_points=no_cal_points,
                                      upload=upload)

        #get pi and pi/2 amplitudes from the analysis results
        if analyze:
            RabiA = ma.Rabi_Analysis(label=label, qb_name=self.name,
                                     NoCalPoints=no_cal_points,
                                     close_fig=close_fig, for_ef=for_ef,
                                     last_ge_pulse=last_ge_pulse, **kw)

            rabi_amps = RabiA.rabi_amplitudes   #This is a dict with keywords
                                                #'piPulse',  'piPulse_std',
                                                #'piHalfPulse', 'piHalfPulse_std

            amp180 = rabi_amps['piPulse']
            amp90 = rabi_amps['piHalfPulse']

            if update:
                if for_ef is False:
                    self.amp180(amp180)
                    self.amp90_scale(amp90/amp180)
                else:
                    self.amp180_ef(amp180)
                    self.amp90_scale_ef(amp90/amp180)
        else:
            return


    def find_T1(self, times, label=None, for_ef=False, update=False, MC=None,
                cal_points=True, no_cal_points=None, close_fig=True,
                last_ge_pulse=True, upload=True, **kw):

        """
        Finds the relaxation time T1 from the fit to an exponential
        decay function.
        WARNING: Does not automatically update the qubit T1 parameter.
        Set update=True if you want this!

        Routine:
            1. Apply pi pulse to get population in the excited state.
            2. Wait for different amounts of time before doing a measurement.

        Uses the T1_Analysis class from measurement_analysis.py.
        The ef analysis assumes the the e population is zero (because of the
        ge X180 pulse at the end).

        Arguments:
            times:                   array of times to wait before measurement
            label:                   label of the analysis routine
            for_ef:                  find T1 for the 2nd excitation (ef)
            update:                  update the qubit T1 parameter
            MC:                      the measurement control object
            close_fig:               close the resulting figure?

        Keyword Arguments:
            other keyword arguments. The the parameters times_mean, times_span,
            nr_points should be passed here. These are an alternative to
            passing the times array.

            auto              (default=True)
                automatically perform the entire analysis upon call
            print_fit_results (default=True)
                print the fit report
            make_fig          (default=True)
                whether to make the figures or not
            show_guess        (default=False)
                plot with initial guess values
            show_T1           (default=True)
                print the T1 and T1_stderr
            no_of_columns     (default=1)
                number of columns in your paper; figure sizes will be adjusted
                accordingly  (1 col: figsize = ( 7in , 4in ) 2 cols:
                figsize = ( 3.375in , 2.25in ), PRL guidelines)

        Returns:
            the relaxation time T1 + standard deviation as a dictionary with
            keys: 'T1', and 'T1_std'

        ! Specify either the times array or the times_mean value (defaults to
        5 micro-s) and the span around it (defaults to 10 micro-s) as kw.
        Then the script will construct the sweep points as
        np.linspace(times_mean - times_span/2, times_mean + times_span/2,
        nr_points)
        """

        if not update:
            logging.warning("Does not automatically update the qubit "
                            "T1 parameter. Set update=True if you want this!")
        if np.any(times>1e-3):
            logging.warning('Some of the values in the times array might be too '
                            'large.The units should be seconds.')

        if (cal_points) and (no_cal_points is None):
            logging.warning('no_cal_points is None. Defaults to 4 if for_ef==False,'
                            'or to 6 if for_ef==True.')
            if for_ef:
                no_cal_points = 6
            else:
                no_cal_points = 4

        if not cal_points:
            no_cal_points = 0

        if MC is None:
            MC = self.MC

        if label is None:
            if for_ef:
                label = 'T1_2nd' + self.msmt_suffix
            else:
                label = 'T1' + self.msmt_suffix

        if times is None:
            times_span = kw.get('times_span', 10e-6)
            times_mean = kw.get('times_mean', 5e-6)
            nr_points = kw.get('nr_points', 50)
            if times_mean == 0:
                logging.warning("find_T1 does not know how long to wait before"
                                "doing the read out. Please specify the "
                                "times_mean or the times function parameter.")
                return 0
            else:
                times = np.linspace(times_mean - times_span/2, times_mean +
                                    times_span/2, nr_points)

        #Perform measurement
        if for_ef:
            self.measure_T1_2nd_exc(times=times, MC=MC,
                                    close_fig=close_fig,
                                    cal_points=cal_points,
                                    no_cal_points=no_cal_points,
                                    last_ge_pulse=last_ge_pulse,
                                    upload=upload)

        else:
            self.measure_T1(times=times, MC=MC,
                            close_fig=close_fig,
                            cal_points=cal_points,
                            upload=upload)

        #Extract T1 and T1_stddev from ma.T1_Analysis
        if kw.pop('analyze',True):
            T1_Analysis = ma.T1_Analysis(label=label, qb_name=self.name,
                                         NoCalPoints=no_cal_points,
                                         for_ef=for_ef,
                                         last_ge_pulse=last_ge_pulse, **kw)
            T1_dict = T1_Analysis.T1
            T1_value = T1_dict['T1']

            if update:
                if for_ef:
                    self.T1_ef(T1_value)
                else:
                    self.T1(T1_value)

            return T1_dict
        else:
            return

    def find_RB_gate_fidelity(self, nr_cliffords, label=None, nr_seeds=10,
                              MC=None, cal_points=True, gate_decomposition='HZ',
                              no_cal_points=None, close_fig=True,
                              upload=True, det_func=None, **kw):

        for_ef = kw.pop('for_ef', False)
        last_ge_pulse = kw.pop('last_ge_pulse', False)
        analyze = kw.pop('analyze', True)
        show = kw.pop('show', False)
        interleaved_gate = kw.pop('interleaved_gate', None)
        T1 = kw.pop('T1', None)
        T2 = kw.pop('T1', None)

        if det_func is None:
            det_func = self.int_avg_det

        if T1 is None and self.T1() is not None:
            T1 = self.T1()
        if T2 is None:
            if self.T2() is not None:
                T2 = self.T2()
            elif self.T2_star() is not None:
                print('T2 is None. Using T2_star.')
                T2 = self.T2_star()

        if type(nr_cliffords) is int:
            every_other = kw.pop('every_other', 5)
            nr_cliffords = np.asarray([j for j in
                                       list(range(0, nr_cliffords[0]+1,
                                                  every_other))])

        # if not update:
        #     logging.warning("Does not automatically update the qubit "
        #                     "parameter. Set update=True if you want this!")

        if (cal_points) and (no_cal_points is None):
            logging.warning('no_cal_points is None. Defaults to 4 if for_ef==False,'
                            'or to 6 if for_ef==True.')
            if for_ef:
                no_cal_points = 6
            else:
                no_cal_points = 4

        if not cal_points:
            no_cal_points = 0

        if MC is None:
            MC = self.MC

        if nr_cliffords is None:
            raise ValueError("Unspecified nr_cliffords")

        if label is None:
            if interleaved_gate is None:
                if for_ef:
                    label = 'RB_2nd_{}_{}_seeds_{}_cliffords'.format(
                        gate_decomposition, nr_seeds-no_cal_points,
                        nr_cliffords[-1]) + self.msmt_suffix
                else:
                    label = 'RB_{}_{}_seeds_{}_cliffords'.format(
                        gate_decomposition, nr_seeds-no_cal_points,
                        nr_cliffords[-1]) + self.msmt_suffix
            else:
                if for_ef:
                    label = 'IRB_2nd_{}_{}_{}_seeds_{}_cliffords'.format(
                        interleaved_gate, gate_decomposition,
                        nr_seeds-no_cal_points, nr_cliffords[-1]) \
                            + self.msmt_suffix
                else:
                    label = 'IRB_{}_{}_{}_seeds_{}_cliffords'.format(
                        interleaved_gate, gate_decomposition,
                        nr_seeds-no_cal_points, nr_cliffords[-1]) \
                            + self.msmt_suffix

        #Perform measurement
        self.measure_randomized_benchmarking(nr_cliffords=nr_cliffords,
                                             nr_seeds=nr_seeds, MC=MC,
                                             close_fig=close_fig,
                                             gate_decomp=gate_decomposition,
                                             cal_points=cal_points,
                                             label=label,
                                             analyze=analyze,
                                             upload=upload,
                                             interleaved_gate=interleaved_gate,
                                             det_func=det_func)

        #Analysis
        if analyze:
            pulse_delay = self.gauss_sigma() * self.nr_sigma()
            RB_Analysis = ma.RandomizedBenchmarking_Analysis_new(label=label,
                                         qb_name=self.name,
                                         T1=T1, T2=T2, pulse_delay=pulse_delay,
                                         NoCalPoints=no_cal_points,
                                         for_ef=for_ef, show=show,
                                         gate_decomp=gate_decomposition,
                                         last_ge_pulse=last_ge_pulse, **kw)

        return

    def find_frequency_T2_ramsey(self, times, for_ef=False, artificial_detuning=0,
                                 update=False, MC=None,
                                 cal_points=True, close_fig=True, upload=True,
                                 last_ge_pulse=True, label=None,
                                 no_cal_points=None, analyze=True, **kw):

        """
        Finds the real qubit frequency and the dephasing rate T2* from the fit
        to a Ramsey experiment.
        Uses the Ramsey_Analysis class from measurement_analysis.py
        The ef analysis assumes the the e population is zero (because of the ge
        X180 pulse at the end).

        WARNING: Does not automatically update the qubit freq and T2_star
        parameters. Set update=True if you want this!

        :param times                    array of times over which to sweep in
                                        the Ramsey measurement
        :param artificial_detuning:     difference between drive frequency and
                                        qubit frequency estimated from
                                        qubit spectroscopy
        :param update:                  update the qubit amp180 and amp90
                                        parameters
        :param MC:                      the measurement control object
        :param close_fig:               close the resulting figure?
        :param kw:                      other keyword arguments. The Rabi sweep
                                        time delays array 'times',
                                        or the parameter 'times_mean' should be
                                        passed here (in seconds)
        :return:                        the real qubit frequency
                                        (=self.f_qubit()+artificial_detuning-
                                        fitted_freq)
                                        + stddev, the dephasing rate T2* +
                                        stddev
        """
        if not update:
            logging.warning("Does not automatically update the qubit frequency "
                            "and T2_star parameters. "
                            "Set update=True if you want this!")

        if artificial_detuning == 0:
            logging.warning('Artificial_detuning=0; qubit driven at "%s" '
                            'estimated with '
                            'spectroscopy' %self.f_qubit())
        if np.abs(artificial_detuning)<1e3:
            logging.warning('The artificial detuning is too small. The units '
                            'should be Hz.')

        if np.any(times>1e-3):
            logging.warning('Some of the values in the times array might be too '
                            'large.The units should be seconds.')

        if (cal_points is True) and (no_cal_points is None):
            logging.warning('no_cal_points is None. Defaults to 4 if for_ef==False,'
                            'or to 6 if for_ef==True.')
            if for_ef:
                no_cal_points = 6
            else:
                no_cal_points = 4

        if cal_points is False:
            no_cal_points = 0

        if MC is None:
            MC = self.MC

        if label is None:
            if for_ef:
                label = 'Ramsey_2nd' +self.msmt_suffix
            else:
                label = 'Ramsey' + self.msmt_suffix

        if times is None:
            times_span = kw.get('times_span', 5e-6)
            times_mean = kw.get('times_mean', 2.5e-6)
            nr_points = kw.get('nr_points', 50)
            if times_mean == 0:
                logging.warning("find_frequency_T2_ramsey does not know over "
                                "which times to do Ramsey. Please specify the "
                                "times_mean or the times function parameter.")
                return 0
            else:
                times = np.linspace(times_mean - times_span/2,
                                    times_mean + times_span/2,
                                    nr_points)
        #Perform Ramsey
        if for_ef is False:
            self.measure_ramsey(times=times,
                                artificial_detuning=artificial_detuning,
                                MC=MC,
                                cal_points=cal_points,
                                close_fig=close_fig, upload=upload, label=label)
            #Needed for analysis
            qubit_frequency_spec = self.f_qubit()

        else:
            self.measure_ramsey_2nd_exc(times=times,
                                        artificial_detuning=artificial_detuning,
                                        MC=MC, cal_points=cal_points,
                                        close_fig=close_fig, upload=upload,
                                        last_ge_pulse=last_ge_pulse,
                                        no_cal_points=no_cal_points, label=label)
            #Needed for analysis
            qubit_frequency_spec = self.f_ef_qubit()

        if analyze:

            RamseyA = ma.Ramsey_Analysis(auto=True, qb_name=self.name,
                                         NoCalPoints=no_cal_points, label=label,
                                         for_ef=for_ef, last_ge_pulse=last_ge_pulse,
                                         artificial_detuning=artificial_detuning,
                                         **kw)

            #get new freq and T2* from analysis results
            new_qubit_freq = RamseyA.qubit_frequency    #value
            fitted_freq = RamseyA.ramsey_freq           #dict
            T2_star = RamseyA.T2_star                   #dict

            print('New qubit frequency = {:.10f} \t stderr = {:.10f}'.format(
                new_qubit_freq,RamseyA.ramsey_freq['freq_stderr']))
            print('T2_Star = {:.5f} \t stderr = {:.5f}'.format(
                T2_star['T2_star'],T2_star['T2_star_stderr']))

            if update:
                if for_ef:
                    self.f_ef_qubit(new_qubit_freq)
                    self.T2_star_ef(T2_star['T2_star'])
                else:
                    self.f_qubit(new_qubit_freq)
                    self.T2_star(T2_star['T2_star'])

            return new_qubit_freq, fitted_freq, T2_star

        else:
            return


    def calibrate_ramsey(self, times, for_ef=False,
                         artificial_detunings=None, update=False, label=None,
                         MC=None, cal_points=True, no_cal_points=None,
                         close_fig=True, upload=True, last_ge_pulse=True, **kw):

        """
        Finds the real qubit frequency and the dephasing rate T2* from the fit
        to a Ramsey experiment.
        Uses the Ramsey_Analysis class from measurement_analysis.py
        The ef analysis assumes the the e population is zero (because of the ge
        X180 pulse at the end).

        WARNING: Does not automatically update the qubit freq and T2_star
        parameters. Set update=True if you want this!

        :param times                    array of times over which to sweep in
                                        the Ramsey measurement
        :param artificial_detuning:     difference between drive frequency and
                                        qubit frequency estimated from
                                        qubit spectroscopy
        :param update:                  update the qubit amp180 and amp90
                                        parameters
        :param MC:                      the measurement control object
        :param close_fig:               close the resulting figure?
        :param kw:                      other keyword arguments. The Rabi sweep
                                        time delays array 'times',
                                        or the parameter 'times_mean' should be
                                        passed here (in seconds)
        :return:                        the real qubit frequency
                                        + stddev, the dephasing rate T2* +
                                        stddev
        """
        if not update:
            logging.warning("Does not automatically update the qubit frequency "
                            "and T2_star parameters. "
                            "Set update=True if you want this!")

        if artificial_detunings is None:
            logging.warning('Artificial_detuning=0; qubit driven at "%s" '
                            'estimated with '
                            'spectroscopy' %self.f_qubit())
        if np.any(np.asarray(np.abs(artificial_detunings))<1e3):
            logging.warning('The artificial detuning is too small.')
        if np.any(times>1e-3):
            logging.warning('The values in the times array might be too large.')

        if (cal_points is True) and (no_cal_points is None):
            logging.warning('no_cal_points is None. Defaults to 4 if for_ef==False,'
                            'or to 6 if for_ef==True.')
            if for_ef:
                no_cal_points = 6
            else:
                no_cal_points = 4

        if cal_points is False:
            no_cal_points = 0

        if MC is None:
            MC = self.MC

        if times is None:
            logging.warning("find_frequency_T2_ramsey does not know over "
                            "which times to do Ramsey. Please specify the "
                            "times_mean or the times function parameter.")

        if label is None:
            if for_ef:
                label = 'Ramsey_mult_det_2nd' +self.msmt_suffix
            else:
                label = 'Ramsey_mult_det' + self.msmt_suffix

        # Each time value must be repeated len(artificial_detunings) times to
        # correspond to the logic in Ramsey_seq_multiple_detunings sequence
        len_art_det = len(artificial_detunings)
        temp_array = np.zeros((times.size-no_cal_points)*len_art_det)
        for i in range(len(artificial_detunings)):
            np.put(temp_array,list(range(i,temp_array.size,len_art_det)),times)
        times =  np.append(temp_array,times[-no_cal_points::])

        #Perform Ramsey
        if for_ef is False:
            self.measure_ramsey_multiple_detunings(times=times,
                                artificial_detunings=artificial_detunings,
                                MC=MC,
                                label=label,
                                cal_points=cal_points,
                                close_fig=close_fig, upload=upload)

        else:
            self.measure_ramsey_2nd_exc_multiple_detunings(times=times,
                                artificial_detunings=artificial_detunings,
                                cal_points=cal_points, no_cal_points=no_cal_points,
                                close_fig=close_fig, upload=upload,
                                last_ge_pulse=last_ge_pulse, MC=MC, label=label)

        # Analyze data if analyze==True
        if kw.pop('analyze',True):
            RamseyA = ma.Ramsey_Analysis_multiple_detunings(auto=True,
                                label=label,
                                qb_name=self.name,
                                NoCalPoints=no_cal_points,
                                for_ef=for_ef,
                                last_ge_pulse=last_ge_pulse,
                                artificial_detunings=artificial_detunings, **kw)

            #get new freq and T2* from analysis results
            new_qubit_freq = RamseyA.qubit_frequency    #value
            fitted_freq = RamseyA.ramsey_freq           #dict
            T2_star = RamseyA.T2_star                   #dict

            print('New qubit frequency = {:.10f} \t stderr = {:.10f}'.format(
                new_qubit_freq, RamseyA.ramsey_freq['freq_stderr']))
            print('T2_Star = {:.5f} \t stderr = {:.5f}'.format(
                T2_star['T2_star'],T2_star['T2_star_stderr']))

            if update:
                if for_ef:
                    self.f_ef_qubit(new_qubit_freq)
                    self.T2_star_ef(T2_star['T2_star'])
                else:
                    self.f_qubit(new_qubit_freq)
                    self.T2_star(T2_star['T2_star'])

            return new_qubit_freq, fitted_freq, T2_star
        else:
            return

    def find_qscale(self, qscales, label=None, for_ef=False, update=False,
                    MC=None, close_fig=True, last_ge_pulse=True, upload=True,
                    cal_points=True, no_cal_points=None, **kw):

        '''
        Performs the QScale calibration measurement ( (xX)-(xY)-(xmY) ) and
        extracts the optimal QScale parameter
        from the fits (ma.QScale_Analysis).
        WARNING: Does not automatically update the qubit qscale parameter. Set
        update=True if you want this!

        ma.QScale_Analysis:
        1. The I and Q data are rotated and normalized based on the calibration
            points. In most
            analysis routines, the latter are typically 4: 2 X180 measurements,
            and 2 identity measurements, which get averaged resulting in one
            X180 point and one identity point.
        2. The data points for the same qscale value are extracted (every other
            3rd point because the sequence
            used for this measurement applies the 3 sets of pulses
            ( (xX)-(xY)-(xmY) ) consecutively for each qscale value).
        3. The xX data is fitted to a lmfit.models.ConstantModel(), and the
            other 2 to an lmfit.models.LinearModel().
        4. The data and the resulting fits are all plotted on the same graph
            (self.make_figures).
        5. The optimal qscale parameter is obtained from the point where the 2
            linear fits intersect.

        Other possible  input parameters:
            qscales
                array of qscale values over which to sweep...
            or qscales_mean and qscales_span
                ...or the mean qscale value and the span around it
                (defaults to 3) as kw. Then the script will construct the sweep
                points as np.linspace(qscales_mean - qscales_span/2,
                qscales_mean + qscales_span/2, nr_points)

        Keyword parameters:
            label             (default=none?)
                label of the analysis routine
            for_ef            (default=False)
                whether to obtain the drag_qscale_ef parameter
            update            (default=True)
                whether or not to update the qubit drag_qscale parameter with
                the found value
            MC                (default=self.MC)
                the measurement control object
            close_fig         (default=True)
                close the resulting figure
            last_ge_pulse     (default=True)
                whether to apply an X180 ge pulse at the end

            Keyword parameters:
                qscale_mean       (default=self.drag_qscale()
                    mean of the desired qscale sweep values
                qscale_span       (default=3)
                    span around the qscale mean
                nr_points         (default=30)
                    number of sweep points between mean-span/2 and mean+span/2
                auto              (default=True)
                    automatically perform the entire analysis upon call
                folder            (default=working folder)
                    Working folder
                NoCalPoints       (default=4)
                    Number of calibration points
                cal_points        (default=[[-4, -3], [-2, -1]])
                    The indices of the calibration points
                show              (default=True)
                    show the plot
                show_guess        (default=False)
                    plot with initial guess values
                plot_title        (default=measurementstring)
                    the title for the plot as a string
                xlabel            (default=self.xlabel)
                    the label for the x axis as a string
                ylabel            (default=r'$F|1\rangle$')
                    the label for the x axis as a string
                close_file        (default=True)
                    close the hdf5 file

        Returns:
            the optimal DRAG QScale parameter + its stderr as a dictionary with
            keys 'qscale' and 'qscale_std'.
        '''

        if not update:
            logging.warning("Does not automatically update the qubit qscale "
                            "parameter. "
                            "Set update=True if you want this!")

        if (cal_points) and (no_cal_points is None):
            logging.warning('no_cal_points is None. Defaults to 4 if for_ef==False,'
                            'or to 6 if for_ef==True.')
            if for_ef:
                no_cal_points = 6
            else:
                no_cal_points = 4

        if not cal_points:
            no_cal_points = 0

        if MC is None:
            MC = self.MC

        if label is None:
            label = 'QScale' + self.msmt_suffix

        if qscales is None:
            # qscales_span = kw.get('qscales_span', 3)
            # qscales_mean = kw.get('qscales_mean', self.drag_qscale())
            # nr_points = kw.get('nr_points', 30)
            # if qscales_mean == 0:
            logging.warning("find_qscale does not know over which "
                            "qscale values to sweep. Please specify the "
                            "qscales_mean or the qscales function"
                            " parameter.")
            #     return 0
            # else:
            #     qscales = np.linspace(qscales_mean - qscales_span/2,
            #                           qscales_mean + qscales_span/2, nr_points)

        # Each qscale value must be repeated 3 times to correspoond to the
        # logic in QScale sequence
        temp_array = np.zeros(3*(qscales.size-no_cal_points))
        np.put(temp_array,list(range(0,temp_array.size,3)),qscales)
        np.put(temp_array,list(range(1,temp_array.size,3)),qscales)
        np.put(temp_array,list(range(2,temp_array.size,3)),qscales)
        qscales = np.append(temp_array,qscales[-no_cal_points::])

        #Perform the qscale calibration measurement
        if for_ef:
            # Run measuremet
            self.measure_qscale_2nd_exc(qscales=qscales, MC=MC, upload=upload,
                                        close_fig=close_fig, label=label,
                                        last_ge_pulse=last_ge_pulse,
                                        cal_points=cal_points,
                                        no_cal_points=no_cal_points)
        else:
            self.measure_qscale(qscales=qscales, MC=MC, upload=upload,
                                close_fig=close_fig, label=label)

        # Perform analysis and extract the optimal qscale parameter
        # Returns the optimal qscale parameter
        if kw.pop('analyze',True):
            QscaleA = ma.QScale_Analysis(auto=True, qb_name=self.name,
                                         label=label,
                                         NoCalPoints=no_cal_points,
                                         for_ef=for_ef,
                                         last_ge_pulse=last_ge_pulse, **kw)

            Qscale_dict = QscaleA.optimal_qscale #dictionary of value, stderr
            Qscale_value = Qscale_dict['qscale']

            if update:
                if for_ef:
                    self.motzoi_ef(Qscale_value)
                else:
                    self.motzoi(Qscale_value)

            return Qscale_dict
        else:
            return

    def calculate_anharmonicity(self, update=False):

        """
        Computes the qubit anaharmonicity using f_ef (self.f_ef_qubit)
        and f_ge (self.f_qubit).
        It is assumed that the latter values exist.
        WARNING: Does not automatically update the qubit anharmonicity
        parameter. Set update=True if you want this!
        """
        if not update:
            logging.warning("Does not automatically update the qubit "
                            "anharmonicity parameter. "
                            "Set update=True if you want this!")

        if self.f_qubit() == 0:
            logging.warning('f_ge = 0. Run qubit spectroscopy or Ramsey.')
        if self.f_ef_qubit() == 0:
            logging.warning('f_ef = 0. Run qubit spectroscopy or Ramsey.')

        anharmonicity = self.f_ef_qubit() - self.f_qubit()

        if update:
            self.anharmonicity(anharmonicity)

        return  anharmonicity

    def calculate_EC_EJ(self, update=True, **kw):

        """
        Extracts EC and EJ from a least squares fit to the transmon
        Hamiltonian solutions. It uses a_tools.calculate_transmon_transitions,
        f_ge and f_ef.
        WARNING: Does not automatically update the qubit EC and EJ parameters.
        Set update=True if you want this!

        Keyword Arguments:
            asym:           (default=0)
                asymmetry d (Koch (2007), eqn 2.18) for asymmetric junctions
            reduced_flux:   (default=0)
                reduced magnetic flux through SQUID
            no_transitions  (default=2)
                how many transitions (levels) are you interested in
            dim:            (default=None)
                dimension of Hamiltonian will  be (2*dim+1,2*dim+1)
        """
        if not update:
            logging.warning("Does not automatically update the qubit EC and EJ "
                            "parameters. "
                            "Set update=True if you want this!")

        (EC,EJ) = a_tools.fit_EC_EJ(self.f_qubit(), self.f_ef_qubit(), **kw)

        if update:
            self.EC_qubit(EC)
            self.EJ_qubit(EJ)

        return EC, EJ

    def find_dispersive_shift(self, freqs=None, label = 'pulsed-spec',
                              update=False, **kw):
        """
        NOT IMPLEMENTED YET
        Finds the dispersive shift chi (in MHz) but doing 2 pulsed
        spectroscopies, one where a pi pulse is applied beforehand, and one
        where no pi pulse is applied.

        WARNING: Does not automatically update the qubit EC and EJ parameters.
        Set update=True if you want this!

        Arguments:
            freqs            frequency range over which to sweep
            label            label of the analysis routine
            update:          whether to update the qubit chi parameter or not

        Keyword Arguments:
            f_span
            f_mean
            nr_points

        Returns: the dispersive shift + stderr
        """

        if not update:
            logging.warning("Does not automatically update the qubit "
                            "dispersive shift parameter. "
                            "Set update=True if you want this!")

        if freqs is None:
            f_span = kw.get('f_span', 100e6)
            f_mean = kw.get('f_mean', self.f_qubit())
            nr_points = kw.get('nr_points', 100)
            if f_mean == 0:
                logging.warning("find_dispersive_shift does not know over "
                                "what frequency range to sweep. "
                                "Please specify the "
                                "f_mean or the freqs function parameter.")
                return 0
            else:
                freqs = np.linspace(f_mean - f_span/2, f_mean + f_span/2,
                                    nr_points)

        #Perform measurements


    def get_spec_pars(self):
        return self.get_operation_dict()['Spec ' + self.name]

    def get_RO_pars(self):
        return self.get_operation_dict()['RO ' + self.name]

    def get_drive_pars(self):
        return self.get_operation_dict()['X180 ' + self.name]

    def get_ef_drive_pars(self):
        return self.get_operation_dict()['X180_ef ' + self.name]

    def get_flux_pars(self):
        return self.get_operation_dict()['flux ' + self.name]

    def get_operation_dict(self, operation_dict=None):
        if operation_dict is None:
            operation_dict = {}
        operation_dict = super().get_operation_dict(operation_dict)
        operation_dict['Spec ' + self.name]['operation_type'] = 'MW'
        operation_dict['RO ' + self.name]['operation_type'] = 'RO'
        operation_dict['X180 ' + self.name]['operation_type'] = 'MW'
        operation_dict['X180_ef ' + self.name]['operation_type'] = 'MW'
        operation_dict['flux ' + self.name]['operation_type'] = 'Flux'
        operation_dict['CZ ' + self.name]['operation_type'] = 'Flux'
        operation_dict['X180_ef ' + self.name]['I_channel'] = \
            operation_dict['X180 ' + self.name]['I_channel']
        operation_dict['X180_ef ' + self.name]['Q_channel'] = \
            operation_dict['X180 ' + self.name]['Q_channel']
        operation_dict['X180_ef ' + self.name]['phi_skew'] = \
            operation_dict['X180 ' + self.name]['phi_skew']
        operation_dict['X180_ef ' + self.name]['alpha'] = \
            operation_dict['X180 ' + self.name]['alpha']

        if self.f_ef_qubit() == 0:
            operation_dict['X180_ef ' + self.name]['mod_frequency'] = None
        else:
            operation_dict['X180_ef ' + self.name]['mod_frequency'] = \
                self.f_ef_qubit() - self.f_qubit() + self.f_pulse_mod()

        operation_dict.update(add_suffix_to_dict_keys(
            sq.get_pulse_dict_from_pars(operation_dict['X180 ' + self.name]),
            ' ' + self.name))
        operation_dict.update(add_suffix_to_dict_keys(
            sq.get_pulse_dict_from_pars(operation_dict['X180_ef ' + self.name]),
            '_ef ' + self.name))
        return operation_dict

    def calibrate_flux_pulse_timing(self,MC=None, thetas=None, delays=None,
                                    analyze=False, update=False,**kw):
        """
        flux pulse timing calibration

        does a 2D measuement of the type:

                      X90_separation
                < -- ---- ----------- --->
                |X90|  --------------     |X90|  ---  |RO|
                   <----->
                          | fluxpulse |

        where the flux pulse delay and the angle of the second X90 pulse
         are swept.

        Args:
            MC: measurement control object
            thetas: numpy array with angles (in rad) for the Ramsey type
            measurement delays: numpy array with delays (in s) swept through
                as flux pulse delay
            analyze: bool, if True, then the measured data
                gets analyzed (for detailed documentation of the analysis see in
                the Fluxpulse_Ramsey_2D_Analysis class update: bool, if True, the
                AWG channel delay gets corrected, such that single qubit
                gates and flux pulses have no relative delay

        Returns:
            fitted_delay: float, only returned, if analyze is True.
        """
        if MC is None:
            MC = self.MC

        channel = self.flux_pulse_channel()
        clock_rate = MC.station.pulsar.clock(channel)
        T_sample = 1./clock_rate

        X90_separation = kw.pop('X90_separation', 200e-9)
        distorted = kw.pop('distorted', False)
        distortion_dict = kw.pop('distortion_dict', None)
        pulse_length = kw.pop('pulse_length', 20e-9)
        self.flux_pulse_length(pulse_length)
        amplitude = kw.pop('amplitude', 0.1)
        self.flux_pulse_amp(amplitude)


        measurement_string = 'Flux_pulse_delay_calibration_{}'.format(self.name)

        if thetas is None:
            thetas = np.linspace(0, 2*np.pi, 8, endpoint=False)
        if delays is None:
            buffer_factor = int(X90_separation/self.flux_pulse_length())
            total_time = X90_separation + 3*buffer_factor*self.flux_pulse_length()
            res = int(total_time/T_sample/30)
            delays = np.arange(-1.5*buffer_factor*self.flux_pulse_length(),
                               X90_separation + 1.5*buffer_factor*self.flux_pulse_length(),
                               res*T_sample)

        self.set_default_readout_weights()
        self.prepare_for_timedomain()
        self.update_detector_functions()
        detector_fun = self.int_avg_det

        s1 = awg_swf.Ramsey_interleaved_fluxpulse_sweep(
                        self,
                        X90_separation=X90_separation,
                        distorted=distorted,
                        distortion_dict=distortion_dict)
        s2 = awg_swf.Ramsey_fluxpulse_delay_sweep(self, s1)

        MC.set_sweep_function(s1)
        MC.set_sweep_points(thetas)
        MC.set_sweep_function_2D(s2)
        MC.set_sweep_points_2D(delays)
        MC.set_detector_function(detector_fun)
        MC.run_2D(measurement_string)

        if analyze:
            flux_pulse_ma = ma.Fluxpulse_Ramsey_2D_Analysis(
                        label=measurement_string,
                        X90_separation=X90_separation,
                        flux_pulse_length=pulse_length,
                        qb_name=self.name,
                        auto=False)
            flux_pulse_ma.run_delay_analysis(show=True)

            if update:
                MC.station.pulsar.channels[channel]['delay'] -= flux_pulse_ma.fitted_delay
                print('updated delay of channel {}.'.format(channel))
            else:
                logging.warning('Not updated, since update was disabled.')
            return flux_pulse_ma.fitted_delay
        else:
            return



    def calibrate_flux_pulse_frequency(self,MC=None, thetas=None, ampls=None,
                                       analyze=False,
                                       plot=False,
                                       **kw):
        """
        flux pulse timing frequency

        does a 2D measuement of the type:

                      X90_separation
                < -- ---- ----------- --->
                |X90|  --------------     |X90|  ---  |RO|
                       | fluxpulse |

        where the flux pulse amplitude and the angle of the second X90 pulse
        are swept.

        Args:
            MC: measurement control object
            thetas: numpy array with angles (in rad) for the Ramsey type
            ampls: numpy array with amplitudes (in V) swept through
                as flux pulse amplitudes
            analyze: bool, if True, then the measured data
                gets analyzed (


        """

        if MC is None:
            MC = self.MC

        channel = self.flux_pulse_channel()
        clock_rate = MC.station.pulsar.clock(channel)

        X90_separation = kw.pop('X90_separation', 200e-9)
        distorted = kw.pop('distorted', False)
        distortion_dict = kw.pop('distortion_dict', None)
        pulse_length = kw.pop('pulse_length', 30e-9)
        self.flux_pulse_length(pulse_length)
        pulse_delay = kw.pop('pulse_delay', 50e-9)
        self.flux_pulse_delay(pulse_delay)

        if thetas is None:
            thetas = np.linspace(0, 2*np.pi, 8, endpoint=False)
        if ampls is None:
            ampls = np.linspace(0,1,21)

        self.set_default_readout_weights()
        self.prepare_for_timedomain()
        self.update_detector_functions()
        detector_fun = self.int_avg_det

        s1 = awg_swf.Ramsey_interleaved_fluxpulse_sweep(
            self,
            X90_separation=X90_separation,
            distorted=distorted,
            distortion_dict=distortion_dict)
        s2 = awg_swf.Ramsey_fluxpulse_ampl_sweep(self, s1)

        MC.set_sweep_function(s1)
        MC.set_sweep_points(thetas)
        MC.set_sweep_function_2D(s2)
        MC.set_sweep_points_2D(ampls)
        MC.set_detector_function(detector_fun)

        measurement_string_1 = 'Flux_pulse_frequency_calibration_{}_1'.format(self.name)
        MC.run_2D(measurement_string_1)

        MC.set_sweep_points_2D(-ampls)

        measurement_string_2 = 'Flux_pulse_frequency_calibration_{}_2'.format(self.name)
        MC.run_2D(measurement_string_2)

        if analyze:
            flux_pulse_ma_1 = ma.Fluxpulse_Ramsey_2D_Analysis(
                label=measurement_string_1,
                X90_separation=X90_separation,
                flux_pulse_length=pulse_length,
                qb_name=self.name,
                auto=False)
            flux_pulse_ma_1.fit_all(extrapolate_phase=True, plot=True)

            flux_pulse_ma_2 = ma.Fluxpulse_Ramsey_2D_Analysis(
                label=measurement_string_2,
                X90_separation=X90_separation,
                flux_pulse_length=pulse_length,
                qb_name=self.name,
                auto=False)
            flux_pulse_ma_2.fit_all(extrapolate_phase=True, plot=True)

            instrument_settings = flux_pulse_ma_1.data_file['Instrument settings']
            qubit_attrs = instrument_settings[self.name].attrs
            E_c = kw.pop('E_c', qubit_attrs.get('E_c', 0.3e9))
            f_max = kw.pop('f_max', qubit_attrs.get('f_max', self.f_qubit()))
            V_per_phi0 = kw.pop('V_per_phi0',
                                qubit_attrs.get('V_per_phi0', 1.))
            dac_sweet_spot = kw.pop('dac_sweet_spot',
                                    qubit_attrs.get('dac_sweet_spot', 0))

            phases = np.concatenate(flux_pulse_ma_2.fitted_phases[-1:0:-1],
                                    flux_pulse_ma_1.fitted_phases)
            ampls = np.concatenate(flux_pulse_ma_2.sweep_points_2D[-1:0:-1],
                                   flux_pulse_ma_1.sweep_points_2D)

            freqs = f_max - phases/(2*np.pi*pulse_length)

            fit_res = ma.fit_qubit_frequency(ampls, freqs, E_c=E_c, f_max=f_max,
                                             V_per_phi0=V_per_phi0,
                                             dac_sweet_spot=dac_sweet_spot
                                             )
            print(fit_res.fit_report())

            if plot:
                fit_res.plot()

            return fit_res











<|MERGE_RESOLUTION|>--- conflicted
+++ resolved
@@ -234,7 +234,6 @@
                                  initial_value=None, vals=vals.Numbers())
         self.add_pulse_parameter('flux', 'flux_pulse_delay', 'pulse_delay',
                                  initial_value=None, vals=vals.Numbers())
-<<<<<<< HEAD
         # self.add_pulse_parameter('flux', 'flux_pulse_buffer', 'buffer',
         #                          initial_value=None, vals=vals.Numbers())
         # self.add_pulse_parameter('flux', 'flux_pulse_sigma', 'sigma',
@@ -264,18 +263,7 @@
                                  initial_value=None, vals=vals.Numbers())
         self.add_pulse_parameter('CZ', 'CZ_dynamic_phase_target',
                                  'dynamic_phase_target',
-=======
-        self.add_pulse_parameter('flux', 'flux_pulse_buffer', 'buffer',
->>>>>>> e33e302a
                                  initial_value=None, vals=vals.Numbers())
-        self.add_pulse_parameter('flux', 'flux_pulse_sigma', 'sigma',
-                                 initial_value=0, vals=vals.Numbers())
-        # self.add_pulse_parameter('flux', 'flux_f_pulse_mod', 'mod_frequency',
-        #                          initial_value=None, vals=vals.Numbers())
-        # self.add_pulse_parameter('flux','flux_pulse_buffer','pulse_buffer',
-        #                          initial_value=None,vals= vals.Numbers())
-        # self.add_pulse_parameter('flux','kernel_path','kernel_path',
-        #                          initial_value=None,vals=vals.Strings())
 
 
 
@@ -353,10 +341,7 @@
             self.readout_UC_LO.frequency(f_RO - self.f_RO_mod())
             self.readout_UC_LO.on()
         self.heterodyne.prepare()
-<<<<<<< HEAD
-
-=======
->>>>>>> e33e302a
+
 
 
 
