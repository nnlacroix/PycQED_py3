--- conflicted
+++ resolved
@@ -3611,14 +3611,6 @@
         sp.add_sweep_dimension()
         sp.add_sweep_parameter(f'{self.name}_amplitude', amplitudes, 'V',
                                'Flux pulse amplitude')
-<<<<<<< HEAD
-        if freqs is not None:
-            sp.add_sweep_parameter(f'{self.name}_qubit_freqs', freqs, 'Hz',
-                                   'Qubit frequency')
-        exp_metadata.update({'sweep_points': sp,
-                             'meas_obj_sweep_points_map':
-                                 sp.get_meas_obj_sweep_points_map(self.name),
-=======
         mospm = sp.get_meas_obj_sweep_points_map(self.name)
         if freqs is not None:
             sp.add_sweep_parameter(f'{self.name}_qubit_freqs', freqs, 'Hz',
@@ -3626,7 +3618,6 @@
             mospm[self.name] += [f'{self.name}_qubit_freqs']
         exp_metadata.update({'sweep_points': sp,
                              'meas_obj_sweep_points_map': mospm,
->>>>>>> 09aaea30
                              'preparation_params': prep_params,
                              'cal_points': repr(cp),
                              'rotate': cal_points,
