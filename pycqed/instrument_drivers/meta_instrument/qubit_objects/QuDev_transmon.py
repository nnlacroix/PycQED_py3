import logging
import numpy as np
import matplotlib.pyplot as plt

from qcodes.instrument.parameter import ManualParameter
from qcodes.utils import validators as vals

from pycqed.measurement import detector_functions as det
from pycqed.measurement import composite_detector_functions as cdet
from pycqed.measurement import mc_parameter_wrapper as pw
from pycqed.measurement import awg_sweep_functions as awg_swf
from pycqed.measurement import awg_sweep_functions_multi_qubit as awg_swf2
from pycqed.measurement import sweep_functions as swf
from pycqed.measurement.pulse_sequences import single_qubit_tek_seq_elts as sq
from pycqed.measurement.pulse_sequences import fluxing_sequences as fsqs
from pycqed.analysis import measurement_analysis as ma
from pycqed.analysis import analysis_toolbox as a_tools
from pycqed.utilities.general import add_suffix_to_dict_keys
from pycqed.instrument_drivers.meta_instrument.qubit_objects.qubit_object \
    import Qubit

class QuDev_transmon(Qubit):
    def __init__(self, name, MC,
                 heterodyne = None, # metainstrument for cw spectroscopy
                 cw_source = None, # MWG for driving the qubit continuously
                 readout_DC_LO = None, # MWG for downconverting RO signal
                 readout_UC_LO = None, # MWG for upconverting RO signal
                 readout_RF = None, # MWG for driving the readout resonator
                 drive_LO = None,
                 AWG = None,  # for generating IQ modulated drive pulses and
                              # triggering instruments
                 UHFQC = None, # For readout
                 **kw):
        super().__init__(name, **kw)

        self.MC = MC
        self.heterodyne = heterodyne
        self.cw_source = cw_source
        self.AWG = AWG
        self.UHFQC = UHFQC
        self.readout_DC_LO = readout_DC_LO
        self.readout_UC_LO = readout_UC_LO
        self.readout_RF = readout_RF
        self.drive_LO = drive_LO

        self.add_parameter('f_RO_resonator', label='RO resonator frequency',
                           unit='Hz', initial_value=0,
                           parameter_class=ManualParameter)
        self.add_parameter('Q_RO_resonator', label='RO resonator Q factor',
                           initial_value=0, parameter_class=ManualParameter)
        self.add_parameter('ssro_contrast', unit='arb.', initial_value=0,
                           label='integrated g-e trace contrast',
                           parameter_class=ManualParameter)
        self.add_parameter('optimal_acquisition_delay', label='Optimal '
                           'acquisition delay', unit='s', initial_value=0,
                           parameter_class=ManualParameter)
        self.add_parameter('f_qubit', label='Qubit frequency', unit='Hz',
                           initial_value=0, parameter_class=ManualParameter)
        self.add_parameter('f_ef_qubit', label='Qubit ef frequency', unit='Hz',
                           initial_value=0, parameter_class=ManualParameter)
        self.add_parameter('T1', label='Qubit relaxation', unit='s',
                           initial_value=0, parameter_class=ManualParameter)
        self.add_parameter('T1_ef', label='Qubit relaxation', unit='s',
                           initial_value=0, parameter_class=ManualParameter)
        self.add_parameter('T2', label='Qubit dephasing Echo', unit='s',
                           initial_value=0, parameter_class=ManualParameter)
        self.add_parameter('T2_ef', label='Qubit dephasing Echo', unit='s',
                           initial_value=0, parameter_class=ManualParameter)
        self.add_parameter('T2_star', label='Qubit dephasing', unit='s',
                           initial_value=0, parameter_class=ManualParameter)
        self.add_parameter('T2_star_ef', label='Qubit dephasing', unit='s',
                           initial_value=0, parameter_class=ManualParameter)
        # self.add_parameter('amp180', label='Qubit pi pulse amp', unit='V',
        #                    initial_value=0, parameter_class=ManualParameter)
        # self.add_parameter('amp90', label='Qubit pi/2 pulse amp', unit='V',
        #                    initial_value=0, parameter_class=ManualParameter)
        self.add_parameter('anharmonicity', label='Qubit anharmonicity',
                           unit='Hz', initial_value=0,
                           parameter_class=ManualParameter)
        self.add_parameter('EC_qubit', label='Qubit EC', unit='Hz',
                           initial_value=0, parameter_class=ManualParameter)
        self.add_parameter('EJ_qubit', label='Qubit EJ', unit='Hz',
                           initial_value=0, parameter_class=ManualParameter)
        self.add_parameter('spec_pow', unit='dBm', initial_value=-20,
                           parameter_class=ManualParameter,
                           label='Qubit spectroscopy power')
        self.add_parameter('f_RO', unit='Hz', parameter_class=ManualParameter,
                           label='Readout frequency')
        self.add_parameter('drive_LO_pow', unit='dBm',
                           parameter_class=ManualParameter,
                           label='Qubit drive pulse mixer LO power')
        self.add_parameter('pulse_I_offset', unit='V', initial_value=0,
                           parameter_class=ManualParameter,
                           label='DC offset for the drive line I channel')
        self.add_parameter('pulse_Q_offset', unit='V', initial_value=0,
                           parameter_class=ManualParameter,
                           label='DC offset for the drive line Q channel')
        self.add_parameter('RO_pulse_power', unit='dBm',
                           parameter_class=ManualParameter,
                           label='Readout signal power')
        self.add_parameter('RO_I_offset', unit='V', initial_value=0,
                           parameter_class=ManualParameter,
                           label='DC offset for the readout I channel')
        self.add_parameter('RO_Q_offset', unit='V', initial_value=0,
                           parameter_class=ManualParameter,
                           label='DC offset for the readout Q channel')
        self.add_parameter('RO_acq_averages', initial_value=1024,
                           vals=vals.Ints(0, 1000000),
                           parameter_class=ManualParameter)
        self.add_parameter('RO_acq_integration_length', initial_value=2.2e-6,
                           vals=vals.Numbers(min_value=10e-9, max_value=2.2e-6),
                           parameter_class=ManualParameter)
        self.add_parameter('RO_acq_weight_function_I', initial_value=0,
                           vals=vals.Enum(0, 1, 2, 3, 4, 5, 6, 7, 8),
                           parameter_class=ManualParameter)
        self.add_parameter('RO_acq_weight_function_Q', initial_value=1,
                           vals=vals.Enum(None, 0, 1, 2, 3, 4, 5, 6, 7, 8),
                           parameter_class=ManualParameter)
        self.add_parameter('RO_acq_shots', initial_value=4094,
                           docstring='Number of single shot measurements to do'
                                     'in single shot experiments.',
                           vals=vals.Ints(0, 4095),
                           parameter_class=ManualParameter)

        self.add_parameter('RO_IQ_angle', initial_value=0,
                           docstring='The phase of the integration weights when'
                                     'using SSB, DSB or square_rot integration '
                                     'weights', label='RO IQ angle', unit='rad',
                           parameter_class=ManualParameter)

        self.add_parameter('ro_acq_weight_func_I', vals=vals.Arrays(),
                           label='Optimized weights for I channel',
                           parameter_class=ManualParameter)
        self.add_parameter('ro_acq_weight_func_Q', vals=vals.Arrays(),
                           label='Optimized weights for Q channel',
                           parameter_class=ManualParameter)
        self.add_parameter('ro_acq_input_average_length', unit='s',
                           initial_value=2.275e-6, docstring='The measurement '
                               'time in input averaging mode',
                           label='Input average measurement time',
                           vals=vals.Numbers(0, 2.275e-6),
                           parameter_class=ManualParameter)
        self.add_parameter('ro_acq_weight_type', initial_value='SSB',
                           vals=vals.Enum('SSB', 'DSB', 'optimal',
                                          'square_rot', 'manual'),
                           docstring=(
                               'Determines what type of integration weights to '
                               'use: \n\tSSB: Single sideband demodulation\n\t'
                               'DSB: Double sideband demodulation\n\toptimal: '
                               'waveforms specified in "ro_acq_weight_func_I" '
                               'and "ro_acq_weight_func_Q"\n\tsquare_rot: uses '
                               'a single integration channel with boxcar '
                               'weights'),
                           parameter_class=ManualParameter)

        # add pulsed spectroscopy pulse parameters
        self.add_operation('Spec')
        self.add_pulse_parameter('Spec', 'spec_pulse_type', 'pulse_type',
                                 vals=vals.Strings(),
                                 initial_value='SquarePulse')
        self.add_pulse_parameter('Spec', 'spec_pulse_marker_channel', 'channel',
                                 initial_value=None, vals=vals.Strings())
        self.add_pulse_parameter('Spec', 'spec_pulse_amp', 'amplitude',
                                 vals=vals.Numbers(), initial_value=1)
        self.add_pulse_parameter('Spec', 'spec_pulse_length', 'length',
                                 initial_value=None, vals=vals.Numbers())
        self.add_pulse_parameter('Spec', 'spec_pulse_depletion_time',
                                 'pulse_delay', vals=vals.Numbers(),
                                 initial_value=None)

        # add readout pulse parameters
        self.add_operation('RO')
        self.add_pulse_parameter('RO', 'RO_pulse_type', 'pulse_type',
                                 vals=vals.Strings(),
                                 initial_value='MW_IQmod_pulse_UHFQC')
        self.add_pulse_parameter('RO', 'RO_I_channel', 'I_channel',
                                 initial_value=None, vals=vals.Strings())
        self.add_pulse_parameter('RO', 'RO_Q_channel', 'Q_channel',
                                 initial_value=None, vals=vals.Strings())
        self.add_pulse_parameter('RO', 'RO_pulse_marker_channel',
                                 'RO_pulse_marker_channel',
                                 initial_value=None, vals=vals.Strings())
        self.add_pulse_parameter('RO', 'RO_amp', 'amplitude',
                                 initial_value=None, vals=vals.Numbers())
        self.add_pulse_parameter('RO', 'RO_pulse_length', 'length',
                                 initial_value=None, vals=vals.Numbers())
        self.add_pulse_parameter('RO', 'RO_pulse_delay', 'pulse_delay',
                                 initial_value=None, vals=vals.Numbers())
        self.add_pulse_parameter('RO', 'f_RO_mod', 'mod_frequency',
                                 initial_value=None, vals=vals.Numbers())
        self.add_pulse_parameter('RO', 'RO_acq_marker_delay',
                                 'acq_marker_delay',
                                 initial_value=None, vals=vals.Numbers())
        self.add_pulse_parameter('RO', 'RO_acq_marker_channel',
                                 'acq_marker_channel',
                                 initial_value=None, vals=vals.Strings())
        self.add_pulse_parameter('RO', 'RO_pulse_phase', 'phase',
                                 initial_value=None, vals=vals.Numbers())
        # add drive pulse parameters
        self.add_operation('X180')
        self.add_pulse_parameter('X180', 'pulse_type', 'pulse_type',
                                 initial_value=None, vals=vals.Strings())
        self.add_pulse_parameter('X180', 'pulse_I_channel', 'I_channel',
                                 initial_value=None, vals=vals.Strings())
        self.add_pulse_parameter('X180', 'pulse_Q_channel', 'Q_channel',
                                 initial_value=None, vals=vals.Strings())
        self.add_pulse_parameter('X180', 'amp180', 'amplitude',
                                 initial_value=1, vals=vals.Numbers())
        self.add_pulse_parameter('X180', 'amp90_scale', 'amp90_scale',
                                 initial_value=0.5, vals=vals.Numbers(0, 1))
        self.add_pulse_parameter('X180', 'pulse_delay', 'pulse_delay',
                                 initial_value=None, vals=vals.Numbers())
        self.add_pulse_parameter('X180', 'gauss_sigma', 'sigma',
                                 initial_value=None, vals=vals.Numbers())
        self.add_pulse_parameter('X180', 'nr_sigma', 'nr_sigma',
                                 initial_value=None, vals=vals.Numbers())
        self.add_pulse_parameter('X180', 'motzoi', 'motzoi',
                                 initial_value=None, vals=vals.Numbers())
        self.add_pulse_parameter('X180', 'f_pulse_mod', 'mod_frequency',
                                 initial_value=None, vals=vals.Numbers())
        self.add_pulse_parameter('X180', 'phi_skew', 'phi_skew',
                                 initial_value=None, vals=vals.Numbers())
        self.add_pulse_parameter('X180', 'alpha', 'alpha',
                                 initial_value=None, vals=vals.Numbers())
        self.add_pulse_parameter('X180', 'X_pulse_phase', 'phase',
                                 initial_value=None, vals=vals.Numbers())

        # add drive pulse parameters for ef transition
        self.add_operation('X180_ef')
        self.add_pulse_parameter('X180_ef', 'pulse_type_ef', 'pulse_type',
                                 initial_value=None, vals=vals.Strings())
        self.add_pulse_parameter('X180_ef', 'amp180_ef', 'amplitude',
                                 initial_value=1, vals=vals.Numbers())
        self.add_pulse_parameter('X180_ef', 'amp90_scale_ef', 'amp90_scale',
                                 initial_value=0.5, vals=vals.Numbers(0, 1))
        self.add_pulse_parameter('X180_ef', 'pulse_delay_ef', 'pulse_delay',
                                 initial_value=None, vals=vals.Numbers())
        self.add_pulse_parameter('X180_ef', 'gauss_sigma_ef', 'sigma',
                                 initial_value=None, vals=vals.Numbers())
        self.add_pulse_parameter('X180_ef', 'nr_sigma_ef', 'nr_sigma',
                                 initial_value=None, vals=vals.Numbers())
        self.add_pulse_parameter('X180_ef', 'motzoi_ef', 'motzoi',
                                 initial_value=None, vals=vals.Numbers())
        self.add_pulse_parameter('X180_ef', 'X_pulse_phase_ef', 'phase',
                                 initial_value=None, vals=vals.Numbers())

        # add flux pulse parameters
        self.add_operation('flux')
        self.add_pulse_parameter('flux', 'flux_pulse_type', 'pulse_type',
                                 initial_value=None, vals=vals.Strings())
        self.add_pulse_parameter('flux', 'flux_pulse_channel', 'channel',
                                 initial_value=None, vals=vals.Strings())
        self.add_pulse_parameter('flux', 'flux_pulse_amp', 'amplitude',
                                 initial_value=None, vals=vals.Numbers())
        self.add_pulse_parameter('flux', 'flux_pulse_length', 'length',
                                 initial_value=None, vals=vals.Numbers())
        self.add_pulse_parameter('flux', 'flux_pulse_delay', 'pulse_delay',
                                 initial_value=None, vals=vals.Numbers())
        # self.add_pulse_parameter('flux', 'flux_pulse_buffer', 'buffer',
        #                          initial_value=None, vals=vals.Numbers())
        # self.add_pulse_parameter('flux', 'flux_pulse_sigma', 'sigma',
        #                          initial_value=0, vals=vals.Numbers())
        # self.add_pulse_parameter('flux', 'flux_f_pulse_mod', 'mod_frequency',
        #                          initial_value=None, vals=vals.Numbers())
        # self.add_pulse_parameter('flux','flux_pulse_buffer','pulse_buffer',
        #                          initial_value=None,vals= vals.Numbers())
        # self.add_pulse_parameter('flux','kernel_path','kernel_path',
        #                          initial_value=None,vals=vals.Strings())

        # add flux pulse parameters
        self.add_operation('CZ')
        self.add_pulse_parameter('CZ', 'CZ_qb_target', 'qb_target',
                                 initial_value=None, vals=vals.Strings())
        self.add_pulse_parameter('CZ', 'CZ_pulse_type', 'pulse_type',
                                 initial_value=None, vals=vals.Strings())
        self.add_pulse_parameter('CZ', 'CZ_pulse_channel', 'channel',
                                 initial_value=None, vals=vals.Strings())
        self.add_pulse_parameter('CZ', 'CZ_pulse_amp', 'amplitude',
                                 initial_value=None, vals=vals.Numbers())
        self.add_pulse_parameter('CZ', 'CZ_pulse_length', 'length',
                                 initial_value=None, vals=vals.Numbers())
        self.add_pulse_parameter('CZ', 'CZ_pulse_delay', 'pulse_delay',
                                 initial_value=None, vals=vals.Numbers())
        self.add_pulse_parameter('CZ', 'CZ_dynamic_phase', 'dynamic_phase',
                                 initial_value=None, vals=vals.Numbers())
        self.add_pulse_parameter('CZ', 'CZ_dynamic_phase_target',
                                 'dynamic_phase_target',
                                 initial_value=None, vals=vals.Numbers())

        self.update_detector_functions()

    def get_idn(self):
        return {'driver': str(self.__class__), 'name': self.name}

    def update_detector_functions(self):

        if self.RO_acq_weight_function_Q() is None or \
           self.ro_acq_weight_type() not in ['SSB', 'DSB']:
            channels = [self.RO_acq_weight_function_I()]
        else:
            channels = [self.RO_acq_weight_function_I(),
                        self.RO_acq_weight_function_Q()]

        self.int_log_det = det.UHFQC_integration_logging_det(
            UHFQC=self.UHFQC, AWG=self.AWG, channels=channels,
            integration_length=self.RO_acq_integration_length(),
            nr_shots=self.RO_acq_shots())

        self.int_avg_det = det.UHFQC_integrated_average_detector(
            self.UHFQC, self.AWG, nr_averages=self.RO_acq_averages(),
            channels=channels,
            integration_length=self.RO_acq_integration_length())

        self.inp_avg_det = det.UHFQC_input_average_detector(
            UHFQC=self.UHFQC, AWG=self.AWG, nr_averages=self.RO_acq_averages(),
            nr_samples=4096)

        self.dig_log_det = det.UHFQC_integration_logging_det(
            UHFQC=self.UHFQC, AWG=self.AWG, channels=channels,
            integration_length=self.RO_acq_integration_length(),
            nr_shots=self.RO_acq_shots(), result_logging_mode='digitized')

    def prepare_for_continuous_wave(self):
        self.heterodyne.auto_seq_loading(True)
        if self.cw_source is not None:
            self.cw_source.off()
            self.cw_source.pulsemod_state('Off')
            self.cw_source.power.set(self.spec_pow())
        if self.readout_RF is not None:
            self.readout_RF.pulsemod_state('Off')
        if self.readout_DC_LO is not None:
            self.readout_DC_LO.pulsemod_state('Off')
        if self.readout_UC_LO is not None:
            self.readout_UC_LO.pulsemod_state('Off')

    def prepare_for_pulsed_spec(self):
        self.heterodyne.auto_seq_loading(False)
        # Not working
        if self.cw_source is not None:
            self.cw_source.pulsemod_state('On')
            self.cw_source.on()
            self.cw_source.power.set(self.spec_pow())
        if self.f_RO() is None:
            f_RO = self.f_RO_resonator()
        else:
            f_RO = self.f_RO()
        if self.RO_pulse_type() == 'Gated_MW_RO_pulse':
            self.readout_RF.frequency(f_RO)
            self.readout_RF.power(self.RO_pulse_power())
            self.readout_RF.on()
            self.UHFQC.awg_sequence_acquisition(acquisition_delay=0)
        elif self.RO_pulse_type() == 'MW_IQmod_pulse_UHFQC':
            eval('self.UHFQC.sigouts_{}_offset({})'.format(
                self.RO_I_channel(), self.RO_I_offset()))
            eval('self.UHFQC.sigouts_{}_offset({})'.format(
                self.RO_Q_channel(), self.RO_Q_offset()))
            self.UHFQC.awg_sequence_acquisition_and_pulse_SSB(
                f_RO_mod=self.f_RO_mod(), RO_amp=self.RO_amp(),
                RO_pulse_length=self.RO_pulse_length(),
                acquisition_delay=0)
            self.readout_UC_LO.pulsemod_state('Off')
            self.readout_UC_LO.frequency(f_RO - self.f_RO_mod())
            self.readout_UC_LO.on()
        elif self.RO_pulse_type() is 'Multiplexed_UHFQC_pulse':
            # setting up the UHFQC awg sequence must be done externally by a
            # readout manager
            self.readout_UC_LO.pulsemod_state('Off')
            self.readout_UC_LO.frequency(f_RO - self.f_RO_mod())
            self.readout_UC_LO.on()

        self.heterodyne._awg_seq_parameters_changed = True
        self.heterodyne._UHFQC_awg_parameters_changed = True
        self.heterodyne.prepare()
        self.heterodyne._awg_seq_parameters_changed = False
        self.heterodyne._UHFQC_awg_parameters_changed = False
<<<<<<< HEAD

=======
>>>>>>> 49bb24a1



    def prepare_for_timedomain(self):
        # cw source
        if self.cw_source is not None:
            self.cw_source.off()

        self.update_detector_functions()

        # drive LO
        self.drive_LO.pulsemod_state('Off')
        self.drive_LO.frequency(self.f_qubit() - self.f_pulse_mod())
        self.drive_LO.power(self.drive_LO_pow())
        self.drive_LO.on()

        # drive modulation
        #self.AWG.set(self.pulse_I_channel() + '_offset',
        #             self.pulse_I_offset())
        #self.AWG.set(self.pulse_Q_channel() + '_offset',
        #             self.pulse_Q_offset())

        # readout LO
        if self.f_RO() is None:
            f_RO = self.f_RO_resonator()
        else:
            f_RO = self.f_RO()
        self.readout_DC_LO.pulsemod_state('Off')
        self.readout_DC_LO.frequency(f_RO - self.f_RO_mod())
        self.readout_DC_LO.on()

        # readout pulse
        if self.RO_pulse_type() is 'MW_IQmod_pulse_UHFQC':
            eval('self.UHFQC.sigouts_{}_offset({})'.format(
                self.RO_I_channel(), self.RO_I_offset()))
            eval('self.UHFQC.sigouts_{}_offset({})'.format(
                self.RO_Q_channel(), self.RO_Q_offset()))
            self.UHFQC.awg_sequence_acquisition_and_pulse_SSB(
                f_RO_mod=self.f_RO_mod(), RO_amp=self.RO_amp(),
                RO_pulse_length=self.RO_pulse_length(),
                acquisition_delay=0)
            self.readout_UC_LO.pulsemod_state('Off')
            self.readout_UC_LO.frequency(f_RO - self.f_RO_mod())
            self.readout_UC_LO.on()
        elif self.RO_pulse_type() is 'Gated_MW_RO_pulse':
            self.readout_RF.pulsemod_state('On')
            self.readout_RF.frequency(f_RO)
            self.readout_RF.power(self.RO_pulse_power())
            self.readout_RF.on()
            self.UHFQC.awg_sequence_acquisition(acquisition_delay=0)
        elif self.RO_pulse_type() is 'Multiplexed_UHFQC_pulse':
            # setting up the UHFQC awg sequence must be done externally by a
            # readout manager
            self.readout_UC_LO.pulsemod_state('Off')
            self.readout_UC_LO.frequency(f_RO - self.f_RO_mod())
            self.readout_UC_LO.on()

        self.set_readout_weights()


    def measure_resonator_spectroscopy(self, freqs=None, MC=None,
                                        analyze=True, close_fig=True):
        """ Varies the frequency of the microwave source to the resonator and
        measures the transmittance """
        if freqs is None:
            raise ValueError("Unspecified frequencies for measure_resonator_"
                             "spectroscopy")
        if np.any(freqs<500e6):
            logging.warning(('Some of the values in the freqs array might be '
                             'too small. The units should be Hz.'))

        if MC is None:
            MC = self.MC

        previous_freq = self.heterodyne.frequency()

        self.prepare_for_continuous_wave()
        MC.set_sweep_function(pw.wrap_par_to_swf(
            self.heterodyne.frequency))
        MC.set_sweep_points(freqs)
        demod_mode = 'single' if self.heterodyne.single_sideband_demod() \
            else 'double'
        MC.set_detector_function(det.Heterodyne_probe(
            self.heterodyne,
            trigger_separation=self.heterodyne.trigger_separation(),
            demod_mode=demod_mode))
        MC.run(name='resonator_scan'+self.msmt_suffix)

        self.heterodyne.frequency(previous_freq)

        if analyze:
            ma.MeasurementAnalysis(auto=True, close_fig=close_fig,
                                   qb_name=self.name)

    def measure_homodyne_acqusition_delay(self, delays=None, MC=None,
                                          analyze=True, close_fig=True):
        """
        Varies the delay between the homodyne modulation signal and
        acquisition. Measures the transmittance.
        """
        if delays is None:
            raise ValueError("Unspecified delays for measure_homodyne_"
                             "acquisition_delay")

        if MC is None:
            MC = self.MC

        # set number of averages to 1 due to a readout bug
        previous_nr_averages = self.heterodyne.nr_averages()
        self.heterodyne.nr_averages(1)
        previous_delay = self.heterodyne.acquisition_delay()

        self.prepare_for_continuous_wave()
        MC.set_sweep_function(pw.wrap_par_to_swf(
            self.heterodyne.acquisition_delay))
        MC.set_sweep_points(delays)
        demod_mode = 'single' if self.heterodyne.single_sideband_demod() \
            else 'double'
        MC.set_detector_function(det.Heterodyne_probe(
            self.heterodyne,
            trigger_separation=self.heterodyne.trigger_separation(),
            demod_mode=demod_mode))
        MC.run(name='acquisition_delay_scan'+self.msmt_suffix)

        self.heterodyne.acquisition_delay(previous_delay)
        self.heterodyne.nr_averages(previous_nr_averages)

        if analyze:
            ma.MeasurementAnalysis(auto=True, close_fig=close_fig)

    def measure_spectroscopy(self, freqs=None, pulsed=False, MC=None,
                             analyze=True, close_fig=True,upload=True):
        """ Varies qubit drive frequency and measures the resonator
        transmittance """
        if freqs is None:
            raise ValueError("Unspecified frequencies for measure_spectroscopy")
        if np.any(freqs<500e6):
            logging.warning(('Some of the values in the freqs array might be '
                             'too small. The units should be Hz.'))

        if MC is None:
            MC = self.MC

        if not pulsed:

            self.heterodyne.frequency(self.f_RO())
            self.prepare_for_continuous_wave()
            self.cw_source.on()

            MC.set_sweep_function(pw.wrap_par_to_swf(self.cw_source.frequency))
            MC.set_sweep_points(freqs)
            demod_mode = 'single' if self.heterodyne.single_sideband_demod() \
                else 'double'
            MC.set_detector_function(det.Heterodyne_probe(
                self.heterodyne,
                trigger_separation=self.heterodyne.trigger_separation(),
                demod_mode=demod_mode))
            MC.run(name='spectroscopy'+self.msmt_suffix)

            self.cw_source.off()

        else:
            self.prepare_for_pulsed_spec()

            spec_pars = self.get_spec_pars()
            RO_pars = self.get_RO_pars()

            self.cw_source.on()

            sq.Pulsed_spec_seq(spec_pars, RO_pars, upload=upload)

            self.AWG.start()

            MC.set_sweep_function(self.cw_source.frequency)
            MC.set_sweep_points(freqs)
            demod_mode = 'single' if self.heterodyne.single_sideband_demod() \
                else 'double'
            MC.set_detector_function(det.Heterodyne_probe(
                self.heterodyne,
                trigger_separation=self.heterodyne.trigger_separation(),
                demod_mode=demod_mode))
            MC.run(name='pulsed-spec' + self.msmt_suffix)

            self.cw_source.off()


        if analyze:
            ma.MeasurementAnalysis(auto=True, close_fig=close_fig,
                                   qb_name=self.name)

    def measure_rabi(self, amps=None, MC=None, analyze=True,
                     close_fig=True, cal_points=True, no_cal_points=2,
                     upload=True, label=None,  n=1):

        """
        Varies the amplitude of the qubit drive pulse and measures the readout
        resonator transmission.

        Args:
            amps            the array of drive pulse amplitudes
            MC              the MeasurementControl object
            analyse         whether to create a (base) MeasurementAnalysis
                            object for this measurement; offers possibility to
                            manually analyse data using the classes in
                            measurement_analysis.py
            close_fig       whether or not to close the default analysis figure
            cal_points      whether or not to use calibration points
            no_cal_points   how many calibration points to use
            upload          whether or not to upload the sequence to the AWG
            label           the measurement label
            n               the number of times the drive pulses with the same
                            amplitude should be repeated in each measurement
        """

        if amps is None:
            raise ValueError("Unspecified amplitudes for measure_rabi")

        # Define the measurement label
        if label is None:
            label = 'Rabi-n{}'.format(n) + self.msmt_suffix

        # Prepare the physical instruments for a time domain measurement
        self.prepare_for_timedomain()

        # Define the MeasurementControl object for this measurement
        if MC is None:
            MC = self.MC

        # Specify the sweep function, the sweep points,
        # and the detector function, and run the measurement
        MC.set_sweep_function(awg_swf.Rabi(pulse_pars=self.get_drive_pars(),
                                           RO_pars=self.get_RO_pars(), n=n,
                                           cal_points=cal_points,
                                           no_cal_points=no_cal_points,
                                           upload=upload))
        MC.set_sweep_points(amps)
        MC.set_detector_function(self.int_avg_det)
        MC.run(label)

        # Create a MeasurementAnalysis object for this measurement
        if analyze:
            ma.MeasurementAnalysis(auto=True, close_fig=close_fig,
                                   qb_name=self.name)

    def measure_rabi_2nd_exc(self, amps=None, n=1, MC=None, analyze=True,
                             label=None, last_ge_pulse=True,
                             close_fig=True, cal_points=True, no_cal_points=4,
                             upload=True):

        if amps is None:
            raise ValueError("Unspecified amplitudes for measure_rabi")

        if label is None:
            label = 'Rabi_2nd_exc-n{}'.format(n) + self.msmt_suffix

        self.prepare_for_timedomain()

        if MC is None:
            MC = self.MC

        MC.set_sweep_function(awg_swf.Rabi_2nd_exc(
                        pulse_pars=self.get_drive_pars(),
                        pulse_pars_2nd=self.get_ef_drive_pars(),
                        RO_pars=self.get_RO_pars(),
                        last_ge_pulse=last_ge_pulse,
                        amps=amps, n=n, upload=upload,
                        cal_points=cal_points, no_cal_points=no_cal_points))
        MC.set_sweep_points(amps)
        MC.set_detector_function(self.int_avg_det)
        MC.run(label)

        if analyze:
            ma.MeasurementAnalysis(auto=True, close_fig=close_fig,
                                   qb_name=self.name)

    def measure_rabi_amp90(self, scales=np.linspace(0.3, 0.7, 31), n=1,
                           MC=None, analyze=True, close_fig=True, upload=True):

        self.prepare_for_timedomain()

        if MC is None:
            MC = self.MC

        MC.set_sweep_function(awg_swf.Rabi_amp90(
            pulse_pars=self.get_drive_pars(), RO_pars=self.get_RO_pars(), n=n,
            upload=upload))
        MC.set_sweep_points(scales)
        MC.set_detector_function(self.int_avg_det)
        MC.run('Rabi_amp90_scales_n{}'.format(n)+self.msmt_suffix)


    def measure_T1(self, times=None, MC=None, analyze=True, upload=True,
                       close_fig=True, cal_points=True, label=None):

        if times is None:
            raise ValueError("Unspecified times for measure_T1")
        if np.any(times>1e-3):
            logging.warning('The values in the times array might be too large.'
                            'The units should be seconds.')

        self.prepare_for_timedomain()

        if MC is None:
            MC = self.MC

        # Define the measurement label
        if label is None:
            label = 'T1' + self.msmt_suffix

        MC.set_sweep_function(awg_swf.T1(
            pulse_pars=self.get_drive_pars(), RO_pars=self.get_RO_pars(),
            upload=upload, cal_points=cal_points))
        MC.set_sweep_points(times)
        MC.set_detector_function(self.int_avg_det)
        MC.run(label)

        if analyze:
            ma.MeasurementAnalysis(auto=True, close_fig=close_fig,
                                   qb_name=self.name)

    def measure_T1_2nd_exc(self, times=None, MC=None, analyze=True, upload=True,
                           close_fig=True, cal_points=True, no_cal_points=6,
                           label=None, last_ge_pulse=True):

        if times is None:
            raise ValueError("Unspecified times for measure_T1_2nd_exc")
        if np.any(times>1e-3):
            logging.warning('The values in the times array might be too large.'
                            'The units should be seconds.')

        self.prepare_for_timedomain()

        if label is None:
            label = 'T1_2nd'+self.msmt_suffix

        if MC is None:
            MC = self.MC

        MC.set_sweep_function(awg_swf.T1_2nd_exc(
                                pulse_pars=self.get_drive_pars(),
                                pulse_pars_2nd=self.get_ef_drive_pars(),
                                RO_pars=self.get_RO_pars(),
                                upload=upload,
                                cal_points=cal_points,
                                no_cal_points=no_cal_points,
                                last_ge_pulse=last_ge_pulse))
        MC.set_sweep_points(times)
        MC.set_detector_function(self.int_avg_det)
        MC.run(label)

        if analyze:
            ma.MeasurementAnalysis(auto=True, close_fig=close_fig,
                                   qb_name=self.name)


    def measure_qscale(self, qscales=None, MC=None, analyze=True, upload=True,
                       close_fig=True, label=None, cal_points=True):

        if qscales is None:
            raise ValueError("Unspecified qscale values for measure_qscale")
        uniques = np.unique(qscales[range(3)])
        if uniques.size>1:
            raise ValueError("The values in the qscales array are not repeated "
                             "3 times.")

        self.prepare_for_timedomain()

        if MC is None:
            MC = self.MC

        if label is None:
            label = 'QScale'+self.msmt_suffix

        MC.set_sweep_function(awg_swf.QScale(qscales=qscales,
                pulse_pars=self.get_drive_pars(), RO_pars=self.get_RO_pars(),
                upload=upload, cal_points=cal_points))
        MC.set_sweep_points(qscales)
        MC.set_detector_function(self.int_avg_det)
        MC.run(label)

        if analyze:
            ma.MeasurementAnalysis(auto=True, close_fig=close_fig,
                                   qb_name=self.name)

    def measure_qscale_2nd_exc(self, qscales=None, MC=None, analyze=True,
                               upload=True, close_fig=True, label=None,
                               cal_points=True, no_cal_points=6,
                               last_ge_pulse=True):

        if qscales is None:
            raise ValueError("Unspecified qscale values for"
                             " measure_qscale_2nd_exc")
        uniques = np.unique(qscales[range(3)])
        if uniques.size>1:
            raise ValueError("The values in the qscales array are not repeated "
                             "3 times.")

        self.prepare_for_timedomain()

        if MC is None:
            MC = self.MC

        if label is None:
            label = 'QScale_2nd_exc'+self.msmt_suffix

        MC.set_sweep_function(awg_swf.QScale_2nd_exc(
            qscales=qscales,
            pulse_pars=self.get_drive_pars(),
            pulse_pars_2nd=self.get_ef_drive_pars(),
            RO_pars=self.get_RO_pars(),
            upload=upload, cal_points=cal_points, no_cal_points=no_cal_points,
            last_ge_pulse=last_ge_pulse))
        MC.set_sweep_points(qscales)
        MC.set_detector_function(self.int_avg_det)
        MC.run(label)

        if analyze:
            ma.MeasurementAnalysis(auto=True, close_fig=close_fig,
                                   qb_name=self.name)

    def measure_ramsey_multiple_detunings(self, times=None,
                                          artificial_detunings=None, label='',
                                          MC=None, analyze=True, close_fig=True,
                                          cal_points=True, upload=True):

        if times is None:
            raise ValueError("Unspecified times for measure_ramsey")
        if artificial_detunings is None:
            logging.warning('Artificial detuning is 0.')
        uniques = np.unique(times[range(len(artificial_detunings))])
        if uniques.size>1:
            raise ValueError("The values in the times array are not repeated "
                             "len(artificial_detunings) times.")
        if np.any(np.asarray(np.abs(artificial_detunings))<1e3):
            logging.warning('The artificial detuning is too small. The units '
                            'should be Hz.')
        if np.any(times>1e-3):
            logging.warning('The values in the times array might be too large.'
                            'The units should be seconds.')

        self.prepare_for_timedomain()
        if MC is None:
            MC = self.MC

        # Define the measurement label
        if label == '':
            label = 'Ramsey_mult_det' + self.msmt_suffix

        Rams_swf = awg_swf.Ramsey_multiple_detunings(
            pulse_pars=self.get_drive_pars(), RO_pars=self.get_RO_pars(),
            artificial_detunings=artificial_detunings, cal_points=cal_points,
            upload=upload)
        MC.set_sweep_function(Rams_swf)
        MC.set_sweep_points(times)
        MC.set_detector_function(self.int_avg_det)
        MC.run(label)

        if analyze:
            ma.MeasurementAnalysis(auto=True, close_fig=close_fig,
                                   qb_name=self.name)


    def measure_ramsey(self, times=None, artificial_detuning=0, label='',
                       MC=None, analyze=True, close_fig=True, cal_points=True,
                       upload=True):

        if times is None:
            raise ValueError("Unspecified times for measure_ramsey")
        if artificial_detuning is None:
            logging.warning('Artificial detuning is 0.')
        if np.abs(artificial_detuning) < 1e3:
            logging.warning('The artificial detuning is too small. The units'
                            'should be Hz.')
        if np.any(times > 1e-3):
            logging.warning('The values in the times array might be too large.'
                            'The units should be seconds.')

        self.prepare_for_timedomain()
        if MC is None:
            MC = self.MC

        # Define the measurement label
        if label == '':
            label = 'Ramsey' + self.msmt_suffix

        Rams_swf = awg_swf.Ramsey(
            pulse_pars=self.get_drive_pars(), RO_pars=self.get_RO_pars(),
            artificial_detuning=artificial_detuning, cal_points=cal_points,
            upload=upload)
        MC.set_sweep_function(Rams_swf)
        MC.set_sweep_points(times)
        MC.set_detector_function(self.int_avg_det)
        MC.run(label)

        if analyze:
            ma.MeasurementAnalysis(auto=True, close_fig=close_fig,
                                   qb_name=self.name)

    def measure_ramsey_2nd_exc(self, times=None, artificial_detuning=0, label=None,
                       MC=None, analyze=True, close_fig=True, cal_points=True,
                       n=1, upload=True, last_ge_pulse=True, no_cal_points=6):

        if times is None:
            raise ValueError("Unspecified times for measure_ramsey")
        if artificial_detuning is None:
            logging.warning('Artificial detuning is 0.')
        if np.abs(artificial_detuning)<1e3:
            logging.warning('The artificial detuning is too small. The units'
                            'should be Hz.')
        if np.any(times>1e-3):
            logging.warning('The values in the times array might be too large.'
                            'The units should be seconds.')

        if label is None:
            label = 'Ramsey_2nd'+self.msmt_suffix

        self.prepare_for_timedomain()
        if MC is None:
            MC = self.MC

        Rams_2nd_swf = awg_swf.Ramsey_2nd_exc(
            pulse_pars=self.get_drive_pars(),
            pulse_pars_2nd=self.get_ef_drive_pars(),
            RO_pars=self.get_RO_pars(),
            artificial_detuning=artificial_detuning,
            cal_points=cal_points, n=n, upload=upload,
            no_cal_points=no_cal_points,
            last_ge_pulse=last_ge_pulse)
        MC.set_sweep_function(Rams_2nd_swf)
        MC.set_sweep_points(times)
        MC.set_detector_function(self.int_avg_det)
        MC.run(label)

        if analyze:
            ma.MeasurementAnalysis(auto=True, close_fig=close_fig,
                                   qb_name=self.name)

    def measure_ramsey_2nd_exc_multiple_detunings(self, times=None,
                               artificial_detunings=None, label=None,
                               MC=None, analyze=True, close_fig=True,
                               cal_points=True, n=1, upload=True,
                               last_ge_pulse=True, no_cal_points=6):

        if times is None:
            raise ValueError("Unspecified times for measure_ramsey")
        if artificial_detunings is None:
            logging.warning('Artificial detunings were not given.')
        if np.any(np.asarray(np.abs(artificial_detunings))<1e3):
            logging.warning('The artificial detuning is too small. The units '
                            'should be Hz.')
        if np.any(times>1e-3):
            logging.warning('The values in the times array might be too large.'
                            'The units should be seconds.')

        self.prepare_for_timedomain()
        if MC is None:
            MC = self.MC

        if label is None:
            label = 'Ramsey_mult_det_2nd'+self.msmt_suffix

        Rams_2nd_swf = awg_swf.Ramsey_2nd_exc_multiple_detunings(
            pulse_pars=self.get_drive_pars(),
            pulse_pars_2nd=self.get_ef_drive_pars(),
            RO_pars=self.get_RO_pars(),
            artificial_detunings=artificial_detunings,
            cal_points=cal_points, n=n, upload=upload,
            no_cal_points=no_cal_points,
            last_ge_pulse=last_ge_pulse)
        MC.set_sweep_function(Rams_2nd_swf)
        MC.set_sweep_points(times)
        MC.set_detector_function(self.int_avg_det)
        MC.run(label)

        if analyze:
            ma.MeasurementAnalysis(auto=True, close_fig=close_fig,
                                   qb_name=self.name)


    def measure_echo(self, times=None, MC=None, artificial_detuning=None,
                     upload=True, analyze=True, close_fig=True):

        if times is None:
            raise ValueError("Unspecified times for measure_echo")

        self.prepare_for_timedomain()
        if MC is None:
            MC = self.MC

        Echo_swf = awg_swf.Echo(
            pulse_pars=self.get_drive_pars(), RO_pars=self.get_RO_pars(),
            artificial_detuning=artificial_detuning, upload=upload)
        MC.set_sweep_function(Echo_swf)
        MC.set_sweep_points(times)
        MC.set_detector_function(self.int_avg_det)
        MC.run('Echo'+self.msmt_suffix)

        if analyze:
            ma.MeasurementAnalysis(auto=True, close_fig=close_fig)

    def measure_allxy(self, double_points=True, MC=None, upload=True,
                      analyze=True, close_fig=True):
        self.prepare_for_timedomain()
        if MC is None:
            MC = self.MC

        MC.set_sweep_function(awg_swf.AllXY(
            pulse_pars=self.get_drive_pars(), RO_pars=self.get_RO_pars(),
            double_points=double_points, upload=upload))
        MC.set_detector_function(self.int_avg_det)
        MC.run('AllXY'+self.msmt_suffix)

        if analyze:
            ma.MeasurementAnalysis(auto=True, close_fig=close_fig)

    def measure_randomized_benchmarking(self, nr_cliffords=None, nr_seeds=50,
                                        MC=None, close_fig=True,
                                        upload=False, analyze=True,
                                        gate_decomp='HZ', label=None,
                                        cal_points=True,
                                        interleaved_gate=None,
                                        det_func=None):
        '''
        Performs a randomized benchmarking experiment on 1 qubit.
        type(nr_cliffords) == array
        type(nr_seeds) == int
        '''

        if nr_cliffords is None:
            raise ValueError("Unspecified nr_cliffords for measure_echo")

        self.prepare_for_timedomain()

        if MC is None:
            MC = self.MC

        if label is None:
            label = 'RB_{}_{}_seeds_{}_cliffords'.format(
                gate_decomp, nr_seeds, nr_cliffords[-1]) + self.msmt_suffix

        RB_sweepfunction = awg_swf.Randomized_Benchmarking_one_length(
            pulse_pars=self.get_drive_pars(), RO_pars=self.get_RO_pars(),
            cal_points=cal_points, gate_decomposition=gate_decomp,
            nr_cliffords_value=nr_cliffords[0], upload=upload,
            interleaved_gate=interleaved_gate)

        RB_sweepfunction_2D = awg_swf.Randomized_Benchmarking_nr_cliffords(
            RB_sweepfunction=RB_sweepfunction)

        MC.set_sweep_function( RB_sweepfunction )
        MC.set_sweep_points( np.arange(nr_seeds) )
        MC.set_sweep_function_2D( RB_sweepfunction_2D )
        MC.set_sweep_points_2D( nr_cliffords )
        if det_func is None:
            MC.set_detector_function(self.int_avg_det)
        else:
            MC.set_detector_function(det_func)

        MC.run(label, mode='2D')

        if analyze:
            ma.MeasurementAnalysis(auto=True, close_fig=close_fig,
                                   qb_name=self.name, TwoD=True)

    def measure_transients(self, MC=None, cases=('off', 'on'), upload=True,
                           analyze=True, **kw):
        """
        If the resulting transients will be used to caclulate the optimal
        weight functions, then it is important that the UHFQC iavg_delay and
        wint_delay are calibrated such that the weights and traces are
        aligned: iavg_delay = 2*wint_delay.
        """
        if MC is None:
            MC = self.MC

        self.prepare_for_timedomain()
        npoints = int(self.ro_acq_input_average_length()*1.8e9)
        if 'off' in cases:
            MC.set_sweep_function(awg_swf.OffOn(
                pulse_pars=self.get_drive_pars(),
                RO_pars=self.get_RO_pars(),
                pulse_comb='OffOff',
                upload=upload))
            MC.set_sweep_points(np.linspace(0, npoints/1.8e9, npoints,
                                            endpoint=False))
            MC.set_detector_function(self.inp_avg_det)
            MC.run(name='timetrace_off' + self.msmt_suffix)
            if analyze:
                ma.MeasurementAnalysis(auto=True, qb_name=self.name, **kw)

        if 'on' in cases:
            MC.set_sweep_function(awg_swf.OffOn(
                pulse_pars=self.get_drive_pars(),
                RO_pars=self.get_RO_pars(),
                pulse_comb='OnOn',
                upload=upload))
            MC.set_sweep_points(np.linspace(0, npoints/1.8e9, npoints,
                                            endpoint=False))
            MC.set_detector_function(self.inp_avg_det)
            MC.run(name='timetrace_on' + self.msmt_suffix)
            if analyze:
                ma.MeasurementAnalysis(auto=True, qb_name=self.name, **kw)

    def set_readout_weights(self):
        # readout integration weights:
        if self.ro_acq_weight_type() == 'manual':
            pass
        elif self.ro_acq_weight_type() == 'optimal':
            if (self.ro_acq_weight_func_I() is None or
                        self.ro_acq_weight_func_Q() is None):
                logging.warning('Optimal weights are None, not setting '
                                'integration weights')
            else:
                # When optimal weights are used, only the RO I weight
                # channel is used
                self.UHFQC.set('quex_wint_weights_{}_real'.format(
                               self.RO_acq_weight_function_I()),
                               self.ro_acq_weight_func_I().copy())
                self.UHFQC.set('quex_wint_weights_{}_imag'.format(
                               self.RO_acq_weight_function_I()),
                               self.ro_acq_weight_func_Q().copy())

                self.UHFQC.set('quex_rot_{}_real'.format(
                               self.RO_acq_weight_function_I()), 1.0)
                self.UHFQC.set('quex_rot_{}_imag'.format(
                               self.RO_acq_weight_function_I()), -1.0)
        else:
            tbase = np.arange(0, 4096 / 1.8e9, 1 / 1.8e9)
            theta = self.RO_IQ_angle()
            cosI = np.array(np.cos(2 * np.pi * self.f_RO_mod() * tbase + theta))
            sinI = np.array(np.sin(2 * np.pi * self.f_RO_mod() * tbase + theta))
            c1 = self.RO_acq_weight_function_I()
            c2 = self.RO_acq_weight_function_Q()
            if self.ro_acq_weight_type() == 'SSB':
                self.UHFQC.set('quex_wint_weights_{}_real'.format(c1), cosI)
                self.UHFQC.set('quex_rot_{}_real'.format(c1), 1)
                self.UHFQC.set('quex_wint_weights_{}_real'.format(c2), sinI)
                self.UHFQC.set('quex_rot_{}_real'.format(c2), 1)
                self.UHFQC.set('quex_wint_weights_{}_imag'.format(c1), sinI)
                self.UHFQC.set('quex_rot_{}_imag'.format(c1), 1)
                self.UHFQC.set('quex_wint_weights_{}_imag'.format(c2), cosI)
                self.UHFQC.set('quex_rot_{}_imag'.format(c2), -1)
            elif self.ro_acq_weight_type() == 'DSB':
                self.UHFQC.set('quex_wint_weights_{}_real'.format(c1), cosI)
                self.UHFQC.set('quex_rot_{}_real'.format(c1), 1)
                self.UHFQC.set('quex_wint_weights_{}_real'.format(c2), sinI)
                self.UHFQC.set('quex_rot_{}_real'.format(c2), 1)
                self.UHFQC.set('quex_rot_{}_imag'.format(c1), 0)
                self.UHFQC.set('quex_rot_{}_imag'.format(c2), 0)
            elif self.ro_acq_weight_type() == 'square_rot':
                self.UHFQC.set('quex_wint_weights_{}_real'.format(c1), cosI)
                self.UHFQC.set('quex_rot_{}_real'.format(c1), 1)
                self.UHFQC.set('quex_wint_weights_{}_imag'.format(c1), sinI)
                self.UHFQC.set('quex_rot_{}_imag'.format(c1), 1)


    def find_optimized_weights(self, MC=None, update=True, measure=True, **kw):
        # FIXME: Make a proper analysis class for this (Ants, 04.12.2017)
        if measure:
            self.measure_transients(MC, analyze=False, **kw)
        MAon = ma.MeasurementAnalysis(label='timetrace_on')
        MAoff = ma.MeasurementAnalysis(label='timetrace_off')
        don = MAon.measured_values[0] + 1j * MAon.measured_values[1]
        doff = MAoff.measured_values[0] + 1j * MAoff.measured_values[1]
        if update:
            wre = np.real(don - doff)
            wim = np.imag(don - doff)
            k = max(np.max(np.abs(wre)), np.max(np.abs(wim)))
            wre /= k
            wim /= k
            self.ro_acq_weight_func_I(wre)
            self.ro_acq_weight_func_Q(wim)
        if kw.get('plot', True):
            npoints = len(MAon.sweep_points)
            tbase = np.linspace(0, npoints/1.8e9, npoints, endpoint=False)
            modulation = np.exp(2j * np.pi * self.f_RO_mod() * tbase)
            plt.subplot(311)
            plt.plot(tbase / 1e-9, np.real(don * modulation), '-', label='I')
            plt.plot(tbase / 1e-9, np.imag(don * modulation), '-', label='Q')
            plt.ylabel('d.c. voltage,\npi pulse (V)')
            plt.xlim(0, kw.get('tmax', 300))
            plt.legend()
            plt.subplot(312)
            plt.plot(tbase / 1e-9, np.real(doff * modulation), '-', label='I')
            plt.plot(tbase / 1e-9, np.imag(doff * modulation), '-', label='Q')
            plt.ylabel('d.c. voltage,\nno pi pulse (V)')
            plt.xlim(0, kw.get('tmax', 300))
            plt.legend()
            plt.subplot(313)
            plt.plot(tbase / 1e-9, np.real((don - doff) * modulation), '-',
                     label='I')
            plt.plot(tbase / 1e-9, np.imag((don - doff) * modulation), '-',
                     label='Q')
            plt.ylabel('d.c. voltage\ndifference (V)')
            plt.xlim(0, kw.get('tmax', 300))
            plt.legend()
            plt.xlabel('Time (ns)')
            MAoff.save_fig(plt.gcf(), 'timetraces', xlabel='time',
                           ylabel='voltage')
            plt.close()

    def find_ssro_fidelity(self, nreps=1, MC=None, analyze=True, close_fig=True,
                           no_fits=False, upload=True, preselection_pulse=True,
                           thresholded=False):
        """
        Conduct an off-on measurement on the qubit recording single-shot
        results and determine the single shot readout fidelity.

        Calculates the assignment fidelity `F_a` which is the average
        probability of correctly guessing the state that was prepared. If
        `no_fits` is `False` also finds the discrimination fidelity F_d, that
        takes into account the probability of an bit flip after state
        preparation, by fitting double gaussians to both |0> prepared and |1>
        prepared datasets.

        Args:
            reps: Number of repetitions. If greater than 1, a 2D sweep will be
                  made with the second sweep function a NoneSweep with number of
                  sweep points equal to reps. Default 1.
            MC: MeasurementControl object to use for the measurement. Defaults
                to `self.MC`.
            analyze: Boolean flag, whether to analyse the measurement results.
                     Default `True`.
            close_fig: Boolean flag to close the matplotlib's figure. If
                       `False`, then the plots can be viewed with `plt.show()`
                       Default `True`.
            no_fits: Boolean flag to disable finding the discrimination
                     fidelity. Default `False`.
            preselection_pulse: Whether to do an additional readout pulse
                                before state preparation. Default `True`.
        Returns:
            If `no_fits` is `False` returns assigment fidelity, discrimination
            fidelity and SNR = 2 |mu00 - mu11| / (sigma00 + sigma11). Else
            returns just assignment fidelity.
        """

        if MC is None:
            MC = self.MC

        label = 'SSRO_fidelity'
        prev_shots = self.RO_acq_shots()
        if preselection_pulse:
            self.RO_acq_shots(4*(self.RO_acq_shots()//4))
        else:
            self.RO_acq_shots(2*(self.RO_acq_shots()//2))

        self.prepare_for_timedomain()

        RO_spacing = self.UHFQC.quex_wint_delay()*2/1.8e9
        RO_spacing += self.RO_acq_integration_length()
        RO_spacing += 10e-9 # for slack
        RO_spacing -= self.gauss_sigma()*self.nr_sigma()
        RO_spacing -= self.RO_pulse_delay()
        RO_spacing -= self.pulse_delay()
        RO_spacing = max(0, RO_spacing)

        MC.set_sweep_function(awg_swf2.n_qubit_off_on(
            pulse_pars_list=[self.get_drive_pars()],
            RO_pars=self.get_RO_pars(),
            upload=upload,
            preselection=preselection_pulse,
            RO_spacing=RO_spacing))
        spoints = np.arange(self.RO_acq_shots())
        if preselection_pulse:
            spoints //= 2
        MC.set_sweep_points(np.arange(self.RO_acq_shots()))
        if thresholded:
            MC.set_detector_function(self.dig_log_det)
        else:
            MC.set_detector_function(self.int_log_det)
        prev_avg = MC.soft_avg()
        MC.soft_avg(1)

        mode = '1D'
        if nreps > 1:
            label += '_nreps{}'.format(nreps)
            MC.set_sweep_function_2D(swf.None_Sweep())
            MC.set_sweep_points_2D(np.arange(nreps))
            mode = '2D'

        MC.run(name=label+self.msmt_suffix, mode=mode)

        MC.soft_avg(prev_avg)
        self.RO_acq_shots(prev_shots)

        if analyze:
            rotate = self.RO_acq_weight_function_Q() is not None
            if thresholded:
                channels = self.dig_log_det.value_names
            else:
                channels = self.int_log_det.value_names
            if preselection_pulse:
                nr_samples = 4
                sample_0 = 0
                sample_1 = 2
            else:
                nr_samples = 2
                sample_0 = 0
                sample_1 = 1
            ana = ma.SSRO_Analysis(auto=True, close_fig=close_fig,
                                   rotate=rotate, no_fits=no_fits,
                                   channels=channels, nr_samples=nr_samples,
                                   sample_0=sample_0, sample_1=sample_1,
                                   preselection=preselection_pulse)
            if not no_fits:
                return ana.F_a, ana.F_d, ana.SNR
            else:
                return ana.F_a

    def find_readout_angle(self, MC=None, upload=True, close_fig=True, update=True, nreps=10):
        """
        Finds the optimal angle on the IQ plane for readout (optimal phase for
        the boxcar integration weights)
        If the Q wint channel is set to `None`, sets it to the next channel
        after I.

        Args:
            MC: MeasurementControl object to use. Default `None`.
            upload: Whether to update the AWG sequence. Default `True`.
            close_fig: Wheter to close the figures in measurement analysis.
                       Default `True`.
            update: Whether to update the integration weights and the  Default `True`.
            nreps: Default 10.
        """
        if MC is None:
            MC = self.MC

        label = 'RO_theta'
        if self.RO_acq_weight_function_Q() is None:
            self.RO_acq_weight_function_Q(
                (self.RO_acq_weight_function_I() + 1)%9)
        self.set_default_readout_weights(theta=0)
        prev_shots = self.RO_acq_shots()
        self.RO_acq_shots(2*(self.RO_acq_shots()//2))
        self.prepare_for_timedomain()
        MC.set_sweep_function(awg_swf.OffOn(
            pulse_pars=self.get_drive_pars(),
            RO_pars=self.get_RO_pars(),
            upload=upload,
            preselection=False))
        spoints = np.arange(self.RO_acq_shots())
        MC.set_sweep_points(np.arange(self.RO_acq_shots()))
        MC.set_detector_function(self.int_log_det)
        prev_avg = MC.soft_avg()
        MC.soft_avg(1)

        mode = '1D'
        if nreps > 1:
            MC.set_sweep_function_2D(swf.None_Sweep())
            MC.set_sweep_points_2D(np.arange(nreps))
            mode = '2D'

        MC.run(name=label+self.msmt_suffix, mode=mode)

        MC.soft_avg(prev_avg)
        self.RO_acq_shots(prev_shots)

        rotate = self.RO_acq_weight_function_Q() is not None
        channels = self.int_log_det.value_names
        ana = ma.SSRO_Analysis(auto=True, close_fig=close_fig,
                               rotate=rotate, no_fits=True,
                               channels=channels,
                               preselection=False)
        if update:
            self.RO_IQ_angle(ana.theta)
            self.set_default_readout_weights(theta=ana.theta)
        return ana.theta

    def measure_dynamic_phase(self, flux_pulse_length=None,
                              flux_pulse_amp=None, phases=None,
                              distortion_dict=None, distorted=True,
                              compensation_pulses=False,
                              MC=None, label=None):

        if flux_pulse_amp is None:
            raise ValueError('flux_pulse_amp is not specified.')
        if flux_pulse_length is None:
            raise ValueError('flux_pulse_length is not specified.')
        if phases is None:
            phases = np.linspace(0, 4*np.pi, 16)
            print('Sweeping over phases=np.linspace(0, 4*np.pi, 16).')
        if distortion_dict is None:
            logging.warning('Distortion dict was not specified.')

        if MC is None:
            MC = self.MC

        if label is None:
            label = 'Ramsey_interleaved_flux_pulse_{}_filter_{}'.format(
                self.name, str(distorted))

        self.set_default_readout_weights()
        self.prepare_for_timedomain()
        self.update_detector_functions()

        self.flux_pulse_length(flux_pulse_length)
        ampls = np.array([0, flux_pulse_amp])

        X90_separation = self.flux_pulse_delay() + self.flux_pulse_length()

        s1 = awg_swf.Ramsey_interleaved_fluxpulse_sweep(
            self, X90_separation=X90_separation,
            distorted=distorted, distortion_dict=distortion_dict,
            compensation_pulses=compensation_pulses)

        s2 = awg_swf.Ramsey_fluxpulse_ampl_sweep(self, s1)

        MC.soft_avg(1)
        MC.set_sweep_function(s1)
        MC.set_sweep_points(phases)
        MC.set_sweep_function_2D(s2)
        MC.set_sweep_points_2D(ampls)
        MC.set_detector_function(self.int_avg_det)
        MC.run_2D(name=label)

        ma.MeasurementAnalysis(TwoD=True)


    def measure_flux_detuning(self, flux_params=None, n=1, ramsey_times=None,
                              artificial_detuning=0, MC=None,
                              analyze=True, close_fig=True, upload=True,
                              fluxing_channels=[]):
        """
        Sweep over flux pulse amplitudes; for each, perform a Ramsey to get the
        detuning from qubit parking position.

        :param flux_amps: flux pulse amplitudes (V)
        :param n: #ofPulses
        :param MC: Measurement Control object
        :param analyze: do you want to analyze your data?
        :param close_fig: Close figure?
        :param upload: Don't know
        :return: Detuning of qubit freq from parking position with the applied
        flux pulse amplitude.
        """
        if flux_params is None:
            raise ValueError("Unspecified flux amplitudes "
                             "for measure_flux_detuning")
        if ramsey_times is None:
            raise ValueError("Unspecified Ramsey times "
                             "for measure_flux_detuning")

        if MC is None:
            MC = self.MC

        self.prepare_for_timedomain()

        flux_det_sweep = awg_swf.awg_seq_swf(fsqs.Ram_Z_seq,
              awg_seq_func_kwargs={'operation_dict': self.get_operation_dict(),
                                   'q0': self,
                                   'operation_name': 'flux_detuning',
                                   'times': ramsey_times,
                                   'artificial_detuning': artificial_detuning,
                                   'distortion_dict': self.dist_dict()},
              fluxing_channels=fluxing_channels,
              parameter_name='times')


        MC.set_sweep_function(ram_Z_sweep)
        MC.set_detector_function(self.int_avg_det)
        MC.run('Flux_Detuning'+label+self.msmt_suffix)

        if analyze:
            ma.MeasurementAnalysis(auto=True, close_fig=close_fig)

        """------------------
        #Soft sweep over flux amplitudes using
        awg_swf.awg_seq_swf(fsqs.single_pulse_seq)
        pulse_pars = {'pulse_type': 'SquarePulse',
                      'pulse_delay': .1e-6,
                      'channel': 'ch3',
                      'amplitude': 0.5,
                      'length': .1e-6,
                      'dead_time_length': 10e-6}
        square_pulse_seq=fsqs.single_pulse_seq(comp_pulse=False,return_seq=True)

        awg_square_sweep_fcn=awg_swf.awg_seq_swf(
            square_pulse_seq,
            unit='V',
            awg_seq_func_kwargs={'comp_pulse': False,
                                 'q0': self.qubit.name,
                                 'cal_points':self.cal_points,
                                 'distortion_dict': self.dist_dict,
                                 'upload': True})
        MC.set_sweep_function(awg_square_sweep_fcn)
        --------------------
        #Set the sweep points=sweep over flux amplitudes
        MC.set_sweep_points(flux_params['Amplitudes'])

        #Use the composite_detector_function
        flux_detuning_det=cdet.Flux_Detuning(
            flux_params,
            ramsey_times,
            artificial_detuning,
            self,
            self.AWG,
            MC,
            upload=upload,
            pulse_pars=self.get_drive_pars(),
            RO_pars=self.get_RO_pars())
        MC.set_detector_function(flux_detuning_det)

        MC.run('Flux_Detuning-n{}'.format(n) + self.msmt_suffix)

        #if analyze=True, instantiate a MeasurementAnalysis object,
        #which will contain the Flux_Detuning_Analysis class, that
        #will analyze the data and produce nice plots.
        if analyze:
            ma.MeasurementAnalysis(auto=True, close_fig=close_fig)"""

    def find_resonator_frequency(self, freqs=None, update=False, MC=None,
                                 close_fig=True, fitting_model='hanger', **kw):
        """
        Finds the resonator frequency by performing a heterodyne experiment
        if freqs == None it will determine a default range dependent on the
        last known frequency of the resonator.
        WARNING: Does not automatically update the RO resonator parameters.
        Set update=True if you want this!
        """

        if not update:
            logging.warning("Does not automatically update the RO "
                            "resonator parameters. "
                            "Set update=True if you want this!")
        if np.any(freqs<500e6):
            logging.warning(('Some of the values in the freqs array might be '
                             'too small. The units should be Hz.'))

        if freqs is None:
            if self.f_RO_resonator() != 0 and self.Q_RO_resonator() != 0:
                fmin = self.f_RO_resonator()*(1-10/self.Q_RO_resonator())
                fmax = self.f_RO_resonator()*(1+10/self.Q_RO_resonator())
                freqs = np.linspace(fmin, fmax, 100)
            else:
                raise ValueError("Unspecified frequencies for find_resonator_"
                                 "frequency and no previous value exists")

        if MC is None:
            MC = self.MC

        self.measure_resonator_spectroscopy(freqs, MC, analyze=False)
        label = 'resonator_scan' + self.msmt_suffix
        HA = ma.Homodyne_Analysis(qb_name=self.name,
                                  label=label, close_fig=close_fig,
                                  fitting_model=fitting_model,**kw)
        f0 = HA.fit_res.params['f0'].value
        df0 = HA.fit_res.params['f0'].stderr
        Q = HA.fit_res.params['Q'].value
        dQ = HA.fit_res.params['Q'].stderr
        if f0 > max(freqs) or f0 < min(freqs):
            logging.warning('extracted frequency outside of range of scan')
        elif df0 > f0:
            logging.warning('resonator frequency uncertainty greater than '
                            'value')
        elif dQ > Q:
            logging.warning('resonator Q factor uncertainty greater than '
                            'value')
        elif update:  # don't update if there was trouble
            self.f_RO_resonator(f0)
            self.Q_RO_resonator(Q)
            self.heterodyne.frequency(f0)
        return f0

    def find_homodyne_acqusition_delay(self, delays=None, update=False, MC=None,
                                         close_fig=True):
        """
        Finds the acquisition delay for a homodyne experiment that corresponds
        to maximal signal strength.
        WARNING: Does not automatically update the qubit acquisition delay.
        Set update=True if you want this!
        """

        if not update:
            logging.warning("Does not automatically update the qubit "
                            "acquisition delay. "
                            "Set update=True if you want this!")

        if delays is None:
            delays = np.linspace(0,1e-6,100)

        if MC is None:
            MC = self.MC

        self.measure_homodyne_acqusition_delay(delays, MC, analyze=False)

        DA = ma.Acquisition_Delay_Analysis(label=self.msmt_suffix,
                                           close_fig=close_fig)
        d = DA.max_delay

        if update:
            self.optimal_acquisition_delay(d)
            self.heterodyne.acquisition_delay(d)
        return d

    def find_frequency(self, freqs, method='cw_spectroscopy', update=False,
                       MC=None, close_fig=True, analyze_ef=False, analyze=True,
                       upload=True,
                       **kw):
        """
        WARNING: Does not automatically update the qubit frequency parameter.
        Set update=True if you want this!

        Args:
            method:                   the spectroscopy type; options: 'pulsed',
                                      'spectrsocopy'
            update:                   whether to update the relevant qubit
                                      parameters with the found frequency(ies)
            MC:                       the measurement control object
            close_fig:                whether or not to close the figure
            analyze_ef:               whether or not to also look for the gf/2

        Keyword Args:
            interactive_plot:        (default=False)
                whether to plot with plotly or not
            analyze_ef:              (default=False)
                whether to look for another f_ge/2 peak/dip
            percentile:              (default=20)
                percentile of the data that is considered background noise
            num_sigma_threshold:     (default=5)
                used to define the threshold above(below) which to look for
                peaks(dips); threshold = background_mean +
                num_sigma_threshold * background_std
            window_len              (default=3)
                filtering window length; uses a_tools.smooth
            analysis_window         (default=10)
                how many data points (calibration points) to remove before
                sending data to peak_finder; uses a_tools.cut_edges,
                data = data[(analysis_window//2):-(analysis_window//2)]
            amp_only                (default=False)
                whether only I data exists
            save_name               (default='Source Frequency')
                figure name with which it will be saved
            auto                    (default=True)
                automatically perform the entire analysis upon call
            label                   (default=none?)
                label of the analysis routine
            folder                  (default=working folder)
                working folder
            NoCalPoints             (default=4)
                number of calibration points
            print_fit_results       (default=True)
                print the fit report
            print_frequency         (default=False)
                whether to print the f_ge and f_gf/2
            make_fig          {default=True)
                    whether or not to make a figure
            show                    (default=True)
                show the plots
            show_guess              (default=False)
                plot with initial guess values
            close_file              (default=True)
                close the hdf5 file

        Returns:
            the peak frequency(ies).
        """
        if not update:
            logging.warning("Does not automatically update the qubit "
                            "frequency parameter. "
                            "Set update=True if you want this!")
        if np.any(freqs<500e6):
            logging.warning(('Some of the values in the freqs array might be '
                             'too small. The units should be Hz.'))

        if MC is None:
            MC = self.MC

        if freqs is None:
            f_span = kw.get('f_span', 100e6)
            f_mean = kw.get('f_mean', self.f_qubit())
            nr_points = kw.get('nr_points', 100)
            if f_mean == 0:
                logging.warning("find_frequency does not know where to "
                                "look for the qubit. Please specify the "
                                "f_mean or the freqs function parameter.")
                return 0
            else:
                freqs = np.linspace(f_mean - f_span/2, f_mean + f_span/2,
                                    nr_points)

        if 'pulse' not in method.lower():
            self.measure_spectroscopy(freqs, pulsed=False, MC=MC,
                                      close_fig=close_fig)
            label = 'spectroscopy'
        else:
            self.measure_spectroscopy(freqs, pulsed=True, MC=MC,
                                      close_fig=close_fig,upload=upload)
            label = 'pulsed-spec'

        if analyze_ef:
            label = 'high_power_' + label

        if analyze:
            amp_only = hasattr(self.heterodyne, 'RF')
            SpecA = ma.Qubit_Spectroscopy_Analysis(
                qb_name=self.name,
                analyze_ef=analyze_ef,
                label=label,
                close_fig=close_fig,**kw)

            f0 = SpecA.fitted_freq
            if update:
                self.f_qubit(f0)
            if analyze_ef:
                f0_ef = 2*SpecA.fitted_freq_gf_over_2 - f0
                if update:
                    self.f_ef_qubit(f0_ef)
            if analyze_ef:
                return f0, f0_ef
            else:
                return f0
        else:
            return

    def find_amplitudes(self, rabi_amps=None, label=None, for_ef=False,
                        update=False, MC=None, close_fig=True, cal_points=True,
                        no_cal_points=None, upload=True, last_ge_pulse=True,
                        analyze=True, **kw):

        """
            Finds the pi and pi/2 pulse amplitudes from the fit to a Rabi
            experiment. Uses the Rabi_Analysis(_new)
            class from measurement_analysis.py
            WARNING: Does not automatically update the qubit amplitudes.
            Set update=True if you want this!

            Analysis script for the Rabi measurement:
            1. The I and Q data are rotated and normalized based on the calibration
                points. In most analysis routines, the latter are typically 4:
                2 X180 measurements, and 2 identity measurements, which get
                averaged resulting in one X180 point and one identity point.
                However, the default for Rabi is 2 (2 identity measurements)
                because we typically do Rabi in order to find the correct amplitude
                for an X180 pulse. However, if a previous such value exists, this
                routine also accepts 4 cal pts. If X180_ef pulse was also
                previously calibrated, this routine also accepts 6 cal pts.
            2. The normalized data is fitted to a cosine function.
            3. The pi-pulse and pi/2-pulse amplitudes are calculated from the fit.
            4. The normalized data, the best fit results, and the pi and pi/2
                pulses are plotted.

            The ef analysis assumes the the e population is zero (because of the
            ge X180 pulse at the end).

            Arguments:
                rabi_amps:          amplitude sweep points for the
                                    Rabi experiment
                label:              label of the analysis routine
                for_ef:             find amplitudes for the ef transition
                update:             update the qubit amp180 and amp90 parameters
                MC:                 the measurement control object
                close_fig:          close the resulting figure?
                cal_points          whether to used calibration points of not
                no_cal_points       number of calibration points to use; if it's
                                    the first time rabi is run
                                    then 2 cal points (two I pulses at the end)
                                    should be used for the ge Rabi,
                                    and 4 (two I pulses and 2 ge X180 pulses at
                                    the end) for the ef Rabi
                last_ge_pulse       whether to map the population to the ground
                                    state after each run of the Rabi experiment
                                    on the ef level
            Keyword arguments:
                other keyword arguments. The Rabi sweep parameters 'amps_mean',
                 'amps_span', and 'nr_poinys' should be passed here. This will
                 result in a sweep over rabi_amps = np.linspace(amps_mean -
                 amps_span/2, amps_mean + amps_span/2, nr_points)

                auto              (default=True)
                    automatically perform the entire analysis upon call
                print_fit_results (default=True)
                    print the fit report
                make_fig          {default=True)
                    whether or not to make a figure
                show              (default=True)
                    show the plots
                show_guess        (default=False)
                    plot with initial guess values
                show_amplitudes   (default=True)
                    print the pi&piHalf pulses amplitudes
                plot_amplitudes   (default=True)
                    plot the pi&piHalf pulses amplitudes
                no_of_columns     (default=1)
                    number of columns in your paper; figure sizes will be adjusted
                    accordingly (1 col: figsize = ( 7in , 4in ) 2 cols: figsize =
                    ( 3.375in , 2.25in ), PRL guidelines)

            Returns:
                pi and pi/2 pulses amplitudes + their stderr as a dictionary with
                keys 'piPulse', 'piHalfPulse', 'piPulse_std', 'piHalfPulse_std'.
            """

        if not update:
            logging.warning("Does not automatically update the qubit pi and "
                            "pi/2 amplitudes. "
                            "Set update=True if you want this!")

        if MC is None:
            MC = self.MC

        if (cal_points) and (no_cal_points is None):
            logging.warning('no_cal_points is None. Defaults to 4 if for_ef==False,'
                            'or to 6 if for_ef==True.')
            if for_ef:
                no_cal_points = 6
            else:
                no_cal_points = 4

        if not cal_points:
            no_cal_points = 0

        #how many times to apply the Rabi pulse
        n = kw.get('n',1)

        if rabi_amps is None:
            amps_span = kw.get('amps_span', 1.)
            amps_mean = kw.get('amps_mean', self.amp180())
            nr_points = kw.get('nr_points', 30)
            if amps_mean == 0:
                logging.warning("find_amplitudes does not know over which "
                                "amplitudes to do Rabi. Please specify the "
                                "amps_mean or the amps function parameter.")
                return 0
            else:
                rabi_amps = np.linspace(amps_mean - amps_span/2, amps_mean +
                                        amps_span/2, nr_points)

        if label is None:
            if for_ef:
                label = 'Rabi_2nd' + self.msmt_suffix
            else:
                label = 'Rabi' + self.msmt_suffix

        #Perform Rabi
        if for_ef is False:
            self.measure_rabi(amps=rabi_amps, n=n, MC=MC,
                              close_fig=close_fig,
                              label=label,
                              cal_points=cal_points,
                              no_cal_points=no_cal_points,
                              upload=upload)
        else:
            self.measure_rabi_2nd_exc(amps=rabi_amps, n=n, MC=MC,
                                      close_fig=close_fig, label=label,
                                      cal_points=cal_points,
                                      last_ge_pulse=last_ge_pulse,
                                      no_cal_points=no_cal_points,
                                      upload=upload)

        #get pi and pi/2 amplitudes from the analysis results
        if analyze:
            RabiA = ma.Rabi_Analysis(label=label, qb_name=self.name,
                                     NoCalPoints=no_cal_points,
                                     close_fig=close_fig, for_ef=for_ef,
                                     last_ge_pulse=last_ge_pulse, **kw)

            rabi_amps = RabiA.rabi_amplitudes   #This is a dict with keywords
                                                #'piPulse',  'piPulse_std',
                                                #'piHalfPulse', 'piHalfPulse_std

            amp180 = rabi_amps['piPulse']
            amp90 = rabi_amps['piHalfPulse']

            if update:
                if for_ef is False:
                    self.amp180(amp180)
                    self.amp90_scale(amp90/amp180)
                else:
                    self.amp180_ef(amp180)
                    self.amp90_scale_ef(amp90/amp180)
        else:
            return


    def find_T1(self, times, label=None, for_ef=False, update=False, MC=None,
                cal_points=True, no_cal_points=None, close_fig=True,
                last_ge_pulse=True, upload=True, **kw):

        """
        Finds the relaxation time T1 from the fit to an exponential
        decay function.
        WARNING: Does not automatically update the qubit T1 parameter.
        Set update=True if you want this!

        Routine:
            1. Apply pi pulse to get population in the excited state.
            2. Wait for different amounts of time before doing a measurement.

        Uses the T1_Analysis class from measurement_analysis.py.
        The ef analysis assumes the the e population is zero (because of the
        ge X180 pulse at the end).

        Arguments:
            times:                   array of times to wait before measurement
            label:                   label of the analysis routine
            for_ef:                  find T1 for the 2nd excitation (ef)
            update:                  update the qubit T1 parameter
            MC:                      the measurement control object
            close_fig:               close the resulting figure?

        Keyword Arguments:
            other keyword arguments. The the parameters times_mean, times_span,
            nr_points should be passed here. These are an alternative to
            passing the times array.

            auto              (default=True)
                automatically perform the entire analysis upon call
            print_fit_results (default=True)
                print the fit report
            make_fig          (default=True)
                whether to make the figures or not
            show_guess        (default=False)
                plot with initial guess values
            show_T1           (default=True)
                print the T1 and T1_stderr
            no_of_columns     (default=1)
                number of columns in your paper; figure sizes will be adjusted
                accordingly  (1 col: figsize = ( 7in , 4in ) 2 cols:
                figsize = ( 3.375in , 2.25in ), PRL guidelines)

        Returns:
            the relaxation time T1 + standard deviation as a dictionary with
            keys: 'T1', and 'T1_std'

        ! Specify either the times array or the times_mean value (defaults to
        5 micro-s) and the span around it (defaults to 10 micro-s) as kw.
        Then the script will construct the sweep points as
        np.linspace(times_mean - times_span/2, times_mean + times_span/2,
        nr_points)
        """

        if not update:
            logging.warning("Does not automatically update the qubit "
                            "T1 parameter. Set update=True if you want this!")
        if np.any(times>1e-3):
            logging.warning('Some of the values in the times array might be too '
                            'large.The units should be seconds.')

        if (cal_points) and (no_cal_points is None):
            logging.warning('no_cal_points is None. Defaults to 4 if for_ef==False,'
                            'or to 6 if for_ef==True.')
            if for_ef:
                no_cal_points = 6
            else:
                no_cal_points = 4

        if not cal_points:
            no_cal_points = 0

        if MC is None:
            MC = self.MC

        if label is None:
            if for_ef:
                label = 'T1_2nd' + self.msmt_suffix
            else:
                label = 'T1' + self.msmt_suffix

        if times is None:
            times_span = kw.get('times_span', 10e-6)
            times_mean = kw.get('times_mean', 5e-6)
            nr_points = kw.get('nr_points', 50)
            if times_mean == 0:
                logging.warning("find_T1 does not know how long to wait before"
                                "doing the read out. Please specify the "
                                "times_mean or the times function parameter.")
                return 0
            else:
                times = np.linspace(times_mean - times_span/2, times_mean +
                                    times_span/2, nr_points)

        #Perform measurement
        if for_ef:
            self.measure_T1_2nd_exc(times=times, MC=MC,
                                    close_fig=close_fig,
                                    cal_points=cal_points,
                                    no_cal_points=no_cal_points,
                                    last_ge_pulse=last_ge_pulse,
                                    upload=upload)

        else:
            self.measure_T1(times=times, MC=MC,
                            close_fig=close_fig,
                            cal_points=cal_points,
                            upload=upload)

        #Extract T1 and T1_stddev from ma.T1_Analysis
        if kw.pop('analyze',True):
            T1_Analysis = ma.T1_Analysis(label=label, qb_name=self.name,
                                         NoCalPoints=no_cal_points,
                                         for_ef=for_ef,
                                         last_ge_pulse=last_ge_pulse, **kw)
            T1_dict = T1_Analysis.T1_dict
            T1_value = T1_dict['T1']

            if update:
                if for_ef:
                    self.T1_ef(T1_value)
                else:
                    self.T1(T1_value)

            return T1_dict
        else:
            return

    def find_RB_gate_fidelity(self, nr_cliffords, label=None, nr_seeds=10,
                              MC=None, cal_points=True, gate_decomposition='HZ',
                              no_cal_points=None, close_fig=True,
                              upload=True, det_func=None, **kw):

        for_ef = kw.pop('for_ef', False)
        last_ge_pulse = kw.pop('last_ge_pulse', False)
        analyze = kw.pop('analyze', True)
        show = kw.pop('show', False)
        interleaved_gate = kw.pop('interleaved_gate', None)
        T1 = kw.pop('T1', None)
        T2 = kw.pop('T1', None)

        if det_func is None:
            det_func = self.int_avg_det

        if T1 is None and self.T1() is not None:
            T1 = self.T1()
        if T2 is None:
            if self.T2() is not None:
                T2 = self.T2()
            elif self.T2_star() is not None:
                print('T2 is None. Using T2_star.')
                T2 = self.T2_star()

        if type(nr_cliffords) is int:
            every_other = kw.pop('every_other', 5)
            nr_cliffords = np.asarray([j for j in
                                       list(range(0, nr_cliffords[0]+1,
                                                  every_other))])

        # if not update:
        #     logging.warning("Does not automatically update the qubit "
        #                     "parameter. Set update=True if you want this!")

        if (cal_points) and (no_cal_points is None):
            logging.warning('no_cal_points is None. Defaults to 4 if for_ef==False,'
                            'or to 6 if for_ef==True.')
            if for_ef:
                no_cal_points = 6
            else:
                no_cal_points = 4

        if not cal_points:
            no_cal_points = 0

        if MC is None:
            MC = self.MC

        if nr_cliffords is None:
            raise ValueError("Unspecified nr_cliffords")

        if label is None:
            if interleaved_gate is None:
                if for_ef:
                    label = 'RB_2nd_{}_{}_seeds_{}_cliffords'.format(
                        gate_decomposition, nr_seeds-no_cal_points,
                        nr_cliffords[-1]) + self.msmt_suffix
                else:
                    label = 'RB_{}_{}_seeds_{}_cliffords'.format(
                        gate_decomposition, nr_seeds-no_cal_points,
                        nr_cliffords[-1]) + self.msmt_suffix
            else:
                if for_ef:
                    label = 'IRB_2nd_{}_{}_{}_seeds_{}_cliffords'.format(
                        interleaved_gate, gate_decomposition,
                        nr_seeds-no_cal_points, nr_cliffords[-1]) \
                            + self.msmt_suffix
                else:
                    label = 'IRB_{}_{}_{}_seeds_{}_cliffords'.format(
                        interleaved_gate, gate_decomposition,
                        nr_seeds-no_cal_points, nr_cliffords[-1]) \
                            + self.msmt_suffix

        #Perform measurement
        self.measure_randomized_benchmarking(nr_cliffords=nr_cliffords,
                                             nr_seeds=nr_seeds, MC=MC,
                                             close_fig=close_fig,
                                             gate_decomp=gate_decomposition,
                                             cal_points=cal_points,
                                             label=label,
                                             analyze=analyze,
                                             upload=upload,
                                             interleaved_gate=interleaved_gate,
                                             det_func=det_func)

        #Analysis
        if analyze:
            pulse_delay = self.gauss_sigma() * self.nr_sigma()
            RB_Analysis = ma.RandomizedBenchmarking_Analysis_new(label=label,
                                         qb_name=self.name,
                                         T1=T1, T2=T2, pulse_delay=pulse_delay,
                                         NoCalPoints=no_cal_points,
                                         for_ef=for_ef, show=show,
                                         gate_decomp=gate_decomposition,
                                         last_ge_pulse=last_ge_pulse, **kw)

        return

    def find_frequency_T2_ramsey(self, times, artificial_detuning=0,
                                 upload=True, MC=None, label=None,
                                 cal_points=True, no_cal_points=None,
                                 analyze=True, close_fig=True, update=False,
                                 for_ef=False, last_ge_pulse=False, **kw):
        """
        Finds the real qubit GE or EF transition frequencies and the dephasing
        rates T2* or T2*_ef from the fit to a Ramsey experiment.

        Uses the Ramsey_Analysis class for Ramsey with one artificial detuning,
        and the Ramsey_Analysis_multiple_detunings class for Ramsey with 2
        artificial detunings.

        Has support only for 1 or 2 artifical detunings.

        WARNING: Does not automatically update the qubit freq and T2_star
        parameters. Set update=True if you want this!

        Arguments:
            times                    array of times over which to sweep in
                                        the Ramsey measurement
            artificial_detuning:     difference between drive frequency and
                                        qubit frequency estimated from
                                        qubit spectroscopy. Must be a list with
                                        one or two entries.
            upload:                  upload sequence to AWG
            update:                  update the qubit frequency and T2*
                                        parameters
            MC:                      the measurement control object
            label:                   measurement label
            cal_points:              use calibration points or not
            no_cal_points:           number of cal_points (4 for ge;
                                        2,4,6 for ef)
            analyze:                 perform analysis
            close_fig:               close the resulting figure
            update:                  update relevant parameters
            for_ef:                  perform msmt and analysis on ef transition
            last_ge_pulse:           ge pi pulse at the end of each sequence

        Keyword arguments:
            For one artificial detuning, the Ramsey sweep time delays array
            'times', or the parameter 'times_mean' should be passed
            here (in seconds).

        Returns:
            The real qubit frequency + stddev, the dephasing rate T2* + stddev.

        For 1 artificial_detuning:
            ! Specify either the times array or the times_mean value (defaults
            to 2.5 micro-s) and the span around it (times_mean; defaults to 5
            micro-s) as kw. Then the script will construct the sweep points as
            times = np.linspace(times_mean - times_span/2, times_mean +
            times_span/2, nr_points).
        """
        if not update:
            logging.warning("Does not automatically update the qubit frequency "
                            "and T2_star parameters. "
                            "Set update=True if you want this!")
        if artificial_detuning == None:
            logging.warning('Artificial_detuning is None; qubit driven at "%s" '
                            'estimated with '
                            'spectroscopy' %self.f_qubit())
        if np.any(np.asarray(np.abs(artificial_detuning))<1e3):
            logging.warning('The artificial detuning is too small.')
        if np.any(times>1e-3):
            logging.warning('The values in the times array might be too large.')

        if (cal_points is True) and (no_cal_points is None):
            logging.warning('no_cal_points is None. Defaults to 4 if '
                            'for_ef==False, or to 6 if for_ef==True.')
            if for_ef:
                no_cal_points = 6
            else:
                no_cal_points = 4

        if cal_points is False:
            no_cal_points = 0

        if MC is None:
            MC = self.MC

        if label is None:
            if for_ef:
                label = 'Ramsey_2nd' +self.msmt_suffix
            else:
                label = 'Ramsey' + self.msmt_suffix

        # Check if one or more artificial detunings
        if (type(artificial_detuning) is list) and (len(artificial_detuning)>1):
            # 2 ARTIFICIAL_DETUNING VALUES

            if times is None:
                logging.warning("find_frequency_T2_ramsey does not know over "
                                "which times to do Ramsey. Please specify the "
                                "times_mean or the times function parameter.")

            # Each time value must be repeated len(artificial_detunings) times
            # to correspond to the logic in Ramsey_seq_multiple_detunings
            # sequence
            len_art_det = len(artificial_detuning)
            temp_array = np.zeros((times.size-no_cal_points)*len_art_det)
            for i in range(len(artificial_detuning)):
                np.put(temp_array,list(range(i,temp_array.size,len_art_det)),
                       times)
            times = np.append(temp_array,times[-no_cal_points::])

            #Perform Ramsey multiple detunings
            if for_ef is False:
                self.measure_ramsey_multiple_detunings(
                    times=times,
                    artificial_detunings=artificial_detuning,
                    MC=MC,
                    label=label,
                    cal_points=cal_points,
                    close_fig=close_fig, upload=upload)

            else:
                self.measure_ramsey_2nd_exc_multiple_detunings(
                    times=times,
                    artificial_detunings=artificial_detuning,
                    cal_points=cal_points, no_cal_points=no_cal_points,
                    close_fig=close_fig, upload=upload,
                    last_ge_pulse=last_ge_pulse, MC=MC, label=label)

        else:
            # 1 ARTIFICIAL_DETUNING VALUE

            if type(artificial_detuning) is list:
                artificial_detuning = artificial_detuning[0]

            if times is None:
                times_span = kw.get('times_span', 5e-6)
                times_mean = kw.get('times_mean', 2.5e-6)
                nr_points = kw.get('nr_points', 50)
                if times_mean == 0:
                    logging.warning("find_frequency_T2_ramsey does not know "
                                    "over which times to do Ramsey. Please "
                                    "specify the times_mean or the times "
                                    "function parameter.")
                    return 0
                else:
                    times = np.linspace(times_mean - times_span/2,
                                        times_mean + times_span/2,
                                        nr_points)

            #Perform Ramsey one detuning
            if for_ef is False:
                self.measure_ramsey(times=times,
                                    artificial_detuning=artificial_detuning,
                                    MC=MC,
                                    cal_points=cal_points,
                                    close_fig=close_fig,
                                    upload=upload, label=label)

            else:
                self.measure_ramsey_2nd_exc(
                    times=times,
                    artificial_detuning=artificial_detuning,
                    MC=MC, cal_points=cal_points,
                    close_fig=close_fig, upload=upload,
                    last_ge_pulse=last_ge_pulse,
                    no_cal_points=no_cal_points, label=label)

        if analyze:

            RamseyA = ma.Ramsey_Analysis(
                auto=True,
                label=label,
                qb_name=self.name,
                NoCalPoints=no_cal_points,
                for_ef=for_ef,
                last_ge_pulse=last_ge_pulse,
                artificial_detuning=artificial_detuning, **kw)

            #get new freq and T2* from analysis results
            new_qubit_freq = RamseyA.qubit_frequency    #value
            fitted_freq = RamseyA.ramsey_freq           #dict
            T2_star = RamseyA.T2_star                   #dict

            print('New qubit frequency = {:.10f} \t stderr = {:.10f}'.format(
                new_qubit_freq, RamseyA.ramsey_freq['freq_stderr']))
            print('T2_Star = {:.5f} \t stderr = {:.5f}'.format(
                T2_star['T2_star'],T2_star['T2_star_stderr']))

            if update:
                if for_ef:
                    try:
                        self.f_ef_qubit(new_qubit_freq)
                    except AttributeError as e:
                        logging.warning('%s. This parameter will not be '
                                        'updated.'%e)
                    try:
                        self.T2_star_ef(T2_star['T2_star'])
                    except AttributeError as e:
                        logging.warning('%s. This parameter will not be '
                                        'updated.'%e)
                else:
                    try:
                        self.f_qubit(new_qubit_freq)
                    except AttributeError as e:
                        logging.warning('%s. This parameter will not be '
                                        'updated.'%e)
                    try:
                        self.T2_star(T2_star['T2_star'])
                    except AttributeError as e:
                        logging.warning('%s. This parameter will not be '
                                        'updated.'%e)

            return new_qubit_freq, fitted_freq, T2_star

        else:
            return

    def find_qscale(self, qscales, label=None, for_ef=False, update=False,
                    MC=None, close_fig=True, last_ge_pulse=True, upload=True,
                    cal_points=True, no_cal_points=None, **kw):

        '''
        Performs the QScale calibration measurement ( (xX)-(xY)-(xmY) ) and
        extracts the optimal QScale parameter
        from the fits (ma.QScale_Analysis).
        WARNING: Does not automatically update the qubit qscale parameter. Set
        update=True if you want this!

        ma.QScale_Analysis:
        1. The I and Q data are rotated and normalized based on the calibration
            points. In most
            analysis routines, the latter are typically 4: 2 X180 measurements,
            and 2 identity measurements, which get averaged resulting in one
            X180 point and one identity point.
        2. The data points for the same qscale value are extracted (every other
            3rd point because the sequence
            used for this measurement applies the 3 sets of pulses
            ( (xX)-(xY)-(xmY) ) consecutively for each qscale value).
        3. The xX data is fitted to a lmfit.models.ConstantModel(), and the
            other 2 to an lmfit.models.LinearModel().
        4. The data and the resulting fits are all plotted on the same graph
            (self.make_figures).
        5. The optimal qscale parameter is obtained from the point where the 2
            linear fits intersect.

        Other possible  input parameters:
            qscales
                array of qscale values over which to sweep...
            or qscales_mean and qscales_span
                ...or the mean qscale value and the span around it
                (defaults to 3) as kw. Then the script will construct the sweep
                points as np.linspace(qscales_mean - qscales_span/2,
                qscales_mean + qscales_span/2, nr_points)

        Keyword parameters:
            label             (default=none?)
                label of the analysis routine
            for_ef            (default=False)
                whether to obtain the drag_qscale_ef parameter
            update            (default=True)
                whether or not to update the qubit drag_qscale parameter with
                the found value
            MC                (default=self.MC)
                the measurement control object
            close_fig         (default=True)
                close the resulting figure
            last_ge_pulse     (default=True)
                whether to apply an X180 ge pulse at the end

            Keyword parameters:
                qscale_mean       (default=self.drag_qscale()
                    mean of the desired qscale sweep values
                qscale_span       (default=3)
                    span around the qscale mean
                nr_points         (default=30)
                    number of sweep points between mean-span/2 and mean+span/2
                auto              (default=True)
                    automatically perform the entire analysis upon call
                folder            (default=working folder)
                    Working folder
                NoCalPoints       (default=4)
                    Number of calibration points
                cal_points        (default=[[-4, -3], [-2, -1]])
                    The indices of the calibration points
                show              (default=True)
                    show the plot
                show_guess        (default=False)
                    plot with initial guess values
                plot_title        (default=measurementstring)
                    the title for the plot as a string
                xlabel            (default=self.xlabel)
                    the label for the x axis as a string
                ylabel            (default=r'$F|1\rangle$')
                    the label for the x axis as a string
                close_file        (default=True)
                    close the hdf5 file

        Returns:
            the optimal DRAG QScale parameter + its stderr as a dictionary with
            keys 'qscale' and 'qscale_std'.
        '''

        if not update:
            logging.warning("Does not automatically update the qubit qscale "
                            "parameter. "
                            "Set update=True if you want this!")

        if (cal_points) and (no_cal_points is None):
            logging.warning('no_cal_points is None. Defaults to 4 if for_ef==False,'
                            'or to 6 if for_ef==True.')
            if for_ef:
                no_cal_points = 6
            else:
                no_cal_points = 4

        if not cal_points:
            no_cal_points = 0

        if MC is None:
            MC = self.MC

        if label is None:
            label = 'QScale' + self.msmt_suffix

        if qscales is None:
            # qscales_span = kw.get('qscales_span', 3)
            # qscales_mean = kw.get('qscales_mean', self.drag_qscale())
            # nr_points = kw.get('nr_points', 30)
            # if qscales_mean == 0:
            logging.warning("find_qscale does not know over which "
                            "qscale values to sweep. Please specify the "
                            "qscales_mean or the qscales function"
                            " parameter.")
            #     return 0
            # else:
            #     qscales = np.linspace(qscales_mean - qscales_span/2,
            #                           qscales_mean + qscales_span/2, nr_points)

        # Each qscale value must be repeated 3 times to correspoond to the
        # logic in QScale sequence
        temp_array = np.zeros(3*(qscales.size-no_cal_points))
        np.put(temp_array,list(range(0,temp_array.size,3)),qscales)
        np.put(temp_array,list(range(1,temp_array.size,3)),qscales)
        np.put(temp_array,list(range(2,temp_array.size,3)),qscales)
        qscales = np.append(temp_array,qscales[-no_cal_points::])

        #Perform the qscale calibration measurement
        if for_ef:
            # Run measuremet
            self.measure_qscale_2nd_exc(qscales=qscales, MC=MC, upload=upload,
                                        close_fig=close_fig, label=label,
                                        last_ge_pulse=last_ge_pulse,
                                        cal_points=cal_points,
                                        no_cal_points=no_cal_points)
        else:
            self.measure_qscale(qscales=qscales, MC=MC, upload=upload,
                                close_fig=close_fig, label=label)

        # Perform analysis and extract the optimal qscale parameter
        # Returns the optimal qscale parameter
        if kw.pop('analyze',True):
            QscaleA = ma.QScale_Analysis(auto=True, qb_name=self.name,
                                         label=label,
                                         NoCalPoints=no_cal_points,
                                         for_ef=for_ef,
                                         last_ge_pulse=last_ge_pulse, **kw)

            Qscale_dict = QscaleA.optimal_qscale #dictionary of value, stderr
            Qscale_value = Qscale_dict['qscale']

            if update:
                if for_ef:
                    self.motzoi_ef(Qscale_value)
                else:
                    self.motzoi(Qscale_value)

            return Qscale_dict
        else:
            return

    def calculate_anharmonicity(self, update=False):

        """
        Computes the qubit anaharmonicity using f_ef (self.f_ef_qubit)
        and f_ge (self.f_qubit).
        It is assumed that the latter values exist.
        WARNING: Does not automatically update the qubit anharmonicity
        parameter. Set update=True if you want this!
        """
        if not update:
            logging.warning("Does not automatically update the qubit "
                            "anharmonicity parameter. "
                            "Set update=True if you want this!")

        if self.f_qubit() == 0:
            logging.warning('f_ge = 0. Run qubit spectroscopy or Ramsey.')
        if self.f_ef_qubit() == 0:
            logging.warning('f_ef = 0. Run qubit spectroscopy or Ramsey.')

        anharmonicity = self.f_ef_qubit() - self.f_qubit()

        if update:
            self.anharmonicity(anharmonicity)

        return  anharmonicity

    def calculate_EC_EJ(self, update=True, **kw):

        """
        Extracts EC and EJ from a least squares fit to the transmon
        Hamiltonian solutions. It uses a_tools.calculate_transmon_transitions,
        f_ge and f_ef.
        WARNING: Does not automatically update the qubit EC and EJ parameters.
        Set update=True if you want this!

        Keyword Arguments:
            asym:           (default=0)
                asymmetry d (Koch (2007), eqn 2.18) for asymmetric junctions
            reduced_flux:   (default=0)
                reduced magnetic flux through SQUID
            no_transitions  (default=2)
                how many transitions (levels) are you interested in
            dim:            (default=None)
                dimension of Hamiltonian will  be (2*dim+1,2*dim+1)
        """
        if not update:
            logging.warning("Does not automatically update the qubit EC and EJ "
                            "parameters. "
                            "Set update=True if you want this!")

        (EC,EJ) = a_tools.fit_EC_EJ(self.f_qubit(), self.f_ef_qubit(), **kw)

        if update:
            self.EC_qubit(EC)
            self.EJ_qubit(EJ)

        return EC, EJ

    def find_readout_frequency(self, freqs=None, update=False, MC=None, **kw):
        """
        You need a working pi-pulse for this to work. Also, if your
        readout pulse length is much longer than the T1, the results will not
        be nice as the excited state spectrum will be mixed with the ground
        state spectrum.
        """

        # FIXME: Make proper analysis class for this (Ants, 04.12.2017)
        if not update:
            logging.info("Does not automatically update the RO resonator "
                         "parameters. Set update=True if you want this!")
        if freqs is None:
            if self.f_RO() is not None:
                f_span = kw.pop('f_span', 20e6)
                fmin = self.f_RO() - f_span
                fmax = self.f_RO() + f_span
                n_freq = kw.pop('n_freq', 401)
                freqs = np.linspace(fmin, fmax, n_freq)
            else:
                raise ValueError("Unspecified frequencies for find_resonator_"
                                 "frequency and no previous value exists")
        if np.any(freqs < 500e6):
            logging.warning('Some of the values in the freqs array might be '
                            'too small. The units should be Hz.')
        if MC is None:
            MC = self.MC

        self.measure_dispersive_shift(freqs, MC=MC, analyze=False, **kw)
        MAon = ma.MeasurementAnalysis(label='on-spec' + self.msmt_suffix)
        MAoff = ma.MeasurementAnalysis(label='off-spec' + self.msmt_suffix)
        cdaton = MAon.measured_values[0] * \
                 np.exp(1j * np.pi * MAon.measured_values[1] / 180)
        cdatoff = MAoff.measured_values[0] * \
                  np.exp(1j * np.pi * MAoff.measured_values[1] / 180)
        fmax = freqs[np.argmax(np.abs(cdaton - cdatoff))]
        if update:
            self.f_RO(fmax)
        if kw.pop('plot', True):
            plt.plot(freqs / 1e9, np.abs(cdatoff),
                     label='qubit in $|g\\rangle$')
            plt.plot(freqs / 1e9, np.abs(cdaton),
                     label='qubit in $|e\\rangle$')
            plt.plot(freqs / 1e9, np.abs(cdaton - cdatoff),
                     label='difference')
            plt.vlines(fmax / 1e9, 0,
                       max(np.abs(cdatoff).max(), np.abs(cdaton).max()),
                       label='$\\nu_{{RO}} = {:.4f}$ GHz'.format(fmax / 1e9))
            plt.xlabel('Frequency (GHz)')
            plt.ylabel('Transmission amplitude (arb.)')
            plt.legend(loc='center left')
            MAoff.save_fig(plt.gcf(), 'chishift', ylabel='trans-amp')
        return fmax

    def measure_dispersive_shift(self, freqs, MC=None, analyze=True, **kw):
        # FIXME: Remove dependancy on heterodyne!
        if np.any(freqs < 500e6):
            logging.warning(('Some of the values in the freqs array might be '
                             'too small. The units should be Hz.'))
        if MC is None:
            MC = self.MC
        self.prepare_for_pulsed_spec()
        self.drive_LO.pulsemod_state('off')
        self.drive_LO.power(self.drive_LO_pow())
        heterodyne = self.heterodyne
        for mode in ('on', 'off'):
            sq.OffOn_seq(pulse_pars=self.get_drive_pars(),
                         RO_pars=self.get_RO_pars(),
                         pulse_comb='O{0}O{0}'.format(mode[1:]))
            MC.set_sweep_function(heterodyne.frequency)
            MC.set_sweep_points(freqs)
            demod_mode = 'single' if self.heterodyne.single_sideband_demod() \
                else 'double'
            MC.set_detector_function(det.Heterodyne_probe(
                self.heterodyne,
                trigger_separation=self.heterodyne.trigger_separation(),
                demod_mode=demod_mode))
            self.AWG.start()
            MC.run(name='{}-spec{}'.format(mode, self.msmt_suffix))
            if analyze:
                ma.MeasurementAnalysis(qb_name=self.name, **kw)


    def get_spec_pars(self):
        return self.get_operation_dict()['Spec ' + self.name]

    def get_RO_pars(self):
        return self.get_operation_dict()['RO ' + self.name]

    def get_drive_pars(self):
        return self.get_operation_dict()['X180 ' + self.name]

    def get_ef_drive_pars(self):
        return self.get_operation_dict()['X180_ef ' + self.name]

    def get_flux_pars(self):
        return self.get_operation_dict()['flux ' + self.name]

    def get_operation_dict(self, operation_dict=None):
        if operation_dict is None:
            operation_dict = {}
        operation_dict = super().get_operation_dict(operation_dict)
        operation_dict['Spec ' + self.name]['operation_type'] = 'MW'
        operation_dict['RO ' + self.name]['operation_type'] = 'RO'
        operation_dict['X180 ' + self.name]['operation_type'] = 'MW'
        operation_dict['X180_ef ' + self.name]['operation_type'] = 'MW'
        operation_dict['flux ' + self.name]['operation_type'] = 'Flux'
        operation_dict['CZ ' + self.name]['operation_type'] = 'Flux'
        operation_dict['X180_ef ' + self.name]['I_channel'] = \
            operation_dict['X180 ' + self.name]['I_channel']
        operation_dict['X180_ef ' + self.name]['Q_channel'] = \
            operation_dict['X180 ' + self.name]['Q_channel']
        operation_dict['X180_ef ' + self.name]['phi_skew'] = \
            operation_dict['X180 ' + self.name]['phi_skew']
        operation_dict['X180_ef ' + self.name]['alpha'] = \
            operation_dict['X180 ' + self.name]['alpha']

        if self.f_ef_qubit() == 0:
            operation_dict['X180_ef ' + self.name]['mod_frequency'] = None
        else:
            operation_dict['X180_ef ' + self.name]['mod_frequency'] = \
                self.f_ef_qubit() - self.f_qubit() + self.f_pulse_mod()

        operation_dict.update(add_suffix_to_dict_keys(
            sq.get_pulse_dict_from_pars(operation_dict['X180 ' + self.name]),
            ' ' + self.name))
        operation_dict.update(add_suffix_to_dict_keys(
            sq.get_pulse_dict_from_pars(operation_dict['X180_ef ' + self.name]),
            '_ef ' + self.name))
        return operation_dict

    def calibrate_flux_pulse_timing(self,MC=None, thetas=None, delays=None,
                                    analyze=False, update=False,**kw):
        """
        flux pulse timing calibration

        does a 2D measuement of the type:

                      X90_separation
                < -- ---- ----------- --->
                |X90|  --------------     |X90|  ---  |RO|
                   <----->
                          | fluxpulse |

        where the flux pulse delay and the angle of the second X90 pulse
         are swept.

        Args:
            MC: measurement control object
            thetas: numpy array with angles (in rad) for the Ramsey type
            measurement delays: numpy array with delays (in s) swept through
                as flux pulse delay
            analyze: bool, if True, then the measured data
                gets analyzed (for detailed documentation of the analysis see in
                the Fluxpulse_Ramsey_2D_Analysis class update: bool, if True, the
                AWG channel delay gets corrected, such that single qubit
                gates and flux pulses have no relative delay

        Returns:
            fitted_delay: float, only returned, if analyze is True.
        """
        if MC is None:
            MC = self.MC

        channel = self.flux_pulse_channel()
        clock_rate = MC.station.pulsar.clock(channel)
        T_sample = 1./clock_rate

        X90_separation = kw.pop('X90_separation', 200e-9)
        distorted = kw.pop('distorted', False)
        distortion_dict = kw.pop('distortion_dict', None)
        pulse_length = kw.pop('pulse_length', 20e-9)
        self.flux_pulse_length(pulse_length)
        amplitude = kw.pop('amplitude', 0.1)
        self.flux_pulse_amp(amplitude)


        measurement_string = 'Flux_pulse_delay_calibration_{}'.format(self.name)

        if thetas is None:
            thetas = np.linspace(0, 2*np.pi, 8, endpoint=False)
        if delays is None:
            buffer_factor = int(X90_separation/self.flux_pulse_length())
            total_time = X90_separation + 3*buffer_factor*self.flux_pulse_length()
            res = int(total_time/T_sample/30)
            delays = np.arange(-1.5*buffer_factor*self.flux_pulse_length(),
                               X90_separation + 1.5*buffer_factor*self.flux_pulse_length(),
                               res*T_sample)

        self.set_default_readout_weights()
        self.prepare_for_timedomain()
        self.update_detector_functions()
        detector_fun = self.int_avg_det

        s1 = awg_swf.Ramsey_interleaved_fluxpulse_sweep(
                        self,
                        X90_separation=X90_separation,
                        distorted=distorted,
                        distortion_dict=distortion_dict)
        s2 = awg_swf.Ramsey_fluxpulse_delay_sweep(self, s1)

        MC.set_sweep_function(s1)
        MC.set_sweep_points(thetas)
        MC.set_sweep_function_2D(s2)
        MC.set_sweep_points_2D(delays)
        MC.set_detector_function(detector_fun)
        MC.run_2D(measurement_string)

        if analyze:
            flux_pulse_ma = ma.Fluxpulse_Ramsey_2D_Analysis(
                        label=measurement_string,
                        X90_separation=X90_separation,
                        flux_pulse_length=pulse_length,
                        qb_name=self.name,
                        auto=False)
            flux_pulse_ma.run_delay_analysis(show=True)

            if update:
                MC.station.pulsar.channels[channel]['delay'] -= flux_pulse_ma.fitted_delay
                print('updated delay of channel {}.'.format(channel))
            else:
                logging.warning('Not updated, since update was disabled.')
            return flux_pulse_ma.fitted_delay
        else:
            return



    def calibrate_flux_pulse_frequency(self,MC=None, thetas=None, ampls=None,
                                       analyze=False,
                                       plot=False,
                                       **kw):
        """
        flux pulse timing frequency

        does a 2D measuement of the type:

                      X90_separation
                < -- ---- ----------- --->
                |X90|  --------------     |X90|  ---  |RO|
                       | fluxpulse |

        where the flux pulse amplitude and the angle of the second X90 pulse
        are swept.

        Args:
            MC: measurement control object
            thetas: numpy array with angles (in rad) for the Ramsey type
            ampls: numpy array with amplitudes (in V) swept through
                as flux pulse amplitudes
            analyze: bool, if True, then the measured data
                gets analyzed (


        """

        if MC is None:
            MC = self.MC

        channel = self.flux_pulse_channel()
        clock_rate = MC.station.pulsar.clock(channel)

        X90_separation = kw.pop('X90_separation', 200e-9)
        distorted = kw.pop('distorted', False)
        distortion_dict = kw.pop('distortion_dict', None)
        pulse_length = kw.pop('pulse_length', 30e-9)
        self.flux_pulse_length(pulse_length)
        pulse_delay = kw.pop('pulse_delay', 50e-9)
        self.flux_pulse_delay(pulse_delay)

        if thetas is None:
            thetas = np.linspace(0, 2*np.pi, 8, endpoint=False)
        if ampls is None:
            ampls = np.linspace(0,1,21)

        self.set_default_readout_weights()
        self.prepare_for_timedomain()
        self.update_detector_functions()
        detector_fun = self.int_avg_det

        s1 = awg_swf.Ramsey_interleaved_fluxpulse_sweep(
            self,
            X90_separation=X90_separation,
            distorted=distorted,
            distortion_dict=distortion_dict)
        s2 = awg_swf.Ramsey_fluxpulse_ampl_sweep(self, s1)

        MC.set_sweep_function(s1)
        MC.set_sweep_points(thetas)
        MC.set_sweep_function_2D(s2)
        MC.set_sweep_points_2D(ampls)
        MC.set_detector_function(detector_fun)

        measurement_string_1 = 'Flux_pulse_frequency_calibration_{}_1'.format(self.name)
        MC.run_2D(measurement_string_1)

        MC.set_sweep_points_2D(-ampls)

        measurement_string_2 = 'Flux_pulse_frequency_calibration_{}_2'.format(self.name)
        MC.run_2D(measurement_string_2)

        if analyze:
            flux_pulse_ma_1 = ma.Fluxpulse_Ramsey_2D_Analysis(
                label=measurement_string_1,
                X90_separation=X90_separation,
                flux_pulse_length=pulse_length,
                qb_name=self.name,
                auto=False)
            flux_pulse_ma_1.fit_all(extrapolate_phase=True, plot=True)

            flux_pulse_ma_2 = ma.Fluxpulse_Ramsey_2D_Analysis(
                label=measurement_string_2,
                X90_separation=X90_separation,
                flux_pulse_length=pulse_length,
                qb_name=self.name,
                auto=False)
            flux_pulse_ma_2.fit_all(extrapolate_phase=True, plot=True)

            instrument_settings = flux_pulse_ma_1.data_file['Instrument settings']
            qubit_attrs = instrument_settings[self.name].attrs
            E_c = kw.pop('E_c', qubit_attrs.get('E_c', 0.3e9))
            f_max = kw.pop('f_max', qubit_attrs.get('f_max', self.f_qubit()))
            V_per_phi0 = kw.pop('V_per_phi0',
                                qubit_attrs.get('V_per_phi0', 1.))
            dac_sweet_spot = kw.pop('dac_sweet_spot',
                                    qubit_attrs.get('dac_sweet_spot', 0))

            phases = np.concatenate(flux_pulse_ma_2.fitted_phases[-1:0:-1],
                                    flux_pulse_ma_1.fitted_phases)
            ampls = np.concatenate(flux_pulse_ma_2.sweep_points_2D[-1:0:-1],
                                   flux_pulse_ma_1.sweep_points_2D)

            freqs = f_max - phases/(2*np.pi*pulse_length)

            fit_res = ma.fit_qubit_frequency(ampls, freqs, E_c=E_c, f_max=f_max,
                                             V_per_phi0=V_per_phi0,
                                             dac_sweet_spot=dac_sweet_spot
                                             )
            print(fit_res.fit_report())

            if plot:
                fit_res.plot()

            return fit_res











<|MERGE_RESOLUTION|>--- conflicted
+++ resolved
@@ -373,10 +373,7 @@
         self.heterodyne.prepare()
         self.heterodyne._awg_seq_parameters_changed = False
         self.heterodyne._UHFQC_awg_parameters_changed = False
-<<<<<<< HEAD
-
-=======
->>>>>>> 49bb24a1
+
 
 
 
