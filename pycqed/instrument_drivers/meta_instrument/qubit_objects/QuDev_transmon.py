import logging
log = logging.getLogger(__name__)
import numpy as np
import matplotlib.pyplot as plt
from copy import deepcopy

from qcodes.instrument.parameter import (
    ManualParameter, InstrumentRefParameter)
from qcodes.utils import validators as vals

from pycqed.analysis_v2.readout_analysis import Singleshot_Readout_Analysis_Qutrit
from pycqed.measurement import detector_functions as det
from pycqed.measurement import awg_sweep_functions as awg_swf
from pycqed.measurement import awg_sweep_functions_multi_qubit as awg_swf2
from pycqed.measurement import sweep_functions as swf
from pycqed.measurement.sweep_points import SweepPoints
from pycqed.measurement.calibration.calibration_points import CalibrationPoints
from pycqed.analysis_v3.processing_pipeline import ProcessingPipeline
from pycqed.measurement.pulse_sequences import single_qubit_tek_seq_elts as sq
from pycqed.measurement.pulse_sequences import fluxing_sequences as fsqs
from pycqed.analysis_v3 import pipeline_analysis as pla
from pycqed.analysis import measurement_analysis as ma
from pycqed.analysis_v2 import timedomain_analysis as tda
from pycqed.utilities.general import add_suffix_to_dict_keys
from pycqed.utilities.general import temporary_value
from pycqed.instrument_drivers.meta_instrument.qubit_objects.qubit_object \
    import Qubit
from pycqed.measurement import optimization as opti
from pycqed.measurement import mc_parameter_wrapper
import pycqed.analysis_v2.spectroscopy_analysis as sa
from pycqed.utilities import math
import pycqed.analysis.fitting_models as fit_mods
import os
import \
    pycqed.measurement.waveform_control.fluxpulse_predistortion as fl_predist

try:
    import pycqed.simulations.readout_mode_simulations_for_CLEAR_pulse \
        as sim_CLEAR
except ModuleNotFoundError:
    log.warning('"readout_mode_simulations_for_CLEAR_pulse" not imported.')

class QuDev_transmon(Qubit):
    def __init__(self, name, **kw):
        super().__init__(name, **kw)

        self.add_parameter('instr_mc',
            parameter_class=InstrumentRefParameter)
        self.add_parameter('instr_ge_lo',
            parameter_class=InstrumentRefParameter)
        self.add_parameter('instr_pulsar',
            parameter_class=InstrumentRefParameter)
        self.add_parameter('instr_uhf',
            parameter_class=InstrumentRefParameter)
        self.add_parameter('instr_ro_lo',
            parameter_class=InstrumentRefParameter)
        self.add_parameter('instr_trigger',
            parameter_class=InstrumentRefParameter)

        # device parameters for user only
        # could be cleaned up
        self.add_parameter('f_RO_resonator', label='RO resonator frequency',
                           unit='Hz', initial_value=0,
                           parameter_class=ManualParameter)
        self.add_parameter('f_RO_purcell', label='RO purcell filter frequency',
                           unit='Hz', initial_value=0,
                           parameter_class=ManualParameter)
        self.add_parameter('RO_purcell_kappa', label='Purcell filter kappa',
                           unit='Hz', initial_value=0,
                           parameter_class=ManualParameter)
        self.add_parameter('RO_J_coupling', label='J coupling of RO resonator'
                                                  'and purcell filter',
                           unit='Hz', initial_value=0,
                           parameter_class=ManualParameter)
        self.add_parameter('Q_RO_resonator', label='RO resonator Q factor',
                           initial_value=0, parameter_class=ManualParameter)
        self.add_parameter('ssro_contrast', unit='arb.', initial_value=0,
                           label='integrated g-e trace contrast',
                           parameter_class=ManualParameter)
        self.add_parameter('optimal_acquisition_delay', label='Optimal '
                           'acquisition delay', unit='s', initial_value=0,
                           parameter_class=ManualParameter)
        self.add_parameter('T1', label='Qubit relaxation', unit='s',
                           initial_value=0, parameter_class=ManualParameter)
        self.add_parameter('T1_ef', label='Qubit relaxation', unit='s',
                           initial_value=0, parameter_class=ManualParameter)
        self.add_parameter('T2', label='Qubit dephasing Echo', unit='s',
                           initial_value=0, parameter_class=ManualParameter)
        self.add_parameter('T2_ef', label='Qubit dephasing Echo', unit='s',
                           initial_value=0, parameter_class=ManualParameter)
        self.add_parameter('T2_star', label='Qubit dephasing', unit='s',
                           initial_value=0, parameter_class=ManualParameter)
        self.add_parameter('T2_star_ef', label='Qubit dephasing', unit='s',
                           initial_value=0, parameter_class=ManualParameter)
        self.add_parameter('anharmonicity', label='Qubit anharmonicity',
                           unit='Hz', initial_value=0,
                           parameter_class=ManualParameter)
        self.add_parameter('dynamic_phase', label='CZ dynamic phase',
                           unit='deg', initial_value=0,
                           parameter_class=ManualParameter)
        self.add_parameter('EC_qubit', label='Qubit EC', unit='Hz',
                           initial_value=0, parameter_class=ManualParameter)
        self.add_parameter('EJ_qubit', label='Qubit EJ', unit='Hz',
                           initial_value=0, parameter_class=ManualParameter)
        self.add_parameter('chi', unit='Hz', parameter_class=ManualParameter,
                           label='Chi')

        # readout pulse parameters
        self.add_parameter('ro_freq', unit='Hz',
                           parameter_class=ManualParameter,
                           label='Readout frequency')
        self.add_parameter('ro_I_offset', unit='V', initial_value=0,
                           parameter_class=ManualParameter,
                           label='DC offset for the readout I channel')
        self.add_parameter('ro_Q_offset', unit='V', initial_value=0,
                           parameter_class=ManualParameter,
                           label='DC offset for the readout Q channel')
        self.add_parameter('ro_lo_power', unit='dBm',
                           parameter_class=ManualParameter,
                           label='Readout pulse upconversion mixer LO power')
        self.add_operation('RO')
        self.add_pulse_parameter('RO', 'ro_pulse_type', 'pulse_type',
                                 vals=vals.Enum('GaussFilteredCosIQPulse',
                                                'GaussFilteredCosIQPulseMultiChromatic'),
                                 initial_value='GaussFilteredCosIQPulse')
        self.add_pulse_parameter('RO', 'ro_I_channel', 'I_channel',
                                 initial_value=None, vals=vals.Strings())
        self.add_pulse_parameter('RO', 'ro_Q_channel', 'Q_channel',
                                 initial_value=None, vals=vals.Strings())
        self.add_pulse_parameter('RO', 'ro_amp', 'amplitude',
                                 initial_value=0.001,
                                 vals=vals.MultiType(vals.Numbers(), vals.Lists()))
        self.add_pulse_parameter('RO', 'ro_length', 'pulse_length',
                                 initial_value=2e-6, vals=vals.Numbers())
        self.add_pulse_parameter('RO', 'ro_delay', 'pulse_delay',
                                 initial_value=0, vals=vals.Numbers())
        self.add_pulse_parameter('RO', 'ro_mod_freq', 'mod_frequency',
                                 initial_value=100e6,
                                 vals=vals.MultiType(vals.Numbers(), vals.Lists()))
        self.add_pulse_parameter('RO', 'ro_phase', 'phase',
                                 initial_value=0,
                                 vals=vals.MultiType(vals.Numbers(), vals.Lists()))
        self.add_pulse_parameter('RO', 'ro_phi_skew', 'phi_skew',
                                 initial_value=0,
                                 vals=vals.MultiType(vals.Numbers(), vals.Lists()))
        self.add_pulse_parameter('RO', 'ro_alpha', 'alpha',
                                 initial_value=1,
                                 vals=vals.MultiType(vals.Numbers(), vals.Lists()))
        self.add_pulse_parameter('RO', 'ro_sigma',
                                 'gaussian_filter_sigma',
                                 initial_value=10e-9, vals=vals.Numbers())
        self.add_pulse_parameter('RO', 'ro_nr_sigma', 'nr_sigma',
                                 initial_value=5, vals=vals.Numbers())
        self.add_pulse_parameter('RO', 'ro_phase_lock', 'phase_lock',
                                 initial_value=False, vals=vals.Bool())
        self.add_pulse_parameter('RO', 'ro_basis_rotation',
                                 'basis_rotation', initial_value={},
                                 docstring='Dynamic phase acquired by other '
                                           'qubits due to a measurement tone on'
                                           ' this qubit.',
                                 label='RO pulse basis rotation dictionary',
                                 vals=vals.Dict())

        # acquisition parameters
        self.add_parameter('acq_I_channel', initial_value=0,
                           vals=vals.Enum(0, 1, 2, 3, 4, 5, 6, 7, 8, 9),
                           parameter_class=ManualParameter)
        self.add_parameter('acq_Q_channel', initial_value=1,
                           vals=vals.Enum(0, 1, 2, 3, 4, 5, 6, 7, 8, 9),
                           parameter_class=ManualParameter)
        self.add_parameter('acq_averages', initial_value=1024,
                           vals=vals.Ints(0, 1000000),
                           parameter_class=ManualParameter)
        self.add_parameter('acq_shots', initial_value=4094,
                           docstring='Number of single shot measurements to do'
                                     'in single shot experiments.',
                           vals=vals.Ints(0, 1048576),
                           parameter_class=ManualParameter)
        self.add_parameter('acq_length', initial_value=2.2e-6,
                           vals=vals.Numbers(min_value=1e-8,
                                             max_value=4097/1.2e9),
                           parameter_class=ManualParameter)
        self.add_parameter('acq_IQ_angle', initial_value=0,
                           docstring='The phase of the integration weights '
                                     'when using SSB, DSB or square_rot '
                                     'integration weights',
                                     label='Acquisition IQ angle', unit='rad',
                           parameter_class=ManualParameter)
        self.add_parameter('acq_weights_I', vals=vals.Arrays(),
                           label='Optimized weights for I channel',
                           parameter_class=ManualParameter)
        self.add_parameter('acq_weights_Q', vals=vals.Arrays(),
                           label='Optimized weights for Q channel',
                           parameter_class=ManualParameter)
        self.add_parameter('acq_weights_type', initial_value='SSB',
                           vals=vals.Enum('SSB', 'DSB', 'optimal',
                                          'square_rot', 'manual',
                                          'optimal_qutrit'),
                           docstring=(
                               'Determines what type of integration weights to '
                               'use: \n\tSSB: Single sideband demodulation\n\t'
                               'DSB: Double sideband demodulation\n\toptimal: '
                               'waveforms specified in "ro_acq_weight_func_I" '
                               'and "ro_acq_weight_func_Q"\n\tsquare_rot: uses '
                               'a single integration channel with boxcar '
                               'weights'),
                           parameter_class=ManualParameter)
        self.add_parameter('acq_weights_I2', vals=vals.Arrays(),
                           label='Optimized weights for second integration '
                                 'channel I',
                           docstring=("Used for double weighted integration "
                                      "during qutrit readout"),
                           parameter_class=ManualParameter)
        self.add_parameter('acq_weights_Q2', vals=vals.Arrays(),
                           label='Optimized weights for second integration '
                                 'channel Q',
                           docstring=("Used for double weighted integration "
                                      "during qutrit readout"),
                           parameter_class=ManualParameter)
        self.add_parameter('acq_weights_basis', vals=vals.Lists(),
                           label="weight basis used",
                           docstring=("Used to log the weights basis for "
                                      "integration during qutrit readout. E.g."
                                      " ['ge', 'gf'] or ['ge', 'ortho']."),
                           parameter_class=ManualParameter)
        self.add_parameter('acq_classifier_params', vals=vals.Dict(),
                           label='Parameters for the qutrit classifier.',
                           docstring=("Used in the int_avg_classif_det to "
                                      "classify single shots into g, e, f."),
                           parameter_class=ManualParameter)
        self.add_parameter('acq_state_prob_mtx', vals=vals.Arrays(),
                           label='SSRO correction matrix.',
                           docstring=("Matrix of measured vs prepared qubit "
                                      "states."),
                           parameter_class=ManualParameter)

        # qubit drive pulse parameters
        self.add_parameter('ge_freq', label='Qubit drive frequency', unit='Hz',
                           initial_value=0, parameter_class=ManualParameter)
        self.add_parameter('ge_lo_power', unit='dBm',
                           parameter_class=ManualParameter,
                           label='Qubit drive pulse mixer LO power')
        self.add_parameter('ge_I_offset', unit='V', initial_value=0,
                           parameter_class=ManualParameter,
                           label='DC offset for the drive line I channel')
        self.add_parameter('ge_Q_offset', unit='V', initial_value=0,
                           parameter_class=ManualParameter,
                           label='DC offset for the drive line Q channel')
        # qubit ge frequency fit parameters
        self.add_parameter('fit_ge_freq_from_flux_pulse_amp',
                           label='Parameters for frequency vs flux pulse '
                                 'amplitude fit',
                           initial_value={}, parameter_class=ManualParameter)
        # add drive pulse parameters
        self.add_operation('X180')
        self.add_pulse_parameter('X180', 'ge_pulse_type', 'pulse_type',
                                 initial_value='SSB_DRAG_pulse',
                                 vals=vals.Enum(
                                     'SSB_DRAG_pulse',
                                     'SSB_DRAG_pulse_with_cancellation'
                                 ))
        self.add_pulse_parameter('X180', 'ge_I_channel', 'I_channel',
                                 initial_value=None, vals=vals.Strings())
        self.add_pulse_parameter('X180', 'ge_Q_channel', 'Q_channel',
                                 initial_value=None, vals=vals.Strings())
        self.add_pulse_parameter('X180', 'ge_amp180', 'amplitude',
                                 initial_value=0.001, vals=vals.Numbers())
        self.add_pulse_parameter('X180', 'ge_amp90_scale', 'amp90_scale',
                                 initial_value=0.5, vals=vals.Numbers(0, 1))
        self.add_pulse_parameter('X180', 'ge_delay', 'pulse_delay',
                                 initial_value=0, vals=vals.Numbers())
        self.add_pulse_parameter('X180', 'ge_sigma', 'sigma',
                                 initial_value=10e-9, vals=vals.Numbers())
        self.add_pulse_parameter('X180', 'ge_nr_sigma', 'nr_sigma',
                                 initial_value=5, vals=vals.Numbers())
        self.add_pulse_parameter('X180', 'ge_motzoi', 'motzoi',
                                 initial_value=0, vals=vals.Numbers())
        self.add_pulse_parameter('X180', 'ge_mod_freq', 'mod_frequency',
                                 initial_value=-100e6, vals=vals.Numbers())
        self.add_pulse_parameter('X180', 'ge_phi_skew', 'phi_skew',
                                 initial_value=0, vals=vals.Numbers())
        self.add_pulse_parameter('X180', 'ge_alpha', 'alpha',
                                 initial_value=1, vals=vals.Numbers())
        self.add_pulse_parameter('X180', 'ge_X_phase', 'phase',
                                 initial_value=0, vals=vals.Numbers())
        self.add_pulse_parameter('X180', 'ge_cancellation_params',
                                 'cancellation_params', initial_value={},
                                 vals=vals.Dict())

        # qubit 2nd excitation drive pulse parameters
        self.add_parameter('ef_freq', label='Qubit ef drive frequency',
                           unit='Hz', initial_value=0,
                           parameter_class=ManualParameter)
        self.add_operation('X180_ef')
        self.add_pulse_parameter('X180_ef', 'ef_pulse_type', 'pulse_type',
                                 initial_value='SSB_DRAG_pulse',
                                 vals=vals.Enum(
                                     'SSB_DRAG_pulse',
                                     'SSB_DRAG_pulse_with_cancellation'
                                 ))
        self.add_pulse_parameter('X180_ef', 'ef_amp180', 'amplitude',
                                 initial_value=0.001, vals=vals.Numbers())
        self.add_pulse_parameter('X180_ef', 'ef_amp90_scale', 'amp90_scale',
                                 initial_value=0.5, vals=vals.Numbers(0, 1))
        self.add_pulse_parameter('X180_ef', 'ef_delay', 'pulse_delay',
                                 initial_value=0, vals=vals.Numbers())
        self.add_pulse_parameter('X180_ef', 'ef_sigma', 'sigma',
                                 initial_value=10e-9, vals=vals.Numbers())
        self.add_pulse_parameter('X180_ef', 'ef_nr_sigma', 'nr_sigma',
                                 initial_value=5, vals=vals.Numbers())
        self.add_pulse_parameter('X180_ef', 'ef_motzoi', 'motzoi',
                                 initial_value=0, vals=vals.Numbers())
        self.add_pulse_parameter('X180_ef', 'ef_phi_skew', 'phi_skew',
                                 initial_value=None, vals=vals.Numbers())
        self.add_pulse_parameter('X180_ef', 'ef_alpha', 'alpha',
                                 initial_value=None, vals=vals.Numbers())
        self.add_pulse_parameter('X180_ef', 'ef_X_phase', 'phase',
                                 initial_value=0, vals=vals.Numbers())
        self.add_pulse_parameter('X180_ef', 'ef_cancellation_params',
                                 'cancellation_params', initial_value={},
                                 vals=vals.Dict())


        # add qubit spectroscopy parameters
        self.add_parameter('spec_power', unit='dBm', initial_value=-20,
                           parameter_class=ManualParameter,
                           label='Qubit spectroscopy power')
        self.add_operation('Spec')
        self.add_pulse_parameter('Spec', 'spec_pulse_type', 'pulse_type',
                                 initial_value='SquarePulse',
                                 vals=vals.Enum('SquarePulse'))
        self.add_pulse_parameter('Spec', 'spec_marker_channel', 'channel',
                                 initial_value=None, vals=vals.Strings())
        self.add_pulse_parameter('Spec', 'spec_marker_amp', 'amplitude',
                                 vals=vals.Numbers(), initial_value=1)
        self.add_pulse_parameter('Spec', 'spec_marker_length', 'length',
                                 initial_value=5e-6, vals=vals.Numbers())
        self.add_pulse_parameter('Spec', 'spec_marker_delay', 'pulse_delay',
                                 vals=vals.Numbers(), initial_value=0)

        # Flux pulse parameters
        ps_name = 'flux_pulse'
        op_name = 'FP'
        self.add_operation(op_name)
        self.add_pulse_parameter(op_name, 'flux_pulse_type', 'pulse_type',
                                 initial_value='BufferedCZPulse',
                                 vals=vals.Enum('BufferedSquarePulse',
                                                'BufferedCZPulse',
                                                'NZBufferedCZPulse'))
        self.add_pulse_parameter(op_name, ps_name + '_channel', 'channel',
                                 initial_value='', vals=vals.Strings())
        self.add_pulse_parameter(op_name, ps_name + '_aux_channels_dict',
                                 'aux_channels_dict',
                                 initial_value={}, vals=vals.Dict())
        self.add_pulse_parameter(op_name, ps_name + '_amplitude', 'amplitude',
                                 initial_value=0.5, vals=vals.Numbers())
        self.add_pulse_parameter(op_name, ps_name + '_frequency', 'frequency',
                                 initial_value=0, vals=vals.Numbers())
        self.add_pulse_parameter(op_name, ps_name + '_phase', 'phase',
                                 initial_value=0, vals=vals.Numbers())
        self.add_pulse_parameter(op_name, ps_name + '_pulse_length',
                                 'pulse_length',
                                 initial_value=100e-9, vals=vals.Numbers(0))
        self.add_pulse_parameter(op_name, ps_name + '_truncation_length',
                                 'truncation_length',
                                 initial_value=None)
        self.add_pulse_parameter(op_name, ps_name + '_buffer_length_start',
                                 'buffer_length_start', initial_value=20e-9,
                                 vals=vals.Numbers(0))
        self.add_pulse_parameter(op_name, ps_name + '_buffer_length_end',
                                 'buffer_length_end', initial_value=20e-9,
                                 vals=vals.Numbers(0))
        self.add_pulse_parameter(op_name, ps_name + '_extra_buffer_aux_pulse',
                                 'extra_buffer_aux_pulse', initial_value=5e-9,
                                 vals=vals.Numbers(0))
        self.add_pulse_parameter(op_name, ps_name + '_pulse_delay',
                                 'pulse_delay',
                                 initial_value=0, vals=vals.Numbers())
        self.add_pulse_parameter(op_name, ps_name + '_basis_rotation',
                                 'basis_rotation', initial_value={},
                                 vals=vals.Dict())
        self.add_pulse_parameter(op_name, ps_name + '_gaussian_filter_sigma',
                                 'gaussian_filter_sigma', initial_value=2e-9,
                                 vals=vals.Numbers(0))

        # dc flux parameters
        self.add_parameter('dc_flux_parameter', initial_value=None,
                           label='QCoDeS parameter to sweep the dc flux',
                           parameter_class=ManualParameter)

        # ac flux parameters
        DEFAULT_FLUX_DISTORTION = dict(
            IIR_filter_list=[],
            FIR_filter_list=[],
            scale_IIR=1,
            distortion='off',
            charge_buildup_compensation=True,
            compensation_pulse_delay=100e-9,
            compensation_pulse_gaussian_filter_sigma=0,
        )
        self.add_parameter('flux_distortion', parameter_class=ManualParameter,
                           initial_value=DEFAULT_FLUX_DISTORTION,
                           vals=vals.Dict())


        # Pulse preparation parameters
        DEFAULT_PREP_PARAMS = dict(preparation_type='wait',
                                   post_ro_wait=1e-6, reset_reps=1,
                                   final_reset_pulse=True,
                                   threshold_mapping={
                                       self.name: {0: 'g', 1: 'e'}})

        self.add_parameter('preparation_params', parameter_class=ManualParameter,
                            initial_value=DEFAULT_PREP_PARAMS, vals=vals.Dict())

        DEFAULT_GE_LO_CALIBRATION_PARAMS = dict(
            mode='fixed', # or 'freq_dependent'
            freqs=[],
            I_offsets=[],
            Q_offsets=[],
        )
        self.add_parameter('ge_lo_leakage_cal',
                           parameter_class=ManualParameter,
                           initial_value=DEFAULT_GE_LO_CALIBRATION_PARAMS,
                           vals=vals.Dict())

    def get_idn(self):
        return {'driver': str(self.__class__), 'name': self.name}

    def update_detector_functions(self):
        if self.acq_Q_channel() is None or \
           self.acq_weights_type() not in ['SSB', 'DSB', 'optimal_qutrit']:
            channels = [self.acq_I_channel()]
        else:
            channels = [self.acq_I_channel(), self.acq_Q_channel()]

        self.int_log_det = det.UHFQC_integration_logging_det(
            UHFQC=self.instr_uhf.get_instr(),
            AWG=self.instr_pulsar.get_instr(),
            channels=channels, nr_shots=self.acq_shots(),
            integration_length=self.acq_length(),
            result_logging_mode='raw')

        self.int_avg_classif_det = det.UHFQC_classifier_detector(
            UHFQC=self.instr_uhf.get_instr(),
            AWG=self.instr_pulsar.get_instr(),
            channels=channels, nr_shots=self.acq_averages(),
            integration_length=self.acq_length(),
            get_values_function_kwargs={
                'classifier_params': self.acq_classifier_params(),
                'state_prob_mtx': self.acq_state_prob_mtx()
            })

        self.int_avg_det = det.UHFQC_integrated_average_detector(
            UHFQC=self.instr_uhf.get_instr(),
            AWG=self.instr_pulsar.get_instr(),
            channels=channels, nr_averages=self.acq_averages(),
            integration_length=self.acq_length(),
            result_logging_mode='raw')

        self.dig_avg_det = det.UHFQC_integrated_average_detector(
            UHFQC=self.instr_uhf.get_instr(),
            AWG=self.instr_pulsar.get_instr(),
            channels=channels, nr_averages=self.acq_averages(),
            integration_length=self.acq_length(),
            result_logging_mode='digitized')

        nr_samples = int(self.acq_length() *
                         self.instr_uhf.get_instr().clock_freq())
        self.inp_avg_det = det.UHFQC_input_average_detector(
            UHFQC=self.instr_uhf.get_instr(),
            AWG=self.instr_pulsar.get_instr(),
            nr_averages=self.acq_averages(),
            nr_samples=nr_samples)

        self.dig_log_det = det.UHFQC_integration_logging_det(
            UHFQC=self.instr_uhf.get_instr(),
            AWG=self.instr_pulsar.get_instr(),
            channels=channels, nr_shots=self.acq_shots(),
            integration_length=self.acq_length(),
            result_logging_mode='digitized')

        self.int_avg_det_spec = det.UHFQC_integrated_average_detector(
            UHFQC=self.instr_uhf.get_instr(),
            AWG=self.instr_uhf.get_instr(),
            channels=[self.acq_I_channel(), self.acq_Q_channel()],
            nr_averages=self.acq_averages(),
            integration_length=self.acq_length(),
            result_logging_mode='raw', real_imag=False, single_int_avg=True)

        if hasattr(self.instr_uhf.get_instr().daq, 'scopeModule'):
            self.scope_fft_det = det.UHFQC_scope_detector(
                UHFQC=self.instr_uhf.get_instr(),
                AWG=self.instr_pulsar.get_instr(),
                fft_mode='fft_power',
                nr_averages=self.acq_averages(),
                nr_samples=nr_samples,
            )

    def prepare(self, drive='timedomain'):
        ro_lo = self.instr_ro_lo
        ge_lo = self.instr_ge_lo

        # set awg channel dc offsets
        offset_list = [('ro_I_channel', 'ro_I_offset'),
                       ('ro_Q_channel', 'ro_Q_offset')]
        if drive == 'timedomain':
            if self.ge_lo_leakage_cal()['mode'] == 'fixed':
                offset_list += [('ge_I_channel', 'ge_I_offset'),
                                ('ge_Q_channel', 'ge_Q_offset')]
                if 'lo_cal_data' in ge_lo.get_instr().parameters:
                    ge_lo.get_instr().lo_cal_data().pop(self.name + '_I', None)
                    ge_lo.get_instr().lo_cal_data().pop(self.name + '_Q', None)
            else:
                # FIXME: configure lo.lo_cal_interp_kind based on a new setting in
                #  the qubit, e.g. self.ge_lo_leakage_cal()['interp_kind']
                lo_cal = ge_lo.get_instr().lo_cal_data()
                qb_lo_cal = self.ge_lo_leakage_cal()
                pulsar = self.instr_pulsar.get_instr()
                i_par = pulsar.parameters[self.get('ge_I_channel') + '_offset']
                q_par = pulsar.parameters[self.get('ge_Q_channel') + '_offset']
                lo_cal[self.name + '_I'] = (i_par, qb_lo_cal['freqs'],
                                            qb_lo_cal['I_offsets'])
                lo_cal[self.name + '_Q'] = (q_par, qb_lo_cal['freqs'],
                                            qb_lo_cal['Q_offsets'])

        for channel_par, offset_par in offset_list:
            self.instr_pulsar.get_instr().set(
                self.get(channel_par) + '_offset', self.get(offset_par))

        # configure readout local oscillators
        if ro_lo() is not None:
            ro_lo.get_instr().pulsemod_state('Off')
            ro_lo.get_instr().power(self.ro_lo_power())
            # in case of multichromatic readout, take first ro freq, else just
            # wrap the frequency in a list and take the first
            if np.ndim(self.ro_freq()) == 0:
                ro_freq = [self.ro_freq()]
            else:
                ro_freq = self.ro_freq()
            if np.ndim(self.ro_mod_freq()) == 0:
                ro_mod_freq = [self.ro_mod_freq()]
            else:
                ro_mod_freq = self.ro_mod_freq()
            ro_lo.get_instr().frequency(ro_freq[0] - ro_mod_freq[0])

            ro_lo.get_instr().on()

        # configure qubit drive local oscillator
        if ge_lo() is not None:
            if drive is None:
                ge_lo.get_instr().off()
            elif drive == 'continuous_spec':
                ge_lo.get_instr().pulsemod_state('Off')
                ge_lo.get_instr().power(self.spec_power())
                ge_lo.get_instr().frequency(self.ge_freq())
                ge_lo.get_instr().on()
            elif drive == 'pulsed_spec':
                ge_lo.get_instr().pulsemod_state('On')
                ge_lo.get_instr().power(self.spec_power())
                ge_lo.get_instr().frequency(self.ge_freq())
                ge_lo.get_instr().on()
            elif drive == 'timedomain':
                ge_lo.get_instr().pulsemod_state('Off')
                ge_lo.get_instr().power(self.ge_lo_power())
                ge_lo.get_instr().frequency(self.ge_freq() - self.ge_mod_freq())
                ge_lo.get_instr().on()
            else:
                raise ValueError("Invalid drive parameter '{}'".format(drive)
                                 + ". Valid options are None, 'continuous_spec"
                                 + "', 'pulsed_spec' and 'timedomain'.")


        # other preparations
        self.update_detector_functions()
        self.set_readout_weights()

    def set_readout_weights(self, weights_type=None, f_mod=None):
        if weights_type is None:
            weights_type = self.acq_weights_type()
        if f_mod is None:
            f_mod = self.ro_mod_freq()
        if weights_type == 'manual':
            pass
        elif weights_type == 'optimal':
            if (self.acq_weights_I() is None or self.acq_weights_Q() is None):
                log.warning('Optimal weights are None, not setting '
                                'integration weights')
                return
            # When optimal weights are used, only the RO I weight
            # channel is used
            self.instr_uhf.get_instr().set('qas_0_integration_weights_{}_real'.format(
                self.acq_I_channel()), self.acq_weights_I().copy())
            self.instr_uhf.get_instr().set('qas_0_integration_weights_{}_imag'.format(
                self.acq_I_channel()), self.acq_weights_Q().copy())
            self.instr_uhf.get_instr().set('qas_0_rotations_{}'.format(
                self.acq_I_channel()), 1.0-1.0j)
        elif weights_type == 'optimal_qutrit':
            for w_f in [self.acq_weights_I, self.acq_weights_Q,
                        self.acq_weights_I2, self.acq_weights_Q2]:
                if w_f() is None:
                    log.warning('The optimal weights {} are None. '
                                    '\nNot setting integration weights.'
                                    .format(w_f.name))
                    return
            # if all weights are not None, set first integration weights (real 
            # and imag) on channel I amd second integration weights on channel 
            # Q.
            self.instr_uhf.get_instr().set('qas_0_integration_weights_{}_real'.format(
                self.acq_I_channel()),
                self.acq_weights_I().copy())
            self.instr_uhf.get_instr().set('qas_0_integration_weights_{}_imag'.format(
                self.acq_I_channel()),
                self.acq_weights_Q().copy())
            self.instr_uhf.get_instr().set('qas_0_integration_weights_{}_real'.format(
                self.acq_Q_channel()),
                self.acq_weights_I2().copy())
            self.instr_uhf.get_instr().set('qas_0_integration_weights_{}_imag'.format(
                self.acq_Q_channel()),
                self.acq_weights_Q2().copy())

            self.instr_uhf.get_instr().set('qas_0_rotations_{}'.format(
                self.acq_I_channel()), 1.0-1.0j)
            self.instr_uhf.get_instr().set('qas_0_rotations_{}'.format(
                self.acq_Q_channel()), 1.0-1.0j)

        else:
            tbase = np.arange(0, 4097 / 1.8e9, 1 / 1.8e9)
            theta = self.acq_IQ_angle()
            cosI = np.array(np.cos(2 * np.pi * f_mod * tbase + theta))
            sinI = np.array(np.sin(2 * np.pi * f_mod * tbase + theta))
            c1 = self.acq_I_channel()
            c2 = self.acq_Q_channel()
            uhf = self.instr_uhf.get_instr()
            if weights_type == 'SSB':
                uhf.set('qas_0_integration_weights_{}_real'.format(c1), cosI)
                uhf.set('qas_0_rotations_{}'.format(c1), 1.0+1.0j)
                uhf.set('qas_0_integration_weights_{}_real'.format(c2), sinI)
                uhf.set('qas_0_rotations_{}'.format(c2), 1.0-1.0j)
                uhf.set('qas_0_integration_weights_{}_imag'.format(c1), sinI)
                uhf.set('qas_0_integration_weights_{}_imag'.format(c2), cosI)
            elif weights_type == 'DSB':
                uhf.set('qas_0_integration_weights_{}_real'.format(c1), cosI)
                uhf.set('qas_0_rotations_{}'.format(c1), 1.0+0j)
                uhf.set('qas_0_integration_weights_{}_real'.format(c2), sinI)
                uhf.set('qas_0_rotations_{}'.format(c2), 1.0+0j)
            elif weights_type == 'square_rot':
                uhf.set('qas_0_integration_weights_{}_real'.format(c1), cosI)
                uhf.set('qas_0_rotations_{}'.format(c1), 1.0+1.0j)
                uhf.set('qas_0_integration_weights_{}_imag'.format(c1), sinI)
            else:
                raise KeyError('Invalid weights type: {}'.format(weights_type))

    def get_spec_pars(self):
        return self.get_operation_dict()['Spec ' + self.name]

    def get_ro_pars(self):
        return self.get_operation_dict()['RO ' + self.name]

    def get_acq_pars(self):
        return self.get_operation_dict()['Acq ' + self.name]

    def get_ge_pars(self):
        return self.get_operation_dict()['X180 ' + self.name]

    def get_ef_pars(self):
        return self.get_operation_dict()['X180_ef ' + self.name]

    def get_operation_dict(self, operation_dict=None):
        if operation_dict is None:
            operation_dict = {}
        operation_dict = super().get_operation_dict(operation_dict)
        operation_dict['Spec ' + self.name]['operation_type'] = 'Other'
        operation_dict['RO ' + self.name]['operation_type'] = 'RO'
        operation_dict['X180 ' + self.name]['operation_type'] = 'MW'
        operation_dict['X180_ef ' + self.name]['operation_type'] = 'MW'
        operation_dict['X180 ' + self.name]['basis'] = self.name
        operation_dict['X180_ef ' + self.name]['basis'] = self.name + \
                                                                   '_ef'
        operation_dict['X180_ef ' + self.name]['I_channel'] = \
            operation_dict['X180 ' + self.name]['I_channel']
        operation_dict['X180_ef ' + self.name]['Q_channel'] = \
            operation_dict['X180 ' + self.name]['Q_channel']
        if self.ef_phi_skew() is None:
            operation_dict['X180_ef ' + self.name]['phi_skew'] = \
                    operation_dict['X180 ' + self.name]['phi_skew']
        if self.ef_alpha() is None:
            operation_dict['X180_ef ' + self.name]['alpha'] = \
                    operation_dict['X180 ' + self.name]['alpha']
        operation_dict['Acq ' + self.name] = deepcopy(
            operation_dict['RO ' + self.name])
        operation_dict['Acq ' + self.name]['amplitude'] = 0

        if self.ef_freq() == 0:
            operation_dict['X180_ef ' + self.name]['mod_frequency'] = None
        else:
            operation_dict['X180_ef ' + self.name]['mod_frequency'] = \
                self.ef_freq() - self.ge_freq() + self.ge_mod_freq()

        operation_dict.update(add_suffix_to_dict_keys(
            sq.get_pulse_dict_from_pars(
                operation_dict['X180 ' + self.name]), ' ' + self.name))
        operation_dict.update(add_suffix_to_dict_keys(
            sq.get_pulse_dict_from_pars(
                operation_dict['X180_ef ' + self.name]), '_ef ' + self.name))
        if np.ndim(self.ro_freq()) != 0:
            delta_freqs = np.diff(self.ro_freq(), prepend=self.ro_freq()[0])
            mods = [self.ro_mod_freq() + d for d in delta_freqs]
            operation_dict['RO ' + self.name]['mod_frequency'] = mods

        for code, op in operation_dict.items():
            op['op_code'] = code
        return operation_dict

    def swf_ro_freq_lo(self):
        return swf.Offset_Sweep(
            self.instr_ro_lo.get_instr().frequency,
            -self.ro_mod_freq(),
            name='Readout frequency',
            parameter_name='Readout frequency')
    def swf_ro_mod_freq(self):
        return swf.Offset_Sweep(
            self.ro_mod_freq,
            self.instr_ro_lo.get_instr().frequency(),
            name='Readout frequency',
            parameter_name='Readout frequency')
    def measure_resonator_spectroscopy(self, freqs, sweep_points_2D=None,
                                       sweep_function_2D=None,
                                       trigger_separation=3e-6,
                                       upload=True, analyze=True,
                                       close_fig=True, label=None):
        """ Varies the frequency of the microwave source to the resonator and
        measures the transmittance """
        if np.any(freqs < 500e6):
            log.warning(('Some of the values in the freqs array might be '
                             'too small. The units should be Hz.'))

        if label is None:
            if sweep_function_2D is not None:
                label = 'resonator_scan_2d' + self.msmt_suffix
            else:
                label = 'resonator_scan' + self.msmt_suffix

        self.prepare(drive=None)
        if upload:
            sq.pulse_list_list_seq([[self.get_ro_pars()]])

        MC = self.instr_mc.get_instr()
        MC.set_sweep_function(self.swf_ro_freq_lo())
        if sweep_function_2D is not None:
            MC.set_sweep_function_2D(sweep_function_2D)
            mode = '2D'
        else:
            mode = '1D'
        MC.set_sweep_points(freqs)
        if sweep_points_2D is not None:
            MC.set_sweep_points_2D(sweep_points_2D)
        MC.set_detector_function(self.int_avg_det_spec)

        with temporary_value(self.instr_trigger.get_instr().pulse_period,
                             trigger_separation):
            self.instr_pulsar.get_instr().start(exclude=[self.instr_uhf()])
            MC.run(name=label, mode=mode)
            self.instr_pulsar.get_instr().stop()

        if analyze:
            ma.MeasurementAnalysis(close_fig=close_fig, qb_name=self.name,
                                   TwoD=(mode == '2D'))

    def measure_qubit_spectroscopy(self, freqs, sweep_points_2D=None,
            sweep_function_2D=None, pulsed=True, trigger_separation=13e-6,
            upload=True, analyze=True, close_fig=True, label=None):
        """ Varies qubit drive frequency and measures the resonator
        transmittance """
        if np.any(freqs < 500e6):
            log.warning(('Some of the values in the freqs array might be '
                             'too small. The units should be Hz.'))
        if pulsed:
            if label is None:
                if sweep_function_2D is not None:
                    label = 'pulsed_spec_2d' + self.msmt_suffix
                else:
                    label = 'pulsed_spec' + self.msmt_suffix
            self.prepare(drive='pulsed_spec')
            if upload:
                sq.pulse_list_list_seq([[self.get_spec_pars(),
                                         self.get_ro_pars()]])
        else:
            if label is None:
                if sweep_function_2D is not None:
                    label = 'continuous_spec_2d' + self.msmt_suffix
                else:
                    label = 'continuous_spec' + self.msmt_suffix
            self.prepare(drive='continuous_spec')
            if upload:
                sq.pulse_list_list_seq([[self.get_ro_pars()]])

        MC = self.instr_mc.get_instr()
        MC.set_sweep_function(self.instr_ge_lo.get_instr().frequency)
        if sweep_function_2D is not None:
            MC.set_sweep_function_2D(sweep_function_2D)
            mode = '2D'
        else:
            mode = '1D'
        MC.set_sweep_points(freqs)
        if sweep_points_2D is not None:
            MC.set_sweep_points_2D(sweep_points_2D)
        MC.set_detector_function(self.int_avg_det_spec)

        with temporary_value(self.instr_trigger.get_instr().pulse_period,
                             trigger_separation):
            self.instr_pulsar.get_instr().start(exclude=[self.instr_uhf()])
            MC.run(name=label, mode=mode)
            self.instr_pulsar.get_instr().stop()

        if analyze:
            ma.MeasurementAnalysis(close_fig=close_fig, qb_name=self.name,
                                   TwoD=(mode == '2D'))

    def measure_rabi(self, amps, analyze=True, upload=True, label=None, n=1,
                     last_ge_pulse=False, n_cal_points_per_state=2,
                     cal_states='auto', for_ef=False, classified_ro=False,
                     prep_params=None, exp_metadata=None, **kw):

        """
        Varies the amplitude of the qubit drive pulse and measures the readout
        resonator transmission.

        Args:
            amps            the array of drive pulse amplitudes
            analyze         whether to create a (base) MeasurementAnalysis
                            object for this measurement; offers possibility to
                            manually analyse data using the classes in
                            measurement_analysis.py
            close_fig       whether or not to close the default analysis figure
            cal_points      whether or not to use calibration points
            no_cal_points   how many calibration points to use
            upload          whether or not to upload the sequence to the AWG
            label           the measurement label
            n               the number of times the drive pulses with the same
                            amplitude should be repeated in each measurement
        """
        if prep_params is None:
            prep_params = self.preparation_params()

        # Define the measurement label
        if label is None:
            label = 'Rabi_ef' if for_ef else 'Rabi'
            if n != 1:
                label += f'-n{n}'
            if classified_ro:
                label += '_classified'
            if 'active' in prep_params['preparation_type']:
                label += '_reset'
            label += self.msmt_suffix

        # Prepare the physical instruments for a time domain measurement
        self.prepare(drive='timedomain')

        MC = self.instr_mc.get_instr()
        cal_states = CalibrationPoints.guess_cal_states(cal_states, for_ef)
        cp = CalibrationPoints.single_qubit(self.name, cal_states,
                                            n_per_state=n_cal_points_per_state)
        seq, sweep_points = sq.rabi_seq_active_reset(
            amps=amps, qb_name=self.name, cal_points=cp, n=n, for_ef=for_ef,
            operation_dict=self.get_operation_dict(), upload=False,
            last_ge_pulse=last_ge_pulse, prep_params=prep_params)
        # Specify the sweep function, the sweep points,
        # and the detector function, and run the measurement
        MC.set_sweep_function(awg_swf.SegmentHardSweep(
            sequence=seq, upload=upload, parameter_name='Amplitude', unit='V'))
        MC.set_sweep_points(sweep_points)
        MC.set_detector_function(self.int_avg_classif_det if classified_ro else
                                 self.int_avg_det)
        if exp_metadata is None:
            exp_metadata = {}
        exp_metadata.update({'sweep_points_dict': {self.name: amps},
                             'preparation_params': prep_params,
                             'cal_points': repr(cp),
                             'rotate': False if classified_ro else
                                len(cp.states) != 0,
                             'last_ge_pulses': [last_ge_pulse],
                             'data_to_fit': {self.name: 'pf' if for_ef else 'pe'},
                             "sweep_name": "Amplitude",
                             "sweep_unit": "V"})
        MC.run(label, exp_metadata=exp_metadata)

        # Create a MeasurementAnalysis object for this measurement
        if analyze:
            tda.MultiQubit_TimeDomain_Analysis(
                qb_names=[self.name], options_dict=dict(
                    delegate_plotting=kw.get('delegate_plotting', False)))

    def measure_rabi_amp90(self, scales=np.linspace(0.3, 0.7, 31), n=1,
                           MC=None, analyze=True, close_fig=True, upload=True):

        self.prepare(drive='timedomain')

        if MC is None:
            MC = self.instr_mc.get_instr()

        MC.set_sweep_function(awg_swf.Rabi_amp90(
            pulse_pars=self.get_ge_pars(), RO_pars=self.get_ro_pars(), n=n,
            upload=upload))
        MC.set_sweep_points(scales)
        MC.set_detector_function(self.int_avg_det)
        MC.run('Rabi_amp90_scales_n{}'.format(n)+ self.msmt_suffix)

    def measure_T1(self, times=None, analyze=True, upload=True,
                   last_ge_pulse=False, n_cal_points_per_state=2,
                   cal_states='auto', for_ef=False, classified_ro=False,
                   prep_params=None, label=None,
                   exp_metadata=None):

        if times is None:
            raise ValueError("Unspecified times for measure_T1")
        if np.any(times > 1e-3):
            log.warning('The values in the times array might be too large.'
                        'The units should be seconds.')

        self.prepare(drive='timedomain')
        MC = self.instr_mc.get_instr()
        if prep_params is None:
            prep_params = self.preparation_params()

        # Define the measurement label
        if label is None:
            label = f'T1{"_ef" if for_ef else ""}' + self.msmt_suffix

        cal_states = CalibrationPoints.guess_cal_states(cal_states, for_ef)
        cp = CalibrationPoints.single_qubit(self.name, cal_states,
                                            n_per_state=n_cal_points_per_state)

        seq, sweep_points = sq.t1_active_reset(
            times=times, qb_name=self.name, cal_points=cp, for_ef=for_ef,
            operation_dict=self.get_operation_dict(), upload=False,
            last_ge_pulse=last_ge_pulse, prep_params=prep_params)

        MC.set_sweep_function(awg_swf.SegmentHardSweep(
            sequence=seq, upload=upload, parameter_name='Time', unit='s'))
        MC.set_sweep_points(sweep_points)
        MC.set_detector_function(self.int_avg_classif_det if classified_ro else
                                 self.int_avg_det)

        if exp_metadata is None:
            exp_metadata = {}
        exp_metadata.update({'sweep_points_dict': {self.name: times},
                             'preparation_params': prep_params,
                             'cal_points': repr(cp),
                             'rotate': False if classified_ro else
                                len(cp.states) != 0,
                             'last_ge_pulses': [last_ge_pulse],
                             'data_to_fit': {self.name: 'pf' if for_ef else 'pe'},
                             "sweep_name": "Time",
                             "sweep_unit": "s"})

        MC.run(label, exp_metadata=exp_metadata)

        if analyze:
            tda.MultiQubit_TimeDomain_Analysis(qb_names=[self.name])

    def measure_qscale(self, qscales=None, analyze=True, upload=True, label=None,
                       cal_states="auto", n_cal_points_per_state=2,
                       last_ge_pulse=False, for_ef=False, classified_ro=False,
                       prep_params=None, exp_metadata=None):
        if qscales is None:
            raise ValueError("Unspecified qscale values for measure_qscale")
        uniques = np.unique(qscales[range(3)])
        if uniques.size > 1:
            raise ValueError("The values in the qscales array are not repeated "
                             "3 times.")

        if prep_params is None:
            prep_params = self.preparation_params()
            log.debug(f"Preparation Parameters:\n{prep_params}")

        # Define the measurement label
        if label is None:
            label = f'Qscale{"_ef" if for_ef else ""}'
            if classified_ro:
                label += '_classified'
            if 'active' in prep_params['preparation_type']:
                label += '_reset'
            label += self.msmt_suffix

        MC = self.instr_mc.get_instr()

        self.prepare(drive='timedomain')

        # create cal points
        cal_states = CalibrationPoints.guess_cal_states(cal_states, for_ef)
        cp = CalibrationPoints.single_qubit(self.name, cal_states,
                                            n_per_state=n_cal_points_per_state)
        # create sequence
        seq, sweep_points = sq.qscale_active_reset(qscales=qscales,
            qb_name=self.name, cal_points=cp,  for_ef=for_ef,
            operation_dict=self.get_operation_dict(), upload=False,
            last_ge_pulse=last_ge_pulse, prep_params=prep_params)

        MC.set_sweep_function(awg_swf.SegmentHardSweep(
            sequence=seq, upload=upload, parameter_name='Qscale factor'))
        MC.set_sweep_points(sweep_points)
        MC.set_detector_function(self.int_avg_classif_det if classified_ro else
                                 self.int_avg_det)
        if exp_metadata is None:
            exp_metadata = {}
        exp_metadata.update({'sweep_points_dict': {self.name: qscales},
             'sweep_name': 'Qscale factor',
             'sweep_unit': '',
             'preparation_params': prep_params,
             'cal_points': repr(cp),
             'rotate': False if classified_ro else len(cp.states) != 0,
             'last_ge_pulses': [last_ge_pulse],
             'data_to_fit': {self.name: 'pf' if for_ef else 'pe'}})
        MC.run(label, exp_metadata=exp_metadata)

        if analyze:
            tda.MultiQubit_TimeDomain_Analysis(qb_names=[self.name])


    def measure_ramsey_multiple_detunings(self, times=None,
                                          artificial_detunings=None, label='',
                                          MC=None, analyze=True, close_fig=True,
                                          cal_points=True, upload=True,
                                          exp_metadata=None):
        log.error("This function is deprecated, please use measure_ramsey()")
        if times is None:
            raise ValueError("Unspecified times for measure_ramsey")
        if artificial_detunings is None:
            log.warning('Artificial detuning is 0.')
        uniques = np.unique(times[range(len(artificial_detunings))])
        if uniques.size>1:
            raise ValueError("The values in the times array are not repeated "
                             "len(artificial_detunings) times.")
        if np.any(np.asarray(np.abs(artificial_detunings))<1e3):
            log.warning('The artificial detuning is too small. The units '
                            'should be Hz.')
        if np.any(times>1e-3):
            log.warning('The values in the times array might be too large.'
                            'The units should be seconds.')

        self.prepare(drive='timedomain')
        if MC is None:
            MC = self.instr_mc.get_instr()

        # Define the measurement label
        if label == '':
            label = 'Ramsey_mult_det' + self.msmt_suffix

        if cal_points:
            len_art_det = len(artificial_detunings)
            step = np.abs(times[-1] - times[-len_art_det-1])
            sweep_points = np.concatenate(
                [times, [times[-1] + step, times[-1] + 2*step,
                    times[-1] + 3*step, times[-1] + 4*step]])
        else:
            sweep_points = times

        Rams_swf = awg_swf.Ramsey_multiple_detunings(
            pulse_pars=self.get_ge_pars(), RO_pars=self.get_ro_pars(),
            artificial_detunings=artificial_detunings, cal_points=cal_points,
            upload=upload)
        MC.set_sweep_function(Rams_swf)
        MC.set_sweep_points(sweep_points)
        MC.set_detector_function(self.int_avg_det)
        if exp_metadata is None:
            exp_metadata = {}
        exp_metadata.update({'sweep_points_dict': {self.name: sweep_points},
                             'use_cal_points': cal_points,
                             'artificial_detunings': artificial_detunings})
        MC.run(label, exp_metadata=exp_metadata)

        if analyze:
            ma.MeasurementAnalysis(auto=True, close_fig=close_fig,
                                   qb_name=self.name)

    def measure_ramsey_dyn_decoupling(self, times=None, artificial_detuning=0,
                                      label='', MC=None, analyze=True,
                                      close_fig=True, cal_points=True,
                                      upload=True, nr_echo_pulses=4,
                                      seq_func=None, cpmg_scheme=True,
                                      exp_metadata=None):

        if times is None:
            raise ValueError("Unspecified times for measure_ramsey")
        if np.any(times > 1e-3):
            log.warning('The values in the times array might be too large.'
                            'The units should be seconds.')

        if artificial_detuning is None:
            log.warning('Artificial detuning is 0.')
        if np.abs(artificial_detuning) < 1e3:
            log.warning('The artificial detuning is too small. The units'
                            'should be Hz.')

        if seq_func is None:
            seq_func = sq.ramsey_seq

        self.prepare(drive='timedomain')
        if MC is None:
            MC = self.instr_mc.get_instr()

        # Define the measurement label
        if label == '':
            label = 'Ramsey' + self.msmt_suffix

        if cal_points:
            step = np.abs(times[-1]-times[-2])
            sweep_points = np.concatenate(
                [times, [times[-1]+step,  times[-1]+2*step,
                         times[-1]+3*step, times[-1]+4*step]])
        else:
            sweep_points = times

        Rams_swf = awg_swf.Ramsey_decoupling_swf(
            seq_func=seq_func,
            pulse_pars=self.get_ge_pars(), RO_pars=self.get_ro_pars(),
            artificial_detuning=artificial_detuning, cal_points=cal_points,
            upload=upload, nr_echo_pulses=nr_echo_pulses, cpmg_scheme=cpmg_scheme)
        MC.set_sweep_function(Rams_swf)
        MC.set_sweep_points(sweep_points)
        MC.set_detector_function(self.int_avg_det)
        if exp_metadata is None:
            exp_metadata = {}
        exp_metadata.update({'sweep_points_dict': {self.name: sweep_points},
                             'use_cal_points': cal_points,
                             'cpmg_scheme': cpmg_scheme,
                             'nr_echo_pulses': nr_echo_pulses,
                             'seq_func': seq_func,
                             'artificial_detuning': artificial_detuning})
        MC.run(label, exp_metadata=exp_metadata)

        if analyze:
            RamseyA = ma.Ramsey_Analysis(
                auto=True,
                label=label,
                qb_name=self.name,
                NoCalPoints=4,
                artificial_detuning=artificial_detuning,
                close_fig=close_fig)


    def measure_ramsey(self, times, artificial_detunings=None, label=None,
                       analyze=True, close_fig=True,
                       cal_states="auto", n_cal_points_per_state=2,
                       n=1, upload=True, last_ge_pulse=False, for_ef=False,
                       classified_ro=False, prep_params=None, exp_metadata=None):

        if prep_params is None:
            prep_params = self.preparation_params()

        # Define the measurement label
        if label is None:
            label = f'Ramsey{"_ef" if for_ef else ""}'
            if classified_ro:
                label += '_classified'
            if 'active' in prep_params['preparation_type']:
                label += '_reset'
            label += self.msmt_suffix

        MC = self.instr_mc.get_instr()
        self.prepare(drive='timedomain')

        # create cal points
        cal_states = CalibrationPoints.guess_cal_states(cal_states, for_ef)
        cp = CalibrationPoints.single_qubit(self.name, cal_states,
                                            n_per_state=n_cal_points_per_state)
        # create sequence
        seq, sweep_points = sq.ramsey_active_reset(
            times=times, artificial_detunings=artificial_detunings,
            qb_name=self.name, cal_points=cp, n=n, for_ef=for_ef,
            operation_dict=self.get_operation_dict(), upload=False,
            last_ge_pulse=last_ge_pulse, prep_params=prep_params)

        MC.set_sweep_function(awg_swf.SegmentHardSweep(
            sequence=seq, upload=upload, parameter_name='Delay', unit='s'))
        MC.set_sweep_points(sweep_points)

        MC.set_detector_function(self.int_avg_classif_det if classified_ro else
                                 self.int_avg_det)
        if exp_metadata is None:
            exp_metadata = {}
        exp_metadata.update(
            {'sweep_points_dict': {self.name: times},
             'sweep_name': 'Delay',
             'sweep_unit': 's',
             'cal_points': repr(cp),
             'preparation_params': prep_params,
             'last_ge_pulses': [last_ge_pulse],
             'artificial_detuning': artificial_detunings,
             'rotate': False if classified_ro else len(cp.states) != 0,
             'data_to_fit': {self.name: 'pf' if for_ef else 'pe'}})

        MC.run(label, exp_metadata=exp_metadata)

        if analyze:
            tda.MultiQubit_TimeDomain_Analysis(qb_names=[self.name])

    def measure_echo(self, times=None, artificial_detuning=None,
                     upload=True, analyze=True, close_fig=True, cal_points=True,
                     label=None, exp_metadata=None):

        if times is None:
            raise ValueError("Unspecified times for measure_echo")

        # Define the measurement label
        if label == '':
            label = 'Echo' + self.msmt_suffix

        if cal_points:
            step = np.abs(times[-1]-times[-2])
            sweep_points = np.concatenate(
                [times, [times[-1]+step,  times[-1]+2*step,
                         times[-1]+3*step, times[-1]+4*step]])
            cal_states_dict = {'g': [-4, -3], 'e': [-2, -1]}
            cal_states_rotations = {'g': 0, 'e': 1}
        else:
            sweep_points = times
            cal_states_dict = None
            cal_states_rotations = {}

        self.prepare(drive='timedomain')
        MC = self.instr_mc.get_instr()

        Echo_swf = awg_swf.Echo(
            pulse_pars=self.get_ge_pars(), RO_pars=self.get_ro_pars(),
            artificial_detuning=artificial_detuning, upload=upload)
        MC.set_sweep_function(Echo_swf)
        MC.set_sweep_points(sweep_points)
        MC.set_detector_function(self.int_avg_classif_det if
                                 self.acq_weights_type() == 'optimal_qutrit'
                                 else self.int_avg_det)
        if exp_metadata is None:
            exp_metadata = {}
        exp_metadata.update({'sweep_points_dict': {self.name: sweep_points},
                             'use_cal_points': cal_points,
                             'rotate': cal_points,
                             'cal_states_dict': cal_states_dict,
                             'cal_states_rotations': cal_states_rotations if
                                self.acq_weights_type() != 'optimal_qutrit'
                                else None,
                             'data_to_fit': {self.name: 'pe'},
                             'artificial_detuning': artificial_detuning})
        MC.run(label, exp_metadata=exp_metadata)

        if analyze:
            tda.MultiQubit_TimeDomain_Analysis(qb_names=[self.name])

    def measure_echo_2nd_exc(self, times=None, artificial_detuning=None,
                             label=None, analyze=True,
                             cal_points=True, no_cal_points=6, upload=True,
                             last_ge_pulse=False, exp_metadata=None):

        if times is None:
            raise ValueError("Unspecified times for measure_ramsey")
        if artificial_detuning is None:
            log.warning('Artificial detuning is 0.')
        if np.abs(artificial_detuning) < 1e3:
            log.warning('The artificial detuning is too small. The units'
                            'should be Hz.')
        if np.any(times > 1e-3):
            log.warning('The values in the times array might be too large.'
                            'The units should be seconds.')

        if label is None:
            label = 'Echo_ef' + self.msmt_suffix

        self.prepare(drive='timedomain')
        MC = self.instr_mc.get_instr()

        cal_states_dict = None
        cal_states_rotations = {}
        if cal_points:
            step = np.abs(times[-1]-times[-2])
            if no_cal_points == 6:
                sweep_points = np.concatenate(
                    [times, [times[-1]+step,  times[-1]+2*step,
                                 times[-1]+3*step, times[-1]+4*step,
                                 times[-1]+5*step, times[-1]+6*step]])
                cal_states_dict = {'g': [-6, -5], 'e': [-4, -3], 'f': [-2, -1]}
                cal_states_rotations = {'g': 0, 'f': 1} if last_ge_pulse else \
                    {'e': 0, 'f': 1}
            elif no_cal_points == 4:
                sweep_points = np.concatenate(
                    [times, [times[-1]+step,  times[-1]+2*step,
                                 times[-1]+3*step, times[-1]+4*step]])
                cal_states_dict = {'g': [-4, -3], 'e': [-2, -1]}
                cal_states_rotations = {'g': 0, 'e': 1}
            elif no_cal_points == 2:
                sweep_points = np.concatenate(
                    [times, [times[-1]+step,  times[-1]+2*step]])
                cal_states_dict = {'g': [-2, -1]}
                cal_states_rotations = {'g': 0}
            else:
                sweep_points = times
        else:
            sweep_points = times

        Echo_2nd_swf = awg_swf.Echo_2nd_exc(
            pulse_pars=self.get_ge_pars(),
            pulse_pars_2nd=self.get_ef_pars(),
            RO_pars=self.get_ro_pars(),
            artificial_detuning=artificial_detuning,
            cal_points=cal_points, upload=upload,
            no_cal_points=no_cal_points,
            last_ge_pulse=last_ge_pulse)
        MC.set_sweep_function(Echo_2nd_swf)
        MC.set_sweep_points(sweep_points)
        MC.set_detector_function(self.int_avg_classif_det if
                                 self.acq_weights_type() == 'optimal_qutrit'
                                 else self.int_avg_det)
        if exp_metadata is None:
            exp_metadata = {}
        exp_metadata.update({'sweep_points_dict': {self.name: sweep_points},
                             'rotate': cal_points,
                             'last_ge_pulse': last_ge_pulse,
                             'data_to_fit': {self.name: 'pf'},
                             'cal_states_dict': cal_states_dict,
                             'cal_states_rotations': cal_states_rotations if
                                self.acq_weights_type() != 'optimal_qutrit'
                                else None,
                             'artificial_detuning': artificial_detuning})
        MC.run(label, exp_metadata=exp_metadata)

        if analyze:
            tda.MultiQubit_TimeDomain_Analysis(qb_names=[self.name])

    def measure_randomized_benchmarking(
            self, cliffords, nr_seeds, cl_seq=None,
            gate_decomp='HZ', interleaved_gate=None,
            n_cal_points_per_state=2, cal_states=(),
            classified_ro=False, thresholded=True, label=None,
            upload=True, analyze=True, prep_params=None,
            exp_metadata=None, sampling_seeds=None, **kw):
        '''
        Performs a randomized benchmarking experiment on 1 qubit.
        '''

        # Define the measurement label
        if label is None:
            if interleaved_gate is None:
                label = 'RB_{}_{}_seeds_{}_cliffords'.format(
                    gate_decomp, nr_seeds, cliffords[-1]) + self.msmt_suffix
            else:
                label = 'IRB_{}_{}_{}_seeds_{}_cliffords'.format(
                    interleaved_gate, gate_decomp, nr_seeds, cliffords[-1]) + \
                        self.msmt_suffix

        if prep_params is None:
            prep_params = self.preparation_params()
        # Prepare the physical instruments for a time domain measurement
        self.prepare(drive='timedomain')

        MC = self.instr_mc.get_instr()
        cal_states = CalibrationPoints.guess_cal_states(cal_states)
        cp = CalibrationPoints.single_qubit(self.name, cal_states,
                                            n_per_state=n_cal_points_per_state)
        if sampling_seeds is None:
            sampling_seeds = np.random.randint(0, 1e8, nr_seeds)
        sequences, hard_sweep_points, soft_sweep_points = \
            sq.randomized_renchmarking_seqs(
                qb_name=self.name, operation_dict=self.get_operation_dict(),
                cliffords=cliffords, nr_seeds=np.arange(nr_seeds),
                gate_decomposition=gate_decomp, cl_sequence=cl_seq,
                interleaved_gate=interleaved_gate, upload=False,
                cal_points=cp, prep_params=prep_params,
                sampling_seeds=sampling_seeds)

        hard_sweep_func = awg_swf.SegmentHardSweep(
            sequence=sequences[0], upload=upload,
            parameter_name='Nr. Cliffords', unit='')
        MC.set_sweep_function(hard_sweep_func)
        MC.set_sweep_points(hard_sweep_points)

        MC.set_sweep_function_2D(awg_swf.SegmentSoftSweep(
            hard_sweep_func, sequences, 'Nr. Seeds', ''))
        MC.set_sweep_points_2D(soft_sweep_points)
        if thresholded:
            det_func = self.dig_avg_det
        elif classified_ro:
            det_func = self.int_avg_classif_det
        else:
            det_func = self.int_avg_det
        MC.set_detector_function(det_func)

        # create sweep points object
        sp = SweepPoints('seeds', np.arange(nr_seeds), '', 'Nr. Seeds')
        sp.add_sweep_dimension()
        sp.add_sweep_parameter('cliffords', cliffords, '',
                               'Number of applied Cliffords, $m$')
        # create analysis pipeline object
        pp = ProcessingPipeline()
        pp.add_node('average_data', keys_in='raw',
                    shape=(len(cliffords), nr_seeds),
                    meas_obj_names=[self.name])
        pp.add_node('get_std_deviation', keys_in='raw',
                    shape=(len(cliffords), nr_seeds),
                    meas_obj_names=[self.name])
        pp.add_node('rb_analysis', keys_in='previous average_data',
                    keys_in_std='previous get_std_deviation', keys_out=None,
                    meas_obj_names=[self.name], plot_T1_lim=True, d=2)
        if exp_metadata is None:
            exp_metadata = {}
        exp_metadata.update({'preparation_params': prep_params,
                             'cal_points': repr(cp),
                             'sweep_points': sp,
                             'interleaved_gate': interleaved_gate,
                             'sampling_seeds': sampling_seeds,
                             'gate_decomposition': gate_decomp,
                             'meas_obj_sweep_points_map':
                                 sp.get_meas_obj_sweep_points_map([self.name]),
                             'meas_obj_value_names_map':
                                 {self.name: det_func.value_names},
                             'processing_pipeline': pp})
        MC.run_2D(label, exp_metadata=exp_metadata)

        if analyze:
            pla.process_pipeline(pla.extract_data_hdf(**kw), **kw)

    def measure_transients(self, states=('g', 'e'), upload=True,
                           analyze=True, acq_length=4097/1.8e9,
                           prep_params=None, exp_metadata=None, **kw):
        """
        If the resulting transients will be used to caclulate the optimal
        weight functions, then it is important that the UHFQC iavg_delay and
        wint_delay are calibrated such that the weights and traces are
        aligned: iavg_delay = 2*wint_delay.

        """
        MC = self.instr_mc.get_instr()
        name_extra = kw.get('name_extra', None)

        if prep_params is None:
            prep_params = self.preparation_params()
        if exp_metadata is None:
            exp_metadata = dict()
        exp_metadata.update(
            {'sweep_name': 'time',
             'sweep_unit': ['s']})

        with temporary_value(self.acq_length, acq_length):
            self.prepare(drive='timedomain')
            npoints = self.inp_avg_det.nr_samples
            sweep_points = np.linspace(0, npoints / 1.8e9, npoints,
                                                endpoint=False)
            for state in states:
                if state not in ['g', 'e', 'f']:
                    raise ValueError("Unrecognized state: {}. Must be 'g', 'e' "
                                     "or 'f'.".format(state))
                base_name = 'timetrace_{}'.format(state)
                name = base_name + "_" + name_extra if name_extra is not None \
                    else base_name
                seq, _ = sq.single_state_active_reset(
                    operation_dict=self.get_operation_dict(),
                    qb_name=self.name, state=state, prep_params=prep_params,
                    upload=False)
                # set sweep function and run measurement
                MC.set_sweep_function(awg_swf.SegmentHardSweep(sequence=seq,
                                                               upload=upload))
                MC.set_sweep_points(sweep_points)
                MC.set_detector_function(self.inp_avg_det)
                exp_metadata.update(dict(sweep_points_dict=sweep_points))
                MC.run(name=name + self.msmt_suffix, exp_metadata=exp_metadata)

    def measure_readout_pulse_scope(self, delays, freqs, RO_separation=None,
                                    prep_pulses=None, comm_freq=225e6,
                                    analyze=True, label=None,
                                    close_fig=True, upload=True, verbose=False,
                                    cal_points=((-4, -3), (-2, -1)), MC=None):
        """
        From the documentation of the used sequence function:

        Prepares the AWGs for a readout pulse shape and timing measurement.

        The sequence consists of two readout pulses where the drive pulse start
        time is swept through the first readout pulse. Because the photons in
        the readout resonator induce an ac-Stark shift of the qubit frequency,
        we can determine the readout pulse shape by sweeping the drive frequency
        in an outer loop to determine the qubit frequency.

        Important: This sequence includes two readouts per segment. For this
        reason the calibration points are also duplicated.

        Args:
            delays: A list of delays between the start of the first readout pulse
                    and the center of the drive pulse.
            RO_separation: Separation between the starts of the two readout pulses.
                           If the comm_freq parameter is not None, the used value
                           is increased to satisfy the commensurability constraint.
            cal_points: True for default calibration points, False for no
                        calibration points or a list of two lists, containing
                        the indices of the calibration segments for the ground
                        and excited state.
            comm_freq: The readout pulse separation will be a multiple of
                       1/comm_freq
        """

        if delays is None:
            raise ValueError("Unspecified delays for "
                             "measure_readout_pulse_scope")
        if label is None:
            label = 'Readout_pulse_scope' + self.msmt_suffix
        if MC is None:
            MC = self.instr_mc.get_instr()
        if freqs is None:
            freqs = self.f_qubit() + np.linspace(-50e6, 50e6, 201)
        if RO_separation is None:
            RO_separation = 2 * self.ro_length()
            RO_separation += np.max(delays)
            RO_separation += 200e-9  # for slack

        self.prepare(drive='timedomain')
        MC.set_sweep_function(awg_swf.Readout_pulse_scope_swf(
            delays=delays,
            pulse_pars=self.get_ge_pars(),
            RO_pars=self.get_ro_pars(),
            RO_separation=RO_separation,
            cal_points=cal_points,
            prep_pulses=prep_pulses,
            comm_freq=comm_freq,
            verbose=verbose,
            upload=upload))
        MC.set_sweep_points(delays)
        MC.set_sweep_function_2D(swf.Offset_Sweep(
            mc_parameter_wrapper.wrap_par_to_swf(
                self.instr_ge_lo.get_instr().frequency),
            -self.ge_mod_freq(),
            parameter_name=self.name + ' drive frequency'))
        MC.set_sweep_points_2D(freqs)

        d = det.UHFQC_integrated_average_detector(
            self.instr_uhf.get_instr(), self.instr_pulsar.get_instr(),
            nr_averages=self.acq_averages(),
            channels=self.int_avg_det.channels,
            integration_length=self.acq_length(),
            values_per_point=2, values_per_point_suffex=['_probe', '_measure'])
        MC.set_detector_function(d)
        MC.run_2D(label)

        # Create a MeasurementAnalysis object for this measurement
        if analyze:
            ma.MeasurementAnalysis(TwoD=True, auto=True, close_fig=close_fig,
                                   qb_name=self.name)

    def measure_residual_readout_photons(
            self, delays_to_relax, ramsey_times, delay_buffer=0,
            cal_points=((-4, -3), (-2, -1)), verbose=False,
            artificial_detuning=None, analyze=True,
            label=None, close_fig=True, MC=None):
        """
        From the documentation of the used sequence function:

        The sequence consists of two readout pulses sandwitching two ramsey
        pulses inbetween. The delay between the first readout pulse and first
        ramsey pulse is swept, to measure the ac stark shift and dephasing
        from any residual photons.

        Important: This sequence includes two readouts per segment. For this
        reason the calibration points are also duplicated.

        Args:
            delays_to_relax: delay between the end of the first readout
                            pulse and the start of the first ramsey pulse.

            pulse_pars: Pulse dictionary for the ramsey pulse.
            RO_pars: Pulse dictionary for the readout pulse.
            ramsey_times: delays between ramsey pulses
            delay_buffer: delay between the start of the last ramsey pulse and
                          the start of the second readout pulse.
            cal_points: True for default calibration points, False for no
                        calibration points or a list of two lists,
                        containing the indices of the calibration
                        segments for the ground and excited state.
        """


        if label is None:
            label = 'residual_readout_photons' + self.msmt_suffix
        if MC is None:
            MC = self.instr_mc.get_instr()
        # duplicate sweep points for the two preparation states
        ramsey_times = np.vstack((ramsey_times, ramsey_times)).\
                       reshape((-1,), order='F')

        self.prepare(drive='timedomain')
        sf1 = awg_swf.readout_photons_in_resonator_swf(
            delay_to_relax=delays_to_relax[0],
            delay_buffer=delay_buffer,
            ramsey_times=ramsey_times,
            pulse_pars=self.get_ge_pars(),
            RO_pars=self.get_ro_pars(),
            cal_points=cal_points,
            verbose=verbose,
            artificial_detuning=artificial_detuning,
            upload=False)
        MC.set_sweep_function(sf1)
        MC.set_sweep_points(ramsey_times)
        sf2 = awg_swf.readout_photons_in_resonator_soft_swf(sf1)
        MC.set_sweep_function_2D(sf2)
        MC.set_sweep_points_2D(delays_to_relax)

        d = det.UHFQC_integrated_average_detector(
            self.instr_uhf.get_instr(), self.instr_pulsar.get_instr(),
            nr_averages=self.acq_averages(),
            channels=self.int_avg_det.channels,
            integration_length=self.acq_length(),
            values_per_point=2, values_per_point_suffex=['_test', '_measure'])
        MC.set_detector_function(d)
        MC.run_2D(label)
        self.artificial_detuning = artificial_detuning
        # Create a MeasurementAnalysis object for this measurement
        if analyze:
            kappa = list(map(lambda w:0.5*(self.RO_purcell_kappa() - np.real(
                np.sqrt(-16*self.RO_J_coupling()*self.RO_J_coupling() +
                        (self.RO_purcell_kappa()-2j*(np.abs(w-self.f_RO_purcell())))*
                        (self.RO_purcell_kappa()-2j*(np.abs(w-self.f_RO_purcell())))
                        ))),
                             [self.f_RO_resonator() - self.chi(),
                              self.f_RO_resonator() + self.chi()]))
            if not (self.T2_star_ef() == 0):
                T2star = self.T2_star_ef()
            else:
                if self.T2_star() == 0:
                   raise ValueError('T2star is not given.')
                else:
                    T2star = self.T2_star()
            tda.ReadoutROPhotonsAnalysis(t_start=None,
                  close_figs=close_fig, options_dict={
                      'f_qubit': self.f_qubit(),
                      'chi': self.chi(),
                      'kappa-effective': kappa,
                      'T2echo': T2star ,
                      'do_analysis': True,
                      'artif_detuning': self.artificial_detuning() },
                  do_fitting=True)

    def measure_multi_element_segment_timing(
            self, phases, ramsey_time=4e-6, nr_wait_elems=16,
            elem_type='interleaved', cal_points=((-4, -3), (-2, -1)),
            label=None, MC=None, upload=True, analyze=True, close_fig=True):

        if label is None:
            label = 'Multi_element_segment_timing' + self.msmt_suffix
        if MC is None:
            MC = self.instr_mc.get_instr()

        self.prepare(drive='timedomain')
        MC.set_sweep_function(awg_swf.MultiElemSegmentTimingSwf(
            phases=phases,
            qbn=self.name,
            op_dict=self.get_operation_dict(),
            ramsey_time=ramsey_time,
            nr_wait_elems=nr_wait_elems,
            elem_type=elem_type,
            cal_points=cal_points,
            upload=upload))
        MC.set_sweep_points(phases)
        d = det.UHFQC_integrated_average_detector(
            self.instr_uhf.get_instr(), self.instr_pulsar.get_instr(), nr_averages=self.acq_averages(),
            channels=self.int_avg_det.channels,
            integration_length=self.acq_length(),
            values_per_point=2, values_per_point_suffex=['_single_elem',
                                                         '_multi_elem'])
        MC.set_detector_function(d)

        metadata = dict(
            ramsey_time=ramsey_time,
            nr_wait_elems=nr_wait_elems,
            elem_type=elem_type,
            cal_points=cal_points
        )
        MC.run(label, exp_metadata=metadata)

        # Create a MeasurementAnalysis object for this measurement
        if analyze:
            ma.MeasurementAnalysis(auto=True, close_fig=close_fig,
                                   qb_name=self.name)

    def measure_drive_mixer_spectrum(self, if_freqs, amplitude=0.5,
                                     trigger_sep=5e-6, align_frequencies=True):
        MC = self.instr_mc.get_instr()
        if align_frequencies:
            if_freqs = (if_freqs*trigger_sep).astype(np.int)/trigger_sep
        s = swf.Offset_Sweep(
            self.instr_ro_lo.get_instr().frequency,
            self.ge_freq() - self.ro_mod_freq() - self.ge_mod_freq(),
            name='Drive intermediate frequency',
            parameter_name='Drive intermediate frequency')
        MC.set_sweep_function(s)
        MC.set_sweep_points(if_freqs)
        MC.set_detector_function(self.int_avg_det_spec)
        drive_pulse = dict(
                pulse_type='GaussFilteredCosIQPulse',
                pulse_length=self.acq_length(),
                ref_point='start',
                amplitude=amplitude,
                I_channel=self.ge_I_channel(),
                Q_channel=self.ge_Q_channel(),
                mod_frequency=self.ge_mod_freq(),
                phase_lock=False,
            )
        sq.pulse_list_list_seq([[self.get_acq_pars(), drive_pulse]])

        with temporary_value(
            (self.acq_weights_type, 'SSB'),
            (self.instr_trigger.get_instr().pulse_period, trigger_sep),
        ):
            self.prepare(drive='timedomain')
            self.instr_pulsar.get_instr().start()
            MC.run('ge_uc_spectrum' + self.msmt_suffix)

        a = ma.MeasurementAnalysis(plot_args=dict(log=True, marker=''))
        return a

    def measure_drive_mixer_spectrum_fft(self, ro_lo_freq, amplitude=0.5,
                                         trigger_sep=5e-6):
        MC = self.instr_mc.get_instr()
        s = swf.None_Sweep(
            name='UHF intermediate frequency',
            parameter_name='UHF intermediate frequency',
            unit='Hz')
        drive_pulse = dict(
            pulse_type='GaussFilteredCosIQPulse',
            pulse_length=self.acq_length(),
            ref_point='start',
            amplitude=amplitude,
            I_channel=self.ge_I_channel(),
            Q_channel=self.ge_Q_channel(),
            mod_frequency=self.ge_mod_freq(),
            phase_lock=False,
        )
        sq.pulse_list_list_seq([[self.get_acq_pars(), drive_pulse]])

        with temporary_value(
                (self.ro_freq, ro_lo_freq + self.ro_mod_freq()),
                (self.instr_trigger.get_instr().pulse_period, trigger_sep),
        ):
            self.prepare(drive='timedomain')
            MC.set_sweep_function(s)
            MC.set_sweep_points(self.scope_fft_det.get_sweep_vals())
            MC.set_detector_function(self.scope_fft_det)
            self.instr_pulsar.get_instr().start()
            MC.run('ge_uc_spectrum' + self.msmt_suffix)

        a = ma.MeasurementAnalysis(plot_args=dict(log=True, marker=''))
        return a

    def calibrate_drive_mixer_carrier(self, update=True, x0=(0., 0.),
                                      initial_stepsize=0.01, trigger_sep=5e-6,
                                      no_improv_break=50, upload=True,
                                      plot=True):
        MC = self.instr_mc.get_instr()
        ad_func_pars = {'adaptive_function': opti.nelder_mead,
                        'x0': x0,
                        'initial_step': [initial_stepsize, initial_stepsize],
                        'no_improv_break': no_improv_break,
                        'minimize': True,
                        'maxiter': 500}
        chI_par = self.instr_pulsar.get_instr().parameters['{}_offset'.format(
            self.ge_I_channel())]
        chQ_par = self.instr_pulsar.get_instr().parameters['{}_offset'.format(
            self.ge_Q_channel())]
        MC.set_sweep_functions([chI_par, chQ_par])
        MC.set_adaptive_function_parameters(ad_func_pars)
        if upload:
            sq.pulse_list_list_seq([[self.get_acq_pars(), dict(
                pulse_type='GaussFilteredCosIQPulse',
                pulse_length=self.acq_length(),
                ref_point='start',
                amplitude=0,
                I_channel=self.ge_I_channel(),
                Q_channel=self.ge_Q_channel(),
            )]])

        with temporary_value(
                (self.ro_freq, self.ge_freq() - self.ge_mod_freq()),
                (self.acq_weights_type, 'SSB'),
                (self.instr_trigger.get_instr().pulse_period, trigger_sep),
        ):
            self.prepare(drive='timedomain')
            MC.set_detector_function(det.IndexDetector(
                self.int_avg_det_spec, 0))
            self.instr_pulsar.get_instr().start(exclude=[self.instr_uhf()])
            MC.run(name='drive_carrier_calibration' + self.msmt_suffix,
                   mode='adaptive')

        a = ma.OptimizationAnalysis(label='drive_carrier_calibration')
        if plot:
            # v2 creates a pretty picture of the optimizations
            ma.OptimizationAnalysis_v2(label='drive_carrier_calibration')

        ch_1_min = a.optimization_result[0][0]
        ch_2_min = a.optimization_result[0][1]
        if update:
            self.ge_I_offset(ch_1_min)
            self.ge_Q_offset(ch_2_min)
        return ch_1_min, ch_2_min

    def calibrate_drive_mixer_carrier_fft(self, update=True, x0=(0., 0.),
                                      initial_stepsize=0.01, trigger_sep=5e-6,
                                      no_improv_break=50, upload=True,
                                      plot=True):
        MC = self.instr_mc.get_instr()
        ad_func_pars = {'adaptive_function': opti.nelder_mead,
                        'x0': x0,
                        'initial_step': [initial_stepsize, initial_stepsize],
                        'no_improv_break': no_improv_break,
                        'minimize': True,
                        'maxiter': 500}
        chI_par = self.instr_pulsar.get_instr().parameters['{}_offset'.format(
            self.ge_I_channel())]
        chQ_par = self.instr_pulsar.get_instr().parameters['{}_offset'.format(
            self.ge_Q_channel())]
        MC.set_sweep_functions([chI_par, chQ_par])
        MC.set_adaptive_function_parameters(ad_func_pars)
        if upload:
            sq.pulse_list_list_seq([[self.get_acq_pars(), dict(
                                pulse_type='GaussFilteredCosIQPulse',
                                pulse_length=self.acq_length(),
                                ref_point='start',
                                amplitude=0,
                                I_channel=self.ge_I_channel(),
                                Q_channel=self.ge_Q_channel(),
                            )]])

        with temporary_value(
                (self.ro_freq, self.ge_freq() - self.ge_mod_freq()),
                (self.instr_trigger.get_instr().pulse_period, trigger_sep),
        ):
            self.prepare(drive='timedomain')
            d = self.scope_fft_det
            d.AWG = None
            idx = np.argmin(np.abs(d.get_sweep_vals() -
                                   np.abs(self.ro_mod_freq())))

            d2 = det.IndexDetector(
                det.SumDetector(d), (0, idx))

            MC.set_detector_function(d2)
            self.instr_pulsar.get_instr().start(exclude=[self.instr_uhf()])
            MC.run(name='drive_carrier_calibration' + self.msmt_suffix,
                   mode='adaptive')

        a = ma.OptimizationAnalysis(label='drive_carrier_calibration')
        if plot:
            # v2 creates a pretty picture of the optimizations
            ma.OptimizationAnalysis_v2(label='drive_carrier_calibration')

        ch_1_min = a.optimization_result[0][0]
        ch_2_min = a.optimization_result[0][1]
        if update:
            self.ge_I_offset(ch_1_min)
            self.ge_Q_offset(ch_2_min)
        return ch_1_min, ch_2_min

    def calibrate_drive_mixer_skewness(self, update=True, amplitude=0.5,
                                       for_ef=False, trigger_sep=5e-6,
                                       no_improv_break=50,
                                       initial_stepsize=(0.15, 10)):
        MC = self.instr_mc.get_instr()
        ad_func_pars = {'adaptive_function': opti.nelder_mead,
                        'x0': [self.ge_alpha(), self.ge_phi_skew()],
                        'initial_step': initial_stepsize,
                        'no_improv_break': no_improv_break,
                        'minimize': True,
                        'maxiter': 500}
        MC.set_sweep_functions([self.ge_alpha, self.ge_phi_skew])
        MC.set_adaptive_function_parameters(ad_func_pars)

        with temporary_value(
                (self.ge_alpha, self.ge_alpha()),
                (self.ge_phi_skew, self.ge_phi_skew()),
                (self.ro_freq, self.ge_freq() - 2 * self.ge_mod_freq()),
                (self.acq_weights_type, 'SSB'),
                (self.instr_trigger.get_instr().pulse_period, trigger_sep),
        ):
            self.prepare(drive='timedomain')
            detector = self.int_avg_det_spec
            detector.always_prepare = True
            detector.AWG = self.instr_pulsar.get_instr()
            detector.prepare_function = lambda \
                    alphaparam=self.ge_alpha, skewparam=self.ge_phi_skew: \
                sq.pulse_list_list_seq([[self.get_acq_pars(), dict(
                    pulse_type='GaussFilteredCosIQPulse',
                    pulse_length=self.acq_length(),
                    ref_point='start',
                    amplitude=amplitude,
                    I_channel=self.ge_I_channel(),
                    Q_channel=self.ge_Q_channel(),
                    mod_frequency=self.ge_mod_freq() if for_ef is False
                        else self.ge_mod_freq() - (self.ge_freq()-self.ef_freq()),
                    phase_lock=False,
                    alpha=alphaparam(),
                    phi_skew=skewparam(),
                )]])
            MC.set_detector_function(det.IndexDetector(detector, 0))
            MC.run(name='drive_skewness_calibration' + self.msmt_suffix,
                   mode='adaptive')

        a = ma.OptimizationAnalysis(label='drive_skewness_calibration')
        # v2 creates a pretty picture of the optimizations
        ma.OptimizationAnalysis_v2(label='drive_skewness_calibration')

        # phi and alpha are the coefficients that go in the predistortion matrix
        alpha = a.optimization_result[0][0]
        phi = a.optimization_result[0][1]
        if update:
            if for_ef == False:
                self.ge_alpha(alpha)
                self.ge_phi_skew(phi)
            if for_ef == True:
                self.ef_alpha(alpha)
                self.ef_phi_skew(phi)
        return alpha, phi

    def calibrate_drive_mixer_skewness(self, update=True, amplitude=0.5,
                                       trigger_sep=5e-6, no_improv_break=50,
                                       initial_stepsize=(0.15, 10)):
        MC = self.instr_mc.get_instr()
        ad_func_pars = {'adaptive_function': opti.nelder_mead,
                        'x0': [self.ge_alpha(), self.ge_phi_skew()],
                        'initial_step': initial_stepsize,
                        'no_improv_break': no_improv_break,
                        'minimize': True,
                        'maxiter': 500}
        MC.set_sweep_functions([self.ge_alpha, self.ge_phi_skew])
        MC.set_adaptive_function_parameters(ad_func_pars)

        with temporary_value(
                (self.ge_alpha, self.ge_alpha()),
                (self.ge_phi_skew, self.ge_phi_skew()),
                (self.ro_freq, self.ge_freq() - 2 * self.ge_mod_freq()),
                (self.acq_weights_type, 'SSB'),
                (self.instr_trigger.get_instr().pulse_period, trigger_sep),
        ):
            self.prepare(drive='timedomain')
            detector = self.int_avg_det_spec
            detector.always_prepare = True
            detector.AWG = self.instr_pulsar.get_instr()
            detector.prepare_function = lambda \
                    alphaparam=self.ge_alpha, skewparam=self.ge_phi_skew: \
                sq.pulse_list_list_seq([[self.get_acq_pars(), dict(
                    pulse_type='GaussFilteredCosIQPulse',
                    pulse_length=self.acq_length(),
                    ref_point='start',
                    amplitude=amplitude,
                    I_channel=self.ge_I_channel(),
                    Q_channel=self.ge_Q_channel(),
                    mod_frequency=self.ge_mod_freq(),
                    phase_lock=False,
                    alpha=alphaparam(),
                    phi_skew=skewparam(),
                )]])
            MC.set_detector_function(det.IndexDetector(detector, 0))
            MC.run(name='drive_skewness_calibration' + self.msmt_suffix,
                   mode='adaptive')

        a = ma.OptimizationAnalysis(label='drive_skewness_calibration')
        # v2 creates a pretty picture of the optimizations
        ma.OptimizationAnalysis_v2(label='drive_skewness_calibration')

        # phi and alpha are the coefficients that go in the predistortion matrix
        alpha = a.optimization_result[0][0]
        phi = a.optimization_result[0][1]
        if update:
            self.ge_alpha(alpha)
            self.ge_phi_skew(phi)
        return alpha, phi

    def calibrate_drive_mixer_skewness(self, update=True, amplitude=0.5,
                                       trigger_sep=5e-6, no_improv_break=50,
                                       initial_stepsize=(0.15, 10)):
        MC = self.instr_mc.get_instr()
        ad_func_pars = {'adaptive_function': opti.nelder_mead,
                        'x0': [self.ge_alpha(), self.ge_phi_skew()],
                        'initial_step': initial_stepsize,
                        'no_improv_break': no_improv_break,
                        'minimize': True,
                        'maxiter': 500}
        MC.set_sweep_functions([self.ge_alpha, self.ge_phi_skew])
        MC.set_adaptive_function_parameters(ad_func_pars)

        with temporary_value(
            (self.ge_alpha, self.ge_alpha()),
            (self.ge_phi_skew, self.ge_phi_skew()),
            (self.ro_freq, self.ge_freq() - 2*self.ge_mod_freq()),
            (self.acq_weights_type, 'SSB'),
            (self.instr_trigger.get_instr().pulse_period, trigger_sep),
        ):
            self.prepare(drive='timedomain')
            detector = self.int_avg_det_spec
            detector.always_prepare = True
            detector.AWG = self.instr_pulsar.get_instr()
            detector.prepare_function = lambda \
                alphaparam=self.ge_alpha, skewparam=self.ge_phi_skew: \
                    sq.pulse_list_list_seq([[self.get_acq_pars(), dict(
                            pulse_type='GaussFilteredCosIQPulse',
                            pulse_length=self.acq_length(),
                            ref_point='start',
                            amplitude=amplitude,
                            I_channel=self.ge_I_channel(),
                            Q_channel=self.ge_Q_channel(),
                            mod_frequency=self.ge_mod_freq(),
                            phase_lock=False,
                            alpha=alphaparam(),
                            phi_skew=skewparam(),
                        )]])
            MC.set_detector_function(det.IndexDetector(detector, 0))
            MC.run(name='drive_skewness_calibration' + self.msmt_suffix,
                   mode='adaptive')

        a = ma.OptimizationAnalysis(label='drive_skewness_calibration')
        # v2 creates a pretty picture of the optimizations
        ma.OptimizationAnalysis_v2(label='drive_skewness_calibration')

        # phi and alpha are the coefficients that go in the predistortion matrix
        alpha = a.optimization_result[0][0]
        phi = a.optimization_result[0][1]
        if update:
            self.ge_alpha(alpha)
            self.ge_phi_skew(phi)
        return alpha, phi

    def calibrate_drive_mixer_skewness_NN(
            self, update=True,make_fig=True, meas_grid=None, n_meas=100,
            amplitude=0.1, trigger_sep=5e-6, two_rounds=False,
            estimator='GRNN_neupy', hyper_parameter_dict=None,
            first_round_limits=(0.6, 1.2, -50, 35), for_ef=False, **kwargs):
        if not len(first_round_limits) == 4:
            log.error('Input variable `first_round_limits` in function call '
                      '`calibrate_drive_mixer_skewness_NN` needs to be a list '
                      'or 1D array of length 4.\nFound length '
                      '{} object instead!'.format(len(first_round_limits)))
        if hyper_parameter_dict is None:
            log.warning('No hyperparameters passed to predictive mixer '
                        'calibration routine. Default values for the estimator'
                        'will be used!\n')
            hyper_parameter_dict = {'hidden_layers': [10],
                                    'learning_rate': 1e-3,
                                    'regularization_coefficient': 0.,
                                    'std_scaling': 0.6,
                                    'learning_steps': 5000,
                                    'cv_n_fold': 5,
                                    'polynomial_dimension': 2}
        std_devs = kwargs.get('std_devs', [0.1, 10])
        c = kwargs.pop('second_round_std_scale', 0.4)

        # Could make sample size variable (maxiter) for better adapting)
        if isinstance(std_devs, (list, np.ndarray)):
            if len(std_devs) != 2:
                log.error('std_devs passed in kwargs of `calibrate_drive_'
                          'mixer_NN` is of length: {}. '
                          'Requires length 2 instead.'.format(len(std_devs)))

        MC = self.instr_mc.get_instr()
        if not for_ef:
            _alpha = self.ge_alpha()
            _phi = self.ge_phi_skew()
        else:
            _alpha = self.ef_alpha()
            _phi = self.ef_phi_skew()
        for runs in range(3 if two_rounds else 2):
            if runs == 0:
                # half as many points from a uniform distribution at first run
                meas_grid = np.array([
                    np.random.uniform(first_round_limits[0],
                                      first_round_limits[1], n_meas//2),
                    np.random.uniform(first_round_limits[2],
                                      first_round_limits[3], n_meas//2)])
            else:
                k = 1. if runs == 1 else c
                meas_grid = np.array([
                    np.random.normal(_alpha, k*std_devs[0], n_meas),
                    np.random.normal(_phi, k*std_devs[1], n_meas)])

            s1 = swf.Hard_Sweep()
            s1.name = 'Amplitude ratio hardware sweep'
            s1.parameter_name = r'Amplitude ratio, $\alpha$'
            s1.unit = ''
            s2 = swf.Hard_Sweep()
            s2.name = 'Phase skew hardware sweep'
            s2.parameter_name = r'Phase skew, $\phi$'
            s2.unit = 'deg'
            MC.set_sweep_functions([s1, s2])
            MC.set_sweep_points(meas_grid.T)

            pulse_list_list = []
            for alpha, phi_skew in meas_grid.T:
                if not for_ef:
                    mod_freq = self.ge_mod_freq()
                else:
                    mod_freq = self.ge_mod_freq() - (self.ge_freq()-self.ef_freq())
                pulse_list_list.append([self.get_acq_pars(), dict(
                            pulse_type='GaussFilteredCosIQPulse',
                            pulse_length=self.acq_length(),
                            ref_point='start',
                            amplitude=amplitude,
                            I_channel=self.ge_I_channel(),
                            Q_channel=self.ge_Q_channel(),
                            mod_frequency=mod_freq,
                            phase_lock=False,
                            alpha=alpha,
                            phi_skew=phi_skew,
                        )])
            sq.pulse_list_list_seq(pulse_list_list)

            with temporary_value(
                (self.ro_freq, self.ge_freq() - 2*self.ge_mod_freq()),
                (self.acq_weights_type, 'SSB'),
                (self.instr_trigger.get_instr().pulse_period, trigger_sep),
            ):
                self.prepare(drive='timedomain')
                MC.set_detector_function(self.int_avg_det)
                MC.run(name='drive_skewness_calibration' + self.msmt_suffix)

            a = ma.OptimizationAnalysisNN(
                label='drive_skewness_calibration',
                hyper_parameter_dict=hyper_parameter_dict,
                meas_grid=meas_grid.T,
                estimator=estimator,
                two_rounds=two_rounds,
                round=runs, make_fig=make_fig)

            _alpha = a.optimization_result[0]
            _phi = a.optimization_result[1]

            if not for_ef:
                self.ge_alpha(_alpha)
                self.ge_phi_skew(_phi)
            else:
                self.ef_alpha(_alpha)
                self.ef_phi_skew(_phi)

        return _alpha, _phi, a

    def find_optimized_weights(self, update=True, measure=True,
                               qutrit=False, acq_length=4097/1.8e9, **kw):
        # FIXME: Make a proper analysis class for this (Ants, 04.12.2017)
        # I agree (Christian, 07.11.2018 -- around 1 year later)
        # Still no analysis class in 2020. (Michael, 28.01.2020)

        levels = ('g', 'e', 'f') if qutrit else ('g', 'e')
        if measure:
            self.measure_transients(analyze=True, states=levels,
                                    acq_length=acq_length, **kw)

        # create label, measurement analysis and data for each level
        if kw.get("name_extra", False):
            labels = {l: 'timetrace_{}_'.format(l) + kw.get('name_extra')
                         + "_{}".format(self.name) for l in levels}
        else:
            labels = {l: 'timetrace_{}'.format(l)
                         + "_{}".format(self.name) for l in levels}
        m_a = {l: ma.MeasurementAnalysis(label=labels[l]) for l in levels}
        iq_traces = {l: m_a[l].measured_values[0]
                        + 1j * m_a[l].measured_values[1] for l in levels}
        final_basis_labels = ['ge'] # default basis vector if only qubit ro
        if qutrit:
            ref_state = kw.get('ref_state', 'g')
            basis = [iq_traces[l] - iq_traces[ref_state] for l in levels
                     if l != ref_state]
            basis_labels = [l + ref_state for l in levels if l != ref_state]
            final_basis = math.gram_schmidt(np.array(basis).transpose())
            final_basis = final_basis.transpose()  # obtain basis vect as rows
            # basis using second vector as primary vector
            basis_2nd = list(reversed(basis))
            final_basis_2nd = math.gram_schmidt(np.array(basis_2nd).transpose())
            final_basis_2nd = final_basis_2nd.transpose()
            if kw.get('non_ortho_basis', False):
                final_basis_labels = basis_labels
                final_basis = np.array([final_basis[0], final_basis_2nd[0]])
            elif kw.get('basis_2nd', False):
                final_basis_labels = [basis_labels[1]] + ['ortho']
                final_basis = final_basis_2nd
            else:
                final_basis_labels = [basis_labels[0]] + ['ortho']

            log.info(f"Setting Basis: {final_basis_labels}")
        if update:
            # FIXME: could merge qutrit and non qutrit although normalization is not
            #  the same but would be a good thing to do. First test if qutrit works
            #  well. idem in plot
            if qutrit:
                self.acq_weights_I(final_basis[0].real)
                self.acq_weights_Q(final_basis[0].imag)
                self.acq_weights_I2(final_basis[1].real)
                self.acq_weights_Q2(final_basis[1].imag)
                self.acq_weights_basis(final_basis_labels)
            else:
                wre = np.real(iq_traces['e'] - iq_traces['g'])
                wim = np.imag(iq_traces['e'] - iq_traces['g'])
                k = max(np.max(np.abs(wre)), np.max(np.abs(wim)))
                wre /= k
                wim /= k
                self.acq_weights_I(wre)
                self.acq_weights_Q(wim)
        if kw.get('plot', True):
            # TODO: Nathan: plot amplitude instead of I, Q ?
            npoints = len(m_a['g'].sweep_points)
            plot_ylabels = dict(g='d.c. voltage,\nNo pulse (V)',
                                e='d.c. voltage,\nPi_ge pulse (V)',
                                f='d.c. voltage,\nPi_gf pulse (V)')
            tbase = np.linspace(0, npoints/1.8e9, npoints, endpoint=False)
            modulation = np.exp(2j * np.pi * self.ro_mod_freq() * tbase)
            fig, ax = plt.subplots(len(levels) + 1, figsize=(20,20))
            ax[0].set_title('optimized weights ' + self.name +
                        "".join('\n' + m_a[l].timestamp_string for l in levels)
                        + f'\nWeight Basis: {final_basis_labels}')
            for i, l in enumerate(levels):
                ax[i].plot(tbase / 1e-9, np.real(iq_traces[l] * modulation), '-',
                         label='I_' + l)
                ax[i].plot(tbase / 1e-9, np.imag(iq_traces[l] * modulation), '-',
                         label='Q_' + l)
                ax[i].set_ylabel(plot_ylabels[l])
                ax[i].set_xlim(0, kw.get('tmax', 300))
                ax[i].legend(loc='upper right')
            if qutrit:
                for i, vect in enumerate(final_basis):
                    ax[-1].plot(tbase / 1e-9, np.real(vect * modulation), '-',
                                label='I_' + str(i))
                    ax[-1].plot(tbase / 1e-9, np.imag(vect * modulation), '-',
                                label='Q_' + str(i))
            else:
                ax[-1].plot(tbase / 1e-9,
                            np.real((iq_traces['e'] - iq_traces['g']) * modulation), '-',
                            label='I')
                ax[-1].plot(tbase / 1e-9,
                            np.imag((iq_traces['e'] - iq_traces['g']) * modulation), '-',
                            label='Q')
            ax[-1].set_ylabel('d.c. voltage\ndifference (V)')
            ax[-1].set_xlim(0, kw.get('tmax', 300))
            ax[-1].legend(loc='upper right')
            ax[-1].set_xlabel('Time (ns)')
            m_a['g'].save_fig(plt.gcf(), 'timetraces', xlabel='time',
                           ylabel='voltage')
            plt.tight_layout()
            plt.close()

    def find_ssro_fidelity(self, analyze=True, close_fig=True, no_fits=False,
                           upload=True, thresholded=False, label=None,
                           RO_comm=3 / 225e6, RO_slack=150e-9,
                           qutrit=False, update=False, prep_params=None):
        """
        Conduct an off-on measurement on the qubit recording single-shot
        results and determine the single shot readout fidelity.

        Calculates the assignment fidelity `F_a` which is the average
        probability of correctly guessing the state that was prepared. If
        `no_fits` is `False` also finds the discrimination fidelity F_d, that
        takes into account the probability of an bit flip after state
        preparation, by fitting double gaussians to both |0> prepared and |1>
        prepared datasets.

        Args:
            reps: Number of repetitions. If greater than 1, a 2D sweep will be
                  made with the second sweep function a NoneSweep with number of
                  sweep points equal to reps. Default 1.
            analyze: Boolean flag, whether to analyse the measurement results.
                     Default `True`.
            close_fig: Boolean flag to close the matplotlib's figure. If
                       `False`, then the plots can be viewed with `plt.show()`
                       Default `True`.
            no_fits: Boolean flag to disable finding the discrimination
                     fidelity. Default `False`.
            preselection_pulse: Whether to do an additional readout pulse
                                before state preparation. Default `True`.
            qutrit: SSRO for 3 levels readout
        Returns:
            If `no_fits` is `False` returns assigment fidelity, discrimination
            fidelity and SNR = 2 |mu00 - mu11| / (sigma00 + sigma11). Else
            returns just assignment fidelity.
        """
        MC = self.instr_mc.get_instr()
        if label is None:
            label = 'SSRO_fidelity'
        if thresholded:
            label += '_thresh'

        if prep_params is None:
            prep_params = self.preparation_params()

        self.prepare(drive='timedomain')

        RO_spacing = self.instr_uhf.get_instr().qas_0_delay() / 1.8e9
        RO_spacing += self.acq_length()
        RO_spacing += RO_slack  # for slack
        RO_spacing = np.ceil(RO_spacing / RO_comm) * RO_comm

        if prep_params['preparation_type'] not in ['preselection', 'wait']:
            raise NotImplementedError()
        preselection = prep_params['preparation_type'] == 'preselection'

        if thresholded:
            det_func = self.dig_log_det
        else:
            det_func = self.int_log_det

        if qutrit:
            states = ('g', 'e', 'f')
            for state in states:
                seq, swp = sq.single_state_active_reset(
                    operation_dict=self.get_operation_dict(),
                    qb_name=self.name, state=state,
                    prep_params=prep_params, upload=False)
                # set sweep function and run measurement
                MC.set_sweep_function(awg_swf.SegmentHardSweep(sequence=seq,
                                                               upload=upload))
                MC.set_sweep_points(swp)
                MC.set_detector_function(det_func)
                with temporary_value(MC.soft_avg, 1):
                    MC.run(name=label + '_{}'.format(state) + self.msmt_suffix)

        else:
            MC.set_sweep_function(awg_swf2.n_qubit_off_on(
                pulse_pars_list=[self.get_ge_pars()],
                RO_pars_list=[self.get_ro_pars()],
                upload=upload,
                preselection=preselection,
                RO_spacing=RO_spacing))
            MC.set_sweep_points(np.arange(4 if preselection else 2))
            MC.set_detector_function(det_func)
            with temporary_value(MC.soft_avg, 1):
                MC.run(name=label + self.msmt_suffix)

        if analyze:
            if qutrit:
                # TODO Nathan: could try and merge this with no qutrit to
                #  avoid logical branching
                options = \
                    dict(classif_method='threshold' if thresholded else 'gmm',
                         pre_selection=preselection)
                # options = 'gmm'
                labels = [label + '_{}'.format(l) for l in states]
                ssqtro = \
                    Singleshot_Readout_Analysis_Qutrit(label=labels,
                                                          options_dict=options)
                state_prob_mtx = ssqtro.proc_data_dict[
                    'analysis_params']['state_prob_mtx_masked']
                classifier_params = ssqtro.proc_data_dict[
                    'analysis_params'].get('classifier_params', None)
                if update:
                    self.acq_classifier_params(classifier_params)
                    self.acq_state_prob_mtx(state_prob_mtx)
                return state_prob_mtx, classifier_params
            else:
                rotate = self.acq_weights_type() in {'SSB', 'DSB'}
                preselection = prep_params['preparation_type'] == 'preselection'
                channels = det_func.value_names
                if preselection:
                    nr_samples = 4
                    sample_0 = 0
                    sample_1 = 2
                else:
                    nr_samples = 2
                    sample_0 = 0
                    sample_1 = 1
                ana = ma.SSRO_Analysis(auto=True, close_fig=close_fig,
                                       qb_name=self.name,
                                       rotate=rotate, no_fits=no_fits,
                                       channels=channels, nr_samples=nr_samples,
                                       sample_0=sample_0, sample_1=sample_1,
                                       preselection=preselection)
                if not no_fits:
                    return ana.F_a, ana.F_d, ana.SNR
                else:
                    return ana.F_a
    def find_readout_angle(self, MC=None, upload=True, close_fig=True, update=True, nreps=10):
        """
        Finds the optimal angle on the IQ plane for readout (optimal phase for
        the boxcar integration weights)
        If the Q wint channel is set to `None`, sets it to the next channel
        after I.

        Args:
            MC: MeasurementControl object to use. Default `None`.
            upload: Whether to update the AWG sequence. Default `True`.
            close_fig: Wheter to close the figures in measurement analysis.
                       Default `True`.
            update: Whether to update the integration weights and the  Default `True`.
            nreps: Default 10.
        """
        if MC is None:
            MC = self.instr_mc.get_instr()

        label = 'RO_theta'
        if self.acq_weights_Q() is None:
            self.acq_weights_Q(
                (self.acq_weights_I() + 1) % 9)
        self.set_readout_weights(weights_type='SSB')
        prev_shots = self.acq_shots()
        self.acq_shots(2*(self.acq_shots()//2))
        self.prepare(drive='timedomain')
        MC.set_sweep_function(awg_swf.SingleLevel(
            pulse_pars=self.get_ge_pars(),
            RO_pars=self.get_ro_pars(),
            upload=upload,
            preselection=False))
        spoints = np.arange(self.acq_shots())
        MC.set_sweep_points(np.arange(self.acq_shots()))
        MC.set_detector_function(self.int_log_det)
        prev_avg = MC.soft_avg()
        MC.soft_avg(1)

        mode = '1D'
        if nreps > 1:
            MC.set_sweep_function_2D(swf.None_Sweep())
            MC.set_sweep_points_2D(np.arange(nreps))
            mode = '2D'

        MC.run(name=label+self.msmt_suffix, mode=mode)

        MC.soft_avg(prev_avg)
        self.acq_shots(prev_shots)

        rotate = self.acq_weights_Q() is not None
        channels = self.int_log_det.value_names
        ana = ma.SSRO_Analysis(auto=True, close_fig=close_fig,
                               rotate=rotate, no_fits=True,
                               channels=channels,
                               preselection=False)
        if update:
            self.acq_IQ_angle(self.acq_IQ_angle() + ana.theta)
        return ana.theta

    def find_qubit_frequency(self, freqs, method='cw_spectroscopy',
                             update=False, trigger_separation=3e-6,
                             close_fig=True, analyze_ef=False, analyze=True,
                             upload=True, label=None, **kw):
        """
        WARNING: Does not automatically update the qubit frequency parameter.
        Set update=True if you want this!

        Args:
            method:                   the spectroscopy type; options: 'pulsed',
                                      'spectrsocopy'
            update:                   whether to update the relevant qubit
                                      parameters with the found frequency(ies)
            MC:                       the measurement control object
            close_fig:                whether or not to close the figure
            analyze_ef:               whether or not to also look for the gf/2

        Keyword Args:
            interactive_plot:        (default=False)
                whether to plot with plotly or not
            analyze_ef:              (default=False)
                whether to look for another f_ge/2 peak/dip
            percentile:              (default=20)
                percentile of the data that is considered background noise
            num_sigma_threshold:     (default=5)
                used to define the threshold above(below) which to look for
                peaks(dips); threshold = background_mean +
                num_sigma_threshold * background_std
            window_len              (default=3)
                filtering window length; uses a_tools.smooth
            analysis_window         (default=10)
                how many data points (calibration points) to remove before
                sending data to peak_finder; uses a_tools.cut_edges,
                data = data[(analysis_window//2):-(analysis_window//2)]
            amp_only                (default=False)
                whether only I data exists
            save_name               (default='Source Frequency')
                figure name with which it will be saved
            auto                    (default=True)
                automatically perform the entire analysis upon call
            label                   (default=none?)
                label of the analysis routine
            folder                  (default=working folder)
                working folder
            NoCalPoints             (default=4)
                number of calibration points
            print_fit_results       (default=True)
                print the fit report
            print_frequency         (default=False)
                whether to print the f_ge and f_gf/2
            make_fig          {default=True)
                    whether or not to make a figure
            show                    (default=True)
                show the plots
            show_guess              (default=False)
                plot with initial guess values
            close_file              (default=True)
                close the hdf5 file

        Returns:
            the peak frequency(ies).
        """
        if not update:
            log.warning("Does not automatically update the qubit "
                            "frequency parameter. "
                            "Set update=True if you want this!")
        if np.any(freqs<500e6):
            log.warning(('Some of the values in the freqs array might be '
                             'too small. The units should be Hz.'))

        if freqs is None:
            f_span = kw.get('f_span', 100e6)
            f_mean = kw.get('f_mean', self.f_qubit())
            nr_points = kw.get('nr_points', 100)
            if f_mean == 0:
                log.warning("find_frequency does not know where to "
                                "look for the qubit. Please specify the "
                                "f_mean or the freqs function parameter.")
                return 0
            else:
                freqs = np.linspace(f_mean - f_span/2, f_mean + f_span/2,
                                    nr_points)

        if 'pulse' not in method.lower():
            if label is None:
                label = 'spectroscopy' + self.msmt_suffix
            if analyze_ef:
                label = 'high_power_' + label

            self.measure_qubit_spectroscopy(freqs, pulsed=False,
                                      trigger_separation=trigger_separation,
                                      label=label, close_fig=close_fig)
        else:
            if label is None:
                label = 'pulsed_spec' + self.msmt_suffix
            if analyze_ef:
                label = 'high_power_' + label

            self.measure_qubit_spectroscopy(freqs, pulsed=True, label=label,
                                      close_fig=close_fig, upload=upload)


        if analyze:
            SpecA = ma.Qubit_Spectroscopy_Analysis(
                qb_name=self.name,
                analyze_ef=analyze_ef,
                label=label,
                close_fig=close_fig, **kw)

            f0 = SpecA.fitted_freq
            if update:
                if not analyze_ef:
                    self.ge_freq(f0)
                else:
                    f0_ef = 2*SpecA.fitted_freq_gf_over_2 - f0
                    self.ef_freq(f0_ef)
            if analyze_ef:
                return f0, f0_ef
            else:
                return f0
        else:
            return

    def find_amplitudes(self, rabi_amps=None, label=None, for_ef=False,
                        n_cal_points_per_state=2, cal_states='auto',
                        upload=True, last_ge_pulse=False, classified_ro=False,
                        prep_params=None, analyze=True, update=False,
                        exp_metadata=None, **kw):
        """
            Finds the pi and pi/2 pulse amplitudes from the fit to a Rabi
            experiment. Uses the Rabi_Analysis(_new)
            class from measurement_analysis.py
            WARNING: Does not automatically update the qubit amplitudes.
            Set update=True if you want this!

            Analysis script for the Rabi measurement:
            1. The I and Q data are rotated and normalized based on the calibration
                points. In most analysis routines, the latter are typically 4:
                2 X180 measurements, and 2 identity measurements, which get
                averaged resulting in one X180 point and one identity point.
                However, the default for Rabi is 2 (2 identity measurements)
                because we typically do Rabi in order to find the correct amplitude
                for an X180 pulse. However, if a previous such value exists, this
                routine also accepts 4 cal pts. If X180_ef pulse was also
                previously calibrated, this routine also accepts 6 cal pts.
            2. The normalized data is fitted to a cosine function.
            3. The pi-pulse and pi/2-pulse amplitudes are calculated from the fit.
            4. The normalized data, the best fit results, and the pi and pi/2
                pulses are plotted.

            The ef analysis assumes the the e population is zero (because of the
            ge X180 pulse at the end).

            Arguments:
                rabi_amps:          amplitude sweep points for the
                                    Rabi experiment
                label:              label of the analysis routine
                for_ef:             find amplitudes for the ef transition
                update:             update the qubit amp180 and amp90 parameters
                MC:                 the measurement control object
                close_fig:          close the resulting figure?
                cal_points          whether to used calibration points of not
                no_cal_points       number of calibration points to use; if it's
                                    the first time rabi is run
                                    then 2 cal points (two I pulses at the end)
                                    should be used for the ge Rabi,
                                    and 4 (two I pulses and 2 ge X180 pulses at
                                    the end) for the ef Rabi
                last_ge_pulse       whether to map the population to the ground
                                    state after each run of the Rabi experiment
                                    on the ef level
            Keyword arguments:
                other keyword arguments. The Rabi sweep parameters 'amps_mean',
                 'amps_span', and 'nr_poinys' should be passed here. This will
                 result in a sweep over rabi_amps = np.linspace(amps_mean -
                 amps_span/2, amps_mean + amps_span/2, nr_points)

                auto              (default=True)
                    automatically perform the entire analysis upon call
                print_fit_results (default=True)
                    print the fit report
                make_fig          {default=True)
                    whether or not to make a figure
                show              (default=True)
                    show the plots
                show_guess        (default=False)
                    plot with initial guess values
                show_amplitudes   (default=True)
                    print the pi&piHalf pulses amplitudes
                plot_amplitudes   (default=True)
                    plot the pi&piHalf pulses amplitudes
                no_of_columns     (default=1)
                    number of columns in your paper; figure sizes will be adjusted
                    accordingly (1 col: figsize = ( 7in , 4in ) 2 cols: figsize =
                    ( 3.375in , 2.25in ), PRL guidelines)

            Returns:
                pi and pi/2 pulses amplitudes + their stderr as a dictionary with
                keys 'piPulse', 'piHalfPulse', 'piPulse_std', 'piHalfPulse_std'.
            """

        if not update:
            log.warning("Does not automatically update the qubit pi and "
                        "pi/2 amplitudes. Set update=True if you want this!")

        #how many times to apply the Rabi pulse
        n = kw.get('n', 1)

        if rabi_amps is None:
            raise ValueError('rabi_amps is None.')

        #Perform Rabi
        self.measure_rabi(amps=rabi_amps, analyze=False,
                          upload=upload, label=label, n=n,
                          n_cal_points_per_state=n_cal_points_per_state,
                          cal_states=cal_states, last_ge_pulse=last_ge_pulse,
                          for_ef=for_ef, classified_ro=classified_ro,
                          prep_params=prep_params, exp_metadata=exp_metadata)

        #get pi and pi/2 amplitudes from the analysis results
        if analyze:
            rabi_ana = tda.RabiAnalysis(qb_names=[self.name])
            if update:
                amp180 = rabi_ana.proc_data_dict['analysis_params_dict'][
                    self.name]['piPulse']
                if not for_ef:
                    self.ge_amp180(amp180)
                    self.ge_amp90_scale(0.5)
                else:
                    self.ef_amp180(amp180)
                    self.ef_amp90_scale(0.5)

        return

    def find_T1(self, times, n_cal_points_per_state=2, cal_states='auto',
                upload=True, last_ge_pulse=False, classified_ro=False,
                prep_params=None, analyze=True, update=False, label=None,
                for_ef=False, exp_metadata=None, **kw):

        """
        Finds the relaxation time T1 from the fit to an exponential
        decay function.
        WARNING: Does not automatically update the qubit T1 parameter.
        Set update=True if you want this!

        Routine:
            1. Apply pi pulse to get population in the excited state.
            2. Wait for different amounts of time before doing a measurement.

        Uses the T1_Analysis class from measurement_analysis.py.
        The ef analysis assumes the the e population is zero (because of the
        ge X180 pulse at the end).

        Arguments:
            times:                   array of times to wait before measurement
            label:                   label of the analysis routine
            for_ef:                  find T1 for the 2nd excitation (ef)
            update:                  update the qubit T1 parameter
            MC:                      the measurement control object
            close_fig:               close the resulting figure?

        Keyword Arguments:
            other keyword arguments. The the parameters times_mean, times_span,
            nr_points should be passed here. These are an alternative to
            passing the times array.

            auto              (default=True)
                automatically perform the entire analysis upon call
            print_fit_results (default=True)
                print the fit report
            make_fig          (default=True)
                whether to make the figures or not
            show_guess        (default=False)
                plot with initial guess values
            show_T1           (default=True)
                print the T1 and T1_stderr
            no_of_columns     (default=1)
                number of columns in your paper; figure sizes will be adjusted
                accordingly  (1 col: figsize = ( 7in , 4in ) 2 cols:
                figsize = ( 3.375in , 2.25in ), PRL guidelines)

        Returns:
            the relaxation time T1 + standard deviation as a dictionary with
            keys: 'T1', and 'T1_std'

        ! Specify either the times array or the times_mean value (defaults to
        5 micro-s) and the span around it (defaults to 10 micro-s) as kw.
        Then the script will construct the sweep points as
        np.linspace(times_mean - times_span/2, times_mean + times_span/2,
        nr_points)
        """

        if not update:
            log.warning("Does not automatically update the qubit "
                        "T1 parameter. Set update=True if you want this!")
        if np.any(times > 1e-3):
            raise ValueError('Some of the values in the times array might be too '
                             'large. The units should be seconds.')

        if times is None:
            times_span = kw.get('times_span', 10e-6)
            times_mean = kw.get('times_mean', 5e-6)
            nr_points = kw.get('nr_points', 50)
            if times_mean == 0:
                log.warning("find_T1 does not know how long to wait before"
                            "doing the read out. Please specify the "
                            "times_mean or the times function parameter.")
                return 0
            else:
                times = np.linspace(times_mean - times_span / 2, times_mean +
                                    times_span / 2, nr_points)

        # Perform measurement
        self.measure_T1(times=times,
                        analyze=False, upload=upload,
                        last_ge_pulse=last_ge_pulse, for_ef=for_ef,
                        n_cal_points_per_state=n_cal_points_per_state,
                        cal_states=cal_states, classified_ro=classified_ro,
                        prep_params=prep_params, label=label,
                        exp_metadata=exp_metadata)

        # Extract T1 and T1_stddev from ma.T1_Analysis
        if analyze:
            T1_ana = tda.T1Analysis(qb_names=[self.name])
            if update:
                T1 = T1_ana.proc_data_dict['analysis_params_dict'][
                    self.name]['T1']
                if for_ef:
                    self.T1_ef(T1)
                else:
                    self.T1(T1)
            return T1

    def find_rb_gate_fidelity(self, cliffords, nr_seeds, label=None,
                              gate_decomposition='HZ', interleaved_gate=None,
                              thresholded=True, classified_ro=False,
                              n_cal_points_per_state=2, cal_states=(),
                              upload=True, analyze=True,
                              prep_params=None, exp_metadata=None, **kw):

        if cliffords is None:
            raise ValueError("Unspecified cliffords array")

        if label is None:
            if interleaved_gate is None:
                label = 'RB_{}_{}_seeds_{}_cliffords'.format(
                    gate_decomposition, nr_seeds,
                    cliffords[-1]) + self.msmt_suffix
            else:
                label = 'IRB_{}_{}_{}_seeds_{}_cliffords'.format(
                    interleaved_gate, gate_decomposition,
                    nr_seeds, cliffords[-1]) + self.msmt_suffix

        #Perform measurement
        self.measure_randomized_benchmarking(
            cliffords=cliffords, nr_seeds=nr_seeds,
            gate_decomp=gate_decomposition, interleaved_gate=interleaved_gate,
            n_cal_points_per_state=n_cal_points_per_state, cal_states=cal_states,
            classified_ro=classified_ro, thresholded=thresholded, label=label,
            upload=upload, analyze=False, prep_params=prep_params,
            exp_metadata=exp_metadata)

        #Analysis
        if analyze:
            pla.PipelineDataAnalysis()

    def find_frequency_T2_ramsey(self, times, artificial_detunings=None,
                                 upload=True, label=None, n=1,
                                 cal_states="auto", n_cal_points_per_state=2,
                                 analyze=True, update=False, for_ef=False,
                                 last_ge_pulse=False, classified_ro=False,
                                 prep_params=None, exp_metadata=None, **kw):
        """
        Finds the real qubit GE or EF transition frequencies and the dephasing
        rates T2* or T2*_ef from the fit to a Ramsey experiment.

        Uses the Ramsey_Analysis class for Ramsey with one artificial detuning,
        and the Ramsey_Analysis_multiple_detunings class for Ramsey with 2
        artificial detunings.

        Has support only for 1 or 2 artifical detunings.

        WARNING: Does not automatically update the qubit freq and T2_star
        parameters. Set update=True if you want this!

        Arguments:
            times                    array of times over which to sweep in
                                        the Ramsey measurement
            artificial_detunings:     difference between drive frequency and
                                        qubit frequency estimated from
                                        qubit spectroscopy. Must be a list with
                                        one or two entries.
            upload:                  upload sequence to AWG
            update:                  update the qubit frequency and T2*
                                        parameters
            label:                   measurement label
            cal_points:              use calibration points or not
            no_cal_points:           number of cal_points (4 for ge;
                                        2,4,6 for ef)
            analyze:                 perform analysis
            close_fig:               close the resulting figure
            update:                  update relevant parameters
            for_ef:                  perform msmt and analysis on ef transition
            last_ge_pulse:           ge pi pulse at the end of each sequence

        Keyword arguments:
            For one artificial detuning, the Ramsey sweep time delays array
            'times', or the parameter 'times_mean' should be passed
            here (in seconds).

        Returns:
            The real qubit frequency + stddev, the dephasing rate T2* + stddev.

        For 1 artificial_detuning:
            ! Specify either the times array or the times_mean value (defaults
            to 2.5 micro-s) and the span around it (times_mean; defaults to 5
            micro-s) as kw. Then the script will construct the sweep points as
            times = np.linspace(times_mean - times_span/2, times_mean +
            times_span/2, nr_points).
        """
        if not update:
            log.warning("Does not automatically update the qubit frequency "
                            "and T2_star parameters. "
                            "Set update=True if you want this!")
        if artificial_detunings is None:
            log.warning('Artificial_detuning is None; qubit driven at "%s" '
                        'estimated with spectroscopy' %self.f_qubit())
        if np.any(np.asarray(np.abs(artificial_detunings)) < 1e3):
            log.warning('The artificial detuning is too small.')
        if np.any(times > 1e-3):
            log.warning('The values in the times array might be too large.')

        self.measure_ramsey(times, artificial_detunings=artificial_detunings,
                            label=label, cal_states=cal_states, n=n,
                            n_cal_points_per_state=n_cal_points_per_state,
                            last_ge_pulse=last_ge_pulse, for_ef=for_ef,
                            classified_ro=classified_ro, upload=upload,
                            prep_params=prep_params, exp_metadata=exp_metadata,
                            analyze=False)

        # # Check if one or more artificial detunings
        if (hasattr(artificial_detunings, '__iter__') and
                (len(artificial_detunings) > 1)):
            multiple_detunings = True
        else:
            multiple_detunings = False

        if analyze:
            if multiple_detunings:
                ramsey_ana = ma.Ramsey_Analysis(
                    auto=True,
                    label=label,
                    qb_name=self.name,
                    NoCalPoints=len(cal_states)*n_cal_points_per_state,
                    for_ef=for_ef,
                    last_ge_pulse=last_ge_pulse,
                    artificial_detuning=artificial_detunings, **kw)

                # get new freq and T2* from analysis results
                new_qubit_freq = ramsey_ana.qubit_frequency  # value
                T2_star = ramsey_ana.T2_star['T2_star']  # dict

            else:
                ramsey_ana = tda.RamseyAnalysis(
                    qb_names=[self.name], options_dict=dict(
                        fit_gaussian_decay=kw.get('fit_gaussian_decay', True)))
                new_qubit_freq = ramsey_ana.proc_data_dict[
                    'analysis_params_dict'][self.name]['exp_decay_' + self.name][
                    'new_qb_freq']
                T2_star = ramsey_ana.proc_data_dict[
                    'analysis_params_dict'][self.name]['exp_decay_' + self.name][
                    'T2_star']

            if update:
                if for_ef:
                    try:
                        self.ef_freq(new_qubit_freq)
                    except AttributeError as e:
                        log.warning('%s. This parameter will not be '
                                        'updated.'%e)
                    try:
                        self.T2_star_ef(T2_star)
                    except AttributeError as e:
                        log.warning('%s. This parameter will not be '
                                        'updated.'%e)
                else:
                    try:
                        self.ge_freq(new_qubit_freq)
                    except AttributeError as e:
                        log.warning('%s. This parameter will not be '
                                        'updated.'%e)
                    try:
                        self.T2_star(T2_star)
                    except AttributeError as e:
                        log.warning('%s. This parameter will not be '
                                        'updated.'%e)


    def find_T2_echo(self, times, artificial_detuning=None,
                     upload=True, label=None,
                     cal_points=True, no_cal_points=None,
                     analyze=True, for_ef=False,
                     close_fig=True, update=False,
                     last_ge_pulse=False, **kw):
        """
        Finds the qubit T2 Echo.
        Uses the EchoAnalysis class in timedomain_analysis.py.

        WARNING: Does not automatically update the qubit freq and T2_star
        parameters. Set update=True if you want this!

        Arguments:
            times                    array of times over which to sweep in
                                        the Ramsey measurement
            artificial_detuning:     difference between drive frequency and
                                        qubit frequency estimated from
                                        qubit spectroscopy. Must be a list with
                                        one or two entries.
            upload:                  upload sequence to AWG
            update:                  update the qubit frequency and T2*
                                        parameters
            label:                   measurement label
            cal_points:              use calibration points or not
            analyze:                 perform analysis
            close_fig:               close the resulting figure
            update:                  update relevant parameters

        Keyword arguments:
            The time delays array 'times', or the parameter 'times_mean'
            should be passed here (in seconds).

        Returns:
            Nothing
        """
        if not update:
            log.warning("Does not automatically update the qubit "
                            "T2_echo parameter. "
                            "Set update=True if you want this!")
        if artificial_detuning == None:
            log.warning('Artificial_detuning is None; applying resonant '
                            'drive.')
        else:
            if np.any(np.asarray(np.abs(artificial_detuning)) < 1e3):
                log.warning('The artificial detuning is too small.')
        if np.any(times > 1e-3):
            log.warning('The values in the times array might be too large.')

        if cal_points and no_cal_points is None:
            log.warning('no_cal_points is None. Defaults to 4 if '
                            'for_ef==False, or to 6 if for_ef==True.')
            if for_ef:
                no_cal_points = 6
            else:
                no_cal_points = 4

        if not cal_points:
            no_cal_points = 0

        if label is None:
            if for_ef:
                label = 'Echo_ef' + self.msmt_suffix
            else:
                label = 'Echo' + self.msmt_suffix

        if times is None:
            times_span = kw.get('times_span', 5e-6)
            times_mean = kw.get('times_mean', 2.5e-6)
            nr_points = kw.get('nr_points', 50)
            if times_mean == 0:
                log.warning("find_T2_echo does not know "
                                "over which times to do Ramsey. Please "
                                "specify the times_mean or the times "
                                "function parameter.")
                return 0
            else:
                times = np.linspace(times_mean - times_span/2,
                                    times_mean + times_span/2,
                                    nr_points)

        # perform measurement
        if for_ef:
            self.measure_echo_2nd_exc(times=times,
                                      artificial_detuning=artificial_detuning,
                                      label=label, cal_points=cal_points,
                                      no_cal_points=no_cal_points, upload=upload,
                                      last_ge_pulse=last_ge_pulse)
        else:
            self.measure_echo(
                times=times, artificial_detuning=artificial_detuning,
                cal_points=cal_points,
                close_fig=close_fig, upload=upload, label=label)

        if analyze:
            echo_ana = tda.EchoAnalysis(
                qb_names=[self.name],
                options_dict={
                    'artificial_detuning': artificial_detuning,
                    'fit_gaussian_decay':
                                  kw.get('fit_gaussian_decay', True)})
            if update:
                T2_echo = echo_ana.proc_data_dict[
                    'analysis_params_dict'][self.name]['T2_echo']
                try:
                    self.T2(T2_echo)
                except AttributeError as e:
                    log.warning('%s. This parameter will not be '
                                    'updated.'%e)

        return

    def find_qscale(self, qscales, label=None, for_ef=False,
                    last_ge_pulse=False, upload=True, analyze=True,
                    cal_states="auto", n_cal_points_per_state=2,
                    classified_ro=False, prep_params=None,
                    exp_metadata=None, update=False, **kw):

        '''
        Performs the QScale calibration measurement ( (xX)-(xY)-(xmY) ) and
        extracts the optimal QScale parameter
        from the fits (ma.QScale_Analysis).
        WARNING: Does not automatically update the qubit qscale parameter. Set
        update=True if you want this!

        ma.QScale_Analysis:
        1. The I and Q data are rotated and normalized based on the calibration
            points. In most
            analysis routines, the latter are typically 4: 2 X180 measurements,
            and 2 identity measurements, which get averaged resulting in one
            X180 point and one identity point.
        2. The data points for the same qscale value are extracted (every other
            3rd point because the sequence
            used for this measurement applies the 3 sets of pulses
            ( (xX)-(xY)-(xmY) ) consecutively for each qscale value).
        3. The xX data is fitted to a lmfit.models.ConstantModel(), and the
            other 2 to an lmfit.models.LinearModel().
        4. The data and the resulting fits are all plotted on the same graph
            (self.make_figures).
        5. The optimal qscale parameter is obtained from the point where the 2
            linear fits intersect.

        Other possible  input parameters:
            qscales
                array of qscale values over which to sweep...
            or qscales_mean and qscales_span
                ...or the mean qscale value and the span around it
                (defaults to 3) as kw. Then the script will construct the sweep
                points as np.linspace(qscales_mean - qscales_span/2,
                qscales_mean + qscales_span/2, nr_points)

        Keyword parameters:
            label             (default=none?)
                label of the analysis routine
            for_ef            (default=False)
                whether to obtain the drag_qscale_ef parameter
            update            (default=True)
                whether or not to update the qubit drag_qscale parameter with
                the found value
            MC                (default=self.MC)
                the measurement control object
            close_fig         (default=True)
                close the resulting figure
            last_ge_pulse     (default=True)
                whether to apply an X180 ge pulse at the end

            Keyword parameters:
                qscale_mean       (default=self.drag_qscale()
                    mean of the desired qscale sweep values
                qscale_span       (default=3)
                    span around the qscale mean
                nr_points         (default=30)
                    number of sweep points between mean-span/2 and mean+span/2
                auto              (default=True)
                    automatically perform the entire analysis upon call
                folder            (default=working folder)
                    Working folder
                NoCalPoints       (default=4)
                    Number of calibration points
                cal_points        (default=[[-4, -3], [-2, -1]])
                    The indices of the calibration points
                show              (default=True)
                    show the plot
                show_guess        (default=False)
                    plot with initial guess values
                plot_title        (default=measurementstring)
                    the title for the plot as a string
                xlabel            (default=self.xlabel)
                    the label for the x axis as a string
                ylabel            (default=r'$F|1\rangle$')
                    the label for the x axis as a string
                close_file        (default=True)
                    close the hdf5 file

        Returns:
            the optimal DRAG QScale parameter + its stderr as a dictionary with
            keys 'qscale' and 'qscale_std'.
        '''

        if not update:
            log.warning("Does not automatically update the qubit qscale "
                            "parameter. "
                            "Set update=True if you want this!")

        qscales = np.repeat(qscales, 3)

        #Perform the qscale calibration measurement
        self.measure_qscale(qscales=qscales, upload=upload, label=label,
                            cal_states=cal_states, exp_metadata=exp_metadata,
                            n_cal_points_per_state=n_cal_points_per_state,
                            last_ge_pulse=last_ge_pulse, for_ef=for_ef,
                            classified_ro=classified_ro,
                            prep_params=prep_params, analyze=False)

        # Perform analysis and extract the optimal qscale parameter
        # Returns the optimal qscale parameter
        if analyze:
            qscale_ana = tda.QScaleAnalysis(qb_names=[self.name])
            if update:
                qscale = qscale_ana.proc_data_dict['analysis_params_dict'][
                    self.name]['qscale']
                if for_ef:
                    self.ef_motzoi(qscale)
                else:
                    self.ge_motzoi(qscale)
        return


    def find_readout_frequency(self, freqs=None, update=False, MC=None,
                               qutrit=False, **kw):
        """
        Find readout frequency at which contrast between the states of the
        qubit is the highest.
        You need a working pi-pulse for this to work, as well as a pi_ef
        pulse if you intend to use `for_3_level_ro`. Also, if your
        readout pulse length is much longer than the T1, the results will not
        be nice as the excited state spectrum will be mixed with the ground
        state spectrum.

        Args:
            freqs: frequencies to sweep
            qutrit (bool): find optimal frequency for 3-level readout.
                                    Default is False.
            **kw:

        Returns:

        """
        # FIXME: Make proper analysis class for this (Ants, 04.12.2017)
        if not update:
            log.info("Does not automatically update the RO resonator "
                         "parameters. Set update=True if you want this!")
        if freqs is None:
            if self.f_RO() is not None:
                f_span = kw.pop('f_span', 20e6)
                fmin = self.f_RO() - f_span
                fmax = self.f_RO() + f_span
                n_freq = kw.pop('n_freq', 401)
                freqs = np.linspace(fmin, fmax, n_freq)
            else:
                raise ValueError("Unspecified frequencies for find_resonator_"
                                 "frequency and no previous value exists")
        if np.any(freqs < 500e6):
            log.warning('Some of the values in the freqs array might be '
                            'too small. The units should be Hz.')
        if MC is None:
            MC = self.instr_mc.get_instr()

        levels = ('g', 'e', 'f') if qutrit else ('g', 'e')

        self.measure_dispersive_shift(freqs, states=levels, analyze=False)
        labels = {l: '{}-spec'.format(l) + self.msmt_suffix for l in levels}
        m_a = {l: ma.MeasurementAnalysis(label=labels[l]) for l in levels}
        trace = {l: m_a[l].measured_values[0] *
                    np.exp(1j * np.pi * m_a[l].measured_values[1] / 180.)
                 for l in levels}
        # FIXME: make something that doesn't require a conditional branching
        if qutrit:
            total_dist = np.abs(trace['e'] - trace['g']) + \
                         np.abs(trace['f'] - trace['g']) + \
                         np.abs(trace['f'] - trace['e'])
            fmax = freqs[np.argmax(total_dist)]
            # FIXME: just as debug plotting for now
            fig, ax = plt.subplots(2)
            ax[0].plot(freqs, np.abs(trace['g']), label='g')
            ax[0].plot(freqs, np.abs(trace['e']), label='e')
            ax[0].plot(freqs, np.abs(trace['f']), label='f')
            ax[0].set_ylabel('Amplitude')
            ax[0].legend()
            ax[1].plot(freqs, np.abs(trace['e'] - trace['g']), label='eg')
            ax[1].plot(freqs, np.abs(trace['f'] - trace['g']), label='fg')
            ax[1].plot(freqs, np.abs(trace['e'] - trace['f']), label='ef')
            ax[1].plot(freqs, total_dist, label='total distance')
            ax[1].set_xlabel("Freq. [Hz]")
            ax[1].set_ylabel('Distance in IQ plane')
            ax[0].set_title("Current RO_freq: {} Hz\nOptimal Freq: {} Hz".format(
                self.ro_freq(),
                                                                          fmax))
            plt.legend()

            m_a['g'].save_fig(fig, 'IQplane_distance')
            plt.show()
            if kw.get('analyze', True):
                sa.ResonatorSpectroscopy_v2(labels=[l for l in labels.values()])
        else:
            fmax = freqs[np.argmax(np.abs(trace['e'] - trace['g']))]

        log.info("Optimal RO frequency to distinguish states {}: {} Hz"
                     .format(levels, fmax))

        if kw.get('analyze', True):
            SA = sa.ResonatorSpectroscopy(t_start=[m_a['g'].timestamp_string,
                                                   m_a['e'].timestamp_string],
                                          options_dict=dict(simultan=True,
                                                            fit_options=dict(
                                                            model='hanger_with_pf'),
                                                            scan_label=''),
                                          do_fitting=True)
            # FIXME Nathan: remove 3 level dependency; fix this analysis:
            # if qutrit:
            #     SA2 = sa.ResonatorSpectroscopy(t_start=m_a['f'].timestamp_string,
            #                               options_dict=dict(simultan=False,
            #                                                 fit_options = dict(
            #                                                 model='hanger_with_pf'),
            #                                                 scan_label=''),
            #                               do_fitting=True)

            if update:
                # FIXME Nathan: update parameters accordingly
                self.ro_freq(SA.f_RO if not qutrit else fmax)
                self.chi(SA.chi)
                self.f_RO_resonator(SA.f_RO_res)
                self.f_RO_purcell(SA.f_PF)
                self.RO_purcell_kappa(SA.kappa)
                self.RO_J_coupling(SA.J_)
                if kw.pop('get_CLEAR_params', False):
                    if self.ro_CLEAR_segment_length is None:
                        self.ro_CLEAR_segment_length = self.ro_length/10
                    if kw.get('max_amp_difference', False) :
                        '''this gives the ratio of the maximal hight for'''
                        '''the segments to the base amplitude'''
                        max_diff = kw.pop('max_amp_difference')
                    else:
                        max_diff = 3
                    self.ro_CLEAR_delta_amp_segment = \
                        sim_CLEAR.get_CLEAR_amplitudes(
                            self.f_RO_purcell, self.f_RO_resonator,
                            self.ro_freq, self.RO_purcell_kappa,
                            self.RO_J_coupling, self.chi, 1, self.ro_length,
                            length_segments=self.ro_CLEAR_segment_length,
                            sigma=self.ro_sigma,
                            max_amp_diff=max_diff) * self.ro_amp


    def measure_dispersive_shift(self, freqs, analyze=True, close_fig=True,
                                 upload=True, states=('g','e'), prep_params=None):
        """ Varies the frequency of the microwave source to the resonator and
        measures the transmittance """

        if freqs is None:
            raise ValueError("Unspecified frequencies for "
                             "measure_resonator_spectroscopy")
        if np.any(freqs < 500e6):
            log.warning(('Some of the values in the freqs array '
                         'might be too small. The units should be Hz.'))
        if prep_params is None:
            prep_params = self.preparation_params()

        assert isinstance(states, tuple), \
            "states should be a tuple, not {}".format(type(states))

        self.prepare(drive='timedomain')
        MC = self.instr_mc.get_instr()

        for state in states:
            sq.single_state_active_reset(
                    operation_dict=self.get_operation_dict(),
                    qb_name=self.name,
                    state=state, prep_params=prep_params, upload=upload)

            MC.set_sweep_function(self.swf_ro_freq_lo())
            MC.set_sweep_points(freqs)
            MC.set_detector_function(self.int_avg_det_spec)

            self.instr_pulsar.get_instr().start(exclude=[self.instr_uhf()])
            MC.run(name=f"{state}-spec" + self.msmt_suffix)
            self.instr_pulsar.get_instr().stop()

            if analyze:
                ma.MeasurementAnalysis(auto=True, close_fig=close_fig,
                                    qb_name=self.name)

    def calibrate_flux_pulse_timing(self, freqs=None, delays=None, MC=None,
                                    analyze=False, update=False,**kw):
        """
        flux pulse timing calibration

        does a 2D measuement of the type:

                -------|X180|  ----------------  |RO|
                   <----->
                   | fluxpulse |

        where the flux pulse delay and the drive pulse frequency of the X180 pulse
        are swept.

        Args:
            MC: measurement control object
            freqs: numpy array frequencies in Hz for the flux pulse scope type experiment
            delays: numpy array with delays (in s) swept through
                    as delay of the drive pulse
            analyze: bool, if True, then the measured data
                        gets analyzed (for detailed documentation of the analysis see in
                        the FluxPulse_timing_calibration class update: bool, if True,
                        the AWG channel delay gets corrected, such that single qubit
                        gates and flux pulses have no relative delay

        Returns:
            fitted_delay: float, only returned, if analyze is True.
        """
        if MC is None:
            MC = self.instr_mc.get_instr()

        channel = self.flux_pulse_channel()

        pulse_length = kw.pop('pulse_length', 100e-9)
        self.flux_pulse_length(pulse_length)
        amplitude = kw.pop('amplitude', 0.5)
        self.flux_pulse_amp(amplitude)

        measurement_string = 'Flux_pulse_delay_calibration_{}'.format(self.name)

        if freqs is None:
            freqs = self.f_qubit() + np.linspace(-50e6, 50e6, 20, endpoint=False)
        if delays is None:
            delays = np.linspace(-100e-9, pulse_length + 100e-9, 40, endpoint=False)

        self.prepare(drive='timedomain')

        detector_fun = self.int_avg_det

        s1 = awg_swf.Fluxpulse_scope_swf(self)
        s2 = awg_swf.Fluxpulse_scope_drive_freq_sweep(self)

        MC.set_sweep_function(s1)
        MC.set_sweep_points(delays)
        MC.set_sweep_function_2D(s2)
        MC.set_sweep_points_2D(freqs)
        MC.set_detector_function(detector_fun)
        MC.run_2D(measurement_string)

        if analyze:
            flux_pulse_timing_ma = ma.FluxPulse_timing_calibration(
                        label=measurement_string,
                        flux_pulse_length=pulse_length,
                        qb_name=self.name,
                        auto=True,
                        plot=True)

            if update:
                new_delay = self.instr_pulsar.get_instr().get('{}_delay'.format(channel)) + \
                            flux_pulse_timing_ma.fitted_delay
                self.instr_pulsar.get_instr().set('{}_delay'.format(channel), new_delay)
                print('updated delay of channel {}.'.format(channel))
            else:
                log.warning('Not updated, since update was disabled.')
            return flux_pulse_timing_ma.fitted_delay
        else:
            return



    def calibrate_flux_pulse_frequency(self, MC=None, thetas=None, ampls=None,
                                       analyze=False,
                                       plot=False,
                                       ampls_bidirectional = False,
                                       **kw):
        """
        flux pulse frequency calibration

        does a 2D measuement of the type:

                      X90_separation
                < -- ---- ----------- --->
                |X90|  --------------     |X90|  ---  |RO|
                       | fluxpulse |

        where the flux pulse amplitude and the angle of the second X90 pulse
        are swept.

        Args:
            MC: measurement control object
            thetas: numpy array with angles (in rad) for the Ramsey type
            ampls: numpy array with amplitudes (in V) swept through
                as flux pulse amplitudes
            ampls_bidirectional: bool, for use if the qubit is parked at sweetspot.
                                If true, the flux pulse amplitudes are swept to positive
                                and negative voltages and the frequency model fit is ]
                                performed on the combined dataset
            analyze: bool, if True, then the measured data
                     gets analyzed ( ma.fit_qubit_frequency() )


        """

        if MC is None:
            MC = self.instr_mc.get_instr()

        channel = self.flux_pulse_channel()
        clock_rate = MC.station.pulsar.clock(channel)

        X90_separation = kw.pop('X90_separation', 200e-9)

        distorted = kw.pop('distorted', False)
        distortion_dict = kw.pop('distortion_dict', None)

        pulse_length = kw.pop('pulse_length', 30e-9)
        self.flux_pulse_length(pulse_length)

        pulse_delay = kw.pop('pulse_delay', 50e-9)
        self.flux_pulse_delay(pulse_delay)

        if thetas is None:
            thetas = np.linspace(0, 2*np.pi, 8, endpoint=False)

        if ampls is None:
            ampls = np.linspace(0, 1, 21)
            ampls_flag = True

        self.prepare(drive='timedomain')
        detector_fun = self.int_avg_det

        s1 = awg_swf.Ramsey_interleaved_fluxpulse_sweep(
            self,
            X90_separation=X90_separation,
            distorted=distorted,
            distortion_dict=distortion_dict)
        s2 = awg_swf.Ramsey_fluxpulse_ampl_sweep(self, s1)

        MC.set_sweep_function(s1)
        MC.set_sweep_points(thetas)
        MC.set_sweep_function_2D(s2)
        MC.set_sweep_points_2D(ampls)
        MC.set_detector_function(detector_fun)

        measurement_string_1 = 'Flux_pulse_frequency_calibration_{}_1'.format(self.name)
        MC.run_2D(measurement_string_1)

        if ampls_bidirectional:
            MC.set_sweep_function(s1)
            MC.set_sweep_points(thetas)
            MC.set_sweep_function_2D(s2)
            MC.set_sweep_points_2D(-ampls)
            MC.set_detector_function(detector_fun)


            measurement_string_2 = 'Flux_pulse_frequency_calibration_{}_2'.format(self.name)
            MC.run_2D(measurement_string_2)

        if analyze:
            flux_pulse_ma_1 = ma.Fluxpulse_Ramsey_2D_Analysis(
                label=measurement_string_1,
                X90_separation=X90_separation,
                flux_pulse_length=pulse_length,
                qb_name=self.name,
                auto=False)
            flux_pulse_ma_1.fit_all(extrapolate_phase=True, plot=True)

            phases = flux_pulse_ma_1.fitted_phases
            ampls = flux_pulse_ma_1.sweep_points_2D


            if ampls_bidirectional:
                flux_pulse_ma_2 = ma.Fluxpulse_Ramsey_2D_Analysis(
                    label=measurement_string_2,
                    X90_separation=X90_separation,
                    flux_pulse_length=pulse_length,
                    qb_name=self.name,
                    auto=False)
                flux_pulse_ma_2.fit_all(extrapolate_phase=True, plot=True)

                phases = np.concatenate(flux_pulse_ma_2.fitted_phases[-1:0:-1],
                                        flux_pulse_ma_1.fitted_phases)
                ampls = np.concatenate(flux_pulse_ma_2.sweep_points_2D[-1:0:-1],
                                   flux_pulse_ma_1.sweep_points_2D)

            instrument_settings = flux_pulse_ma_1.data_file['Instrument settings']
            qubit_attrs = instrument_settings[self.name].attrs
            E_c = kw.pop('E_c', qubit_attrs.get('E_c', 0.3e9))
            f_max = kw.pop('f_max', qubit_attrs.get('f_max', self.f_qubit()))
            V_per_phi0 = kw.pop('V_per_phi0',
                                qubit_attrs.get('V_per_phi0', 1.))
            dac_sweet_spot = kw.pop('dac_sweet_spot',
                                    qubit_attrs.get('dac_sweet_spot', 0))


            freqs = f_max - phases/(2*np.pi*pulse_length)

            fit_res = ma.fit_qubit_frequency(ampls, freqs, E_c=E_c, f_max=f_max,
                                             V_per_phi0=V_per_phi0,
                                             dac_sweet_spot=dac_sweet_spot
                                             )
            print(fit_res.fit_report())

            if plot and ampls_bidirectional:
                fit_res.plot()
            if ampls_bidirectional:
                return fit_res


    def calibrate_CPhase_dynamic_phases(self,
                                        flux_pulse_length=None,
                                        flux_pulse_amp=None,
                                        flux_pulse_delay=None,
                                        thetas=None,
                                        X90_separation=None,
                                        flux_pulse_channel=None,
                                        MC=None, label=None,
                                        analyze=True, update=True, **kw):
        """
        CPhase dynamic phase calibration

        does a measuement of the type:

                      X90_separation
                < -- ---- ----------- --->
                |X90|  --------------     |X90|  ---  |RO|
                       | fluxpulse |

        where  the angle of the second X90 pulse is swept for
        the flux pulse amplitude  in [0,cphase_ampl].

        Args:
            MC: measurement control object
            thetas: numpy array with angles (in rad) for the Ramsey type
            ampls: numpy array with amplitudes (in V) swept through
                as flux pulse amplitudes
            analyze: bool, if True, then the measured data
                gets analyzed (


        """

        if MC is None:
            MC = self.instr_mc.get_instr()

        if flux_pulse_amp is None:
            flux_pulse_amp = self.flux_pulse_amp()
            log.warning('flux_pulse_amp is not specified. Using the value'
                            'in the flux_pulse_amp parameter.')
        if flux_pulse_length is None:
            flux_pulse_length = self.flux_pulse_length()
            log.warning('flux_pulse_length is not specified. Using the value'
                            'in the flux_pulse_length parameter.')
        if flux_pulse_delay is None:
            flux_pulse_delay = self.flux_pulse_delay()
            log.warning('flux_pulse_delay is not specified. Using the value'
                            'in the flux_pulse_delay parameter.')
        if flux_pulse_channel is None:
            flux_pulse_channel = self.flux_pulse_channel()
            log.warning('flux_pulse_channel is not specified. Using the value'
                            'in the flux_pulse_channel parameter.')
        if thetas is None:
            thetas = np.linspace(0, 4*np.pi, 16)
            print('Sweeping over phases thata=np.linspace(0, 4*np.pi, 16).')

        if label is None:
            label = 'Dynamic_phase_measurement_{}_{}_filter'.format(
                self.name, self.flux_pulse_channel())

        self.measure_dynamic_phase(flux_pulse_length=flux_pulse_length,
                                   flux_pulse_amp=flux_pulse_amp,
                                   flux_pulse_channel=flux_pulse_channel,
                                   flux_pulse_delay=flux_pulse_delay,
                                   X90_separation=X90_separation,
                                   thetas=thetas,
                                   MC=MC,
                                   label=label)

        if analyze:
            MA = ma.Dynamic_phase_Analysis(
                    TwoD=True,
                    flux_pulse_amp=flux_pulse_amp,
                    flux_pulse_length=flux_pulse_length,
                    qb_name=self.name, **kw)

            dynamic_phase = MA.dyn_phase
            print('fitted dynamic phase on {}: {:0.3f} [deg]'.format(self.name,
                                                                dynamic_phase))
            if update:
                try:
                    self.dynamic_phase(dynamic_phase)
                except Exception:
                    log.warning('Could not update '
                                    '{}.dynamic_phase().'.format(self.name))

            return dynamic_phase
        else:
            return

    def measure_flux_pulse_timing(self, delays, analyze, label=None, **kw):
        if label is None:
            label = 'Flux_pulse_timing_{}'.format(self.name)
        self.measure_flux_pulse_scope([self.ge_freq()], delays,
                                      label=label, analyze=False, **kw)
        if analyze:
            tda.FluxPulseTimingAnalysis(qb_names=[self.name])

    def measure_flux_pulse_scope(self, freqs, delays, cz_pulse_name=None,
                                 analyze=True, cal_points=True,
                                 upload=True, label=None,
                                 n_cal_points_per_state=2, cal_states='auto',
                                 prep_params=None, exp_metadata=None, **kw):
        '''
        flux pulse scope measurement used to determine the shape of flux pulses
        set up as a 2D measurement (delay and drive pulse frequecy are
        being swept)
        pulse sequence:
                      <- delay ->
           |    -------------    |X180|  ---------------------  |RO|
           |    ---   | ---- fluxpulse ----- |


        Args:
            freqs (numpy array): array of drive frequencies
            delays (numpy array): array of delays of the drive pulse w.r.t
                the flux pulse
            pulse_length (float): flux pulse length (if not specified, the
                                    self.flux_pulse_length() is taken)
            pulse_amp (float): flux pulse amplitude  (if not specified, the
                                    self.flux_pulse_amp() is taken)
            pulse_delay (float): flux pulse delay
            MC (MeasurementControl): if None, then the self.MC is taken

        Returns: None

        '''
        if label is None:
            label = 'Flux_scope_{}'.format(self.name)
        MC = self.instr_mc.get_instr()
        self.prepare(drive='timedomain')

        if cz_pulse_name is None:
            cz_pulse_name = 'FP ' + self.name

        if cal_points:
            cal_states = CalibrationPoints.guess_cal_states(cal_states)
            cp = CalibrationPoints.single_qubit(
                self.name, cal_states, n_per_state=n_cal_points_per_state)
        else:
            cp = None
        if prep_params is None:
            prep_params = self.preparation_params()

        op_dict = kw.pop('operation_dict', self.get_operation_dict())

        seq, sweep_points, sweep_points_2D = \
            fsqs.fluxpulse_scope_sequence(
                delays=delays, freqs=freqs, qb_name=self.name,
                operation_dict=op_dict,
                cz_pulse_name=cz_pulse_name, cal_points=cp,
                prep_params=prep_params, upload=False, **kw)
        MC.set_sweep_function(awg_swf.SegmentHardSweep(
            sequence=seq, upload=upload, parameter_name='Delay', unit='s'))
        MC.set_sweep_points(sweep_points)
        MC.set_sweep_function_2D(swf.Offset_Sweep(
            self.instr_ge_lo.get_instr().frequency,
            -self.ge_mod_freq(),
            name='Drive frequency',
            parameter_name='Drive frequency', unit='Hz'))
        MC.set_sweep_points_2D(sweep_points_2D)
        det_func = self.int_avg_det
        MC.set_detector_function(det_func)
        sweep_points = SweepPoints('delay', delays, unit='s',
                                   label=r'delay, $\tau$', dimension=0)
        sweep_points.add_sweep_parameter('freq', freqs, unit='Hz',
                                         label=r'drive frequency, $f_d$',
                                         dimension=1)
        mospm = {self.name: ['delay', 'freq']}
        if exp_metadata is None:
            exp_metadata = {}
        exp_metadata.update({'sweep_points_dict': {self.name: delays},
                             'sweep_points_dict_2D': {self.name: freqs},
                             'sweep_points': sweep_points,
                             'meas_obj_sweep_points_map': mospm,
                             'meas_obj_value_names_map':
                                 {self.name: det_func.value_names},
                             'use_cal_points': cal_points,
                             'preparation_params': prep_params,
                             'cal_points': repr(cp),
                             'rotate': cal_points,
                             'data_to_fit': {self.name: 'pe'},
                             "sweep_name": "Delay",
                             "sweep_unit": "s"})
        MC.run_2D(label, exp_metadata=exp_metadata)

        if analyze:
            try:
                tda.FluxPulseScopeAnalysis(
                    qb_names=[self.name],
                    options_dict=dict(TwoD=True, global_PCA=True,))
            except Exception:
                ma.MeasurementAnalysis(TwoD=True)

    def measure_flux_pulse_amplitude(self, freqs, amplitudes, cz_pulse_name=None,
                                     analyze=True, cal_points=True,
                                     upload=True, label=None,
                                     n_cal_points_per_state=2, delay=None,
                                     cal_states='auto', prep_params=None,
                                     exp_metadata=None, update=False):
        '''
        Flux pulse amplitude measurement used to determine the qubits energy in
        dependence of flux pulse amplitude.

        pulse sequence:
           |    -------------    |X180|  ---------------------  |RO|
           |    ---   | ---- fluxpulse ----- |


        Args:
            freqs (numpy array): array of drive frequencies
            amplitudes (numpy array): array of amplitudes of the flux pulse
            delay (float): flux pulse delay
            MC (MeasurementControl): if None, then the self.MC is taken

        Returns: None

        '''

        if cz_pulse_name is None:
            cz_pulse_name = 'FP ' + self.name

        if label is None:
            label = 'Flux_amplitude_{}'.format(self.name)
        MC = self.instr_mc.get_instr()
        self.prepare(drive='timedomain')

        if cal_points:
            cal_states = CalibrationPoints.guess_cal_states(cal_states)
            cp = CalibrationPoints.single_qubit(
                self.name, cal_states, n_per_state=n_cal_points_per_state)
        else:
            cp = None
        if prep_params is None:
            prep_params = self.preparation_params()
        seq, sweep_points, sweep_points_2D = \
            fsqs.fluxpulse_amplitude_sequence(
                amplitudes=amplitudes, freqs=freqs, qb_name=self.name,
                operation_dict=self.get_operation_dict(), delay=delay,
                cz_pulse_name=cz_pulse_name, cal_points=cp,
                prep_params=prep_params, upload=False)
        MC.set_sweep_function(awg_swf.SegmentHardSweep(
            sequence=seq, upload=upload, parameter_name='Amplitude', unit='V'))
        MC.set_sweep_points(sweep_points)
        MC.set_sweep_function_2D(swf.Offset_Sweep(
            self.instr_ge_lo.get_instr().frequency,
            -self.ge_mod_freq(),
            name='Drive frequency',
            parameter_name='Drive frequency', unit='Hz'))
        MC.set_sweep_points_2D(sweep_points_2D)
        MC.set_detector_function(self.int_avg_det)
        if exp_metadata is None:
            exp_metadata = {}

        sp = SweepPoints()
        sp.add_sweep_parameter(f'{self.name}_amplitude', amplitudes, 'V',
                               'Flux pulse amplitude')
        sp.add_sweep_dimension()
        sp.add_sweep_parameter(f'{self.name}_freq', freqs, 'Hz',
                               'Qubit frequency')
        exp_metadata.update({'sweep_points': sp,
                             'meas_obj_sweep_points_map':
                                 sp.get_meas_obj_sweep_points_map([self.name]),
                             'use_cal_points': cal_points,
                             'preparation_params': prep_params,
                             'cal_points': repr(cp),
                             'rotate': cal_points,
                             'data_to_fit': {self.name: 'pe'},
                             "sweep_name": "Amplitude",
                             "sweep_unit": "V",
                             "global_PCA": True})
        MC.run_2D(label, exp_metadata=exp_metadata)

        if analyze:
            try:
                MA = tda.FluxAmplitudeSweepAnalysis(qb_names = [self.name],
                                                    options_dict=dict(TwoD=True))
            except Exception:
                ma.MeasurementAnalysis(TwoD=True)

        if update:
            self.fit_ge_freq_from_flux_pulse_amp(
                MA.fit_res[f'freq_fit_{self.name}'].best_values)

    def measure_T1_freq_sweep(self, flux_lengths, cz_pulse_name=None,
                              freqs=None, amplitudes=None,
                              analyze=True,cal_states='auto', cal_points=True,
                              upload=True, label=None,n_cal_points_per_state=2,
                              exp_metadata=None, all_fits=False,
                              prep_params=None):
        '''
        Flux pulse amplitude measurement used to determine the qubits energy in
        dependence of flux pulse amplitude.

        Timings of sequence

       |          ---|X180|  ------------------------------|RO|
       |          --------| --------- fluxpulse ---------- |


        Args:
            freqs (numpy array): array of drive frequencies
            amplitudes (numpy array): array of amplitudes of the flux pulse
            delay (float): flux pulse delay
            MC (MeasurementControl): if None, then the self.MC is taken

        Returns: None

        '''

        if prep_params is None:
            prep_params = self.preparation_params()

        # Define the measurement label
        if label is None:
            label = 'T1_frequency_sweep'
            if 'active' in prep_params['preparation_type']:
                label += '_reset'
            label += self.msmt_suffix

        if cz_pulse_name is None:
            cz_pulse_name = 'FP ' + self.name

        fit_paras = deepcopy(self.fit_ge_freq_from_flux_pulse_amp())
        if freqs is not None:
            amplitudes = fit_mods.Qubit_freq_to_dac(freqs, **fit_paras)

        amplitudes = np.array(amplitudes)

        if np.any((amplitudes > abs(fit_paras['V_per_phi0']) / 2)):
            amplitudes -= fit_paras['V_per_phi0']
        elif np.any((amplitudes < -abs(fit_paras['V_per_phi0']) / 2)):
            amplitudes += fit_paras['V_per_phi0']

        if np.any(np.isnan(amplitudes)):
            raise ValueError('Specified frequencies resulted in nan amplitude. '
                             'Check frequency range!')

        if amplitudes is None:
            raise ValueError('Either freqs or amplitudes need to be specified')

        MC = self.instr_mc.get_instr()
        self.prepare(drive='timedomain')

        amplitudes = np.array(amplitudes)
        flux_lengths = np.array(flux_lengths)

        if cal_points:
            cal_states = CalibrationPoints.guess_cal_states(cal_states)
            cp = CalibrationPoints.single_qubit(
                self.name, cal_states, n_per_state=n_cal_points_per_state)
        else:
            cp = None

        seq, sweep_points = \
            fsqs.T1_freq_sweep_seq(
                amplitudes=amplitudes, qb_name=self.name,
                operation_dict=self.get_operation_dict(), flux_lengths=flux_lengths,
                cz_pulse_name=cz_pulse_name, upload=False, cal_points=cp,
                prep_params=prep_params)
        MC.set_sweep_function(awg_swf.SegmentHardSweep(
            sequence=seq, upload=upload, parameter_name='Amplitude', unit='V'))
        MC.set_sweep_points(sweep_points)
        MC.set_detector_function(self.int_avg_det)
        if exp_metadata is None:
            exp_metadata = {}
        # create SweepPoints
        sp = SweepPoints(f'{self.name}_pulse_length', flux_lengths, 's',
                         'Flux pulse length')
        sp.add_sweep_dimension()
        sp.add_sweep_parameter(f'{self.name}_amplitude', amplitudes, 'V',
                               'Flux pulse amplitude')
        mospm = sp.get_meas_obj_sweep_points_map(self.name)
        if freqs is not None:
            sp.add_sweep_parameter(f'{self.name}_qubit_freqs', freqs, 'Hz',
                                   'Qubit frequency')
            mospm[self.name] += [f'{self.name}_qubit_freqs']
        exp_metadata.update({'sweep_points': sp,
                             'meas_obj_sweep_points_map': mospm,
                             'preparation_params': prep_params,
                             'cal_points': repr(cp),
                             'rotate': cal_points,
                             'data_to_fit': {self.name: 'pe'},
                             'global_PCA': not cal_points})
        MC.run(label, exp_metadata=exp_metadata)

        if analyze:
            try:
                tda.T1FrequencySweepAnalysis(qb_names=[self.name],
                            options_dict=dict(TwoD=True, all_fits=all_fits))
            except Exception:
                ma.MeasurementAnalysis(TwoD=False)

    def measure_T2_freq_sweep(self, flux_lengths, cz_pulse_name=None,
                              freqs=None, amplitudes=None, phases=[0,120,240],
                              analyze=True, cal_states='auto', cal_points=False,
                              upload=True, label=None, n_cal_points_per_state=2,
                              exp_metadata=None):
        '''
        Flux pulse amplitude measurement used to determine the qubits energy in
        dependence of flux pulse amplitude.

        Timings of sequence

       |          ----|X90| --------------------------- |X90|--|RO|
       |          --------| --------- fluxpulse ------- |


        Args:
            freqs (numpy array): array of drive frequencies
            amplitudes (numpy array): array of amplitudes of the flux pulse
            delay (float): flux pulse delay
            MC (MeasurementControl): if None, then the self.MC is taken

        Returns: None

        '''
        fit_paras = deepcopy(self.fit_ge_freq_from_flux_pulse_amp())
        if freqs is not None:
            amplitudes = fit_mods.Qubit_freq_to_dac(freqs, **fit_paras)

        amplitudes = np.array(amplitudes)

        if cz_pulse_name is None:
            cz_pulse_name = 'FP ' + self.name

        if np.any((amplitudes > abs(fit_paras['dac_sweet_spot']))):
            amplitudes -= fit_paras['V_per_phi0']
        elif np.any((amplitudes < -abs(fit_paras['dac_sweet_spot']))):
            amplitudes += fit_paras['V_per_phi0']

        if np.any((amplitudes > abs(fit_paras['V_per_phi0']) / 2)):
            amplitudes -= fit_paras['V_per_phi0']
        elif np.any((amplitudes < -abs(fit_paras['V_per_phi0']) / 2)):
            amplitudes += fit_paras['V_per_phi0']

        if np.any(np.isnan(amplitudes)):
            raise ValueError('Specified frequencies resulted in nan amplitude. '
                             'Check frequency range!')

        if amplitudes is None:
            raise ValueError('Either freqs or amplitudes need to be specified')

        if label is None:
            label = 'T2_Frequency_Sweep_{}'.format(self.name)
        MC = self.instr_mc.get_instr()
        self.prepare(drive='timedomain')

        amplitudes = np.array(amplitudes)
        flux_lengths = np.array(flux_lengths)
        phases = np.array(phases)

        if cal_points:
            cal_states = CalibrationPoints.guess_cal_states(cal_states)
            cp = CalibrationPoints.single_qubit(
                self.name, cal_states, n_per_state=n_cal_points_per_state)
        else:
            cp = None

        seq, sweep_points = \
            fsqs.T2_freq_sweep_seq(
                amplitudes=amplitudes, qb_name=self.name,
                operation_dict=self.get_operation_dict(),
                flux_lengths=flux_lengths, phases = phases,
                cz_pulse_name=cz_pulse_name, upload=False, cal_points=cp)
        MC.set_sweep_function(awg_swf.SegmentHardSweep(
            sequence=seq, upload=upload, parameter_name='Amplitude', unit='V'))
        MC.set_sweep_points(sweep_points)
        MC.set_detector_function(self.int_avg_det)
        if exp_metadata is None:
            exp_metadata = {}
        exp_metadata.update({'amplitudes': amplitudes,
                             'frequencies': freqs,
                             'phases': phases,
                             'flux_lengths': flux_lengths,
                             'use_cal_points': cal_points,
                             'cal_points': repr(cp),
                             'rotate': cal_points,
                             'data_to_fit': {self.name: 'pe'},
                             'global_PCA': not cal_points})
        MC.run(label, exp_metadata=exp_metadata)

        if analyze:
            try:
                tda.T2FrequencySweepAnalysis(qb_names=[self.name],
                                             options_dict=dict(TwoD=False))
            except Exception:
                ma.MeasurementAnalysis(TwoD=False)

    def measure_flux_pulse_scope_nzcz_alpha(
            self, nzcz_alphas, delays, CZ_pulse_name=None,
            cal_points=True, upload=True, upload_all=True,
            spacing=30e-9, MC=None):

        if MC is None:
            MC = self.instr_mc.get_instr()

        self.prepare(drive='timedomain')

        if cal_points:
            step = np.abs(delays[-1] - delays[-2])
            sweep_points = np.concatenate(
                [delays, [delays[-1]+step, delays[-1]+2*step,
                          delays[-1]+3*step, delays[-1]+4*step]])
        else:
            sweep_points = delays

        s1 = awg_swf.Fluxpulse_scope_nzcz_alpha_hard_swf(
            qb_name=self.name, nzcz_alpha=nzcz_alphas[0],
            CZ_pulse_name=CZ_pulse_name,
            operation_dict=self.get_operation_dict(),
            cal_points=cal_points, upload=False,
            upload_all=upload_all, spacing=spacing)
        s2 = awg_swf.Fluxpulse_scope_nzcz_alpha_soft_sweep(
            s1, upload=upload)

        MC.set_sweep_function(s1)
        MC.set_sweep_points(sweep_points)
        MC.set_sweep_function_2D(s2)
        MC.set_sweep_points_2D(nzcz_alphas)
        MC.set_detector_function(self.int_avg_det)
        MC.run_2D('Flux_scope_nzcz_alpha' + self.msmt_suffix)

        ma.MeasurementAnalysis(TwoD=True)

    def set_distortion_in_pulsar(self, pulsar=None, datadir=None):
<<<<<<< HEAD

=======
        """
        Configures the fluxline distortion in a pulsar object according to the
        settings in the parameter flux_distortion of the qubit object.

        :param pulse: the pulsar object. If None, self.find_instrument is
            used to find an obejct called 'Pulsar'.
        :param datadir: path to the pydata directory. If None,
            self.find_instrument is used to find an obejct called 'MC' and
            the datadir of MC is used.
        """
>>>>>>> e4549824
        if pulsar is None:
            pulsar = self.find_instrument('Pulsar')
        if datadir is None:
            datadir = self.find_instrument('MC').datadir()
        DEFAULT_FLUX_DISTORTION = dict(
            IIR_filter_list=[],
            FIR_filter_list=[],
            scale_IIR=1,
            distortion='off',
            charge_buildup_compensation=True,
            compensation_pulse_delay=100e-9,
            compensation_pulse_gaussian_filter_sigma=0,
        )
        flux_distortion = deepcopy(DEFAULT_FLUX_DISTORTION)
        flux_distortion.update(self.flux_distortion())

        filterCoeffs = {}
        for fclass in 'IIR', 'FIR':
            filterCoeffs[fclass] = []
            for f in self.flux_distortion()[f'{fclass}_filter_list']:
                if f['type'] == 'Gaussian':
                    coeffs = fl_predist.gaussian_filter_kernel(
                        f.get('sigma', 1e-9),
                        f.get('nr_sigma', 40),
                        f.get('dt', 1 / 2.4e9))
                elif f['type'] == 'csv':
                    filename = os.path.join(datadir,
                                            f['filename'].lstrip('\\'))
                    if fclass == 'IIR':
                        coeffs = fl_predist.import_iir(filename)
                    else:
                        coeffs = np.loadtxt(filename)
                else:
                    raise KeyError(f"Unknown filter type {f['type']}")
                filterCoeffs[fclass].append(coeffs)

        if len(filterCoeffs['FIR']) > 0:
            filterCoeffs['FIR'] = [
                fl_predist.combine_FIR_filters(filterCoeffs['FIR'])]
        else:
            del filterCoeffs['FIR']
        if len(filterCoeffs['IIR']) > 1:
            log.warning('For now, only one IIR filter can be used. Taking '
                        'the last one.')
        if len(filterCoeffs['IIR']) > 0:
            filterCoeffs['IIR'] = filterCoeffs['IIR'][-1]
            fl_predist.scale_and_negate_IIR(filterCoeffs['IIR'],
                                 flux_distortion['scale_IIR'])
        else:
            del filterCoeffs['IIR']

        pulsar.set(f'{self.flux_pulse_channel()}_distortion_dict',
                   filterCoeffs)
        for param in ['distortion', 'charge_buildup_compensation',
                      'compensation_pulse_delay',
                      'compensation_pulse_gaussian_filter_sigma']:
            pulsar.set(f'{self.flux_pulse_channel()}_{param}',
                       flux_distortion[param])


def add_CZ_pulse(qbc, qbt):
    """
    Args:
        qbc: Control qubit. A QudevTransmon object corresponding to the qubit
             that we apply the flux pulse on.
        qbt: Target qubit. A QudevTransmon object corresponding to the qubit
             we induce the conditional phase on.
    """

    # add flux pulse parameters
    op_name = 'upCZ ' + qbt.name
    ps_name = 'upCZ_' + qbt.name

    if np.any([op_name == i for i in qbc.get_operation_dict().keys()]):
        # do not try to add it again if operation already exists
        raise ValueError('Operation {} already exists.'.format(op_name))
    else:
        qbc.add_operation(op_name)

        qbc.add_pulse_parameter(op_name, ps_name + '_cz_target_qb',
                                'cz_target_qb',
                                initial_value=qbt.name,
                                vals=vals.Enum(qbt.name))
        qbc.add_pulse_parameter(op_name, ps_name + '_pulse_type', 'pulse_type',
                                initial_value='BufferedCZPulse',
                                vals=vals.Enum('BufferedSquarePulse',
                                               'BufferedCZPulse',
                                               'NZBufferedCZPulse',
                                               ))
        qbc.add_pulse_parameter(op_name, ps_name + '_channel', 'channel',
                                initial_value='', vals=vals.Strings())
        qbc.add_pulse_parameter(op_name, ps_name + '_aux_channels_dict',
                                'aux_channels_dict',
                                initial_value={}, vals=vals.Dict())
        qbc.add_pulse_parameter(op_name, ps_name + '_amplitude', 'amplitude',
                                initial_value=0, vals=vals.Numbers())
        qbc.add_pulse_parameter(op_name, ps_name + '_frequency', 'frequency',
                                initial_value=0, vals=vals.Numbers())
        qbc.add_pulse_parameter(op_name, ps_name + '_phase', 'phase',
                                initial_value=0, vals=vals.Numbers())
        qbc.add_pulse_parameter(op_name, ps_name + '_pulse_length',
                                'pulse_length',
                                initial_value=0, vals=vals.Numbers(0))
        qbc.add_pulse_parameter(op_name, ps_name + '_alpha', 'alpha',
                                initial_value=1, vals=vals.Numbers())
        qbc.add_pulse_parameter(op_name, ps_name + '_buffer_length_start',
                                'buffer_length_start', initial_value=10e-9,
                                vals=vals.Numbers(0))
        qbc.add_pulse_parameter(op_name, ps_name + '_buffer_length_end',
                                'buffer_length_end', initial_value=10e-9,
                                vals=vals.Numbers(0))
        qbc.add_pulse_parameter(op_name, ps_name + '_extra_buffer_aux_pulse',
                                'extra_buffer_aux_pulse', initial_value=5e-9,
                                vals=vals.Numbers(0))
        qbc.add_pulse_parameter(op_name, ps_name + '_pulse_delay',
                                'pulse_delay',
                                initial_value=0, vals=vals.Numbers())
        qbc.add_pulse_parameter(op_name, ps_name + '_basis_rotation',
                                'basis_rotation', initial_value={},
                                vals=vals.Dict())
        qbc.add_pulse_parameter(op_name, ps_name + '_gaussian_filter_sigma',
                                'gaussian_filter_sigma', initial_value=2e-9,
                                vals=vals.Numbers(0))
        qbc.add_pulse_parameter(op_name, ps_name + '_chevron_func',
                                'chevron_func', initial_value=None,
                                vals=vals.Callable(),
                                docstring="Callable required when using "
                                          "effective time CZ pulse to "
                                          "straighten Chevron.")


def add_CZ_MG_pulse(qbc, qbt):
    """
    Args:
        qbc: Control qubit. A QudevTransmon object corresponding to the qubit
             that we apply the flux pulse on.
        qbt: Target qubit. A QudevTransmon object corresponding to the qubit
             we induce the conditional phase on.
    """

    # add flux pulse parameters
    op_name = 'CZ ' + qbt.name
    ps_name = 'CZ_' + qbt.name

    if np.any([op_name == i for i in qbc.get_operation_dict().keys()]):
        # do not try to add it again if operation already exists
        raise ValueError('Operation {} already exists.'.format(op_name))
    else:
        qbc.add_operation(op_name)

        qbc.add_pulse_parameter(op_name, ps_name + '_cz_target_qb',
                                'cz_target_qb',
                                initial_value=qbt.name,
                                vals=vals.Enum(qbt.name))
        qbc.add_pulse_parameter(op_name, ps_name + '_pulse_type', 'pulse_type',
                                initial_value='NZMartinisGellarPulse',
                                vals=vals.Enum('NZMartinisGellarPulse',
                                               'BufferedCZPulse'))
        qbc.add_pulse_parameter(op_name, ps_name + '_channel', 'channel',
                                initial_value='', vals=vals.Strings())
        qbc.add_pulse_parameter(op_name, ps_name + '_aux_channels_dict',
                                'aux_channels_dict',
                                initial_value={}, vals=vals.Dict())
        qbc.add_pulse_parameter(op_name, ps_name + '_theta_f', 'theta_f',
                                initial_value=0, vals=vals.Numbers())
        qbc.add_pulse_parameter(op_name, ps_name + '_lambda_2', 'lambda_2',
                                initial_value=0, vals=vals.Numbers(0))
        qbc.add_pulse_parameter(op_name, ps_name + '_qbc_freq', 'qbc_freq',
                                initial_value=qbc.ge_freq(),
                                vals=vals.Numbers())
        qbc.add_pulse_parameter(op_name, ps_name + '_qbt_freq', 'qbt_freq',
                                initial_value=qbt.ge_freq(),
                                vals=vals.Numbers())
        qbc.add_pulse_parameter(op_name, ps_name + '_pulse_length',
                                'pulse_length',
                                initial_value=0, vals=vals.Numbers(0))
        qbc.add_pulse_parameter(op_name, ps_name + '_alpha', 'alpha',
                                initial_value=1, vals=vals.Numbers())
        qbc.add_pulse_parameter(op_name, ps_name + '_buffer_length_start',
                                'buffer_length_start', initial_value=10e-9,
                                vals=vals.Numbers(0))
        qbc.add_pulse_parameter(op_name, ps_name + '_buffer_length_end',
                                'buffer_length_end', initial_value=10e-9,
                                vals=vals.Numbers(0))
        qbc.add_pulse_parameter(op_name, ps_name + '_extra_buffer_aux_pulse',
                                'extra_buffer_aux_pulse', initial_value=5e-9,
                                vals=vals.Numbers(0))
        qbc.add_pulse_parameter(op_name, ps_name + '_anharmonicity',
                                'anharmonicity',
                                initial_value=0, vals=vals.Numbers())
        qbc.add_pulse_parameter(op_name, ps_name + '_J', 'J',
                                initial_value=0, vals=vals.Numbers())
        qbc.add_pulse_parameter(op_name, ps_name + '_basis_rotation',
                                'basis_rotation', initial_value={},
                                vals=vals.Dict())
        qbc.add_pulse_parameter(op_name, ps_name + '_dv_dphi', 'dv_dphi',
                                initial_value=0, vals=vals.Numbers(0))
        qbc.add_pulse_parameter(op_name, ps_name + '_loop_asym', 'loop_asym',
                                initial_value=0, vals=vals.Numbers(0))
        qbc.add_pulse_parameter(op_name, ps_name + '_wave_generation_func',
                                'wave_generation_func', initial_value=None,
                                vals=vals.Callable())
        qbc.add_pulse_parameter(op_name, ps_name + '_pulse_delay',
                                'pulse_delay',
                                initial_value=0, vals=vals.Numbers())









<|MERGE_RESOLUTION|>--- conflicted
+++ resolved
@@ -4056,9 +4056,6 @@
         ma.MeasurementAnalysis(TwoD=True)
 
     def set_distortion_in_pulsar(self, pulsar=None, datadir=None):
-<<<<<<< HEAD
-
-=======
         """
         Configures the fluxline distortion in a pulsar object according to the
         settings in the parameter flux_distortion of the qubit object.
@@ -4069,7 +4066,6 @@
             self.find_instrument is used to find an obejct called 'MC' and
             the datadir of MC is used.
         """
->>>>>>> e4549824
         if pulsar is None:
             pulsar = self.find_instrument('Pulsar')
         if datadir is None:
