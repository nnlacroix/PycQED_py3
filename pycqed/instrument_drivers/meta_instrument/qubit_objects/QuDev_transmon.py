--- conflicted
+++ resolved
@@ -223,11 +223,6 @@
         self.add_pulse_parameter('flux', 'flux_pulse_channel', 'channel',
                                  initial_value=None, vals=vals.Strings())
         self.add_pulse_parameter('flux', 'flux_pulse_amp', 'amplitude',
-<<<<<<< HEAD
-=======
-                                 initial_value=1, vals=vals.Numbers())
-        self.add_pulse_parameter('flux', 'flux_pulse_length', 'length',
->>>>>>> 52bc14ea
                                  initial_value=None, vals=vals.Numbers())
         self.add_pulse_parameter('flux', 'flux_pulse_length', 'length',
                                  initial_value=None, vals=vals.Numbers())
@@ -243,7 +238,6 @@
         #                          initial_value=None,vals= vals.Numbers())
         # self.add_pulse_parameter('flux','kernel_path','kernel_path',
         #                          initial_value=None,vals=vals.Strings())
-
 
 
 
