--- conflicted
+++ resolved
@@ -3865,7 +3865,7 @@
 
         # Calibration of instruments and ro
         dag.add_node(self.name + ' Calibrations',
-<<<<<<< HEAD
+
                      calibrate_function=cal_True_delayed)
         dag.add_node(self.name + ' Mixer Skewness',
                      calibrate_function=self.name + '.calibrate_mixer_skewness_drive')
@@ -3875,10 +3875,7 @@
                      calibrate_function=self.name + '.calibrate_mixer_offsets_RO')
         dag.add_node(self.name + ' Ro/MW pulse timing',
                      calibrate_function=cal_True_delayed)
-        dag.add_node(self.name + ' Ro Pulse Amplitude',
-                     calibrate_function=self.name + '.ro_pulse_amp_CW')
-=======
-                          calibrate_function=cal_True_delayed)
+
         dag.add_node(self.name + ' Mixer Skewness',
                           calibrate_function=self.name + '.calibrate_mixer_skewness_drive')
         dag.add_node(self.name + ' Mixer Offset Drive',
@@ -3889,7 +3886,7 @@
                           calibrate_function=cal_True_delayed)
         dag.add_node(self.name + ' Ro Pulse Amplitude',
                           calibrate_function=self.name + '.ro_pulse_amp_CW')
->>>>>>> 98deb4ed
+
 
         # Qubits calibration
         dag.add_node(self.name + ' Frequency Coarse',
