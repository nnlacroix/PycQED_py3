import time
import logging
import numpy as np
from autodepgraph import AutoDepGraph_DAG
import warnings

from pycqed.measurement.openql_experiments import single_qubit_oql as sqo
import pycqed.measurement.openql_experiments.multi_qubit_oql as mqo
from pycqed.measurement.openql_experiments import clifford_rb_oql as cl_oql
from pycqed.measurement.openql_experiments import pygsti_oql
from pycqed.measurement.openql_experiments import openql_helpers as oqh
from pycqed.analysis.tools import cryoscope_tools as ct

from pycqed.utilities.general import gen_sweep_pts
from .qubit_object import Qubit
from qcodes.utils import validators as vals
from qcodes.instrument.parameter import (
    ManualParameter, InstrumentRefParameter)
from pycqed.analysis import measurement_analysis as ma
from pycqed.analysis_v2 import measurement_analysis as ma2
from pycqed.measurement.calibration_toolbox import (
    mixer_carrier_cancellation)
from pycqed.measurement.openql_experiments.openql_helpers import \
    load_range_of_oql_programs
from pycqed.measurement import sweep_functions as swf
from pycqed.measurement import detector_functions as det
from pycqed.measurement.mc_parameter_wrapper import wrap_par_to_swf
import warnings


import cma
from pycqed.measurement.optimization import nelder_mead
import datetime


class CCLight_Transmon(Qubit):

    '''
    The CCLight_Transmon
    Setup configuration:
        Drive:                 CCLight controlling AWG8's and a VSM
        Acquisition:           UHFQC
        Readout pulse configuration: LO modulated using UHFQC AWG
    '''

    def __init__(self, name, **kw):
        t0 = time.time()
        super().__init__(name, **kw)
        self.add_parameters()
        self.connect_message(begin_time=t0)

    def add_instrument_ref_parameters(self):
        # MW sources
        self.add_parameter('instr_LO_ro',
                           parameter_class=InstrumentRefParameter)
        self.add_parameter('instr_LO_mw',
                           parameter_class=InstrumentRefParameter)
        self.add_parameter('instr_spec_source',
                           parameter_class=InstrumentRefParameter)
        self.add_parameter('instr_spec_source_2',
                           parameter_class=InstrumentRefParameter)

        # Control electronics
        self.add_parameter(
            'instr_CC', label='Central Controller',
            docstring=('Device responsible for controlling the experiment'
                       ' using eQASM generated using OpenQL, in the near'
                       ' future will be the CC_Light.'),
            parameter_class=InstrumentRefParameter)
        self.add_parameter('instr_acquisition',
                           parameter_class=InstrumentRefParameter)
        self.add_parameter('instr_VSM', label='Vector Switch Matrix',
                           parameter_class=InstrumentRefParameter)

        self.add_parameter('instr_MC', label='MeasurementControl',
                           parameter_class=InstrumentRefParameter)

        self.add_parameter('instr_nested_MC',
                           label='Nested MeasurementControl',
                           parameter_class=InstrumentRefParameter)
        self.add_parameter('instr_SH', label='SignalHound',
                           parameter_class=InstrumentRefParameter)
        self.add_parameter(
            'instr_FluxCtrl', label='Flux control', docstring=(
                'Instrument used to control flux can either be an IVVI rack '
                'or a meta instrument such as the Flux control.'),
            parameter_class=InstrumentRefParameter)
        # LutMan's
        self.add_parameter('instr_LutMan_MW',
                           docstring='Lookuptable manager  for '
                           'microwave control pulses.',
                           parameter_class=InstrumentRefParameter)
        self.add_parameter('instr_LutMan_RO',
                           docstring='Lookuptable manager responsible for '
                           'microwave readout pulses.',
                           parameter_class=InstrumentRefParameter)
        self.add_parameter('instr_LutMan_Flux',
                           docstring='Lookuptable manager responsible for '
                                     'flux pulses.',
                           initial_value=None,
                           parameter_class=InstrumentRefParameter)

    def add_ro_parameters(self):
        """
        Adding the parameters relevant for readout.
        """
        ################################
        # RO stimulus/pulse parameters #
        ################################
        self.add_parameter('ro_freq',
                           label='Readout frequency', unit='Hz',
                           parameter_class=ManualParameter)
        self.add_parameter('ro_freq_mod',
                           label='Readout-modulation frequency', unit='Hz',
                           initial_value=-20e6,
                           parameter_class=ManualParameter)
        self.add_parameter('ro_pow_LO', label='RO power LO',
                           unit='dBm', initial_value=20,
                           parameter_class=ManualParameter)

        # RO pulse parameters
        self.add_parameter('ro_pulse_type', initial_value='simple',
                           vals=vals.Enum('gated', 'simple',
                                          'up_down_down', 'up_down_down_final'),
                           parameter_class=ManualParameter)

        # Mixer offsets correction, RO pulse
        self.add_parameter('ro_pulse_mixer_offs_I', unit='V',
                           parameter_class=ManualParameter, initial_value=0)
        self.add_parameter('ro_pulse_mixer_offs_Q', unit='V',
                           parameter_class=ManualParameter, initial_value=0)
        self.add_parameter('ro_pulse_mixer_alpha', initial_value=1,
                           parameter_class=ManualParameter)
        self.add_parameter('ro_pulse_mixer_phi', initial_value=0,
                           parameter_class=ManualParameter)

        self.add_parameter('ro_pulse_length',
                           label='Readout pulse length',
                           initial_value=100e-9,
                           unit='s',
                           parameter_class=ManualParameter)
        self.add_parameter('ro_pulse_amp', unit='V',
                           label='Readout pulse amplitude',
                           initial_value=0.1,
                           parameter_class=ManualParameter)
        self.add_parameter('ro_pulse_amp_CW', unit='V',
                           label='Readout pulse amplitude',
                           initial_value=0.1,
                           parameter_class=ManualParameter)
        self.add_parameter('ro_pulse_phi', unit='deg', initial_value=0,
                           parameter_class=ManualParameter)

        self.add_parameter('ro_pulse_down_length0', unit='s',
                           initial_value=1e-9,
                           parameter_class=ManualParameter)
        self.add_parameter('ro_pulse_down_amp0', unit='V', initial_value=0,
                           parameter_class=ManualParameter)
        self.add_parameter('ro_pulse_down_phi0', unit='deg', initial_value=0,
                           parameter_class=ManualParameter)
        self.add_parameter('ro_pulse_down_length1', unit='s',
                           initial_value=1e-9,
                           parameter_class=ManualParameter)
        self.add_parameter('ro_pulse_down_amp1', unit='V', initial_value=0,
                           parameter_class=ManualParameter)
        self.add_parameter('ro_pulse_down_phi1', unit='deg', initial_value=0,
                           parameter_class=ManualParameter)

        #############################
        # RO acquisition parameters #
        #############################

        ro_acq_docstr = (
            'Determines what type of integration weights to use: '
            '\n\t SSB: Single sideband demodulation\n\t'
            'DSB: Double sideband demodulation\n\t'
            'optimal: waveforms specified in "RO_acq_weight_func_I" '
            '\n\tand "RO_acq_weight_func_Q"')

        self.add_parameter('ro_acq_weight_type',
                           initial_value='DSB',
                           vals=vals.Enum(
                               'SSB', 'DSB', 'optimal', 'optimal IQ'),
                           docstring=ro_acq_docstr,
                           parameter_class=ManualParameter)

        self.add_parameter(
            'ro_acq_weight_chI', initial_value=0, docstring=(
                'Determines the I-channel for integration. When the'
                ' ro_acq_weight_type is optimal only this channel will '
                'affect the result.'), vals=vals.Ints(0, 9),
            parameter_class=ManualParameter)
        self.add_parameter(
            'ro_acq_weight_chQ', initial_value=1, docstring=(
                'Determines the Q-channel for integration.'),
            vals=vals.Ints(0, 9), parameter_class=ManualParameter)

        self.add_parameter('ro_acq_weight_func_I',
                           vals=vals.Arrays(),
                           label='Optimized weights for I channel',
                           parameter_class=ManualParameter)
        self.add_parameter('ro_acq_weight_func_Q',
                           vals=vals.Arrays(),
                           label='Optimized weights for Q channel',
                           parameter_class=ManualParameter)

        # FIXME!: Dirty hack because of qusurf issue #63, added 2 hardcoded
        # delay samples in the optimized weights
        self.add_parameter('ro_acq_weight_func_delay_samples_hack',
                           vals=vals.Ints(),
                           initial_value=0,
                           label='weight function delay samples',
                           parameter_class=ManualParameter)

        self.add_parameter(
            'ro_acq_delay',  unit='s',
            label='Readout acquisition delay',
            vals=vals.Numbers(min_value=0),
            initial_value=0,
            parameter_class=ManualParameter,
            docstring=('The time between the instruction that trigger the'
                       ' readout pulse and the instruction that triggers the '
                       'acquisition. The positive number means that the '
                       'acquisition is started after the pulse is send.'))

        self.add_parameter(
            'ro_acq_mixer_phi',  unit='degree',
            label='Readout mixer phi',
            vals=vals.Numbers(),
            initial_value=0,
            parameter_class=ManualParameter,
            docstring=('acquisition mixer phi, used for mixer deskewing in'
                       'real time'))

        self.add_parameter(
            'ro_acq_mixer_alpha',  unit='',
            label='Readout mixer alpha',
            vals=vals.Numbers(min_value=0.8),
            initial_value=1,
            parameter_class=ManualParameter,
            docstring=('acquisition mixer alpha, used for mixer deskewing in'
                       'real time'))

        self.add_parameter(
            'ro_acq_input_average_length',  unit='s',
            label='Readout acquisition delay',
            vals=vals.Numbers(min_value=0, max_value=4096/1.8e9),
            initial_value=4096/1.8e9,
            parameter_class=ManualParameter,
            docstring=('The measurement time in input averaging.'))

        self.add_parameter('ro_acq_integration_length', initial_value=500e-9,
                           vals=vals.Numbers(
                               min_value=0, max_value=4096/1.8e9),
                           parameter_class=ManualParameter)

        self.add_parameter('ro_acq_averages', initial_value=1024,
                           vals=vals.Numbers(min_value=0, max_value=1e6),
                           parameter_class=ManualParameter)

        self.add_parameter('ro_soft_avg', initial_value=1,
                           docstring=('Number of soft averages to be '
                                      'performed using the MC.'),
                           vals=vals.Ints(min_value=1),
                           parameter_class=ManualParameter)

        # self.add_parameter('ro_power_cw', label='RO power cw',
        #                    unit='dBm',
        #                    parameter_class=ManualParameter)

        # Single shot readout specific parameters
        self.add_parameter('ro_acq_digitized', vals=vals.Bool(),
                           initial_value=False,
                           parameter_class=ManualParameter)
        self.add_parameter('ro_acq_threshold', unit='dac-value',
                           initial_value=0,
                           parameter_class=ManualParameter)
        self.add_parameter('ro_acq_rotated_SSB_when_optimal', vals=vals.Bool(),
                           docstring=(
                               'bypasses optimal weights, and uses rotated SSB instead'),
                           initial_value=False,
                           parameter_class=ManualParameter)
        self.add_parameter('ro_acq_rotated_SSB_rotation_angle',vals=vals.Numbers(
                               min_value=-np.pi, max_value=np.pi),
                           docstring=(
                               'uses this as the rotation angle for rotated SSB'),
                           initial_value=0,
                           parameter_class=ManualParameter)
        self.add_parameter('ro_acq_integration_length_weigth_function',vals=vals.Numbers(
                               min_value=0, max_value=4096/1.8e9),
                           docstring=(
                               'sets weight function elements to 0 beyond this time'),
                           initial_value=4096/1.8e9,
                           parameter_class=ManualParameter)

        # self.add_parameter('cal_pt_zero',
        #                    initial_value=None,
        #                    vals=vals.Anything(),  # should be a tuple validator
        #                    label='Calibration point |0>',
        #                    parameter_class=ManualParameter)
        # self.add_parameter('cal_pt_one',
        #                    initial_value=None,
        #                    vals=vals.Anything(),  # should be a tuple validator
        #                    label='Calibration point |1>',
        #                    parameter_class=ManualParameter)

    def add_mw_parameters(self):
        # Mixer skewness correction
        self.add_parameter('mw_G_mixer_phi', unit='deg',
                           label='Mixer skewness phi Gaussian quadrature',
                           parameter_class=ManualParameter, initial_value=0)
        self.add_parameter('mw_G_mixer_alpha', unit='',
                           label='Mixer skewness alpha Gaussian quadrature',
                           parameter_class=ManualParameter, initial_value=1)
        self.add_parameter('mw_D_mixer_phi', unit='deg',
                           label='Mixer skewness phi Derivative quadrature',
                           parameter_class=ManualParameter, initial_value=0)
        self.add_parameter('mw_D_mixer_alpha', unit='',
                           label='Mixer skewness alpha Derivative quadrature',
                           parameter_class=ManualParameter, initial_value=1)

        # Mixer offsets correction, qubit drive
        self.add_parameter('mw_mixer_offs_GI',
                           unit='V',
                           parameter_class=ManualParameter, initial_value=0)
        self.add_parameter('mw_mixer_offs_GQ', unit='V',
                           parameter_class=ManualParameter, initial_value=0)
        self.add_parameter('mw_mixer_offs_DI',
                           unit='V',
                           parameter_class=ManualParameter, initial_value=0)
        self.add_parameter('mw_mixer_offs_DQ', unit='V',
                           parameter_class=ManualParameter, initial_value=0)

        self.add_parameter('mw_pow_td_source',
                           label='Time-domain power',
                           unit='dBm',
                           initial_value=20,
                           parameter_class=ManualParameter)

        self.add_parameter('mw_freq_mod',
                           initial_value=-100e6,
                           label='pulse-modulation frequency', unit='Hz',
                           parameter_class=ManualParameter)

        self.add_parameter('mw_amp180',
                           label='Pi-pulse amplitude', unit='V',
                           initial_value=.8,
                           parameter_class=ManualParameter)
        self.add_parameter('mw_amp90_scale',
                           label='pulse amplitude scaling factor',
                           unit='',
                           initial_value=.5,
                           vals=vals.Numbers(min_value=0, max_value=1.0),
                           parameter_class=ManualParameter)

        self.add_parameter('mw_channel_amp',
                           label='AWG8 channel amplitude',
                           unit='',
                           initial_value=.5,
                           vals=vals.Numbers(min_value=0, max_value=1.0),
                           parameter_class=ManualParameter)

        self.add_parameter('mw_ef_amp',
                           label='Pi-pulse amplitude ef-transition', unit='V',
                           initial_value=.4,
                           parameter_class=ManualParameter)

        self.add_parameter('mw_awg_ch', parameter_class=ManualParameter,
                           initial_value=1,
                           vals=vals.Ints())
        self.add_parameter('mw_gauss_width', unit='s',
                           initial_value=10e-9,
                           parameter_class=ManualParameter)
        self.add_parameter('mw_motzoi', label='Motzoi parameter', unit='',
                           initial_value=0,
                           parameter_class=ManualParameter)
        self.add_parameter('mw_vsm_marker_source',
                           label='VSM switch state',
                           initial_value='int',
                           vals=vals.Enum('ext', 'int'),
                           parameter_class=ManualParameter)

        self.add_parameter(
            'mw_vsm_delay', label='CCL VSM trigger delay',
            vals=vals.Ints(0, 127), unit='samples',
            docstring=('This value needs to be calibrated to ensure that '
                       'the VSM mask aligns with the microwave pulses. '
                       'Calibration is done using'
                       ' self.calibrate_mw_vsm_delay.'),
            set_cmd=self._set_mw_vsm_delay,
            get_cmd=self._get_mw_vsm_delay)

        self.add_parameter('mw_fine_delay', label='fine delay of the AWG channel',
            unit='s',
            docstring='This parameters serves for fine tuning of '
                    'the RO, MW and flux pulses. It should be kept '
                    'positive and below 20e-9. Any larger adjustments'
                    'should be done by changing CCL dio delay'
                    'through device object.',
            set_cmd=self._set_mw_fine_delay,
            get_cmd=self._get_mw_fine_delay)

        self.add_parameter('flux_fine_delay', label='fine delay of the AWG channel',
            unit='s',
            docstring='This parameters serves for fine tuning of '
                    'the RO, MW and flux pulses. It should be kept '
                    'positive and below 20e-9. Any larger adjustments'
                    'should be done by changing CCL dio delay'
                    'through device object.',
            set_cmd=self._set_flux_fine_delay,
            get_cmd=self._get_flux_fine_delay)

        self.add_parameter('mw_vsm_ch_in',
                           label='VSM input channel Gaussian component',
                           vals=vals.Ints(1, 4),
                           initial_value=1,
                           parameter_class=ManualParameter)
        self.add_parameter('mw_vsm_mod_out',
                           label='VSM output module for microwave pulses',
                           docstring=('Selects the VSM output module for MW'
                                      ' pulses. N.B. for spec the '
                                      'spec_vsm_ch_out parameter is used.'),
                           vals=vals.Ints(1, 8),
                           initial_value=1,
                           parameter_class=ManualParameter)

        self.add_parameter('mw_vsm_G_amp',
                           label='VSM amp Gaussian component',
                           vals=vals.Numbers(0.1, 2.0),
                           initial_value=1.0,
                           parameter_class=ManualParameter)
        self.add_parameter('mw_vsm_D_amp',
                           label='VSM amp Derivative component',
                           vals=vals.Numbers(0.1, 2.0),
                           initial_value=1.0,
                           parameter_class=ManualParameter)
        self.add_parameter('mw_vsm_G_phase',
                           vals=vals.Numbers(-125, 45),
                           initial_value=0, unit='deg',
                           parameter_class=ManualParameter)
        self.add_parameter('mw_vsm_D_phase',
                           vals=vals.Numbers(-125, 45),
                           initial_value=0, unit='deg',
                           parameter_class=ManualParameter)

    def _set_mw_vsm_delay(self, val):
        # sort of a pseudo Manual Parameter
        self.instr_CC.get_instr().set(
            'vsm_channel_delay{}'.format(self.cfg_qubit_nr()), val)
        self._mw_vsm_delay = val

    def _get_mw_vsm_delay(self):
        return self._mw_vsm_delay

    def _set_mw_fine_delay(self,val):
        if self.cfg_with_vsm():
            logging.warning('CCL transmon is using VSM. Use mw_vsm_delay to'
                            'adjust delay')
        else:
            lutman = self.find_instrument(self.instr_LutMan_MW())
            AWG = lutman.find_instrument(lutman.AWG())
            using_QWG = (AWG.__class__.__name__ == 'QuTech_AWG_Module')
            if using_QWG:
                logging.warning('CCL transmon is using QWG. mw_fine_delay not supported.')
            else:
                AWG.set('sigouts_{}_delay'.format(lutman.channel_I()-1), val)
                AWG.set('sigouts_{}_delay'.format(lutman.channel_Q()-1), val)
        self._mw_fine_delay = val


    def _get_mw_fine_delay(self):
        return self._mw_fine_delay

    def _set_flux_fine_delay(self,val):
        lutman = self.find_instrument(self.instr_LutMan_Flux())
        AWG = lutman.find_instrument(lutman.AWG())
        using_QWG = (AWG.__class__.__name__ == 'QuTech_AWG_Module')
        if using_QWG:
<<<<<<< HEAD
            logging.warning('CCL transmon is using QWG. Not implemented.')
=======
            logging.warning('CCL transmon is using QWG. flux_fine_delay not supported.')
>>>>>>> af348066
        else:
            AWG.set('sigouts_{}_delay'.format(lutman.cfg_awg_channel()-1), val)
            # val = AWG.get('sigouts_{}_delay'.format(lutman.cfg_awg_channel()-1))
        self._flux_fine_delay = val


    def _get_flux_fine_delay(self):
        return self._flux_fine_delay

    def add_spec_parameters(self):
        self.add_parameter('spec_vsm_amp',
                           label='VSM amplitude for spec pulses',
                           vals=vals.Numbers(0.1, 1.0),
                           initial_value=1.0,
                           parameter_class=ManualParameter)

        self.add_parameter('spec_vsm_mod_out',
                           label='VSM output module for spectroscopy pulses',
                           docstring=('Selects the VSM output channel for spec'
                                      ' pulses. N.B. for mw pulses the '
                                      'spec_mw_ch_out parameter is used.'),
                           vals=vals.Ints(1, 8),
                           initial_value=1,
                           parameter_class=ManualParameter)

        self.add_parameter('spec_vsm_ch_in',
                           label='VSM input channel for spec pulses',
                           docstring=('VSM input channel for spec pulses'
                                      ' generally this should be the same as '
                                      ' the mw_vsm_ch_Gin parameter.'),
                           vals=vals.Ints(1, 4),
                           initial_value=1,
                           parameter_class=ManualParameter)

        self.add_parameter('spec_pulse_length',
                           label='Pulsed spec pulse duration',
                           unit='s', vals=vals.Numbers(0e-9, 20e-6),
                           # FIXME validator: should be multiple of 20e-9
                           initial_value=500e-9,
                           parameter_class=ManualParameter)

        self.add_parameter(
            'spec_type', parameter_class=ManualParameter, docstring=(
                'determines what kind of spectroscopy to do, \n'
                '"CW":  opens the relevant VSM channel to always let the tone '
                'through. \n'
                '"vsm_gated":  uses the  VSM in external mode to gate the spec '
                'source. \n '
                '"IQ" uses the TD source and AWG8 to generate a spec pulse'),
            initial_value='CW',
            vals=vals.Enum('CW', 'IQ', 'vsm_gated'))

        self.add_parameter(
            'spec_amp', unit='V', docstring=(
                'Amplitude of the spectroscopy pulse in the mw LutMan. '
                'The power of the spec pulse should be controlled through '
                'the vsm amplitude "spec_vsm_amp"'),
            vals=vals.Numbers(0, 1), parameter_class=ManualParameter,
            initial_value=0.8)
        self.add_parameter(
            'spec_pow', unit='dB',
            vals=vals.Numbers(-70, 20),
            parameter_class=ManualParameter,
            initial_value=-30)

    def add_flux_parameters(self):
        # fl_dc_ is the prefix for DC flux bias related params
        self.add_parameter(
            'flux_polycoeff',
            docstring='Polynomial coefficients for current to frequency conversion',
            vals=vals.Arrays(),
            # initial value is chosen to not raise errors
            initial_value=np.array([0, 0, -1e12, 0, 6e9]),
            parameter_class=ManualParameter)
        self.add_parameter(
            'fl_dc_V_per_phi0', label='Flux bias V/Phi0',
            docstring='Conversion factor for flux bias',
            vals=vals.Numbers(), unit='V', initial_value=1,
            parameter_class=ManualParameter)
        self.add_parameter(
            'fl_dc_V', label='Flux bias', unit='V',
            docstring='Current flux bias setting', vals=vals.Numbers(),
            initial_value=0, parameter_class=ManualParameter)
        self.add_parameter(
            'fl_dc_V0', unit='V', label='Flux bias sweet spot', docstring=(
                'Flux bias offset corresponding to the sweetspot'),
            vals=vals.Numbers(), initial_value=0,
            parameter_class=ManualParameter)
        #? not used anywhere
        self.add_parameter(
            'fl_dc_ch',  docstring=(
                'Flux bias channel'),
            vals=vals.Strings(), initial_value='',
            parameter_class=ManualParameter)

        # Currently this has only the parameters for 1 CZ gate.
        # in the future there will be 5 distinct flux operations for which
        # parameters have to be stored.
        # cz to all nearest neighbours (of which 2 are only phase corr) and
        # the "park" operation.
        self.add_parameter('fl_cz_length', vals=vals.Numbers(),
                           unit='s', initial_value=35e-9,
                           parameter_class=ManualParameter)
        self.add_parameter('fl_cz_lambda_2', vals=vals.Numbers(),
                           initial_value=0,
                           parameter_class=ManualParameter)
        self.add_parameter('fl_cz_lambda_3', vals=vals.Numbers(),
                           initial_value=0,
                           parameter_class=ManualParameter)
        self.add_parameter('fl_cz_theta_f', vals=vals.Numbers(),
                           unit='deg',
                           initial_value=80,
                           parameter_class=ManualParameter)
        self.add_parameter('fl_cz_V_per_phi0', vals=vals.Numbers(),
                           unit='V', initial_value=1,
                           parameter_class=ManualParameter)
        self.add_parameter('fl_cz_freq_01_max', vals=vals.Numbers(),
                           unit='Hz', parameter_class=ManualParameter)
        self.add_parameter('fl_cz_J2', vals=vals.Numbers(),
                           unit='Hz',
                           initial_value=50e6,
                           parameter_class=ManualParameter)
        self.add_parameter('fl_cz_freq_interaction', vals=vals.Numbers(),
                           unit='Hz',
                           parameter_class=ManualParameter)
        self.add_parameter('fl_cz_phase_corr_length',
                           unit='s',
                           initial_value=5e-9, vals=vals.Numbers(),
                           parameter_class=ManualParameter)
        self.add_parameter('fl_cz_phase_corr_amp',
                           unit='V',
                           initial_value=0, vals=vals.Numbers(),
                           parameter_class=ManualParameter)

    def add_config_parameters(self):
        self.add_parameter(
            'cfg_trigger_period', label='Trigger period',
            docstring=('Time between experiments, used to initialize all'
                       ' qubits in the ground state'),
            unit='s', initial_value=200e-6,
            parameter_class=ManualParameter,
            vals=vals.Numbers(min_value=1e-6, max_value=327668e-9))
        self.add_parameter('cfg_openql_platform_fn',
                           label='OpenQL platform configuration filename',
                           parameter_class=ManualParameter,
                           vals=vals.Strings())
        self.add_parameter(
            'cfg_qubit_nr', label='Qubit number', vals=vals.Ints(0, 16),
            parameter_class=ManualParameter, initial_value=0,
            docstring='The qubit number is used in the OpenQL compiler. ')

        self.add_parameter('cfg_qubit_freq_calc_method',
                           initial_value='latest',
                           parameter_class=ManualParameter,
                           vals=vals.Enum('latest', 'flux'))
        self.add_parameter('cfg_rb_calibrate_method',
                           initial_value='restless',
                           parameter_class=ManualParameter,
                           vals=vals.Enum('restless', 'ORBIT'))

        self.add_parameter('cfg_cycle_time',
                           initial_value=20e-9,
                           unit='s',
                           parameter_class=ManualParameter,
                           # this is to effictively hardcode the cycle time
                           vals=vals.Enum(20e-9))
        # TODO: add docstring (Oct 2017)
        self.add_parameter('cfg_prepare_ro_awg', vals=vals.Bool(),
                           docstring=('If False disables uploading pusles '
                                      'to UHFQC'),
                           initial_value=True,
                           parameter_class=ManualParameter)

        self.add_parameter('cfg_prepare_mw_awg', vals=vals.Bool(),
                           docstring=('If False disables uploading pusles '
                                      'to AWG8'),
                           initial_value=True,
                           parameter_class=ManualParameter)
        self.add_parameter('cfg_with_vsm', vals=vals.Bool(),
                           docstring=('to avoid using the VSM if set to False'
                                      ' bypasses all commands to vsm if set False'),
                           initial_value=True,
                           parameter_class=ManualParameter)
        self.add_parameter(
            'cfg_dc_flux_ch', label='Flux DAC channel',
            docstring=('Used to determine the DAC channel used for DC '
                       'flux biasing. Should be an int when using an IVVI rack'
                       'or a str (channel name) when using an SPI rack.'),
            initial_value=1,
            parameter_class=ManualParameter)
        self.add_parameter('cfg_spec_mode', vals=vals.Bool(),
                           docstring=(
                               'Used to activate spec mode in measurements'),
                           initial_value=False,
                           parameter_class=ManualParameter)


    def add_generic_qubit_parameters(self):
        self.add_parameter('E_c', unit='Hz',
                           initial_value=300e6,
                           parameter_class=ManualParameter,
                           vals=vals.Numbers())
        self.add_parameter('E_j', unit='Hz',
                           parameter_class=ManualParameter,
                           vals=vals.Numbers())
        self.add_parameter('T1', unit='s',
                           parameter_class=ManualParameter,
                           vals=vals.Numbers(0, 200e-6))
        self.add_parameter('T2_echo', unit='s',
                           parameter_class=ManualParameter,
                           vals=vals.Numbers(0, 200e-6))
        self.add_parameter('T2_star', unit='s',
                           parameter_class=ManualParameter,
                           vals=vals.Numbers(0, 200e-6))

        self.add_parameter('freq_qubit',
                           label='Qubit frequency', unit='Hz',
                           parameter_class=ManualParameter)
        self.add_parameter('freq_max',
                           label='qubit sweet spot frequency', unit='Hz',
                           parameter_class=ManualParameter)
        self.add_parameter('freq_res',
                           label='Resonator frequency', unit='Hz',
                           parameter_class=ManualParameter)
        self.add_parameter('asymmetry', unit='',
                           docstring='Asymmetry parameter of the SQUID loop',
                           initial_value=0,
                           parameter_class=ManualParameter)
        self.add_parameter('anharmonicity', unit='Hz',
                           label='Anharmonicity',
                           docstring='Anharmonicity, negative by convention',
                           parameter_class=ManualParameter,
                           # typical target value
                           initial_value=-300e6,
                           vals=vals.Numbers())

        self.add_parameter('F_ssro',
                           initial_value=0,
                           label='Single shot readout assignment fidelity',
                           vals=vals.Numbers(0.0, 1.0),
                           parameter_class=ManualParameter)
        self.add_parameter('F_discr',
                           initial_value=0,
                           label='Single shot readout discrimination fidelity',
                           vals=vals.Numbers(0.0, 1.0),
                           parameter_class=ManualParameter)
        self.add_parameter('F_RB',
                           initial_value=0,
                           label='RB single qubit Clifford fidelity',
                           vals=vals.Numbers(0, 1.0),
                           parameter_class=ManualParameter)

    def prepare_for_continuous_wave(self):
        if 'optimal' in self.ro_acq_weight_type():
            warnings.warn('Changing ro_acq_weight_type to SSB.')
            self.ro_acq_weight_type('SSB')
        if self.ro_acq_weight_type() not in {'DSB', 'SSB'}:
            # this is because the CW acquisition detects using angle and phase
            # and this requires two channels to rotate the signal properly.
            raise ValueError('Readout "{}" '.format(self.ro_acq_weight_type())
                             + 'weight type must be "SSB" or "DSB"')
        self.prepare_readout(CW=True)
        self._prep_cw_spec()
        # source is turned on in measure spec when needed
        self.instr_LO_mw.get_instr().off()
        self.instr_spec_source.get_instr().off()
        if self.instr_spec_source_2() != None:
            self.instr_spec_source_2.get_instr().off()

    def _prep_cw_spec(self):
        if self.cfg_with_vsm():
            VSM = self.instr_VSM.get_instr()
        if self.spec_type() == 'CW':
            marker_source = 'int'
        else:
            marker_source = 'ext'

        self.instr_spec_source.get_instr().power(self.spec_pow())

    def prepare_readout(self, CW=False):
        """
        Configures the readout. Consists of the following steps
        - instantiate the relevant detector functions
        - set the microwave frequencies and sources
        - generate the RO pulse
        - set the integration weights
        """
        if self.cfg_prepare_ro_awg():
            self.instr_acquisition.get_instr().load_default_settings(
                upload_sequence=False)
            self._prep_ro_pulse(CW=CW)
            self._prep_ro_integration_weights()
            self._prep_deskewing_matrix()

        self._prep_ro_instantiate_detectors()
        self._prep_ro_sources()

    def _prep_deskewing_matrix(self):
        UHFQC = self.instr_acquisition.get_instr()
        alpha = self.ro_acq_mixer_alpha()
        phi = self.ro_acq_mixer_phi()
        predistortion_matrix = np.array(
            ((1, -alpha * np.sin(phi * 2 * np.pi / 360)),
             (0, alpha * np.cos(phi * 2 * np.pi / 360))))
        UHFQC.quex_deskew_0_col_0(predistortion_matrix[0,0])
        UHFQC.quex_deskew_0_col_1(predistortion_matrix[0,1])
        UHFQC.quex_deskew_1_col_0(predistortion_matrix[1,0])
        UHFQC.quex_deskew_1_col_1(predistortion_matrix[1,1])
        return predistortion_matrix

    def _prep_ro_instantiate_detectors(self):
        self.instr_MC.get_instr().soft_avg(self.ro_soft_avg())
        if 'optimal' in self.ro_acq_weight_type():
            if self.ro_acq_weight_type() == 'optimal':
                ro_channels = [self.ro_acq_weight_chI()]
            elif self.ro_acq_weight_type() == 'optimal IQ':
                ro_channels = [
                    self.ro_acq_weight_chI(), self.ro_acq_weight_chQ()]
            result_logging_mode = 'lin_trans'

            if self.ro_acq_digitized():
                result_logging_mode = 'digitized'
            # Update the RO theshold
            acq_ch = self.ro_acq_weight_chI()

            # The threshold that is set in the hardware  needs to be
            # corrected for the offset as this is only applied in
            # software.

            if self.ro_acq_rotated_SSB_when_optimal() and abs(self.ro_acq_threshold())>32:
                threshold = 32
                # working around the limitation of threshold in UHFQC 
                # which cannot be >abs(32). 
                # See also self._prep_ro_integration_weights scaling the weights
            else: 
                threshold = self.ro_acq_threshold()

            self.instr_acquisition.get_instr().set(
                'quex_thres_{}_level'.format(acq_ch), threshold)

        else:
            ro_channels = [self.ro_acq_weight_chI(),
                           self.ro_acq_weight_chQ()]
            result_logging_mode = 'raw'

        if 'UHFQC' in self.instr_acquisition():
            UHFQC = self.instr_acquisition.get_instr()

            self.input_average_detector = det.UHFQC_input_average_detector(
                UHFQC=UHFQC,
                AWG=self.instr_CC.get_instr(),
                nr_averages=self.ro_acq_averages(),
                nr_samples=int(self.ro_acq_input_average_length()*1.8e9))

            self.int_avg_det = self.get_int_avg_det()

            self.int_avg_det_single = det.UHFQC_integrated_average_detector(
                UHFQC=UHFQC, AWG=self.instr_CC.get_instr(),
                channels=ro_channels,
                result_logging_mode=result_logging_mode,
                nr_averages=self.ro_acq_averages(),
                real_imag=True, single_int_avg=True,
                integration_length=self.ro_acq_integration_length())

            self.UHFQC_spec_det = det.UHFQC_spectroscopy_detector(
                UHFQC=UHFQC, ro_freq_mod=self.ro_freq_mod(),
                AWG=self.instr_CC.get_instr(), channels=ro_channels,
                nr_averages=self.ro_acq_averages(),
                integration_length=self.ro_acq_integration_length())

            self.int_log_det = det.UHFQC_integration_logging_det(
                UHFQC=UHFQC, AWG=self.instr_CC.get_instr(),
                channels=ro_channels,
                result_logging_mode=result_logging_mode,
                integration_length=self.ro_acq_integration_length())
        else:
            raise NotImplementedError()

    def get_int_avg_det(self, **kw):
        """
        Instantiates an integration average detector using parameters from
        the qubit object. **kw get passed on to the class when instantiating
        the detector function.
        """

        if self.ro_acq_weight_type() == 'optimal':
            ro_channels = [self.ro_acq_weight_chI()]

            if self.ro_acq_digitized():
                result_logging_mode = 'digitized'
            else:
                result_logging_mode = 'lin_trans'
        else:
            ro_channels = [self.ro_acq_weight_chI(),
                           self.ro_acq_weight_chQ()]
            result_logging_mode = 'raw'

        int_avg_det = det.UHFQC_integrated_average_detector(
            UHFQC=self.instr_acquisition.get_instr(),
            AWG=self.instr_CC.get_instr(),
            channels=ro_channels,
            result_logging_mode=result_logging_mode,
            nr_averages=self.ro_acq_averages(),
            integration_length=self.ro_acq_integration_length(), **kw)

        return int_avg_det

    def _prep_ro_sources(self):
        LO = self.instr_LO_ro.get_instr()
        LO.frequency.set(self.ro_freq() - self.ro_freq_mod())
        LO.on()
        LO.power(self.ro_pow_LO())

    def _prep_ro_pulse(self, upload=True, CW=False):
        """
        Sets the appropriate parameters in the RO LutMan and uploads the
        desired wave.
        Relevant parameters are:
            ro_pulse_type ("up_down_down", "square")
            ro_freq_mod
            ro_acq_delay

            ro_pulse_length
            ro_pulse_amp
            ro_pulse_phi
            ro_pulse_down_length0
            ro_pulse_down_amp0
            ro_pulse_down_phi0
            ro_pulse_down_length1
            ro_pulse_down_amp1
            ro_pulse_down_phi1


            ro_pulse_mixer_alpha
            ro_pulse_mixer_phi

            ro_pulse_mixer_offs_I
            ro_pulse_mixer_offs_Q

        """
        if CW:
            ro_amp=self.ro_pulse_amp_CW()
        else:
            ro_amp=self.ro_pulse_amp()

        if 'UHFQC' not in self.instr_acquisition():
            raise NotImplementedError()
        UHFQC = self.instr_acquisition.get_instr()

        if 'gated' in self.ro_pulse_type().lower():
            UHFQC.awg_sequence_acquisition()

        else:
            ro_lm = self.instr_LutMan_RO.get_instr()
            ro_lm.AWG(self.instr_acquisition())

            idx = self.cfg_qubit_nr()
            # These parameters affect all resonators
            ro_lm.set('pulse_type', 'M_' + self.ro_pulse_type())
            ro_lm.set('mixer_alpha',
                      self.ro_pulse_mixer_alpha())
            ro_lm.set('mixer_phi',
                      self.ro_pulse_mixer_phi())

            ro_lm.set('M_modulation_R{}'.format(idx), self.ro_freq_mod())
            ro_lm.set('M_length_R{}'.format(idx),
                      self.ro_pulse_length())
            ro_lm.set('M_amp_R{}'.format(idx),
                      ro_amp)
            ro_lm.set('M_phi_R{}'.format(idx),
                      self.ro_pulse_phi())
            ro_lm.set('M_down_length0_R{}'.format(idx),
                      self.ro_pulse_down_length0())
            ro_lm.set('M_down_amp0_R{}'.format(idx),
                      self.ro_pulse_down_amp0())
            ro_lm.set('M_down_phi0_R{}'.format(idx),
                      self.ro_pulse_down_phi0())
            ro_lm.set('M_down_length1_R{}'.format(idx),
                      self.ro_pulse_down_length1())
            ro_lm.set('M_down_amp1_R{}'.format(idx),
                      self.ro_pulse_down_amp1())
            ro_lm.set('M_down_phi1_R{}'.format(idx),
                      self.ro_pulse_down_phi1())

            ro_lm.acquisition_delay(self.ro_acq_delay())
            if upload:
                ro_lm.load_DIO_triggered_sequence_onto_UHFQC()

            UHFQC.sigouts_0_offset(self.ro_pulse_mixer_offs_I())
            UHFQC.sigouts_1_offset(self.ro_pulse_mixer_offs_Q())

    def _prep_ro_integration_weights(self):
        """
        Sets the ro acquisition integration weights.
        The relevant parameters here are
            ro_acq_weight_type   -> 'SSB', 'DSB' or 'Optimal'
            ro_acq_weight_chI    -> Specifies which integration weight
                (channel) to use
            ro_acq_weight_chQ    -> The second channel in case of SSB/DSB
            RO_acq_weight_func_I -> A custom integration weight (array)
            RO_acq_weight_func_Q ->  ""

        """
        if 'UHFQC' in self.instr_acquisition():
            UHFQC = self.instr_acquisition.get_instr()
            if self.ro_acq_weight_type() == 'SSB':
                UHFQC.prepare_SSB_weight_and_rotation(
                    IF=self.ro_freq_mod(),
                    weight_function_I=self.ro_acq_weight_chI(),
                    weight_function_Q=self.ro_acq_weight_chQ())
            elif self.ro_acq_weight_type() == 'DSB':
                UHFQC.prepare_DSB_weight_and_rotation(
                    IF=self.ro_freq_mod(),
                    weight_function_I=self.ro_acq_weight_chI(),
                    weight_function_Q=self.ro_acq_weight_chQ())
            elif 'optimal' in self.ro_acq_weight_type():
                if (self.ro_acq_weight_func_I() is None or
                        self.ro_acq_weight_func_Q() is None):
                    logging.warning('Optimal weights are None,' +
                                    ' not setting integration weights')
                elif self.ro_acq_rotated_SSB_when_optimal():
                    #this allows bypasing the optimal weights for poor SNR qubits
<<<<<<< HEAD
=======
                    # working around the limitation of threshold in UHFQC 
                    # which cannot be >abs(32)
                    if self.ro_acq_digitized() and abs(self.ro_acq_threshold())>32: 
                        scaling_factor = 32/self.ro_acq_threshold()
                    else: 
                        scaling_factor = 1

>>>>>>> af348066
                    UHFQC.prepare_SSB_weight_and_rotation(
                                IF=self.ro_freq_mod(),
                                weight_function_I=self.ro_acq_weight_chI(),
                                weight_function_Q=None,
                                rotation_angle=self.ro_acq_rotated_SSB_rotation_angle(),
<<<<<<< HEAD
                                length=self.ro_acq_integration_length_weigth_function())
=======
                                length=self.ro_acq_integration_length_weigth_function(),
                                scaling_factor=scaling_factor)
>>>>>>> af348066
                else:
                    # When optimal weights are used, only the RO I weight
                    # channel is used

                    # FIXME!: Dirty hack because of qusurf issue #63, adds
                    # delay samples in the optimized weights
                    opt_WI = self.ro_acq_weight_func_I()
                    opt_WQ = self.ro_acq_weight_func_Q()
                    del_sampl = self.ro_acq_weight_func_delay_samples_hack()
                    if del_sampl > 0:
                        zeros = np.zeros(abs(del_sampl))
                        opt_WI = np.concatenate(
                            [opt_WI[abs(del_sampl):], zeros])
                        opt_WQ = np.concatenate(
                            [opt_WQ[abs(del_sampl):], zeros])
                    elif del_sampl < 0:
                        zeros = np.zeros(abs(del_sampl))
                        opt_WI = np.concatenate(
                            [zeros, opt_WI[:-abs(del_sampl)]])
                        opt_WQ = np.concatenate(
                            [zeros, opt_WQ[:-abs(del_sampl)]])
                    else:
                        pass
                    UHFQC.set('quex_wint_weights_{}_real'.format(
                        self.ro_acq_weight_chI()), opt_WI)
                    UHFQC.set('quex_wint_weights_{}_imag'.format(
                        self.ro_acq_weight_chI()), opt_WQ)
                    UHFQC.set('quex_rot_{}_real'.format(
                        self.ro_acq_weight_chI()), 1.0)
                    UHFQC.set('quex_rot_{}_imag'.format(
                        self.ro_acq_weight_chI()), -1.0)
                    if self.ro_acq_weight_type() == 'optimal IQ':
                        print('setting the optimal Q')
                        UHFQC.set('quex_wint_weights_{}_real'.format(
                            self.ro_acq_weight_chQ()), opt_WQ)
                        UHFQC.set('quex_wint_weights_{}_imag'.format(
                            self.ro_acq_weight_chQ()), opt_WI)
                        UHFQC.set('quex_rot_{}_real'.format(
                            self.ro_acq_weight_chQ()), 1.0)
                        UHFQC.set('quex_rot_{}_imag'.format(
                            self.ro_acq_weight_chQ()), 1.0)

        else:
            raise NotImplementedError(
                'CBox, DDM or other are currently not supported')

    def prepare_for_timedomain(self):
        self.prepare_readout()
        self._prep_td_sources()
        self._prep_mw_pulses()
        if self.cfg_with_vsm():
            self._prep_td_configure_VSM()

    def _prep_td_sources(self):
        self.instr_spec_source.get_instr().off()
        self.instr_LO_mw.get_instr().on()
        # Set source to fs =f-f_mod such that pulses appear at f = fs+f_mod
        self.instr_LO_mw.get_instr().frequency.set(
            self.freq_qubit.get() - self.mw_freq_mod.get())

        self.instr_LO_mw.get_instr().power.set(self.mw_pow_td_source.get())

    def _prep_mw_pulses(self):
        # 1. Gets instruments and prepares cases
        MW_LutMan = self.instr_LutMan_MW.get_instr()
        AWG = MW_LutMan.AWG.get_instr()
        do_prepare = self.cfg_prepare_mw_awg()
        using_QWG = (AWG.__class__.__name__ == 'QuTech_AWG_Module')
        using_VSM = self.cfg_with_vsm()

        # 2. Prepares map and parameters for waveforms
        #    (except pi-pulse amp, which depends on VSM usage)
        MW_LutMan.mw_amp90_scale(self.mw_amp90_scale())
        MW_LutMan.mw_gauss_width(self.mw_gauss_width())
        MW_LutMan.channel_amp(self.mw_channel_amp())
        MW_LutMan.mw_motzoi(self.mw_motzoi())
        MW_LutMan.mw_modulation(self.mw_freq_mod())
        MW_LutMan.spec_amp(self.spec_amp())

        # used for ef pulsing
        MW_LutMan.mw_ef_amp180(self.mw_ef_amp())
        MW_LutMan.mw_ef_modulation(MW_LutMan.mw_modulation() +
                                   self.anharmonicity())

        # 3. Does case-dependent things:
        #                mixers offset+skewness
        #                pi-pulse amplitude
        if using_VSM:
            # case with VSM (both QWG and AWG8)
            MW_LutMan.mw_amp180(self.mw_amp180())
            MW_LutMan.G_mixer_phi(self.mw_G_mixer_phi())
            MW_LutMan.G_mixer_alpha(self.mw_G_mixer_alpha())
            MW_LutMan.D_mixer_phi(self.mw_D_mixer_phi())
            MW_LutMan.D_mixer_alpha(self.mw_D_mixer_alpha())

            MW_LutMan.channel_GI(0+self.mw_awg_ch())
            MW_LutMan.channel_GQ(1+self.mw_awg_ch())
            MW_LutMan.channel_DI(2+self.mw_awg_ch())
            MW_LutMan.channel_DQ(3+self.mw_awg_ch())

            if using_QWG:
                # N.B. This part is QWG specific
                if hasattr(MW_LutMan, 'channel_GI'):
                    # 4-channels are used for VSM based AWG's.
                    AWG.ch1_offset(self.mw_mixer_offs_GI())
                    AWG.ch2_offset(self.mw_mixer_offs_GQ())
                    AWG.ch3_offset(self.mw_mixer_offs_DI())
                    AWG.ch4_offset(self.mw_mixer_offs_DQ())
            else:  # using_AWG8
                # N.B. This part is AWG8 specific
                AWG.set('sigouts_{}_offset'.format(self.mw_awg_ch()-1),
                        self.mw_mixer_offs_GI())
                AWG.set('sigouts_{}_offset'.format(self.mw_awg_ch()+0),
                        self.mw_mixer_offs_GQ())
                AWG.set('sigouts_{}_offset'.format(self.mw_awg_ch()+1),
                        self.mw_mixer_offs_DI())
                AWG.set('sigouts_{}_offset'.format(self.mw_awg_ch()+2),
                        self.mw_mixer_offs_DQ())
        else:
            MW_LutMan.mw_amp180(1)
            MW_LutMan.channel_amp(self.mw_channel_amp())
            if using_QWG:
                # case without VSM and with QWG
                if ((self.mw_G_mixer_phi() != self.mw_D_mixer_phi())
                        or (self.mw_G_mixer_alpha() != self.mw_D_mixer_alpha())):
                    logging.warning('CCL_Transmon {}; _prep_mw_pulses: '
                                    'no VSM detected, using mixer parameters'
                                    ' from gaussian channel.'.format(self.name))
                MW_LutMan.mixer_phi(self.mw_G_mixer_phi())
                MW_LutMan.mixer_alpha(self.mw_G_mixer_alpha())
                AWG.set('ch{}_offset'.format(MW_LutMan.channel_I()),
                        self.mw_mixer_offs_GI())
                AWG.set('ch{}_offset'.format(MW_LutMan.channel_Q()),
                        self.mw_mixer_offs_GQ())
            else:
                # case without VSM (and AWG8)
                MW_LutMan.mw_amp180(1)
                MW_LutMan.channel_amp(self.mw_channel_amp())
                MW_LutMan.mixer_phi(self.mw_G_mixer_phi())
                MW_LutMan.mixer_alpha(self.mw_G_mixer_alpha())

                # N.B. This part is AWG8 specific
                AWG.set('sigouts_{}_offset'.format(self.mw_awg_ch()-1),
                        self.mw_mixer_offs_GI())
                AWG.set('sigouts_{}_offset'.format(self.mw_awg_ch()+0),
                        self.mw_mixer_offs_GQ())

        # 4. reloads the waveforms
        if do_prepare:
            MW_LutMan.load_waveforms_onto_AWG_lookuptable()

    def _prep_td_configure_VSM(self):
        # Configure VSM
        VSM = self.instr_VSM.get_instr()
        VSM.set('ch{}_frequency'.format(
            self.mw_vsm_ch_in()), self.freq_qubit())
        VSM.set('mod{}_ch{}_marker_state'.format(
            self.spec_vsm_mod_out(), self.spec_vsm_ch_in()), 'off')
        VSM.set('mod{}_ch{}_marker_state'.format(
            self.mw_vsm_mod_out(), self.mw_vsm_ch_in()), 'on')
        VSM.set('mod{}_marker_source'.format(
            self.mw_vsm_mod_out()), self.mw_vsm_marker_source())
        VSM.set('mod{}_ch{}_derivative_amp'.format(
            self.mw_vsm_mod_out(), self.mw_vsm_ch_in()), self.mw_vsm_D_amp())
        VSM.set('mod{}_ch{}_derivative_phase'.format(
            self.mw_vsm_mod_out(), self.mw_vsm_ch_in()), self.mw_vsm_D_phase())
        VSM.set('mod{}_ch{}_gaussian_amp'.format(
            self.mw_vsm_mod_out(), self.mw_vsm_ch_in()), self.mw_vsm_G_amp())
        VSM.set('mod{}_ch{}_gaussian_phase'.format(
            self.mw_vsm_mod_out(), self.mw_vsm_ch_in()), self.mw_vsm_G_phase())

        self.instr_CC.get_instr().set(
            'vsm_channel_delay{}'.format(self.cfg_qubit_nr()),
            self.mw_vsm_delay())

    def prepare_for_fluxing(self, reset=True):
        pass

    ####################################################
    # CCL_transmon specifc calibrate_ methods below
    ####################################################

    def calibrate_mw_pulse_amplitude_coarse(self,
                                            amps=None,
                                            close_fig=True, verbose=False,
                                            MC=None, update=True,
                                            all_modules=False):
        """
        Calibrates the pulse amplitude using a single rabi oscillation
        """
        if amps is None:
            if self.cfg_with_vsm():
                amps = np.linspace(0.1, 1, 31)
            else:
                amps = np.linspace(0, 1, 31)

        self.measure_rabi(amps=amps, MC=MC, analyze=False,
                          all_modules=all_modules)
        a = ma.Rabi_Analysis(close_fig=close_fig, label='rabi')
        try:
            if self.cfg_with_vsm():
                self.mw_vsm_G_amp(a.rabi_amplitudes['piPulse'])
            else:
                self.mw_channel_amp(a.rabi_amplitudes['piPulse'])
        except(ValueError):
                warnings.warn("Extracted piPulse amplitude out of parameter range. " \
                "Keeping previous value.")
        return True

    def calibrate_mw_vsm_delay(self):
        """
        Uploads a sequence for calibrating the vsm delay.
        The experiment consists of a single square pulse of 20 ns that
        triggers both the VSM channel specified and the AWG8.

        Note: there are two VSM markers, align with the first of two.

        By changing the "mw_vsm_delay" parameter the delay can be calibrated.
        N.B. Ensure that the signal is visible on a scope or in the UFHQC
        readout first!
        """
        self.prepare_for_timedomain()
        CCL = self.instr_CC.get_instr()
        CCL.stop()
        p = sqo.vsm_timing_cal_sequence(
            qubit_idx=self.cfg_qubit_nr(),
            platf_cfg=self.cfg_openql_platform_fn())
        CCL.eqasm_program(p.filename)
        CCL.start()
        print('CCL program is running. Parameter "mw_vsm_delay" can now be '
              'calibrated by hand.')

    def calibrate_motzoi(self, MC=None, verbose=True, update=True, motzois=None):
        """
        Calibrates the motzoi VSM amplitude prameter
        """
        using_VSM = self.cfg_with_vsm()
        if using_VSM and motzois is None:
            motzois = gen_sweep_pts(start=0.1, stop=1.0, num=31)
        elif motzois is None:
            motzois = gen_sweep_pts(center=0, span=.3, num=31)

        # large range
        a = self.measure_motzoi(MC=MC, motzoi_amps=motzois, analyze=True)
        opt_motzoi = a.get_intersect()[0]
        if opt_motzoi > max(motzois) or opt_motzoi < min(motzois):
            if verbose:
                print('optimal motzoi {:.3f} '.format(opt_motzoi) +
                      'outside of measured span, aborting')
            return False
        if update:
            if using_VSM:
                if verbose:
                    print('Setting motzoi to {:.3f}'.format(opt_motzoi))
                self.mw_vsm_D_amp(opt_motzoi)
            else:
                self.mw_motzoi(opt_motzoi)
        return opt_motzoi

    def calibrate_mixer_offsets_drive(self, mixer_channels=['G', 'D'],
                                      update: bool =True)-> bool:
        '''
        Calibrates the mixer skewness and updates the I and Q offsets in
        the qubit object.
        signal hound needs to be given as it this is not part of the qubit
        object in order to reduce dependencies.
        '''

        # turn relevant channels on

        using_VSM = self.cfg_with_vsm()
        MW_LutMan = self.instr_LutMan_MW.get_instr()
        AWG = MW_LutMan.AWG.get_instr()
        using_QWG = (AWG.__class__.__name__ == 'QuTech_AWG_Module')

        if using_VSM:
            if AWG.__class__.__name__ == 'QuTech_AWG_Module':
                chGI_par = AWG.parameters['ch1_offset']
                chGQ_par = AWG.parameters['ch2_offset']
                chDI_par = AWG.parameters['ch3_offset']
                chDQ_par = AWG.parameters['ch4_offset']

            else:
                # This part is AWG8 specific and wont work with a QWG
                awg_ch = self.mw_awg_ch()
                AWG.stop()
                AWG.set('sigouts_{}_on'.format(awg_ch-1), 1)
                AWG.set('sigouts_{}_on'.format(awg_ch+0), 1)
                AWG.set('sigouts_{}_on'.format(awg_ch+1), 1)
                AWG.set('sigouts_{}_on'.format(awg_ch+2), 1)

                chGI_par = AWG.parameters['sigouts_{}_offset'.format(awg_ch-1)]
                chGQ_par = AWG.parameters['sigouts_{}_offset'.format(awg_ch+0)]
                chDI_par = AWG.parameters['sigouts_{}_offset'.format(awg_ch+1)]
                chDQ_par = AWG.parameters['sigouts_{}_offset'.format(awg_ch+2)]
                # End of AWG8 specific part

            VSM = self.instr_VSM.get_instr()

            ch_in = self.mw_vsm_ch_in()
            # module 8 is hardcoded for mixer calibartions (signal hound)
            VSM.set('mod8_marker_source'.format(ch_in), 'int')
            VSM.set('mod8_ch{}_marker_state'.format(ch_in), 'on')

            # Calibrate Gaussian component mixer
            if 'G' in mixer_channels:
                VSM.set('mod8_ch{}_gaussian_amp'.format(ch_in), 1.0)
                VSM.set('mod8_ch{}_derivative_amp'.format(ch_in), 0.1)
                offset_I, offset_Q = mixer_carrier_cancellation(
                    SH=self.instr_SH.get_instr(),
                    source=self.instr_LO_mw.get_instr(),
                    MC=self.instr_MC.get_instr(),
                    chI_par=chGI_par, chQ_par=chGQ_par,
                    label='Mixer_offsets_drive_G'+self.msmt_suffix)
                if update:
                    self.mw_mixer_offs_GI(offset_I)
                    self.mw_mixer_offs_GQ(offset_Q)
            if 'D' in mixer_channels:
                # Calibrate Derivative component mixer
                VSM.set('mod8_ch{}_gaussian_amp'.format(ch_in), 0.1)
                VSM.set('mod8_ch{}_derivative_amp'.format(ch_in), 1.0)

                offset_I, offset_Q = mixer_carrier_cancellation(
                    SH=self.instr_SH.get_instr(),
                    source=self.instr_LO_mw.get_instr(),
                    MC=self.instr_MC.get_instr(),
                    chI_par=chDI_par,
                    chQ_par=chDQ_par,
                    label='Mixer_offsets_drive_D'+self.msmt_suffix)
                if update:
                    self.mw_mixer_offs_DI(offset_I)
                    self.mw_mixer_offs_DQ(offset_Q)

        else:
            if using_QWG:
                QWG_MW = self.instr_LutMan_MW.get_instr().AWG.get_instr()
                chI = self.instr_LutMan_MW.get_instr().channel_I()
                chQ = self.instr_LutMan_MW.get_instr().channel_Q()
                chI_par = QWG_MW.parameters['ch%s_offset' % chI]
                chQ_par = QWG_MW.parameters['ch%s_offset' % chQ]

                offset_I, offset_Q = mixer_carrier_cancellation(
                    SH=self.instr_SH.get_instr(),
                    source=self.instr_LO_mw.get_instr(),
                    MC=self.instr_MC.get_instr(),
                    chI_par=chI_par,
                    chQ_par=chQ_par)
                if update:
                    self.mw_mixer_offs_GI(offset_I)
                    self.mw_mixer_offs_GQ(offset_Q)

            else:
                awg_ch = self.mw_awg_ch()
                AWG.stop()
                AWG.set('sigouts_{}_on'.format(awg_ch-1), 1)
                AWG.set('sigouts_{}_on'.format(awg_ch+0), 1)
                chGI_par = AWG.parameters['sigouts_{}_offset'.format(awg_ch-1)]
                chGQ_par = AWG.parameters['sigouts_{}_offset'.format(awg_ch+0)]
                offset_I, offset_Q = mixer_carrier_cancellation(
                    SH=self.instr_SH.get_instr(),
                    source=self.instr_LO_mw.get_instr(),
                    MC=self.instr_MC.get_instr(),
                    chI_par=chGI_par, chQ_par=chGQ_par,
                    label='Mixer_offsets_drive'+self.msmt_suffix)
                if update:
                    self.mw_mixer_offs_GI(offset_I)
                    self.mw_mixer_offs_GQ(offset_Q)

        return True

    def calibrate_mixer_skewness_drive(self, MC=None,
                                       mixer_channels: list=['G', 'D'],
                                       x0: list =[1.0, 0.0],
                                       cma_stds: list=[.15, 10],
                                       maxfevals: int=250,
                                       update: bool =True)-> bool:
        '''
        Calibrates the mixer skewness and updates values in the qubit object.
        Args:
            MC : instance of Measurement Control
            mixer_channels: list of strings indicating what channels to
                calibrate
            update: if True updates values in the qubit object.
        return:
            success (bool) : returns True if succesful. Currently always
                returns True (i.e., no sanity check implemented)
        '''

        # turn relevant channels on
        if MC == None:
            MC = self.instr_MC.get_instr()

        # Load the sequence
        CCL = self.instr_CC.get_instr()
        p = sqo.CW_tone(
            qubit_idx=self.cfg_qubit_nr(),
            platf_cfg=self.cfg_openql_platform_fn())
        CCL.eqasm_program(p.filename)
        CCL.start()

        if self.cfg_with_vsm():
            # Open the VSM channel
            VSM = self.instr_VSM.get_instr()
            ch_in = self.mw_vsm_ch_in()
            # module 8 is hardcoded for use mixer calls (signal hound)
            VSM.set('mod8_marker_source'.format(ch_in), 'int')
            VSM.set('mod8_ch{}_marker_state'.format(ch_in), 'on')
            VSM.set('mod8_ch{}_gaussian_amp'.format(ch_in), 1.0)
            VSM.set('mod8_ch{}_derivative_amp'.format(ch_in), 1.0)
        else:
            mixer_channels = ['G']

        mw_lutman = self.instr_LutMan_MW.get_instr()
        mw_lutman.mixer_apply_predistortion_matrix(True)
        # # Define the parameters that will be varied
        for mixer_ch in mixer_channels:
            if self.cfg_with_vsm():
                alpha = mw_lutman.parameters['{}_mixer_alpha'.format(mixer_ch)]
                phi = mw_lutman.parameters['{}_mixer_phi'.format(mixer_ch)]
                if mixer_ch == 'G':
                    mw_lutman.sq_G_amp(.5)
                    mw_lutman.sq_D_amp(0)
                elif mixer_ch == 'D':
                    mw_lutman.sq_G_amp(0)
                    mw_lutman.sq_D_amp(.5)
            else:
                alpha = mw_lutman.parameters['mixer_alpha']
                phi = mw_lutman.parameters['mixer_phi']
                mw_lutman.sq_amp(.5)

            spurious_sideband_freq = self.freq_qubit() - 2*self.mw_freq_mod()
            detector = det.Signal_Hound_fixed_frequency(
                self.instr_SH.get_instr(), spurious_sideband_freq,
                prepare_for_each_point=True,
                Navg=5,
                prepare_function=mw_lutman.load_waveform_realtime,
                # Codeword 10 is hardcoded in the generate CCL config
                prepare_function_kwargs={'waveform_key': 'square', 'wf_nr': 10})
            ad_func_pars = {'adaptive_function': cma.fmin,
                            'x0': x0,
                            'sigma0': 1,
                            'minimize': True,
                            'noise_handler': cma.NoiseHandler(N=2),
                            'options': {'cma_stds': cma_stds,
                                        'maxfevals': maxfevals}}  # Should be enough for mixer skew

            MC.set_sweep_functions([alpha, phi])
            MC.set_detector_function(detector)  # sets test_detector
            MC.set_adaptive_function_parameters(ad_func_pars)
            MC.run(
                name='Spurious_sideband_{}{}'.format(
                    mixer_ch, self.msmt_suffix),
                mode='adaptive')
            # For the figure
            ma.OptimizationAnalysis_v2()
            a = ma.OptimizationAnalysis(auto=True, label='Spurious_sideband')
            alpha = a.optimization_result[0][0]
            phi = a.optimization_result[0][1]
            if update:
                self.set('mw_{}_mixer_alpha'.format(mixer_ch), alpha)
                self.set('mw_{}_mixer_phi'.format(mixer_ch), phi)

        return True

    def calibrate_mixer_skewness_RO(self, update=True):
        '''
        Calibrates the mixer skewness using mixer_skewness_cal_UHFQC_adaptive
        see calibration toolbox for details
        '''

        # using the restless tuning sequence
        self.prepare_for_timedomain()
        p = sqo.randomized_benchmarking(
            self.cfg_qubit_nr(), self.cfg_openql_platform_fn(),
            nr_cliffords=[1],
            net_clifford=1, nr_seeds=1, restless=True, cal_points=False)
        self.instr_CC.get_instr().eqasm_program(p.filename)
        self.instr_CC.get_instr().start()

        LutMan = self.instr_LutMan_RO.get_instr()
        LutMan.mixer_apply_predistortion_matrix(True)
        MC = self.instr_MC.get_instr()
        S1 = swf.lutman_par_UHFQC_dig_trig(
            LutMan, LutMan.mixer_alpha, single=False, run=True)
        S2 = swf.lutman_par_UHFQC_dig_trig(
            LutMan, LutMan.mixer_phi, single=False, run=True)

        detector = det.Signal_Hound_fixed_frequency(
            self.instr_SH.get_instr(), frequency=(self.instr_LO_ro.get_instr().frequency() -
                                                  self.ro_freq_mod()),
            Navg=5, delay=0.0, prepare_for_each_point=False)

        ad_func_pars = {'adaptive_function': nelder_mead,
                        'x0': [1.0, 0.0],
                        'initial_step': [.15, 10],
                        'no_improv_break': 15,
                        'minimize': True,
                        'maxiter': 500}
        MC.set_sweep_functions([S1, S2])
        MC.set_detector_function(detector)  # sets test_detector
        MC.set_adaptive_function_parameters(ad_func_pars)
        MC.run(name='Spurious_sideband', mode='adaptive')
        a = ma.OptimizationAnalysis(auto=True, label='Spurious_sideband')
        alpha = a.optimization_result[0][0]
        phi = a.optimization_result[0][1]

        if update:
            self.ro_pulse_mixer_phi.set(phi)
            self.ro_pulse_mixer_alpha.set(alpha)
            LutMan.mixer_alpha(alpha)
            LutMan.mixer_phi(phi)

    def calibrate_mixer_offsets_RO(self, update: bool=True) -> bool:
        '''
        Calibrates the mixer skewness and updates the I and Q offsets in
        the qubit object.
        '''
        chI_par = self.instr_acquisition.get_instr().sigouts_0_offset
        chQ_par = self.instr_acquisition.get_instr().sigouts_1_offset

        offset_I, offset_Q = mixer_carrier_cancellation(
            SH=self.instr_SH.get_instr(), source=self.instr_LO_ro.get_instr(),
            MC=self.instr_MC.get_instr(),
            chI_par=chI_par, chQ_par=chQ_par, x0=(0.05, 0.05))

        if update:
            self.ro_pulse_mixer_offs_I(offset_I)
            self.ro_pulse_mixer_offs_Q(offset_Q)
        return True

    #####################################################
    # "measure_" methods below
    #####################################################

    def measure_heterodyne_spectroscopy(self, freqs, MC=None,
                                        analyze=True, close_fig=True):
        UHFQC = self.instr_acquisition.get_instr()
        self.prepare_for_continuous_wave()
        if MC is None:
            MC = self.instr_MC.get_instr()
        # Starting specmode if set in config
        if self.cfg_spec_mode():
            UHFQC.spec_mode_on(acq_length=self.ro_acq_integration_length(),
                               IF=self.ro_freq_mod(),
                               ro_amp=self.ro_pulse_amp_CW())
        # Snippet here to create and upload the CCL instructions
        CCL = self.instr_CC.get_instr()
        CCL.stop()
        p = sqo.CW_RO_sequence(qubit_idx=self.cfg_qubit_nr(),
                               platf_cfg=self.cfg_openql_platform_fn())
        CCL.eqasm_program(p.filename)
        # CCL gets started in the int_avg detector

        MC.set_sweep_function(swf.Heterodyne_Frequency_Sweep_simple(
            MW_LO_source=self.instr_LO_ro.get_instr(),
            IF=self.ro_freq_mod()))
        MC.set_sweep_points(freqs)

        self.int_avg_det_single._set_real_imag(False)
        MC.set_detector_function(self.int_avg_det_single)
        MC.run(name='Resonator_scan'+self.msmt_suffix)
        # Stopping specmode
        if self.cfg_spec_mode():
            UHFQC.spec_mode_off()
            self._prep_ro_pulse(upload=True)
        if analyze:
            ma.Homodyne_Analysis(label=self.msmt_suffix, close_fig=close_fig)

    def measure_resonator_power(self, freqs, powers, MC=None,
                                analyze: bool=True, close_fig: bool=True):
        self.prepare_for_continuous_wave()
        if MC is None:
            MC = self.instr_MC.get_instr()
        # Snippet here to create and upload the CCL instructions
        CCL = self.instr_CC.get_instr()
        CCL.stop()
        p = sqo.CW_RO_sequence(qubit_idx=self.cfg_qubit_nr(),
                               platf_cfg=self.cfg_openql_platform_fn())
        CCL.eqasm_program(p.filename)
        # CCL gets started in the int_avg detector

        MC.set_sweep_function(swf.Heterodyne_Frequency_Sweep_simple(
            MW_LO_source=self.instr_LO_ro.get_instr(),
            IF=self.ro_freq_mod()))
        MC.set_sweep_points(freqs)

        ro_lm = self.instr_LutMan_RO.get_instr()
        m_amp_par = ro_lm.parameters[
            'M_amp_R{}'.format(self.cfg_qubit_nr())]
        s2 = swf.lutman_par_dB_attenuation_UHFQC_dig_trig(
            LutMan=ro_lm, LutMan_parameter=m_amp_par)
        MC.set_sweep_function_2D(s2)
        MC.set_sweep_points_2D(powers)
        self.int_avg_det_single._set_real_imag(False)
        MC.set_detector_function(self.int_avg_det_single)
        MC.run(name='Resonator_power_scan'+self.msmt_suffix, mode='2D')
        if analyze:
            ma.TwoD_Analysis(label='Resonator_power_scan',
                             close_fig=close_fig, normalize=True)

    def measure_photon_number_splitting(self, freqs, powers, MC=None,
                                        analyze: bool=True, close_fig: bool=True):
        self.prepare_for_continuous_wave()
        if MC is None:
            MC = self.instr_MC.get_instr()
        # Snippet here to create and upload the CCL instructions
        CCL = self.instr_CC.get_instr()
        CCL.stop()
        p = sqo.CW_RO_sequence(qubit_idx=self.cfg_qubit_nr(),
                               platf_cfg=self.cfg_openql_platform_fn())
        CCL.eqasm_program(p.filename)
        # CCL gets started in the int_avg detector
        spec_source = self.instr_spec_source.get_instr()
        spec_source.on()
        MC.set_sweep_function(spec_source.frequency)
        MC.set_sweep_points(freqs)

        ro_lm = self.instr_LutMan_RO.get_instr()
        m_amp_par = ro_lm.parameters[
            'M_amp_R{}'.format(self.cfg_qubit_nr())]
        s2 = swf.lutman_par_dB_attenuation_UHFQC_dig_trig(
            LutMan=ro_lm, LutMan_parameter=m_amp_par)
        MC.set_sweep_function_2D(s2)
        MC.set_sweep_points_2D(powers)
        self.int_avg_det_single._set_real_imag(False)
        MC.set_detector_function(self.int_avg_det_single)
        label = 'Photon_number_splitting'
        MC.run(name=label+self.msmt_suffix, mode='2D')
        spec_source.off()
        if analyze:
            ma.TwoD_Analysis(label=label,
                             close_fig=close_fig, normalize=True)

    def measure_resonator_frequency_dac_scan(self, freqs, dac_values, MC=None,
                                             analyze: bool =True, close_fig: bool=True,
                                             fluxChan=None,):
        self.prepare_for_continuous_wave()
        if MC is None:
            MC = self.instr_MC.get_instr()
        # Snippet here to create and upload the CCL instructions
        CCL = self.instr_CC.get_instr()
        CCL.stop()
        p = sqo.CW_RO_sequence(qubit_idx=self.cfg_qubit_nr(),
                               platf_cfg=self.cfg_openql_platform_fn())
        CCL.eqasm_program(p.filename)
        # CCL gets started in the int_avg detector

        MC.set_sweep_function(swf.Heterodyne_Frequency_Sweep_simple(
            MW_LO_source=self.instr_LO_ro.get_instr(),
            IF=self.ro_freq_mod()))
        MC.set_sweep_points(freqs)

        if 'ivvi' in self.instr_FluxCtrl().lower():
            IVVI = self.instr_FluxCtrl.get_instr()
            dac_par = IVVI.parameters['dac{}'.format(self.cfg_dc_flux_ch())]
        else:
            # Assume the flux is controlled using an SPI rack
            fluxcontrol = self.instr_FluxCtrl.get_instr()
            if fluxChan==None:
                dac_par = fluxcontrol.parameters[(self.cfg_dc_flux_ch())]
            else:
                dac_par = fluxcontrol.parameters[(fluxChan)]

        MC.set_sweep_function_2D(dac_par)
        MC.set_sweep_points_2D(dac_values)
        self.int_avg_det_single._set_real_imag(False)
        MC.set_detector_function(self.int_avg_det_single)
        MC.run(name='Resonator_dac_scan'+self.msmt_suffix, mode='2D')
        if analyze:
            ma.TwoD_Analysis(label='Resonator_dac_scan', close_fig=close_fig)

    def measure_qubit_frequency_dac_scan(self, freqs, dac_values,
                                         pulsed=True, MC=None,
                                         analyze=True, fluxChan=None, close_fig=True,
                                         nested_resonator_calibration=False,
                                         resonator_freqs=None):
        if not pulsed:
            logging.warning('CCL transmon can only perform '
                            'pulsed spectrocsopy')
        self.prepare_for_continuous_wave()
        if MC is None:
            MC = self.instr_MC.get_instr()

        # Snippet here to create and upload the CCL instructions
        CCL = self.instr_CC.get_instr()
        p = sqo.pulsed_spec_seq(
            qubit_idx=self.cfg_qubit_nr(),
            spec_pulse_length=self.spec_pulse_length(),
            platf_cfg=self.cfg_openql_platform_fn())
        CCL.eqasm_program(p.filename)
        # CCL gets started in the int_avg detector
        if 'ivvi' in self.instr_FluxCtrl().lower():
            if fluxChan is None:
                IVVI = self.instr_FluxCtrl.get_instr()
                dac_par = IVVI.parameters['dac{}'.format(self.cfg_dc_flux_ch())]
            else:
                dac_par = IVVI.parameters[fluxChan]
        else:
            # Assume the flux is controlled using an SPI rack
            fluxcontrol = self.instr_FluxCtrl.get_instr()
            if fluxChan == None:
                dac_par = fluxcontrol.parameters[(self.cfg_dc_flux_ch())]
            else:
                dac_par = fluxcontrol.parameters[(fluxChan)]

        spec_source = self.instr_spec_source.get_instr()
        spec_source.on()
        MC.set_sweep_function(spec_source.frequency)
        MC.set_sweep_points(freqs)
        if nested_resonator_calibration:
            dac_par = swf.Nested_resonator_tracker(qubit=self,
                                                   nested_MC=self.instr_nested_MC.get_instr(), freqs=resonator_freqs,
                                                   par=dac_par)
        MC.set_sweep_function_2D(dac_par)
        MC.set_sweep_points_2D(dac_values)
        self.int_avg_det_single._set_real_imag(False)
        MC.set_detector_function(self.int_avg_det_single)
        MC.run(name='Qubit_dac_scan'+self.msmt_suffix, mode='2D')
        if analyze:
            ma.TwoD_Analysis(label='Qubit_dac_scan', close_fig=close_fig)

    def measure_spectroscopy(self, freqs, pulsed=True, MC=None,
                             analyze=True, close_fig=True, label='',
                             prepare_for_continuous_wave=True):
        if not pulsed:
            logging.warning('CCL transmon can only perform '
                            'pulsed spectrocsopy')
        UHFQC = self.instr_acquisition.get_instr()
        if prepare_for_continuous_wave:
            self.prepare_for_continuous_wave()
        if MC is None:
            MC = self.instr_MC.get_instr()

        # Starting specmode if set in config
        if self.cfg_spec_mode():
            UHFQC.spec_mode_on(IF=self.ro_freq_mod(),
                               ro_amp=self.ro_pulse_amp_CW())

        # Snippet here to create and upload the CCL instructions
        CCL = self.instr_CC.get_instr()
        p = sqo.pulsed_spec_seq(
            qubit_idx=self.cfg_qubit_nr(),
            spec_pulse_length=self.spec_pulse_length(),
            platf_cfg=self.cfg_openql_platform_fn())
        CCL.eqasm_program(p.filename)
        # CCL gets started in the int_avg detector

        # The spec pulse is a MW pulse that contains no modulation

        spec_source = self.instr_spec_source.get_instr()
        spec_source.on()
        MC.set_sweep_function(spec_source.frequency)
        MC.set_sweep_points(freqs)
        if self.cfg_spec_mode():
          print('Enter loop')
          MC.set_detector_function(self.UHFQC_spec_det)
        else:
          self.int_avg_det_single._set_real_imag(False)
          MC.set_detector_function(self.int_avg_det_single)
        MC.run(name='spectroscopy_'+self.msmt_suffix+label)
        # Stopping specmode
        if self.cfg_spec_mode():
            UHFQC.spec_mode_off()
            self._prep_ro_pulse(upload=True)
        if analyze:
            ma.Homodyne_Analysis(label=self.msmt_suffix, close_fig=close_fig)


    def find_bus_frequency(self,freqs,spec_source_bus,bus_power,f01=None,label='',
                        close_fig=True,analyze=True,MC=None,prepare_for_continuous_wave=True):
        '''
        Drive the qubit and sit at the spectroscopy peak while the bus is driven with
        bus_spec_source

        Input parameters:
        - freqs: list of frequencies of the second drive tone (at bus frequency)
        - spec_source_bus =: rf source used for the second spectroscopy tone
        - bus_power: power of the second spectroscopy tone
        - f_01: frequency of 01 transition (default: self.freq_qubit())
        '''

        if f01==None:
          f01 = self.freq_qubit()

        UHFQC = self.instr_acquisition.get_instr()
        if prepare_for_continuous_wave:
            self.prepare_for_continuous_wave()
        if MC is None:
            MC = self.instr_MC.get_instr()
        # Starting specmode if set in config
        if self.cfg_spec_mode():
            UHFQC.spec_mode_on(IF=self.ro_freq_mod(),
                               ro_amp=self.ro_pulse_amp_CW())

        # Snippet here to create and upload the CCL instructions
        CCL = self.instr_CC.get_instr()
        p = sqo.pulsed_spec_seq(
            qubit_idx=self.cfg_qubit_nr(),
            spec_pulse_length=self.spec_pulse_length(),
            platf_cfg=self.cfg_openql_platform_fn())
        CCL.eqasm_program(p.filename)
        # CCL gets started in the int_avg detector

        spec_source = self.instr_spec_source.get_instr()
        spec_source.on()
        spec_source.frequency(f01)
        # spec_source.power(self.spec_pow())
        spec_source_bus.on()
        spec_source_bus.power(bus_power)
        MC.set_sweep_function(spec_source_bus.frequency)
        MC.set_sweep_points(freqs)
        if self.cfg_spec_mode():
          print('Enter loop')
          MC.set_detector_function(self.UHFQC_spec_det)
        else:
          self.int_avg_det_single._set_real_imag(False)
          MC.set_detector_function(self.int_avg_det_single)
        MC.run(name='Bus_spectroscopy_'+self.msmt_suffix+label)
        spec_source_bus.off()
        # Stopping specmode
        if self.cfg_spec_mode():
            UHFQC.spec_mode_off()
            self._prep_ro_pulse(upload=True)
        if analyze:
            ma.Homodyne_Analysis(label=self.msmt_suffix, close_fig=close_fig)

    def bus_frequency_flux_sweep(self,freqs,spec_source_bus,bus_power,dacs,dac_param,f01=None,label='',
                        close_fig=True,analyze=True,MC=None,
                        prepare_for_continuous_wave=True):
        '''
        Drive the qubit and sit at the spectroscopy peak while the bus is driven with
        bus_spec_source. At the same time sweep dac channel specified by dac_param over
        set of values sepcifeid by dacs.

        Practical comments:
        - sweep flux bias of different (neighbour) qubit than the one measured
        - set spec_power of the first tone high (say, +15 dB relative to value optimal
                for sharp spectroscopy). This makes you less sensitive to flux crosstalk.

        Input parameters:
        - freqs: list of frequencies of the second drive tone (at bus frequency)
        - spec_source_bus =: rf source used for the second spectroscopy tone
        - bus_power: power of the second spectroscopy tone
        - dacs: valuses of current bias to measure
        - dac_param: parameter corresponding to the sweeped current bias
        - f_01: frequency of 01 transition (default: self.freq_qubit())
        '''
        if f01==None:
            f01 = self.freq_qubit()

        UHFQC = self.instr_acquisition.get_instr()
        if prepare_for_continuous_wave:
            self.prepare_for_continuous_wave()
        if MC is None:
            MC = self.instr_MC.get_instr()
        # Starting specmode if set in config
        if self.cfg_spec_mode():
            UHFQC.spec_mode_on(IF=self.ro_freq_mod(),
                               ro_amp=self.ro_pulse_amp_CW())

        # Snippet here to create and upload the CCL instructions
        CCL = self.instr_CC.get_instr()
        p = sqo.pulsed_spec_seq(
            qubit_idx=self.cfg_qubit_nr(),
            spec_pulse_length=self.spec_pulse_length(),
            platf_cfg=self.cfg_openql_platform_fn())
        CCL.eqasm_program(p.filename)
        # CCL gets started in the int_avg detector

        spec_source = self.instr_spec_source.get_instr()
        spec_source.on()
        spec_source.frequency(f01)
        # spec_source.power(self.spec_pow())
        spec_source_bus.on()
        spec_source_bus.power(bus_power)

        MC.set_sweep_function(spec_source_bus.frequency)
        MC.set_sweep_points(freqs)

        MC.set_sweep_function_2D(dac_param)
        MC.set_sweep_points_2D(dacs)

        if self.cfg_spec_mode():
            print('Enter loop')
            MC.set_detector_function(self.UHFQC_spec_det)
        else:
            self.int_avg_det_single._set_real_imag(False)
            MC.set_detector_function(self.int_avg_det_single)
        MC.run(name='Bus_flux_sweep_'+self.msmt_suffix+label,mode='2D')
        spec_source_bus.off()

        # Stopping specmode
        if self.cfg_spec_mode():
            UHFQC.spec_mode_off()
            self._prep_ro_pulse(upload=True)
        if analyze:
            ma.TwoD_Analysis(label=self.msmt_suffix, close_fig=close_fig)


    # anharmonicity measurement, bus crossing and photon number splitting with the bus
    def measure_anharmonicity(self, f_01, f_02=None, f_12=None, f_01_power=None,
                              f_12_power=None, MC=None, spec_source_2=None, f_01_span=24e6,
                              f_12_span = 24e6):
        '''
        note measures anharmonicity of the transmon using three-tone
        spectroscopy. two usecases:
        - provide f_02 from high-power spectroscopy of the 02-transition.
                                    It will calculate the 12 transition from it
        - provide directly the 1-2 transition
        '''
        if (f_02 is None) and (f_12 is None):
            raise ValueError("provide either and estimate of f_02 or f_12")
        if f_12 == None:
            f_anharmonicity = (f_01-f_02)*2
            f_12 = f_01-f_anharmonicity
        if f_01_power == None:
            f_01_power = self.spec_pow()
        if f_12_power == None:
            f_12_power = f_01_power
        f_anharmonicity = (f_01-f_12)
        print('f_anharmonicity estimations', f_anharmonicity)
        print('f_12 estimations', f_12)
        CCL = self.instr_CC.get_instr()
        p = sqo.pulsed_spec_seq(
            qubit_idx=self.cfg_qubit_nr(),
            spec_pulse_length=self.spec_pulse_length(),
            platf_cfg=self.cfg_openql_platform_fn())
        CCL.eqasm_program(p.filename)
        if MC is None:
            MC = self.instr_MC.get_instr()
        if spec_source_2 is None:
            spec_source_2 = self.instr_spec_source_2.get_instr()
        spec_source = self.instr_spec_source.get_instr()
        freqs_q1 = np.arange(f_01-f_01_span/2, f_01+f_01_span/2, 0.7e6)
        freqs_q2 = np.arange(f_12-f_12_span/2, f_12+f_12_span/2, 0.7e6)

        self.prepare_for_continuous_wave()
        self.int_avg_det_single._set_real_imag(False)
        spec_source.on()
        spec_source.power(f_01_power)

        spec_source_2.on()
        spec_source_2.power(f_12_power)
        spec_source_2.frequency(f_12)
        MC.set_sweep_function(wrap_par_to_swf(
                              spec_source.frequency, retrieve_value=True))
        MC.set_sweep_points(freqs_q1)
        MC.set_sweep_function_2D(wrap_par_to_swf(
            spec_source_2.frequency, retrieve_value=True))
        MC.set_sweep_points_2D(freqs_q2)
        MC.set_detector_function(self.int_avg_det_single)
        MC.run_2D(name='Two_tone_'+self.msmt_suffix)
        ma.TwoD_Analysis(auto=True)
        spec_source.off()
        spec_source_2.off()
        ma.Three_Tone_Spectroscopy_Analysis(
            label='Two_tone',  f01=f_01, f12=f_12)

    def measure_photon_nr_splitting_from_bus(self, f_bus, freqs_01=None, powers=np.arange(-10, 10, 1), MC=None, spec_source_2=None):

        if freqs_01 is None:
            freqs_01 = np.arange(self.freq_qubit()-60e6,
                                 self.freq_qubit()+5e6, 0.7e6)

        self.prepare_for_continuous_wave()
        if MC is None:
            MC = self.instr_MC.get_instr()
        CCL = self.instr_CC.get_instr()
        if spec_source_2 is None:
            spec_source_2 = self.instr_spec_source_2.get_instr()
        spec_source = self.instr_spec_source.get_instr()
        p = sqo.pulsed_spec_seq(
            qubit_idx=self.cfg_qubit_nr(),
            spec_pulse_length=self.spec_pulse_length(),
            platf_cfg=self.cfg_openql_platform_fn())
        CCL.eqasm_program(p.filename)
        self.int_avg_det_single._set_real_imag(False)
        spec_source.on()
        spec_source.power(self.spec_pow())
        spec_source_2.on()
        spec_source_2.frequency(f_bus)

        MC.set_sweep_function(wrap_par_to_swf(
                              spec_source.frequency, retrieve_value=True))
        MC.set_sweep_points(freqs_01)

        MC.set_sweep_function_2D(wrap_par_to_swf(
            spec_source_2.power, retrieve_value=True))
        MC.set_sweep_points_2D(powers)
        MC.set_detector_function(self.int_avg_det_single)

        MC.run_2D(name='Photon_nr_splitting'+self.msmt_suffix)

        ma.TwoD_Analysis(auto=True)
        spec_source.off()
        spec_source_2.off()

    def measure_ssro(self, MC=None, analyze: bool=True, nr_shots: int=4092*4,
                     cases=('off', 'on'), update_threshold: bool=True,
                     prepare: bool=True, no_figs: bool=False,
                     post_select: bool = False,
                     post_select_threshold: float =None,
                     update: bool=True,
                     verbose: bool=True,
                     SNR_detector: bool=False,
                     shots_per_meas: int=4092,
                     cal_residual_excitation: bool=False,
                     disable_metadata: bool=False):
        old_RO_digit = self.ro_acq_digitized()
        self.ro_acq_digitized(False)
        # docstring from parent class
        if MC is None:
            MC = self.instr_MC.get_instr()

        # plotting really slows down SSRO (16k shots plotting is slow)
        old_plot_setting = MC.live_plot_enabled()
        MC.live_plot_enabled(False)
        if prepare:
            self.prepare_for_timedomain()
            p = sqo.off_on(
                qubit_idx=self.cfg_qubit_nr(), pulse_comb='off_on',
                initialize=post_select,
                platf_cfg=self.cfg_openql_platform_fn())
            self.instr_CC.get_instr().eqasm_program(p.filename)
        else:
            p = None  # object needs to exist for the openql_sweep to work

        # digitization setting is reset here but the detector still uses
        # the disabled setting that was set above
        self.ro_acq_digitized(old_RO_digit)

        s = swf.OpenQL_Sweep(openql_program=p,
                             CCL=self.instr_CC.get_instr(),
                             parameter_name='Shot', unit='#',
                             upload=prepare)
        MC.soft_avg(1)  # don't want to average single shots
        MC.set_sweep_function(s)
        MC.set_sweep_points(np.arange(nr_shots))
        d = self.int_log_det
        d.nr_shots = shots_per_meas
        MC.set_detector_function(d)
        MC.run('SSRO{}'.format(self.msmt_suffix),
               disable_snapshot_metadata=disable_metadata)
        MC.live_plot_enabled(old_plot_setting)
        if analyze:
            if SNR_detector:
                if cal_residual_excitation:
                    a = ma.SSRO_Analysis(rotate=True, label='SSRO',
                                         no_fits=False, close_fig=True,
                                         peg=None, pge=None,
                                         timestamp=None, channels=d.value_names)
                    self.peg = a.frac1_0
                    self.pge = 1-a.frac1_1
                else:
                    a = ma.SSRO_Analysis(rotate=True, label='SSRO',
                                         no_fits=False, close_fig=True,
                                         peg=self.peg, pge=self.pge,
                                         channels=d.value_names)
                return {'SNR': a.SNR, 'F_d': a.F_d, 'F_a': a.F_a}

            else:
                if len(d.value_names) == 1:
                    if post_select_threshold == None:
                        post_select_threshold = self.ro_acq_threshold()
                    a = ma2.Singleshot_Readout_Analysis(
                        t_start=None, t_stop=None,
                        label='SSRO',
                        options_dict={'post_select': post_select,
                                      'nr_samples': 2+2*post_select,
                                      'post_select_threshold': post_select_threshold},
                        extract_only=no_figs)
                    if update_threshold:
                        # UHFQC threshold is wrong, the magic number is a
                        #  dirty hack. This works. we don't know why.
                        magic_scale_factor = 1  # 0.655
                        self.ro_acq_threshold(a.proc_data_dict['threshold_raw'] *
                                              magic_scale_factor)
                    if update:
                        self.F_ssro(a.proc_data_dict['F_assignment_raw'])
                        self.F_discr(a.proc_data_dict['F_discr'])
                    if verbose:
                        print('Avg. Assignement fidelity: \t{:.4f}\n'.format(
                            a.proc_data_dict['F_assignment_raw']) +
                            'Avg. Discrimination fidelity: \t{:.4f}'.format(
                            a.proc_data_dict['F_discr']))
                    return {'SNR': a.fit_res['shots_all'].params['SNR'],
                            'F_d': a.proc_data_dict['F_discr'],
                            'F_a': a.proc_data_dict['F_assignment_raw'],
                            'relaxation': a.proc_data_dict['measurement_induced_relaxation'],
                            'excitation': a.proc_data_dict['residual_excitation']}
                else:
                    a = ma.SSRO_Analysis(label='SSRO',
                                         channels=d.value_names,
                                         no_fits=no_figs, rotate=True)
                    self.ro_acq_rotated_SSB_rotation_angle(a.theta)
                    return {'SNR': a.SNR, 'F_d': a.F_d, 'F_a': a.F_a}

    def measure_SSRO_frequency_amplitude_sweep(self, freqs=None, amps_rel=np.linspace(0, 1, 11),
                                               nr_shots=4092*4, nested_MC=None, analyze=True):
        if nested_MC is None:
            nested_MC = self.instr_nested_MC.get_instr()
        if freqs is None:
            freqs = np.linspace(self.ro_freq()-4e6, self.ro_freq()+2e6, 11)
        self.prepare_for_timedomain()
        RO_lutman = self.instr_LutMan_RO.get_instr()
        old_ro_prepare_state = self.cfg_prepare_ro_awg()
        self.ro_acq_digitized(False)
        self.cfg_prepare_ro_awg(False)

        sweep_function = swf.lutman_par_depletion_pulse_global_scaling(
            LutMan=RO_lutman,
            resonator_numbers=[self.cfg_qubit_nr()],
            optimization_M_amps=[self.ro_pulse_amp()],
            optimization_M_amp_down0s=[self.ro_pulse_down_amp0()],
            optimization_M_amp_down1s=[self.ro_pulse_down_amp1()],
            upload=True
        )
        d = det.Function_Detector(
            self.measure_ssro,
            msmt_kw={
                'nr_shots': nr_shots,
                'analyze': True, 'SNR_detector': True,
                'cal_residual_excitation': True,
                'prepare': False,
                'disable_metadata': True
            },
            result_keys=['SNR', 'F_d', 'F_a']
        )
        nested_MC.set_sweep_function(swf.Heterodyne_Frequency_Sweep_simple(
            MW_LO_source=self.instr_LO_ro.get_instr(),
            IF=self.ro_freq_mod()))
        nested_MC.set_sweep_points(freqs)
        nested_MC.set_detector_function(d)
        nested_MC.set_sweep_function_2D(sweep_function)
        nested_MC.set_sweep_points_2D(amps_rel)
        label = 'SSRO_freq_amp_sweep' + self.msmt_suffix
        nested_MC.run(label, mode='2D')

        self.cfg_prepare_ro_awg(old_ro_prepare_state)

        if analyze:
            ma.TwoD_Analysis(label=label, plot_all=True, auto=True)

    def measure_SSRO_frequency_power_sweep_TWPA(self, pump_source,freqs, powers,
                                               nr_shots=4092*4, nested_MC=None, analyze=True):
        if nested_MC is None:
            nested_MC = self.instr_nested_MC.get_instr()

        self.prepare_for_timedomain()
        RO_lutman = self.instr_LutMan_RO.get_instr()
        old_ro_prepare_state = self.cfg_prepare_ro_awg()
        self.ro_acq_digitized(False)
        self.cfg_prepare_ro_awg(False)


        d = det.Function_Detector(
            self.measure_ssro,
            msmt_kw={
                'nr_shots': nr_shots,
                'analyze': True, 'SNR_detector': True,
                'cal_residual_excitation': True,
                'prepare': False,
                'disable_metadata': True
            },
            result_keys=['SNR', 'F_d', 'F_a']
        )
        nested_MC.set_sweep_function(pump_source.frequency)
        nested_MC.set_sweep_points(freqs)
        nested_MC.set_detector_function(d)
        nested_MC.set_sweep_function_2D(pump_source.power)
        nested_MC.set_sweep_points_2D(powers)
        label = 'SSRO_freq_amp_sweep' + self.msmt_suffix
        nested_MC.run(label, mode='2D')

        self.cfg_prepare_ro_awg(old_ro_prepare_state)

        if analyze:
            ma.TwoD_Analysis(label=label, plot_all=True, auto=True)



    def measure_SSRO_pulse_length_sweep(self, lengths=np.arange(100e-9, 1501e-9, 100e-9),
                                        nr_shots=4092*4, nested_MC=None, analyze=True, label_suffix: str=''):
        if nested_MC is None:
            nested_MC = self.instr_nested_MC.get_instr()
        self.ro_acq_digitized(False)
        self.prepare_for_timedomain()
        RO_lutman = self.instr_LutMan_RO.get_instr()

        sweep_function = swf.lutman_par_UHFQC_dig_trig(
            LutMan=RO_lutman,
            LutMan_parameter=RO_lutman['M_length_R{}'.format(
                self.cfg_qubit_nr())]
        )

        d = det.Function_Detector(
            self.calibrate_optimal_weights,
            msmt_kw={
                'analyze': True,
            },
            result_keys=['SNR', 'F_d', 'F_a', 'relaxation', 'excitation']
        )
        # nested_MC.set_sweep_function(sweep_function)
        nested_MC.set_sweep_function(self.ro_pulse_length)
        nested_MC.set_sweep_points(lengths)
        nested_MC.set_detector_function(d)
        label = 'SSRO_length_sweep' + self.msmt_suffix + label_suffix
        nested_MC.run(label)

        if analyze:
            ma.MeasurementAnalysis(label=label, plot_all=False, auto=True)

    def measure_transients(self, MC=None, analyze: bool=True,
                           cases=('off', 'on'),
                           prepare: bool=True, depletion_analysis: bool=True,
                           depletion_analysis_plot: bool=True,
                           depletion_optimization_window=None,
                           plot_max_time=None):
        # docstring from parent class
        if MC is None:
            MC = self.instr_MC.get_instr()
        if plot_max_time is None:
            plot_max_time = self.ro_acq_integration_length()+250e-9

        if prepare:
            self.prepare_for_timedomain()
            # off/on switching is achieved by turning the MW source on and
            # off as this is much faster than recompiling/uploading
            p = sqo.off_on(
                qubit_idx=self.cfg_qubit_nr(), pulse_comb='on',
                initialize=False,
                platf_cfg=self.cfg_openql_platform_fn())
            self.instr_CC.get_instr().eqasm_program(p.filename)
        else:
            p = None  # object needs to exist for the openql_sweep to work

        transients = []
        for i, pulse_comb in enumerate(cases):
            if 'off' in pulse_comb.lower():
                self.instr_LO_mw.get_instr().off()
            elif 'on' in pulse_comb.lower():
                self.instr_LO_mw.get_instr().on()
            else:
                raise ValueError(
                    "pulse_comb {} not understood: Only 'on' and 'off' allowed.".format(pulse_comb))

            s = swf.OpenQL_Sweep(openql_program=p,
                                 CCL=self.instr_CC.get_instr(),
                                 parameter_name='Transient time', unit='s',
                                 upload=prepare)
            MC.set_sweep_function(s)

            if 'UHFQC' in self.instr_acquisition():
                sampling_rate = 1.8e9
            else:
                raise NotImplementedError()
            MC.set_sweep_points(
                np.arange(self.input_average_detector.nr_samples) /
                sampling_rate)
            MC.set_detector_function(self.input_average_detector)
            data = MC.run(
                'Measure_transients{}_{}'.format(self.msmt_suffix, i))
            dset = data['dset']
            transients.append(dset.T[1:])
            if analyze:
                ma.MeasurementAnalysis()
        if depletion_analysis:
            a = ma.Input_average_analysis(
                IF=self.ro_freq_mod(),
                optimization_window=depletion_optimization_window,
                plot=depletion_analysis_plot,
                plot_max_time=plot_max_time)
            return a
        else:
            return [np.array(t, dtype=np.float64) for t in transients]



    def measure_transients_CCL_switched(self, MC=None, analyze: bool=True,
                                        cases=('off', 'on'),
                                        prepare: bool=True, depletion_analysis: bool=True,
                                        depletion_analysis_plot: bool=True,
                                        depletion_optimization_window=None):
        # docstring from parent class
        if MC is None:
            MC = self.instr_MC.get_instr()

        self.prepare_for_timedomain()
        # off/on switching is achieved by turning the MW source on and
        # off as this is much faster than recompiling/uploading

        transients = []
        for i, pulse_comb in enumerate(cases):
            p = sqo.off_on(
                qubit_idx=self.cfg_qubit_nr(), pulse_comb=pulse_comb,
                initialize=False,
                platf_cfg=self.cfg_openql_platform_fn())
            self.instr_CC.get_instr().eqasm_program(p.filename)

            s = swf.OpenQL_Sweep(openql_program=p,
                                 CCL=self.instr_CC.get_instr(),
                                 parameter_name='Transient time', unit='s',
                                 upload=prepare)
            MC.set_sweep_function(s)

            if 'UHFQC' in self.instr_acquisition():
                sampling_rate = 1.8e9
            else:
                raise NotImplementedError()
            MC.set_sweep_points(
                np.arange(self.input_average_detector.nr_samples) /
                sampling_rate)
            MC.set_detector_function(self.input_average_detector)
            data = MC.run(
                'Measure_transients{}_{}'.format(self.msmt_suffix, i))
            dset = data['dset']
            transients.append(dset.T[1:])
            if analyze:
                ma.MeasurementAnalysis()
        if depletion_analysis:
            a = ma.Input_average_analysis(
                IF=self.ro_freq_mod(),
                optimization_window=depletion_optimization_window,
                plot=depletion_analysis_plot)
            return a
        else:
            return [np.array(t, dtype=np.float64) for t in transients]

    def measure_dispersive_shift_pulsed(self, freqs, MC=None, analyze: bool=True,
                                        prepare: bool=True):
        # docstring from parent class
        if MC is None:
            MC = self.instr_MC.get_instr()

        self.prepare_for_timedomain()
        # off/on switching is achieved by turning the MW source on and
        # off as this is much faster than recompiling/uploading
        f_res = []
        for i, pulse_comb in enumerate(['off', 'on']):
            p = sqo.off_on(
                qubit_idx=self.cfg_qubit_nr(), pulse_comb=pulse_comb,
                initialize=False,
                platf_cfg=self.cfg_openql_platform_fn())
            self.instr_CC.get_instr().eqasm_program(p.filename)
            # CCL gets started in the int_avg detector

            MC.set_sweep_function(swf.Heterodyne_Frequency_Sweep_simple(
                MW_LO_source=self.instr_LO_ro.get_instr(),
                IF=self.ro_freq_mod()))
            MC.set_sweep_points(freqs)

            self.int_avg_det_single._set_real_imag(False)
            MC.set_detector_function(self.int_avg_det_single)
            MC.run(name='Resonator_scan_'+pulse_comb+self.msmt_suffix)
            if analyze:
                ma.MeasurementAnalysis()
                a = ma.Homodyne_Analysis(
                    label=self.msmt_suffix, close_fig=True)
                # fit converts to Hz
                f_res.append(a.fit_results.params['f0'].value*1e9)
        print('dispersive shift is {} MHz'.format((f_res[1]-f_res[0])*1e-6))

    def calibrate_optimal_weights(self, MC=None, verify: bool=True,
                                  analyze: bool=True, update: bool=True,
                                  no_figs: bool=False,
                                  update_threshold: bool=True,
                                  optimal_IQ: bool=False,
                                  measure_transients_CCL_switched: bool=False,
                                  prepare: bool=True,
                                  )->bool:
        if MC is None:
            MC = self.instr_MC.get_instr()

        # Ensure that enough averages are used to get accurate weights
        old_avg = self.ro_acq_averages()

        self.ro_acq_averages(2**15)
        if measure_transients_CCL_switched:
            transients = self.measure_transients_CCL_switched(MC=MC,
                                                              analyze=analyze,
                                                              depletion_analysis=False)
        else:
            transients = self.measure_transients(MC=MC, analyze=analyze,
                                                 depletion_analysis=False)
        if analyze:
            ma.Input_average_analysis(IF=self.ro_freq_mod())

        self.ro_acq_averages(old_avg)
        # deskewing the input signal

        # Calculate optimal weights
        optimized_weights_I = (transients[1][0] - transients[0][0])
        optimized_weights_Q = (transients[1][1] - transients[0][1])
        # joint rescaling to +/-1 Volt
        maxI = np.max(np.abs(optimized_weights_I))
        maxQ = np.max(np.abs(optimized_weights_Q))
        # fixme: deviding the weight functions by four to not have overflow in
        # thresholding of the UHFQC
        weight_scale_factor = 1./(4*np.max([maxI, maxQ]))
        optimized_weights_I = np.array(
            weight_scale_factor*optimized_weights_I)
        optimized_weights_Q = np.array(
            weight_scale_factor*optimized_weights_Q)

        if update:
            self.ro_acq_weight_func_I(optimized_weights_I)
            self.ro_acq_weight_func_Q(optimized_weights_Q)
            if optimal_IQ:
                self.ro_acq_weight_type('optimal IQ')
            else:
                self.ro_acq_weight_type('optimal')
        if verify:
            ssro_dict = self.measure_ssro(
                no_figs=no_figs, update_threshold=update_threshold,
                prepare=prepare)
            return ssro_dict
        return True

    def measure_rabi(self, MC=None, amps=None,
                     analyze=True, close_fig=True, real_imag=True,
                     prepare_for_timedomain=True, all_modules=False):
        if self.cfg_with_vsm():
            self.measure_rabi_vsm(MC, amps,
                                  analyze, close_fig, real_imag,
                                  prepare_for_timedomain, all_modules)
        else:
            self.measure_rabi_channel_amp(MC, amps,
                                          analyze, close_fig, real_imag,
                                          prepare_for_timedomain)

    def measure_rabi_vsm(self, MC=None, amps=np.linspace(0.1, 1.0, 31),
                         analyze=True, close_fig=True, real_imag=True,
                         prepare_for_timedomain=True, all_modules=False):
        if MC is None:
            MC = self.instr_MC.get_instr()
        if prepare_for_timedomain:
            self.prepare_for_timedomain()
        p = sqo.off_on(
            qubit_idx=self.cfg_qubit_nr(), pulse_comb='on',
            initialize=False,
            platf_cfg=self.cfg_openql_platform_fn())

        VSM = self.instr_VSM.get_instr()

        mod_out = self.mw_vsm_mod_out()
        ch_in = self.mw_vsm_ch_in()
        if all_modules:
            mod_sweep = []
            for i in range(8):
                VSM.set('mod{}_ch{}_marker_state'.format(i+1, ch_in), 'on')
                G_par = VSM.parameters['mod{}_ch{}_gaussian_amp'.format(
                    i+1, ch_in)]
                D_par = VSM.parameters['mod{}_ch{}_derivative_amp'.format(
                    i+1, ch_in)]
                mod_sweep.append(swf.two_par_joint_sweep(
                    G_par, D_par, preserve_ratio=False))
            s = swf.multi_sweep_function(sweep_functions=mod_sweep,
                                         retrieve_value=True)
        else:
            G_par = VSM.parameters['mod{}_ch{}_gaussian_amp'.format(
                mod_out, ch_in)]
            D_par = VSM.parameters['mod{}_ch{}_derivative_amp'.format(
                mod_out, ch_in)]

            s = swf.two_par_joint_sweep(G_par, D_par, preserve_ratio=False,
                                        retrieve_value=True, instr=VSM)

        self.instr_CC.get_instr().eqasm_program(p.filename)
        MC.set_sweep_function(s)
        MC.set_sweep_points(amps)
        # real_imag is acutally not polar and as such works for opt weights
        self.int_avg_det_single._set_real_imag(real_imag)
        MC.set_detector_function(self.int_avg_det_single)
        MC.run(name='rabi_'+self.msmt_suffix)
        ma.Rabi_Analysis(label='rabi_')
        return True

    def measure_rabi_channel_amp(self, MC=None, amps=np.linspace(0, 1, 31),
                                 analyze=True, close_fig=True, real_imag=True,
                                 prepare_for_timedomain=True):
        MW_LutMan = self.instr_LutMan_MW.get_instr()
        using_QWG = (MW_LutMan.AWG.get_instr(
        ).__class__.__name__ == 'QuTech_AWG_Module')
        if MC is None:
            MC = self.instr_MC.get_instr()
        if prepare_for_timedomain:
            self.prepare_for_timedomain()
        p = sqo.off_on(
            qubit_idx=self.cfg_qubit_nr(), pulse_comb='on',
            initialize=False,
            platf_cfg=self.cfg_openql_platform_fn())
        self.instr_CC.get_instr().eqasm_program(p.filename)

        s = MW_LutMan.channel_amp
        MC.set_sweep_function(s)
        MC.set_sweep_points(amps)
        # real_imag is acutally not polar and as such works for opt weights
        self.int_avg_det_single._set_real_imag(real_imag)
        MC.set_detector_function(self.int_avg_det_single)
        MC.run(name='rabi_'+self.msmt_suffix)
        ma.Rabi_Analysis(label='rabi_')
        return True

    def measure_allxy(self, MC=None,
                      label: str ='',
                      analyze=True, close_fig=True,
                      prepare_for_timedomain=True):
        # docstring from parent class
        # N.B. this is a good example for a generic timedomain experiment using
        # the CCL transmon.
        if MC is None:
            MC = self.instr_MC.get_instr()
        if prepare_for_timedomain:
            self.prepare_for_timedomain()
        p = sqo.AllXY(qubit_idx=self.cfg_qubit_nr(), double_points=True,
                      platf_cfg=self.cfg_openql_platform_fn())
        s = swf.OpenQL_Sweep(openql_program=p,
                             CCL=self.instr_CC.get_instr())
        d = self.int_avg_det
        MC.set_sweep_function(s)
        MC.set_sweep_points(np.arange(42))
        MC.set_detector_function(d)
        MC.run('AllXY'+label+self.msmt_suffix)
        if analyze:
            a = ma.AllXY_Analysis(close_main_fig=close_fig)
            return a.deviation_total

    def calibrate_mw_gates_restless(
            self, MC=None,
            parameter_list: list = ['G_amp', 'D_amp', 'freq'],
            initial_values: list =None,
            initial_steps: list= [0.05, 0.05, 1e6],
            nr_cliffords: int=80, nr_seeds: int=200,
            verbose: bool = True, update: bool=True,
            prepare_for_timedomain: bool=True):

        return self.calibrate_mw_gates_rb(
            MC=None,
            parameter_list=parameter_list,
            initial_values=initial_values,
            initial_steps=initial_steps,
            nr_cliffords=nr_cliffords, nr_seeds=nr_seeds,
            verbose=verbose, update=update,
            prepare_for_timedomain=prepare_for_timedomain,
            method='restless')

    def calibrate_mw_gates_rb(
            self, MC=None,
            parameter_list: list = ['G_amp', 'D_amp', 'freq'],
            initial_values: list =None,
            initial_steps: list= [0.05, 0.05, 1e6],
            nr_cliffords: int=80, nr_seeds: int=200,
            verbose: bool = True, update: bool=True,
            prepare_for_timedomain: bool=True,
            method: bool=None):
        """
        Calibrates microwave pulses using a randomized benchmarking based
        cost-function.
        """
        if method is None:
            method = self.cfg_rb_calibrate_method()
        if method == 'restless':
            restless = True
        else:  # ORBIT
            restless = False

        if MC is None:
            MC = self.instr_MC.get_instr()

        if prepare_for_timedomain:
            self.prepare_for_timedomain()

        if parameter_list is None:
            parameter_list = ["freq_qubit", "mw_vsm_G_amp", "mw_vsm_D_amp"]

        VSM = self.instr_VSM.get_instr()
        mod_out = self.mw_vsm_mod_out()
        ch_in = self.mw_vsm_ch_in()
        G_amp_par = wrap_par_to_swf(
            VSM.parameters['mod{}_ch{}_gaussian_amp'.format(
                mod_out, ch_in)], retrieve_value=True)
        D_amp_par = wrap_par_to_swf(
            VSM.parameters['mod{}_ch{}_derivative_amp'.format(
                mod_out, ch_in)], retrieve_value=True)
        D_phase_par = wrap_par_to_swf(
            VSM.parameters['mod{}_ch{}_derivative_phase'.format(
                mod_out, ch_in)], retrieve_value=True)

        freq_par = self.instr_LO_mw.get_instr().frequency

        sweep_pars = []
        for par in parameter_list:
            if par == 'G_amp':
                sweep_pars.append(G_amp_par)
            elif par == 'D_amp':
                sweep_pars.append(D_amp_par)
            elif par == 'D_phase':
                sweep_pars.append(D_phase_par)
            elif par == 'freq':
                sweep_pars.append(freq_par)
            else:
                raise NotImplementedError(
                    "Parameter {} not recognized".format(par))

        if initial_values is None:
            # use the current values of the parameters being varied.
            initial_values = [p.get() for p in sweep_pars]

        # Preparing the sequence
        if restless:
            net_clifford = 3
            d = det.UHFQC_single_qubit_statistics_logging_det(
                self.instr_acquisition.get_instr(),
                self.instr_CC.get_instr(), nr_shots=4*4095,
                integration_length=self.ro_acq_integration_length(),
                channel=self.ro_acq_weight_chI(),
                statemap={'0': '1', '1': '0'})
            minimize = False
            msmt_string = 'Restless_tuneup_{}Cl_{}seeds'.format(
                nr_cliffords, nr_seeds) + self.msmt_suffix

        else:
            net_clifford = 0
            d = self.int_avg_det_single
            minimize = True
            msmt_string = 'ORBIT_tuneup_{}Cl_{}seeds'.format(
                nr_cliffords, nr_seeds) + self.msmt_suffix

        p = sqo.randomized_benchmarking(
            self.cfg_qubit_nr(), self.cfg_openql_platform_fn(),
            nr_cliffords=[nr_cliffords],
            net_clifford=net_clifford, nr_seeds=nr_seeds,
            restless=restless, cal_points=False)
        self.instr_CC.get_instr().eqasm_program(p.filename)
        self.instr_CC.get_instr().start()

        MC.set_sweep_functions(sweep_pars)

        MC.set_detector_function(d)

        ad_func_pars = {'adaptive_function': cma.fmin,
                        'x0': initial_values,
                        'sigma0': 1,
                        # 'noise_handler': cma.NoiseHandler(len(initial_values)),
                        'minimize': minimize,
                        'options': {'cma_stds': initial_steps}}

        MC.set_adaptive_function_parameters(ad_func_pars)
        MC.run(name=msmt_string,
               mode='adaptive')
        a = ma.OptimizationAnalysis(label=msmt_string)

        if update:
            if verbose:
                print("Updating parameters in qubit object")

            opt_par_values = a.optimization_result[0]
            for par in parameter_list:
                if par == 'G_amp':
                    G_idx = parameter_list.index('G_amp')
                    self.mw_vsm_G_amp(opt_par_values[G_idx])
                elif par == 'D_amp':
                    D_idx = parameter_list.index('D_amp')
                    self.mw_vsm_D_amp(opt_par_values[D_idx])
                elif par == 'D_phase':
                    D_idx = parameter_list.index('D_phase')
                    self.mw_vsm_D_phase(opt_par_values[D_idx])
                elif par == 'freq':
                    freq_idx = parameter_list.index('freq')
                    # We are varying the LO frequency in the opt, not the q freq.
                    self.freq_qubit(opt_par_values[freq_idx] +
                                    self.mw_freq_mod.get())

        return True

    def calibrate_mw_gates_allxy(self, nested_MC=None,
                                 start_values=None,
                                 initial_steps=None,
                                 parameter_list=None):
        # FIXME: this tuneup does not update the qubit object parameters
        # FIXME2: this tuneup does not return True upon success
        if initial_steps is None:
            if parameter_list is None:
                initial_steps = [1e6, 0.05, 0.05]
            else:
                raise ValueError(
                    "must pass initial steps if setting parameter_list")

        if nested_MC is None:
            nested_MC = self.instr_nested_MC.get_instr()

        if parameter_list is None:
            parameter_list = ["freq_qubit",
                              "mw_vsm_G_amp",
                              "mw_vsm_D_amp"]

        nested_MC.set_sweep_functions([
            self.__getattr__(p) for p in parameter_list])

        if start_values is None:
            # use current values
            start_values = [self.get(p) for p in parameter_list]

        d = det.Function_Detector(self.measure_allxy,
                                  value_names=['AllXY cost'],
                                  value_units=['a.u.'],)
        nested_MC.set_detector_function(d)

        ad_func_pars = {'adaptive_function': nelder_mead,
                        'x0': start_values,
                        'initial_step': initial_steps,
                        'no_improv_break': 10,
                        'minimize': True,
                        'maxiter': 500}

        nested_MC.set_adaptive_function_parameters(ad_func_pars)
        nested_MC.set_optimization_method('nelder_mead')
        nested_MC.run(name='gate_tuneup_allxy', mode='adaptive')
        ma.OptimizationAnalysis(label='gate_tuneup_allxy')

    def calibrate_depletion_pulse(
            self, nested_MC=None, amp0=None,
            amp1=None, phi0=180, phi1=0, initial_steps=None, two_par=True,
            depletion_optimization_window=None, depletion_analysis_plot=False,
            use_RTE_cost_function=False):
        """
        this function automatically tunes up a two step, four-parameter
        depletion pulse.
        It uses the averaged transients for ground and excited state for its
        cost function.
        two_par:    if readout is performed at the symmetry point and in the
                    linear regime two parameters will suffice. Othen, four
                    paramters do not converge.
                    First optimizaing the amplitudes (two paramters) and
                    then run the full 4 paramaters with the correct initial
                    amplitudes works.
        optimization_window:  optimization window determins which part of
                    the transients will be
                    nulled in the optimization. By default it uses a
                    window of 500 ns post depletiona with a 50 ns buffer.
        initial_steps:  These have to be given in the order
                       [phi0,phi1,amp0,amp1] for 4-par tuning and
                       [amp0,amp1] for 2-par tunining
        """
        # FIXME: this calibration does not update the qubit object params
        # FIXME2: this calibration does not return a boolean upon success

        # tuneup requires nested MC as the transients detector will use MC
        self.ro_pulse_type('up_down_down')
        if nested_MC is None:
            nested_MC = self.instr_nested_MC.get_instr()

        # setting the initial depletion amplitudes
        if amp0 is None:
            amp0 = 2*self.ro_pulse_amp()
        if amp1 is None:
            amp1 = 0.5*self.ro_pulse_amp()

        if depletion_optimization_window is None:
            depletion_optimization_window = [
                self.ro_pulse_length()+self.ro_pulse_down_length0()
                + self.ro_pulse_down_length1()+50e-9,
                self.ro_pulse_length()+self.ro_pulse_down_length0()
                + self.ro_pulse_down_length1()+550e-9]

        if two_par:
            nested_MC.set_sweep_functions([
                self.ro_pulse_down_amp0,
                self.ro_pulse_down_amp1])
        else:
            nested_MC.set_sweep_functions([self.ro_pulse_down_phi0,
                                           self.ro_pulse_down_phi1,
                                           self.ro_pulse_down_amp0,
                                           self.ro_pulse_down_amp1])
        if use_RTE_cost_function:
            d = det.Function_Detector(self.measure_error_fraction,
                                      msmt_kw={'net_gate': 'pi',
                                               'feedback':False,
                                               'sequence_type':'echo'},
                                      value_names=['error fraction'],
                                      value_units=['au'],
                                      result_keys=['error fraction'])
        else:
            d = det.Function_Detector(self.measure_transients,
                                      msmt_kw={'depletion_analysis': True,
                                               'depletion_analysis_plot':
                                               depletion_analysis_plot,
                                               'depletion_optimization_window':
                                               depletion_optimization_window},
                                      value_names=['depletion cost'],
                                      value_units=['au'],
                                      result_keys=['depletion_cost'])
        nested_MC.set_detector_function(d)

        if two_par:
            if initial_steps is None:
                initial_steps = [-0.5*amp0, -0.5*amp1]
            ad_func_pars = {'adaptive_function': nelder_mead,
                            'x0': [amp0, amp1],
                            'initial_step': initial_steps,
                            'no_improv_break': 12,
                            'minimize': True,
                            'maxiter': 500}
            self.ro_pulse_down_phi0(180)
            self.ro_pulse_down_phi1(0)

        else:
            if initial_steps is None:
                initial_steps = [15, 15, -0.1*amp0, -0.1*amp1]
            ad_func_pars = {'adaptive_function': nelder_mead,
                            'x0': [phi0, phi1, amp0, amp1],
                            'initial_step': initial_steps,
                            'no_improv_break': 12,
                            'minimize': True,
                            'maxiter': 500}
        nested_MC.set_adaptive_function_parameters(ad_func_pars)
        nested_MC.set_optimization_method('nelder_mead')
        nested_MC.run(name='depletion_tuneup', mode='adaptive')
        ma.OptimizationAnalysis(label='depletion_tuneup')

    def measure_error_fraction(self, MC=None, analyze: bool=True,
                               nr_shots: int=2048*4,
                               sequence_type='echo', prepare: bool=True,
                               feedback=False,
                               depletion_time=None, net_gate='pi'):
        # docstring from parent class
        # this performs a multiround experiment, the repetition rate is defined
        # by the ro_duration which can be changed by regenerating the
        # configuration file.
        # The analysis counts single errors. The definition of an error is
        # adapted automatically by choosing feedback or the net_gate.
        # it requires high SNR single shot readout and a calibrated threshold
        self.ro_acq_digitized(True)
        if MC is None:
            MC = self.instr_MC.get_instr()

        # plotting really slows down SSRO (16k shots plotting is slow)
        old_plot_setting = MC.live_plot_enabled()
        MC.live_plot_enabled(False)
        MC.soft_avg(1)  # don't want to average single shots
        if prepare:
            self.prepare_for_timedomain()
            # off/on switching is achieved by turning the MW source on and
            # off as this is much faster than recompiling/uploading
            p = sqo.RTE(
                qubit_idx=self.cfg_qubit_nr(), sequence_type=sequence_type,
                platf_cfg=self.cfg_openql_platform_fn(), net_gate=net_gate,
                feedback=feedback)
            self.instr_CC.get_instr().eqasm_program(p.filename)
        else:
            p = None  # object needs to exist for the openql_sweep to work
        s = swf.OpenQL_Sweep(openql_program=p,
                             CCL=self.instr_CC.get_instr(),
                             parameter_name='shot nr', unit='#',
                             upload=prepare)
        MC.set_sweep_function(s)
        MC.set_sweep_points(np.arange(nr_shots))
        d = self.int_log_det
        MC.set_detector_function(d)

        exp_metadata = {'feedback': feedback, 'sequence_type': sequence_type,
                        'depletion_time': depletion_time, 'net_gate': net_gate}
        suffix = 'depletion_time_{}_ro_pulse_{}_feedback_{}_net_gate_{}'.format(
            depletion_time, self.ro_pulse_type(), feedback, net_gate)
        MC.run(
            'RTE_{}_{}'.format(self.msmt_suffix, suffix),
            exp_metadata=exp_metadata)
        MC.live_plot_enabled(old_plot_setting)
        if analyze:
            a = ma2.Single_Qubit_RoundsToEvent_Analysis(
                t_start=None, t_stop=None,
                options_dict={'typ_data_idx': 0,
                              'scan_label': 'RTE'},
                extract_only=True)
            return {'error fraction': a.proc_data_dict['frac_single']}


    def measure_T1(self, times=None, MC=None,
                   analyze=True, close_fig=True, update=True,
                   prepare_for_timedomain=True):
        # docstring from parent class
        # N.B. this is a good example for a generic timedomain experiment using
        # the CCL transmon.
        if MC is None:
            MC = self.instr_MC.get_instr()

        # default timing
        if times is None:
            times = np.linspace(0, self.T1()*4, 31)

        # append the calibration points, times are for location in plot
        dt = times[1] - times[0]
        times = np.concatenate([times,
                                (times[-1]+1*dt,
                                 times[-1]+2*dt,
                                    times[-1]+3*dt,
                                    times[-1]+4*dt)])
        if prepare_for_timedomain:
            self.prepare_for_timedomain()
        p = sqo.T1(times, qubit_idx=self.cfg_qubit_nr(),
                   platf_cfg=self.cfg_openql_platform_fn())
        s = swf.OpenQL_Sweep(openql_program=p,
                             parameter_name='Time',
                             unit='s',
                             CCL=self.instr_CC.get_instr())
        d = self.int_avg_det
        MC.set_sweep_function(s)
        MC.set_sweep_points(times)
        MC.set_detector_function(d)
        MC.run('T1'+self.msmt_suffix)
        if analyze:
            a = ma.T1_Analysis(auto=True, close_fig=True)
            if update:
                self.T1(a.T1)
            return a.T1


    def measure_T1_2nd_excited_state(self, times=None, MC=None,
                                     analyze=True, close_fig=True, update=True,
                                     prepare_for_timedomain=True):
        """
        Performs a T1 experiment on the 2nd excited state.
        """
        if MC is None:
            MC = self.instr_MC.get_instr()

        # default timing
        if times is None:
            times = np.linspace(0, self.T1()*4, 31)

        if prepare_for_timedomain:
            self.prepare_for_timedomain()

        # Load pulses to the ef transition
        mw_lutman = self.instr_LutMan_MW.get_instr()
        mw_lutman.load_ef_rabi_pulses_to_AWG_lookuptable()

        p = sqo.T1_second_excited_state(times, qubit_idx=self.cfg_qubit_nr(),
                                        platf_cfg=self.cfg_openql_platform_fn())
        s = swf.OpenQL_Sweep(openql_program=p,
                             parameter_name='Time',
                             unit='s',
                             CCL=self.instr_CC.get_instr())
        d = self.int_avg_det
        MC.set_sweep_function(s)
        MC.set_sweep_points(p.sweep_points)
        MC.set_detector_function(d)
        MC.run('T1_2nd_exc_state_'+self.msmt_suffix)
        a = ma.T1_Analysis(auto=True, close_fig=True)
        return a.T1

    def measure_ramsey(self, times=None, MC=None,
                       artificial_detuning: float=None,
                       freq_qubit: float=None,
                       label: str='',
                       prepare_for_timedomain=True,
                       analyze=True, close_fig=True, update=True,
                       detector=False,
                       double_fit=False):
        # docstring from parent class
        # N.B. this is a good example for a generic timedomain experiment using
        # the CCL transmon.
        if MC is None:
            MC = self.instr_MC.get_instr()

        # default timing
        if times is None:
            # funny default is because there is no real time sideband
            # modulation
            stepsize = (self.T2_star()*4/61)//(abs(self.cfg_cycle_time())) \
                * abs(self.cfg_cycle_time())
            times = np.arange(0, self.T2_star()*4, stepsize)

        if artificial_detuning is None:
            artificial_detuning = 3/times[-1]
            artificial_detuning = 5/times[-1]

        # append the calibration points, times are for location in plot
        dt = times[1] - times[0]
        times = np.concatenate([times,
                                (times[-1]+1*dt,
                                 times[-1]+2*dt,
                                    times[-1]+3*dt,
                                    times[-1]+4*dt)])
        if prepare_for_timedomain:
            self.prepare_for_timedomain()

        # adding 'artificial' detuning by detuning the qubit LO
        if freq_qubit is None:
            freq_qubit = self.freq_qubit()
        # # this should have no effect if artificial detuning = 0
        self.instr_LO_mw.get_instr().set(
            'frequency', freq_qubit -
            self.mw_freq_mod.get() + artificial_detuning)

        p = sqo.Ramsey(times, qubit_idx=self.cfg_qubit_nr(),
                       platf_cfg=self.cfg_openql_platform_fn())
        s = swf.OpenQL_Sweep(openql_program=p,
                             CCL=self.instr_CC.get_instr(),
                             parameter_name='Time', unit='s')
        MC.set_sweep_function(s)
        MC.set_sweep_points(times)

        d = self.int_avg_det
        MC.set_detector_function(d)
        MC.run('Ramsey'+label+self.msmt_suffix)
        if analyze:
            a = ma.Ramsey_Analysis(auto=True, close_fig=True,
                                   freq_qubit=freq_qubit,
                                   artificial_detuning=artificial_detuning)
            if update:
                self.T2_star(a.T2_star['T2_star'])
            if double_fit:
                b=ma.DoubleFrequency()
                res = {
                'T2star1': b.tau1,
                'T2star2': b.tau2,
                 'frequency1': b.f1,
                 'frequency2': b.f2
                    }
                return res

            else:
                res = {
                    'T2star': a.T2_star['T2_star'],
                 'frequency': a.qubit_frequency,
                    }
                return res

    def measure_msmt_induced_dephasing(self, MC=None, sequence='ramsey',
                                       label: str='',
                                       verbose: bool=True,
                                       analyze: bool=True,
                                       close_fig: bool=True,
                                       update: bool=True,
                                       cross_target_qubits: list=None,
                                       multi_qubit_platf_cfg=None,
                                       target_qubit_excited=False,
                                       extra_echo=False):
        # docstring from parent class
        if MC is None:
            MC = self.instr_MC.get_instr()
        if cross_target_qubits is None:
            platf_cfg = self.cfg_openql_platform_fn()
        else:
            platf_cfg = multi_qubit_platf_cfg

        self.prepare_for_timedomain()
        self.instr_LutMan_MW.get_instr().load_phase_pulses_to_AWG_lookuptable()
        if cross_target_qubits is None:
            qubits = [self.cfg_qubit_nr()]
        else:
            qubits = []
            for cross_target_qubit in cross_target_qubits:
                qubits.append(cross_target_qubit.cfg_qubit_nr())
            qubits.append(self.cfg_qubit_nr())

        # angles = np.arange(0, 421, 20)
        angles = np.concatenate([np.arange(0, 101, 20), np.arange(140,421,20)]) #avoid CW15, issue


        if sequence == 'ramsey':
            readout_pulse_length = self.ro_pulse_length()
            readout_pulse_length += self.ro_pulse_down_length0()
            readout_pulse_length += self.ro_pulse_down_length1()
            if extra_echo:
                wait_time = readout_pulse_length/2+0e-9
            else:
                wait_time = 0

            p = mqo.Ramsey_msmt_induced_dephasing(qubits=qubits, angles=angles,
                                                  platf_cfg=platf_cfg,
                                                  target_qubit_excited=target_qubit_excited,
                                                  extra_echo=extra_echo,
                                                  wait_time=wait_time)
        elif sequence == 'echo':
            readout_pulse_length = self.ro_pulse_length()
            readout_pulse_length += self.ro_pulse_down_length0()
            readout_pulse_length += self.ro_pulse_down_length1()
            if extra_echo:
                wait_time = readout_pulse_length/2+20e-9
            else:
                wait_time = readout_pulse_length+40e-9
            p = mqo.echo_msmt_induced_dephasing(qubits=qubits, angles=angles,
                                                platf_cfg=platf_cfg,
                                                wait_time=wait_time,
                                                target_qubit_excited=target_qubit_excited,
                                                extra_echo=extra_echo)
        else:
            raise ValueError('sequence must be set to ramsey or echo')
        s = swf.OpenQL_Sweep(openql_program=p,
                             CCL=self.instr_CC.get_instr(),
                             parameter_name='angle', unit='degree')
        MC.set_sweep_function(s)
        MC.set_sweep_points(angles)
        d = self.int_avg_det
        MC.set_detector_function(d)
        MC.run(sequence+label+self.msmt_suffix)
        if analyze:
            a = ma.Ramsey_Analysis(label=sequence, auto=True, close_fig=True,
                                   freq_qubit=self.freq_qubit(),
                                   artificial_detuning=0,  # fixme
                                   phase_sweep_only=True)
            phase_deg = (a.fit_res.params['phase'].value)*360/(2*np.pi) % 360
            res = {
                'coherence': a.fit_res.params['amplitude'].value,
                'phase': phase_deg,
            }
            if verbose:
                print('> ramsey analyse', res)
            return res
        # else:
        #    return {'coherence': -1,
        #            'phase' : -1}

    def measure_echo(self, times=None, MC=None,
                     analyze=True, close_fig=True, update=True,
                     label: str='', prepare_for_timedomain=True):
        # docstring from parent class
        # N.B. this is a good example for a generic timedomain experiment using
        # the CCL transmon.
        if MC is None:
            MC = self.instr_MC.get_instr()

        # default timing
        if times is None:
            # funny default is because there is no real time sideband
            # modulation
            stepsize = (self.T2_echo()*2/61)//(abs(self.cfg_cycle_time())) \
                * abs(self.cfg_cycle_time())
            times = np.arange(0, self.T2_echo()*4, stepsize*2)

        # append the calibration points, times are for location in plot
        dt = times[1] - times[0]
        times = np.concatenate([times,
                                (times[-1]+1*dt,
                                 times[-1]+2*dt,
                                    times[-1]+3*dt,
                                    times[-1]+4*dt)])

        # # Checking if pulses are on 20 ns grid
        if not all([np.round(t*1e9) % (2*self.cfg_cycle_time()*1e9) == 0 for
                    t in times]):
            raise ValueError('timesteps must be multiples of 40e-9')

        # # Checking if pulses are locked to the pulse modulation
        if not all([np.round(t/1*1e9) % (2/self.mw_freq_mod.get()*1e9)
                    == 0 for t in times]):
            raise ValueError(
                'timesteps must be multiples of 2 modulation periods')

        if prepare_for_timedomain:
            self.prepare_for_timedomain()
        mw_lutman = self.instr_LutMan_MW.get_instr()
        mw_lutman.load_phase_pulses_to_AWG_lookuptable()
        p = sqo.echo(times, qubit_idx=self.cfg_qubit_nr(),
                     platf_cfg=self.cfg_openql_platform_fn())
        s = swf.OpenQL_Sweep(openql_program=p,
                             CCL=self.instr_CC.get_instr(),
                             parameter_name="Time", unit="s")
        d = self.int_avg_det
        MC.set_sweep_function(s)
        MC.set_sweep_points(times)
        MC.set_detector_function(d)
        MC.run('echo'+label+self.msmt_suffix)
        if analyze:
            # N.B. v1.5 analysis
            a = ma.Echo_analysis_V15(label='echo', auto=True, close_fig=True)
            if update:
                self.T2_echo(a.fit_res.params['tau'].value)
            return a

    def measure_flipping(self, number_of_flips=np.arange(0, 40, 2), equator=True,
                         MC=None, analyze=True, close_fig=True, update=False,
                         ax='x', angle='180'):

        if MC is None:
            MC = self.instr_MC.get_instr()

        # append the calibration points, times are for location in plot

        nf = np.array(number_of_flips)
        dn = nf[1] - nf[0]
        nf = np.concatenate([nf,
                             (nf[-1]+1*dn,
                                 nf[-1]+2*dn,
                              nf[-1]+3*dn,
                              nf[-1]+4*dn)])

        self.prepare_for_timedomain()
        p = sqo.flipping(number_of_flips=nf, equator=equator,
                         qubit_idx=self.cfg_qubit_nr(),
                         platf_cfg=self.cfg_openql_platform_fn(),
                         ax=ax, angle=angle)
        s = swf.OpenQL_Sweep(openql_program=p,
                             unit='#',
                             CCL=self.instr_CC.get_instr())
        d = self.int_avg_det
        MC.set_sweep_function(s)
        MC.set_sweep_points(nf)
        MC.set_detector_function(d)
        MC.run('flipping_'+ax+angle+self.msmt_suffix)
        if analyze:
            a = ma2.FlippingAnalysis(
                options_dict={'scan_label': 'flipping'})

        if update:
            chisqr_cos = a.fit_res['cos_fit'].chisqr
            chisqr_line = a.fit_res['line_fit'].chisqr

            scale_factor_cos = a._get_scale_factor_cos()
            scale_factor_line = a._get_scale_factor_line()

            if chisqr_cos<chisqr_line:
                scale_factor = scale_factor_cos
            else:
                scale_factor = scale_factor_line

            if abs(scale_factor-1)<2e-3:
                print('Pulse amplitude accurate within 0.2%. Amplitude not updated.')
                return a

            if self.cfg_with_vsm():
                amp_old = self.mw_vsm_G_amp()
                self.mw_vsm_G_amp(scale_factor*amp_old)
            else:
                amp_old = self.mw_channel_amp()
                self.mw_channel_amp(scale_factor*amp_old)

            print('Pulse amplitude changed from {:.3f} to {:.3f}'.format(amp_old,amp_old*amp_old))
        return a

    def measure_motzoi(self, motzoi_amps=None,
                       prepare_for_timedomain: bool=True,
                       MC=None, analyze=True, close_fig=True):
        using_VSM = self.cfg_with_vsm()
        MW_LutMan = self.instr_LutMan_MW.get_instr()
        AWG = MW_LutMan.AWG.get_instr()
        using_QWG = (AWG.__class__.__name__ == 'QuTech_AWG_Module')

        if MC is None:
            MC = self.instr_MC.get_instr()
        if prepare_for_timedomain:
            self.prepare_for_timedomain()
        p = sqo.motzoi_XY(
            qubit_idx=self.cfg_qubit_nr(),
            platf_cfg=self.cfg_openql_platform_fn())
        self.instr_CC.get_instr().eqasm_program(p.filename)

        d = self.get_int_avg_det(single_int_avg=True, values_per_point=2,
                                 values_per_point_suffex=['yX', 'xY'],
                                 always_prepare=True)

        if using_VSM:
            VSM = self.instr_VSM.get_instr()
            if motzoi_amps is None:
                motzoi_amps = np.linspace(0.1, 1.0, 31)
            mod_out = self.mw_vsm_mod_out()
            ch_in = self.mw_vsm_ch_in()
            D_par = VSM.parameters['mod{}_ch{}_derivative_amp'.format(
                mod_out, ch_in)]
            swf_func = wrap_par_to_swf(D_par, retrieve_value=True)
        else:
            if using_QWG:
                if motzoi_amps is None:
                    motzoi_amps = np.linspace(-.3, .3, 31)
                swf_func = swf.QWG_lutman_par(LutMan=MW_LutMan,
                                              LutMan_parameter=MW_LutMan.mw_motzoi)
            else:
                if motzoi_amps is None:
                    motzoi_amps = np.linspace(-.3, .3, 31)
                swf_func = swf.lutman_par(LutMan=MW_LutMan,
                                          LutMan_parameter=MW_LutMan.mw_motzoi)

        MC.set_sweep_function(swf_func)
        MC.set_sweep_points(motzoi_amps)
        MC.set_detector_function(d)

        MC.run('Motzoi_XY'+self.msmt_suffix)
        if analyze:
            if self.ro_acq_weight_type() == 'optimal':
                a = ma2.Intersect_Analysis(
                    options_dict={'ch_idx_A': 0,
                                  'ch_idx_B': 1},
                                  normalized_probability=True)
            else:
                # if statement required if 2 channels readout
                logging.warning(
                    'It is recommended to do this with optimal weights')
                a = ma2.Intersect_Analysis(
                    options_dict={'ch_idx_A': 0,
                                  'ch_idx_B': 1},
                                  normalized_probability=False)
            return a

    def measure_single_qubit_randomized_benchmarking(
            self, nr_cliffords=2**np.arange(12), nr_seeds=100,
            MC=None,
            recompile: bool ='as needed', prepare_for_timedomain: bool=True,
            ignore_f_cal_pts: bool=False):
        """
        Measures randomized benchmarking decay including second excited state
        population.

        For this it:
            - stores single shots using SSB weights (int. logging)
            - uploads a pulse driving the ef/12 transition (should be calibr.)
            - performs RB both with and without an extra pi-pulse
            - Includes calibration poitns for 0, 1, and 2 (g,e, and f)
            - analysis extracts fidelity and leakage/seepage
        """

        # because only 1 seed is uploaded each time
        if MC is None:
            MC = self.instr_MC.get_instr()

        counter_param = ManualParameter('name_ctr', initial_value=0)
        programs = []

        # Settings that have to be changed....
        old_weight_type = self.ro_acq_weight_type()
        old_digitized = self.ro_acq_digitized()
        self.ro_acq_weight_type('SSB')
        self.ro_acq_digitized(False)

        if prepare_for_timedomain:
            self.prepare_for_timedomain()
        else:
            self.prepare_readout()
        MC.soft_avg(1)
        # set back the settings
        self.ro_acq_weight_type(old_weight_type)
        self.ro_acq_digitized(old_digitized)

        # Load pulses to the ef transition
        mw_lutman = self.instr_LutMan_MW.get_instr()
        mw_lutman.load_ef_rabi_pulses_to_AWG_lookuptable()

        t0 = time.time()
        net_cliffords = [0, 3]  # always measure double sided
        print('Generating {} RB programs'.format(nr_seeds))
        for i in range(nr_seeds):
            p = cl_oql.randomized_benchmarking(
                qubits=[self.cfg_qubit_nr()],
                nr_cliffords=nr_cliffords,
                net_cliffords=net_cliffords,  # always measure double sided
                nr_seeds=1,
                platf_cfg=self.cfg_openql_platform_fn(),
                program_name='RB_s{}_ncl{}_net{}_{}'.format(
                    i, nr_cliffords, net_cliffords, self.name),
                recompile=recompile)
            programs.append(p)
            print('Generated {} RB programs in {:.1f}s'.format(
                i+1, time.time()-t0), end='\r')
        print('Succesfully generated {} RB programs in {:.1f}s'.format(
            nr_seeds, time.time()-t0))
        prepare_function_kwargs = {
            'counter_param': counter_param,
            'programs': programs,
            'CC': self.instr_CC.get_instr()}

        # to include calibration points
        sweep_points = np.append(
            # repeat twice because of net clifford being 0 and 3
            np.repeat(nr_cliffords, 2),
            [nr_cliffords[-1]+.5]*2 + [nr_cliffords[-1]+1.5]*2 +
            [nr_cliffords[-1]+2.5]*2,
        )

        d = self.int_log_det
        d.prepare_function = load_range_of_oql_programs
        d.prepare_function_kwargs = prepare_function_kwargs
        reps_per_seed = 4094//len(sweep_points)
        d.nr_shots = reps_per_seed*len(sweep_points)

        s = swf.None_Sweep(parameter_name='Number of Cliffords', unit='#')

        MC.set_sweep_function(s)
        MC.set_sweep_points(np.tile(sweep_points, reps_per_seed*nr_seeds))
        MC.set_detector_function(d)
        MC.run('RB_{}seeds'.format(nr_seeds)+self.msmt_suffix,
               exp_metadata={'bins': sweep_points})

        a = ma2.RandomizedBenchmarking_SingleQubit_Analysis(
            label='RB_', ignore_f_cal_pts=ignore_f_cal_pts)
        return a

    def measure_randomized_benchmarking_old(self, nr_cliffords=2**np.arange(12),
                                            nr_seeds=100,
                                            double_curves=False,
                                            MC=None, analyze=True, close_fig=True,
                                            verbose: bool=True, upload=True,
                                            update=True):
        # Old version not including two-state calibration points and logging
        # detector.
        # Adding calibration points
        if double_curves:
            nr_cliffords = np.repeat(nr_cliffords, 2)
        nr_cliffords = np.append(
            nr_cliffords, [nr_cliffords[-1]+.5]*2 + [nr_cliffords[-1]+1.5]*2)
        self.prepare_for_timedomain()
        if MC is None:
            MC = self.instr_MC.get_instr()
        MC.soft_avg(nr_seeds)
        counter_param = ManualParameter('name_ctr', initial_value=0)
        programs = []
        if verbose:
            print('Generating {} RB programs'.format(nr_seeds))
        t0 = time.time()
        for i in range(nr_seeds):
            p = sqo.randomized_benchmarking(
                qubit_idx=self.cfg_qubit_nr(),
                nr_cliffords=nr_cliffords,
                platf_cfg=self.cfg_openql_platform_fn(),
                nr_seeds=1, program_name='RB_{}'.format(i),
                double_curves=double_curves)
            programs.append(p)
        if verbose:
            print('Succesfully generated {} RB programs in {:.1f}s'.format(
                nr_seeds, time.time()-t0))

        prepare_function_kwargs = {
            'counter_param': counter_param,
            'programs': programs,
            'CC': self.instr_CC.get_instr()}

        d = self.int_avg_det
        d.prepare_function = load_range_of_oql_programs
        d.prepare_function_kwargs = prepare_function_kwargs
        d.nr_averages = 128

        s = swf.None_Sweep()
        s.parameter_name = 'Number of Cliffords'
        s.unit = '#'
        MC.set_sweep_function(s)
        MC.set_sweep_points(nr_cliffords)

        MC.set_detector_function(d)
        MC.run('RB_{}seeds'.format(nr_seeds)+self.msmt_suffix)
        if double_curves:
            a = ma.RB_double_curve_Analysis(
                T1=self.T1(),
                pulse_delay=self.mw_gauss_width.get()*4)
        else:
            a = ma.RandomizedBenchmarking_Analysis(
                close_main_fig=close_fig, T1=self.T1(),
                pulse_delay=self.mw_gauss_width.get()*4)
        if update:
            self.F_RB(a.fit_res.params['fidelity_per_Clifford'].value)
        return a.fit_res.params['fidelity_per_Clifford'].value

    def measure_ef_rabi(self,
                        amps: list=np.linspace(-.8, .8, 18),
                        recovery_pulse: bool=True,
                        MC=None, label: str ='',
                        analyze=True, close_fig=True,
                        prepare_for_timedomain=True):
        """
        Measures a rabi oscillation of the ef/12 transition.

        Modulation frequency of the "ef" pusles is controlled through the
        `anharmonicity` parameter of the qubit object.
        Hint: the expected pi-pulse amplitude of the ef/12 transition is ~1/2
            the pi-pulse amplitude of the ge/01 transition.
        """
        if MC is None:
            MC = self.instr_MC.get_instr()
        if prepare_for_timedomain:
            self.prepare_for_timedomain()

        mw_lutman = self.instr_LutMan_MW.get_instr()
        mw_lutman.load_ef_rabi_pulses_to_AWG_lookuptable(amps=amps)

        p = sqo.ef_rabi_seq(
            self.cfg_qubit_nr(),
            amps=amps, recovery_pulse=recovery_pulse,
            platf_cfg=self.cfg_openql_platform_fn())

        s = swf.OpenQL_Sweep(openql_program=p,
                             parameter_name='Pulse amp',
                             unit='dac',
                             CCL=self.instr_CC.get_instr())
        d = self.int_avg_det
        MC.set_sweep_function(s)
        MC.set_sweep_points(p.sweep_points)
        MC.set_detector_function(d)
        MC.run('ef_rabi'+label+self.msmt_suffix)
        if analyze:
            a = ma.Rabi_Analysis(close_main_fig=close_fig, label='ef_rabi')
            return a

    def measure_gst_1Q(self,
                       shots_per_meas: int,
                       maxL: int=256,
                       MC=None,
                       recompile='as needed',
                       prepare_for_timedomain: bool=True):
        """
        Performs single qubit Gate Set Tomography experiment of the StdXYI gateset.

        Requires optimal weights and a calibrated digitized readout.

        Args:
            shots_per_meas (int):
            maxL (int)          : specifies the maximum germ length,
                                  must be power of 2.
            lite_germs(bool)    : if True uses "lite" germs


        """
        if MC is None:
            MC = self.instr_MC.get_instr()

        ########################################
        # Readout settings that have to be set #
        ########################################

        old_weight_type = self.ro_acq_weight_type()
        old_digitized = self.ro_acq_digitized()
        self.ro_acq_weight_type('optimal')
        self.ro_acq_digitized(True)

        if prepare_for_timedomain:
            self.prepare_for_timedomain()
        else:
            self.prepare_readout()
        MC.soft_avg(1)
        # set back the settings
        self.ro_acq_weight_type(old_weight_type)
        self.ro_acq_digitized(old_digitized)

        ########################################
        # Readout settings that have to be set #
        ########################################

        programs, exp_list_fn = pygsti_oql.single_qubit_gst(
            q0=self.cfg_qubit_nr(),
            maxL=maxL,
            platf_cfg=self.cfg_openql_platform_fn(),
            recompile=recompile)

        counter_param = ManualParameter('name_ctr', initial_value=0)

        s = swf.OpenQL_Sweep(openql_program=programs[0],
                             CCL=self.instr_CC.get_instr())
        d = self.int_log_det

        # poor man's GST contains 731 distinct gatestrings

        sweep_points = np.concatenate([p.sweep_points for p in programs])
        nr_of_meas = len(sweep_points)
        print('nr_of_meas:', nr_of_meas)

        prepare_function_kwargs = {
            'counter_param': counter_param,
            'programs': programs,
            'CC': self.instr_CC.get_instr(),
            'detector': d}
        # hacky as heck
        d.prepare_function_kwargs = prepare_function_kwargs
        d.prepare_function = oqh.load_range_of_oql_programs_varying_nr_shots

        shots = np.tile(sweep_points, shots_per_meas)

        MC.soft_avg(1)
        MC.set_sweep_function(s)
        MC.set_sweep_points(shots)
        MC.set_detector_function(d)
        MC.run('Single_qubit_GST_L{}_{}'.format(maxL, self.msmt_suffix),
               exp_metadata={'bins': sweep_points,
                             'gst_exp_list_filename': exp_list_fn})
        a = ma2.GST_SingleQubit_DataExtraction(label='Single_qubit_GST')
        return a

    def create_dep_graph(self):
        dag = AutoDepGraph_DAG(name=self.name+' DAG')

        dag.add_node(self.name+' resonator frequency',
                     calibrate_function=self.name + '.find_resonator')
        dag.add_node(self.name+' frequency coarse',
                     calibrate_function=self.name + '.find_frequency')
        dag.add_edge(self.name+' frequency coarse',
                     self.name+' resonator frequency')

        dag.add_node(self.name+' mixer offsets drive',
                     calibrate_function=self.name +
                     '.calibrate_mixer_offsets_drive')
        dag.add_node(self.name+' mixer skewness drive',
                     calibrate_function=self.name +
                     '.calibrate_mixer_skewness_drive')
        dag.add_node(self.name+' mixer offsets readout',
                     calibrate_function=self.name + '.calibrate_mixer_offsets_RO')

        dag.add_node(self.name + ' pulse amplitude coarse',
                     calibrate_function=self.name + '.measure_rabi_vsm')
        dag.add_edge(self.name + ' pulse amplitude coarse',
                     self.name+' frequency coarse')
        dag.add_edge(self.name + ' pulse amplitude coarse',
                     self.name+' mixer offsets drive')
        dag.add_edge(self.name + ' pulse amplitude coarse',
                     self.name+' mixer skewness drive')
        dag.add_edge(self.name + ' pulse amplitude coarse',
                     self.name+' mixer offsets readout')

        dag.add_node(self.name + ' ro pulse-acq window timing')

        dag.add_node(self.name + ' readout coarse',
                     check_function=self.name + '.measure_ssro')

        dag.add_edge(self.name + ' readout coarse',
                     self.name + ' ro pulse-acq window timing')

        dag.add_edge(self.name + ' readout coarse',
                     self.name + ' pulse amplitude coarse')

        dag.add_node(self.name+' T1',
                     calibrate_function=self.name + '.measure_T1')
        dag.add_node(self.name+' T2-echo',
                     calibrate_function=self.name + '.measure_echo')
        dag.add_node(self.name+' T2-star',
                     calibrate_function=self.name + '.measure_ramsey')
        dag.add_edge(self.name + ' T1', self.name+' pulse amplitude coarse')
        dag.add_edge(self.name + ' T2-echo',
                     self.name+' pulse amplitude coarse')
        dag.add_edge(self.name + ' T2-star',
                     self.name+' pulse amplitude coarse')

        dag.add_node(
            self.name+' frequency fine',
            calibrate_function=self.name+'.calibrate_frequency_ramsey')
        dag.add_edge(self.name + ' frequency fine',
                     self.name+' pulse amplitude coarse')

        dag.add_edge(self.name + ' frequency fine',
                     self.name + ' readout coarse')

        dag.add_node(self.name + ' pulse amplitude med',
                     calibrate_function=self.name + '.measure_rabi')
        dag.add_edge(self.name + ' pulse amplitude med',
                     self.name+' frequency fine')

        dag.add_node(self.name + ' optimal weights',
                     calibrate_function=self.name+'.calibrate_optimal_weights')
        dag.add_edge(self.name + ' optimal weights',
                     self.name+' pulse amplitude med')

        dag.add_node(
            self.name+' single qubit gates fine',
            calibrate_function=self.name + '.calibrate_mw_gates_rb')
        dag.add_edge(self.name + ' single qubit gates fine',
                     self.name+' optimal weights')

        # easy to implement a check
        dag.add_node(
            self.name+' frequency fine',
            calibrate_function=self.name + '.calibrate_frequency_ramsey')
        dag.add_node(self.name+' room temp. dist. corr.')
        dag.add_node(self.name+' pulsed flux arc')
        dag.add_node(self.name+' cryo dist. corr.')

        dag.add_edge(self.name+' pulsed flux arc',
                     self.name+' room temp. dist. corr.')

        dag.add_edge(self.name+' cryo dist. corr.',
                     self.name+' pulsed flux arc')

        dag.add_edge(self.name+' cryo dist. corr.',
                     self.name+' single qubit gates fine')
        self._dag = dag
        return dag

    # functions for quantum efficiency measurements and crossdephasing measurements
    def measure_msmt_induced_dephasing_sweeping_amps(self, amps_rel=None,
                                                     nested_MC=None, cross_target_qubits=None,
                                                     multi_qubit_platf_cfg=None, analyze=False,
                                                     verbose: bool=True, sequence='ramsey',
                                                     target_qubit_excited=False,
                                                     extra_echo=False):
        waveform_name = 'up_down_down_final'

        if nested_MC is None:
            nested_MC = self.instr_nested_MC.get_instr()

        if cross_target_qubits is None or (len(cross_target_qubits) == 1 and self.name == cross_target_qubits[0]):
            cross_target_qubits = None

        if cross_target_qubits is None:
            # Only measure on a single Qubit
            cfg_qubit_nrs = [self.cfg_qubit_nr()]
            optimization_M_amps = [self.ro_pulse_amp()]
            optimization_M_amp_down0s = [self.ro_pulse_down_amp0()]
            optimization_M_amp_down1s = [self.ro_pulse_down_amp1()]
            readout_pulse_length = self.ro_pulse_length()
            readout_pulse_length += self.ro_pulse_down_length0()
            readout_pulse_length += self.ro_pulse_down_length1()
            amps_rel = np.linspace(
                0, 0.5, 11) if amps_rel is None else amps_rel
        else:
            cfg_qubit_nrs = []
            optimization_M_amps = []
            optimization_M_amp_down0s = []
            optimization_M_amp_down1s = []
            readout_pulse_lengths = []
            for cross_target_qubit in cross_target_qubits:
                cfg_qubit_nrs.append(cross_target_qubit.cfg_qubit_nr())
                optimization_M_amps.append(cross_target_qubit.ro_pulse_amp())
                optimization_M_amp_down0s.append(
                    cross_target_qubit.ro_pulse_down_amp0())
                optimization_M_amp_down1s.append(
                    cross_target_qubit.ro_pulse_down_amp1())
                ro_len = cross_target_qubit.ro_pulse_length()
                ro_len += cross_target_qubit.ro_pulse_down_length0()
                ro_len += cross_target_qubit.ro_pulse_down_length1()
                readout_pulse_lengths.append(ro_len)
            readout_pulse_length = np.max(readout_pulse_lengths)


        RO_lutman = self.instr_LutMan_RO.get_instr()
        if sequence == 'ramsey':
            RO_lutman.set('M_final_delay_R{}'.format(
                self.cfg_qubit_nr()), 200e-9)
        elif sequence == 'echo':
            RO_lutman.set('M_final_delay_R{}'.format(self.cfg_qubit_nr()),
                          200e-9)#+readout_pulse_length)
        else:
            raise NotImplementedError('dephasing sequence not recognized')

        old_waveform_name = self.ro_pulse_type()
        self.ro_pulse_type(waveform_name)
        RO_lutman.set('M_final_amp_R{}'.format(self.cfg_qubit_nr()),
                      self.ro_pulse_amp())
        old_delay = self.ro_acq_delay()
        d = RO_lutman.get('M_final_delay_R{}'.format(self.cfg_qubit_nr()))

        self.ro_acq_delay(old_delay + readout_pulse_length + d)

        #self.ro_acq_integration_length(readout_pulse_length+100e-9)
        self.ro_acq_weight_type('SSB')
        self.prepare_for_timedomain()
        old_ro_prepare_state = self.cfg_prepare_ro_awg()
        self.cfg_prepare_ro_awg(False)

        sweep_function = swf.lutman_par_depletion_pulse_global_scaling(
            LutMan=RO_lutman,
            resonator_numbers=cfg_qubit_nrs,
            optimization_M_amps=optimization_M_amps,
            optimization_M_amp_down0s=optimization_M_amp_down0s,
            optimization_M_amp_down1s=optimization_M_amp_down1s,
            upload=True
        )
        d = det.Function_Detector(
            self.measure_msmt_induced_dephasing,
            msmt_kw={
                'cross_target_qubits': cross_target_qubits,
                'multi_qubit_platf_cfg': multi_qubit_platf_cfg,
                'analyze': True,
                'sequence': sequence,
                'target_qubit_excited':target_qubit_excited,
                'extra_echo':extra_echo
            },
            result_keys=['coherence', 'phase']
        )

        nested_MC.set_sweep_function(sweep_function)
        nested_MC.set_sweep_points(amps_rel)
        nested_MC.set_detector_function(d)

        label = 'ro_amp_sweep_dephasing' + self.msmt_suffix
        nested_MC.run(label)

        # Reset qubit objects parameters tp previous settings
        self.ro_pulse_type(old_waveform_name)
        self.cfg_prepare_ro_awg(old_ro_prepare_state)
        self.ro_acq_delay(old_delay)

        if analyze:
            res = ma.MeasurementAnalysis(
                label=label, plot_all=False, auto=True)
            return res

    def measure_SNR_sweeping_amps(self, amps_rel, nr_shots=2*4094,
                                  nested_MC=None, analyze=True):
        if nested_MC is None:
            nested_MC = self.instr_nested_MC.get_instr()
        self.prepare_for_timedomain()
        RO_lutman = self.instr_LutMan_RO.get_instr()
        old_ro_prepare_state = self.cfg_prepare_ro_awg()
        self.cfg_prepare_ro_awg(False)

        sweep_function = swf.lutman_par_depletion_pulse_global_scaling(
            LutMan=RO_lutman,
            resonator_numbers=[self.cfg_qubit_nr()],
            optimization_M_amps=[self.ro_pulse_amp()],
            optimization_M_amp_down0s=[self.ro_pulse_down_amp0()],
            optimization_M_amp_down1s=[self.ro_pulse_down_amp1()],
            upload=True
        )
        d = det.Function_Detector(
            self.measure_ssro,
            msmt_kw={
                'nr_shots': nr_shots,
                'analyze': True, 'SNR_detector': True,
                'cal_residual_excitation': False,
            },
            result_keys=['SNR', 'F_d', 'F_a']
        )

        nested_MC.set_sweep_function(sweep_function)
        nested_MC.set_sweep_points(amps_rel)
        nested_MC.set_detector_function(d)
        label = 'ro_amp_sweep_SNR' + self.msmt_suffix
        nested_MC.run(label)

        self.cfg_prepare_ro_awg(old_ro_prepare_state)

        if analyze:
            ma.MeasurementAnalysis(label=label, plot_all=False, auto=True)

    def measure_quantum_efficiency(self, amps_rel=None, nr_shots=2*4094,
                                   analyze=True, verbose=True,
                                   dephasing_sequence='ramsey'):
        # requires the cc light to have the readout time configured equal
        # to the measurement and depletion time + 60 ns buffer
        # it requires an optimized depletion pulse
        amps_rel = np.linspace(0, 0.5, 11) if amps_rel is None else amps_rel
        self.cfg_prepare_ro_awg(True)

        start_time = datetime.datetime.now().strftime("%Y%m%d_%H%M%S")

        self.measure_msmt_induced_dephasing_sweeping_amps(
            amps_rel=amps_rel,
            analyze=False,
            sequence=dephasing_sequence)
        readout_pulse_length = self.ro_pulse_length()
        readout_pulse_length += self.ro_pulse_down_length0()
        readout_pulse_length += self.ro_pulse_down_length1()
        #self.ro_acq_integration_length(readout_pulse_length+0e-9)

        self.ro_pulse_type('up_down_down')
        # setting acquisition weights to optimal
        self.ro_acq_weight_type('optimal')

        # calibrate residual excitation and relaxation at high power
        self.measure_ssro(cal_residual_excitation=True, SNR_detector=True,
                          nr_shots=nr_shots, update_threshold=False)
        self.measure_SNR_sweeping_amps(amps_rel=amps_rel, analyze=False)

        end_time = datetime.datetime.now().strftime("%Y%m%d_%H%M%S")

        # set the pulse back to optimal depletion
        self.ro_pulse_type('up_down_down')

        if analyze:
            options_dict = {
                'individual_plots': True,
                'verbose': verbose,
            }
            qea = ma2.QuantumEfficiencyAnalysis(
                t_start=start_time,
                t_stop=end_time,
                use_sweeps=True,
                options_dict=options_dict,
                label_dephasing='_ro_amp_sweep_dephasing'+self.msmt_suffix,
                label_ssro='_ro_amp_sweep_SNR'+self.msmt_suffix)

            # qea.run_analysis()
            eta = qea.fit_dicts['eta']
            u_eta = qea.fit_dicts['u_eta']

            return {'eta': eta, 'u_eta': u_eta,
                    't_start': start_time, 't_stop': end_time}
        else:
            return {}

    def calc_current_to_freq(self, curr: float):
        """
        Converts DC current to requency in Hz for a qubit
        Args:
            curr (float) : current in A
        """
        polycoeffs = self.flux_polycoeff()

        return np.polyval(polycoeffs, curr)

    def calc_freq_to_current(self, freq, kind='root_parabola', **kw):
        """
        Find the amplitude that corresponds to a given frequency, by
        numerically inverting the fit.

        freq: The frequency or set of frequencies.

        **kw : get passed on to methods that implement the different "kind"
            of calculations.
        """

        return ct.freq_to_amp_root_parabola(freq=freq,
                                         poly_coeffs=self.flux_polycoeff(),
                                         **kw)<|MERGE_RESOLUTION|>--- conflicted
+++ resolved
@@ -475,11 +475,7 @@
         AWG = lutman.find_instrument(lutman.AWG())
         using_QWG = (AWG.__class__.__name__ == 'QuTech_AWG_Module')
         if using_QWG:
-<<<<<<< HEAD
-            logging.warning('CCL transmon is using QWG. Not implemented.')
-=======
             logging.warning('CCL transmon is using QWG. flux_fine_delay not supported.')
->>>>>>> af348066
         else:
             AWG.set('sigouts_{}_delay'.format(lutman.cfg_awg_channel()-1), val)
             # val = AWG.get('sigouts_{}_delay'.format(lutman.cfg_awg_channel()-1))
@@ -1002,8 +998,6 @@
                                     ' not setting integration weights')
                 elif self.ro_acq_rotated_SSB_when_optimal():
                     #this allows bypasing the optimal weights for poor SNR qubits
-<<<<<<< HEAD
-=======
                     # working around the limitation of threshold in UHFQC 
                     # which cannot be >abs(32)
                     if self.ro_acq_digitized() and abs(self.ro_acq_threshold())>32: 
@@ -1011,18 +1005,13 @@
                     else: 
                         scaling_factor = 1
 
->>>>>>> af348066
                     UHFQC.prepare_SSB_weight_and_rotation(
                                 IF=self.ro_freq_mod(),
                                 weight_function_I=self.ro_acq_weight_chI(),
                                 weight_function_Q=None,
                                 rotation_angle=self.ro_acq_rotated_SSB_rotation_angle(),
-<<<<<<< HEAD
-                                length=self.ro_acq_integration_length_weigth_function())
-=======
                                 length=self.ro_acq_integration_length_weigth_function(),
                                 scaling_factor=scaling_factor)
->>>>>>> af348066
                 else:
                     # When optimal weights are used, only the RO I weight
                     # channel is used
