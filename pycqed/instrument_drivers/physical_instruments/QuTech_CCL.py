"""
    File:               QuTech_CCL.py based from ccl.py (NV)
    Author:             Kelvin Loh, QuTech
    Purpose:            Python control of Qutech CC-Light
    Prerequisites:      QCodes, QisaAs, CCLightMicrocode, SCPI
    Usage:
    Bugs:
    Tabs: 4
"""


from .SCPI import SCPI
from qcodes.instrument.base import Instrument
from ._CCL.CCLightMicrocode import CCLightMicrocode
from qcodes import Parameter
from collections import OrderedDict
from qcodes.instrument.parameter import ManualParameter
from qcodes import validators as vals
import os
import logging
import json
import sys
import traceback
import array
import re


try:
<<<<<<< HEAD
=======
    # qisa_as can be installed from the qisa-as folder in the ElecPrj_CCLight
    # repostiory. Current version is 2.2.0 (Dec 18 2017)
>>>>>>> 3eb275e6
    from qisa_as import QISA_Driver, qisa_qmap
except ImportError as e:
    # Do not raise error to be able to use a dummy CCL when no assembler
    # is installed.
    logging.warning(e)


log = logging.getLogger(__name__)

"""
Provide the definitions for the maximum and minimum of each expected data
types.
"""
INT32_MAX = +2147483647
INT32_MIN = -2147483648
CHAR_MAX = +127
CHAR_MIN = -128

class CCL(SCPI):
    """
    This is class is used to serve as the driver between the user and the
    CC-Light hardware. The class starts by querying the hardware via the
    SCPI interface. The hardware then responds by providing the available
    standard qcodes parameters. This class then uses qcodes to automatically
    generate the functions necessary for the user to control the hardware.
    """
    exceptionLevel = logging.CRITICAL

    def __init__(self, name, address, port, log_level=False, **kwargs):
        self.model = name
        self._dummy_instr = False
        if isinstance(debug_mode, bool) is False:
            raise ValueError("The initialization parameter debug_mode should be ")
        self._debug_mode = debug_mode
        try:
            super().__init__(name, address, port, **kwargs)
        except Exception as e:
            # Setting up the SCPI sometimes fails the first time.  If this
            # happens a second effort to initialize and settup the connection
            # is made
            print("Failed to connect (" + str(e) + "). The system will retry" +
                  " to connect")
            self.remove_instance(self)
            super().__init__(name, address, port, **kwargs)
        self.get_idn()
        self.add_standard_parameters()
        self.add_additional_parameters()
        self._initialize_insn_microcode_parsers()
        self.connect_message()

    def _initialize_insn_microcode_parsers(self):
        """
        The parser helper objects are initialized in this function.
        """
        self.microcode = CCLightMicrocode()
        self.QISA = QISA_Driver()
        self.QISA.enableScannerTracing(False)
        self.QISA.enableParserTracing(False)
        self.QISA.setVerbose(False)

        curdir = os.path.dirname(__file__)
        qmap_fn = os.path.join(curdir, '_CCL', 'qisa_opcode.qmap')
<<<<<<< HEAD
        success = self.QISA.loadQuantumInstructions(qmap_fn)
        if not success:
            print ("Error: ", driver.getLastErrorMessage())
            print ("Failed to load quantum instructions from dictionaries.")
=======

        self.qisa_opcode(qmap_fn)
>>>>>>> 3eb275e6

    def stop(self):
        self.run(0),
        self.enable(0)

    def start(self):
        self.enable(1)
        self.run(1)

<<<<<<< HEAD
    def add_parameter(self, name, parameter_class=Parameter, **kwargs):
        """
        Function to manually add a qcodes parameter. Useful for nonstandard
        forms of the scpiCmds.
        """
        super(CCL, self).add_parameter(name, parameter_class, **kwargs)
=======
>>>>>>> 3eb275e6

    def add_standard_parameters(self):
        """
        Function to automatically generate the CC-Light specific functions
        from the qcodes parameters. The function uses the add_parameter
        function internally.
        """
        self.parameter_list = self._read_parameters()

        for parameter in self.parameter_list:
            name = parameter["name"]
            del parameter["name"]

            if ("vals" in parameter):
                validator = parameter["vals"]
                try:
                    val_type = validator["type"]

                    if (val_type == "Bool"):
                        # Bool can naturally only have 2 values, 0 or 1...
                        parameter["vals"] = vals.Ints(0, 1)
                        parameter['get_parser'] = int

                    elif (val_type == "Non_Neg_Number"):
                        # Non negative integers
                        try:
                            if ("range" in validator):
                                # if range key is specified in the parameter,
                                # then, the validator is limited to the
                                # specified min,max values
                                val_min = validator["range"][0]
                                val_max = validator["range"][1]

                            parameter["vals"] = vals.Ints(val_min, val_max)

                        except Exception as e:
                            parameter["vals"] = vals.Ints(0, INT32_MAX)
                            parameter['get_parser'] = int
                            log.warning("Range of validator not set correctly")

                    else:
                        log.warning("Failed to set the validator for the" +
                                    " parameter " + name + ", because of a" +
                                    " unknown validator type: '" + val_type +
                                    "'")

                except Exception as e:
                    log.warning(
                        "Failed to set the validator for the parameter " +
                        name + ".(%s)", str(e))

            try:
                self.add_parameter(name, **parameter)

            except Exception as e:
                log.warning("Failed to create the parameter " + name +
                            ", because of a unknown keyword in this" +
                            " parameter.(%s)", str(e))

    def add_additional_parameters(self):
        """
        Certain hardware specific parameters cannot be generated
        automatically. This function generates the functions to upload
        instructions for the user. They are special because
        these functions use the _upload_instructions and _upload_microcode
        functions internally, and they output binary data using the
        SCPI.py driver, which is not qcodes standard. Therefore,
        we have to manually created them specifically for CC-Light.
        """
        self.add_parameter(
<<<<<<< HEAD
            'upload_instructions',
            label=('Upload instructions'),
            docstring='It uploads the instructions to the CC-Light. ' +
            'Valid input is a string representing the filename',
=======
            'eqasm_program',
            label=('eQASM program'),
            docstring='Uploads the eQASM program to the CC-Light. ' +
            'Valid input is a string representing the filename.',
>>>>>>> 3eb275e6
            set_cmd=self._upload_instructions,
            vals=vals.Strings()
        )

        self.add_parameter(
<<<<<<< HEAD
            'upload_microcode',
            label=('Upload microcode'),
            docstring='It uploads the microcode to the CC-Light. ' +
            'Valid input is a string representing the filename',
=======
            'control_store',
            label=('Control store'),
            docstring='Uploads the microcode to the CC-Light. ' +
            'Valid input is a string representing the filename.',
>>>>>>> 3eb275e6
            set_cmd=self._upload_microcode,
            vals=vals.Strings()
        )

        self.add_parameter(
            'qisa_opcode',
            label=('QISA opcode qmap'),
            docstring='Uploads the opcode.qmap to the CC-Light assembler. ' +
            'Valid input is a string representing the filename.',
            set_cmd=self._upload_opcode_qmap,
            vals=vals.Strings()
        )

        self.add_parameter('last_loaded_instructions',
                           vals=vals.Strings(),
                           initial_value='',
                           parameter_class=ManualParameter)

    def _read_parameters(self):
        """
        This function is the 'magic'. It queries the hardware for all the
        parameters which can be put in standard QCodes parameter form.
        The hardware is expected to produce a json-formatted string which
        gets sent via TCP/IP. This function also writes out the json-file,
        for user inspection. The function returns a json string.
        """
        dir_path = os.path.dirname(os.path.abspath(__file__))

        param_file_dir = os.path.join(dir_path, '_CCL')

        if not os.path.exists(param_file_dir):
            os.makedirs(param_file_dir)

        self.param_file_name = os.path.join(param_file_dir,
<<<<<<< HEAD
                                            'ccl_param_nodes.txt')
=======
                                            'ccl_param_nodes.json')
>>>>>>> 3eb275e6

        open_file_success = False
        try:
            file = open(self.param_file_name, "r")
            open_file_success = True
        except Exception as e:
            log.info("CC-Light local parameter file {} not found ({})".format(
                            self.param_file_name, e))

        read_file_success = False
        if open_file_success:
            try:
                file_content = json.loads(file.read())
                file.close()
                read_file_success = True
            except Exception as e:
                log.info("Error while reading CC-Light local parameter file."
                        " Will update it from the hardware.")

        if read_file_success:
            self.saved_param_version = None
            if "Embedded Software Build Time" in file_content["version"]:
                self.saved_param_version = \
                    file_content["version"]["Embedded Software Build Time"]

            # check if the saved parameters have the same version number
            # as CC-Light, if yes, return the saved one.
            if (('Embedded Software Build Time' in self.version_info and
                  (self.version_info['Embedded Software Build Time'] ==
                  self.saved_param_version)) or
                self._dummy_instr):
                results = file_content["parameters"]
                return results
            else:
                log.info("CC-Light local parameter file out of date."
                    " Will update it from the hardware.")

        try:
            raw_param_string = self.ask('QUTech:PARAMeters?')
        except Exception as e:
            raise ValueError("Failed to retrieve parameter information"
                " from CC-Light hardware: ", e)

        raw_param_string = raw_param_string.replace('\t', '\n')

        try:
            results = json.loads(raw_param_string)["parameters"]
        except Exception as e:
            raise ValueError("Unrecognized parameter information received from "
                "CC-Light: \n {}".format(raw_param_string))

        try:
<<<<<<< HEAD
            file = open(self.param_file_name, 'w')
            file.write(raw_param_string)
=======
            # file.write(raw_param_string)
            # load dump combination is to sort and indent
            param_dict = json.loads(raw_param_string)
            file = open(self.param_file_name, 'w')
            par_str = json.dumps(param_dict,
                                  indent=4, sort_keys=True)
            file.write(par_str)
>>>>>>> 3eb275e6
            file.close()
        except Exception as e:
            log.info("Failed to update CC-Light local parameter file:", str(e))

        return results

    def get_idn(self):
        self.version_info = {}
        try:
            id_string = ""
            id_string = self.ask('*IDN?')
            id_string = id_string.replace("'", "\"")
            self.version_info = json.loads(id_string)
        except Exception as e:
            logging.warn('Error: failed to retrive IDN from CC-Light.', str(e))

<<<<<<< HEAD

        # # the pattern that contains all symbols used to strip the
        # # raw string received from CC-Light
        # pattern = re.compile("\s*,\s*|\s*;\s*")

        # try:
        #     # split the raw string into different fields, each field is a
        #     # string with the format "key=value"
        #     id_fields = [x.strip() for x in pattern.split(id_string) if x]

        #     # convert to dictionary
        #     for field in id_fields:
        #         a, b = field.split("=")
        #         if str(a) not in id_field_table:
        #             raise ValueError("Unexpected IDN field received from "
        #                 "CC-Light.")
        #         self.version_info[id_field_table[str(a)]] = str(b)

        # except Exception:
        #     logging.warn("Bad IDN message received from CC-Light: {}".format(
        #         id_string))

=======
>>>>>>> 3eb275e6
        return self.version_info

    def print_readable_idn(self):
        for key, value in self.version_info.items():
            print("{0: >30s} :  {1:}".format(key, value))

    def print_qisa_opcodes(self):
        if self.QISA is None:
            log.info("The assembler of CCLight has not been initialized yet.")
            return

        print(self.QISA.dumpInstructionsSpecification())

<<<<<<< HEAD
    def print_microcode(self):
=======
    def print_control_store(self):
>>>>>>> 3eb275e6
        if self.microcode is None:
            log.info("The microcode unit of CCLight has not been"
                " initialized yet.")
            return

        self.microcode.dump_microcode()

<<<<<<< HEAD
    def print_qisa_with_microcode(self):
=======
    def print_qisa_with_control_store(self):
>>>>>>> 3eb275e6
        if self.microcode is None:
            log.info("The microcode unit of CCLight has not been"
                " initialized yet.")
            return

        if self.QISA is None:
            log.info("The assembler of CCLight has not been initialized yet.")
            return

<<<<<<< HEAD
        q_arg = {}
=======
        q_arg = OrderedDict()
>>>>>>> 3eb275e6

        insn_opcodes_str = self.QISA.dumpInstructionsSpecification()
        lines = insn_opcodes_str.split('\n')
        trimed_lines = [line.strip() for line in lines \
                        if line.startswith('def_q')]

        # put every instruction with its opcode into a dict
        for line in trimed_lines:
            name, opcode = line.split('=')
            name = name.strip().lower()
            opcode = opcode.strip().lower()

            # convert the opcode into an integer
            if opcode.startswith("0x"):
                base = 16
            elif opcode.startswith("0o"):
                base = 8
            elif opcode.startswith("0b"):
                base = 2
            else:
                base = 10
            opcode = int(opcode, base)

            if name.startswith("def_q_arg_none"):
                q_arg[name[16:-2]] = opcode
            if name.startswith("def_q_arg_tt"):
                q_arg[name[14:-2]] = opcode
            if name.startswith("def_q_arg_st"):
                q_arg[name[14:-2]] = opcode

        print("Instruction      Codewords")
        for key, value in q_arg.items():
            print('  {:<10s}:  '.format(key), end = '')
            self.microcode.print_cs_line_no_header(value)
            print("")

###############################################################################

#  These are functions which cannot be cast into the standard
#  form or not that I know of.
#  They will be added manually using add_parameter explicitly

###############################################################################

    def _upload_instructions(self, filename):
        """
        _upload_instructions expects the assembly filename and uses the
        QISA_Driver as a parser. The QISA_driver then converts it to a binary
        file which in turn gets read and internally
        converts the bytes read to a bytearray which is required by
        binBlockWrite in SCPI.
        """
        self.stop()
        if not isinstance(filename, str):
            raise ValueError(
                "The parameter filename type({}) is incorrect. "
                "It should be str.".format(type(filename)))

        success_parser = self.QISA.assemble(filename)

        if success_parser is not True:
            print("Error detected while assembling the file {}:".format(
                filename))
            print(self.QISA.getLastErrorMessage())
            raise RuntimeError("Assembling failed.")

        instHex = self.QISA.getInstructionsAsHexStrings(False)

        if len(instHex) > 8191:
            log.warning("Failed to upload instructions: program length ({})"
                " exceeds allowed maximum value 8192.".format(len(instHex)))
            return

        intarray = []
        for instr in instHex:
            intarray.append(int(instr[2:], 16))

        binBlock = bytearray(array.array('L', intarray))
        # print("binblock size:", len(binBlock))
        # write binblock
        hdr = 'QUTech:UploadInstructions '
        self.binBlockWrite(binBlock, hdr)
        # print("CCL: Sending instructions to the hardware finished.")

        # write to last_loaded_instructions so it can conveniently be read back
        self.last_loaded_instructions(filename)

    def _upload_microcode(self, filename):
        """
        _upload_controls is different from send_instructions because we can
        generate the microcode from a text file and the generation of the
        microcode is done by the CCLightMicrocode.py
        """

        if not isinstance(filename, str):
            raise ValueError(
                "The parameter filename type({}) is incorrect. "
                "It should be str.".format(type(filename)))

        self.microcode.load_microcode(filename)
        binBlock = self.microcode.write_to_bin()
        if not isinstance(binBlock, bytearray):
            raise ValueError(
                "The parameter binBlock type({}) is incorrect. "
                "It should be bytearray.".format(type(binBlock)))

        # write binblock
        hdr = 'QUTech:UploadMicrocode '
        self.binBlockWrite(binBlock, hdr)

    def _upload_opcode_qmap(self, filename: str):
        success = self.QISA.loadQuantumInstructions(filename)
        if not success:
            logging.warning("Error: ", driver.getLastErrorMessage())
            logging.warning("Failed to load quantum instructions from dictionaries.")

        return success

    def _set_vsm_chan_delay(self, chanNum, value):
        """
        This function is available for the user to 'hack' the
        vsm_channel_delay using just a single function name
        """
        self.write('QUTech:VSMChannelDelay%d %d' % (chanNum, value))

    def _get_vsm_chan_delay(self, chanNum):
        """
        This function is available for the user to 'hack' the
        vsm_channel_delay using just a single function name
        """
        strCommand = 'QUTech:VSMChannelDelay%d?' % chanNum
        retval = self.ask_int(strCommand)
        return retval

    def _change_file_ext(self, qumis_name, ext):
        pathname = os.path.dirname(qumis_name)
        base_name = os.path.splitext(os.path.basename(qumis_name))[0]
        fn = os.path.join(pathname, base_name + ext)
        return fn

class dummy_CCL(CCL):
    """
    Dummy CCL all paramaters are manual and all other methods include pass
    statements
    """

    def __init__(self, name, **kw):
        Instrument.__init__(self, name=name, **kw)
        self._dummy_instr = True
        self.model = name
        self.version_info = self.get_idn()
        self.add_standard_parameters()
        self.add_additional_parameters()
        self.connect_message()
        # required because of annoying IP instrument
        self._port = ''
        self._confirmation = ''
        self._address = ''
        self._terminator = ''
        self._timeout = ''
        self._persistent = ''

    def get_idn(self):
        return {'driver': str(self.__class__), 'name': self.name}

    def add_standard_parameters(self):
        """
        Dummy version, all are manual parameters
        """
        self.parameter_list = self._read_parameters()

        for parameter in self.parameter_list:
            name = parameter["name"]
            del parameter["name"]
            # Remove these as this is for a Dummy instrument
            if "get_cmd" in parameter:
                del parameter["get_cmd"]
            if "set_cmd" in parameter:
                del parameter["set_cmd"]

            if ("vals" in parameter):
                validator = parameter["vals"]
                try:
                    val_type = validator["type"]

                    if (val_type == "Bool"):
                        # Bool can naturally only have 2 values, 0 or 1...
                        parameter["vals"] = vals.Ints(0, 1)

                    elif (val_type == "Non_Neg_Number"):
                        # Non negative integers
                        try:
                            if ("range" in validator):
                                # if range key is specified in the parameter,
                                # then, the validator is limited to the
                                # specified min,max values
                                val_min = validator["range"][0]
                                val_max = validator["range"][1]

                            parameter["vals"] = vals.Ints(val_min, val_max)

                        except Exception as e:
                            parameter["vals"] = vals.Ints(0, INT32_MAX)
                            log.warning("Range of validator not set correctly")

                    else:
                        log.warning("Failed to set the validator for the" +
                                    " parameter " + name + ", because of a" +
                                    " unknown validator type: '" + val_type +
                                    "'")

                except Exception as e:
                    log.warning(
                        "Failed to set the validator for the parameter " +
                        name + ".(%s)", str(e))

            try:
                self.add_parameter(name, parameter_class=ManualParameter,
                                   **parameter)

            except Exception as e:
                log.warning("Failed to create the parameter " + name +
                            ", because of a unknown keyword in this" +
                            " parameter.(%s)", str(e))

    def add_additional_parameters(self):
        """
        Dummy version, parameters are added as manual parameters
        """
        self.add_parameter(
            'eqasm_program',
            label=('Upload instructions'),
            docstring='It uploads the instructions to the CC-Light. ' +
            'Valid input is a string representing the filename',
            parameter_class=ManualParameter,
            vals=vals.Strings()
        )

        self.add_parameter(
            'control_store',
            label=('Upload microcode'),
            docstring='It uploads the microcode to the CC-Light. ' +
            'Valid input is a string representing the filename',
            parameter_class=ManualParameter,
            vals=vals.Strings()
        )

        self.add_parameter(
            'qisa_opcode',
            parameter_class=ManualParameter,
            vals=vals.Strings()
        )<|MERGE_RESOLUTION|>--- conflicted
+++ resolved
@@ -26,11 +26,8 @@
 
 
 try:
-<<<<<<< HEAD
-=======
     # qisa_as can be installed from the qisa-as folder in the ElecPrj_CCLight
     # repostiory. Current version is 2.2.0 (Dec 18 2017)
->>>>>>> 3eb275e6
     from qisa_as import QISA_Driver, qisa_qmap
 except ImportError as e:
     # Do not raise error to be able to use a dummy CCL when no assembler
@@ -62,9 +59,6 @@
     def __init__(self, name, address, port, log_level=False, **kwargs):
         self.model = name
         self._dummy_instr = False
-        if isinstance(debug_mode, bool) is False:
-            raise ValueError("The initialization parameter debug_mode should be ")
-        self._debug_mode = debug_mode
         try:
             super().__init__(name, address, port, **kwargs)
         except Exception as e:
@@ -93,15 +87,8 @@
 
         curdir = os.path.dirname(__file__)
         qmap_fn = os.path.join(curdir, '_CCL', 'qisa_opcode.qmap')
-<<<<<<< HEAD
-        success = self.QISA.loadQuantumInstructions(qmap_fn)
-        if not success:
-            print ("Error: ", driver.getLastErrorMessage())
-            print ("Failed to load quantum instructions from dictionaries.")
-=======
 
         self.qisa_opcode(qmap_fn)
->>>>>>> 3eb275e6
 
     def stop(self):
         self.run(0),
@@ -111,15 +98,6 @@
         self.enable(1)
         self.run(1)
 
-<<<<<<< HEAD
-    def add_parameter(self, name, parameter_class=Parameter, **kwargs):
-        """
-        Function to manually add a qcodes parameter. Useful for nonstandard
-        forms of the scpiCmds.
-        """
-        super(CCL, self).add_parameter(name, parameter_class, **kwargs)
-=======
->>>>>>> 3eb275e6
 
     def add_standard_parameters(self):
         """
@@ -190,33 +168,19 @@
         we have to manually created them specifically for CC-Light.
         """
         self.add_parameter(
-<<<<<<< HEAD
-            'upload_instructions',
-            label=('Upload instructions'),
-            docstring='It uploads the instructions to the CC-Light. ' +
-            'Valid input is a string representing the filename',
-=======
             'eqasm_program',
             label=('eQASM program'),
             docstring='Uploads the eQASM program to the CC-Light. ' +
             'Valid input is a string representing the filename.',
->>>>>>> 3eb275e6
             set_cmd=self._upload_instructions,
             vals=vals.Strings()
         )
 
         self.add_parameter(
-<<<<<<< HEAD
-            'upload_microcode',
-            label=('Upload microcode'),
-            docstring='It uploads the microcode to the CC-Light. ' +
-            'Valid input is a string representing the filename',
-=======
             'control_store',
             label=('Control store'),
             docstring='Uploads the microcode to the CC-Light. ' +
             'Valid input is a string representing the filename.',
->>>>>>> 3eb275e6
             set_cmd=self._upload_microcode,
             vals=vals.Strings()
         )
@@ -251,11 +215,7 @@
             os.makedirs(param_file_dir)
 
         self.param_file_name = os.path.join(param_file_dir,
-<<<<<<< HEAD
-                                            'ccl_param_nodes.txt')
-=======
                                             'ccl_param_nodes.json')
->>>>>>> 3eb275e6
 
         open_file_success = False
         try:
@@ -308,10 +268,6 @@
                 "CC-Light: \n {}".format(raw_param_string))
 
         try:
-<<<<<<< HEAD
-            file = open(self.param_file_name, 'w')
-            file.write(raw_param_string)
-=======
             # file.write(raw_param_string)
             # load dump combination is to sort and indent
             param_dict = json.loads(raw_param_string)
@@ -319,7 +275,6 @@
             par_str = json.dumps(param_dict,
                                   indent=4, sort_keys=True)
             file.write(par_str)
->>>>>>> 3eb275e6
             file.close()
         except Exception as e:
             log.info("Failed to update CC-Light local parameter file:", str(e))
@@ -336,31 +291,6 @@
         except Exception as e:
             logging.warn('Error: failed to retrive IDN from CC-Light.', str(e))
 
-<<<<<<< HEAD
-
-        # # the pattern that contains all symbols used to strip the
-        # # raw string received from CC-Light
-        # pattern = re.compile("\s*,\s*|\s*;\s*")
-
-        # try:
-        #     # split the raw string into different fields, each field is a
-        #     # string with the format "key=value"
-        #     id_fields = [x.strip() for x in pattern.split(id_string) if x]
-
-        #     # convert to dictionary
-        #     for field in id_fields:
-        #         a, b = field.split("=")
-        #         if str(a) not in id_field_table:
-        #             raise ValueError("Unexpected IDN field received from "
-        #                 "CC-Light.")
-        #         self.version_info[id_field_table[str(a)]] = str(b)
-
-        # except Exception:
-        #     logging.warn("Bad IDN message received from CC-Light: {}".format(
-        #         id_string))
-
-=======
->>>>>>> 3eb275e6
         return self.version_info
 
     def print_readable_idn(self):
@@ -374,11 +304,7 @@
 
         print(self.QISA.dumpInstructionsSpecification())
 
-<<<<<<< HEAD
-    def print_microcode(self):
-=======
     def print_control_store(self):
->>>>>>> 3eb275e6
         if self.microcode is None:
             log.info("The microcode unit of CCLight has not been"
                 " initialized yet.")
@@ -386,11 +312,7 @@
 
         self.microcode.dump_microcode()
 
-<<<<<<< HEAD
-    def print_qisa_with_microcode(self):
-=======
     def print_qisa_with_control_store(self):
->>>>>>> 3eb275e6
         if self.microcode is None:
             log.info("The microcode unit of CCLight has not been"
                 " initialized yet.")
@@ -400,11 +322,7 @@
             log.info("The assembler of CCLight has not been initialized yet.")
             return
 
-<<<<<<< HEAD
-        q_arg = {}
-=======
         q_arg = OrderedDict()
->>>>>>> 3eb275e6
 
         insn_opcodes_str = self.QISA.dumpInstructionsSpecification()
         lines = insn_opcodes_str.split('\n')
