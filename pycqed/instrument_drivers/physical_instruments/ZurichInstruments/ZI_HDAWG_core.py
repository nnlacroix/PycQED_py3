--- conflicted
+++ resolved
@@ -239,11 +239,7 @@
                 # Check if there are new errors
                 if code not in self._errors or count > self._errors[code]['count']:
                     if code in _errors_to_ignore:
-<<<<<<< HEAD
-                        log.info(f'{self.devname}: {message} ({code}'f'/{severity})')
-=======
                         log.info(f'{self.devname}: {message} ({code}/{severity})')
->>>>>>> 5c434ede
                     else:
                         log.error(f'{self.devname}: {message} ({code}/{severity})')
                         found_errors = True
