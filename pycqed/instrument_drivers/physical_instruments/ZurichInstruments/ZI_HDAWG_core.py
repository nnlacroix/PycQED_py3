"""
Notes:
- this is the 'core' driver for the ZI HDAWG: it contains the generic parts of
  the driver. Application dependent parts (e.g. codeword handling) reside in ZI_HDAWG8.py

To do:
- replace print() by logging

Changelog:

20190212 WJV
- separated off application independent stuff into this ZI_HDAWG_core class,
  file ZI_HDAWG8.py will keep application dependent stuff. The software
  interface remains unchanged.
- addressed many warnings identified by PyCharm
- started adding more type annotations

20190214 WJV
- added check_timing_error()
- moved out _add_extra_parameters() and _add_codeword_parameters()
- added load_default_settings()
- moved in _set_dio_delay()
- replaced some warnings by Exceptions
- made some instance variables 'private'

20190219 WJV
- removed unused open from _write_csv_waveform()

20190429 WJV
- merged branch 'QCC_testing' into 'feature/cc', changes:
    pulled in changed upload_waveform_realtime from ZI_HDAWG8.py again

20190618 WJV
- merged branch 'develop' into 'feature/cc', changes:
    pulled in changed upload_waveform_realtime from ZI_HDAWG8.py again

20190709 NCH
- Updated to use the improved ZI_base_instrument functionality, which now
    makes a lot of methods common to both the HDAWG and the UHF-QA.
- Removed zishell_NH

"""

import logging
import os
import time
import ctypes
import json
from zlib import crc32

import pycqed.instrument_drivers.physical_instruments.ZurichInstruments.ZI_base_instrument as zibase

log = logging.getLogger(__name__)

class ZI_HDAWG_core(zibase.ZI_base_instrument):
    """
    This is PycQED/QCoDeS driver driver for the Zurich Instruments HDAWG.

    Parameter files are generated from the python API of the instrument
    using the "create_parameter_file" method in the ZI_base_instrument class.
    These are used to add parameters to the instrument.
    """

    # Define minimum required revisions
    MIN_FWREVISION = 62730
    MIN_FPGAREVISION = 62832
    MIN_SLAVEREVISION = 62659

    ##########################################################################
    # 'public' functions: device control
    ##########################################################################

    def __init__(self,
                 name: str,
                 device: str,
                 interface: str = '1GbE',
                 server: str = 'localhost',
                 port: int = 8004,
                 num_codewords: int = 32,
                 **kw) -> None:
        """
        Input arguments:
            name:           (str) name of the instrument as seen by the user
            device          (str) the name of the device e.g., "dev8008"
            interface       (str) the name of the interface to use ('1GbE' or 'USB')
            server          (str) the host where the ziDataServer is running
            port            (int) the port to connect to for the ziDataServer (don't change)
            num_codewords   (int) the number of codeword-based waveforms to prepare
        """
        t0 = time.time()
        super().__init__(name=name, device=device, interface=interface, server=server, port=port, num_codewords=num_codewords, **kw)
        self._default_waveform_length = 48  # Override default waveform length to 20 ns at 2.4 GSa/s

        # NB: we don't want to load defaults automatically, but leave it up to the user

        # Configure instrument to blink forever
        self.seti('raw/error/blinkseverity', 1)
        self.seti('raw/error/blinkforever', 1)

        t1 = time.time()
        log.info('{}: Initialized ZI_HDAWG_core in {}s'.format(self.devname, t1-t0))

    def _check_devtype(self):
        if self.devtype != 'HDAWG8' and self.devtype != 'HDAWG4':
            raise zibase.ziDeviceError('Device {} of type {} is not a HDAWG instrument!'.format(self.devname, self.devtype))

    def _check_options(self):
        """
        Checks that the correct options are installed on the instrument.
        """
        options = self.gets('features/options').split('\n')
<<<<<<< HEAD
        # if 'FF' in options:
        #     return
        # if 'ME' not in options:
        #     raise zibase.ziOptionsError('Device {} is missing the ME option!'.format(self.devname))
        # if 'PC' not in options:
        #     raise zibase.ziOptionsError('Device {} is missing the PC option!'.format(self.devname))
=======
        if 'PC' not in options:
            raise zibase.ziOptionsError('Device {} is missing the PC option!'.format(self.devname))
>>>>>>> 6a6680a8

    def _check_awg_nr(self, awg_nr):
        """
        Checks that the given AWG index is valid for the device.
        """
        if self.devtype == 'HDAWG8' and (awg_nr < 0 or awg_nr > 3):
            raise zibase.ziValueError('Invalid AWG index of {} detected!'.format(awg_nr))
        elif self.devtype == 'HDAWG4' and (awg_nr < 0 or awg_nr > 1):
            raise zibase.ziValueError('Invalid AWG index of {} detected!'.format(awg_nr))

    def _check_versions(self):
        """
        Checks that sufficient versions of the firmware are available.
        """
        if self.geti('system/fwrevision') < ZI_HDAWG_core.MIN_FWREVISION:
            raise zibase.ziVersionError('Insufficient firmware revision detected! Need {}, got {}!'.format(ZI_HDAWG_core.MIN_FWREVISION, self.geti('system/fwrevision')))

        if self.geti('system/fpgarevision') < ZI_HDAWG_core.MIN_FPGAREVISION:
            raise zibase.ziVersionError('Insufficient FPGA revision detected! Need {}, got {}!'.format(ZI_HDAWG_core.MIN_FPGAREVISION, self.geti('system/fpgarevision')))

        if self.geti('system/slaverevision') < ZI_HDAWG_core.MIN_SLAVEREVISION:
            raise zibase.ziVersionError('Insufficient FPGA Slave revision detected! Need {}, got {}!'.format(ZI_HDAWG_core.MIN_SLAVEREVISION, self.geti('system/slaverevision')))

    def _num_channels(self):
        if self.devtype == 'HDAWG8':
            return 8
        elif self.devtype == 'HDAWG4':
            return 4
        else:
            raise Exception("Unknown device type '{}'".format(self.devtype))

    def load_default_settings(self):
        """
        bring device into known state
        """

        log.warning('{}: loading default settings (FIXME: still incomplete)'
                    .format(self.devname))

        # clear output

        # clear AWGs

        # reset DIO parameters (bits, timing)
        self._set_dio_delay(0)  # set all delays to 0

        # interesting nodes:
        # SYSTEM/AWG/CHANNELGROUPING
        # SYSTEM/CLOCKS/SAMPLECLOCK/FREQ
        #

    def assure_ext_clock(self) -> None:
        """
        Make sure the instrument is using an external reference clock

        Based on: AWG8_V2_DIO_Calibrarion.ipynb
        """

        # get source:
        #   1: external
        #   0: internal (commanded so, or because of failure to sync to external clock)
        source = self.system_clocks_referenceclock_source()
        if source == 1:
            log.info(f'{self.devname}: Already using external clock')
            return

        log.info(f'{self.devname}: Switching to external clock. This could take a while')
        while True:
            self.system_clocks_referenceclock_source(1)
            while True:
                # get status (see docstring):
                #   0: synced
                #   1: sync failed (will force clock source to internal and retry)
                #   2: syncing
                status = self.system_clocks_referenceclock_status()
                if status == 0:             # synced
                    break
                elif status == 2:           # syncing
                    print('.', end='')
                else:                       # sync failed
                    print('X', end='')
                time.sleep(0.1)
            if self.system_clocks_referenceclock_source() != 1:
                log.error(f'{self.devname}: Switching to external clock failed. Trying again')
            else:
                break
        log.info(f'{self.devname}: Successfully switched to external clock')

    # FIXME: add check_virt_mem_use(self)
    # AWGS/0/SEQUENCER/MEMORYUSAGE
    # AWGS/0/WAVEFORM/MEMORYUSAGE

    def check_errors(self):
        errors = json.loads(self.getv('raw/error/json/errors'))

        # If this is the first time we are called, log the detected errors, but don't raise
        # any exceptions
        if self._errors is None:
            raise_exceptions = False
            self._errors = {}
        else:
            raise_exceptions = True

        # First report if anything has changed
        if errors['new_errors'] > 0:
            log.warning('{}: Found {} new errors'.format(self.devname, errors['new_errors']))

        # Asserted in case errors were found
        found_errors = False

        # Go through the errors and update our structure, raise exceptions if anything changed
        for m in errors['messages']:
            code     = m['code']
            count    = m['count']
            severity = m['severity']
            message  = m['message']

            if not raise_exceptions:
                self._errors[code] = {
                    'count'   : count,
                    'severity': severity,
                    'message' : message}
                log.warning(f'{self.devname}: Code {code}: "{message}" ({severity})')
            else:
                # Optionally skip the error completely
                if code in self._errors_to_ignore:
                    log.warning(f'{self.devname}: {message} ({code}/{severity})')
                    continue

                # Check if there are new errors
                if code not in self._errors or count > self._errors[code]['count']:
                    log.error(f'{self.devname}: {message} ({code}/{severity})')
                    found_errors = True

                if code in self._errors:
                    self._errors[code]['count'] = count
                else:
                    self._errors[code] = {
                        'count'   : count,
                        'severity': severity,
                        'message' : message}

        if found_errors:
            log.error('Errors detected during run-time!')

    def clear_errors(self):
        self.seti('raw/error/clear', 1)

    def get_idn(self) -> dict:
        idn_dict = super().get_idn()
        idn_dict['slave_firmware'] = self.geti('system/slaverevision')
        return idn_dict

    def clock_freq(self):
        return 2.4e9

    ##########################################################################
    # 'public' functions: generic AWG/waveform support
    ##########################################################################

    def upload_waveform_realtime(self, w0, w1, awg_nr: int, wf_nr: int = 1):
        """
        Warning! This method should be used with care.
        Uploads a waveform to the awg in realtime, note that this get's
        overwritten if a new program is uploaded.

        Arguments:
            w0   (array): waveform for ch0 of the awg pair.
            w1   (array): waveform for ch1 of the awg pair.
            awg_nr (int): awg_nr indicating what awg pair to use.
            wf_nr  (int): waveform in memory to overwrite, default is 1.

        There are a few important notes when using this method
        - w0 and w1 must be of the same length
        - any parts of a waveform longer than w0/w1 will not be overwritten.
        - loading speed depends on the size of w0 and w1 and is ~80ms for 20us.

        """
        raise NotImplementedError('Please use the waveform parameters ("wave_chN_cwM") of the object to change waveforms!')

    ##########################################################################
    # 'public' functions: DIO debug support
    ##########################################################################

    def plot_dio_snapshot(self, bits=range(32)):
        zibase.plot_timing_diagram(self.getv('raw/dios/0/data'), bits, 64)

    def plot_awg_codewords(self, awg_nr=0, range=None):
        ts = []
        cws = []
        for d in self.getv('awgs/{}/dio/data'.format(awg_nr)):
            cws.append(d & 0x3ff)
            ts.append((d >> 10) & 0x3fffff)
        zibase.plot_codeword_diagram(ts, cws, range)

    ##########################################################################
    # 'private' functions, internal to the driver
    ##########################################################################

    # FIXME: no longer used
    def _set_dio_delay(self, delay):
        """
        The function sets the DIO delay for the instrument. The valid delay range is
        0 to 15. The delays are applied to all bits of the DIO bus.
        """
        if delay < 0:
            log.warning('{}: Clamping delay to 0'.format(self.devname))
        if delay > 15:
            log.warning('{}: Clamping delay to 15'.format(self.devname))
            delay = 15

        self.seti('raw/dios/0/delays/*/value', delay)<|MERGE_RESOLUTION|>--- conflicted
+++ resolved
@@ -109,17 +109,8 @@
         Checks that the correct options are installed on the instrument.
         """
         options = self.gets('features/options').split('\n')
-<<<<<<< HEAD
-        # if 'FF' in options:
-        #     return
-        # if 'ME' not in options:
-        #     raise zibase.ziOptionsError('Device {} is missing the ME option!'.format(self.devname))
         # if 'PC' not in options:
-        #     raise zibase.ziOptionsError('Device {} is missing the PC option!'.format(self.devname))
-=======
-        if 'PC' not in options:
-            raise zibase.ziOptionsError('Device {} is missing the PC option!'.format(self.devname))
->>>>>>> 6a6680a8
+        #    raise zibase.ziOptionsError('Device {} is missing the PC option!'.format(self.devname))
 
     def _check_awg_nr(self, awg_nr):
         """
