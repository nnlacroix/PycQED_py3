--- conflicted
+++ resolved
@@ -705,16 +705,12 @@
 
             # Create waveform parameters
             self._num_codewords = 0
-<<<<<<< HEAD
             # CH: this Delft function should not be needed for us, and removing it
             # should save time in the init script. Please let me know if you
             # experience any issues with the init of HDAWG/UHF.
             # self._add_codeword_waveform_parameters(num_codewords)
-=======
-            self._add_codeword_waveform_parameters(num_codewords)
         else:
             self._awgModule = None
->>>>>>> 0f4cdeed
 
         # Create other neat parameters
         self._add_extra_parameters()
