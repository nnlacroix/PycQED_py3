import json
import os
import time
import numpy as np
import matplotlib.pyplot as plt
import logging
import re

from qcodes.instrument.base import Instrument
from qcodes.utils import validators
from qcodes.instrument.parameter import ManualParameter

import zhinst.ziPython as zi

log = logging.getLogger(__name__)

##########################################################################
# Module level functions
##########################################################################


def gen_waveform_name(ch, cw):
    """
    Return a standard waveform name based on channel and codeword number.

    Note the use of 1-based indexing of the channels. To clarify, the
    'ch' argument to this function is 0-based, but the naming of the actual
    waveforms as well as the signal outputs of the instruments are 1-based.
    The function will map 'logical' channel 0 to physical channel 1, and so on.

    """
    return 'wave_ch{}_cw{:03}'.format(ch+1, cw)


def gen_partner_waveform_name(ch, cw):
    """
    Return a standard waveform name for the partner waveform of a dual-channel
    waveform. The physical channel indexing is 1-based where as the logical channel
    indexing (i.e. the argument to this function) is 0-based. To clarify, the
    'ch' argument to this function is 0-based, but the naming of the actual
    waveforms as well as the signal outputs of the instruments are 1-based.
    The function will map 'logical' channel 0 to physical channel 1, and so on.
    """
    return gen_waveform_name(2*(ch//2) + ((ch + 1) % 2), cw)


def merge_waveforms(chan0=None, chan1=None, marker=None):
    """
    Merges waveforms for channel 0, channel 1 and marker bits into a single
    numpy array suitable for being written to the instrument. Channel 1 and marker
    data is optional. Use named arguments to combine, e.g. channel 0 and marker data.
    """
    chan0_uint = None
    chan1_uint = None
    marker_uint = None

    # The 'array_format' variable is used internally in this function in order to
    # control the order and number of uint16 words that we put together for each
    # sample of the final array. The variable is essentially interpreted as a bit
    # mask where each bit indicates which channels/marker values to include in
    # the final array. Bit 0 for chan0 data, 1 for chan1 data and 2 for marker data.
    array_format = 0

    if chan0 is not None:
        chan0_uint = np.array((np.power(2, 15)-1)*chan0, dtype=np.uint16)
        array_format += 1
    if chan1 is not None:
        chan1_uint = np.array((np.power(2, 15)-1)*chan1, dtype=np.uint16)
        array_format += 2
    if marker is not None:
        marker_uint = np.array(marker, dtype=np.uint16)
        array_format += 4

    if array_format == 1:
        return chan0_uint
    elif array_format == 2:
        return chan1_uint
    elif array_format == 3:
        return np.vstack((chan0_uint, chan1_uint)).reshape((-2,), order='F')
    elif array_format == 4:
        return marker_uint
    elif array_format == 5:
        return np.vstack((chan0_uint, marker_uint)).reshape((-2,), order='F')
    elif array_format == 6:
        return np.vstack((chan1_uint, marker_uint)).reshape((-2,), order='F')
    elif array_format == 7:
        return np.vstack((chan0_uint, chan1_uint, marker_uint)).reshape((-2,), order='F')
    else:
        return []


def plot_timing_diagram(data, bits, line_length=30):
    """
    Takes list of 32-bit integer values as read from the 'raw/dios/0/data' device nodes and creates
    a timing diagram of the result. The timing diagram can be used for verifying that e.g. the
    strobe signal (A.K.A the toggle signal) is periodic.
    """
    def _plot_lines(ax, pos, *args, **kwargs):
        if ax == 'x':
            for p in pos:
                plt.axvline(p, *args, **kwargs)
        else:
            for p in pos:
                plt.axhline(p, *args, **kwargs)

    def _plot_timing_diagram(data, bits):
        plt.figure(figsize=(20, 0.5*len(bits)))

        t = np.arange(len(data))
        _plot_lines('y', 2*np.arange(len(bits)), color='.5', linewidth=2)
        _plot_lines('x', t[0:-1:2], color='.5', linewidth=0.5)

        for n, i in enumerate(reversed(bits)):
            line = [((x >> i) & 1) for x in data]
            plt.step(t, np.array(line) + 2*n, 'r', linewidth=2, where='post')
            plt.text(-0.5, 2*n, str(i))

        plt.xlim([t[0], t[-1]])
        plt.ylim([0, 2*len(bits)+1])

        plt.gca().axis('off')
        plt.show()

    while len(data) > 0:
        if len(data) > line_length:
            d = data[0:line_length]
            data = data[line_length:]
        else:
            d = data
            data = []

        _plot_timing_diagram(d, bits)


def plot_codeword_diagram(ts, cws, range=None):
    """
    Takes a list of timestamps (X) and codewords (Y) and produces a simple 'stem' plot of the two.
    The plot is useful for visually checking that the codewords are detected at regular intervals.
    Can also be used for visual verification of standard codeword patterns such as the staircase used
    for calibration.
    """
    plt.figure(figsize=(20, 10))
    plt.stem((np.array(ts)-ts[0])*10.0/3, np.array(cws))
    if range is not None:
        plt.xlim(range[0], range[1])
        xticks = np.arange(range[0], range[1], step=20)
        while len(xticks) > 20:
            xticks = xticks[::2]
        plt.xticks(xticks)
    plt.xlabel('Time (ns)')
    plt.ylabel('Codeword (#)')
    plt.grid()
    plt.show()


def _gen_set_cmd(dev_set_func, node_path: str):
    """
    Generates a set function based on the dev_set_type method (e.g., seti)
    and the node_path (e.g., '/dev8003/sigouts/1/mode'
    """
    def set_cmd(val):
        return dev_set_func(node_path, val)
    return set_cmd


def _gen_get_cmd(dev_get_func, node_path: str):
    """
    Generates a get function based on the dev_set_type method (e.g., geti)
    and the node_path (e.g., '/dev8003/sigouts/1/mode'
    """
    def get_cmd():
        return dev_get_func(node_path)
    return get_cmd

##########################################################################
# Exceptions
##########################################################################


class ziDAQError(Exception):
    """Exception raised when no DAQ has been connected."""
    pass


class ziModuleError(Exception):
    """Exception raised when a module generates an error."""
    pass


class ziValueError(Exception):
    """Exception raised when a wrong or empty value is returned."""
    pass


class ziCompilationError(Exception):
    """Exception raised when an AWG program fails to compile."""
    pass


class ziDeviceError(Exception):
    """Exception raised when a class is used with the wrong device type."""
    pass


class ziOptionsError(Exception):
    """Exception raised when a device does not have the right options installed."""
    pass


class ziVersionError(Exception):
    """Exception raised when a device does not have the right firmware versions."""
    pass


class ziReadyError(Exception):
    """Exception raised when a device was started which is not ready."""
    pass


class ziRuntimeError(Exception):
    """Exception raised when a device detects an error at runtime."""
    pass


class ziConfigurationError(Exception):
    """Exception raised when a wrong configuration is detected."""
    pass

##########################################################################
# Mock classes
##########################################################################


class MockDAQServer():
    """
    This class implements a mock version of the DAQ object used for
    communicating with the instruments. It contains dummy declarations of
    the most important methods implemented by the server and used by
    the instrument drivers.

    Important: The Mock server creates some default 'nodes' (basically
    just entries in a 'dict') based on the device name that is used when
    connecting to a device. These nodes differ depending on the instrument
    type, which is determined by the number in the device name: dev2XXX are
    UHFQA instruments, dev8XXX are HDAWG8 instruments and dev0XXX are PQSC
    instruments.
    """

    def __init__(self, server, port, apilevel, verbose=False):
        self.server = server
        self.port = port
        self.apilevel = apilevel
        self.device = None
        self.interface = None
        self.nodes = {'/zi/devices/connected': {'type': 'String', 'value': ''}}
        self.devtype = None
        self.poll_nodes = []
        self.verbose = verbose

    def awgModule(self):
        return MockAwgModule(self)

    def setDebugLevel(self, debuglevel: int):
        print('Setting debug level to {}'.format(debuglevel))

    def connectDevice(self, device, interface):
        if self.device is not None:
            raise ziDAQError(
                'Trying to connect to a device that is already connected!')

        if self.interface is not None and self.interface != interface:
            raise ziDAQError(
                'Trying to change interface on an already connected device!')

        self.device = device
        self.interface = interface

        if self.device.lower().startswith('dev2'):
            self.devtype = 'UHFQA'
        elif self.device.lower().startswith('dev8'):
            self.devtype = 'HDAWG8'
        #FIXME: Change to correct device identifier
        elif self.device.lower().startswith('dev0'):
            self.devtype = 'PQSC'

        # Add paths
        filename = os.path.join(os.path.dirname(os.path.abspath(
            __file__)), 'zi_parameter_files', 'node_doc_{}.json'.format(self.devtype))
        if not os.path.isfile(filename):
            raise ziRuntimeError(
                'No parameter file available for devices of type ' + self.devtype)
        # NB: defined in parent class
        self._load_parameter_file(filename=filename)

        # Update connected status
        self.nodes['/zi/devices/connected']['value'] = self.device
        self.nodes['/' + self.device +
                   '/features/devtype'] = {'type': 'String', 'value': self.devtype}
        self.nodes['/' + self.device +
                   '/system/fwrevision'] = {'type': 'Integer', 'value': 99999}
        self.nodes['/' + self.device +
                   '/system/fpgarevision'] = {'type': 'Integer', 'value': 99999}
        self.nodes['/' + self.device +
                   '/system/slaverevision'] = {'type': 'Integer', 'value': 99999}

        if self.devtype == 'UHFQA':
            self.nodes['/' + self.device +
                       '/features/options'] = {'type': 'String', 'value': 'QA\nAWG'}
            for i in range(16):
                self.nodes['/' + self.device + '/awgs/0/waveform/waves/' +
                           str(i)] = {'type': 'ZIVectorData', 'value': np.array([])}
            for i in range(10):
                self.nodes['/' + self.device + '/qas/0/integration/weights/' +
                           str(i) + '/real'] = {'type': 'ZIVectorData', 'value': np.array([])}
                self.nodes['/' + self.device + '/qas/0/integration/weights/' +
                           str(i) + '/imag'] = {'type': 'ZIVectorData', 'value': np.array([])}
                self.nodes['/' + self.device + '/qas/0/result/data/' +
                           str(i) + '/wave'] = {'type': 'ZIVectorData', 'value': np.array([])}
        elif self.devtype == 'HDAWG8':
            self.nodes['/' + self.device +
                       '/features/options'] = {'type': 'String', 'value': 'PC\nME'}
            self.nodes['/' + self.device + '/raw/error/json/errors'] = {
                'type': 'String', 'value': '{"sequence_nr" : 0, "new_errors" : 0, "first_timestamp" : 0, "timestamp" : 0, "timestamp_utc" : "2019-08-07 17 : 33 : 55", "messages" : []}'}
            self.nodes['/' + self.device +
                       '/raw/error/blinkseverity'] = {'type': 'Integer', 'value': 0}
            self.nodes['/' + self.device +
                       '/raw/error/blinkforever'] = {'type': 'Integer', 'value': 0}
            self.nodes['/' + self.device +
                       '/raw/dios/0/extclk'] = {'type': 'Integer', 'value': 0}
            for awg_nr in range(4):
                for i in range(32):
                    self.nodes['/' + self.device + '/awgs/' + str(awg_nr) + '/waveform/waves/' + str(i)] = {
                        'type': 'ZIVectorData', 'value': np.array([])}
                    self.nodes['/' + self.device + '/awgs/' + str(awg_nr) + '/waveform/waves/' + str(i)] = {
                        'type': 'ZIVectorData', 'value': np.array([])}
                    self.nodes['/' + self.device + '/awgs/' + str(awg_nr) + '/waveform/waves/' + str(i)] = {
                        'type': 'ZIVectorData', 'value': np.array([])}
                    self.nodes['/' + self.device + '/awgs/' + str(awg_nr) + '/waveform/waves/' + str(i)] = {
                        'type': 'ZIVectorData', 'value': np.array([])}
            for sigout_nr in range(8):
                self.nodes['/' + self.device + '/sigouts/' + str(sigout_nr) + '/precompensation/fir/coefficients'] = {
                    'type': 'ZIVectorData', 'value': np.array([])}

    def listNodesJSON(self, path):
        pass

    def getString(self, path):
        if path not in self.nodes:
            raise ziRuntimeError("Unknown node '" + path +
                                 "' used with mocked server and device!")

        if self.nodes[path]['type'] != 'String':
            raise ziRuntimeError(
                "Trying to node '" + path + "' as string, but the type is '" + self.nodes[path]['type'] + "'!")

        return self.nodes[path]['value']

    def getInt(self, path):
        if path not in self.nodes:
            raise ziRuntimeError("Unknown node '" + path +
                                 "' used with mocked server and device!")

        if self.verbose:
            print('getInt', path, int(self.nodes[path]['value']))

        return int(self.nodes[path]['value'])

    def getDouble(self, path):
        if path not in self.nodes:
            raise ziRuntimeError("Unknown node '" + path +
                                 "' used with mocked server and device!")

        if self.verbose:
            print('getDouble', path, float(self.nodes[path]['value']))

        return float(self.nodes[path]['value'])

    def setInt(self, path, value):
        if path not in self.nodes:
            raise ziRuntimeError("Unknown node '" + path +
                                 "' used with mocked server and device!")

        if self.verbose:
            print('setInt', path, value)

        self.nodes[path]['value'] = value

    def setDouble(self, path, value):
        if path not in self.nodes:
            raise ziRuntimeError("Unknown node '" + path +
                                 "' used with mocked server and device!")
        if self.verbose:
            print('setDouble', path, value)
        self.nodes[path]['value'] = value

    def setVector(self, path, value):
        if path not in self.nodes:
            raise ziRuntimeError("Unknown node '" + path +
                                 "' used with mocked server and device!")

        if self.nodes[path]['type'] != 'ZIVectorData':
            raise ziRuntimeError("Unable to set node '" + path + "' of type " +
                                 self.nodes[path]['type'] + " using setVector!")

        self.nodes[path]['value'] = value

    def setComplex(self, path, value):
        if path not in self.nodes:
            raise ziRuntimeError("Unknown node '" + path +
                                 "' used with mocked server and device!")

        if not self.nodes[path]['type'].startswith('Complex'):
            raise ziRuntimeError("Unable to set node '" + path + "' of type " +
                                 self.nodes[path]['type'] + " using setComplex!")

        if self.verbose:
            print('setComplex', path, value)
        self.nodes[path]['value'] = value

    def getComplex(self, path):
        if path not in self.nodes:
            raise ziRuntimeError("Unknown node '" + path +
                                 "' used with mocked server and device!")

        if not self.nodes[path]['type'].startswith('Complex'):
            raise ziRuntimeError("Unable to get node '" + path + "' of type " +
                                 self.nodes[path]['type'] + " using getComplex!")

        if self.verbose:
            print('getComplex', path, self.nodes[path]['value'])
        return self.nodes[path]['value']

    def get(self, path, flat, flags):
        if path not in self.nodes:
            raise ziRuntimeError("Unknown node '" + path +
                                 "' used with mocked server and device!")

        return {path: [{'vector': self.nodes[path]['value']}]}

    def getAsEvent(self, path):
        self.poll_nodes.append(path)

    def poll(self, poll_time, timeout, flags, flat):
        poll_data = {}

        for path in self.poll_nodes:
            if self.verbose:
                print('poll', path)
            m = re.match(r'/(\w+)/qas/0/result/data/(\d+)/wave', path)
            if m:
                poll_data[path] = [{'vector': np.random.rand(
                    self.getInt('/' + m.group(1) + '/qas/0/result/length'))}]
                continue

            m = re.match(r'/(\w+)/qas/0/monitor/inputs/(\d+)/wave', path)
            if m:
                poll_data[path] = [{'vector': np.random.rand(
                    self.getInt('/' + m.group(1) + '/qas/0/monitor/length'))}]
                continue

            m = re.match(r'/(\w+)/awgs/(\d+)/ready', path)
            if m:
                poll_data[path] = {'value': [1]}
                continue

            poll_data[path] = {'value': [0]}

        return poll_data

    def subscribe(self, path):
        if self.verbose:
            print('subscribe', path)

        self.poll_nodes.append(path)

    def unsubscribe(self, path):
        if self.verbose:
            print('unsubscribe', path)

        if path in self.poll_nodes:
            self.poll_nodes.remove(path)

    def _load_parameter_file(self, filename: str):
        """
        Takes in a node_doc JSON file auto generates paths based on
        the contents of this file.
        """
        f = open(filename).read()
        node_pars = json.loads(f)
        for par in node_pars.values():
            node = par['Node'].split('/')
            # The parfile is valid for all devices of a certain type
            # so the device name has to be split out.
            parpath = '/' + self.device + '/' + '/'.join(node)
            if par['Type'].startswith('Integer'):
                self.nodes[parpath.lower()] = {'type': par['Type'], 'value': 0}
            elif par['Type'].startswith('Double'):
                self.nodes[parpath.lower()] = {
                    'type': par['Type'], 'value': 0.0}
            elif par['Type'].startswith('Complex'):
                self.nodes[parpath.lower()] = {
                    'type': par['Type'], 'value': 0 + 0j}
            elif par['Type'].startswith('String'):
                self.nodes[parpath.lower()] = {
                    'type': par['Type'], 'value': ''}


class MockAwgModule():
    """
    This class implements a mock version of the awgModule object used for
    compiling and uploading AWG programs. It doesn't actually compile anything, but
    only maintains a counter of how often the compilation method has been executed.

    For the future, the class could be updated to allow the user to select whether
    the next compilation should be successful or not in order to enable more
    flexibility in the unit tests of the actual drivers.
    """

    def __init__(self, daq):
        self._daq = daq
        self._device = None
        self._index = None
        self._sourcestring = None
        self._compilation_count = {}
        if not os.path.isdir('awg/waves'):
            os.makedirs('awg/waves')

    def get_compilation_count(self, index):
        if index not in self._compilation_count:
            raise ziModuleError(
                'Trying to access compilation count of invalid index ' + str(index) + '!')

        return self._compilation_count[index]

    def set(self, path, value):
        if path == 'awgModule/device':
            self._device = value
        elif path == 'awgModule/index':
            self._index = value
            if self._index not in self._compilation_count:
                self._compilation_count[self._index] = 0
        elif path == 'awgModule/compiler/sourcestring':
            # The compiled program is stored in _sourcestring
            self._sourcestring = value
            if self._index not in self._compilation_count:
                raise ziModuleError(
                    'Trying to compile AWG program, but no AWG index has been configured!')

            if self._device is None:
                raise ziModuleError(
                    'Trying to compile AWG program, but no AWG device has been configured!')

            self._compilation_count[self._index] += 1
            self._daq.setInt('/' + self._device + '/' +
                             'awgs/' + str(self._index) + '/ready', 1)

    def get(self, path):
        if path == 'awgModule/device':
            value = [self._device]
        elif path == 'awgModule/index':
            value[self._index]
        elif path == 'awgModule/compiler/statusstring':
            value = ['File successfully uploaded']
        else:
            value = ['']

        for elem in reversed(path.split('/')[1:]):
            rv = {elem: value}
            value = rv

        return rv

    def execute(self):
        pass

##########################################################################
# Class
##########################################################################


class ZI_base_instrument(Instrument):
    """
    This is a base class for Zurich Instruments instrument drivers.
    It includes functionality that is common to all instruments. It maintains
    a list of available nodes as JSON files in the 'zi_parameter_files'
    subfolder. The parameter files should be regenerated when newer versions
    of the firmware are installed on the instrument.

    The base class also manages waveforms for the instruments. The waveforms
    are kept in a table, which is kept synchronized with CSV files in the
    awg/waves folder belonging to LabOne. The base class will select whether
    to compile and configure an instrument based on changes to the waveforms
    and to the requested AWG program. Basically, if a waveform changes length
    or if the AWG program changes, then the program will be compiled and
    uploaded the next time the user executes the 'start' method. If a waveform
    has changed, but the length is the same, then the waveform will simply
    be updated on the instrument using a a fast waveform upload technique. Again,
    this is triggered when the 'start' method is called.
    """

    ##########################################################################
    # Constructor
    ##########################################################################

    def __init__(self,
                 name: str,
                 device: str,
                 interface: str= '1GbE',
                 server: str= 'localhost',
                 port: int= 8004,
                 apilevel: int= 5,
                 num_codewords: int= 0,
                 **kw) -> None:
        """
        Input arguments:
            name:           (str) name of the instrument as seen by the user
            device          (str) the name of the device e.g., "dev8008"
            interface       (str) the name of the interface to use ('1GbE' or 'USB')
            server          (str) the host where the ziDataServer is running
            port            (int) the port to connect to for the ziDataServer (don't change)
            apilevel        (int) the API version level to use (don't change unless you know what you're doing)
            num_codewords   (int) the number of codeword-based waveforms to prepare
        """
        t0 = time.time()
        super().__init__(name=name, **kw)

        # Decide which server to use based on name
        if server == 'emulator':
            log.info('Connecting to mock DAQ server')
            self.daq = MockDAQServer(server, port, apilevel)
        else:
            log.info('Connecting to DAQ server')
            self.daq = zi.ziDAQServer(server, port, apilevel)

        if not self.daq:
            raise(ziDAQError())

        self.daq.setDebugLevel(0)

        # Handle absolute path
        self.use_setVector = "setVector" in dir(self.daq)

        # Connect a device
        if not self._is_device_connected(device):
            log.info(f'Connecting to device {device}')
            self.daq.connectDevice(device, interface)
        self.devname = device
        self.devtype = self.gets('features/devtype')

        # We're now connected, so do some sanity checking
        self._check_devtype()
        self._check_versions()
        self._check_options()

        # Default waveform length used when initializing waveforms to zero
        self._default_waveform_length = 32

        # add qcodes parameters based on JSON parameter file
        # FIXME: we might want to skip/remove/(add  to _params_to_skip_update) entries like AWGS/*/ELF/DATA,
        #       AWGS/*/SEQUENCER/ASSEMBLY, AWGS/*/DIO/DATA
        filename = os.path.join(os.path.dirname(os.path.abspath(
            __file__)), 'zi_parameter_files', 'node_doc_{}.json'.format(self.devtype))
        if not os.path.isfile(filename):
            log.info(f"{self.devname}: Parameter file not found, creating  '{filename}''")
            self._create_parameter_file(filename=filename)

        try:
            # NB: defined in parent class
            log.info(f'{self.devname}: Loading parameter file')
            self._load_parameter_file(filename=filename)
        except FileNotFoundError:
            # Should never happen as we just created the file above
            log.error(f"{self.devname}: parameter file for data parameters {filename} not found")
            raise
        
        # FIXME: get rid of if clause write separate AWG module
        if self.devtype != 'PQSC':
            # Create modules
            self._awgModule = self.daq.awgModule()
            self._awgModule.set('awgModule/device', device)
            self._awgModule.execute()

            # Will hold information about all configured waveforms
            self._awg_waveforms = {}

        
            # Asserted when AWG needs to be reconfigured
            self._awg_needs_configuration = [False]*(self._num_channels()//2)
            self._awg_program = [None]*(self._num_channels()//2)

            # Create waveform parameters
            self._num_codewords = 0
            log.info('Adding codeword waveform parameters')
            self._add_codeword_waveform_parameters(num_codewords)
            log.info('Adding codeword waveform parameters')

<<<<<<< HEAD
=======
        # Create modules
        self._awgModule = self.daq.awgModule()
        self._awgModule.set('awgModule/device', device)
        self._awgModule.execute()

        # Will hold information about all configured waveforms
        self._awg_waveforms = {}

        # Asserted when AWG needs to be reconfigured
        self._awg_needs_configuration = [False]*(self._num_channels()//2)
        self._awg_program = [None]*(self._num_channels()//2)

        # Create waveform parameters
        self._num_codewords = 0
        self._add_codeword_waveform_parameters(num_codewords)
>>>>>>> 6a6680a8
        # Create other neat parameters
        self._add_extra_parameters()

        self._awg_source_strings = {}

        # Structure for storing errors
        self._errors = None
        # Structure for storing errors that should be demoted to warnings
        self._errors_to_ignore = []
        # Make initial error check
        self.check_errors()

        # Show some info
        serial = self.get('features_serial')
        options = self.get('features_options')
        fw_revision = self.get('system_fwrevision')
        fpga_revision = self.get('system_fpgarevision')
        log.info('{}: serial={}, options={}, fw_revision={}, fpga_revision={}'
                 .format(self.devname, serial, options.replace('\n', '|'), fw_revision, fpga_revision))

        self.connect_message(begin_time=t0)

    ##########################################################################
    # Private methods: Abstract Base Class methods
    ##########################################################################

    def _check_devtype(self):
        """
        Checks that the driver is used with the correct device-type.
        """
        raise NotImplementedError('Virtual method with no implementation!')

    def _check_options(self):
        """
        Checks that the correct options are installed on the instrument.
        """
        raise NotImplementedError('Virtual method with no implementation!')

    def _check_versions(self):
        """
        Checks that sufficient versions of the firmware are available.
        """
        raise NotImplementedError('Virtual method with no implementation!')

    def _check_awg_nr(self, awg_nr):
        """
        Checks that the given AWG index is valid for the device.
        """
        raise NotImplementedError('Virtual method with no implementation!')

    def _update_num_channels(self):
        raise NotImplementedError('Virtual method with no implementation!')

    def _update_awg_waveforms(self):
        raise NotImplementedError('Virtual method with no implementation!')

    def _num_channels(self):
        raise NotImplementedError('Virtual method with no implementation!')

    def _add_extra_parameters(self) -> None:
        """
        Adds extra useful parameters to the instrument.
        """
        log.info(f'{self.devname}: Adding extra parameters')
        self.add_parameter(
            'timeout',
            unit='s',
            initial_value=30,
            parameter_class=ManualParameter,
            vals=validators.Ints())

<<<<<<< HEAD
        #FIXME: get rid of if clause
        if self.devtype != 'PQSC':
            for i in range(self._num_channels()//2):
                self.add_parameter(
                    'awgs_{}_sequencer_program_crc32_hash'.format(i),
                    parameter_class=ManualParameter,
                    initial_value=0, 
                    vals=validators.Ints())
=======
    ##########################################################################
    # Private methods
    ##########################################################################
>>>>>>> 6a6680a8

    def _add_codeword_waveform_parameters(self, num_codewords) -> None:
        """
        Adds parameters that are used for uploading codewords.
        It also contains initial values for each codeword to ensure
        that the "upload_codeword_program" works.
        """
        docst = ('Specifies a waveform for a specific codeword. ' +
                 'The waveforms must be uploaded using ' +
                 '"upload_codeword_program". The channel number corresponds' +
                 ' to the channel as indicated on the device (1 is lowest).')

        self._params_to_skip_update = []
        log.info(f'{self.devname}: Adding codeword waveform parameters')
        for ch in range(self._num_channels()):
            for cw in range(max(num_codewords, self._num_codewords)):
                # NB: parameter naming identical to QWG
                wf_name = gen_waveform_name(ch, cw)

                if cw >= self._num_codewords and wf_name not in self.parameters:
                    # Add parameter
                    self.add_parameter(
                        wf_name,
                        label='Waveform channel {} codeword {:03}'.format(
                            ch+1, cw),
                        vals=validators.Arrays(),  # min_value, max_value = unknown
                        set_cmd=self._gen_write_waveform(ch, cw),
                        get_cmd=self._gen_read_waveform(ch, cw),
                        docstring=docst)
                    self._params_to_skip_update.append(wf_name)
                    # Make sure the waveform data is up-to-date
                    self._gen_read_waveform(ch, cw)()
                elif cw >= num_codewords:
                    # Delete parameter as it's no longer needed
                    if wf_name in self.parameters:
                        self.parameters.pop(wf_name)
                        self._awg_waveforms.pop(wf_name)

        # Update the number of codewords
        self._num_codewords = num_codewords

    def _load_parameter_file(self, filename: str):
        """
        Takes in a node_doc JSON file auto generates parameters based on
        the contents of this file.
        """
        f = open(filename).read()
        node_pars = json.loads(f)
        for par in node_pars.values():
            node = par['Node'].split('/')
            # The parfile is valid for all devices of a certain type
            # so the device name has to be split out.
            parname = '_'.join(node).lower()
            parpath = '/' + self.devname + '/' + '/'.join(node)

            # This block provides the mapping between the ZI node and QCoDes
            # parameter.
            par_kw = {}
            par_kw['name'] = parname
            if par['Unit'] != 'None':
                par_kw['unit'] = par['Unit']
            else:
                par_kw['unit'] = 'arb. unit'

            par_kw['docstring'] = par['Description']
            if "Options" in par.keys():
                # options can be done better, this is not sorted
                par_kw['docstring'] += '\nOptions:\n' + str(par['Options'])

            # Creates type dependent get/set methods
            if par['Type'] == 'Integer (64 bit)':
                par_kw['set_cmd'] = _gen_set_cmd(self.seti, parpath)
                par_kw['get_cmd'] = _gen_get_cmd(self.geti, parpath)
                # min/max not implemented yet for ZI auto docstrings #352
                par_kw['vals'] = validators.Ints()

            elif par['Type'] == 'Integer (enumerated)':
                par_kw['set_cmd'] = _gen_set_cmd(self.seti, parpath)
                par_kw['get_cmd'] = _gen_get_cmd(self.geti, parpath)
                par_kw['vals'] = validators.Ints(min_value=0,
                                                 max_value=len(par["Options"]))

            elif par['Type'] == 'Double':
                par_kw['set_cmd'] = _gen_set_cmd(self.setd, parpath)
                par_kw['get_cmd'] = _gen_get_cmd(self.getd, parpath)
                # min/max not implemented yet for ZI auto docstrings #352
                par_kw['vals'] = validators.Numbers()

            elif par['Type'] == 'Complex Double':
                par_kw['set_cmd'] = _gen_set_cmd(self.setc, parpath)
                par_kw['get_cmd'] = _gen_get_cmd(self.getc, parpath)
                # min/max not implemented yet for ZI auto docstrings #352
                par_kw['vals'] = validators.Anything()

            elif par['Type'] == 'ZIVectorData':
                par_kw['set_cmd'] = _gen_set_cmd(self.setv, parpath)
                par_kw['get_cmd'] = _gen_get_cmd(self.getv, parpath)
                # min/max not implemented yet for ZI auto docstrings #352
                par_kw['vals'] = validators.Arrays()

            elif par['Type'] == 'String':
                par_kw['set_cmd'] = _gen_set_cmd(self.sets, parpath)
                par_kw['get_cmd'] = _gen_get_cmd(self.gets, parpath)
                par_kw['vals'] = validators.Strings()

            elif par['Type'] == 'CoreString':
                par_kw['get_cmd'] = _gen_get_cmd(self.getd, parpath)
                par_kw['set_cmd'] = None  # Not implemented
                par_kw['vals'] = validators.Strings()

            elif par['Type'] == 'ZICntSample':
                par_kw['get_cmd'] = None  # Not implemented
                par_kw['set_cmd'] = None  # Not implemented
                par_kw['vals'] = None  # Not implemented

            elif par['Type'] == 'ZITriggerSample':
                par_kw['get_cmd'] = None  # Not implemented
                par_kw['set_cmd'] = None  # Not implemented
                par_kw['vals'] = None  # Not implemented

            elif par['Type'] == 'ZIDIOSample':
                par_kw['get_cmd'] = None  # Not implemented
                par_kw['set_cmd'] = None  # Not implemented
                par_kw['vals'] = None  # Not implemented

            elif par['Type'] == 'ZIAuxInSample':
                par_kw['get_cmd'] = None  # Not implemented
                par_kw['set_cmd'] = None  # Not implemented
                par_kw['vals'] = None  # Not implemented

            elif par['Type'] == 'ZIScopeWave':
                par_kw['get_cmd'] = None  # Not implemented
                par_kw['set_cmd'] = None  # Not implemented
                par_kw['vals'] = None  # Not implemented

            else:
                raise NotImplementedError(
                    "Parameter '{}' of type '{}' not supported".format(
                        parname, par['Type']))

            # If not readable/writable the methods are removed after the type
            # dependent loop to keep this more readable.
            if 'Read' not in par['Properties']:
                par_kw['get_cmd'] = None
            if 'Write' not in par['Properties']:
                par_kw['set_cmd'] = None
            self.add_parameter(**par_kw)

    def _create_parameter_file(self, filename: str):
        """
        This generates a json file Containing the node_docs as extracted
        from the ZI instrument API.

        Replaces the use of the s_node_pars and d_node_pars files.
        """
        # Get all interesting nodes
        nodes = json.loads(self.daq.listNodesJSON('/' + self.devname))

        modified_nodes = {}

        # Do some name mangling
        for name, node in nodes.items():
            name = name.replace('/' + self.devname.upper() + '/', '')
            node['Node'] = name
            modified_nodes[name] = node

        # Dump the nodes
        with open(filename, "w") as json_file:
            json.dump(modified_nodes, json_file, indent=4, sort_keys=True)

    def _is_device_connected(self, device):
        """
        Return true if the given device is already connected to the server.
        """
        if device.lower() in [x.lower() for x in self.daq.getString('/zi/devices/connected').split(',')]:
            return True
        else:
            return False

    def _get_full_path(self, paths):
        """
        Concatenates the device name with one or more paths to create a fully
        qualified path for use in the server.
        """
        if type(paths) is list:
            for p, n in enumerate(paths):
                if p[0] != '/':
                    paths[n] = ('/' + self.devname + '/' + p).lower()
                else:
                    paths[n] = paths[n].lower()
        else:
            if paths[0] != '/':
                paths = ('/' + self.devname + '/' + paths).lower()
            else:
                paths = paths.lower()

        return paths

    def _get_awg_directory(self):
        """
        Returns the AWG directory where waveforms should be stored.
        """
        return os.path.join(self._awgModule.get('awgModule/directory')['directory'][0], 'awg')

    def _initialize_waveform_to_zeros(self):
        """
        Generates all zeros waveforms for all codewords.
        """
        t0 = time.time()
        wf = np.zeros(self._default_waveform_length)
        waveform_params = [value for key, value in self.parameters.items()
                           if 'wave_ch' in key.lower()]
        for par in waveform_params:
            par(wf)
        t1 = time.time()
        log.debug(
            'Set all waveforms to zeros in {:.1f} ms'.format(1.0e3*(t1-t0)))

    def _gen_write_waveform(self, ch, cw):
        def write_func(waveform):
            log.debug(f"{self.devname}: Writing waveform (len {len(waveform)}) to ch{ch} cw{cw}")
            # Determine which AWG this waveform belongs to
            awg_nr = ch//2

            # Name of this waveform
            wf_name = gen_waveform_name(ch, cw)

            # Check that we're allowed to modify this waveform
            if self._awg_waveforms[wf_name]['readonly']:
                raise ziConfigurationError(
                    'Trying to modify read-only waveform on '
                    'codeword {}, channel {}'.format(cw, ch))

            # The length of HDAWG waveforms should be a multiple of 8 samples.
            if (len(waveform) % 8) != 0:
                log.debug(f"{self.devname}: waveform is not a multiple of 8 samples, appending zeros.")
                extra_zeros = 8-(len(waveform) % 8)
                waveform = np.concatenate([waveform, np.zeros(extra_zeros)])

            # If the length has changed, we need to recompile the AWG program
            if len(waveform) != len(self._awg_waveforms[wf_name]['waveform']):
                log.debug(f"{self.devname}: Length of waveform has changed. Flagging awg as requiring recompilation.")
                self._awg_needs_configuration[awg_nr] = True

            # Update the associated CSV file
            log.debug(f"{self.devname}: Updating csv waveform {wf_name}, for ch{ch}, cw{cw}")
            self._write_csv_waveform(ch=ch, cw=cw, wf_name=wf_name,
                                     waveform=waveform)

            # And the entry in our table and mark it for update
            self._awg_waveforms[wf_name]['waveform'] = waveform
            log.debug(f"{self.devname}: Marking waveform as dirty.")
            self._awg_waveforms[wf_name]['dirty'] = True

        return write_func

    def _write_csv_waveform(self, ch: int, cw: int, wf_name: str, waveform) -> None:
        filename = os.path.join(
            self._get_awg_directory(), 'waves',
            self.devname + '_' + wf_name + '.csv')
        np.savetxt(filename, waveform, delimiter=",")

    def _gen_read_waveform(self, ch, cw):
        def read_func():
            # AWG
            awg_nr = ch//2

            # Name of this waveform
            wf_name = gen_waveform_name(ch, cw)
            log.debug(f"{self.devname}: Reading waveform {wf_name} for ch{ch} cw{cw}")
            # Check if the waveform data is in our dictionary
            if wf_name not in self._awg_waveforms:
                log.debug(f"{self.devname}: Waveform not in self._awg_waveforms: reading from csv file.")
                # Initialize elements
                self._awg_waveforms[wf_name] = {
                    'waveform': None, 'dirty': False, 'readonly': False}
                # Make sure everything gets recompiled
                log.debug(f"{self.devname}: Flagging awg as requiring recompilation.")
                self._awg_needs_configuration[awg_nr] = True
                # It isn't, so try to read the data from CSV
                waveform = self._read_csv_waveform(ch, cw, wf_name)
                # Check whether  we got something
                if waveform is None:
                    log.debug(f"{self.devname}: Waveform CSV does not exist, initializing to zeros.")
                    # Nope, initialize to zeros
                    waveform = np.zeros(32)
                    self._awg_waveforms[wf_name]['waveform'] = waveform
                    # write the CSV file
                    self._write_csv_waveform(ch, cw, wf_name, waveform)
                else:
                    # Got data, update dictionary
                    self._awg_waveforms[wf_name]['waveform'] = waveform

            # Get the waveform data from our dictionary, which must now
            # have the data
            return self._awg_waveforms[wf_name]['waveform']

        return read_func

    def _read_csv_waveform(self, ch: int, cw: int, wf_name: str):
        filename = os.path.join(
            self._get_awg_directory(), 'waves',
            self.devname + '_' + wf_name + '.csv')
        try:
            log.debug(f"{self.devname}: reading waveform from csv '{filename}'")
            return np.genfromtxt(filename, delimiter=',')
        except OSError as e:
            # if the waveform does not exist yet dont raise exception
            log.warning(e)
            return None

    def _length_match_waveforms(self, awg_nr):
        """
        Adjust the length of a codeword waveform such that each individual
        waveform of the pair has the same length
        """
        log.info('Length matching waveforms for dynamic waveform upload.')
        wf_table = self._get_waveform_table(awg_nr)

        matching_updated = False
        iter_id = 0
        # We iterate over the waveform table
        while(matching_updated or iter_id == 0):

            iter_id += 1
            if iter_id > 10:
                raise StopIteration
            log.info('Length matching iteration {}.'.format(iter_id))
            matching_updated = False

            for wf_name, other_wf_name in wf_table:
                len_wf = len(self._awg_waveforms[wf_name]['waveform'])
                len_other_wf = len(self._awg_waveforms[other_wf_name]['waveform'])

                # First one is shorter
                if len_wf < len_other_wf:
                    log.info(f"{self.devname}: Modifying {wf_name} for length matching.")
                    # Temporarily unset the readonly flag to be allowed to append zeros
                    readonly = self._awg_waveforms[wf_name]['readonly']
                    self._awg_waveforms[wf_name]['readonly'] = False
                    self.set(wf_name, np.concatenate(
                        (self._awg_waveforms[wf_name]['waveform'], np.zeros(len_other_wf-len_wf))))
                    self._awg_waveforms[wf_name]['dirty'] = True
                    self._awg_waveforms[wf_name]['readonly'] = readonly
                    matching_updated = True
                elif len_other_wf < len_wf:
                    log.info(f"{self.devname}: Modifying {other_wf_name} for length matching.")
                    readonly = self._awg_waveforms[other_wf_name]['readonly']
                    self._awg_waveforms[other_wf_name]['readonly'] = False
                    self.set(other_wf_name, np.concatenate(
                        (self._awg_waveforms[other_wf_name]['waveform'], np.zeros(len_wf-len_other_wf))))
                    self._awg_waveforms[other_wf_name]['dirty'] = True
                    self._awg_waveforms[other_wf_name]['readonly'] = readonly
                    matching_updated = True

    def _clear_dirty_waveforms(self, awg_nr):
        """
        Adjust the length of a codeword waveform such that each individual
        waveform of the pair has the same length
        """
        log.info(f"{self.devname}: Clearing dirty waveform tag for AWG {awg_nr}")
        for cw in range(self._num_codewords):
            wf_name = gen_waveform_name(2*awg_nr+0, cw)
            self._awg_waveforms[wf_name]['dirty'] = False

            other_wf_name = gen_waveform_name(2*awg_nr+1, cw)
            self._awg_waveforms[other_wf_name]['dirty'] = False

    def _clear_readonly_waveforms(self, awg_nr):
        """
        Clear the read-only flag of all configured waveforms. Typically used when switching
        configurations (i.e. programs).
        """
        for cw in range(self._num_codewords):
            wf_name = gen_waveform_name(2*awg_nr+0, cw)
            self._awg_waveforms[wf_name]['readonly'] = False

            other_wf_name = gen_waveform_name(2*awg_nr+1, cw)
            self._awg_waveforms[other_wf_name]['readonly'] = False

    def _set_readonly_waveform(self, ch: int, cw: int):
        """
        Mark a waveform as being read-only. Typically used to limit which waveforms the user
        is allowed to change based on the overall configuration of the instrument and the type
        of AWG program being executed.
        """
        # Sanity check
        if cw >= self._num_codewords:
            raise ziConfigurationError(
                'Codeword {} is out of range of the configured number of codewords ({})!'.format(cw, self._num_codewords))

        if ch >= self._num_channels():
            raise ziConfigurationError(
                'Channel {} is out of range of the configured number of channels ({})!'.format(ch, self._num_channels()))

        # Name of this waveform
        wf_name = gen_waveform_name(ch, cw)

        # Check if the waveform data is in our dictionary
        if wf_name not in self._awg_waveforms:
            raise ziConfigurationError(
                'Trying to mark waveform {} as read-only, but the waveform has not been configured yet!'.format(wf_name))

        self._awg_waveforms[wf_name]['readonly'] = True

    def _upload_updated_waveforms(self, awg_nr):
        """
        Loop through all configured waveforms and use dynamic waveform uploading
        to update changed waveforms on the instrument as needed.
        """
        # Fixme. the _get_waveform_table should also be implemented for the UFH
        log.info(f"{self.devname}: Using dynamic waveform update for AWG {awg_nr}.")
        wf_table = self._get_waveform_table(awg_nr)

        for dio_cw, (wf_name, other_wf_name) in enumerate(wf_table):
            if self._awg_waveforms[wf_name]['dirty'] or self._awg_waveforms[other_wf_name]['dirty']:
                # Combine the waveforms and upload
                wf_data = merge_waveforms(self._awg_waveforms[wf_name]['waveform'],
                                          self._awg_waveforms[other_wf_name]['waveform'])
                # Write the new waveform
                self.setv(
                    'awgs/{}/waveform/waves/{}'.format(awg_nr, dio_cw), wf_data)

    def _codeword_table_preamble(self, awg_nr):
        """
        Defines a snippet of code to use in the beginning of an AWG program in order to define the waveforms.
        The generated code depends on the instrument type. For the HDAWG instruments, we use the setDIOWaveform
        function. For the UHF-QA we simply define the raw waveforms.
        """
        raise NotImplementedError('Virtual method with no implementation!')

    def _configure_awg_from_variable(self, awg_nr):
        """
        Configures an AWG with the program stored in the object in the self._awg_program[awg_nr] member.
        """
        log.info(f"{self.devname}: Configuring AWG {awg_nr} with predefined codeword program")
        if self._awg_program[awg_nr] is not None:
            full_program = \
                '// Start of automatically generated codeword table\n' + \
                self._codeword_table_preamble(awg_nr) + \
                '// End of automatically generated codeword table\n' + \
                self._awg_program[awg_nr]

            self.configure_awg_from_string(awg_nr, full_program)
        else:
            logging.warning(f"{self.devname}: No program configured for awg_nr {awg_nr}.")

    ##########################################################################
    # Public methods: node helpers
    ##########################################################################

    def setd(self, path, value) -> None:
        self.daq.setDouble(self._get_full_path(path), value)

    def getd(self, path):
        return self.daq.getDouble(self._get_full_path(path))

    def seti(self, path, value) -> None:
        self.daq.setInt(self._get_full_path(path), value)

    def geti(self, path):
        return self.daq.getInt(self._get_full_path(path))

    def sets(self, path, value) -> None:
        self.daq.setString(self._get_full_path(path), value)

    def gets(self, path):
        return self.daq.getString(self._get_full_path(path))

    def setc(self, path, value) -> None:
        self.daq.setComplex(self._get_full_path(path), value)

    def getc(self, path):
        return self.daq.getComplex(self._get_full_path(path))

    def setv(self, path, value) -> None:
        # Handle absolute path
        if self.use_setVector:
            self.daq.setVector(self._get_full_path(path), value)
        else:
            self.daq.vectorWrite(self._get_full_path(path), value)

    def getv(self, path):
        path = self._get_full_path(path)
        value = self.daq.get(path, True, 0)
        if path not in value:
            raise ziValueError('No value returned for path ' + path)
        else:
            return value[path][0]['vector']

    def getdeep(self, path, timeout=5.0):
        path = self._get_full_path(path)

        self.daq.getAsEvent(path)
        while timeout > 0.0:
            value = self.daq.poll(0.01, 500, 4, True)
            if path in value:
                return value[path]
            else:
                timeout -= 0.01

        return None

    def subs(self, path) -> None:
        self.daq.subscribe(self._get_full_path(path))

    def unsubs(self, path) -> None:
        self.daq.unsubscribe(self._get_full_path(path))

    def poll(self, poll_time=0.1):
        return self.daq.poll(poll_time, 1, 4, True)

    def sync(self) -> None:
        self.daq.sync()

    ##########################################################################
    # Public methods
    ##########################################################################

    def start(self):
        log.info(f"{self.devname}: Starting '{self.name}'")
        self.check_errors()

        if self.devtype == 'PQSC':
            self.set('execution_enable', 1)
            return

        # Loop through each AWG and check whether to reconfigure it
        for awg_nr in range(self._num_channels()//2):
            self._length_match_waveforms(awg_nr)

            # If the reconfiguration flag is set, upload new program
            if self._awg_needs_configuration[awg_nr]:
                log.debug(f"{self.devname}: Detected awg configuration tag for AWG {awg_nr}.")
                self._configure_awg_from_variable(awg_nr)
                self._awg_needs_configuration[awg_nr] = False
                self._clear_dirty_waveforms(awg_nr)
            else:
                log.debug(f"{self.devname}: Did not detect awg configuration tag for AWG {awg_nr}.")
                # Loop through all waveforms and update accordingly
                self._upload_updated_waveforms(awg_nr)
                self._clear_dirty_waveforms(awg_nr)

        # Start all AWG's
        for awg_nr in range(self._num_channels()//2):
            # Skip AWG's without programs
            if self._awg_program[awg_nr] is None:
                # to configure all awgs use "upload_codeword_program" or specify
                # another program
                logging.warning(f"{self.devname}: Not starting awg_nr {awg_nr}.")
                continue
            # Check that the AWG is ready
            if not self.get('awgs_{}_ready'.format(awg_nr)):
                raise ziReadyError(
                    'Tried to start AWG {} that is not ready!'.format(awg_nr))
            # Enable it
            self.set('awgs_{}_enable'.format(awg_nr), 1)
        log.info(f"{self.devname}: Started '{self.name}'")

    def stop(self):
        log.info('Stopping {}'.format(self.name))
        # Stop all AWG's
        # FIXME: make this if clause nicer
        if self.devtype != 'PQSC':
            for awg_nr in range(self._num_channels()//2):
                self.set('awgs_{}_enable'.format(awg_nr), 0)
        else:
            self.set('execution_enable', 0)

        self.check_errors()

    # FIXME: temporary solution for issue
    def FIXMEclose(self) -> None:
        try:
            # Disconnect application server
            self.daq.disconnect()
        except AttributeError:
            pass
        super().close()

    def check_errors(self) -> None:
        raise NotImplementedError('Virtual method with no implementation!')

    def clear_errors(self) -> None:
        raise NotImplementedError('Virtual method with no implementation!')

    def demote_error(self, code: str):
        """
        Demote a ZIRuntime error to a warning.

        Arguments
            code (str)
            The error code of the exception to ignore.
            The error code gets logged as an error before the exception
            is raised. The code is a string like "DIOCWCASE".
        """
        self._errors_to_ignore.append(code)


    def reset_waveforms_zeros(self):
        """
        Sets all waveforms to an array of 48 zeros.
        """
        t0 = time.time()

        wf = np.zeros(48)
        waveform_params = [value for key, value in self.parameters.items()
                           if 'wave_ch' in key.lower()]
        for par in waveform_params:
            par(wf)

        t1 = time.time()
        log.info('Set all waveforms to zeros in {:.1f} ms'.format(1.0e3*(t1-t0)))

    def configure_awg_from_string(self, awg_nr: int, program_string: str,
                                  timeout: float=15):
        """
        Uploads a program string to one of the AWGs in a UHF-QA or AWG-8.

        This function is tested to work and give the correct error messages
        when compilation fails.
        """
        log.info(f'{self.devname}: Configuring AWG {awg_nr} from string.')
        # Check that awg_nr is set in accordance with devtype
        self._check_awg_nr(awg_nr)

        self._awg_source_strings[awg_nr] = program_string


        t0 = time.time()
        success_and_ready = False

        # This check (and while loop) is added as a workaround for #9
        while not success_and_ready:
            log.info(f'{self.devname}: Configuring AWG {awg_nr}...')

            self._awgModule.set('awgModule/index', awg_nr)
            self._awgModule.set(
                'awgModule/compiler/sourcestring', program_string)

            succes_msg = 'File successfully uploaded'

            # Success is set to False when either a timeout or a bad compilation
            # message is encountered.
            success = True
            while len(self._awgModule.get('awgModule/compiler/sourcestring')
                      ['compiler']['sourcestring'][0]) > 0:
                time.sleep(0.01)

                if (time.time()-t0 >= timeout):
                    success = False
                    raise TimeoutError(
                        'Timeout while waiting for compilation to finish!')

            comp_msg = (self._awgModule.get(
                'awgModule/compiler/statusstring')['compiler']
                ['statusstring'][0])

            if not comp_msg.endswith(succes_msg):
                success = False

            if not success:
                print("Compilation failed, printing program:")
                for i, line in enumerate(program_string.splitlines()):
                    print(i+1, '\t', line)
                print('\n')
                raise ziCompilationError(comp_msg)

            # Give the device one second to respond
            for i in range(10):
                ready = self.getdeep(
                    'awgs/{}/ready'.format(awg_nr))['value'][0]
                if ready != 1:
                    log.warning('AWG {} not ready'.format(awg_nr))
                    time.sleep(1)
                else:
                    success_and_ready = True
                    break

        t1 = time.time()
        print(self._awgModule.get('awgModule/compiler/statusstring')
              ['compiler']['statusstring'][0] + ' in {:.2f}s'.format(t1-t0))

        # Check status
        if self.get('awgs_{}_waveform_memoryusage'.format(awg_nr)) > 1.0:
            log.warning(f'{self.devname}: Waveform memory usage exceeds available internal memory!')

        if self.get('awgs_{}_sequencer_memoryusage'.format(awg_nr)) > 1.0:
            log.warning(f'{self.devname}: Sequencer memory usage exceeds available instruction memory!')

    def plot_dio_snapshot(self, bits=range(32)):
        raise NotImplementedError('Virtual method with no implementation!')

    def plot_awg_codewords(self, awg_nr=0, range=None):
        raise NotImplementedError('Virtual method with no implementation!')

    def get_idn(self) -> dict:
        idn_dict = {}
        idn_dict['vendor'] = 'ZurichInstruments'
        idn_dict['model'] = self.devtype
        idn_dict['serial'] = self.devname
        idn_dict['firmware'] = self.geti('system/fwrevision')
        idn_dict['fpga_firmware'] = self.geti('system/fpgarevision')

        return idn_dict

    def load_default_settings(self):
        raise NotImplementedError('Virtual method with no implementation!')

    def assure_ext_clock(self) -> None:
        raise NotImplementedError('Virtual method with no implementation!')<|MERGE_RESOLUTION|>--- conflicted
+++ resolved
@@ -683,35 +683,14 @@
             # Will hold information about all configured waveforms
             self._awg_waveforms = {}
 
-        
             # Asserted when AWG needs to be reconfigured
             self._awg_needs_configuration = [False]*(self._num_channels()//2)
             self._awg_program = [None]*(self._num_channels()//2)
 
             # Create waveform parameters
             self._num_codewords = 0
-            log.info('Adding codeword waveform parameters')
             self._add_codeword_waveform_parameters(num_codewords)
-            log.info('Adding codeword waveform parameters')
-
-<<<<<<< HEAD
-=======
-        # Create modules
-        self._awgModule = self.daq.awgModule()
-        self._awgModule.set('awgModule/device', device)
-        self._awgModule.execute()
-
-        # Will hold information about all configured waveforms
-        self._awg_waveforms = {}
-
-        # Asserted when AWG needs to be reconfigured
-        self._awg_needs_configuration = [False]*(self._num_channels()//2)
-        self._awg_program = [None]*(self._num_channels()//2)
-
-        # Create waveform parameters
-        self._num_codewords = 0
-        self._add_codeword_waveform_parameters(num_codewords)
->>>>>>> 6a6680a8
+
         # Create other neat parameters
         self._add_extra_parameters()
 
@@ -783,7 +762,6 @@
             parameter_class=ManualParameter,
             vals=validators.Ints())
 
-<<<<<<< HEAD
         #FIXME: get rid of if clause
         if self.devtype != 'PQSC':
             for i in range(self._num_channels()//2):
@@ -792,11 +770,10 @@
                     parameter_class=ManualParameter,
                     initial_value=0, 
                     vals=validators.Ints())
-=======
+
     ##########################################################################
     # Private methods
     ##########################################################################
->>>>>>> 6a6680a8
 
     def _add_codeword_waveform_parameters(self, num_codewords) -> None:
         """
