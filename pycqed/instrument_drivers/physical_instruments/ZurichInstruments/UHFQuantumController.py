--- conflicted
+++ resolved
@@ -240,8 +240,8 @@
         t1 = time.time()
         log.info(f'{self.devname}: Initialized UHFQC in {t1 - t0}s')
 
-     ##########################################################################
-    # Overriding Qcodes methods
+    ##########################################################################
+    # Overriding Qcodes InstrumentBase methods
     ##########################################################################
 
     def snapshot_base(self, update: bool=False,
@@ -291,57 +291,7 @@
         return snap
 
     ##########################################################################
-    # Overriding Qcodes methods
-    ##########################################################################
-
-    def snapshot_base(self, update: bool=False,
-                      params_to_skip_update =None,
-                      params_to_exclude = None ):
-        """
-        State of the instrument as a JSON-compatible dict.
-        Args:
-            update: If True, update the state by querying the
-                instrument. If False, just use the latest values in memory.
-            params_to_skip_update: List of parameter names that will be skipped
-                in update even if update is True. This is useful if you have
-                parameters that are slow to update but can be updated in a
-                different way (as in the qdac)
-        Returns:
-            dict: base snapshot
-        """
-
-        if params_to_exclude is None:
-            params_to_exclude = self._params_to_exclude
-
-        snap = {
-            "functions": {name: func.snapshot(update=update)
-                          for name, func in self.functions.items()},
-            "submodules": {name: subm.snapshot(update=update)
-                           for name, subm in self.submodules.items()},
-            "__class__": full_class(self)
-        }
-
-        snap['parameters'] = {}
-        for name, param in self.parameters.items():
-            if params_to_exclude and name in params_to_exclude:
-                pass
-            elif params_to_skip_update and name in params_to_skip_update:
-                update_par = False
-            else:
-                update_par = update
-                try:
-                    snap['parameters'][name] = param.snapshot(update=update_par)
-                except:
-                    logging.info("Snapshot: Could not update parameter: {}".format(name))
-                    snap['parameters'][name] = param.snapshot(update=False)
-
-        for attr in set(self._meta_attrs):
-            if hasattr(self, attr):
-                snap[attr] = getattr(self, attr)
-        return snap
-
-    ##########################################################################
-    # Private methods
+    # Overriding ZI_base_instrument methods
     ##########################################################################
 
     def _check_devtype(self):
@@ -457,7 +407,16 @@
             'that is not part of this list, an error will be triggered.',
             vals=validators.Lists())
 
-<<<<<<< HEAD
+        self.add_parameter('dio_calibration_delay',
+           set_cmd=self._set_dio_calibration_delay,
+           get_cmd=self._get_dio_calibration_delay,
+           unit='',
+           label='DIO Calibration delay',
+           docstring='Configures the internal delay in 300 MHz cycles (3.3 ns) '
+                     'to be applied on the DIO interface in order to achieve reliable sampling'
+                     ' of the codewords. The valid range is 0 to 15.',
+           vals=validators.Ints())
+
     def _codeword_table_preamble(self, awg_nr):
         """
         Defines a snippet of code to use in the beginning of an AWG program in order to define the waveforms.
@@ -593,7 +552,7 @@
         self.sigouts_1_enables_0(0)
         self.sigouts_1_enables_1(0)
 
-##########################################################################
+    ##########################################################################
     # Private methods
     ##########################################################################
 
@@ -615,32 +574,23 @@
             'waves': False,
             'cases': False,
             'diocws': False}
-=======
-        self.add_parameter('dio_calibration_delay',
-                           set_cmd=self._set_dio_calibration_delay,
-                           get_cmd=self._get_dio_calibration_delay,
-                           unit='',
-                           label='DIO Calibration delay',
-                           docstring='Configures the internal delay in 300 MHz cycles (3.3 ns) '
-                           'to be applied on the DIO interface in order to achieve reliable sampling'
-                           ' of the codewords. The valid range is 0 to 15.',
-                           vals=validators.Ints())
 
     def _set_dio_calibration_delay(self, value):
         # Sanity check the value
         if value < 0 or value > 15:
-            raise zibase.ziValueError('Trying to set DIO calibration delay to invalid value! Expected value in range 0 to 15. Got {}.'.format(value))
+            raise zibase.ziValueError(
+                'Trying to set DIO calibration delay to invalid value! Expected value in range 0 to 15. Got {}.'.format(
+                    value))
 
         log.info('Setting DIO calibration delay to {}'.format(value))
         # Store the value
         self._dio_calibration_delay = value
-        
+
         # And configure the delays
         self.setd('raw/dios/0/delay', self._dio_calibration_delay)
 
     def _get_dio_calibration_delay(self):
         return self._dio_calibration_delay
->>>>>>> 0bd67a63
 
     def _set_wait_dly(self, value):
         self.set('awgs_0_userregs_{}'.format(UHFQC.USER_REG_WAIT_DLY), value)
@@ -1024,23 +974,6 @@
     ##########################################################################
     # 'public' functions: DIO support
     ##########################################################################
-
-    def set_dio_delay(self, index: int, delay: int) -> None:
-        # FIXME: possibly outdated by new 50 MHz DIO clocking scheme
-        """
-        Configure DIO timing
-
-        Args:
-            index(int): DIO bit index [0:31]
-            delay(int): delay value, [0:3] in 1/450 MHz = 2.222 ns steps
-
-        NB: UHFQC::awgs_0_dio_delay_index() should not be used directly, the index is
-        encoded in the value. This is different from the AWG-8, and requires
-        the maximum value for "awgs/0/dio/delay/value" in s_node_pars.txt to
-        be changed to 1024
-        """
-        # FIXME: check parameters
-        self.awgs_0_dio_delay_value((delay << 8) + index)
 
     def plot_dio(self, bits=range(32), line_length=64):
         data = self.getv('awgs/0/dio/data')
@@ -1684,18 +1617,14 @@
 
         return set(valid_delays)
 
-<<<<<<< HEAD
     ##########################################################################
     # DIO calibration functions for *CC*
     # FIXME: should not be in driver
     ##########################################################################
 
-    def _prepare_CCL_dio_calibration(self, CCL, feedline=1, verbose=False):
-=======
     def _prepare_CCL_dio_calibration(self, CCL, feedline=1, verbose=False):
         """Configures a CCL with a default program that generates data suitable for DIO calibration.
         Also starts the program."""
->>>>>>> 0bd67a63
         cs_filepath = os.path.join(pycqed.__path__[0],
                 'measurement',
                 'openql_experiments',
@@ -1812,11 +1741,7 @@
         if verbose: print("  Setting delay to {}".format(min_valid_delay))
 
         # And configure the delays
-<<<<<<< HEAD
-        self.setd('raw/dios/0/delay', min_valid_delay)
-=======
         self._set_dio_calibration_delay(min_valid_delay)
 
         # Clear all detected errors (caused by DIO timing calibration)
         self.clear_errors()
->>>>>>> 0bd67a63
