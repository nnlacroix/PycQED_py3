import zhinst.ziPython as zi
import zhinst.utils as zi_utils
import time
import json
import os
import sys
import numpy as np
from qcodes.instrument.base import Instrument
from qcodes.utils import validators as vals
from fnmatch import fnmatch
from qcodes.instrument.parameter import ManualParameter


class UHFQC(Instrument):

    """
    This is the qcodes driver for the 1.8 Gsample/s UHF-QC developed
    by Zurich Instruments.

    Requirements:
    Installation instructions for Zurich Instrument Libraries.
    1. install ziPython 3.5/3.6 ucs4 16.04 for 64bit Windows from
        http://www.zhinst.com/downloads, https://people.zhinst.com/~niels/
    2. pip install dependencies: httplib2, plotly, pyqtgraph
    3. upload the latest firmware to the UHFQC by opening reboot.bat in
    'Transmon\Inventory\ZurichInstruments\firmware_UHFLI\firmware_x\reboot_dev'.
        With x the highest available number and dev the device number.
    4. find out where sequences are stored by saving a sequence from the
        GUI and then check :"showLog" to see where it is stored. This is the
        location where AWG sequences can be loaded from.
    misc: when device crashes, check the log file in
    EOM
    """

    def __init__(self, name, device='auto', interface='USB',
                 address='127.0.0.1', port=8004, **kw):
        '''
        Input arguments:
            name:           (str) name of the instrument
            server_name:    (str) qcodes instrument server
            address:        (int) the address of the data server e.g. 8006
        '''
        # self.socket.setsockopt(socket.IPPROTO_TCP, socket.TCP_NODELAY, 1)
        # #suggestion W vlothuizen
        t0 = time.time()
        super().__init__(name, **kw)

        self._daq = zi.ziDAQServer(address, int(port), 5)
        if device.lower() == 'auto':
            self._device = zi_utils.autoDetect(self._daq)
        else:
            self._device = device
            self._daq.connectDevice(self._device, interface)
        #self._device = zi_utils.autoDetect(self._daq)
        self._awgModule = self._daq.awgModule()
        self._awgModule.set('awgModule/device', self._device)
        self._awgModule.execute()

        self.acquisition_paths = []

        s_node_pars = []
        d_node_pars = []

        path = os.path.abspath(__file__)
        dir_path = os.path.dirname(path)
        self._s_file_name = os.path.join(
            dir_path, 'zi_parameter_files', 's_node_pars.txt')
        self._d_file_name = os.path.join(
            dir_path, 'zi_parameter_files', 'd_node_pars.txt')

        init = True
        try:
            f = open(self._s_file_name).read()
            s_node_pars = json.loads(f)
        except:
            print("parameter file for gettable parameters {} not found".format(
                self._s_file_name))
            init = False
        try:
            f = open(self._d_file_name).read()
            d_node_pars = json.loads(f)
        except:
            print("parameter file for settable parameters {} not found".format(
                self._d_file_name))
            init = False

        self.add_parameter('timeout', unit='s',
                           initial_value=30,
                           parameter_class=ManualParameter)
        for parameter in s_node_pars:
            parname = parameter[0].replace("/", "_")
            parfunc = "/"+self._device+"/"+parameter[0]
            if parameter[1] == 'float':
                self.add_parameter(
                    parname,
                    set_cmd=self._gen_set_func(self.setd, parfunc),
                    get_cmd=self._gen_get_func(self.getd, parfunc),
                    vals=vals.Numbers(parameter[2], parameter[3]))
            elif parameter[1] == 'float_small':
                self.add_parameter(
                    parname,
                    set_cmd=self._gen_set_func(self.setd, parfunc),
                    get_cmd=self._gen_get_func(self.getd, parfunc),
                    vals=vals.Numbers(parameter[2], parameter[3]))
            elif parameter[1] == 'int_8bit':
                self.add_parameter(
                    parname,
                    set_cmd=self._gen_set_func(self.seti, parfunc),
                    get_cmd=self._gen_get_func(self.geti, parfunc),
                    vals=vals.Ints(int(parameter[2]), int(parameter[3])))
            elif parameter[1] == 'int':
                self.add_parameter(
                    parname,
                    set_cmd=self._gen_set_func(self.seti, parfunc),
                    get_cmd=self._gen_get_func(self.geti, parfunc),
                    vals=vals.Ints(int(parameter[2]), int(parameter[3])))
            elif parameter[1] == 'int_64':
                self.add_parameter(
                    parname,
                    set_cmd=self._gen_set_func(self.seti, parfunc),
                    get_cmd=self._gen_get_func(self.geti, parfunc),
                    vals=vals.Ints(int(parameter[2]), int(parameter[3])))
            elif parameter[1] == 'bool':
                self.add_parameter(
                    parname,
                    set_cmd=self._gen_set_func(self.seti, parfunc),
                    get_cmd=self._gen_get_func(self.geti, parfunc),
                    vals=vals.Ints(int(parameter[2]), int(parameter[3])))
            else:
                print("parameter {} type {} from from s_node_pars not recognized".format(
                    parname, parameter[1]))

        for parameter in d_node_pars:
            parname = parameter[0].replace("/", "_")
            parfunc = "/"+self._device+"/"+parameter[0]
            if parameter[1] == 'float':
                self.add_parameter(
                    parname,
                    get_cmd=self._gen_get_func(self.getd, parfunc))
            elif parameter[1] == 'vector_g':
                self.add_parameter(
                    parname,
                    get_cmd=self._gen_get_func(self.getv, parfunc))
            elif parameter[1] == 'vector_s':
                self.add_parameter(
                    parname,
                    set_cmd=self._gen_set_func(self.setv, parfunc),
                    vals=vals.Anything())
            elif parameter[1] == 'vector_gs':
                self.add_parameter(
                    parname,
                    set_cmd=self._gen_set_func(self.setv, parfunc),
                    get_cmd=self._gen_get_func(self.getv, parfunc),
                    vals=vals.Anything())
            else:
                print("parameter {} type {} from d_node_pars not recognized".format(
                    parname, parameter[1]))

        self.add_parameter('AWG_file',
                           set_cmd=self._do_set_AWG_file,
                           vals=vals.Anything())
        # storing an offset correction parameter for all weight functions,
        # this allows normalized calibration when performing cross-talk
        # suppressed readout
        for i in range(9):
            self.add_parameter("quex_trans_offset_weightfunction_{}".format(i),
                               unit='',  # unit is adc value
                               label='RO normalization offset',
                               initial_value=0.0,
                               parameter_class=ManualParameter)
        if init:
            self.load_default_settings()
        t1 = time.time()

        print('Initialized UHFQC', self._device,
              'in %.2fs' % (t1-t0))

    def load_default_settings(self):
        # standard configurations adapted from Haendbaek's notebook
        # Run this block to do some standard configuration

        # The averaging-count is used to specify how many times the AWG program
        # should run
        LOG2_AVG_CNT = 10

        # This averaging count specifies how many measurements the result
        # logger should average
        LOG2_RL_AVG_CNT = 0

        # Load an AWG program (from Zurich
        # Instruments/LabOne/WebServer/awg/src)
        self.awg_sequence_acquisition()

        # Turn on both outputs
        self.sigouts_0_on(1)
        self.sigouts_1_on(1)

        # QuExpress thresholds on DIO (mode == 2), AWG control of DIO (mode ==
        # 1)
        self.dios_0_mode(2)
        # Drive DIO bits 15 to 0
        self.dios_0_drive(0x3)

        # Configure the analog trigger input 1 of the AWG to assert on a rising
        # edge on Ref_Trigger 1 (front-panel of the instrument)
        self.awgs_0_triggers_0_rising(1)
        self.awgs_0_triggers_0_level(0.000000000)
        self.awgs_0_triggers_0_channel(2)

        # Configure the digital trigger to be a rising-edge trigger
        self.awgs_0_auxtriggers_0_slope(1)
        # Straight connection, signal input 1 to channel 1, signal input 2 to
        # channel 2

        self.quex_deskew_0_col_0(1.0)
        self.quex_deskew_0_col_1(0.0)
        self.quex_deskew_1_col_0(0.0)
        self.quex_deskew_1_col_1(1.0)

        self.quex_wint_delay(0)
        self.quex_iavg_delay(0)

        # Setting the clock to external
        self.system_extclk(1)

        # Configure the codeword protocol
        self.awgs_0_dio_strobe_index(31)
        self.awgs_0_dio_strobe_slope(1) # rising edge
        self.awgs_0_dio_valid_index(16)
        self.awgs_0_dio_valid_polarity(2) # high polarity

        # We probably need to adjust some delays here...
        #self.awgs_0_dio_delay_index(31)
        #self.awgs_0_dio_delay_value(1)

        # No rotation on the output of the weighted integration unit, i.e. take
        # real part of result
        for i in range(0, 9):
            eval('self.quex_rot_{0}_real(1.0)'.format(i))
            eval('self.quex_rot_{0}_imag(0.0)'.format(i))

        # No cross-coupling in the matrix multiplication (identity matrix)
        for i in range(0, 9):
            for j in range(0, 9):
                if i == j:
                    eval('self.quex_trans_{0}_col_{1}_real(1)'.format(i, j))
                else:
                    eval('self.quex_trans_{0}_col_{1}_real(0)'.format(i, j))

        # Configure the result logger to not do any averaging
        self.quex_rl_length(pow(2, LOG2_AVG_CNT)-1)
        self.quex_rl_avgcnt(LOG2_RL_AVG_CNT)
        self.quex_rl_source(2)

        # Ready for readout. Writing a '1' to these nodes activates the
        # automatic readout of results. This functionality should be used once
        # the ziPython driver has been improved to handle the 'poll' commands
        # of these results correctly. Until then, we write a '0' to the nodes
        # to prevent automatic result readout. It is then necessary to poll
        # e.g. the AWG in order to detect when the measurement is complete, and
        # then manually fetch the results using the 'get' command. Disabling
        # the automatic result readout speeds up the operation a bit, since we
        # avoid sending the same data twice.
        self.quex_iavg_readout(0)
        self.quex_rl_readout(0)

        # The custom firmware will feed through the signals on Signal Input 1
        # to Signal Output 1 and Signal Input 2 to Signal Output 2 when the AWG
        # is OFF. For most practical applications this is not really useful.
        # We, therefore, disable the generation of these signals on the output
        # here.
        self.sigouts_0_enables_3(0)
        self.sigouts_1_enables_7(0)

    def _gen_set_func(self, dev_set_type, cmd_str):
        def set_func(val):
            dev_set_type(cmd_str, val)
            return dev_set_type(cmd_str, value=val)
        return set_func

    def _gen_get_func(self, dev_get_type, ch):
        def get_func():
            return dev_get_type(ch)
        return get_func

    def clock_freq(self):
        return 1.8e9/(2**self.awgs_0_time())

    def reconnect(self):
        zi_utils.autoDetect(self._daq)

    def awg(self, filename):
        """
        Loads an awg sequence onto the UHFQC from a text file.
        File needs to obey formatting specified in the manual.
        """
        print(filename)
        with open(filename, 'r') as awg_file:
            sourcestring = awg_file.read()
            self.awg_string(sourcestring)

    def _do_set_AWG_file(self, filename):
        self.awg('UHFLI_AWG_sequences/'+filename)

    def awg_file(self, filename):
        self._awgModule.set('awgModule/compiler/sourcefile', filename)
        self._awgModule.set('awgModule/compiler/start', 1)
        #self._awgModule.set('awgModule/elf/file', '')
        while self._awgModule.get('awgModule/progress')['progress'][0] < 1.0:
            time.sleep(0.1)
        print(self._awgModule.get('awgModule/compiler/statusstring')
              ['compiler']['statusstring'][0])
        self._daq.sync()

    def awg_string(self, program_string:str, timeout: float=5):
        t0 = time.time()
        awg_nr = 0 # hardcoded for UHFQC
        print('Configuring AWG of {}'.format(self.name))
        if not self._awgModule:
            raise(ziShellModuleError())

        self._awgModule.set('awgModule/index', awg_nr)
        self._awgModule.set('awgModule/compiler/sourcestring', program_string)

        t0 = time.time()

        succes_msg = 'File successfully uploaded'
        # Success is set to False when either a timeout or a bad compilation
        # message is encountered.
        success = True
        # while ("compilation not completed"):
        while len(self._awgModule.get('awgModule/compiler/sourcestring')
                  ['compiler']['sourcestring'][0]) > 0:
            time.sleep(0.01)
            comp_msg = (self._awgModule.get(
                'awgModule/compiler/statusstring')['compiler']
                ['statusstring'][0])
            if (time.time()-t0 >= timeout):
                success = False
                print('Timeout encountered during compilation.')
                break

        if not comp_msg.endswith(succes_msg):
            success = False

        if not success:
            # Printing is disabled because we put the waveform in the program
            # this should be changed when .csv waveforms are supported for UHFQC
            # print("Compilation failed, printing program:")
            # for i, line in enumerate(program_string.splitlines()):
            #     print(i+1, '\t', line)
            # print('\n')
            raise ziShellCompilationError(comp_msg)
        # If succesful the comipilation success message is printed
        t1 = time.time()
        print(self._awgModule.get('awgModule/compiler/statusstring')
              ['compiler']['statusstring'][0] + ' in {:.2f}s'.format(t1-t0))

        # path = '/' + self._device + '/awgs/0/ready'
        # self._daq.subscribe(path)
        # self._awgModule.set('awgModule/compiler/sourcestring', program_string)
        # #self._awgModule.set('awgModule/elf/file', '')
        # while self._awgModule.get('awgModule/progress')['progress'][0] < 1.0:
        #     time.sleep(0.1)
        # print(self._awgModule.get('awgModule/compiler/statusstring')
        #       ['compiler']['statusstring'][0])
        # while self._awgModule.get('awgModule/progress')['progress'][0] < 1.0:
        #     time.sleep(0.01)
        # ready = False
        # timeout = 0
        # while not ready and timeout < 1.0:
        #     data = self._daq.poll(0.1, 1, 4, True)
        #     timeout += 0.1
        #     if path in data:
        #         if data[path]['value'][-1] == 1:
        #             ready = True
        # self._daq.unsubscribe(path)

    def close(self):
        self._daq.disconnectDevice(self._device)
        super().close()

    def find(self, *args):
        nodes = self._daq.listNodes('/', 7)
        if len(args) and args[0]:
            for m in args:
                nodes = [k.lower()
                         for k in nodes if fnmatch(k.lower(), m.lower())]

        return nodes

    def finds(self, *args):
        nodes = self._daq.listNodes('/', 15)
        if len(args) and args[0]:
            for m in args:
                nodes = [k.lower()
                         for k in nodes if fnmatch(k.lower(), m.lower())]

        return nodes

    def sync(self):
        self._daq.sync()

    def acquisition_arm(self, single=True):
<<<<<<< HEAD
        self._daq.asyncSetInt('/' + self._device + '/awgs/0/single', single)
        self._daq.syncSetInt('/' + self._device + '/awgs/0/enable', 1)

    def start(self):
        """Tektronix-style start command"""
=======
        # time.sleep(0.01)
        self._daq.asyncSetInt('/' + self._device + '/awgs/0/single', single)
>>>>>>> 234612d4
        self._daq.syncSetInt('/' + self._device + '/awgs/0/enable', 1)

    def stop(self):
        """Tektronix-style stop command"""
        self._daq.syncSetInt('/' + self._device + '/awgs/0/enable', 0)

    def acquisition_get(self, samples, acquisition_time=0.010,
                        timeout=0, channels=set([0, 1]), mode='rl'):
        logging.warning("acquisition_get is deprecated (Nov 2017). Dont' use it!")
        # Define the channels to use
        paths = dict()
        data = dict()
        if mode == 'rl':
            for c in channels:
                paths[c] = '/' + self._device + '/quex/rl/data/{}'.format(c)
                data[c] = []
                self._daq.subscribe(paths[c])
        else:
            for c in channels:
                paths[c] = '/' + self._device + '/quex/iavg/data/{}'.format(c)
                data[c] = []

        # Disable automatic readout
        self._daq.setInt('/' + self._device + '/quex/rl/readout', 0)
        # It would be better to move this call in to the initialization function
        # in order to save time here
        enable_path = '/' + self._device + '/awgs/0/enable'
        self._daq.subscribe(enable_path)

        # Added for testing purposes, remove again according to how the AWG is
        # started
        self._daq.setInt('/' + self._device + '/awgs/0/single', 1)
        self._daq.setInt(enable_path, 1)

        # Wait for the AWG to finish
        gotit = False
        accumulated_time = 0
        while not gotit and accumulated_time < timeout:
            dataset = self._daq.poll(acquisition_time, 1, 4, True)
            if enable_path in dataset and dataset[enable_path]['value'][0] == 0:
                gotit = True
            else:
                accumulated_time += acquisition_time

        if not gotit:
            print("Error: AWG did not finish in time!")
            return None

        # Acquire data
        gotem = [False]*len(channels)
        for n, c in enumerate(channels):
            p = paths[c]
            dataset = self._daq.get(p, True, 0)
            if p in dataset:
                for v in dataset[p]:
                    data[c] = np.concatenate((data[c], v['vector']))
                if len(data[c]) >= samples:
                    gotem[n] = True

        if not all(gotem):
            print("Error: Didn't get all results!")
            for n, c in enumerate(channels):
                print("    : Channel {}: Got {} of {} samples",
                      c, len(data[c]), samples)
            return None

        # print("data type {}".format(type(data)))
        return data

    def acquisition_poll(self, samples, arm=True,
                         acquisition_time=0.010):
        """
        Polls the UHFQC for data.

        Args:
            samples (int): the expected number of samples
            arm    (bool): if true arms the acquisition, disable when you
                           need synchronous acquisition with some external dev
            acquisition_time (float): time in sec between polls?
                                      # TODO check with Niels H
            timeout (float): time in seconds before timeout Error is raised.

        """
        data = dict()

        # Start acquisition
        if arm:
            self.acquisition_arm()

        # Acquire data
        gotem = [False]*len(self.acquisition_paths)
        accumulated_time = 0

        while accumulated_time < self.timeout() and not all(gotem):
            dataset = self._daq.poll(acquisition_time, 1, 4, True)

            for n, p in enumerate(self.acquisition_paths):
                if p in dataset:
                    for v in dataset[p]:
                        if n in data:
                            data[n] = np.concatenate((data[n], v['vector']))
                        else:
                            data[n] = v['vector']
                        if len(data[n]) >= samples:
                            gotem[n] = True
            accumulated_time += acquisition_time

        if not all(gotem):
            self.acquisition_finalize()
            for n, c in enumerate(self.acquisition_paths):
                if n in data:
                    print("\t: Channel {}: Got {} of {} samples".format(
                          n, len(data[n]), samples))
            raise TimeoutError("Error: Didn't get all results!")

        return data

    def acquisition(self, samples, acquisition_time=0.010, timeout=0,
                    channels=(0, 1), mode='rl'):
        self.acquisition_initialize(channels, mode)
        data = self.acquisition_poll(samples, acquisition_time, timeout)
        self.acquisition_finalize()

        return data

    def acquisition_initialize(self, channels=(0, 1), mode='rl'):
        # Define the channels to use and subscribe to them
        self.acquisition_paths = []

        if mode == 'rl':
            for c in channels:
                self.acquisition_paths.append(
                    '/' + self._device + '/quex/rl/data/{}'.format(c))
            self._daq.subscribe('/' + self._device + '/quex/rl/data/*')
            # Enable automatic readout
            self._daq.setInt('/' + self._device + '/quex/rl/readout', 1)
        else:
            for c in channels:
                self.acquisition_paths.append(
                    '/' + self._device + '/quex/iavg/data/{}'.format(c))
            self._daq.subscribe('/' + self._device + '/quex/iavg/data/*')
            # Enable automatic readout
            self._daq.setInt('/' + self._device + '/quex/iavg/readout', 1)

        self._daq.subscribe('/' + self._device + '/auxins/0/sample')

        # Generate more dummy data
        self._daq.setInt('/' + self._device + '/auxins/0/averaging', 8)

    def acquisition_finalize(self):
        for p in self.acquisition_paths:
            self._daq.unsubscribe(p)
        self._daq.unsubscribe('/' + self._device + '/auxins/0/sample')

    def create_parameter_files(self):
        # this functions retrieves all possible settable and gettable
        # parameters from the device. Additionally, iot gets all minimum and
        # maximum values for the parameters by trial and error

        s_node_pars = []
        d_node_pars = []
        # ["quex/iavg", "quex/wint"]
        patterns = [
            "awgs", "sigins", "sigouts", "quex", "dios", "system/extclk",
            'triggers/in']
        # json.dump([, s_file, default=int)
        # json.dump([, d_file, default=int)
        for pattern in patterns:
            print("extracting parameters of type", pattern)
            all_nodes = set(self.find('/{}/*{}*'.format(self._device, pattern)))
            s_nodes = set(self.finds('/{}/*{}*'.format(self._device, pattern)))
            d_nodes = all_nodes.difference(s_nodes)
            print(len(all_nodes))
            # extracting info from the setting nodes
            s_nodes = list(s_nodes)
            default_values = self.getd(s_nodes)
            for s_node in s_nodes:
                self.setd(s_node,  1e12)
            max_values = self.getd(s_nodes)
            for s_node in s_nodes:
                self.setd(s_node, -1e12)
            min_values = self.getd(s_nodes)
            float_values = dict.fromkeys(s_nodes)
            for s_node in s_nodes:
                if np.pi > max_values[s_node]:
                    float_values[s_node] = max_values[s_node]/np.pi
                else:
                    float_values[s_node] = np.pi
                self.setd(s_node, float_values[s_node])
            actual_float_values = self.getd(s_nodes)

            node_types = dict.fromkeys(s_nodes)
            for s_node in sorted(s_nodes):
                # self.setd(node,default_values[s_node])
                fraction, integer = np.modf(actual_float_values[s_node])
                if fraction != 0:
                    node_types[s_node] = 'float'
                    if min_values[s_node] == max_values[s_node]:
                        node_types[s_node] = 'float_small'
                        min_values[s_node] = 0
                    elif abs(min_values[s_node]) < 0.01:
                        min_values[s_node] = 0
                else:
                    node_types[s_node] = 'int'
                    min_values[s_node] = 0
                    if max_values[s_node] == 3567587328:
                        node_types[s_node] = 'int_64'
                        max_values[s_node] = 4294967295
                    elif max_values[s_node] == 1:
                        node_types[s_node] = 'bool'
                    elif max_values[s_node] == 0:
                        max_values[s_node] = 255
                        node_types[s_node] = 'int_8bit'
                    elif max_values[s_node] > 4294967295:
                        node_types[s_node] = 'float'

                line = [s_node.replace(
                    '/' + self._device + '/', ''), node_types[s_node], min_values[s_node], max_values[s_node]]
                print(line)
                s_node_pars.append(line)
                #json.dump(line, s_file, indent=2, default=int)

            # extracting info from the data nodes
            d_nodes = list(d_nodes)
            # default_values=self.getd(d_nodes)
            default_values = np.zeros(len(d_nodes))
            node_types = ['']*len(d_nodes)

            for i, d_node in enumerate(d_nodes):
                try:
                    answer = self.getv(d_node)
                    if isinstance(answer, dict):
                        value = answer['value'][0]
                        node_types[i] = 'float'
                    elif isinstance(answer, list):
                        try:
                            self.setv(d_node, np.array([0, 0, 0]))
                            node_types[i] = 'vector_gs'
                        except:
                            value = answer[0]['vector']
                            node_types[i] = 'vector_g'
                    else:
                        print("unknown type")
                except:
                    node_types[i] = 'vector_s'
                # , default_values[i]]
                line = [
                    d_node.replace('/' + self._device + '/', ''), node_types[i]]
                print(line)
                d_node_pars.append(line)
                #json.dump(line, d_file, indent=2, default=int)

        with open(self._s_file_name, 'w') as s_file:
            json.dump(s_node_pars, s_file, default=int, indent=2)

        with open(self._d_file_name, 'w') as d_file:
            json.dump(d_node_pars, d_file, default=int, indent=2)

    def prepare_SSB_weight_and_rotation(self, IF,
                                        weight_function_I=0,
                                        weight_function_Q=1,
                                        phase_correction=0):
        """
        Sets defualt integration weights for SSB modulation, beware does not
        load pulses or prepare the UFHQC progarm to do data acquisition
        """
        trace_length = 4096
        tbase = np.arange(0, trace_length/1.8e9, 1/1.8e9)
        realI = np.array(np.cos(2*np.pi*IF*tbase))
        imagI = np.array(np.sin(2*np.pi*IF*tbase + phase_correction))
        realQ = np.array(np.sin(2*np.pi*IF*tbase))
        imagQ = np.array(np.cos(2*np.pi*IF*tbase + phase_correction))
        self.set('quex_wint_weights_{}_real'.format(weight_function_I),
                 np.array(realI))
        self.set('quex_wint_weights_{}_imag'.format(weight_function_I),
                 np.array(imagI))
        self.set('quex_wint_weights_{}_real'.format(weight_function_Q),
                 np.array(realQ))
        self.set('quex_wint_weights_{}_imag'.format(weight_function_Q),
                 np.array(imagQ))
        self.set('quex_rot_{}_real'.format(weight_function_I), 1.0)
        self.set('quex_rot_{}_imag'.format(weight_function_I), 1.0)
        self.set('quex_rot_{}_real'.format(weight_function_Q), 1.0)
        self.set('quex_rot_{}_imag'.format(weight_function_Q), -1.0)

    def prepare_DSB_weight_and_rotation(self, IF, weight_function_I=0, weight_function_Q=1):
        trace_length = 4096
        tbase = np.arange(0, trace_length/1.8e9, 1/1.8e9)
        cosI = np.array(np.cos(2*np.pi*IF*tbase))
        sinI = np.array(np.sin(2*np.pi*IF*tbase))
        self.set('quex_wint_weights_{}_real'.format(weight_function_I),
                 np.array(cosI))
        self.set('quex_wint_weights_{}_real'.format(weight_function_Q),
                 np.array(sinI))
        # the factor 2 is needed so that scaling matches SSB downconversion
        self.set('quex_rot_{}_real'.format(weight_function_I), 2.0)
        self.set('quex_rot_{}_imag'.format(weight_function_I), 0.0)
        self.set('quex_rot_{}_real'.format(weight_function_Q), 2.0)
        self.set('quex_rot_{}_imag'.format(weight_function_Q), 0.0)

    def _make_full_path(self, path):
        if path[0] == '/':
            return path
        else:
            return '/' + self._device + '/' + path

    def seti(self, path, value, async=False):
        if async:
            func = self._daq.asyncSetInt
        else:
            func = self._daq.setInt

        func(self._make_full_path(path), int(value))

    def setd(self, path, value, async=False):
        if async:
            func = self._daq.asyncSetDouble
        else:
            func = self._daq.setDouble

        func(self._make_full_path(path), float(value))

    def _get(self, paths, convert=None):
        if type(paths) is not list:
            paths = [paths]
            single = 1
        else:
            single = 0

        values = {}

        for p in paths:
            values[p] = convert(self._daq.getDouble(self._make_full_path(p)))

        if single:
            return values[paths[0]]
        else:
            return values

    def geti(self, paths):
        return self._get(paths, int)

    def getd(self, paths):
        return self._get(paths, float)

    def getv(self, paths):
        if type(paths) is not list:
            paths = [paths]
            single = 1
        else:
            single = 0

        paths = [self._make_full_path(p) for p in paths]
        values = {}

        for p in paths:
            timeout = 0
            while p not in values and timeout < 5:
                try:
                    tmp = self._daq.get(p, True, 0)
                    values[p] = tmp[p]
                except:
                    print("Unexpected error:", sys.exc_info()[0])
                    timeout += 1

        if single:
            return values[paths[0]]
        else:
            return values

    def setv(self, path, value):
        # Handle absolute path
        if path[0] == '/':
            self._daq.vectorWrite(path, value)
        else:
            self._daq.vectorWrite('/' + self._device + '/' + path, value)

    # sequencer functions
    def awg_sequence_acquisition_and_DIO_triggered_pulse(
            self, Iwaves, Qwaves, cases, acquisition_delay, timeout=5):
        # setting the acquisition delay samples
        delay_samples = int(acquisition_delay*1.8e9/8)
        # setting the delay in the instrument
        self.awgs_0_userregs_2(delay_samples)

        sequence = (
            'const TRIGGER1  = 0x000001;\n' +
            'const WINT_TRIG = 0x000010;\n' +
            'const IAVG_TRIG = 0x000020;\n' +
            'const WINT_EN   = 0x1f0000;\n' +
            'const DIO_VALID = 0x00010000;\n' +
            'setTrigger(WINT_EN);\n' +
            'var loop_cnt = getUserReg(0);\n' +
            'var wait_delay = getUserReg(2);\n' +
            'var RO_TRIG;\n' +
            'if(getUserReg(1)){\n' +
            ' RO_TRIG=IAVG_TRIG;\n' +
            '}else{\n' +
            ' RO_TRIG=WINT_TRIG;\n' +
            '}\n' +
            'var trigvalid = 0;\n' +
            'var dio_in = 0;\n' +
            'var cw = 0;\n')

        # loop to generate the wave list
        for i in range(len(Iwaves)):
            Iwave = Iwaves[i]
            Qwave = Qwaves[i]
            if np.max(Iwave) > 1.0 or np.min(Iwave) < -1.0:
                raise KeyError(
                    "exceeding AWG range for I channel, all values should be within +/-1")
            elif np.max(Qwave) > 1.0 or np.min(Qwave) < -1.0:
                raise KeyError(
                    "exceeding AWG range for Q channel, all values should be within +/-1")
            elif len(Iwave) > 16384:
                raise KeyError(
                    "exceeding max AWG wave lenght of 16384 samples for I channel, trying to upload {} samples".format(len(Iwave)))
            elif len(Qwave) > 16384:
                raise KeyError(
                    "exceeding max AWG wave lenght of 16384 samples for Q channel, trying to upload {} samples".format(len(Qwave)))
            wave_I_string = self.array_to_combined_vector_string(
                Iwave, "Iwave{}".format(i))
            wave_Q_string = self.array_to_combined_vector_string(
                Qwave, "Qwave{}".format(i))
            sequence = sequence+wave_I_string+wave_Q_string
        # starting the loop and switch statement
        sequence = sequence+(
            'repeat(loop_cnt) {\n' +
            ' waitDIOTrigger();\n' +
            ' var dio = getDIOTriggered();\n' +
            ' cw = (dio >> 17) & 0x1f;\n' +#now hardcoded for 7 bits (cc-light)
            '  switch(cw) {\n')
        # adding the case statements
        for i in range(len(Iwaves)):
            # generating the case statement string
            case = '  case {}:\n'.format(int(cases[i]))
            case_play = '   playWave(Iwave{}, Qwave{});\n'.format(i, i)
            # adding the individual case statements to the sequence
            # FIXME: this is a hack to work around missing timing in OpenQL
            # Oct 2017
            sequence = sequence + case+case_play

        # adding the final part of the sequence including a default wave
        sequence = (sequence +
                    '  default:\n' +
                    '   playWave(ones(36), ones(36));\n' +
                    ' }\n' +
                    ' wait(wait_delay);\n' +
                    ' setTrigger(WINT_EN + RO_TRIG);\n' +
                    ' setTrigger(WINT_EN);\n' +
                    #' waitWave();\n'+ #removing this waitwave for now
                    '}\n' +
                    'wait(300);\n' +
                    'setTrigger(0);\n')
        self.awg_string(sequence, timeout=timeout)

    def awg_sequence_acquisition_and_pulse(self, Iwave, Qwave, acquisition_delay):
        if np.max(Iwave) > 1.0 or np.min(Iwave) < -1.0:
            raise KeyError(
                "exceeding AWG range for I channel, all values should be withing +/-1")
        elif np.max(Qwave) > 1.0 or np.min(Qwave) < -1.0:
            raise KeyError(
                "exceeding AWG range for Q channel, all values should be withing +/-1")
        elif len(Iwave) > 16384:
            raise KeyError(
                "exceeding max AWG wave lenght of 16384 samples for I channel, trying to upload {} samples".format(len(Iwave)))
        elif len(Qwave) > 16384:
            raise KeyError(
                "exceeding max AWG wave lenght of 16384 samples for Q channel, trying to upload {} samples".format(len(Qwave)))

        wave_I_string = self.array_to_combined_vector_string(Iwave, "Iwave")
        wave_Q_string = self.array_to_combined_vector_string(Qwave, "Qwave")
        delay_samples = int(acquisition_delay*1.8e9/8)
        #delay_string = '\twait(wait_delay);\n'
        delay_string = ''
        self.awgs_0_userregs_2(delay_samples)

        preamble = """
const TRIGGER1  = 0x000001;
const WINT_TRIG = 0x000010;
const IAVG_TRIG = 0x000020;
const WINT_EN   = 0x1f0000;
setTrigger(WINT_EN);
var loop_cnt = getUserReg(0);
var wait_delay = getUserReg(2);
var RO_TRIG;
if(getUserReg(1)){
  RO_TRIG=IAVG_TRIG;
}else{
  RO_TRIG=WINT_TRIG;
}\n"""

        loop_start = """
repeat(loop_cnt) {
\twaitDigTrigger(1, 1);
\tplayWave(Iwave, Qwave);\n"""

        end_string = """
\tsetTrigger(WINT_EN + RO_TRIG);
\tsetTrigger(WINT_EN);
\twaitWave();
}
wait(300);
setTrigger(0);"""

        string = preamble+wave_I_string+wave_Q_string + \
            loop_start+delay_string+end_string
        self.awg_string(string)

    def array_to_combined_vector_string(self, array, name):
        # this function cuts up arrays into several vectors of maximum length 1024 that are joined.
        # this is to avoid python crashes (was found to crash for vectors of
        # lenght> 1490)
        string = 'vect('
        join = False
        n = 0
        while n < len(array):
            string += '{:.10f}'.format(array[n])
            if ((n+1) % 1024 != 0) and n < len(array)-1:
                string += ','

            if ((n+1) % 1024 == 0):
                string += ')'
                if n < len(array)-1:
                    string += ',\nvect('
                    join = True
            n += 1

        string += ')'
        if join:
            string = 'wave ' + name + ' = join(' + string + ');\n'
        else:
            string = 'wave ' + name + ' = ' + string + ';\n'
        return string

    def awg_sequence_acquisition(self):
        string = """
const TRIGGER1  = 0x000001;
const WINT_TRIG = 0x000010;
const IAVG_TRIG = 0x000020;
const WINT_EN   = 0x1f0000;
setTrigger(WINT_EN);
var loop_cnt = getUserReg(0);
var RO_TRIG;
if(getUserReg(1)){
  RO_TRIG=IAVG_TRIG;
}else{
  RO_TRIG=WINT_TRIG;
}
repeat(loop_cnt) {
\twaitDigTrigger(1, 1);\n
\tsetTrigger(WINT_EN + RO_TRIG);
\twait(5);
\tsetTrigger(WINT_EN);
}
wait(10);
setTrigger(0);"""
        self.awg_string(string)

    def awg_update_waveform(self, index, data1, data2=None):
        """Immideately updates the waveform with the given index.

        The waveform in the waveform viewer in the LabOne web interface is not
        updated. If data for both AWG channels is given, then the lengths must
        match.

        Warning! This method should be used with care.
        Note that the waveform get's overwritten if a new program is uploaded.

        Args:
            index: Index of the waveform to update. Corresponds to the order of
                   waveforms in the AWG/Waveform tab in the web interface.
                   Starts from 0.
            data1: Waveform data for channel 1.
            data2: Optional waveform data for channel 2.
        """
        if data1 is None and data2 is None:
            return
        elif data1 is None:
            data = data2
        elif data2 is None:
            data = data1
        else:
            data = np.vstack((data1, data2,)).reshape((-1,), order='F')
        self.awgs_0_waveform_index(index)
        self.awgs_0_waveform_data(data)
        self._daq.sync()

    def awg_sequence_acquisition_and_pulse_SSB(
            self, f_RO_mod, RO_amp, RO_pulse_length, acquisition_delay):
        f_sampling = 1.8e9
        samples = RO_pulse_length*f_sampling
        array = np.arange(int(samples))
        sinwave = RO_amp*np.sin(2*np.pi*array*f_RO_mod/f_sampling)
        coswave = RO_amp*np.cos(2*np.pi*array*f_RO_mod/f_sampling)
        Iwave = (coswave+sinwave)/np.sqrt(2)
        Qwave = (coswave-sinwave)/np.sqrt(2)
        self.awg_sequence_acquisition_and_pulse(
            Iwave, Qwave, acquisition_delay)

    def upload_transformation_matrix(self, matrix):
        for i in range(np.shape(matrix)[0]):  # looping over the rows
            for j in range(np.shape(matrix)[1]):  # looping over the colums
                eval('self.quex_trans_{}_col_{}_real(matrix[{}][{}])'
                     .format(j, i, i, j))

    def download_transformation_matrix(self, nr_rows=9, nr_cols=9):
        matrix = np.zeros([nr_rows, nr_cols])
        for i in range(np.shape(matrix)[0]):  # looping over the rows
            for j in range(np.shape(matrix)[1]):  # looping over the colums
                matrix[i][j] = (
                    eval('self.quex_trans_{}_col_{}_real()'.format(j, i)))
                # print(value)
                # matrix[i,j]=value
        return matrix


class ziShellError(Exception):
    """Base class for exceptions in this module."""
    pass

class ziShellDAQError(ziShellError):
    """Exception raised when no DAQ has been connected."""
    pass


class ziShellModuleError(ziShellError):
    """Exception raised when a module has not been started."""
    pass

class ziShellCompilationError(ziShellError):
    """
    Exception raised when the zi AWG-8 compiler encounters an error.
    """
    pass<|MERGE_RESOLUTION|>--- conflicted
+++ resolved
@@ -402,16 +402,11 @@
         self._daq.sync()
 
     def acquisition_arm(self, single=True):
-<<<<<<< HEAD
         self._daq.asyncSetInt('/' + self._device + '/awgs/0/single', single)
         self._daq.syncSetInt('/' + self._device + '/awgs/0/enable', 1)
 
     def start(self):
         """Tektronix-style start command"""
-=======
-        # time.sleep(0.01)
-        self._daq.asyncSetInt('/' + self._device + '/awgs/0/single', single)
->>>>>>> 234612d4
         self._daq.syncSetInt('/' + self._device + '/awgs/0/enable', 1)
 
     def stop(self):
