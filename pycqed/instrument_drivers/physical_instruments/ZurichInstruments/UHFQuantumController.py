"""
To do:
- split off application dependent code, as done for ZI_HDAWG8.py

Notes:


Changelog:

20190113 WJV
- started Changelog
- addressed many warnings identified by PyCharm
- started adding type annotations
- split of stuff into _add_node_pars()
- made some properties 'private'

20190219 WJV
- tagged some dead code with FIXM.

20190219:
- made _array_to_combined_vector_string() a @staticmethod

20190417 WJV
- merged branch 'develop' into 'feature/cc', changes:
    spec_mode_on
    spec_mode_off

20190429 WJV
- merged branch 'QCC_testing' into 'feature/cc', changes:
    load_default_settings(): awgs_0_dio_strobe_index changed from 31 (CCL) to 15 (QCC)

20190612 WJV
- merged branch 'QCC_testing' into 'feature/cc', changes:
    adds awg_sequence_acquisition_and_DIO_RED_test()

20190618 WJV
- merged branch 'develop' into 'feature/cc', changes:

20190813 NH
- merged branch 'develop' into 'feature/ZIupdateDrivers'
- Updated driver to use new UHFQA nodes
- Updated to support dynamic waveform upload properly. The AWG is configured when start() is called and the
    driver then chooses whether it is necessary to recompile the AWG program. The program will be recompiled
    if waveform lengths have changed. Otherwise, if waveforms have been updated they will just be downloaded
    directly to the instrument.

"""

import time
import os
import logging
import numpy as np
import pycqed

import pycqed.instrument_drivers.physical_instruments.ZurichInstruments.ZI_base_instrument as zibase
from pycqed.utilities.general import check_keyboard_interrupt

from qcodes.utils import validators
from qcodes.utils.helpers import full_class
from qcodes.instrument.parameter import ManualParameter

log = logging.getLogger(__name__)

##########################################################################
# Exceptions
##########################################################################


class ziUHFQCSeqCError(Exception):
    """Exception raised when the configured SeqC program does
       not match the structure needed for a given measurement in terms
       of number of samples, number of averages or the use of a delay."""
    pass


class ziUHFQCHoldoffError(Exception):
    """Exception raised when a holdoff error has occurred in either the
    input monitor or result logging unit. Increase the delay between triggers
    sent to these units to solve the problem."""
    pass

class ziUHFQCDIOActivityError(Exception):
    """Exception raised when insufficient activity is detected on the bits
    of the DIO to be used for controlling which qubits to measure."""
    pass

class ziUHFQCDIOCalibrationError(Exception):
    """Exception raised when the DIO calibration fails, meaning no signal
    delay can be found where no timing violations are detected."""
    pass

##########################################################################
# Module level functions
##########################################################################


def awg_sequence_acquisition_preamble():
    """
    This function defines a standard AWG program preamble, which is used
    regardless of the specific acquisition mode. The preamble defines standard
    functionality of the user registers, which are used for dynamically
    controlling e.g. number of iterations in a loop, etc.
    The preamble also defines a standard way of selecting between triggering
    the readout units or the time-domain input monitor.
    """
    preamble = """
// Reset error counter
setUserReg(4, 0);

// Define standard variables
var loop_cnt = getUserReg(0);
var ro_mode  = getUserReg(1);
var wait_dly = getUserReg(2);
var avg_cnt  = getUserReg(3);
var ro_arm;
var ro_trig;

// Configure readout mode
if (ro_mode) {
  ro_arm  = AWG_INTEGRATION_ARM;
  ro_trig = AWG_MONITOR_TRIGGER + AWG_INTEGRATION_ARM + AWG_INTEGRATION_TRIGGER;
} else {
  ro_arm  = AWG_INTEGRATION_ARM;
  ro_trig = AWG_INTEGRATION_ARM + AWG_INTEGRATION_TRIGGER;
}"""
    return preamble


def array2vect(array, name):
    # this function cuts up arrays into several vectors of maximum length 1024 that are joined.
    # this is to avoid python crashes (was found to crash for vectors of
    # length> 1490)
    if len(array) > 1024:
        splitted_array = np.array_split(array, len(array)//1024)
        string_array = ['\nvect(' + ','.join(['{:.8f}'.format(x)
                                              for x in sub_array]) + ')' for sub_array in splitted_array]
        return 'wave ' + name + ' = join(' + ','.join(string_array) + ');\n'
    else:
        return 'wave ' + name + ' = ' + 'vect(' + ','.join(['{:.8f}'.format(x) for x in array]) + ');\n'

##########################################################################
# Class
##########################################################################


class UHFQC(zibase.ZI_base_instrument):
    """
    This is the PycQED driver for the 1.8 Gsample/s UHFQA developed
    by Zurich Instruments.

    Requirements:
    Installation instructions for Zurich Instrument Libraries.
    1. install ziPython 3.5/3.6 ucs4 19.05 for 64bit Windows from
        http://www.zhinst.com/downloads, https://people.zhinst.com/~niels/
    2. upload the latest firmware to the UHFQA usingthe LabOne GUI
    """

    # Define minimum required revisions
    MIN_FWREVISION = 63210
    MIN_FPGAREVISION = 63133

    # Define user registers
    USER_REG_LOOP_CNT = 0
    USER_REG_RO_MODE = 1
    USER_REG_WAIT_DLY = 2
    USER_REG_AVG_CNT = 3
    USER_REG_ERR_CNT = 4

    ##########################################################################
    # 'public' functions: device control
    ##########################################################################

    def __init__(self,
                 name,
                 device:                  str,
                 interface:               str = 'USB',
                 address:                 str = '127.0.0.1',
                 port:                    int = 8004,
                 use_dio:                 bool = True,
                 nr_integration_channels: int = 10,
                 server:                  str = '',
                 **kw) -> None:
        """
        Input arguments:
            name:           (str) name of the instrument
            device          (str) the name of the device e.g., "dev8008"
            interface       (str) the name of the interface to use ('1GbE' or 'USB')
            address         (str) the host where the ziDataServer is running (for compatibility)
            port            (int) the port to connect to for the ziDataServer (don't change)
            use_dio         (bool) assert to enable the DIO interface
            nr_integration_channels (int) the number of integration channels to use (max 10)
            server:         (str) the host where the ziDataServer is running (if not '' then used instead of address)
        """
        t0 = time.time()

        # Override server with the old-style address argument
        if server == '':
            server = address

        # save some parameters
        self._nr_integration_channels = nr_integration_channels
        self._use_dio = use_dio

        # Used for keeping track of which nodes we are monitoring for data
        self._acquisition_nodes = []

        # The following members define the characteristics of the configured
        # AWG program
        self._reset_awg_program_features()

        # The actual codeword cases used in a given program
        self._cases = None

        # Used for extra DIO output to CC for debugging
        self._diocws = None

        # Holds the DIO calibration delay
        self._dio_calibration_delay = 0

        # Define parameters that should not be part of the snapshot
        self._params_to_exclude = set(['features_code', 'system_fwlog', 'system_fwlogenable'])

        # Our base class includes all the functionality needed to initialize the parameters
        # of the object. Those parameters are read from instrument-specific JSON files stored
        # in the zi_parameter_files folder.
        super().__init__(name=name, device=device, interface=interface,
                         server=server, port=port, num_codewords=2**nr_integration_channels,
                         **kw)

        # Disable disfunctional parameters from snapshot
        self._params_to_exclude = set(['features_code', 'system_fwlog', 'system_fwlogenable'])

        # Set default waveform length to 20 ns at 1.8 GSa/s
        self._default_waveform_length = 32

        # Mask used for detecting codeword activity during DIO calibration
        self._dio_calibration_mask = None

        t1 = time.time()
        log.info(f'{self.devname}: Initialized UHFQC in {t1 - t0}s')

    ##########################################################################
    # Overriding Qcodes InstrumentBase methods
    ##########################################################################

    def snapshot_base(self, update: bool=False,
                      params_to_skip_update =None,
                      params_to_exclude = None ):
        """
        State of the instrument as a JSON-compatible dict.
        Args:
            update: If True, update the state by querying the
                instrument. If False, just use the latest values in memory.
            params_to_skip_update: List of parameter names that will be skipped
                in update even if update is True. This is useful if you have
                parameters that are slow to update but can be updated in a
                different way (as in the qdac)
        Returns:
            dict: base snapshot
        """

        if params_to_exclude is None:
            params_to_exclude = self._params_to_exclude

        snap = {
            "functions": {name: func.snapshot(update=update)
                          for name, func in self.functions.items()},
            "submodules": {name: subm.snapshot(update=update)
                           for name, subm in self.submodules.items()},
            "__class__": full_class(self)
        }

        snap['parameters'] = {}
        for name, param in self.parameters.items():
            if params_to_exclude and name in params_to_exclude:
                pass
            elif params_to_skip_update and name in params_to_skip_update:
                update_par = False
            else:
                update_par = update
                try:
                    snap['parameters'][name] = param.snapshot(update=update_par)
                except:
                    logging.info("Snapshot: Could not update parameter: {}".format(name))
                    snap['parameters'][name] = param.snapshot(update=False)

        for attr in set(self._meta_attrs):
            if hasattr(self, attr):
                snap[attr] = getattr(self, attr)
        return snap

    ##########################################################################
    # Overriding ZI_base_instrument methods
    ##########################################################################

    def _check_devtype(self):
        if self.devtype != 'UHFQA':
            raise zibase.ziDeviceError(
                'Device {} of type {} is not a UHFQA instrument!'.format(self.devname, self.devtype))

    def _check_options(self):
        """
        Checks that the correct options are installed on the instrument.
        """
        options = self.gets('features/options').split('\n')
<<<<<<< HEAD
        if 'FF' in options:
            return
        if 'QA' not in options:
=======
        if 'QA' not in options and 'QC' not in options:
>>>>>>> 6a6680a8
            raise zibase.ziOptionsError(
                'Device {} is missing the QA or QC option!'.format(self.devname))
        if 'AWG' not in options:
            raise zibase.ziOptionsError(
                'Device {} is missing the AWG option!'.format(self.devname))

    def _check_awg_nr(self, awg_nr):
        """
        Checks that the given AWG index is valid for the device.
        """
        if (awg_nr != 0):
            raise zibase.ziValueError(
                'Invalid AWG index of {} detected!'.format(awg_nr))

    def _check_versions(self):
        """
        Checks that sufficient versions of the firmware are available.
        """
        if self.geti('system/fwrevision') < UHFQC.MIN_FWREVISION:
            raise zibase.ziVersionError('Insufficient firmware revision detected! Need {}, got {}!'.format(
                UHFQC.MIN_FWREVISION, self.geti('system/fwrevision')))

        if self.geti('system/fpgarevision') < UHFQC.MIN_FPGAREVISION:
            raise zibase.ziVersionError('Insufficient FPGA revision detected! Need {}, got {}!'.format(
                UHFQC.MIN_FPGAREVISION, self.geti('system/fpgarevision')))

    def _num_channels(self):
        return 2

    def _add_extra_parameters(self) -> None:
        """
        We add a few additional custom parameters on top of the ones defined in the device files. These are:
          qas_0_trans_offset_weightfunction - an offset correction parameter for all weight functions,
            this allows normalized calibration when performing cross-talk suppressed readout. The parameter
            is not actually used in this driver, but in some of the support classes that make use of the driver.
          AWG_file - allows the user to configure the AWG with a SeqC program from a specific file.
            Provided only because the old version of the driver had this parameter. It is discouraged to use
            it.
          wait_dly - a parameter that enables the user to set a delay in AWG clocks cycles (4.44 ns) to be
            applied between when the AWG starts playing the readout waveform, and when it triggers the
            actual readout.
          cases - a parameter that can be used to define which combination of readout waveforms to actually
            download to the instrument. As the instrument has a limited amount of memory available, it is
            not currently possible to store all 1024 possible combinations of readout waveforms that would
            be required to address the maximum number of qubits supported by the instrument (10). Therefore,
            the 'cases' mechanism is used to reduce that number to the combinations actually needed by
            an experiment.
          dio_calibration_delay - the delay that is programmed on the DIO lines as part of the DIO calibration
            process in order for the instrument to reliably sample data from the CC. Can be used to detect
            unexpected changes in timing of the entire system. The parameter can also be used to force a specific
            delay to be used on the DIO although that is not generally recommended.
        """
        super()._add_extra_parameters()

        # storing an offset correction parameter for all weight functions,
        # this allows normalized calibration when performing cross-talk suppressed
        # readout
        for i in range(self._nr_integration_channels):
            self.add_parameter(
                "qas_0_trans_offset_weightfunction_{}".format(i),
                unit='',  # unit is adc value
                label='RO normalization offset',
                initial_value=0.0,
                docstring='an offset correction parameter for all weight functions, '
                'this allows normalized calibration when performing cross-talk suppressed readout. The parameter '
                'is not actually used in this driver, but in some of the support classes that make use of the driver.',
                parameter_class=ManualParameter)

        self.add_parameter(
            'AWG_file',
            set_cmd=self._do_set_AWG_file,
            docstring='Configures the AWG with a SeqC program from a specific file. '
            'Provided only for backwards compatibility. It is discouraged to use '
            'this parameter unless you know what you are doing',
            vals=validators.Anything())

        self.add_parameter(
            'wait_dly',
            set_cmd=self._set_wait_dly,
            get_cmd=self._get_wait_dly,
            unit='',
            label='AWG cycle delay',
            docstring='Configures a delay in AWG clocks cycles (4.44 ns) to be '
            'applied between when the AWG starts playing the readout waveform, and when it triggers the '
            'actual readout.',
            vals=validators.Ints())

        self.add_parameter(
            'cases',
            set_cmd=self._set_cases,
            get_cmd=self._get_cases,
            docstring='Configures which combination of readout waveforms to actually '
            'download to the instrument. As the instrument has a limited amount of memory available, it is '
            'not currently possible to store all 1024 possible combinations of readout waveforms that would '
            'be required to address the maximum number of qubits supported by the instrument (10). Therefore, '
            'the \'cases\' mechanism is used to reduce that number to the combinations actually needed by '
            'an experiment. The parameter must be set to a list of integers. The list defines the codewords '
            'to be handled by the AWG program. For example, setting the parameter to [1, 5, 7] would result in '
            'an AWG program that handles only codewords 1, 5 and 7. When running, if the AWG receives a codeword '
            'that is not part of this list, an error will be triggered.',
            vals=validators.Lists())

        self.add_parameter('dio_calibration_delay',
            set_cmd=self._set_dio_calibration_delay,
            get_cmd=self._get_dio_calibration_delay,
            unit='',
            label='DIO Calibration delay',
            docstring='Configures the internal delay in 300 MHz cycles (3.3 ns) '
            'to be applied on the DIO interface in order to achieve reliable sampling '
            'of the codewords. The valid range is 0 to 15.',
            vals=validators.Ints())

    def _codeword_table_preamble(self, awg_nr):
        """
        Defines a snippet of code to use in the beginning of an AWG program in order to define the waveforms.
        The generated code depends on the instrument type. For the UHF-QA we simply define the raw waveforms.
        """
        program = ''

        # If the program doesn't need waveforms, just return here
        if not self._awg_program_features['waves']:
            return program

        # If the program needs cases, but none are defined, flag it as an error
        if self._awg_program_features['cases'] and self._cases is None:
            raise zibase.ziConfigurationError(
                'Missing definition of cases for AWG program!')

        wf_table = self._get_waveform_table(awg_nr)
        for dio_cw, (wf_l, wf_r) in enumerate(wf_table):
            csvname_l = self.devname + '_' + wf_l
            csvname_r = self.devname + '_' + wf_r
            program += 'wave {} = "{}";\n'.format(
                wf_l, csvname_l)
            program += 'wave {} = "{}";\n'.format(
                wf_r, csvname_r)
        return program

    ##########################################################################
    # 'public' overrides for ZI_base_instrument
    ##########################################################################

    def assure_ext_clock(self) -> None:
        """
        Make sure the instrument is using an external reference clock
        """
        # get source:
        #   1: external
        #   0: internal (commanded so, or because of failure to sync to external clock)
        source = self.system_extclk()
        if source == 1:
            return

        print('Switching to external clock. This could take a while!')
        while True:
            self.system_extclk(1)
            timeout = 10
            while timeout > 0:
                time.sleep(0.1)
                status = self.system_extclk()
                if status == 1:             # synced
                    break
                else:                       # sync failed
                    timeout -= 0.1
                    print('X', end='')
            if self.system_extclk() != 1:
                print(' Switching to external clock failed. Trying again.')
            else:
                break
        print('\nDone')

    def load_default_settings(self, upload_sequence=True) -> None:
        # standard configurations adapted from Haendbaek's notebook

        # The averaging-count is used to specify how many times the AWG program
        # should run
        LOG2_AVG_CNT = 10

        # Load an AWG program
        if upload_sequence:
            self.awg_sequence_acquisition()

        # Setting the clock to external
        self.system_extclk(1)

        # Turn on both outputs
        self.sigouts_0_on(1)
        self.sigouts_1_on(1)

        # Set the output channels to 50 ohm
        self.sigouts_0_imp50(True)
        self.sigouts_1_imp50(True)

        # Configure the analog trigger input 1 of the AWG to assert on a rising
        # edge on Ref_Trigger 1 (front-panel of the instrument)
        self.awgs_0_triggers_0_rising(1)
        self.awgs_0_triggers_0_level(0.000000000)
        self.awgs_0_triggers_0_channel(2)

        # Configure the digital trigger to be a rising-edge trigger
        self.awgs_0_auxtriggers_0_slope(1)

        # Straight connection, signal input 1 to channel 1, signal input 2 to
        # channel 2

        self.qas_0_deskew_rows_0_cols_0(1.0)
        self.qas_0_deskew_rows_0_cols_1(0.0)
        self.qas_0_deskew_rows_1_cols_0(0.0)
        self.qas_0_deskew_rows_1_cols_1(1.0)

        # Configure the codeword protocol
        if self._use_dio:
            self.dios_0_mode(2)  # QuExpress thresholds on DIO (mode == 2), AWG control of DIO (mode == 1)
            self.dios_0_drive(0x3)  # Drive DIO bits 15 to 0
            self.dios_0_extclk(2)  # 50 MHz clocking of the DIO
            self.awgs_0_dio_strobe_slope(0)  # no edge, replaced by dios_0_extclk(2)
            self.awgs_0_dio_strobe_index(15)  # NB: 15 for QCC (was 31 for CCL). Irrelevant now we use 50 MHz clocking
            self.awgs_0_dio_valid_polarity(2)  # high polarity
            self.awgs_0_dio_valid_index(16)

        # No rotation on the output of the weighted integration unit, i.e. take
        # real part of result
        for i in range(0, self._nr_integration_channels):
            self.set('qas_0_rotations_{}'.format(i), 1.0 + 0.0j)
            # remove offsets to weight function
            self.set('qas_0_trans_offset_weightfunction_{}'.format(i), 0.0)

        # No cross-coupling in the matrix multiplication (identity matrix)
        self.reset_crosstalk_matrix()

        # disable correlation mode on all channels
        self.reset_correlation_params()

        # Configure the result logger to not do any averaging
        self.qas_0_result_length(1000)
        self.qas_0_result_averages(pow(2, LOG2_AVG_CNT))
        # result_logging_mode 2 => raw (IQ)
        self.qas_0_result_source(2)

        # The custom firmware will feed through the signals on Signal Input 1 to Signal Output 1 and Signal Input 2 to Signal Output 2
        # when the AWG is OFF. For most practical applications this is not really useful. We, therefore, disable the generation of
        # these signals on the output here.
        self.sigouts_0_enables_0(0)
        self.sigouts_0_enables_1(0)
        self.sigouts_1_enables_0(0)
        self.sigouts_1_enables_1(0)

    ##########################################################################
    # Private methods
    ##########################################################################

    def _reset_awg_program_features(self):
        """
        Resets the self._awg_program_features to disable all features. The UHFQC can be configured with a number
        of application-specific AWG programs using this driver. However, all the programs share some characteristics that
        are described in the _awg_program_features dictionary. For example, all of the programs include a main loop
        that runs for a number of iterations given by a user register. This feature is indicated by the 'loop_cnt'
        item in the dictionary. In contrast, not all program include an extra loop for the number of averages that
        should be done. Therefore, the 'awg_cnt' item in the dictionary is not automatically set. The driver
        uses these features to keep track of what the current AWG program can do. It then raises errors in case
        the user tries to do something that is not supported.
        """
        self._awg_program_features = {
            'loop_cnt': False,
            'avg_cnt': False,
            'wait_dly': False,
            'waves': False,
            'cases': False,
            'diocws': False}

    def _set_dio_calibration_delay(self, value):
        # Sanity check the value
        if value < 0 or value > 15:
            raise zibase.ziValueError(
                'Trying to set DIO calibration delay to invalid value! Expected value in range 0 to 15. Got {}.'.format(
                    value))

        log.info('Setting DIO calibration delay to {}'.format(value))
        # Store the value
        self._dio_calibration_delay = value

        # And configure the delays
        self.setd('raw/dios/0/delay', self._dio_calibration_delay)

    def _get_dio_calibration_delay(self):
        return self._dio_calibration_delay

    def _set_wait_dly(self, value):
        self.set('awgs_0_userregs_{}'.format(UHFQC.USER_REG_WAIT_DLY), value)

    def _get_wait_dly(self):
        return self.get('awgs_0_userregs_{}'.format(UHFQC.USER_REG_WAIT_DLY))

    def _set_cases(self, value):
        # Generate error if we don't have an AWG program that supports cases
        if not self._awg_program_features['cases']:
            raise zibase.ziValueError(
                'Trying to define cases for an AWG program that does not support them!')

        # Check against number of codewords
        if len(value) > self._num_codewords:
            raise zibase.ziValueError('Trying to define a number of cases ({}) greater than configured number of codewords ({})!'.format(
                len(value), self._num_codewords))

        self._cases = value
        self._cw_mask = 0
        for case in self._cases:
            self._cw_mask |= case

        if self._awg_program_features['diocws'] and self._diocws is None:
            raise zibase.ziValueError(
                'AWG program defines DIO output, but no output values have been defined!')

        self._awg_program[0] = \
            awg_sequence_acquisition_preamble() + """
// Mask for selecting our codeword bits
const CW_MASK = ({:08x} << 17);
// Counts wrong codewords
var err_cnt = 0;
""".format(self._cw_mask)

        if self._awg_program_features['diocws']:
            self._awg_program[0] += \
                array2vect(self._diocws, "diocws") + """
// Loop once for each DIO codeword to output
for (cvar i = 0; i < {}; i = i + 1) {{""".format(len(self._diocws))
        else:
            self._awg_program[0] += """
// Loop for all measurements
repeat (loop_cnt) {"""

        self._awg_program[0] += """
    waitDIOTrigger();
    // Get codeword and apply mask
    var cw = getDIOTriggered() & CW_MASK;
    // Generate waveforms based on codeword output
    switch (cw) {"""
        # Add each of the cases
        for case in self._cases:
            self._awg_program[0] += """
        case 0x{:08x}: playWave({}, {});""".format(case << 17, zibase.gen_waveform_name(0, case), zibase.gen_waveform_name(1, case))

        # Add a default for ensuring we see something when the other cases fail
        self._awg_program[0] += """
        default: playWave(ones(32), ones(32)); err_cnt += 1;
    }
    wait(wait_dly);"""

        if self._awg_program_features['diocws']:
            self._awg_program[0] += """
    setDIO(diocws[i]);
"""
        self._awg_program[0] += """
    setTrigger(ro_trig);
    setTrigger(ro_arm);
}
wait(300);
setTrigger(0);
setUserReg(4, err_cnt);"""

        self._awg_needs_configuration[0] = True

    def _get_cases(self):
        return self._cases

    def _get_waveform_table(self, awg_nr: int) -> list:
        """
        Returns the waveform table.

        The waveform table determines the mapping of waveforms to DIO codewords.
        The index of the table corresponds to the DIO codeword.
        The entry is a tuple of waveform names.

        Example:
            ["wave_ch7_cw000", "wave_ch8_cw000",
            "wave_ch7_cw001", "wave_ch8_cw001",
            "wave_ch7_cw002", "wave_ch8_cw002"]

        The waveform table generated depends on the awg_nr and the codeword
        protocol.
        """
        ch = awg_nr*2
        wf_table = []
        if self.cases() is not None:
            for case in self.cases():
                wf_table.append((zibase.gen_waveform_name(ch, case),
                                 zibase.gen_waveform_name(ch+1, case)))
        return wf_table

    ##########################################################################
    # 'public' functions
    ##########################################################################

    def clock_freq(self):
        return 1.8e9

    ##########################################################################
    # 'public' functions: utility
    ##########################################################################

    def reset_acquisition_params(self):
        log.info('Setting user registers to 0')
        for i in range(16):
            self.set('awgs_0_userregs_{}'.format(i), 0)

        self.reset_crosstalk_matrix()
        self.reset_correlation_params()
        self.reset_rotation_params()

    def reset_crosstalk_matrix(self):
        self.upload_crosstalk_matrix(np.eye(10))

    def reset_correlation_params(self):
        for i in range(10):
            self.set('qas_0_correlations_{}_enable'.format(i), 0)
            self.set('qas_0_correlations_{}_source'.format(i), 0)
        for i in range(10):
            self.set('qas_0_thresholds_{}_correlation_enable'.format(i), 0)
            self.set('qas_0_thresholds_{}_correlation_source'.format(i), 0)

    def reset_rotation_params(self):
        for i in range(10):
            self.set('qas_0_rotations_{}'.format(i), 1+1j)

    ##########################################################################
    # 'public' functions: generic AWG/waveform support
    ##########################################################################

    def load_awg_program_from_file(self, filename) -> None:
        """
        Loads an awg sequence onto the UHFQA from a text file.
        File needs to obey formatting specified in the manual.
        Only provided for backwards compatibility purposes.
        """
        print(filename)
        with open(filename, 'r') as awg_file:
            self._awg_program[0] = awg_file.read()
            self._awg_needs_configuration[0] = True

    def _do_set_AWG_file(self, filename) -> None:
        self.load_awg_program_from_file('UHFLI_AWG_sequences/'+filename)

    def awg_file(self, filename) -> None:
        """Only provided for backwards compatibility purposes."""
        self.load_awg_program_from_file(filename)

    def awg_update_waveform(self, index, data) -> None:
        raise NotImplementedError(
            'Method not implemented! Please use the corresponding waveform parameters \'wave_chN_cwM\' to update waveforms!')

    ##########################################################################
    # 'public' functions: acquisition support
    ##########################################################################

    def acquisition(self, samples=100, averages=1, acquisition_time=0.010, timeout=10,
                    channels=(0, 1), mode='rl') -> None:
        self.timeout(timeout)
        self.acquisition_initialize(samples, averages, channels, mode)
        data = self.acquisition_poll(samples, True, acquisition_time)
        self.acquisition_finalize()

        return data

    def acquisition_initialize(self, samples, averages, channels=(0, 1),
                               mode='rl') -> None:
        # Define the channels to use and subscribe to them
        self._acquisition_nodes = []

        # Loop counter of AWG
        loop_cnt = samples

        # Make some checks on the configured AWG program
        if samples > 1 and not self._awg_program_features['loop_cnt']:
            raise ziUHFQCSeqCError(
                'Trying to acquire {} samples using an AWG program that does not use \'loop_cnt\'.'.format(samples))

        if averages > 1 and not self._awg_program_features['avg_cnt']:
            # Adjust the AWG loop counter according to the configured program
            loop_cnt *= averages

        if mode == 'rl':
            for c in channels:
                path = self._get_full_path(
                    'qas/0/result/data/{}/wave'.format(c))
                self._acquisition_nodes.append(path)
                self.subs(path)
            # Enable automatic readout
            self.qas_0_result_reset(1)
            self.qas_0_result_enable(1)
            self.qas_0_result_length(samples)
            self.qas_0_result_averages(averages)
            ro_mode = 0
        else:
            for c in channels:
                path = self._get_full_path(
                    'qas/0/monitor/inputs/{}/wave'.format(c))
                self._acquisition_nodes.append(path)
                self.subs(path)
            # Enable automatic readout
            self.qas_0_monitor_reset(1)
            self.qas_0_monitor_enable(1)
            self.qas_0_monitor_length(samples)
            self.qas_0_monitor_averages(averages)
            ro_mode = 1

        self.set('awgs_0_userregs_{}'.format(UHFQC.USER_REG_LOOP_CNT), loop_cnt)
        self.set('awgs_0_userregs_{}'.format(UHFQC.USER_REG_RO_MODE), ro_mode)
        self.set('awgs_0_userregs_{}'.format(UHFQC.USER_REG_AVG_CNT), averages)
        if self.wait_dly() > 0 and not self._awg_program_features['wait_dly']:
            raise ziUHFQCSeqCError(
                'Trying to use a delay of {} using an AWG program that does not use \'wait_dly\'.'.format(self.wait_dly()))
        self.set('awgs_0_userregs_{}'.format(UHFQC.USER_REG_WAIT_DLY), self.wait_dly())
        self.subs(self._get_full_path('auxins/0/sample'))

        # Generate more dummy data
        self.auxins_0_averaging(8)
    
    def qudev_acquisition_initialize(self, samples, averages, loop_cnt, channels=(0, 1), mode='rl') -> None:
        # Define the channels to use and subscribe to them
        self._acquisition_nodes = []

        if mode == 'rl':
            for c in channels:
                path = self._get_full_path('qas/0/result/data/{}/wave'.format(c))
                self._acquisition_nodes.append(path)
                self.subs(path)
            # Enable automatic readout
            self.qas_0_result_reset(1)
            self.qas_0_result_enable(0)
            self.qas_0_result_length(samples)
            self.qas_0_result_averages(averages)
            ro_mode = 0
        else:
            for c in channels:
                path = self._get_full_path('qas/0/monitor/inputs/{}/wave'.format(c))
                self._acquisition_nodes.append(path)
                self.subs(path)
            # Enable automatic readout
            self.qas_0_monitor_reset(1)
            self.qas_0_monitor_enable(1)
            self.qas_0_monitor_length(samples)
            self.qas_0_monitor_averages(averages)
            ro_mode = 1

        self.set('awgs_0_userregs_{}'.format(UHFQC.USER_REG_LOOP_CNT), loop_cnt)
        self.set('awgs_0_userregs_{}'.format(UHFQC.USER_REG_RO_MODE), ro_mode)
        if self.wait_dly() > 0 and not self._awg_program_features['wait_dly']:
            raise ziUHFQCSeqCError('Trying to use a delay of {} using an AWG program that does not use \'wait_dly\'.'.format(self.wait_dly()))

    def acquisition_arm(self, single=True) -> None:
        # time.sleep(0.01)
        self.awgs_0_single(single)
        self.start()

    def acquisition_poll(self, samples, arm=True,
                         acquisition_time=0.010) -> None:
        """
        Polls the UHFQC for data.

        Args:
            samples (int): the expected number of samples
            arm    (bool): if true arms the acquisition, disable when you
                           need synchronous acquisition with some external dev
            acquisition_time (float): time in sec between polls? # TODO check with Niels H
            timeout (float): time in seconds before timeout Error is raised.

        """
        data = {k: [] for k, dummy in enumerate(self._acquisition_nodes)}

        # Start acquisition
        if arm:
            self.acquisition_arm()

        # Acquire data
        gotem = [False]*len(self._acquisition_nodes)
        accumulated_time = 0

        while accumulated_time < self.timeout() and not all(gotem):
            dataset = self.poll(acquisition_time)

            # Enable the user to interrupt long (or buggy) acquisitions
            try:
                check_keyboard_interrupt()
            except KeyboardInterrupt as e:
                # Finalize acquisition before raising exception
                self.acquisition_finalize()
                raise e

            for n, p in enumerate(self._acquisition_nodes):
                if p in dataset:
                    for v in dataset[p]:
                        data[n] = np.concatenate((data[n], v['vector']))
                        if len(data[n]) >= samples:
                            gotem[n] = True
            accumulated_time += acquisition_time

        if not all(gotem):
            self.acquisition_finalize()
            for n, _c in enumerate(self._acquisition_nodes):
                if n in data:
                    print("\t: Channel {}: Got {} of {} samples".format(
                          n, len(data[n]), samples))
            raise TimeoutError("Error: Didn't get all results!")

        return data

    def acquisition_finalize(self) -> None:
        self.stop()

        for p in self._acquisition_nodes:
            self.unsubs(p)
        self.unsubs(self._get_full_path('auxins/0/sample'))

    def check_errors(self) -> None:
        """
        Checks the instrument for errors. As the UHFQA does not yet support the same error
        stack as the HDAWG instruments we do the checks by reading specific nodes
        in the system and then constructing similar messages as on the HDAWG.
        """
        # If this is the first time we are called, log the detected errors, but don't raise
        # any exceptions
        if self._errors is None:
            raise_exceptions = False
            self._errors = {}
        else:
            raise_exceptions = True

        # Stores the errors before processing
        errors = {'messages': []}

        # Now check for errors from the different functional units
        if self.qas_0_result_errors() > 0:
            errors['messages'].append({
                'code': 'RESHOLDOFF',
                'severity': 1.0,
                'count': self.qas_0_result_errors(),
                'message': 'Holdoff error detected when reading Quantum Analyzer Results! '
                'Increase the delay between trigger signals from the AWG!'})

        if self.qas_0_monitor_errors() > 0:
            errors['messages'].append({
                'code': 'MONHOLDOFF',
                'severity': 1.0,
                'count': self.qas_0_monitor_errors(),
                'message': 'Holdoff error detected when reading Quantum Analyzer Input Monitor! '
                'Increase the delay between trigger signals from the AWG!'})

        # Check optional codeword-based errors
        if self._awg_program_features['cases'] and self.get('awgs_0_userregs_{}'.format(UHFQC.USER_REG_ERR_CNT)) > 0:
            errors['messages'].append({
                'code': 'DIOCWCASE',
                'severity': 1.0,
                'count': self.get('awgs_0_userregs_{}'.format(UHFQC.USER_REG_ERR_CNT)),
                'message': 'AWG detected invalid codewords not covered by the configured cases!'})

        # Asserted in case errors were found
        found_errors = False

        # Go through the errors and update our structure, raise exceptions if anything changed
        for m in errors['messages']:
            code = m['code']
            count = m['count']
            severity = m['severity']
            message = m['message']

            if not raise_exceptions:
                self._errors[code] = {
                    'count': count,
                    'severity': severity,
                    'message': message}
                log.warning('{}: Code {}: "{}" ({})'.format(
                    self.devname, code, message, severity))
            else:
                # Optionally skip the error completely
                if code in self._errors_to_ignore:
                    continue

                # Check if there are new errors
                if code not in self._errors or count > self._errors[code]['count']:
                    log.error('{}: {} ({}/{})'.format(self.devname,
                                                      message, code, severity))
                    found_errors = True

                if code in self._errors:
                    self._errors[code]['count'] = count
                else:
                    self._errors[code] = {
                        'count': count,
                        'severity': severity,
                        'message': message}

        # if found_errors:
        #     raise zibase.ziRuntimeError('Errors detected during run-time!')

    def clear_errors(self) -> None:
        self.qas_0_result_reset(1)
        self.qas_0_monitor_reset(1)

    ##########################################################################
    # 'public' functions: DIO support
    ##########################################################################

    def plot_dio(self, bits=range(32), line_length=64):
        data = self.getv('awgs/0/dio/data')
        zibase.plot_timing_diagram(data, bits, line_length)

    ##########################################################################
    # 'public' functions: weight & matrix function helpers
    ##########################################################################

    def prepare_SSB_weight_and_rotation(self, IF,
                                        weight_function_I=0,
                                        weight_function_Q=1,
                                        rotation_angle=0,
                                        length=4096 / 1.8e9,
                                        scaling_factor=1) -> None:
        """
        Sets default integration weights for SSB modulation, beware does not
        load pulses or prepare the UFHQC progarm to do data acquisition
        """
        trace_length = 4096
        tbase = np.arange(0, trace_length / 1.8e9, 1 / 1.8e9)
        cosI = np.array(np.cos(2 * np.pi * IF * tbase + rotation_angle))
        sinI = np.array(np.sin(2 * np.pi * IF * tbase + rotation_angle))
        if length < 4096 / 1.8e9:
            max_sample = int(length * 1.8e9)
            # setting the samples beyond the length to 0
            cosI[max_sample:] = 0
            sinI[max_sample:] = 0
        self.set('qas_0_integration_weights_{}_real'.format(weight_function_I),
                 np.array(cosI))
        self.set('qas_0_integration_weights_{}_imag'.format(weight_function_I),
                 np.array(sinI))
        self.set('qas_0_rotations_{}'.format(
            weight_function_I), scaling_factor*(1.0 + 1.0j))
        if weight_function_Q != None:
            self.set('qas_0_integration_weights_{}_real'.format(weight_function_Q),
                     np.array(sinI))
            self.set('qas_0_integration_weights_{}_imag'.format(weight_function_Q),
                     np.array(cosI))
            self.set('qas_0_rotations_{}'.format(
                weight_function_Q), scaling_factor*(1.0 - 1.0j))

    def prepare_DSB_weight_and_rotation(self, IF, weight_function_I=0, weight_function_Q=1) -> None:
        trace_length = 4096
        tbase = np.arange(0, trace_length/1.8e9, 1/1.8e9)
        cosI = np.array(np.cos(2 * np.pi*IF*tbase))
        sinI = np.array(np.sin(2 * np.pi*IF*tbase))
        self.set('qas_0_integration_weights_{}_real'.format(weight_function_I),
                 np.array(cosI))
        self.set('qas_0_integration_weights_{}_real'.format(weight_function_Q),
                 np.array(sinI))
        # the factor 2 is needed so that scaling matches SSB downconversion
        self.set('qas_0_rotations_{}'.format(weight_function_I), 2.0 + 0.0j)
        self.set('qas_0_rotations_{}'.format(weight_function_Q), 2.0 + 0.0j)

    def upload_crosstalk_matrix(self, matrix) -> None:
        """
        Upload parameters for the 10*10 crosstalk suppression matrix.

        This method uses the 'qas_0_crosstalk_rows_*_cols_*' nodes.
        """
        for i in range(np.shape(matrix)[0]):  # looping over the rows
            for j in range(np.shape(matrix)[1]):  # looping over the colums
                self.set('qas_0_crosstalk_rows_{}_cols_{}'.format(
                    j, i), matrix[i][j])

    def download_crosstalk_matrix(self, nr_rows=10, nr_cols=10):
        """
        Upload parameters for the 10*10 crosstalk suppression matrix.

        This method uses the 'qas_0_crosstalk_rows_*_cols_*' nodes.
        """
        matrix = np.zeros([nr_rows, nr_cols])
        for i in range(np.shape(matrix)[0]):  # looping over the rows
            for j in range(np.shape(matrix)[1]):  # looping over the colums
                matrix[i][j] = self.get(
                    'qas_0_crosstalk_rows_{}_cols_{}'.format(j, i))
        return matrix

    ##########################################################################
    """
    'public' functions: sequencer functions
    Before acquisition can take place one of "awg_sequence_acquisition_and_"
    has to be called. These take care that the right program is uploaded.
    The variants are:
        awg_sequence_acquisition
            start acquisition after receiving a trigger, play no pulse
        awg_sequence_acquisition_and_pulse
            start acquisition after receiving a trigger,
            play the specified pulse
        awg_sequence_acquisition_and_pulse_SSB
            start acquisition after receiving a trigger,
            play an SSB pulse based on specified parameters
        awg_sequence_acquisition_and_DIO_triggered_pulse
            start acquisition after receiving a DIO trigger,
            play the pulse specified by the received DIO codeword
            cases argument specifies what codewords are supported.
        awg_sequence_acquisition_and_DIO_RED_test
            special DIO acquisition for testing real time error correction.
    """
    ##########################################################################

    def awg_sequence_acquisition_and_DIO_triggered_pulse(
            self, Iwaves=None, Qwaves=None, cases=None, acquisition_delay=0, timeout=5) -> None:
        """
        Loads the program for DIO acquisition on the AWG of the UHFQC.

        Arguments:
            Iwaves list of I waveforms (arrays) used (historical).
            Qwaves list of Q waveforms (arrays) used (historical).
            cases list of cases to include in the program.

        Uploads and compiles the AWG sequencer program.


        """
        # setting the acquisition delay samples
        delay_samples = int(acquisition_delay*1.8e9/8)
        self.wait_dly(delay_samples)

        # If no cases are defined, then we simply create all possible cases
        if cases is None:
            cases = np.arange(self._num_codewords)
        else:
            if len(cases) > self._num_codewords:
                raise zibase.ziConfigurationError('More cases ({}) defined than available codewords ({})!'.format(
                    len(cases), len(self._num_codewords)))

            # There is probably a more efficient way of doing this
            for case in cases:
                if (case < 0) or (case >= self._num_codewords):
                    raise zibase.ziConfigurationError(
                        'Case {} is out of range defined by the available codewords ({})!'.format(case, len(self._num_codewords)))

        # Sanity check on the parameters
        if Iwaves is not None and (len(Iwaves) != len(cases)):
            raise ziUHFQCSeqCError(
                'Number of I channel waveforms ({}) does not match number of cases ({})!'.format(len(Iwaves), len(cases)))

        if Qwaves is not None and (len(Qwaves) != len(cases)):
            raise ziUHFQCSeqCError(
                'Number of Q channel waveforms ({}) does not match number of cases ({})!'.format(len(Iwaves), len(cases)))

        # Sanity check on I channel waveforms
        if Iwaves is not None:
            for i, Iwave in enumerate(Iwaves):
                if np.max(Iwave) > 1.0 or np.min(Iwave) < -1.0:
                    raise KeyError(
                        "exceeding AWG range for I channel, all values should be within +/-1")
                if len(Iwave) > 16384:
                    raise KeyError(
                        "exceeding max AWG wave length of 16384 samples for I channel, trying to upload {} samples".format(len(Iwave)))

                # Update waveform table
                self.set(zibase.gen_waveform_name(0, cases[i]), Iwave)

        # Sanity check on Q channel waveforms
        if Qwaves is not None:
            for i, Qwave in enumerate(Qwaves):
                if np.max(Qwave) > 1.0 or np.min(Qwave) < -1.0:
                    raise KeyError(
                        "exceeding AWG range for Q channel, all values should be within +/-1")
                if len(Qwave) > 16384:
                    raise KeyError(
                        "exceeding max AWG wave length of 16384 samples for I channel, trying to upload {} samples".format(len(Qwave)))

                # Update waveform table
                self.set(zibase.gen_waveform_name(1, cases[i]), Qwave)

        # Define the behavior of our program
        self._reset_awg_program_features()
        self._awg_program_features['loop_cnt'] = True
        self._awg_program_features['wait_dly'] = True
        self._awg_program_features['waves'] = True
        self._awg_program_features['cases'] = True

        # Updating cases will cause our AWG program to update
        self.cases(cases)

    def awg_sequence_acquisition_and_DIO_RED_test(
            self, Iwaves=None, Qwaves=None, cases=None, acquisition_delay=0,
            codewords=None, timeout=5):

        # setting the acquisition delay samples
        delay_samples = int(acquisition_delay*1.8e9/8)
        # setting the delay in the instrument
        self.awgs_0_userregs_2(delay_samples)
        sequence = (
            'var wait_delay = getUserReg(2);\n' +
            'cvar i = 0;\n'+
            'const length = {};\n'.format(len(codewords))
            )
        sequence = sequence + array2vect(
                codewords, "codewords")
        # starting the loop and switch statement
        sequence = sequence +(
            ' setDIO(2048);\n'+
            'for (i = 0; i < length; i = i + 1) {\n'
            ' var codeword =  codewords[i];\n'+
            ' waitDIOTrigger();\n' +
            ' setDIO(codeword);\n'+
            ' wait(wait_delay);\n' +
            ' setDIO(2048);\n'+
            '}\n'
            )

        # Define the behavior of our program
        self._reset_awg_program_features()

        self._awg_program[0] = sequence
        self._awg_needs_configuration[0] = True
        # self.awg_string(sequence, timeout=timeout)

    def awg_sequence_acquisition_and_pulse(self, Iwave=None, Qwave=None, acquisition_delay=0, dig_trigger=True) -> None:
        if Iwave is not None and (np.max(Iwave) > 1.0 or np.min(Iwave) < -1.0):
            raise KeyError(
                "exceeding AWG range for I channel, all values should be within +/-1")

        if Qwave is not None and (np.max(Qwave) > 1.0 or np.min(Qwave) < -1.0):
            raise KeyError(
                "exceeding AWG range for Q channel, all values should be within +/-1")

        if Iwave is not None and (len(Iwave) > 16384):
            raise KeyError(
                "exceeding max AWG wave length of 16384 samples for I channel, trying to upload {} samples".format(len(Iwave)))

        if Qwave is not None and (len(Qwave) > 16384):
            raise KeyError(
                "exceeding max AWG wave length of 16384 samples for Q channel, trying to upload {} samples".format(len(Qwave)))

        # Check the we have sufficient codewords defined
        if self._num_codewords < 1:
            raise zibase.ziConfigurationError(
                'Insufficient number of codewords defined! Need at least 1 codeword.')

        # Configure the actual waveforms
        if Iwave is not None:
            self.set(zibase.gen_waveform_name(0, 0), Iwave)

        if Qwave is not None:
            self.set(zibase.gen_waveform_name(1, 0), Qwave)

        # Configure the delay
        self.set('awgs_0_userregs_{}'.format(UHFQC.USER_REG_WAIT_DLY),
                 int(acquisition_delay*1.8e9/8))

        delay_string = """
    wait(wait_dly);
"""

        playWave_string = """
    playWave({}, {});
        """.format(zibase.gen_waveform_name(0, 0), zibase.gen_waveform_name(1, 0))

        if dig_trigger:
            loop_start = """
repeat (loop_cnt) {
    waitDigTrigger(1, 1);
"""
        else:
            loop_start = """
repeat (loop_cnt) {
"""
        loop_end = """
    setTrigger(ro_trig);
    setTrigger(ro_arm);
    waitWave();
    wait(4000);
}
setTrigger(0);
"""

        self._reset_awg_program_features()
        self._awg_program_features['loop_cnt'] = True
        self._awg_program_features['wait_dly'] = True
        self._awg_program_features['waves'] = True

        self._awg_program[0] = \
            awg_sequence_acquisition_preamble() + \
            loop_start + \
            playWave_string + \
            delay_string + \
            loop_end

        self._awg_needs_configuration[0] = True

    def awg_sequence_acquisition(self):
        self._reset_awg_program_features()
        self._awg_program_features['loop_cnt'] = True

        self._awg_program[0] = awg_sequence_acquisition_preamble() + """
repeat (loop_cnt) {
    waitDigTrigger(1, 1);
    setTrigger(ro_trig);
    setTrigger(ro_arm);
}
setTrigger(0);
"""
        # Reset delay
        self.wait_dly(0)
        self._awg_needs_configuration[0] = True

    def awg_sequence_acquisition_and_pulse_SSB(
            self, f_RO_mod, RO_amp, RO_pulse_length, acquisition_delay, dig_trigger=True) -> None:
        f_sampling = 1.8e9
        samples = RO_pulse_length*f_sampling
        array = np.arange(int(samples))
        sinwave = RO_amp * np.sin(2 * np.pi*array*f_RO_mod/f_sampling)
        coswave = RO_amp * np.cos(2 * np.pi*array*f_RO_mod/f_sampling)
        Iwave = (coswave+sinwave) / np.sqrt(2)
        Qwave = (coswave-sinwave) / np.sqrt(2)
        self.awg_sequence_acquisition_and_pulse(
            Iwave, Qwave, acquisition_delay, dig_trigger=dig_trigger)

    def spec_mode_on(self, acq_length=1/1500, IF=20e6, ro_amp=0.1, wint_length=2**14) -> None:
        self._reset_awg_program_features()
        self._awg_program_features['loop_cnt'] = True
        self._awg_program_features['avg_cnt'] = True
        self._awg_program_features['waves'] = True

        # Reset delay
        self.wait_dly(0)

        # Check the we have sufficient codewords defined
        if self._num_codewords < 1:
            raise zibase.ziConfigurationError(
                'Insufficient number of codewords defined! Need at least 1 codeword.')

        # Define number of samples
        N = 16

        # Define alpha parameter
        alpha = 0.2

        # Define support parameters
        a0 = (1-alpha)/2
        a1 = 1/2
        a2 = alpha/2

        # Generate window function
        w = a0 - \
            a1 * np.cos(2 * np.pi * np.arange(N)/(N-1)) + \
            a2 * np.cos(4 * np.pi * np.arange(N)/(N-1))

        # Configure the actual waveforms
        self.set(zibase.gen_waveform_name(0, 0), w)
        self.set(zibase.gen_waveform_name(1, 0), w)

        playWave_string = """
    playWave({}, {});
        """.format(zibase.gen_waveform_name(0, 0), zibase.gen_waveform_name(1, 0))

        wait_string = """
    waitQAResultTrigger();
    wait(16);
        """

        self._awg_program[0] = awg_sequence_acquisition_preamble() + """
repeat (avg_cnt) {
  var wait_time = 0;

  repeat(loop_cnt) {
    wait_time = wait_time + 1;
    setTrigger(ro_trig);
    setTrigger(ro_arm);
    wait(wait_time);
""" + playWave_string + wait_string + """
  }
}
setTrigger(0);
"""

        # Also added by us
        self.awgs_0_outputs_0_mode(1)
        self.awgs_0_outputs_1_mode(1)

        # setting the internal oscillator to the IF
        self.oscs_0_freq(IF)

        self.sigouts_0_on(1)
        self.sigouts_1_on(1)

        # QuExpress thresholds on DIO (mode == 2), AWG control of DIO (mode == 1)
        self.dios_0_mode(2)
        # Drive DIO bits 31 to 16
        self.dios_0_drive(0xc)

        # setting the integration path to use the oscillator instead of
        # integration functions. Should be done before modifying the length.
        self.qas_0_integration_mode(1)

        self.qas_0_deskew_rows_0_cols_0(1.0)
        self.qas_0_deskew_rows_0_cols_1(0.0)
        self.qas_0_deskew_rows_1_cols_0(0.0)
        self.qas_0_deskew_rows_1_cols_1(1.0)
        self.qas_0_integration_length(wint_length)
        self.qas_0_delay(0)

        # Copy from the manual
        self.qas_0_rotations_0(1.0 + 0.0j)
        self.qas_0_rotations_1(0.0 + 1.0j)

        for i in range(0, 10):
            for j in range(0, 10):
                self.set('qas_0_crosstalk_rows_{0}_cols_{1}'.format(
                    i, j), 1.0*(i == j))

        # Configure some thresholds
        for i in range(0, 10):
            self.set('qas_0_thresholds_{}_level'.format(i), 0.01)

        # Also adder by us
        # result_source 0 => lin_trans readout(includes crosstalk corr)
        self.qas_0_result_source(0)
        self.qas_0_result_enable(1)
        self.qas_0_result_statistics_enable(0)

        self._awg_needs_configuration[0] = True

    def spec_mode_off(self) -> None:
        # Resetting To regular Mode
        # changing int length
        self.qas_0_integration_mode(0)

        # Default settings copied
        self.qas_0_rotations_0(1.0 + 0.0j)
        self.qas_0_rotations_1(1.0 + 0.0j)

        # setting to DSB by default
        self.qas_0_deskew_rows_0_cols_0(1.0)
        self.qas_0_deskew_rows_0_cols_1(0.0)
        self.qas_0_deskew_rows_1_cols_0(0.0)
        self.qas_0_deskew_rows_1_cols_1(1.0)

        # switching off the modulation tone
        self.awgs_0_outputs_0_mode(0)
        self.awgs_0_outputs_1_mode(0)

    def plot_dio_snapshot(self, bits=range(32)):
        zibase.plot_timing_diagram(self.getv('awgs/0/dio/data'), bits, 64)

    ##########################################################################
    # 'public' functions: print overview helpers
    ##########################################################################

    def print_correlation_overview(self):
        msg = '\tCorrelations overview \n'
        for i in range(10):
            enabled = self.get('qas_0_correlations_{}_enable'.format(i))
            source = self.get('qas_0_correlations_{}_source'.format(i))
            msg += "Correlations {}, enabled: {} \tsource: {}\n".format(
                i, enabled, source)
        msg += '\n\tThresholded correlations overview \n'
        for i in range(10):
            enabled = self.get(
                'qas_0_thresholds_{}_correlation_enable'.format(i))
            source = self.get(
                'qas_0_thresholds_{}_correlation_source'.format(i))
            msg += "Thresholds correlation {}, enabled: {} \tsource: {}\n".format(
                i, enabled, source)
        print(msg)

    def print_deskew_overview(self):
        msg = '\tDeskew overview \n'

        deskew_mat = np.zeros((2, 2))
        for i in range(2):
            for j in range(2):
                deskew_mat[i, j] = self.get(
                    'qas_0_deskew_rows_{}_cols_{}'.format(i, j))
        msg += 'Deskew matrix: \n'
        msg += str(deskew_mat)
        print(msg)

    def print_crosstalk_overview(self):
        msg = '\tCrosstalk overview \n'
        msg += 'Bypass crosstalk: {} \n'.format(self.qas_0_crosstalk_bypass())

        crosstalk_mat = np.zeros((10, 10))
        for i in range(10):
            for j in range(10):
                crosstalk_mat[i, j] = self.get(
                    'qas_0_crosstalk_rows_{}_cols_{}'.format(i, j))
        msg += 'Crosstalk matrix: \n'
        print(msg)
        print(crosstalk_mat)

    def print_integration_overview(self):
        msg = '\tIntegration overview \n'
        msg += 'Integration mode: {} \n'.format(
            self.qas_0_integration_mode())
        for i in range(10):
            msg += 'Integration source {}: {}\n'.format(
                i, self.get('qas_0_integration_sources_{}'.format(i)))
        print(msg)

    def print_rotations_overview(self):
        msg = '\tRotations overview \n'
        for i in range(10):
            msg += 'Rotations {}: {}\n'.format(
                i, self.get('qas_0_rotations_{}'.format(i)))
        print(msg)

    def print_thresholds_overview(self):
        msg = '\t Thresholds overview \n'
        for i in range(10):
            msg += 'Threshold {}: {}\n'.format(
                i, self.get('qas_0_thresholds_{}_level'.format(i)))
        print(msg)

    def print_user_regs_overview(self):
        msg = '\t User registers overview \n'
        user_reg_funcs = ['']*16
        user_reg_funcs[0] = 'Loop count'
        user_reg_funcs[1] = 'Readout mode'
        user_reg_funcs[2] = 'Wait delay'
        user_reg_funcs[3] = 'Average count'
        user_reg_funcs[4] = 'Error count'

        for i in range(16):
            msg += 'User reg {}: \t{}\t({})\n'.format(
                i, self.get('awgs_0_userregs_{}'.format(i)), user_reg_funcs[i])
        print(msg)

    def print_overview(self):
        """
        Print a readable overview of relevant parameters of the UHFQC.

        N.B. This overview is not complete, but combines different
        print helpers
        """
        self.print_correlation_overview()
        self.print_crosstalk_overview()
        self.print_deskew_overview()
        self.print_integration_overview()
        self.print_rotations_overview()
        self.print_thresholds_overview()
        self.print_user_regs_overview()

    ##########################################################################
    # DIO calibration functions
    ##########################################################################

    def _ensure_activity(self, awg_nr, timeout=5, verbose=False):
        """
        Record DIO data and test whether there is activity on the bits activated in the DIO protocol for the given AWG.
        """
        if verbose: print("Testing DIO activity for AWG {}".format(awg_nr))

        vld_mask     = 1 << self.geti('awgs/{}/dio/valid/index'.format(awg_nr))
        vld_polarity = self.geti('awgs/{}/dio/valid/polarity'.format(awg_nr))
        strb_mask    = (1 << self.geti('awgs/{}/dio/strobe/index'.format(awg_nr)))
        strb_slope   = self.geti('awgs/{}/dio/strobe/slope'.format(awg_nr))

        # Make sure the DIO calibration mask is configured
        if self._dio_calibration_mask is None:
            raise ValueError('DIO calibration bit mask not defined.')

        mask_value = self._dio_calibration_mask
        cw_mask = mask_value << 17

        for i in range(timeout):
            valid = True

            data = self.getv('awgs/0/dio/data')
            if data is None:
                raise zibase.ziValueError('Failed to get DIO snapshot!')

            vld_activity = 0
            strb_activity = 0
            cw_activity = 0
            for d in data:
                cw_activity |= (d & cw_mask)
                vld_activity |= (d & vld_mask)
                strb_activity |= (d & strb_mask)

            if cw_activity != cw_mask:
                print("Did not see all codeword bits toggle! Got 0x{:08x}, expected 0x{:08x}.".format(cw_activity, cw_mask))
                valid = False

            if vld_polarity != 0 and vld_activity != vld_mask:
                print("Did not see valid bit toggle!")
                valid = False

            if strb_slope != 0 and strb_activity != strb_mask:
                print("Did not see valid bit toggle!")
                valid = False

            if valid:
                return True

        return False

    def _get_awg_dio_data(self, awg):
        data = self.getv('awgs/' + str(awg) + '/dio/data')
        ts = len(data)*[0]
        cw = len(data)*[0]
        for n, d in enumerate(data):
            ts[n] = d >> 10
            cw[n] = (d & ((1 << 10)-1))
        return (ts, cw)

    def _find_valid_delays(self, awg_nr, repetitions=1, verbose=False):
        """Finds valid DIO delay settings for a given AWG by testing all allowed delay settings for timing violations on the
        configured bits. In addition, it compares the recorded DIO codewords to an expected sequence to make sure that no
        codewords are sampled incorrectly."""
        if verbose: print("  Finding valid delays")

        vld_mask     = 1 << self.geti('awgs/{}/dio/valid/index'.format(awg_nr))
        vld_polarity = self.geti('awgs/{}/dio/valid/polarity'.format(awg_nr))
        strb_mask    = (1 << self.geti('awgs/{}/dio/strobe/index'.format(awg_nr)))
        strb_slope   = self.geti('awgs/{}/dio/strobe/slope'.format(awg_nr))

        # Make sure the DIO calibration mask is configured
        if self._dio_calibration_mask is None:
            raise ValueError('DIO calibration bit mask not defined.')

        mask_value = self._dio_calibration_mask
        cw_mask = mask_value << 17

        combined_mask = cw_mask
        if vld_polarity != 0:
            combined_mask |= vld_mask
        if strb_slope != 0:
            combined_mask |= strb_mask
        if verbose: print("  Using a mask value of 0x{:08x}".format(combined_mask))

        valid_delays= []
        for delay in range(16):
            if verbose: print('   Testing delay {}'.format(delay))
            self.setd('raw/dios/0/delay', delay)
            time.sleep(1)
            valid_sequence = True
            for awg in [0]:
                error_timing = self.geti('raw/dios/0/error/timing')
                if error_timing & combined_mask != 0:
                    valid_sequence = False

            if valid_sequence:
                valid_delays.append(delay)

        return set(valid_delays)

    ##########################################################################
    # DIO calibration functions for *CC*
    # FIXME: should not be in driver
    ##########################################################################

    def _prepare_CCL_dio_calibration(self, CCL, feedline=1, verbose=False):
        """Configures a CCL with a default program that generates data suitable for DIO calibration.
        Also starts the program."""
        cs_filepath = os.path.join(pycqed.__path__[0],
                'measurement',
                'openql_experiments',
                'output', 'cs.txt')

        opc_filepath = os.path.join(pycqed.__path__[0],
                'measurement',
                'openql_experiments',
                'output', 'qisa_opcodes.qmap')

        CCL.control_store(cs_filepath)
        CCL.qisa_opcode(opc_filepath)

        test_fp = os.path.abspath(os.path.join(pycqed.__path__[0],
                '..',
                'examples','CCLight_example',
                'qisa_test_assembly','calibration_cws_ro.qisa'))

        # Start the CCL with the program configured above
        CCL.eqasm_program(test_fp)
        CCL.start()

        # Set the DIO calibration mask to enable 5 bit measurement
        if feedline == 1:
            self._dio_calibration_mask = 0x1f
        elif feedline == 2:
            self._dio_calibration_mask = 0x3
        else:
            raise ValueError('Invalid feedline {} selected for calibration.'.format(feedline))

    def _prepare_QCC_dio_calibration(self, QCC, verbose=False):
        """Configures a QCC with a default program that generates data suitable for DIO calibration. Also starts the QCC."""

        cs_filepath = os.path.join(pycqed.__path__[0],
                'measurement',
                'openql_experiments',
                's17', 'cs.txt')

        opc_filepath = os.path.join(pycqed.__path__[0],
                'measurement',
                'openql_experiments',
                's17', 'qisa_opcodes.qmap')

        QCC.control_store(cs_filepath)
        QCC.qisa_opcode(opc_filepath)

        test_fp = os.path.abspath(os.path.join(pycqed.__path__[0],
                '..',
                'examples','QCC_example',
                'qisa_test_assembly','ro_calibration.qisa'))

        # Start the QCC with the program configured above
        QCC.stop()
        QCC.eqasm_program(test_fp)
        QCC.start()

        # Set the DIO calibration mask to enable 9 bit measurement
        self._dio_calibration_mask = 0x1ff

    def _prepare_HDAWG8_dio_calibration(self, HDAWG, verbose=False):
        """Configures an HDAWG with a default program that generates data suitable for DIO calibration. Also starts the HDAWG."""
        program = '''
var A = 0xffff0000;
var B = 0x00000000;

while (1) {
  setDIO(A);
  wait(2);
  setDIO(B);
  wait(2);
}
'''
        HDAWG.configure_awg_from_string(0, program)
        HDAWG.seti('awgs/0/enable', 1)

        self._dio_calibration_mask = 0x7fff

    def calibrate_CC_dio_protocol(self, CC, feedline=None, verbose=False, repetitions=1):
        log.info('Calibrating DIO delays')
        if verbose: print("Calibrating DIO delays")
        if feedline is None:
            raise ziUHFQCDIOCalibrationError('No feedline specified for calibration')

        CC_model = CC.IDN()['model']
        if 'QCC' in CC_model:
            self._prepare_QCC_dio_calibration(
                QCC=CC, verbose=verbose)
        elif 'CCL' in CC_model:
            self._prepare_CCL_dio_calibration(
                CCL=CC, feedline=feedline, verbose=verbose)
        elif 'HDAWG8' in CC_model:
            self._prepare_HDAWG8_dio_calibration(HDAWG=CC, verbose=verbose)
        elif 'cc' in CC_model:
            # expected_sequence = self._prepare_CC_dio_calibration(
            #     CC=CC, verbose=verbose)
            return
        else:
            raise ValueError('CC model ({}) not recognized.'.format(CC_model))

        # Make sure the configuration is up-to-date
        self.assure_ext_clock()

        for awg in [0]:
            if not self._ensure_activity(awg, verbose=verbose):
                raise ziUHFQCDIOActivityError('No or insufficient activity found on the DIO bits associated with AWG {}'.format(awg))

        valid_delays = self._find_valid_delays(awg, repetitions, verbose=verbose)
        if len(valid_delays) == 0:
            raise ziUHFQCDIOCalibrationError('DIO calibration failed! No valid delays found')

        min_valid_delay = min(valid_delays)
        # Heuristics to get the 'best' delay in a sequence
        if (min_valid_delay+1) in valid_delays and (min_valid_delay+2) in valid_delays:
            min_valid_delay = min_valid_delay + 1

        # Print information
        if verbose: print("  Valid delays are {}".format(valid_delays))
        if verbose: print("  Setting delay to {}".format(min_valid_delay))

        # And configure the delays
        self._set_dio_calibration_delay(min_valid_delay)

        # Clear all detected errors (caused by DIO timing calibration)
        self.clear_errors()
<|MERGE_RESOLUTION|>--- conflicted
+++ resolved
@@ -303,13 +303,9 @@
         Checks that the correct options are installed on the instrument.
         """
         options = self.gets('features/options').split('\n')
-<<<<<<< HEAD
         if 'FF' in options:
             return
-        if 'QA' not in options:
-=======
         if 'QA' not in options and 'QC' not in options:
->>>>>>> 6a6680a8
             raise zibase.ziOptionsError(
                 'Device {} is missing the QA or QC option!'.format(self.devname))
         if 'AWG' not in options:
