import zhinst.ziPython as zi
import zhinst.utils as zi_utils
import time
import json
import os
import sys
import numpy as np

from qcodes.instrument.base import Instrument
from qcodes.utils import validators as vals
from fnmatch import fnmatch
from qcodes.instrument.parameter import ManualParameter
#from instrument_drivers.physical_instruments.ZurichInstruments import UHFQuantumController as ZI_UHFQC


class UHFQC(Instrument):

    """
    This is the qcodes driver for the 1.8 Gsample/s UHF-QC developed
    by Zurich Instruments.

    Requirements:
    Installation instructions for Zurich Instrument Libraries.
    1. install ziPython 3.5 ucs4 16.04 for 64bit Windows from http://www.zhinst.com/downloads, https://people.zhinst.com/~niels/
    2. pip install dependencies: httplib2, plotly, pyqtgraph
    3. upload the latest firmware to the UHFQC by opening reboot.bat in 'Transmon\Inventory\ZurichInstruments\firmware_Nielsb\firmware_x'. WIth x the highest available number.
    4. find out where sequences are stored by saving a sequence from the GUI and then check :"showLog" to see where it is stored. This is the location where AWG sequences can be loaded from.
    misc: when device crashes, check the log file in
    EOM
    """

    def __init__(self, name, device='auto', interface='USB',
                 address='127.0.0.1', port=8004, **kw):
        '''
        Input arguments:
            name:           (str) name of the instrument
            server_name:    (str) qcodes instrument server
            address:        (int) the address of the data server e.g. 8006
        '''
        # self.socket.setsockopt(socket.IPPROTO_TCP, socket.TCP_NODELAY, 1)
        # #suggestion W vlothuizen
        t0 = time.time()
        super().__init__(name, **kw)

        self._daq = zi.ziDAQServer(address, int(port), 5)
        if device.lower() == 'auto':
            self._device = zi_utils.autoDetect(self._daq)
        else:
            self._device = device
            self._daq.connectDevice(self._device, interface)
        #self._device = zi_utils.autoDetect(self._daq)
        self._awgModule = self._daq.awgModule()
        self._awgModule.set('awgModule/device', self._device)
        self._awgModule.execute()

        self.acquisition_paths = []

        s_node_pars = []
        d_node_pars = []

        path = os.path.abspath(__file__)
        dir_path = os.path.dirname(path)
        self._s_file_name = os.path.join(
            dir_path, 'zi_parameter_files', 's_node_pars.txt')
        self._d_file_name = os.path.join(
            dir_path, 'zi_parameter_files', 'd_node_pars.txt')

        init = True
        try:
            f = open(self._s_file_name).read()
            s_node_pars = json.loads(f)
        except:
            print("parameter file for gettable parameters {} not found".format(
                self._s_file_name))
            init = False
        try:
            f = open(self._d_file_name).read()
            d_node_pars = json.loads(f)
        except:
            print("parameter file for settable parameters {} not found".format(
                self._d_file_name))
            init = False

        self.add_parameter('timeout', unit='s',
                           initial_value=10,
                           parameter_class=ManualParameter)
        for parameter in s_node_pars:
            parname = parameter[0].replace("/", "_")
            parfunc = "/"+device+"/"+parameter[0]
            if parameter[1] == 'float':
                self.add_parameter(
                    parname,
                    set_cmd=self._gen_set_func(self.setd, parfunc),
                    get_cmd=self._gen_get_func(self.getd, parfunc),
                    vals=vals.Numbers(parameter[2], parameter[3]))
            elif parameter[1] == 'float_small':
                self.add_parameter(
                    parname,
                    set_cmd=self._gen_set_func(self.setd, parfunc),
                    get_cmd=self._gen_get_func(self.getd, parfunc),
                    vals=vals.Numbers(parameter[2], parameter[3]))
            elif parameter[1] == 'int_8bit':
                self.add_parameter(
                    parname,
                    set_cmd=self._gen_set_func(self.seti, parfunc),
                    get_cmd=self._gen_get_func(self.geti, parfunc),
                    vals=vals.Ints(int(parameter[2]), int(parameter[3])))
            elif parameter[1] == 'int':
                self.add_parameter(
                    parname,
                    set_cmd=self._gen_set_func(self.seti, parfunc),
                    get_cmd=self._gen_get_func(self.geti, parfunc),
                    vals=vals.Ints(int(parameter[2]), int(parameter[3])))
            elif parameter[1] == 'int_64':
                self.add_parameter(
                    parname,
                    set_cmd=self._gen_set_func(self.seti, parfunc),
                    get_cmd=self._gen_get_func(self.geti, parfunc),
                    vals=vals.Ints(int(parameter[2]), int(parameter[3])))
            elif parameter[1] == 'bool':
                self.add_parameter(
                    parname,
                    set_cmd=self._gen_set_func(self.seti, parfunc),
                    get_cmd=self._gen_get_func(self.geti, parfunc),
                    vals=vals.Ints(int(parameter[2]), int(parameter[3])))
            else:
                print("parameter {} type {} from from s_node_pars not recognized".format(
                    parname, parameter[1]))

        for parameter in d_node_pars:
            parname = parameter[0].replace("/", "_")
            parfunc = "/"+device+"/"+parameter[0]
            if parameter[1] == 'float':
                self.add_parameter(
                    parname,
                    get_cmd=self._gen_get_func(self.getd, parfunc))
            elif parameter[1] == 'vector_g':
                self.add_parameter(
                    parname,
                    get_cmd=self._gen_get_func(self.getv, parfunc))
            elif parameter[1] == 'vector_s':
                self.add_parameter(
                    parname,
                    set_cmd=self._gen_set_func(self.setv, parfunc),
                    vals=vals.Anything())
            elif parameter[1] == 'vector_gs':
                self.add_parameter(
                    parname,
                    set_cmd=self._gen_set_func(self.setv, parfunc),
                    get_cmd=self._gen_get_func(self.getv, parfunc),
                    vals=vals.Anything())
            else:
                print("parameter {} type {} from d_node_pars not recognized".format(
                    parname, parameter[1]))

        self.add_parameter('AWG_file',
                           set_cmd=self._do_set_AWG_file,
                           vals=vals.Anything())
        # storing an offset correction parameter for all weight functions,
        # this allows normalized calibration when performing cross-talk suppressed
        # readout
        for i in range(5):
            self.add_parameter("quex_trans_offset_weightfunction_{}".format(i),
                               unit='V',
                               label='RO normalization offset (V)',
                               initial_value=0.0,
                               parameter_class=ManualParameter)
        if init:
            self.load_default_settings()
        t1 = time.time()

        print('Initialized UHFQC', self._device,
              'in %.2fs' % (t1-t0))

    def load_default_settings(self):
        # standard configurations adapted from Haendbaek's notebook
        # Run this block to do some standard configuration

        # The averaging-count is used to specify how many times the AWG program
        # should run
        LOG2_AVG_CNT = 10

        # This averaging count specifies how many measurements the result
        # logger should average
        LOG2_RL_AVG_CNT = 0

        # Load an AWG program (from Zurich
        # Instruments/LabOne/WebServer/awg/src)
        self.awg_sequence_acquisition()

        # Turn on both outputs
        self.sigouts_0_on(1)
        self.sigouts_1_on(1)

        # QuExpress thresholds on DIO (mode == 2), AWG control of DIO (mode ==
        # 1)
        self.dios_0_mode(2)
        # Drive DIO bits 31 to 16
        self.dios_0_drive(0xc)

        # Configure the analog trigger input 1 of the AWG to assert on a rising
        # edge on Ref_Trigger 1 (front-panel of the instrument)
        self.awgs_0_triggers_0_rising(1)
        self.awgs_0_triggers_0_level(0.000000000)
        self.awgs_0_triggers_0_channel(2)

        # Configure the digital trigger to be a rising-edge trigger
        self.awgs_0_auxtriggers_0_slope(1)
        # Straight connection, signal input 1 to channel 1, signal input 2 to
        # channel 2

        self.quex_deskew_0_col_0(1.0)
        self.quex_deskew_0_col_1(0.0)
        self.quex_deskew_1_col_0(0.0)
        self.quex_deskew_1_col_1(1.0)

        self.quex_wint_delay(0)

        # Setting the clock to external
        self.system_extclk(1)

        # No rotation on the output of the weighted integration unit, i.e. take
        # real part of result
        for i in range(0, 4):
            eval('self.quex_rot_{0}_real(1.0)'.format(i))
            eval('self.quex_rot_{0}_imag(0.0)'.format(i))

        # No cross-coupling in the matrix multiplication (identity matrix)
        for i in range(0, 4):
            for j in range(0, 4):
                if i == j:
                    eval('self.quex_trans_{0}_col_{1}_real(1)'.format(i, j))
                else:
                    eval('self.quex_trans_{0}_col_{1}_real(0)'.format(i, j))

        # Configure the result logger to not do any averaging
        self.quex_rl_length(pow(2, LOG2_AVG_CNT)-1)
        self.quex_rl_avgcnt(LOG2_RL_AVG_CNT)
        self.quex_rl_source(2)

        # Ready for readout. Writing a '1' to these nodes activates the automatic readout of results.
        # This functionality should be used once the ziPython driver has been improved to handle
        # the 'poll' commands of these results correctly. Until then, we write a '0' to the nodes
        # to prevent automatic result readout. It is then necessary to poll e.g. the AWG in order to
        # detect when the measurement is complete, and then manually fetch the results using the 'get'
        # command. Disabling the automatic result readout speeds up the operation a bit, since we avoid
        # sending the same data twice.
        self.quex_iavg_readout(0)
        self.quex_rl_readout(0)

        # The custom firmware will feed through the signals on Signal Input 1 to Signal Output 1 and Signal Input 2 to Signal Output 2
        # when the AWG is OFF. For most practical applications this is not really useful. We, therefore, disable the generation of
        # these signals on the output here.
        self.sigouts_0_enables_3(0)
        self.sigouts_1_enables_7(0)

    def _gen_set_func(self, dev_set_type, cmd_str):
        def set_func(val):
            dev_set_type(cmd_str, val)
            return dev_set_type(cmd_str, value=val)
        return set_func

    def _gen_get_func(self, dev_get_type, ch):
        def get_func():
            return dev_get_type(ch)
        return get_func

    def reconnect(self):
        zi_utils.autoDetect(self._daq)

    def awg(self, filename):
        """
        Loads an awg sequence onto the UHFQC from a text file.
        File needs to obey formatting specified in the manual.
        """
        print(filename)
        with open(filename, 'r') as awg_file:
            sourcestring = awg_file.read()
            self.awg_string(sourcestring)

    def _do_set_AWG_file(self, filename):
        self.awg('UHFLI_AWG_sequences/'+filename)

    def awg_file(self, filename):
        self._awgModule.set('awgModule/compiler/sourcefile', filename)
        self._awgModule.set('awgModule/compiler/start', 1)
        #self._awgModule.set('awgModule/elf/file', '')
        while self._awgModule.get('awgModule/progress')['progress'][0] < 1.0:
            time.sleep(0.1)
        print(self._awgModule.get('awgModule/compiler/statusstring')
              ['compiler']['statusstring'][0])
        self._daq.sync()

    def awg_string(self, sourcestring):
        path = '/' + self._device + '/awgs/0/ready'
        self._daq.subscribe(path)
        self._awgModule.set('awgModule/compiler/sourcestring', sourcestring)
        #self._awgModule.set('awgModule/elf/file', '')
        while self._awgModule.get('awgModule/progress')['progress'][0] < 1.0:
            time.sleep(0.1)
        print(self._awgModule.get('awgModule/compiler/statusstring')
              ['compiler']['statusstring'][0])
        while self._awgModule.get('awgModule/progress')['progress'][0] < 1.0:
            time.sleep(0.01)

        ready = False
        timeout = 0
        while not ready and timeout < 1.0:
            data = self._daq.poll(0.1, 1, 4, True)
            timeout += 0.1
            if path in data:
                if data[path]['value'][-1] == 1:
                    ready = True
        self._daq.unsubscribe(path)

    def close(self):
        self._daq.disconnectDevice(self._device)

    def find(self, *args):
        nodes = self._daq.listNodes('/', 7)
        if len(args) and args[0]:
            for m in args:
                nodes = [k.lower()
                         for k in nodes if fnmatch(k.lower(), m.lower())]

        return nodes

    def finds(self, *args):
        nodes = self._daq.listNodes('/', 15)
        if len(args) and args[0]:
            for m in args:
                nodes = [k.lower()
                         for k in nodes if fnmatch(k.lower(), m.lower())]

        return nodes

    def sync(self):
        self._daq.sync()

    def acquisition_arm(self):
        # time.sleep(0.01)
        self._daq.asyncSetInt('/' + self._device + '/awgs/0/single', 1)
        self._daq.syncSetInt('/' + self._device + '/awgs/0/enable', 1)
        # t0=time.time()
        # time.sleep(0.001)
        # self._daq.sync()
        # deltat=time.time()-t0
        # print('UHFQC syncing took {}'.format(deltat))

    def acquisition_get(self, samples, acquisition_time=0.010,
                        timeout=0, channels=set([0, 1]), mode='rl'):
        # Define the channels to use
        paths = dict()
        data = dict()
        if mode == 'rl':
            for c in channels:
                paths[c] = '/' + self._device + '/quex/rl/data/{}'.format(c)
                data[c] = []
                self._daq.subscribe(paths[c])
        else:
            for c in channels:
                paths[c] = '/' + self._device + '/quex/iavg/data/{}'.format(c)
                data[c] = []

        # Disable automatic readout
        self._daq.setInt('/' + self._device + '/quex/rl/readout', 0)
        # It would be better to move this call in to the initialization function
        # in order to save time here
        enable_path = '/' + self._device + '/awgs/0/enable'
        self._daq.subscribe(enable_path)

        # Added for testing purposes, remove again according to how the AWG is
        # started
        self._daq.setInt('/' + self._device + '/awgs/0/single', 1)
        self._daq.setInt(enable_path, 1)

        if self.single_acquisition_trigger is not None:
            self.single_acquisition_trigger.start()

        # Wait for the AWG to finish
        gotit = False
        accumulated_time = 0
        while not gotit and accumulated_time < timeout:
            dataset = self._daq.poll(acquisition_time, 1, 4, True)
            #print(dataset)
            if enable_path in dataset and dataset[enable_path]['value'][0] == 0:
                gotit = True
            else:
                accumulated_time += acquisition_time

        if self.single_acquisition_trigger is not None:
            self.single_acquisition_trigger.stop()

        if not gotit:
            print("Error: AWG did not finish in time!")
            return None

        # Acquire data
        gotem = [False]*len(channels)
        for n, c in enumerate(channels):
            p = paths[c]
            dataset = self._daq.get(p, True, 0)
            if p in dataset:
                for v in dataset[p]:
                    data[c] = np.concatenate((data[c], v['vector']))
                if len(data[c]) >= samples:
                    gotem[n] = True

        if not all(gotem):
            print("Error: Didn't get all results!")
            for n, c in enumerate(channels):
<<<<<<< HEAD
                print("    : Channel {}: Got {} of {} samples".format(c, len(data[c]), samples))
=======
                print("    : Channel {}: Got {} of {} samples",
                      c, len(data[c]), samples)
>>>>>>> f3ff28e0
            return None

        # print("data type {}".format(type(data)))
        return data

    def acquisition_poll(self, samples, arm=True,
                         acquisition_time=0.010):
        """
        Polls the UHFQC for data.

        Args:
            samples (int): the expected number of samples
            arm    (bool): if true arms the acquisition, disable when you
                           need synchronous acquisition with some external dev
            acquisition_time (float): time in sec between polls? # TODO check with Niels H
            timeout (float): time in seconds before timeout Error is raised.

        """
        data = dict()

        # Start acquisition
        if arm:
            self.acquisition_arm()

        if self.single_acquisition_trigger is not None:
            self.single_acquisition_trigger.start()

        # Acquire data
        gotem = [False]*len(self.acquisition_paths)
        accumulated_time = 0

        while accumulated_time < self.timeout() and not all(gotem):
            dataset = self._daq.poll(acquisition_time, 1, 4, True)

            for n, p in enumerate(self.acquisition_paths):
                if p in dataset:
                    for v in dataset[p]:
                        if n in data:
                            data[n] = np.concatenate((data[n], v['vector']))
                        else:
                            data[n] = v['vector']
                        if len(data[n]) >= samples:
                            gotem[n] = True
            accumulated_time += acquisition_time

        if self.single_acquisition_trigger is not None:
            self.single_acquisition_trigger.stop()

        if not all(gotem):
<<<<<<< HEAD
            print("Error: Didn't get all results!")
            for n, c in enumerate(self.single_acquisition_paths):
                print("    : Channel {}: Got {} of {} samples".format(n, len(data[n]), samples))
            return None

        return data

    def single_acquisition(self, samples, acquisition_time=0.010, timeout=0, channels=set([0, 1]), mode='rl'):
        # Shorter acquisitions can use the poll function
        if samples <= 256:
            return self.single_acquisition_poll(samples, acquisition_time, timeout)
        else:
            return self.single_acquisition_get(samples, acquisition_time, timeout, channels, mode)

    def single_acquisition_initialize(self, channels=set([0, 1]), mode='rl',
                                      trigger_device=None):
        self.single_acquisition_trigger = trigger_device

=======
            self.acquisition_finalize()
            for n, c in enumerate(self.acquisition_paths):
                if n in data:
                    print(
                        "    : Channel {}: Got {} of {} samples", n, len(data[n]), samples)
            raise TimeoutError("Error: Didn't get all results!")

        return data

    def acquisition(self, samples, acquisition_time=0.010, timeout=0, channels=set([0, 1]), mode='rl'):
        self.acquisition_initialize(channels, mode)
        data = self.acquisition_poll(samples, acquisition_time, timeout)
        self.acquisition_finalize()

        return data

    def acquisition_initialize(self, channels=set([0, 1]), mode='rl'):
>>>>>>> f3ff28e0
        # Define the channels to use
        self.acquisition_paths = []

        if mode == 'rl':
            for c in channels:
                self.acquisition_paths.append('/' + self._device + '/quex/rl/data/{}'.format(c))
            self._daq.subscribe('/' + self._device + '/quex/rl/data/*')
            # Enable automatic readout
            self._daq.setInt('/' + self._device + '/quex/rl/readout', 1)
        else:
            for c in channels:
                self.acquisition_paths.append(
                    '/' + self._device + '/quex/iavg/data/{}'.format(c))
            self._daq.subscribe('/' + self._device + '/quex/iavg/data/*')
            # Enable automatic readout
            self._daq.setInt('/' + self._device + '/quex/iavg/readout', 1)

        #self._daq.subscribe('/' + self._device + '/auxins/0/sample')

        # Generate more dummy data
<<<<<<< HEAD
        #self._daq.setInt('/' + self._device + '/auxins/0/averaging', 2);

=======
        self._daq.setInt('/' + self._device + '/auxins/0/averaging', 8)
>>>>>>> f3ff28e0

    def acquisition_finalize(self):
        for p in self.acquisition_paths:
            self._daq.unsubscribe(p)
        #self._daq.unsubscribe('/' + self._device + '/auxins/0/sample')

    def create_parameter_files(self):
        # this functions retrieves all possible settable and gettable parameters from the device.
        # Additionally, iot gets all minimum and maximum values for the
        # parameters by trial and error

        s_node_pars = []
        d_node_pars = []
        # ["quex/iavg", "quex/wint"]
        patterns = [
            "awgs", "sigins", "sigouts", "quex", "dios", "system/extclk"]
        # json.dump([, s_file, default=int)
        # json.dump([, d_file, default=int)
        for pattern in patterns:
            print("extracting parameters of type", pattern)
            all_nodes = set(self.find('*{}*'.format(pattern)))
            s_nodes = set(self.finds('*{}*'.format(pattern)))
            d_nodes = all_nodes.difference(s_nodes)
            print(len(all_nodes))
            # extracting info from the setting nodes
            s_nodes = list(s_nodes)
            default_values = self.getd(s_nodes)
            for s_node in s_nodes:
                self.setd(s_node,  1e12)
            max_values = self.getd(s_nodes)
            for s_node in s_nodes:
                self.setd(s_node, -1e12)
            min_values = self.getd(s_nodes)
            float_values = dict.fromkeys(s_nodes)
            for s_node in s_nodes:
                if np.pi > max_values[s_node]:
                    float_values[s_node] = max_values[s_node]/np.pi
                else:
                    float_values[s_node] = np.pi
                self.setd(s_node, float_values[s_node])
            actual_float_values = self.getd(s_nodes)

            node_types = dict.fromkeys(s_nodes)
            for s_node in sorted(s_nodes):
                # self.setd(node,default_values[s_node])
                fraction, integer = np.modf(actual_float_values[s_node])
                if fraction != 0:
                    node_types[s_node] = 'float'
                    if min_values[s_node] == max_values[s_node]:
                        node_types[s_node] = 'float_small'
                        min_values[s_node] = 0
                    elif abs(min_values[s_node]) < 0.01:
                        min_values[s_node] = 0
                else:
                    node_types[s_node] = 'int'
                    min_values[s_node] = 0
                    if max_values[s_node] == 3567587328:
                        node_types[s_node] = 'int_64'
                        max_values[s_node] = 4294967295
                    elif max_values[s_node] == 1:
                        node_types[s_node] = 'bool'
                    elif max_values[s_node] == 0:
                        max_values[s_node] = 255
                        node_types[s_node] = 'int_8bit'
                    elif max_values[s_node] > 4294967295:
                        node_types[s_node] = 'float'

                line = [s_node.replace(
                    '/' + self._device + '/', ''), node_types[s_node], min_values[s_node], max_values[s_node]]
                print(line)
                s_node_pars.append(line)
                #json.dump(line, s_file, indent=2, default=int)

            # extracting info from the data nodes
            d_nodes = list(d_nodes)
            # default_values=self.getd(d_nodes)
            default_values = np.zeros(len(d_nodes))
            node_types = ['']*len(d_nodes)

            for i, d_node in enumerate(d_nodes):
                try:
                    answer = self.getv(d_node)
                    if isinstance(answer, dict):
                        value = answer['value'][0]
                        node_types[i] = 'float'
                    elif isinstance(answer, list):
                        try:
                            self.setv(d_node, np.array([0, 0, 0]))
                            node_types[i] = 'vector_gs'
                        except:
                            value = answer[0]['vector']
                            node_types[i] = 'vector_g'
                    else:
                        print("unknown type")
                except:
                    node_types[i] = 'vector_s'
                # , default_values[i]]
                line = [
                    d_node.replace('/' + self._device + '/', ''), node_types[i]]
                print(line)
                d_node_pars.append(line)
                #json.dump(line, d_file, indent=2, default=int)

        with open(self._s_file_name, 'w') as s_file:
            json.dump(s_node_pars, s_file, default=int, indent=2)

        with open(self._d_file_name, 'w') as d_file:
            json.dump(d_node_pars, d_file, default=int, indent=2)

    def prepare_SSB_weight_and_rotation(self, IF,
                                        weight_function_I=0,
                                        weight_function_Q=1):
        """
        Sets defualt integration weights for SSB modulation, beware does not
        load pulses or prepare the UFHQC progarm to do data acquisition
        """
        trace_length = 4096
        tbase = np.linspace(0, trace_length/1.8e9, trace_length)
        cosI = np.array(np.cos(2*np.pi*IF*tbase))
        sinI = np.array(np.sin(2*np.pi*IF*tbase))
        eval('self.quex_wint_weights_{}_real(np.array(cosI))'.format(
            weight_function_I))
        eval('self.quex_wint_weights_{}_imag(np.array(sinI))'.format(
            weight_function_I))
        eval('self.quex_wint_weights_{}_real(np.array(sinI))'.format(
            weight_function_Q))
        eval('self.quex_wint_weights_{}_imag(np.array(cosI))'.format(
            weight_function_Q))
        eval('self.quex_rot_{}_real(1.0)'.format(weight_function_I))
        eval('self.quex_rot_{}_imag(1.0)'.format(weight_function_I))
        eval('self.quex_rot_{}_real(1.0)'.format(weight_function_Q))
        eval('self.quex_rot_{}_imag(-1.0)'.format(weight_function_Q))

    def prepare_DSB_weight_and_rotation(self, IF, weight_function_I=0, weight_function_Q=1):
        trace_length = 4096
        tbase = np.linspace(0, trace_length/1.8e9, trace_length)
        cosI = np.array(np.cos(2*np.pi*IF*tbase))
        sinI = np.array(np.sin(2*np.pi*IF*tbase))
        eval('self.quex_wint_weights_{}_real(np.array(cosI))'.format(
            weight_function_I))
        eval('self.quex_wint_weights_{}_imag(np.array(sinI))'.format(
            weight_function_I))
        eval('self.quex_wint_weights_{}_real(np.array(sinI))'.format(
            weight_function_Q))
        eval('self.quex_wint_weights_{}_imag(np.array(cosI))'.format(
            weight_function_Q))
        eval('self.quex_rot_{}_real(1.0)'.format(weight_function_I))
        eval('self.quex_rot_{}_imag(0.0)'.format(weight_function_I))
        eval('self.quex_rot_{}_real(1.0)'.format(weight_function_Q))
        eval('self.quex_rot_{}_imag(0.0)'.format(weight_function_Q))


    def _make_full_path(self, path):
        if path[0] == '/':
            return path
        else:
            return '/' + self._device + '/' + path

    def seti(self, path, value, async=False):
        if async:
            func = self._daq.asyncSetInt
        else:
            func = self._daq.setInt

        func(self._make_full_path(path), int(value))

    def setd(self, path, value, async=False):
        if async:
            func = self._daq.asyncSetDouble
        else:
            func = self._daq.setDouble

        func(self._make_full_path(path), float(value))

    def _get(self, paths, convert=None):
        if type(paths) is not list:
            paths = [paths]
            single = 1
        else:
            single = 0

        values = {}

        for p in paths:
            values[p] = convert(self._daq.getDouble(self._make_full_path(p)))

        if single:
            return values[paths[0]]
        else:
            return values

    def geti(self, paths):
        return self._get(paths, int)

    def getd(self, paths):
        return self._get(paths, float)

    def getv(self, paths):
        if type(paths) is not list:
            paths = [paths]
            single = 1
        else:
            single = 0

        paths = [self._make_full_path(p) for p in paths]
        values = {}

        for p in paths:
            timeout = 0
            while p not in values and timeout < 5:
                try:
                    tmp = self._daq.get(p, True, 0)
                    values[p] = tmp[p]
                except:
                    print("Unexpected error:", sys.exc_info()[0])
                    timeout += 1

        if single:
            return values[paths[0]]
        else:
            return values

    def setv(self, path, value):
        # Handle absolute path
        if path[0] == '/':
            self._daq.vectorWrite(path, value)
        else:
            self._daq.vectorWrite('/' + self._device + '/' + path, value)

    # sequencer functions

    def awg_sequence_acquisition_and_pulse(self, Iwave, Qwave, acquisition_delay):
        if np.max(Iwave) > 1.0 or np.min(Iwave) < -1.0:
            raise KeyError(
                "exceeding AWG range for I channel, all values should be withing +/-1")
        elif np.max(Qwave) > 1.0 or np.min(Qwave) < -1.0:
            raise KeyError(
                "exceeding AWG range for Q channel, all values should be withing +/-1")
        elif len(Iwave) > 16384:
            raise KeyError(
                "exceeding max AWG wave lenght of 16384 samples for I channel, trying to upload {} samples".format(len(Iwave)))
        elif len(Qwave) > 16384:
            raise KeyError(
                "exceeding max AWG wave lenght of 16384 samples for Q channel, trying to upload {} samples".format(len(Qwave)))

        wave_I_string = self.array_to_combined_vector_string(Iwave, "Iwave")
        wave_Q_string = self.array_to_combined_vector_string(Qwave, "Qwave")
        delay_samples = int(acquisition_delay*1.8e9/8)
        self.awgs_0_userregs_2(delay_samples)

        preamble = """
const TRIGGER1  = 0x000001;
const WINT_TRIG = 0x000010;
const IAVG_TRIG = 0x000020;
const WINT_EN   = 0x1f0000;
setTrigger(WINT_EN);
var loop_cnt = getUserReg(0);
var RO_TRIG;
if(getUserReg(1)){
  RO_TRIG=IAVG_TRIG;
}else{
  RO_TRIG=WINT_TRIG;
}

var wait_delay = getUserReg(2);\n"""

        loop_start = """
repeat(loop_cnt) {
\twaitDigTrigger(1, 1);
\tplayWave(Iwave,Qwave);
\twait(wait_delay);\n"""

        end_string = """
\tsetTrigger(WINT_EN +RO_TRIG);
\tsetTrigger(WINT_EN);
\twaitWave();
}
wait(300);
setTrigger(0);"""

<<<<<<< HEAD
        string = preamble+wave_I_string+wave_Q_string+loop_start+end_string
=======
        string = preamble+wave_I_string+wave_Q_string + \
            loop_start+delay_string+end_string
>>>>>>> f3ff28e0
        self.awg_string(string)

    def array_to_combined_vector_string(self, array, name):
        # this function cuts up arrays into several vectors of maximum length 1024 that are joined.
        # this is to avoid python crashes (was found to crash for vectors of
        # lenght> 1490)
        string = 'vect('
        join = False
        n = 0
        while n < len(array):
            string += '{:.3f}'.format(array[n])
            if ((n+1) % 1024 != 0) and n < len(array)-1:
                string += ','

            if ((n+1) % 1024 == 0):
                string += ')'
                if n < len(array)-1:
                    string += ',\nvect('
                    join = True
            n += 1

        string += ')'
        if join:
            string = 'wave ' + name + ' = join(' + string + ');\n'
        else:
            string = 'wave ' + name + ' = ' + string + ';\n'
        return string

<<<<<<< HEAD
    def awg_sequence_acquisition(self, acquisition_delay=0):
        delay_samples = int(acquisition_delay*1.8e9/8)
        self.awgs_0_userregs_2(delay_samples)
        string="""
=======
    def awg_sequence_acquisition(self):
        string = """
>>>>>>> f3ff28e0
const TRIGGER1  = 0x000001;
const WINT_TRIG = 0x000010;
const IAVG_TRIG = 0x000020;
const WINT_EN   = 0x1f0000;
setTrigger(WINT_EN);
var loop_cnt = getUserReg(0);
var RO_TRIG;
if(getUserReg(1)){
  RO_TRIG=IAVG_TRIG;
}else{
  RO_TRIG=WINT_TRIG;
}
<<<<<<< HEAD

var wait_delay = getUserReg(2);

=======
>>>>>>> f3ff28e0
repeat(loop_cnt) {
\twaitDigTrigger(1, 1);\n
\twait(wait_delay);
\tsetTrigger(WINT_EN +RO_TRIG);
\twait(5);
\tsetTrigger(WINT_EN);
}
wait(1000);
setTrigger(0);"""
        self.awg_string(string)

    def awg_update_waveform(self, index, data):
        self.awgs_0_waveform_index(index)
        self.awgs_0_waveform_data(data)
        self._daq.sync()

    def awg_sequence_acquisition_and_pulse_SSB(
            self, f_RO_mod, RO_amp, RO_pulse_length, acquisition_delay):
        f_sampling = 1.8e9
        samples = RO_pulse_length*f_sampling
        array = np.arange(int(samples))
        sinwave = RO_amp*np.sin(2*np.pi*array*f_RO_mod/f_sampling)
        coswave = RO_amp*np.cos(2*np.pi*array*f_RO_mod/f_sampling)
        Iwave = (coswave+sinwave)/np.sqrt(2)
        Qwave = (coswave-sinwave)/np.sqrt(2)
        # Iwave, Qwave = PG.mod_pulse(np.ones(samples), np.zeros(samples), f=f_RO_mod, phase=0, sampling_rate=f_sampling)
        self.awg_sequence_acquisition_and_pulse(
            Iwave, Qwave, acquisition_delay)

    def upload_transformation_matrix(self, matrix):
        for i in range(np.shape(matrix)[0]):  # looping over the rows
            for j in range(np.shape(matrix)[1]):  # looping over the colums
                #value =matrix[i,j]
                # print(value)
                eval(
                    'self.quex_trans_{}_col_{}_real(matrix[{}][{}])'.format(j, i, i, j))

    def download_transformation_matrix(self, nr_rows=4, nr_cols=4):
        matrix = np.zeros([nr_rows, nr_cols])
        for i in range(np.shape(matrix)[0]):  # looping over the rows
            for j in range(np.shape(matrix)[1]):  # looping over the colums
                matrix[i][j] = (
                    eval('self.quex_trans_{}_col_{}_real()'.format(j, i)))
                # print(value)
                # matrix[i,j]=value
        return matrix<|MERGE_RESOLUTION|>--- conflicted
+++ resolved
@@ -374,22 +374,15 @@
         self._daq.setInt('/' + self._device + '/awgs/0/single', 1)
         self._daq.setInt(enable_path, 1)
 
-        if self.single_acquisition_trigger is not None:
-            self.single_acquisition_trigger.start()
-
         # Wait for the AWG to finish
         gotit = False
         accumulated_time = 0
         while not gotit and accumulated_time < timeout:
             dataset = self._daq.poll(acquisition_time, 1, 4, True)
-            #print(dataset)
             if enable_path in dataset and dataset[enable_path]['value'][0] == 0:
                 gotit = True
             else:
                 accumulated_time += acquisition_time
-
-        if self.single_acquisition_trigger is not None:
-            self.single_acquisition_trigger.stop()
 
         if not gotit:
             print("Error: AWG did not finish in time!")
@@ -409,12 +402,8 @@
         if not all(gotem):
             print("Error: Didn't get all results!")
             for n, c in enumerate(channels):
-<<<<<<< HEAD
-                print("    : Channel {}: Got {} of {} samples".format(c, len(data[c]), samples))
-=======
                 print("    : Channel {}: Got {} of {} samples",
                       c, len(data[c]), samples)
->>>>>>> f3ff28e0
             return None
 
         # print("data type {}".format(type(data)))
@@ -438,9 +427,6 @@
         # Start acquisition
         if arm:
             self.acquisition_arm()
-
-        if self.single_acquisition_trigger is not None:
-            self.single_acquisition_trigger.start()
 
         # Acquire data
         gotem = [False]*len(self.acquisition_paths)
@@ -460,30 +446,7 @@
                             gotem[n] = True
             accumulated_time += acquisition_time
 
-        if self.single_acquisition_trigger is not None:
-            self.single_acquisition_trigger.stop()
-
         if not all(gotem):
-<<<<<<< HEAD
-            print("Error: Didn't get all results!")
-            for n, c in enumerate(self.single_acquisition_paths):
-                print("    : Channel {}: Got {} of {} samples".format(n, len(data[n]), samples))
-            return None
-
-        return data
-
-    def single_acquisition(self, samples, acquisition_time=0.010, timeout=0, channels=set([0, 1]), mode='rl'):
-        # Shorter acquisitions can use the poll function
-        if samples <= 256:
-            return self.single_acquisition_poll(samples, acquisition_time, timeout)
-        else:
-            return self.single_acquisition_get(samples, acquisition_time, timeout, channels, mode)
-
-    def single_acquisition_initialize(self, channels=set([0, 1]), mode='rl',
-                                      trigger_device=None):
-        self.single_acquisition_trigger = trigger_device
-
-=======
             self.acquisition_finalize()
             for n, c in enumerate(self.acquisition_paths):
                 if n in data:
@@ -501,7 +464,6 @@
         return data
 
     def acquisition_initialize(self, channels=set([0, 1]), mode='rl'):
->>>>>>> f3ff28e0
         # Define the channels to use
         self.acquisition_paths = []
 
@@ -519,20 +481,15 @@
             # Enable automatic readout
             self._daq.setInt('/' + self._device + '/quex/iavg/readout', 1)
 
-        #self._daq.subscribe('/' + self._device + '/auxins/0/sample')
+        self._daq.subscribe('/' + self._device + '/auxins/0/sample')
 
         # Generate more dummy data
-<<<<<<< HEAD
-        #self._daq.setInt('/' + self._device + '/auxins/0/averaging', 2);
-
-=======
         self._daq.setInt('/' + self._device + '/auxins/0/averaging', 8)
->>>>>>> f3ff28e0
 
     def acquisition_finalize(self):
         for p in self.acquisition_paths:
             self._daq.unsubscribe(p)
-        #self._daq.unsubscribe('/' + self._device + '/auxins/0/sample')
+        self._daq.unsubscribe('/' + self._device + '/auxins/0/sample')
 
     def create_parameter_files(self):
         # this functions retrieves all possible settable and gettable parameters from the device.
@@ -645,7 +602,7 @@
         load pulses or prepare the UFHQC progarm to do data acquisition
         """
         trace_length = 4096
-        tbase = np.linspace(0, trace_length/1.8e9, trace_length)
+        tbase = np.arange(0, trace_length/1.8e9, 1/1.8e9)
         cosI = np.array(np.cos(2*np.pi*IF*tbase))
         sinI = np.array(np.sin(2*np.pi*IF*tbase))
         eval('self.quex_wint_weights_{}_real(np.array(cosI))'.format(
@@ -663,7 +620,7 @@
 
     def prepare_DSB_weight_and_rotation(self, IF, weight_function_I=0, weight_function_Q=1):
         trace_length = 4096
-        tbase = np.linspace(0, trace_length/1.8e9, trace_length)
+        tbase = np.arange(0, trace_length/1.8e9, 1/1.8e9)
         cosI = np.array(np.cos(2*np.pi*IF*tbase))
         sinI = np.array(np.sin(2*np.pi*IF*tbase))
         eval('self.quex_wint_weights_{}_real(np.array(cosI))'.format(
@@ -776,6 +733,7 @@
         wave_I_string = self.array_to_combined_vector_string(Iwave, "Iwave")
         wave_Q_string = self.array_to_combined_vector_string(Qwave, "Qwave")
         delay_samples = int(acquisition_delay*1.8e9/8)
+        delay_string = '\twait(getUserReg(2));\n'
         self.awgs_0_userregs_2(delay_samples)
 
         preamble = """
@@ -790,15 +748,12 @@
   RO_TRIG=IAVG_TRIG;
 }else{
   RO_TRIG=WINT_TRIG;
-}
-
-var wait_delay = getUserReg(2);\n"""
+}\n"""
 
         loop_start = """
 repeat(loop_cnt) {
 \twaitDigTrigger(1, 1);
-\tplayWave(Iwave,Qwave);
-\twait(wait_delay);\n"""
+\tplayWave(Iwave,Qwave);\n"""
 
         end_string = """
 \tsetTrigger(WINT_EN +RO_TRIG);
@@ -808,12 +763,8 @@
 wait(300);
 setTrigger(0);"""
 
-<<<<<<< HEAD
-        string = preamble+wave_I_string+wave_Q_string+loop_start+end_string
-=======
         string = preamble+wave_I_string+wave_Q_string + \
             loop_start+delay_string+end_string
->>>>>>> f3ff28e0
         self.awg_string(string)
 
     def array_to_combined_vector_string(self, array, name):
@@ -842,15 +793,8 @@
             string = 'wave ' + name + ' = ' + string + ';\n'
         return string
 
-<<<<<<< HEAD
-    def awg_sequence_acquisition(self, acquisition_delay=0):
-        delay_samples = int(acquisition_delay*1.8e9/8)
-        self.awgs_0_userregs_2(delay_samples)
-        string="""
-=======
     def awg_sequence_acquisition(self):
         string = """
->>>>>>> f3ff28e0
 const TRIGGER1  = 0x000001;
 const WINT_TRIG = 0x000010;
 const IAVG_TRIG = 0x000020;
@@ -863,18 +807,12 @@
 }else{
   RO_TRIG=WINT_TRIG;
 }
-<<<<<<< HEAD
-
-var wait_delay = getUserReg(2);
-
-=======
->>>>>>> f3ff28e0
 repeat(loop_cnt) {
 \twaitDigTrigger(1, 1);\n
-\twait(wait_delay);
 \tsetTrigger(WINT_EN +RO_TRIG);
 \twait(5);
 \tsetTrigger(WINT_EN);
+\twait(300);
 }
 wait(1000);
 setTrigger(0);"""
