"""
Changelog:

20190113 WJV
- started Changelog
- addressed many warnings identified by PyCharm
- started adding type annotations
- split of stuff into _add_node_pars()
- made some properties 'private'

20190219 WJV
- tagged some dead code with FIXM.

20190219:
- made _array_to_combined_vector_string() a @staticmethod

20190417 WJV
- merged branch 'develop' into 'feature/cc', changes:
    spec_mode_on
    spec_mode_off


Notes:
- this driver builds on zhinst.ziPython and zhinst.utils directly, whereas the HDAWG driver inserts zishell_NH and
  ZI_base_instrument on top of these.
- some code (get*, set*) in this driver resembles code in zishell_NH and ZI_base_instrument

"""

import time
import json
import os
import logging
import numpy as np
from fnmatch import fnmatch

from qcodes.instrument.base import Instrument
from qcodes.utils import validators as vals
from qcodes.instrument.parameter import ManualParameter

import zhinst.ziPython as zi
import zhinst.utils as zi_utils


class UHFQC(Instrument):

    """
    This is the qcodes driver for the 1.8 Gsample/s UHF-QC developed
    by Zurich Instruments.

    Requirements:
    Installation instructions for Zurich Instrument Libraries.
    1. install ziPython 3.5/3.6 ucs4 16.04 for 64bit Windows from
        http://www.zhinst.com/downloads, https://people.zhinst.com/~niels/
    2. pip install dependencies: httplib2, plotly, pyqtgraph
    3. upload the latest firmware to the UHFQC by opening reboot.bat in
    'Transmon\Inventory\ZurichInstruments\firmware_UHFLI\firmware_x\reboot_dev'.
        With x the highest available number and dev the device number.
    4. find out where sequences are stored by saving a sequence from the
        GUI and then check :"showLog" to see where it is stored. This is the
        location where AWG sequences can be loaded from.
    misc: when device crashes, check the log file in
    EOM
    FIXME: comment outdated
    """

    ##########################################################################
    # 'public' functions: device control
    ##########################################################################

    def __init__(self, name, device='auto', interface='USB',
                 address='127.0.0.1', port=8004,
                 use_dio=True,
                 nr_integration_channels=9, **kw) -> None:
        """
        Input arguments:
            name:           (str) name of the instrument
            server_name:    (str) qcodes instrument server
            address:        (int) the address of the data server e.g. 8006
            FIXME: comment outdated/incomplete
        """
        t0 = time.time()
        super().__init__(name, **kw)

        # save some parameters
        self._nr_integration_channels = nr_integration_channels
        self._use_dio = use_dio

        # connect to Data server and UHF
        self._daq = zi.ziDAQServer(address, int(port), 5)
        # self._daq.setDebugLevel(5)
        if device.lower() == 'auto':
            self._device = zi_utils.autoDetect(self._daq)
        else:
            self._device = device
            self._daq.connectDevice(self._device, interface)

        self._awgModule = self._daq.awgModule()
        self._awgModule.set('awgModule/device', self._device)
        self._awgModule.execute()

        self._acquisition_paths = []

        self.add_parameter('timeout', unit='s',
                           initial_value=30,
                           parameter_class=ManualParameter)

        init = self._add_node_pars()

        self.add_parameter('AWG_file',
                           set_cmd=self._do_set_AWG_file,
                           vals=vals.Anything())

        # storing an offset correction parameter for all weight functions,
        # this allows normalized calibration when performing cross-talk suppressed
        # readout
        for i in range(self._nr_integration_channels):
            self.add_parameter("quex_trans_offset_weightfunction_{}".format(i),
                               unit='',  # unit is adc value
                               label='RO normalization offset',
                               initial_value=0.0,
                               parameter_class=ManualParameter)
        if init:
            self.load_default_settings()
        t1 = time.time()

        print('Initialized UHFQC', self._device,
              'in %.2fs' % (t1-t0))

    def _add_node_pars(self) -> bool:
        success = True # gets set to False if param files cannot be loaded

        path = os.path.abspath(__file__)
        dir_path = os.path.dirname(path)
        self._s_file_name = os.path.join(
            dir_path, 'zi_parameter_files', 's_node_pars.txt')
        self._d_file_name = os.path.join(
            dir_path, 'zi_parameter_files', 'd_node_pars.txt')

<<<<<<< HEAD
        s_node_pars = []
        d_node_pars = []
=======
        init = True # gets set to False if param files cannot be loaded
>>>>>>> af348066
        try:
            f = open(self._s_file_name).read()
            s_node_pars = json.loads(f)
        except:
            print("parameter file for gettable parameters {} not found".format(
                self._s_file_name))
            success = False
        try:
            f = open(self._d_file_name).read()
            d_node_pars = json.loads(f)
        except:
            print("parameter file for settable parameters {} not found".format(
                self._d_file_name))
            success = False

        for parameter in s_node_pars:
            parname = parameter[0].replace("/", "_")
            parfunc = "/"+self._device+"/"+parameter[0]
            if parameter[1] == 'float':
                self.add_parameter(
                    parname,
                    set_cmd=self._gen_set_func(self.setd, parfunc),
                    get_cmd=self._gen_get_func(self.getd, parfunc),
                    vals=vals.Numbers(parameter[2], parameter[3]))
            elif parameter[1] == 'float_small':
                self.add_parameter(
                    parname,
                    set_cmd=self._gen_set_func(self.setd, parfunc),
                    get_cmd=self._gen_get_func(self.getd, parfunc),
                    vals=vals.Numbers(parameter[2], parameter[3]))
            elif parameter[1] == 'int_8bit':
                self.add_parameter(
                    parname,
                    set_cmd=self._gen_set_func(self.seti, parfunc),
                    get_cmd=self._gen_get_func(self.geti, parfunc),
                    vals=vals.Ints(int(parameter[2]), int(parameter[3])))
            elif parameter[1] == 'int':
                self.add_parameter(
                    parname,
                    set_cmd=self._gen_set_func(self.seti, parfunc),
                    get_cmd=self._gen_get_func(self.geti, parfunc),
                    vals=vals.Ints(int(parameter[2]), int(parameter[3])))
            elif parameter[1] == 'int_64':
                self.add_parameter(
                    parname,
                    set_cmd=self._gen_set_func(self.seti, parfunc),
                    get_cmd=self._gen_get_func(self.geti, parfunc),
                    vals=vals.Ints(int(parameter[2]), int(parameter[3])))
            elif parameter[1] == 'bool':
                self.add_parameter(
                    parname,
                    set_cmd=self._gen_set_func(self.seti, parfunc),
                    get_cmd=self._gen_get_func(self.geti, parfunc),
                    vals=vals.Ints(int(parameter[2]), int(parameter[3])))
            else:
                print("parameter {} type {} from from s_node_pars not recognized".format(
                    parname, parameter[1]))

        for parameter in d_node_pars:
            parname = parameter[0].replace("/", "_")
            parfunc = "/"+self._device+"/"+parameter[0]
            if parameter[1] == 'float':
                self.add_parameter(
                    parname,
                    get_cmd=self._gen_get_func(self.getd, parfunc))
            elif parameter[1] == 'vector_g':
                self.add_parameter(
                    parname,
                    get_cmd=self._gen_get_func(self.getv, parfunc))
            elif parameter[1] == 'vector_s':
                self.add_parameter(
                    parname,
                    set_cmd=self._gen_set_func(self.setv, parfunc),
                    vals=vals.Anything())
            elif parameter[1] == 'vector_gs':
                self.add_parameter(
                    parname,
                    set_cmd=self._gen_set_func(self.setv, parfunc),
                    get_cmd=self._gen_get_func(self.getv, parfunc),
                    vals=vals.Anything())
            else:
                print("parameter {} type {} from d_node_pars not recognized".format(
                    parname, parameter[1]))

        return success

<<<<<<< HEAD
    def load_default_settings(self, upload_sequence=True) -> None:
=======
    def load_default_settings(self, upload_sequence=True):
>>>>>>> af348066
        # standard configurations adapted from Haendbaek's notebook

        # The averaging-count is used to specify how many times the AWG program
        # should run
        LOG2_AVG_CNT = 10

        # This averaging count specifies how many measurements the result
        # logger should average
        LOG2_RL_AVG_CNT = 0

<<<<<<< HEAD
        # Load an AWG program
        if upload_sequence:
            self.awg_sequence_acquisition()

        # Setting the clock to external
        self.system_extclk(1)
=======
        # Load an AWG program (from Zurich
        # Instruments/LabOne/WebServer/awg/src)

        if upload_sequence:
            self.awg_sequence_acquisition()

>>>>>>> af348066

        # Turn on both outputs
        self.sigouts_0_on(1)
        self.sigouts_1_on(1)

        # Set the output channels to 50 ohm
        self.sigouts_0_imp50(True)
        self.sigouts_1_imp50(True)

        # Configure the analog trigger input 1 of the AWG to assert on a rising
        # edge on Ref_Trigger 1 (front-panel of the instrument)
        self.awgs_0_triggers_0_rising(1)
        self.awgs_0_triggers_0_level(0.000000000)
        self.awgs_0_triggers_0_channel(2)

        # Configure the digital trigger to be a rising-edge trigger
        self.awgs_0_auxtriggers_0_slope(1)
        # Straight connection, signal input 1 to channel 1, signal input 2 to
        # channel 2

        self.quex_deskew_0_col_0(1.0)
        self.quex_deskew_0_col_1(0.0)
        self.quex_deskew_1_col_0(0.0)
        self.quex_deskew_1_col_1(1.0)

        self.quex_wint_delay(0)

        # Set DIO mode:
        # - QuExpress thresholds on DIO (mode == 2)
        # - AWG control of DIO (mode == 1)
        self.dios_0_mode(2)
        # Drive DIO bits 15 to 0
        self.dios_0_drive(0x3)

        # Configure the codeword protocol
<<<<<<< HEAD
        if self._use_dio:
            self.awgs_0_dio_strobe_index(31)
=======
        if self.DIO:
            self.awgs_0_dio_strobe_index(15) # 15 for QCC, 31 for CCL 
>>>>>>> af348066
            self.awgs_0_dio_strobe_slope(1)  # rising edge
            self.awgs_0_dio_valid_index(16)
            self.awgs_0_dio_valid_polarity(2)  # high polarity

        # We probably need to adjust some delays here...
        ## FIXME:
        # self.awgs_0_dio_delay_index(31)
        # self.awgs_0_dio_delay_value(1)

        # No rotation on the output of the weighted integration unit, i.e. take
        # real part of result
        for i in range(0, self._nr_integration_channels):
            self.set('quex_rot_{0}_real'.format(i), 1.0)
            self.set('quex_rot_{0}_imag'.format(i), 0.0)
            # remove offsets to weight function
            self.set('quex_trans_offset_weightfunction_{}'.format(i), 0.0)

        # No cross-coupling in the matrix multiplication (identity matrix)
        for i in range(0, self._nr_integration_channels):
            for j in range(0, self._nr_integration_channels):
                if i == j:
                    self.set('quex_trans_{0}_col_{1}_real'.format(i, j), 1)
                else:
                    self.set('quex_trans_{0}_col_{1}_real'.format(i, j), 0)

        # disable correlation mode on all channels
        for i in range(0, self._nr_integration_channels):
            self.set('quex_corr_{0}_mode'.format(i), 0)

        # Configure the result logger to not do any averaging
        self.quex_rl_length(pow(2, LOG2_AVG_CNT)-1)
        self.quex_rl_avgcnt(LOG2_RL_AVG_CNT)
        self.quex_rl_source(2)

        # Ready for readout. Writing a '1' to these nodes activates the automatic readout of results.
        # This functionality should be used once the ziPython driver has been improved to handle
        # the 'poll' commands of these results correctly. Until then, we write a '0' to the nodes
        # to prevent automatic result readout. It is then necessary to poll e.g. the AWG in order to
        # detect when the measurement is complete, and then manually fetch the results using the 'get'
        # command. Disabling the automatic result readout speeds up the operation a bit, since we avoid
        # sending the same data twice.
        ## FIXME: future update:
        # self.quex_iavg_readout(0)
        # self.quex_rl_readout(0)

        # The custom firmware will feed through the signals on Signal Input 1 to Signal Output 1 and Signal Input 2 to Signal Output 2
        # when the AWG is OFF. For most practical applications this is not really useful. We, therefore, disable the generation of
        # these signals on the output here.
        self.sigouts_0_enables_3(0)
        self.sigouts_1_enables_7(0)

    def close(self) -> None:
        self._daq.disconnectDevice(self._device)
        super().close()

    def sync(self) -> None:
        self._daq.sync()

    def reconnect(self) -> None:
        zi_utils.autoDetect(self._daq)

    def clock_freq(self):
        return 1.8e9/(2**self.awgs_0_time())

    # FIXME: add function to assure locking to ext clock

    # FIXME: add function IDN

    ##########################################################################
    # 'public' functions: generic AWG/waveform support
    ##########################################################################

    def awg(self, filename) -> None:
        """
        Loads an awg sequence onto the UHFQC from a text file.
        File needs to obey formatting specified in the manual.
        """
        print(filename)
        with open(filename, 'r') as awg_file:
            sourcestring = awg_file.read()
            self.awg_string(sourcestring)

    def _do_set_AWG_file(self, filename) -> None:
        self.awg('UHFLI_AWG_sequences/'+filename)

    def awg_file(self, filename) -> None:
        self._awgModule.set('awgModule/compiler/sourcefile', filename)
        self._awgModule.set('awgModule/compiler/start', 1)
        #self._awgModule.set('awgModule/elf/file', '')
        while self._awgModule.get('awgModule/progress')['progress'][0] < 1.0:
            time.sleep(0.1)
        print(self._awgModule.get('awgModule/compiler/statusstring')
              ['compiler']['statusstring'][0])
        self._daq.sync()

    def awg_string(self, program_string: str, timeout: float=5) -> None:
        t0 = time.time()
        awg_nr = 0  # hardcoded for UHFQC
        print('Configuring AWG of {}'.format(self.name))
        if not self._awgModule:
            raise(ziShellModuleError())

        #self._awgModule.set('awgModule/index', awg_nr) 20180329 dirty hack by Niels  Bultink, this command is failing in python 3.5, firmware 5.2
        self._awgModule.set('awgModule/compiler/sourcestring', program_string)

        t0 = time.time()

        succes_msg = 'File successfully uploaded'
        # Success is set to False when either a timeout or a bad compilation
        # message is encountered.
        success = True
        # while ("compilation not completed"):
        while len(self._awgModule.get('awgModule/compiler/sourcestring')
                  ['compiler']['sourcestring'][0]) > 0:
            time.sleep(0.01)
            comp_msg = (self._awgModule.get(
                'awgModule/compiler/statusstring')['compiler']
                ['statusstring'][0])
            if (time.time()-t0 >= timeout):
                success = False
                print('Timeout encountered during compilation.')
                break
            time.sleep(0.01)

        comp_msg = (self._awgModule.get(
            'awgModule/compiler/statusstring')['compiler']
            ['statusstring'][0])

        if not comp_msg.endswith(succes_msg):
            success = False

        # FIXME: cleanup code below
        if not success:
            # FIXME:
            # Printing is disabled because we put the waveform in the program
            # this should be changed when .csv waveforms are supported for UHFQC
            # print("Compilation failed, printing program:")
            # for i, line in enumerate(program_string.splitlines()):
            #     print(i+1, '\t', line)
            # print('\n')
            # raise ziShellCompilationError(comp_msg)
            # print("Possible error:", comp)
            pass
        # If succesful the comipilation success message is printed
        t1 = time.time()
        print(self._awgModule.get('awgModule/compiler/statusstring')
              ['compiler']['statusstring'][0] + ' in {:.2f}s'.format(t1-t0))

        # FIXME:
        # path = '/' + self._device + '/awgs/0/ready'
        # self._daq.subscribe(path)
        # self._awgModule.set('awgModule/compiler/sourcestring', program_string)
        # #self._awgModule.set('awgModule/elf/file', '')
        # while self._awgModule.get('awgModule/progress')['progress'][0] < 1.0:
        #     time.sleep(0.1)
        # print(self._awgModule.get('awgModule/compiler/statusstring')
        #       ['compiler']['statusstring'][0])
        # while self._awgModule.get('awgModule/progress')['progress'][0] < 1.0:
        #     time.sleep(0.01)
        # ready = False
        # timeout = 0
        # while not ready and timeout < 1.0:
        #     data = self._daq.poll(0.1, 1, 4, True)
        #     timeout += 0.1
        #     if path in data:
        #         if data[path]['value'][-1] == 1:
        #             ready = True
        # self._daq.unsubscribe(path)


    def awg_update_waveform(self, index, data) -> None:
        self.awgs_0_waveform_index(index)
        self.awgs_0_waveform_data(data)
        self._daq.sync()

    ##########################################################################
    # 'public' functions: acquisition support
    ##########################################################################

    def acquisition(self, samples, acquisition_time=0.010, timeout=0,
                    channels=(0, 1), mode='rl') -> None:
        self.timeout(timeout)
        self.acquisition_initialize(channels, mode)
        data = self.acquisition_poll(samples, True, acquisition_time)
        self.acquisition_finalize()

        return data

    def acquisition_initialize(self, channels=(0, 1), mode='rl') -> None:
        # Define the channels to use and subscribe to them
        self._acquisition_paths = []

        if mode == 'rl':
            readout = 0
            for c in channels:
                self._acquisition_paths.append(
                    '/' + self._device + '/quex/rl/data/{}'.format(c))
                readout += (1 << c)
            self._daq.subscribe('/' + self._device + '/quex/rl/data/*')
            # Enable automatic readout
            self._daq.setInt('/' + self._device + '/quex/rl/readout', readout)
        else:
            for c in channels:
                self._acquisition_paths.append(
                    '/' + self._device + '/quex/iavg/data/{}'.format(c))
            self._daq.subscribe('/' + self._device + '/quex/iavg/data/*')
            # Enable automatic readout
            self._daq.setInt('/' + self._device + '/quex/iavg/readout', 1)

        self._daq.subscribe('/' + self._device + '/auxins/0/sample')

        # Generate more dummy data
        self._daq.setInt('/' + self._device + '/auxins/0/averaging', 8)

    def acquisition_arm(self, single=True) -> None:
        # time.sleep(0.01)
        self._daq.asyncSetInt('/' + self._device + '/awgs/0/single', single)
        self._daq.syncSetInt('/' + self._device + '/awgs/0/enable', 1)
        # FIXME:
        # t0=time.time()
        # time.sleep(0.001)
        # self._daq.sync()
        # deltat=time.time()-t0
        # print('UHFQC syncing took {}'.format(deltat))

    def acquisition_poll(self, samples, arm=True,
                         acquisition_time=0.010) -> None:
        """
        Polls the UHFQC for data.

        Args:
            samples (int): the expected number of samples
            arm    (bool): if true arms the acquisition, disable when you
                           need synchronous acquisition with some external dev
            acquisition_time (float): time in sec between polls? # TODO check with Niels H
            timeout (float): time in seconds before timeout Error is raised.

        """
        data = {k: [] for k, dummy in enumerate(self._acquisition_paths)}

        # Start acquisition
        if arm:
            self.acquisition_arm()

        # Acquire data
        gotem = [False]*len(self._acquisition_paths)
        accumulated_time = 0

        while accumulated_time < self.timeout() and not all(gotem):
            dataset = self._daq.poll(acquisition_time, 1, 4, True)

            for n, p in enumerate(self._acquisition_paths):
                if p in dataset:
                    for v in dataset[p]:
                        data[n] = np.concatenate((data[n], v['vector']))
                        if len(data[n]) >= samples:
                            gotem[n] = True

                # FIXME:
                #if p in dataset:
                #    for v in dataset[p]:
                #        if n in data:
                #            data[n] = np.concatenate((data[n], v['vector']))
                #        else:
                #            data[n] = v['vector']
                #        if len(data[n]) >= samples:
                #            gotem[n] = True
            accumulated_time += acquisition_time

        if not all(gotem):
            self.acquisition_finalize()
            for n, _c in enumerate(self._acquisition_paths):
                if n in data:
                    print("\t: Channel {}: Got {} of {} samples".format(
                          n, len(data[n]), samples))
            raise TimeoutError("Error: Didn't get all results!")

        return data

    def acquisition_finalize(self) -> None:
        for p in self._acquisition_paths:
            self._daq.unsubscribe(p)
        self._daq.unsubscribe('/' + self._device + '/auxins/0/sample')

    ##########################################################################
    # 'public' functions: DEPRECATED acquisition support
    ##########################################################################

    def acquisition_get(self, samples, acquisition_time=0.010,
                        timeout=0, channels=set([0, 1]), mode='rl'):
        logging.warning(
            "acquisition_get is deprecated (Nov 2017). Dont' use it!")
        # Define the channels to use
        paths = dict()
        data = dict()
        if mode == 'rl':
            for c in channels:
                paths[c] = '/' + self._device + '/quex/rl/data/{}'.format(c)
                data[c] = []
                self._daq.subscribe(paths[c])
        else:
            for c in channels:
                paths[c] = '/' + self._device + '/quex/iavg/data/{}'.format(c)
                data[c] = []

        # Disable automatic readout
        self._daq.setInt('/' + self._device + '/quex/rl/readout', 0)
        # It would be better to move this call in to the initialization function
        # in order to save time here
        enable_path = '/' + self._device + '/awgs/0/enable'
        self._daq.subscribe(enable_path)

        # Added for testing purposes, remove again according to how the AWG is
        # started
        self._daq.setInt('/' + self._device + '/awgs/0/single', 1)
        self._daq.setInt(enable_path, 1)

        # Wait for the AWG to finish
        gotit = False
        accumulated_time = 0
        while not gotit and accumulated_time < timeout:
            dataset = self._daq.poll(acquisition_time, 1, 4, True)
            if enable_path in dataset and dataset[enable_path]['value'][0] == 0:
                gotit = True
            else:
                accumulated_time += acquisition_time

        if not gotit:
            print("Error: AWG did not finish in time!")
            return None

        # Acquire data
        gotem = [False]*len(channels)
        for n, c in enumerate(channels):
            p = paths[c]
            dataset = self._daq.get(p, True, 0)
            if p in dataset:
                for v in dataset[p]:
                    data[c] = np.concatenate((data[c], v['vector']))
                if len(data[c]) >= samples:
                    gotem[n] = True

        if not all(gotem):
            print("Error: Didn't get all results!")
            for n, c in enumerate(channels):
                print("    : Channel {}: Got {} of {} samples",
                      c, len(data[c]), samples)
            return None

        # print("data type {}".format(type(data)))
        return data

    ##########################################################################
    # 'public' functions: DIO support
    ##########################################################################

    def set_dio_delay(self, index: int, value: int) -> None:
        """
        Configure DIO timing

        Args:
            index(int): DIO bit index [0:31]
            value(int): delay value, [0:3] in 1/450 MHz = 2.222 ns steps

        NB: UHFQC::awgs_0_dio_delay_index() should not be used directly, the index is
        encoded in the value. This is different from the AWG-8, and requires
        the maximum value for "awgs/0/dio/delay/value" in s_node_pars.txt to
        be changed to 1024
        """
        self.awgs_0_dio_delay_value((value << 8) + index)

    ##########################################################################
    # 'public' functions: path/node support
    ##########################################################################

<<<<<<< HEAD
    def find(self, *args):
        nodes = self._daq.listNodes('/', 7)
        if len(args) and args[0]:
            for m in args:
                nodes = [k.lower()
                         for k in nodes if fnmatch(k.lower(), m.lower())]
=======
        # Acquire data
        gotem = [False]*len(self.acquisition_paths)
        accumulated_time = 0

        while accumulated_time < self.timeout() and not all(gotem):
            dataset = self._daq.poll(acquisition_time, 1, 4, True)

            for n, p in enumerate(self.acquisition_paths):
                if p in dataset:
                    for v in dataset[p]:
                        data[n] = np.concatenate((data[n], v['vector']))
                        if len(data[n]) >= samples:
                            gotem[n] = True

                #if p in dataset:
                #    for v in dataset[p]:
                #        if n in data:
                #            data[n] = np.concatenate((data[n], v['vector']))
                #        else:
                #            data[n] = v['vector']
                #        if len(data[n]) >= samples:
                #            gotem[n] = True
            accumulated_time += acquisition_time

        if not all(gotem):
            self.acquisition_finalize()
            for n, c in enumerate(self.acquisition_paths):
                if n in data:
                    print("\t: Channel {}: Got {} of {} samples".format(
                          n, len(data[n]), samples))
            raise TimeoutError("Error: Didn't get all results!")

        return data

    def acquisition(self, samples, acquisition_time=0.010, timeout=0,
                    channels=(0, 1), mode='rl'):
        self.timeout(timeout)
        self.acquisition_initialize(channels, mode)
        data = self.acquisition_poll(samples, True, acquisition_time)
        self.acquisition_finalize()

        return data

    def acquisition_initialize(self, channels=(0, 1), mode='rl'):
        # Define the channels to use and subscribe to them
        self.acquisition_paths = []

        if mode == 'rl':
            readout = 0
            for c in channels:
                self.acquisition_paths.append(
                    '/' + self._device + '/quex/rl/data/{}'.format(c))
                readout += (1 << c)
            self._daq.subscribe('/' + self._device + '/quex/rl/data/*')
            # Enable automatic readout
            self._daq.setInt('/' + self._device + '/quex/rl/readout', readout)
        else:
            for c in channels:
                self.acquisition_paths.append(
                    '/' + self._device + '/quex/iavg/data/{}'.format(c))
            self._daq.subscribe('/' + self._device + '/quex/iavg/data/*')
            # Enable automatic readout
            self._daq.setInt('/' + self._device + '/quex/iavg/readout', 1)
>>>>>>> af348066

        return nodes

    def finds(self, *args):
        nodes = self._daq.listNodes('/', 15)
        if len(args) and args[0]:
            for m in args:
                nodes = [k.lower()
                         for k in nodes if fnmatch(k.lower(), m.lower())]

        return nodes

    def create_parameter_files(self) -> None:
        # this functions retrieves all possible settable and gettable parameters from the device.
        # Additionally, it gets all minimum and maximum values for the
        # parameters by trial and error

        s_node_pars = []
        d_node_pars = []
        # ["quex/iavg", "quex/wint"]
        patterns = [
            "awgs", "sigins", "sigouts", "quex", "dios", "system/extclk"]
        # FIXME:
        # json.dump([, s_file, default=int)
        # json.dump([, d_file, default=int)
        for pattern in patterns:
            print("extracting parameters of type", pattern)
            all_nodes = set(self.find('*{}*'.format(pattern)))
            s_nodes = set(self.finds('*{}*'.format(pattern)))
            d_nodes = all_nodes.difference(s_nodes)
            print(len(all_nodes))
            # extracting info from the setting nodes
            s_nodes = list(s_nodes)
            default_values = self.getd(s_nodes)
            for s_node in s_nodes:
                self.setd(s_node,  1e12)
            max_values = self.getd(s_nodes)
            for s_node in s_nodes:
                self.setd(s_node, -1e12)
            min_values = self.getd(s_nodes)
            float_values = dict.fromkeys(s_nodes)
            for s_node in s_nodes:
                if np.pi > max_values[s_node]:
                    float_values[s_node] = max_values[s_node]/np.pi
                else:
                    float_values[s_node] = np.pi
                self.setd(s_node, float_values[s_node])
            actual_float_values = self.getd(s_nodes)

            node_types = dict.fromkeys(s_nodes)
            for s_node in sorted(s_nodes):
                # self.setd(node,default_values[s_node])
                fraction, integer = np.modf(actual_float_values[s_node])
                if fraction != 0:
                    node_types[s_node] = 'float'
                    if min_values[s_node] == max_values[s_node]:
                        node_types[s_node] = 'float_small'
                        min_values[s_node] = 0
                    elif abs(min_values[s_node]) < 0.01:
                        min_values[s_node] = 0
                else:
                    node_types[s_node] = 'int'
                    min_values[s_node] = 0
                    if max_values[s_node] == 3567587328:
                        node_types[s_node] = 'int_64'
                        max_values[s_node] = 4294967295
                    elif max_values[s_node] == 1:
                        node_types[s_node] = 'bool'
                    elif max_values[s_node] == 0:
                        max_values[s_node] = 255
                        node_types[s_node] = 'int_8bit'
                    elif max_values[s_node] > 4294967295:
                        node_types[s_node] = 'float'

                line = [s_node.replace(
                    '/' + self._device + '/', ''), node_types[s_node], min_values[s_node], max_values[s_node]]
                print(line)
                s_node_pars.append(line)
                #json.dump(line, s_file, indent=2, default=int)  FIXME

            # extracting info from the data nodes
            d_nodes = list(d_nodes)
            # default_values=self.getd(d_nodes)  FIXME
            default_values = np.zeros(len(d_nodes))
            node_types = ['']*len(d_nodes)

            for i, d_node in enumerate(d_nodes):
                try:
                    answer = self.getv(d_node)
                    if isinstance(answer, dict):
                        value = answer['value'][0]
                        node_types[i] = 'float'
                    elif isinstance(answer, list):
                        try:
                            self.setv(d_node, np.array([0, 0, 0]))
                            node_types[i] = 'vector_gs'
                        except:
                            value = answer[0]['vector']
                            node_types[i] = 'vector_g'
                    else:
                        print("unknown type")
                except:
                    node_types[i] = 'vector_s'
                # , default_values[i]]  # FIXME
                line = [
                    d_node.replace('/' + self._device + '/', ''), node_types[i]]
                print(line)
                d_node_pars.append(line)
                #json.dump(line, d_file, indent=2, default=int)  FIXME

        with open(self._s_file_name, 'w') as s_file:
            json.dump(s_node_pars, s_file, default=int, indent=2)

        with open(self._d_file_name, 'w') as d_file:
            json.dump(d_node_pars, d_file, default=int, indent=2)

<<<<<<< HEAD
    ##########################################################################
    # 'private' functions, internal to the driver
    ##########################################################################
=======
    def prepare_SSB_weight_and_rotation(self, IF,
                                        weight_function_I=0,
                                        weight_function_Q=1,
                                        rotation_angle=0,
                                        length=4096/1.8e9,
                                        scaling_factor=1):
        """
        Sets defualt integration weights for SSB modulation, beware does not
        load pulses or prepare the UFHQC progarm to do data acquisition
        """
        trace_length = 4096
        tbase = np.arange(0, trace_length/1.8e9, 1/1.8e9)
        cosI = np.array(np.cos(2*np.pi*IF*tbase+rotation_angle))
        sinI = np.array(np.sin(2*np.pi*IF*tbase+rotation_angle))
        if length<4096/1.8e9:
            max_sample=int(length*1.8e9)
            #setting the samples beyond the length to 0
            cosI[max_sample:]=0
            sinI[max_sample:]=0
        self.set('quex_wint_weights_{}_real'.format(weight_function_I),
                 np.array(cosI))
        self.set('quex_wint_weights_{}_imag'.format(weight_function_I),
                 np.array(sinI))
        self.set('quex_rot_{}_real'.format(weight_function_I), 1.0*scaling_factor)
        self.set('quex_rot_{}_imag'.format(weight_function_I), 1.0*scaling_factor)
        if weight_function_Q!=None:
            self.set('quex_wint_weights_{}_real'.format(weight_function_Q),
                     np.array(sinI))
            self.set('quex_wint_weights_{}_imag'.format(weight_function_Q),
                     np.array(cosI))
            self.set('quex_rot_{}_real'.format(weight_function_Q), 1.0*scaling_factor)
            self.set('quex_rot_{}_imag'.format(weight_function_Q), -1.0*scaling_factor)
>>>>>>> af348066

    def _gen_set_func(self, dev_set_type, cmd_str):
        def set_func(val):
            dev_set_type(cmd_str, val)
            return dev_set_type(cmd_str, value=val)
        return set_func

    def _gen_get_func(self, dev_get_type, ch):
        def get_func():
            return dev_get_type(ch)
        return get_func

    def _make_full_path(self, path):
        if path[0] == '/':
            return path
        else:
            return '/' + self._device + '/' + path

    def seti(self, path, value, asynchronous=False):
        if asynchronous:
            func = self._daq.asyncSetInt
        else:
            func = self._daq.setInt

        func(self._make_full_path(path), int(value))

    def setd(self, path, value, asynchronous=False):
        if asynchronous:
            func = self._daq.asyncSetDouble
        else:
            func = self._daq.setDouble

        func(self._make_full_path(path), float(value))

    def _get(self, paths, convert=None):
        if type(paths) is not list:
            paths = [paths]
            single = 1
        else:
            single = 0

        values = {}

        for p in paths:
            values[p] = convert(self._daq.getDouble(self._make_full_path(p)))

        if single:
            return values[paths[0]]
        else:
            return values

    def geti(self, paths):
        return self._get(paths, int)

    def getd(self, paths):
        return self._get(paths, float)

    # FIXME: original
    # def getv(self, paths):
    #     if type(paths) is not list:
    #         paths = [paths]
    #         single = 1
    #     else:
    #         single = 0

    #     paths = [self._make_full_path(p) for p in paths]
    #     values = {}

    #     for p in paths:
    #         timeout = 0
    #         while p not in values and timeout < 5:
    #             try:
    #                 tmp = self._daq.get(p, True, 0)
    #                 values[p] = tmp[p]
    #             except:
    #                 print("Unexpected error: path =", p)
    #                 timeout += 1    # FIXME: why?

    #     if single:
    #         return values[paths[0]]
    #     else:
    #         return values


    # FIXME: update provided by Niels H, 20190205
    def getv(self, paths):
        if type(paths) is not list:
            paths = [paths]
            single = 1
        else:
            single = 0

        paths = [self._make_full_path(p) for p in paths]
        values = {}

        for p in paths:
            timeout = 0
            self._daq.getAsEvent(p)
            while p not in values and timeout < 5:
                try:
                    tmp = self._daq.poll(0.1, 500, 4, True)
                    values[p] = tmp[p]
                except KeyError:
                    print("Unexpected error: path =", p)
                    timeout += 1

        if single:
            return values[paths[0]]
        else:
            return values

    def setv(self, path, value) -> None:
        # Handle absolute path
        if path[0] == '/':
            self._daq.vectorWrite(path, value)
        else:
            self._daq.vectorWrite('/' + self._device + '/' + path, value)

    @staticmethod
    def _array_to_combined_vector_string(array, name):
        # this function cuts up arrays into several vectors of maximum length 1024 that are joined.
        # this is to avoid python crashes (was found to crash for vectors of
        # length> 1490)
        string = 'vect('
        join = False
        n = 0
        while n < len(array):
            string += '{:.8f}'.format(array[n])
            if ((n+1) % 1024 != 0) and n < len(array)-1:
                string += ','

            if ((n+1) % 1024 == 0):
                string += ')'
                if n < len(array)-1:
                    string += ',\nvect('
                    join = True
            n += 1

        string += ')'
        if join:
            string = 'wave ' + name + ' = join(' + string + ');\n'
        else:
            string = 'wave ' + name + ' = ' + string + ';\n'
        return string

    ##########################################################################
    # 'public' functions: weight & matrix function helpers
    ##########################################################################

    def prepare_SSB_weight_and_rotation(self, IF,
                                        weight_function_I=0,
                                        weight_function_Q=1,
                                        rotation_angle=0,
                                        length=4096/1.8e9) -> None:
        """
        Sets default integration weights for SSB modulation. Beware: does not
        load pulses or prepare the UFHQC program to do data acquisition
        """
        trace_length = 4096
        tbase = np.arange(0, trace_length/1.8e9, 1/1.8e9)
        cosI = np.array(np.cos(2*np.pi*IF*tbase+rotation_angle))
        sinI = np.array(np.sin(2*np.pi*IF*tbase+rotation_angle))
        if length<4096/1.8e9:
            max_sample=int(length*1.8e9)
            #setting the samples beyond the length to 0
            cosI[max_sample:]=0
            sinI[max_sample:]=0
        self.set('quex_wint_weights_{}_real'.format(weight_function_I),
                 np.array(cosI))
        self.set('quex_wint_weights_{}_imag'.format(weight_function_I),
                 np.array(sinI))
        self.set('quex_rot_{}_real'.format(weight_function_I), 1.0)
        self.set('quex_rot_{}_imag'.format(weight_function_I), 1.0)
        if weight_function_Q!=None:
            self.set('quex_wint_weights_{}_real'.format(weight_function_Q),
                     np.array(sinI))
            self.set('quex_wint_weights_{}_imag'.format(weight_function_Q),
                     np.array(cosI))
            self.set('quex_rot_{}_real'.format(weight_function_Q), 1.0)
            self.set('quex_rot_{}_imag'.format(weight_function_Q), -1.0)

    def prepare_DSB_weight_and_rotation(self, IF, weight_function_I=0, weight_function_Q=1) -> None:
        trace_length = 4096
        tbase = np.arange(0, trace_length/1.8e9, 1/1.8e9)
        cosI = np.array(np.cos(2*np.pi*IF*tbase))
        sinI = np.array(np.sin(2*np.pi*IF*tbase))
        self.set('quex_wint_weights_{}_real'.format(weight_function_I),
                 np.array(cosI))
        self.set('quex_wint_weights_{}_real'.format(weight_function_Q),
                 np.array(sinI))
        # the factor 2 is needed so that scaling matches SSB downconversion
        self.set('quex_rot_{}_real'.format(weight_function_I), 2.0)
        self.set('quex_rot_{}_imag'.format(weight_function_I), 0.0)
        self.set('quex_rot_{}_real'.format(weight_function_Q), 2.0)
        self.set('quex_rot_{}_imag'.format(weight_function_Q), 0.0)

    def upload_transformation_matrix(self, matrix) -> None:
        for i in range(np.shape(matrix)[0]):  # looping over the rows
            for j in range(np.shape(matrix)[1]):  # looping over the colums
                self.set('quex_trans_{}_col_{}_real'.format(
                    j, i), matrix[i][j])

    def download_transformation_matrix(self, nr_rows=None, nr_cols=None):
        if not nr_rows or not nr_cols:
            nr_rows = self._nr_integration_channels
            nr_cols = self._nr_integration_channels
        matrix = np.zeros([nr_rows, nr_cols])
        for i in range(np.shape(matrix)[0]):  # looping over the rows
            for j in range(np.shape(matrix)[1]):  # looping over the colums
                matrix[i][j] = self.get(
                    'quex_trans_{}_col_{}_real'.format(j, i))
        return matrix

    ##########################################################################
    # 'public' functions: sequencer functions
    ##########################################################################

    def awg_sequence_acquisition_and_DIO_triggered_pulse(
            self, Iwaves, Qwaves, cases, acquisition_delay, timeout=5) -> None:
        # setting the acquisition delay samples
        delay_samples = int(acquisition_delay*1.8e9/8)
        # setting the delay in the instrument
        self.awgs_0_userregs_2(delay_samples)

        sequence = (
            'const TRIGGER1  = 0x000001;\n' +
            'const WINT_TRIG = 0x000010;\n' +
            'const IAVG_TRIG = 0x000020;\n' +
            'const WINT_EN   = 0x1ff0000;\n' +
            'const DIO_VALID = 0x00010000;\n' +
            'setTrigger(WINT_EN);\n' +
            'var loop_cnt = getUserReg(0);\n' +
            'var wait_delay = getUserReg(2);\n' +
            'var RO_TRIG;\n' +
            'if(getUserReg(1)){\n' +
            ' RO_TRIG=IAVG_TRIG;\n' +
            '}else{\n' +
            ' RO_TRIG=WINT_TRIG;\n' +
            '}\n' +
            'var trigvalid = 0;\n' +
            'var dio_in = 0;\n' +
            'var cw = 0;\n')

        # loop to generate the wave list
        for i in range(len(Iwaves)):
            Iwave = Iwaves[i]
            Qwave = Qwaves[i]
            if np.max(Iwave) > 1.0 or np.min(Iwave) < -1.0:
                raise KeyError(
                    "exceeding AWG range for I channel, all values should be within +/-1")
            elif np.max(Qwave) > 1.0 or np.min(Qwave) < -1.0:
                raise KeyError(
                    "exceeding AWG range for Q channel, all values should be within +/-1")
            elif len(Iwave) > 16384:
                raise KeyError(
                    "exceeding max AWG wave length of 16384 samples for I channel, trying to upload {} samples".format(len(Iwave)))
            elif len(Qwave) > 16384:
                raise KeyError(
                    "exceeding max AWG wave length of 16384 samples for Q channel, trying to upload {} samples".format(len(Qwave)))
            wave_I_string = self._array_to_combined_vector_string(
                Iwave, "Iwave{}".format(i))
            wave_Q_string = self._array_to_combined_vector_string(
                Qwave, "Qwave{}".format(i))
            sequence = sequence+wave_I_string+wave_Q_string
        # starting the loop and switch statement
        sequence = sequence+(
            'repeat(loop_cnt) {\n' +
            ' waitDIOTrigger();\n' +
            ' var dio = getDIOTriggered();\n' +
            # FIXME: now hardcoded for 7 bits (cc-light)
            ' cw = (dio >> 17) & 0x1f;\n' +
            '  switch(cw) {\n')
        # adding the case statements
        for i in range(len(Iwaves)):
            # generating the case statement string
            case = '  case {}:\n'.format(int(cases[i]))
            case_play = '   playWave(Iwave{}, Qwave{});\n'.format(i, i)
            # adding the individual case statements to the sequence
            # FIXME: this is a hack to work around missing timing in OpenQL
            # Oct 2017
            sequence = sequence + case+case_play

        # adding the final part of the sequence including a default wave
        sequence = (sequence +
                    '  default:\n' +
                    # the default wave should never trigger, noneteless if it does trigger 
                    # it indicates that 1. the correct codeword can not be triggered and 
                    # 2. that there are triggers bio received. 
                    '   playWave(ones(36), ones(36));\n' +
                    ' }\n' +
                    ' wait(wait_delay);\n' +
                    ' setTrigger(WINT_EN + RO_TRIG);\n' +
                    ' setTrigger(WINT_EN);\n' +
                    #' waitWave();\n'+ # FXIME: removing this waitwave for now
                    '}\n' +
                    'wait(300);\n' +
                    'setTrigger(0);\n')
        self.awg_string(sequence, timeout=timeout)



    def awg_sequence_acquisition_and_pulse(self, Iwave, Qwave, acquisition_delay, dig_trigger=True) -> None:
        if np.max(Iwave) > 1.0 or np.min(Iwave) < -1.0:
            raise KeyError(
                "exceeding AWG range for I channel, all values should be within +/-1")
        elif np.max(Qwave) > 1.0 or np.min(Qwave) < -1.0:
            raise KeyError(
                "exceeding AWG range for Q channel, all values should be within +/-1")
        elif len(Iwave) > 16384:
            raise KeyError(
                "exceeding max AWG wave length of 16384 samples for I channel, trying to upload {} samples".format(len(Iwave)))
        elif len(Qwave) > 16384:
            raise KeyError(
                "exceeding max AWG wave length of 16384 samples for Q channel, trying to upload {} samples".format(len(Qwave)))

        wave_I_string = self._array_to_combined_vector_string(Iwave, "Iwave")
        wave_Q_string = self._array_to_combined_vector_string(Qwave, "Qwave")
        delay_samples = int(acquisition_delay*1.8e9/8)
        delay_string = '\twait(wait_delay);\n'
        self.awgs_0_userregs_2(delay_samples)

        preamble = """
const TRIGGER1  = 0x000001;
const WINT_TRIG = 0x000010;
const IAVG_TRIG = 0x000020;
const WINT_EN   = 0x1ff0000;
setTrigger(WINT_EN);
var loop_cnt = getUserReg(0);
var wait_delay = getUserReg(2);
var RO_TRIG;
if(getUserReg(1)){
  RO_TRIG=IAVG_TRIG;
}else{
  RO_TRIG=WINT_TRIG;
}\n"""
        if dig_trigger:
            loop_start = """
repeat(loop_cnt) {
\twaitDigTrigger(1, 1);
\tplayWave(Iwave, Qwave);\n"""
        else:
            loop_start = """
repeat(loop_cnt) {
\tplayWave(Iwave, Qwave);\n"""

        end_string = """
\tsetTrigger(WINT_EN + RO_TRIG);
\tsetTrigger(WINT_EN);
\twaitWave();
\twait(4000);
}
wait(300);
setTrigger(0);"""

        string = preamble+wave_I_string+wave_Q_string + \
            loop_start+delay_string+end_string
        self.awg_string(string)



    def awg_sequence_acquisition(self):
        string = """
const TRIGGER1  = 0x000001;
const WINT_TRIG = 0x000010;
const IAVG_TRIG = 0x000020;
const WINT_EN   = 0x1ff0000;
setTrigger(WINT_EN);
var loop_cnt = getUserReg(0);
var RO_TRIG;
if(getUserReg(1)){
  RO_TRIG=IAVG_TRIG;
}else{
  RO_TRIG=WINT_TRIG;
}
repeat(loop_cnt) {
\twaitDigTrigger(1, 1);\n
\tsetTrigger(WINT_EN +RO_TRIG);
\twait(5);
\tsetTrigger(WINT_EN);
//\twait(300);
}
wait(1000);
setTrigger(0);"""
        self.awg_string(string)



    def awg_sequence_acquisition_and_pulse_SSB(
            self, f_RO_mod, RO_amp, RO_pulse_length, acquisition_delay, dig_trigger=True) -> None:
        f_sampling = 1.8e9
        samples = RO_pulse_length*f_sampling
        array = np.arange(int(samples))
        sinwave = RO_amp*np.sin(2*np.pi*array*f_RO_mod/f_sampling)
        coswave = RO_amp*np.cos(2*np.pi*array*f_RO_mod/f_sampling)
        Iwave = (coswave+sinwave)/np.sqrt(2)
        Qwave = (coswave-sinwave)/np.sqrt(2)
        self.awg_sequence_acquisition_and_pulse(
            Iwave, Qwave, acquisition_delay, dig_trigger=dig_trigger)



#     def spec_mode_on(self, acq_length=1/1500, IF=20e6, ro_amp=0.1):
#         awg_code = """
# const TRIGGER1  = 0x000001;
# const WINT_TRIG = 0x000010;
# const IAVG_TRIG = 0x000020;
# const WINT_EN   = 0x1f0000;
# setTrigger(WINT_EN);
# var loop_cnt = getUserReg(0);

# const Fsample = 1.8e9;
# const triggerdelay = {}; //seconds

# repeat(loop_cnt) {{
# setTrigger(WINT_EN + WINT_TRIG + TRIGGER1);
# wait(5);
# setTrigger(WINT_EN);
# wait(triggerdelay*Fsample/8 - 5);
# }}
# wait(1000);
# setTrigger(0);
#         """.format(acq_length)
#         # setting the internal oscillator to the IF
#         self.oscs_0_freq(IF)
#         # setting the integration path to use the oscillator instead of
#         # integration functions
#         self.quex_wint_mode(1)
#         # just below the
#         self.quex_wint_length(int(acq_length*0.99*1.8e9))
#         # uploading the sequence
#         self.awg_string(awg_code)
#         # setting the integration rotation to single sideband
#         self.quex_rot_0_real(1)
#         self.quex_rot_0_imag(1)
#         self.quex_rot_1_real(1)
#         self.quex_rot_1_imag(-1)
#         # setting the mixer deskewing to identity
#         self.quex_deskew_0_col_0(1)
#         self.quex_deskew_1_col_0(0)
#         self.quex_deskew_0_col_1(0)
#         self.quex_deskew_1_col_1(1)

#         self.sigouts_0_enables_3(1)
#         self.sigouts_1_enables_7(1)
#         # setting
#         self.sigouts_1_amplitudes_7(ro_amp)  # magic scale factor
#         self.sigouts_0_amplitudes_3(ro_amp)


<<<<<<< HEAD
    def spec_mode_on(self, acq_length=1/1500, IF=20e6, ro_amp=0.1) -> None:
=======
    def spec_mode_on(self, acq_length=1/1500, IF=20e6, ro_amp=0.1):
>>>>>>> af348066
        RESULT_LENGTH = 1600
        WINT_LENGTH = pow(2, 14)
        LOG2_RL_AVGCNT = 2
        CHANNELS = set([0, 1])
        awg_code = """
const TRIGGER1  = 0x000001;
const WINT_TRIG = 0x000010;
const IAVG_TRIG = 0x000020;
const WINT_EN   = 0x1f0000;

const RATE = 0;
const FS = 1.8e9*pow(2, -RATE);
const F_RES = 1.6e6;
const LENGTH = 1.0e-6;
const N = floor(LENGTH*FS);

wave w = blackman(16, 1, 0.2);

setTrigger(WINT_EN);
var loop_cnt = getUserReg(0);
var avg_cnt = getUserReg(1);

repeat (avg_cnt) {{
  var wait_time = 0;

  repeat(loop_cnt) {{
    wait_time = wait_time + 1;   
    setTrigger(WINT_TRIG + WINT_EN);
    wait(wait_time);
    playWave(w, w, RATE);
    waitWave();
    wait({});
    setTrigger(WINT_EN);
  }}
}}
setTrigger(0);
        """.format(WINT_LENGTH/8)


        # Also added by us
        self.awgs_0_outputs_0_mode(1)
        self.awgs_0_outputs_1_mode(1)
        # setting the internal oscillator to the IF
        self.oscs_0_freq(IF)

        self.sigouts_0_on(1)
        self.sigouts_1_on(1)

        # QuExpress thresholds on DIO (mode == 2), AWG control of DIO (mode == 1)
        self.dios_0_mode(2)
        # Drive DIO bits 31 to 16
        self.dios_0_drive(0xc)


        self.quex_deskew_0_col_0(1.0)
        self.quex_deskew_0_col_1(0.0)
        self.quex_deskew_1_col_0(0.0)
        self.quex_deskew_1_col_1(1.0)
        self.quex_wint_length(WINT_LENGTH)
        self.quex_wint_delay(0)

        # setting the integration path to use the oscillator instead of
        # integration functions
        self.quex_wint_mode(1)
        # just below the
        # self.quex_wint_length(int(acq_length*0.99*1.8e9))
        # the awg string was here previously

        # setting the integration rotation to single sideband
        # self.quex_rot_0_real(1)
        # self.quex_rot_0_imag(1)
        # self.quex_rot_1_real(1)
        # self.quex_rot_1_imag(-1)

        # Copy from the manual
        self.quex_rot_0_real(1.0)
        self.quex_rot_0_imag(0.0)
        self.quex_rot_1_real(0.0)
        self.quex_rot_1_imag(1.0)


        for i in range(0, 5):
            for j in range(0, 5):
                if i == j:
                    getattr(self, 'quex_trans_{0}_col_{1}_real'.format(i,j))(1.0)
                else:
                    getattr(self, 'quex_trans_{0}_col_{1}_real'.format(i,j))(0.0)

        # Configure some thresholds
        for i in range(0, 5):
            getattr(self, 'quex_thres_{}_level'.format(i))(0.01)

        # Also adder by us
        self.quex_rl_length(RESULT_LENGTH)
        self.quex_rl_avgcnt(LOG2_RL_AVGCNT)
        self.quex_rl_source(0)
        self.quex_rl_readout(1)
        self.quex_sl_length(RESULT_LENGTH)
        self.quex_sl_readout(0)


        # # setting the mixer deskewing to identity
        # self.quex_deskew_0_col_0(1)
        # self.quex_deskew_1_col_0(0)
        # self.quex_deskew_0_col_1(0)
        # self.quex_deskew_1_col_1(1)

        # self.sigouts_0_enables_3(1)
        # self.sigouts_1_enables_7(1)
        # # setting
        # self.sigouts_1_amplitudes_7(ro_amp)  # magic scale factor
        # self.sigouts_0_amplitudes_3(ro_amp)
        # uploading the sequence
        # Stuff we are adding for now
        self.awgs_0_userregs_0(RESULT_LENGTH)
        self.awgs_0_userregs_1(pow(2, LOG2_RL_AVGCNT))
        self.awg_string(awg_code)

<<<<<<< HEAD
=======

>>>>>>> af348066




    def spec_mode_off(self) -> None:
        # Resetting To regular Mode
        # changing int length
        self.quex_wint_mode(0)
        # Default settings copied
        self.quex_rot_0_imag(0)
        self.quex_rot_0_real(1)
        self.quex_rot_1_imag(0)
        self.quex_rot_1_real(1)
        # setting to DSB by default
        self.quex_deskew_0_col_0(1)
        self.quex_deskew_1_col_0(0)
        self.quex_deskew_0_col_1(0)
        self.quex_deskew_1_col_1(1)
        # switching off the modulation tone
        self.sigouts_0_enables_3(0)
        self.sigouts_1_enables_7(0)

# FIXME: are the classes below actually used?
class ziShellError(Exception):
    """Base class for exceptions in this module."""
    pass


class ziShellDAQError(ziShellError):
    """Exception raised when no DAQ has been connected."""
    pass


class ziShellModuleError(ziShellError):
    """Exception raised when a module has not been started."""
    pass


class ziShellCompilationError(ziShellError):
    """
    Exception raised when the zi AWG-8 compiler encounters an error.
    """
    pass<|MERGE_RESOLUTION|>--- conflicted
+++ resolved
@@ -19,6 +19,9 @@
     spec_mode_on
     spec_mode_off
 
+20190429 WJV
+- merged branch 'QCC_testing' into 'feature/cc', changes:
+    load_default_settings(): awgs_0_dio_strobe_index changed from 31 (CCL) to 15 (QCC)
 
 Notes:
 - this driver builds on zhinst.ziPython and zhinst.utils directly, whereas the HDAWG driver inserts zishell_NH and
@@ -137,12 +140,8 @@
         self._d_file_name = os.path.join(
             dir_path, 'zi_parameter_files', 'd_node_pars.txt')
 
-<<<<<<< HEAD
         s_node_pars = []
         d_node_pars = []
-=======
-        init = True # gets set to False if param files cannot be loaded
->>>>>>> af348066
         try:
             f = open(self._s_file_name).read()
             s_node_pars = json.loads(f)
@@ -229,11 +228,7 @@
 
         return success
 
-<<<<<<< HEAD
     def load_default_settings(self, upload_sequence=True) -> None:
-=======
-    def load_default_settings(self, upload_sequence=True):
->>>>>>> af348066
         # standard configurations adapted from Haendbaek's notebook
 
         # The averaging-count is used to specify how many times the AWG program
@@ -244,21 +239,12 @@
         # logger should average
         LOG2_RL_AVG_CNT = 0
 
-<<<<<<< HEAD
         # Load an AWG program
         if upload_sequence:
             self.awg_sequence_acquisition()
 
         # Setting the clock to external
         self.system_extclk(1)
-=======
-        # Load an AWG program (from Zurich
-        # Instruments/LabOne/WebServer/awg/src)
-
-        if upload_sequence:
-            self.awg_sequence_acquisition()
-
->>>>>>> af348066
 
         # Turn on both outputs
         self.sigouts_0_on(1)
@@ -294,13 +280,8 @@
         self.dios_0_drive(0x3)
 
         # Configure the codeword protocol
-<<<<<<< HEAD
         if self._use_dio:
-            self.awgs_0_dio_strobe_index(31)
-=======
-        if self.DIO:
-            self.awgs_0_dio_strobe_index(15) # 15 for QCC, 31 for CCL 
->>>>>>> af348066
+            self.awgs_0_dio_strobe_index(15) # FIXME: 15 for QCC, 31 for CCL
             self.awgs_0_dio_strobe_slope(1)  # rising edge
             self.awgs_0_dio_valid_index(16)
             self.awgs_0_dio_valid_polarity(2)  # high polarity
@@ -676,78 +657,12 @@
     # 'public' functions: path/node support
     ##########################################################################
 
-<<<<<<< HEAD
     def find(self, *args):
         nodes = self._daq.listNodes('/', 7)
         if len(args) and args[0]:
             for m in args:
                 nodes = [k.lower()
                          for k in nodes if fnmatch(k.lower(), m.lower())]
-=======
-        # Acquire data
-        gotem = [False]*len(self.acquisition_paths)
-        accumulated_time = 0
-
-        while accumulated_time < self.timeout() and not all(gotem):
-            dataset = self._daq.poll(acquisition_time, 1, 4, True)
-
-            for n, p in enumerate(self.acquisition_paths):
-                if p in dataset:
-                    for v in dataset[p]:
-                        data[n] = np.concatenate((data[n], v['vector']))
-                        if len(data[n]) >= samples:
-                            gotem[n] = True
-
-                #if p in dataset:
-                #    for v in dataset[p]:
-                #        if n in data:
-                #            data[n] = np.concatenate((data[n], v['vector']))
-                #        else:
-                #            data[n] = v['vector']
-                #        if len(data[n]) >= samples:
-                #            gotem[n] = True
-            accumulated_time += acquisition_time
-
-        if not all(gotem):
-            self.acquisition_finalize()
-            for n, c in enumerate(self.acquisition_paths):
-                if n in data:
-                    print("\t: Channel {}: Got {} of {} samples".format(
-                          n, len(data[n]), samples))
-            raise TimeoutError("Error: Didn't get all results!")
-
-        return data
-
-    def acquisition(self, samples, acquisition_time=0.010, timeout=0,
-                    channels=(0, 1), mode='rl'):
-        self.timeout(timeout)
-        self.acquisition_initialize(channels, mode)
-        data = self.acquisition_poll(samples, True, acquisition_time)
-        self.acquisition_finalize()
-
-        return data
-
-    def acquisition_initialize(self, channels=(0, 1), mode='rl'):
-        # Define the channels to use and subscribe to them
-        self.acquisition_paths = []
-
-        if mode == 'rl':
-            readout = 0
-            for c in channels:
-                self.acquisition_paths.append(
-                    '/' + self._device + '/quex/rl/data/{}'.format(c))
-                readout += (1 << c)
-            self._daq.subscribe('/' + self._device + '/quex/rl/data/*')
-            # Enable automatic readout
-            self._daq.setInt('/' + self._device + '/quex/rl/readout', readout)
-        else:
-            for c in channels:
-                self.acquisition_paths.append(
-                    '/' + self._device + '/quex/iavg/data/{}'.format(c))
-            self._daq.subscribe('/' + self._device + '/quex/iavg/data/*')
-            # Enable automatic readout
-            self._daq.setInt('/' + self._device + '/quex/iavg/readout', 1)
->>>>>>> af348066
 
         return nodes
 
@@ -864,44 +779,9 @@
         with open(self._d_file_name, 'w') as d_file:
             json.dump(d_node_pars, d_file, default=int, indent=2)
 
-<<<<<<< HEAD
     ##########################################################################
     # 'private' functions, internal to the driver
     ##########################################################################
-=======
-    def prepare_SSB_weight_and_rotation(self, IF,
-                                        weight_function_I=0,
-                                        weight_function_Q=1,
-                                        rotation_angle=0,
-                                        length=4096/1.8e9,
-                                        scaling_factor=1):
-        """
-        Sets defualt integration weights for SSB modulation, beware does not
-        load pulses or prepare the UFHQC progarm to do data acquisition
-        """
-        trace_length = 4096
-        tbase = np.arange(0, trace_length/1.8e9, 1/1.8e9)
-        cosI = np.array(np.cos(2*np.pi*IF*tbase+rotation_angle))
-        sinI = np.array(np.sin(2*np.pi*IF*tbase+rotation_angle))
-        if length<4096/1.8e9:
-            max_sample=int(length*1.8e9)
-            #setting the samples beyond the length to 0
-            cosI[max_sample:]=0
-            sinI[max_sample:]=0
-        self.set('quex_wint_weights_{}_real'.format(weight_function_I),
-                 np.array(cosI))
-        self.set('quex_wint_weights_{}_imag'.format(weight_function_I),
-                 np.array(sinI))
-        self.set('quex_rot_{}_real'.format(weight_function_I), 1.0*scaling_factor)
-        self.set('quex_rot_{}_imag'.format(weight_function_I), 1.0*scaling_factor)
-        if weight_function_Q!=None:
-            self.set('quex_wint_weights_{}_real'.format(weight_function_Q),
-                     np.array(sinI))
-            self.set('quex_wint_weights_{}_imag'.format(weight_function_Q),
-                     np.array(cosI))
-            self.set('quex_rot_{}_real'.format(weight_function_Q), 1.0*scaling_factor)
-            self.set('quex_rot_{}_imag'.format(weight_function_Q), -1.0*scaling_factor)
->>>>>>> af348066
 
     def _gen_set_func(self, dev_set_type, cmd_str):
         def set_func(val):
@@ -1351,11 +1231,7 @@
 #         self.sigouts_0_amplitudes_3(ro_amp)
 
 
-<<<<<<< HEAD
     def spec_mode_on(self, acq_length=1/1500, IF=20e6, ro_amp=0.1) -> None:
-=======
-    def spec_mode_on(self, acq_length=1/1500, IF=20e6, ro_amp=0.1):
->>>>>>> af348066
         RESULT_LENGTH = 1600
         WINT_LENGTH = pow(2, 14)
         LOG2_RL_AVGCNT = 2
@@ -1474,10 +1350,6 @@
         self.awgs_0_userregs_1(pow(2, LOG2_RL_AVGCNT))
         self.awg_string(awg_code)
 
-<<<<<<< HEAD
-=======
-
->>>>>>> af348066
 
 
 
