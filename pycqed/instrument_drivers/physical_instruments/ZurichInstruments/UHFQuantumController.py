import zhinst.ziPython as zi
import zhinst.utils as zi_utils
import time
import json
import os
import sys
import numpy as np
from qcodes.instrument.base import Instrument
from qcodes.utils import validators as vals
from fnmatch import fnmatch
from qcodes.instrument.parameter import ManualParameter


class UHFQC(Instrument):

    """
    This is the qcodes driver for the 1.8 Gsample/s UHF-QC developed
    by Zurich Instruments.

    Requirements:
    Installation instructions for Zurich Instrument Libraries.
    1. install ziPython 3.5/3.6 ucs4 16.04 for 64bit Windows from
        http://www.zhinst.com/downloads, https://people.zhinst.com/~niels/
    2. pip install dependencies: httplib2, plotly, pyqtgraph
    3. upload the latest firmware to the UHFQC by opening reboot.bat in
    'Transmon\Inventory\ZurichInstruments\firmware_UHFLI\firmware_x\reboot_dev'.
        With x the highest available number and dev the device number.
    4. find out where sequences are stored by saving a sequence from the
        GUI and then check :"showLog" to see where it is stored. This is the
        location where AWG sequences can be loaded from.
    misc: when device crashes, check the log file in
    EOM
    """

    def __init__(self, name, device='auto', interface='USB',
<<<<<<< HEAD
                 address='127.0.0.1', port=8004, init=True,**kw):
=======
                 address='127.0.0.1', port=8004, DIO=True,
                 nr_integration_channels=9, **kw):
>>>>>>> 7f3657fb
        '''
        Input arguments:
            name:           (str) name of the instrument
            server_name:    (str) qcodes instrument server
            address:        (int) the address of the data server e.g. 8006
        '''
        # self.socket.setsockopt(socket.IPPROTO_TCP, socket.TCP_NODELAY, 1)
        # #suggestion W vlothuizen
        t0 = time.time()
        super().__init__(name, **kw)
        self.nr_integration_channels = nr_integration_channels
        self.DIO = DIO
        self._daq = zi.ziDAQServer(address, int(port), 5)
        # self._daq.setDebugLevel(5)
        if device.lower() == 'auto':
            self._device = zi_utils.autoDetect(self._daq)
        else:
            self._device = device
            self._daq.connectDevice(self._device, interface)
        #self._device = zi_utils.autoDetect(self._daq)
        self._awgModule = self._daq.awgModule()
        self._awgModule.set('awgModule/device', self._device)
        self._awgModule.execute()

        self.acquisition_paths = []

        s_node_pars = []
        d_node_pars = []

        path = os.path.abspath(__file__)
        dir_path = os.path.dirname(path)
        self._s_file_name = os.path.join(
            dir_path, 'zi_parameter_files', 's_node_pars.txt')
        self._d_file_name = os.path.join(
            dir_path, 'zi_parameter_files', 'd_node_pars.txt')

        try:
            f = open(self._s_file_name).read()
            s_node_pars = json.loads(f)
        except:
            print("parameter file for gettable parameters {} not found".format(
                self._s_file_name))
            init = False
        try:
            f = open(self._d_file_name).read()
            d_node_pars = json.loads(f)
        except:
            print("parameter file for settable parameters {} not found".format(
                self._d_file_name))
            init = False

        self.add_parameter('timeout', unit='s',
                           initial_value=30,
                           parameter_class=ManualParameter)
        for parameter in s_node_pars:
            parname = parameter[0].replace("/", "_")
            parfunc = "/"+self._device+"/"+parameter[0]
            if parameter[1] == 'float':
                self.add_parameter(
                    parname,
                    set_cmd=self._gen_set_func(self.setd, parfunc),
                    get_cmd=self._gen_get_func(self.getd, parfunc),
                    vals=vals.Numbers(parameter[2], parameter[3]))
            elif parameter[1] == 'float_small':
                self.add_parameter(
                    parname,
                    set_cmd=self._gen_set_func(self.setd, parfunc),
                    get_cmd=self._gen_get_func(self.getd, parfunc),
                    vals=vals.Numbers(parameter[2], parameter[3]))
            elif parameter[1] == 'int_8bit':
                self.add_parameter(
                    parname,
                    set_cmd=self._gen_set_func(self.seti, parfunc),
                    get_cmd=self._gen_get_func(self.geti, parfunc),
                    vals=vals.Ints(int(parameter[2]), int(parameter[3])))
            elif parameter[1] == 'int':
                self.add_parameter(
                    parname,
                    set_cmd=self._gen_set_func(self.seti, parfunc),
                    get_cmd=self._gen_get_func(self.geti, parfunc),
                    vals=vals.Ints(int(parameter[2]), int(parameter[3])))
            elif parameter[1] == 'int_64':
                self.add_parameter(
                    parname,
                    set_cmd=self._gen_set_func(self.seti, parfunc),
                    get_cmd=self._gen_get_func(self.geti, parfunc),
                    vals=vals.Ints(int(parameter[2]), int(parameter[3])))
            elif parameter[1] == 'bool':
                self.add_parameter(
                    parname,
                    set_cmd=self._gen_set_func(self.seti, parfunc),
                    get_cmd=self._gen_get_func(self.geti, parfunc),
                    vals=vals.Ints(int(parameter[2]), int(parameter[3])))
            else:
                print("parameter {} type {} from from s_node_pars not recognized".format(
                    parname, parameter[1]))

        for parameter in d_node_pars:
            parname = parameter[0].replace("/", "_")
            parfunc = "/"+self._device+"/"+parameter[0]
            if parameter[1] == 'float':
                self.add_parameter(
                    parname,
                    get_cmd=self._gen_get_func(self.getd, parfunc))
            elif parameter[1] == 'vector_g':
                self.add_parameter(
                    parname,
                    get_cmd=self._gen_get_func(self.getv, parfunc))
            elif parameter[1] == 'vector_s':
                self.add_parameter(
                    parname,
                    set_cmd=self._gen_set_func(self.setv, parfunc),
                    vals=vals.Anything())
            elif parameter[1] == 'vector_gs':
                self.add_parameter(
                    parname,
                    set_cmd=self._gen_set_func(self.setv, parfunc),
                    get_cmd=self._gen_get_func(self.getv, parfunc),
                    vals=vals.Anything())
            else:
                print("parameter {} type {} from d_node_pars not recognized".format(
                    parname, parameter[1]))

        self.add_parameter('AWG_file',
                           set_cmd=self._do_set_AWG_file,
                           vals=vals.Anything())
        # storing an offset correction parameter for all weight functions,
        # this allows normalized calibration when performing cross-talk suppressed
        # readout
        for i in range(self.nr_integration_channels):
            self.add_parameter("quex_trans_offset_weightfunction_{}".format(i),
                               unit='',  # unit is adc value
                               label='RO normalization offset',
                               initial_value=0.0,
                               parameter_class=ManualParameter)
        if init:
            self.load_default_settings()
        t1 = time.time()

        print('Initialized UHFQC', self._device,
              'in %.2fs' % (t1-t0))

    def load_default_settings(self):
        # standard configurations adapted from Haendbaek's notebook
        # Run this block to do some standard configuration

        # The averaging-count is used to specify how many times the AWG program
        # should run
        LOG2_AVG_CNT = 10

        # This averaging count specifies how many measurements the result
        # logger should average
        LOG2_RL_AVG_CNT = 0

        # Load an AWG program (from Zurich
        # Instruments/LabOne/WebServer/awg/src)
        #self.awg_sequence_acquisition() part of dirty

        # Turn on both outputs
        self.sigouts_0_on(1)
        self.sigouts_1_on(1)

        # QuExpress thresholds on DIO (mode == 2), AWG control of DIO (mode ==
        # 1)
        self.dios_0_mode(2)
        # Drive DIO bits 15 to 0
        self.dios_0_drive(0x3)

        # Configure the analog trigger input 1 of the AWG to assert on a rising
        # edge on Ref_Trigger 1 (front-panel of the instrument)
        self.awgs_0_triggers_0_rising(1)
        self.awgs_0_triggers_0_level(0.000000000)
        self.awgs_0_triggers_0_channel(2)

        # Configure the digital trigger to be a rising-edge trigger
        self.awgs_0_auxtriggers_0_slope(1)
        # Straight connection, signal input 1 to channel 1, signal input 2 to
        # channel 2

        self.quex_deskew_0_col_0(1.0)
        self.quex_deskew_0_col_1(0.0)
        self.quex_deskew_1_col_0(0.0)
        self.quex_deskew_1_col_1(1.0)

        self.quex_wint_delay(0)

        # Setting the clock to external
        self.system_extclk(1)

        # Configure the codeword protocol
<<<<<<< HEAD
        # self.awgs_0_dio_strobe_index(31)
        # self.awgs_0_dio_strobe_slope(1) # rising edge
        # self.awgs_0_dio_valid_index(16)
        # self.awgs_0_dio_valid_polarity(2) # high polarity



=======
        if self.DIO:
            self.awgs_0_dio_strobe_index(31)
            self.awgs_0_dio_strobe_slope(1)  # rising edge
            self.awgs_0_dio_valid_index(16)
            self.awgs_0_dio_valid_polarity(2)  # high polarity
>>>>>>> 7f3657fb

        # setting the output channels to 50 ohm
        self.sigouts_0_imp50(True)
        self.sigouts_1_imp50(True)

        # We probably need to adjust some delays here...
        # self.awgs_0_dio_delay_index(31)
        # self.awgs_0_dio_delay_value(1)

        # No rotation on the output of the weighted integration unit, i.e. take
        # real part of result
        for i in range(0, self.nr_integration_channels):
            self.set('quex_rot_{0}_real'.format(i), 1.0)
            self.set('quex_rot_{0}_imag'.format(i), 0.0)
            # remove offsets to weight function
            self.set('quex_trans_offset_weightfunction_{}'.format(i), 0.0)

        # No cross-coupling in the matrix multiplication (identity matrix)
        for i in range(0, self.nr_integration_channels):
            for j in range(0, self.nr_integration_channels):
                if i == j:
                    self.set('quex_trans_{0}_col_{1}_real'.format(i, j), 1)
                else:
                    self.set('quex_trans_{0}_col_{1}_real'.format(i, j), 0)

        # disable correlation mode on all channels
        for i in range(0, self.nr_integration_channels):
            self.set('quex_corr_{0}_mode'.format(i), 0)

        # Configure the result logger to not do any averaging
        self.quex_rl_length(pow(2, LOG2_AVG_CNT)-1)
        self.quex_rl_avgcnt(LOG2_RL_AVG_CNT)
        self.quex_rl_source(2)

        # Ready for readout. Writing a '1' to these nodes activates the automatic readout of results.
        # This functionality should be used once the ziPython driver has been improved to handle
        # the 'poll' commands of these results correctly. Until then, we write a '0' to the nodes
        # to prevent automatic result readout. It is then necessary to poll e.g. the AWG in order to
        # detect when the measurement is complete, and then manually fetch the results using the 'get'
        # command. Disabling the automatic result readout speeds up the operation a bit, since we avoid
        # sending the same data twice.
        # self.quex_iavg_readout(0)
        # self.quex_rl_readout(0)

        # The custom firmware will feed through the signals on Signal Input 1 to Signal Output 1 and Signal Input 2 to Signal Output 2
        # when the AWG is OFF. For most practical applications this is not really useful. We, therefore, disable the generation of
        # these signals on the output here.
        self.sigouts_0_enables_3(0)
        self.sigouts_1_enables_7(0)

    def _gen_set_func(self, dev_set_type, cmd_str):
        def set_func(val):
            dev_set_type(cmd_str, val)
            return dev_set_type(cmd_str, value=val)
        return set_func

    def _gen_get_func(self, dev_get_type, ch):
        def get_func():
            return dev_get_type(ch)
        return get_func

    def clock_freq(self):
        return 1.8e9/(2**self.awgs_0_time())

    def reconnect(self):
        zi_utils.autoDetect(self._daq)

    def awg(self, filename):
        """
        Loads an awg sequence onto the UHFQC from a text file.
        File needs to obey formatting specified in the manual.
        """
        print(filename)
        with open(filename, 'r') as awg_file:
            sourcestring = awg_file.read()
            self.awg_string(sourcestring)

    def _do_set_AWG_file(self, filename):
        self.awg('UHFLI_AWG_sequences/'+filename)

    def awg_file(self, filename):
        self._awgModule.set('awgModule/compiler/sourcefile', filename)
        self._awgModule.set('awgModule/compiler/start', 1)
        #self._awgModule.set('awgModule/elf/file', '')
        while self._awgModule.get('awgModule/progress')['progress'][0] < 1.0:
            time.sleep(0.1)
        print(self._awgModule.get('awgModule/compiler/statusstring')
              ['compiler']['statusstring'][0])
        self._daq.sync()

    def awg_string(self, program_string: str, timeout: float=5):
        t0 = time.time()
        awg_nr = 0  # hardcoded for UHFQC
        print('Configuring AWG of {}'.format(self.name))
        if not self._awgModule:
            raise(ziShellModuleError())

        #self._awgModule.set('awgModule/index', awg_nr) 20180329 dirty hack by Niels  Bultink, this command is failing in python 3.5, firmware 5.2
        self._awgModule.set('awgModule/compiler/sourcestring', program_string)

        t0 = time.time()

        succes_msg = 'File successfully uploaded'
        # Success is set to False when either a timeout or a bad compilation
        # message is encountered.
        success = True
        # while ("compilation not completed"):
        while len(self._awgModule.get('awgModule/compiler/sourcestring')
                  ['compiler']['sourcestring'][0]) > 0:
            time.sleep(0.01)
            comp_msg = (self._awgModule.get(
                'awgModule/compiler/statusstring')['compiler']
                ['statusstring'][0])
            if (time.time()-t0 >= timeout):
                success = False
                print('Timeout encountered during compilation.')
                break
            time.sleep(0.01)

        comp_msg = (self._awgModule.get(
            'awgModule/compiler/statusstring')['compiler']
            ['statusstring'][0])

        if not comp_msg.endswith(succes_msg):
            success = False

        if not success:
            # Printing is disabled because we put the waveform in the program
            # this should be changed when .csv waveforms are supported for UHFQC
            # print("Compilation failed, printing program:")
            # for i, line in enumerate(program_string.splitlines()):
            #     print(i+1, '\t', line)
            # print('\n')
            #raise ziShellCompilationError(comp_msg)
            #print("Possible error:", comp)
            pass
        # If succesful the comipilation success message is printed
        t1 = time.time()
        print(self._awgModule.get('awgModule/compiler/statusstring')
              ['compiler']['statusstring'][0] + ' in {:.2f}s'.format(t1-t0))

        # path = '/' + self._device + '/awgs/0/ready'
        # self._daq.subscribe(path)
        # self._awgModule.set('awgModule/compiler/sourcestring', program_string)
        # #self._awgModule.set('awgModule/elf/file', '')
        # while self._awgModule.get('awgModule/progress')['progress'][0] < 1.0:
        #     time.sleep(0.1)
        # print(self._awgModule.get('awgModule/compiler/statusstring')
        #       ['compiler']['statusstring'][0])
        # while self._awgModule.get('awgModule/progress')['progress'][0] < 1.0:
        #     time.sleep(0.01)
        # ready = False
        # timeout = 0
        # while not ready and timeout < 1.0:
        #     data = self._daq.poll(0.1, 1, 4, True)
        #     timeout += 0.1
        #     if path in data:
        #         if data[path]['value'][-1] == 1:
        #             ready = True
        # self._daq.unsubscribe(path)

    def close(self):
        self._daq.disconnectDevice(self._device)
        super().close()

    def find(self, *args):
        nodes = self._daq.listNodes('/', 7)
        if len(args) and args[0]:
            for m in args:
                nodes = [k.lower()
                         for k in nodes if fnmatch(k.lower(), m.lower())]

        return nodes

    def finds(self, *args):
        nodes = self._daq.listNodes('/', 15)
        if len(args) and args[0]:
            for m in args:
                nodes = [k.lower()
                         for k in nodes if fnmatch(k.lower(), m.lower())]

        return nodes

    def sync(self):
        self._daq.sync()

    def acquisition_arm(self, single=True):
        # time.sleep(0.01)
        self._daq.asyncSetInt('/' + self._device + '/awgs/0/single', single)
        self._daq.syncSetInt('/' + self._device + '/awgs/0/enable', 1)
        # t0=time.time()
        # time.sleep(0.001)
        # self._daq.sync()
        # deltat=time.time()-t0
        # print('UHFQC syncing took {}'.format(deltat))

    def acquisition_get(self, samples, acquisition_time=0.010,
                        timeout=0, channels=set([0, 1]), mode='rl'):
        logging.warning(
            "acquisition_get is deprecated (Nov 2017). Dont' use it!")
        # Define the channels to use
        paths = dict()
        data = dict()
        if mode == 'rl':
            for c in channels:
                paths[c] = '/' + self._device + '/quex/rl/data/{}'.format(c)
                data[c] = []
                self._daq.subscribe(paths[c])
        else:
            for c in channels:
                paths[c] = '/' + self._device + '/quex/iavg/data/{}'.format(c)
                data[c] = []

        # Disable automatic readout
        self._daq.setInt('/' + self._device + '/quex/rl/readout', 0)
        # It would be better to move this call in to the initialization function
        # in order to save time here
        enable_path = '/' + self._device + '/awgs/0/enable'
        self._daq.subscribe(enable_path)

        # Added for testing purposes, remove again according to how the AWG is
        # started
        self._daq.setInt('/' + self._device + '/awgs/0/single', 1)
        self._daq.setInt(enable_path, 1)

        # Wait for the AWG to finish
        gotit = False
        accumulated_time = 0
        while not gotit and accumulated_time < timeout:
            dataset = self._daq.poll(acquisition_time, 1, 4, True)
            if enable_path in dataset and dataset[enable_path]['value'][0] == 0:
                gotit = True
            else:
                accumulated_time += acquisition_time

        if not gotit:
            print("Error: AWG did not finish in time!")
            return None

        # Acquire data
        gotem = [False]*len(channels)
        for n, c in enumerate(channels):
            p = paths[c]
            dataset = self._daq.get(p, True, 0)
            if p in dataset:
                for v in dataset[p]:
                    data[c] = np.concatenate((data[c], v['vector']))
                if len(data[c]) >= samples:
                    gotem[n] = True

        if not all(gotem):
            print("Error: Didn't get all results!")
            for n, c in enumerate(channels):
                print("    : Channel {}: Got {} of {} samples",
                      c, len(data[c]), samples)
            return None

        # print("data type {}".format(type(data)))
        return data

    def acquisition_poll(self, samples, arm=True,
                         acquisition_time=0.010):
        """
        Polls the UHFQC for data.

        Args:
            samples (int): the expected number of samples
            arm    (bool): if true arms the acquisition, disable when you
                           need synchronous acquisition with some external dev
            acquisition_time (float): time in sec between polls? # TODO check with Niels H
            timeout (float): time in seconds before timeout Error is raised.

        """
        data = {k: [] for k, dummy in enumerate(self.acquisition_paths)}

        # Start acquisition
        if arm:
            self.acquisition_arm()

        # Acquire data
        gotem = [False]*len(self.acquisition_paths)
        accumulated_time = 0

        while accumulated_time < self.timeout() and not all(gotem):
            dataset = self._daq.poll(acquisition_time, 1, 4, True)

            for n, p in enumerate(self.acquisition_paths):
                if p in dataset:
                    for v in dataset[p]:
                        data[n] = np.concatenate((data[n], v['vector']))
                        if len(data[n]) >= samples:
                            gotem[n] = True
                
                #if p in dataset:
                #    for v in dataset[p]:
                #        if n in data:
                #            data[n] = np.concatenate((data[n], v['vector']))
                #        else:
                #            data[n] = v['vector']
                #        if len(data[n]) >= samples:
                #            gotem[n] = True
            accumulated_time += acquisition_time

        if not all(gotem):
            self.acquisition_finalize()
            for n, c in enumerate(self.acquisition_paths):
                if n in data:
                    print("\t: Channel {}: Got {} of {} samples".format(
                          n, len(data[n]), samples))
            raise TimeoutError("Error: Didn't get all results!")

        return data

    def acquisition(self, samples, acquisition_time=0.010, timeout=0,
                    channels=(0, 1), mode='rl'):
        self.timeout(timeout)
        self.acquisition_initialize(channels, mode)
        data = self.acquisition_poll(samples, True, acquisition_time)
        self.acquisition_finalize()

        return data

    def acquisition_initialize(self, channels=(0, 1), mode='rl'):
        # Define the channels to use and subscribe to them
        self.acquisition_paths = []

        if mode == 'rl':
            readout = 0
            for c in channels:
                self.acquisition_paths.append(
                    '/' + self._device + '/quex/rl/data/{}'.format(c))
                readout += (1 << c)
            self._daq.subscribe('/' + self._device + '/quex/rl/data/*')
            # Enable automatic readout
            self._daq.setInt('/' + self._device + '/quex/rl/readout', readout)
        else:
            for c in channels:
                self.acquisition_paths.append(
                    '/' + self._device + '/quex/iavg/data/{}'.format(c))
            self._daq.subscribe('/' + self._device + '/quex/iavg/data/*')
            # Enable automatic readout
            self._daq.setInt('/' + self._device + '/quex/iavg/readout', 1)

        self._daq.subscribe('/' + self._device + '/auxins/0/sample')

        # Generate more dummy data
        self._daq.setInt('/' + self._device + '/auxins/0/averaging', 8)

    def acquisition_finalize(self):
        for p in self.acquisition_paths:
            self._daq.unsubscribe(p)
        self._daq.unsubscribe('/' + self._device + '/auxins/0/sample')

    def create_parameter_files(self):
        # this functions retrieves all possible settable and gettable parameters from the device.
        # Additionally, iot gets all minimum and maximum values for the
        # parameters by trial and error

        s_node_pars = []
        d_node_pars = []
        # ["quex/iavg", "quex/wint"]
        patterns = [
            "awgs", "sigins", "sigouts", "quex", "dios", "system/extclk"]
        # json.dump([, s_file, default=int)
        # json.dump([, d_file, default=int)
        for pattern in patterns:
            print("extracting parameters of type", pattern)
            all_nodes = set(self.find('*{}*'.format(pattern)))
            s_nodes = set(self.finds('*{}*'.format(pattern)))
            d_nodes = all_nodes.difference(s_nodes)
            print(len(all_nodes))
            # extracting info from the setting nodes
            s_nodes = list(s_nodes)
            default_values = self.getd(s_nodes)
            for s_node in s_nodes:
                self.setd(s_node,  1e12)
            max_values = self.getd(s_nodes)
            for s_node in s_nodes:
                self.setd(s_node, -1e12)
            min_values = self.getd(s_nodes)
            float_values = dict.fromkeys(s_nodes)
            for s_node in s_nodes:
                if np.pi > max_values[s_node]:
                    float_values[s_node] = max_values[s_node]/np.pi
                else:
                    float_values[s_node] = np.pi
                self.setd(s_node, float_values[s_node])
            actual_float_values = self.getd(s_nodes)

            node_types = dict.fromkeys(s_nodes)
            for s_node in sorted(s_nodes):
                # self.setd(node,default_values[s_node])
                fraction, integer = np.modf(actual_float_values[s_node])
                if fraction != 0:
                    node_types[s_node] = 'float'
                    if min_values[s_node] == max_values[s_node]:
                        node_types[s_node] = 'float_small'
                        min_values[s_node] = 0
                    elif abs(min_values[s_node]) < 0.01:
                        min_values[s_node] = 0
                else:
                    node_types[s_node] = 'int'
                    min_values[s_node] = 0
                    if max_values[s_node] == 3567587328:
                        node_types[s_node] = 'int_64'
                        max_values[s_node] = 4294967295
                    elif max_values[s_node] == 1:
                        node_types[s_node] = 'bool'
                    elif max_values[s_node] == 0:
                        max_values[s_node] = 255
                        node_types[s_node] = 'int_8bit'
                    elif max_values[s_node] > 4294967295:
                        node_types[s_node] = 'float'

                line = [s_node.replace(
                    '/' + self._device + '/', ''), node_types[s_node], min_values[s_node], max_values[s_node]]
                print(line)
                s_node_pars.append(line)
                #json.dump(line, s_file, indent=2, default=int)

            # extracting info from the data nodes
            d_nodes = list(d_nodes)
            # default_values=self.getd(d_nodes)
            default_values = np.zeros(len(d_nodes))
            node_types = ['']*len(d_nodes)

            for i, d_node in enumerate(d_nodes):
                try:
                    answer = self.getv(d_node)
                    if isinstance(answer, dict):
                        value = answer['value'][0]
                        node_types[i] = 'float'
                    elif isinstance(answer, list):
                        try:
                            self.setv(d_node, np.array([0, 0, 0]))
                            node_types[i] = 'vector_gs'
                        except:
                            value = answer[0]['vector']
                            node_types[i] = 'vector_g'
                    else:
                        print("unknown type")
                except:
                    node_types[i] = 'vector_s'
                # , default_values[i]]
                line = [
                    d_node.replace('/' + self._device + '/', ''), node_types[i]]
                print(line)
                d_node_pars.append(line)
                #json.dump(line, d_file, indent=2, default=int)

        with open(self._s_file_name, 'w') as s_file:
            json.dump(s_node_pars, s_file, default=int, indent=2)

        with open(self._d_file_name, 'w') as d_file:
            json.dump(d_node_pars, d_file, default=int, indent=2)

    def prepare_SSB_weight_and_rotation(self, IF,
                                        weight_function_I=0,
                                        weight_function_Q=1):
        """
        Sets defualt integration weights for SSB modulation, beware does not
        load pulses or prepare the UFHQC progarm to do data acquisition
        """
        trace_length = 4096
        tbase = np.arange(0, trace_length/1.8e9, 1/1.8e9)
        print(len(tbase))
        cosI = np.array(np.cos(2*np.pi*IF*tbase))
        sinI = np.array(np.sin(2*np.pi*IF*tbase))
        self.set('quex_wint_weights_{}_real'.format(weight_function_I),
                 np.array(cosI))
        self.set('quex_wint_weights_{}_imag'.format(weight_function_I),
                 np.array(sinI))
        self.set('quex_wint_weights_{}_real'.format(weight_function_Q),
                 np.array(sinI))
        self.set('quex_wint_weights_{}_imag'.format(weight_function_Q),
                 np.array(cosI))
        self.set('quex_rot_{}_real'.format(weight_function_I), 1.0)
        self.set('quex_rot_{}_imag'.format(weight_function_I), 1.0)
        self.set('quex_rot_{}_real'.format(weight_function_Q), 1.0)
        self.set('quex_rot_{}_imag'.format(weight_function_Q), -1.0)

    def prepare_DSB_weight_and_rotation(self, IF, weight_function_I=0, weight_function_Q=1):
        trace_length = 4096
        tbase = np.arange(0, trace_length/1.8e9, 1/1.8e9)
        cosI = np.array(np.cos(2*np.pi*IF*tbase))
        sinI = np.array(np.sin(2*np.pi*IF*tbase))
        self.set('quex_wint_weights_{}_real'.format(weight_function_I),
                 np.array(cosI))
        self.set('quex_wint_weights_{}_real'.format(weight_function_Q),
                 np.array(sinI))
        # the factor 2 is needed so that scaling matches SSB downconversion
        self.set('quex_rot_{}_real'.format(weight_function_I), 2.0)
        self.set('quex_rot_{}_imag'.format(weight_function_I), 0.0)
        self.set('quex_rot_{}_real'.format(weight_function_Q), 2.0)
        self.set('quex_rot_{}_imag'.format(weight_function_Q), 0.0)

    def _make_full_path(self, path):
        if path[0] == '/':
            return path
        else:
            return '/' + self._device + '/' + path

    def seti(self, path, value, async=False):
        if async:
            func = self._daq.asyncSetInt
        else:
            func = self._daq.setInt

        func(self._make_full_path(path), int(value))

    def setd(self, path, value, async=False):
        if async:
            func = self._daq.asyncSetDouble
        else:
            func = self._daq.setDouble

        func(self._make_full_path(path), float(value))

    def _get(self, paths, convert=None):
        if type(paths) is not list:
            paths = [paths]
            single = 1
        else:
            single = 0

        values = {}

        for p in paths:
            values[p] = convert(self._daq.getDouble(self._make_full_path(p)))

        if single:
            return values[paths[0]]
        else:
            return values

    def geti(self, paths):
        return self._get(paths, int)

    def getd(self, paths):
        return self._get(paths, float)

    def getv(self, paths):
        if type(paths) is not list:
            paths = [paths]
            single = 1
        else:
            single = 0

        paths = [self._make_full_path(p) for p in paths]
        values = {}

        for p in paths:
            timeout = 0
            while p not in values and timeout < 5:
                try:
                    tmp = self._daq.get(p, True, 0)
                    values[p] = tmp[p]
                except:
                    print("Unexpected error:", sys.exc_info()[0])
                    timeout += 1

        if single:
            return values[paths[0]]
        else:
            return values

    def setv(self, path, value):
        # Handle absolute path
        if path[0] == '/':
            self._daq.vectorWrite(path, value)
        else:
            self._daq.vectorWrite('/' + self._device + '/' + path, value)

    # sequencer functions
    def awg_sequence_acquisition_and_DIO_triggered_pulse(
            self, Iwaves, Qwaves, cases, acquisition_delay, timeout=5):
        # setting the acquisition delay samples
        delay_samples = int(acquisition_delay*1.8e9/8)
        # setting the delay in the instrument
        self.awgs_0_userregs_2(delay_samples)

        sequence = (
            'const TRIGGER1  = 0x000001;\n' +
            'const WINT_TRIG = 0x000010;\n' +
            'const IAVG_TRIG = 0x000020;\n' +
            'const WINT_EN   = 0x1ff0000;\n' +
            'const DIO_VALID = 0x00010000;\n' +
            'setTrigger(WINT_EN);\n' +
            'var loop_cnt = getUserReg(0);\n' +
            'var wait_delay = getUserReg(2);\n' +
            'var RO_TRIG;\n' +
            'if(getUserReg(1)){\n' +
            ' RO_TRIG=IAVG_TRIG;\n' +
            '}else{\n' +
            ' RO_TRIG=WINT_TRIG;\n' +
            '}\n' +
            'var trigvalid = 0;\n' +
            'var dio_in = 0;\n' +
            'var cw = 0;\n')

        # loop to generate the wave list
        for i in range(len(Iwaves)):
            Iwave = Iwaves[i]
            Qwave = Qwaves[i]
            if np.max(Iwave) > 1.0 or np.min(Iwave) < -1.0:
                raise KeyError(
                    "exceeding AWG range for I channel, all values should be within +/-1")
            elif np.max(Qwave) > 1.0 or np.min(Qwave) < -1.0:
                raise KeyError(
                    "exceeding AWG range for Q channel, all values should be within +/-1")
            elif len(Iwave) > 16384:
                raise KeyError(
                    "exceeding max AWG wave lenght of 16384 samples for I channel, trying to upload {} samples".format(len(Iwave)))
            elif len(Qwave) > 16384:
                raise KeyError(
                    "exceeding max AWG wave lenght of 16384 samples for Q channel, trying to upload {} samples".format(len(Qwave)))
            wave_I_string = self.array_to_combined_vector_string(
                Iwave, "Iwave{}".format(i))
            wave_Q_string = self.array_to_combined_vector_string(
                Qwave, "Qwave{}".format(i))
            sequence = sequence+wave_I_string+wave_Q_string
        # starting the loop and switch statement
        sequence = sequence+(
            'repeat(loop_cnt) {\n' +
            ' waitDIOTrigger();\n' +
            ' var dio = getDIOTriggered();\n' +
            # now hardcoded for 7 bits (cc-light)
            ' cw = (dio >> 17) & 0x1f;\n' +
            '  switch(cw) {\n')
        # adding the case statements
        for i in range(len(Iwaves)):
            # generating the case statement string
            case = '  case {}:\n'.format(int(cases[i]))
            case_play = '   playWave(Iwave{}, Qwave{});\n'.format(i, i)
            # adding the individual case statements to the sequence
            # FIXME: this is a hack to work around missing timing in OpenQL
            # Oct 2017
            sequence = sequence + case+case_play

        # adding the final part of the sequence including a default wave
        sequence = (sequence +
                    '  default:\n' +
                    '   playWave(ones(36), ones(36));\n' +
                    ' }\n' +
                    ' wait(wait_delay);\n' +
                    ' setTrigger(WINT_EN + RO_TRIG);\n' +
                    ' setTrigger(WINT_EN);\n' +
                    #' waitWave();\n'+ #removing this waitwave for now
                    '}\n' +
                    'wait(300);\n' +
                    'setTrigger(0);\n')
        self.awg_string(sequence, timeout=timeout)

    def awg_sequence_acquisition_and_pulse(self, Iwave, Qwave, acquisition_delay, dig_trigger=True):
        if np.max(Iwave) > 1.0 or np.min(Iwave) < -1.0:
            raise KeyError(
                "exceeding AWG range for I channel, all values should be withing +/-1")
        elif np.max(Qwave) > 1.0 or np.min(Qwave) < -1.0:
            raise KeyError(
                "exceeding AWG range for Q channel, all values should be withing +/-1")
        elif len(Iwave) > 16384:
            raise KeyError(
                "exceeding max AWG wave lenght of 16384 samples for I channel, trying to upload {} samples".format(len(Iwave)))
        elif len(Qwave) > 16384:
            raise KeyError(
                "exceeding max AWG wave lenght of 16384 samples for Q channel, trying to upload {} samples".format(len(Qwave)))

        wave_I_string = self.array_to_combined_vector_string(Iwave, "Iwave")
        wave_Q_string = self.array_to_combined_vector_string(Qwave, "Qwave")
        delay_samples = int(acquisition_delay*1.8e9/8)
        delay_string = '\twait(wait_delay);\n'
        self.awgs_0_userregs_2(delay_samples)

        preamble = """
const TRIGGER1  = 0x000001;
const WINT_TRIG = 0x000010;
const IAVG_TRIG = 0x000020;
const WINT_EN   = 0x1ff0000;
setTrigger(WINT_EN);
var loop_cnt = getUserReg(0);
var wait_delay = getUserReg(2);
var RO_TRIG;
if(getUserReg(1)){
  RO_TRIG=IAVG_TRIG;
}else{
  RO_TRIG=WINT_TRIG;
}\n"""
        if dig_trigger:
            loop_start = """
repeat(loop_cnt) {
\twaitDigTrigger(1, 1);
\tplayWave(Iwave, Qwave);\n"""
        else:
            loop_start = """
repeat(loop_cnt) {
\tplayWave(Iwave, Qwave);\n"""

        end_string = """
\tsetTrigger(WINT_EN + RO_TRIG);
\tsetTrigger(WINT_EN);
\twaitWave();
\twait(4000);
}
wait(300);
setTrigger(0);"""

        string = preamble+wave_I_string+wave_Q_string + \
            loop_start+delay_string+end_string
        self.awg_string(string)

    def array_to_combined_vector_string(self, array, name):
        # this function cuts up arrays into several vectors of maximum length 1024 that are joined.
        # this is to avoid python crashes (was found to crash for vectors of
        # lenght> 1490)
        string = 'vect('
        join = False
        n = 0
        while n < len(array):
            string += '{:.8f}'.format(array[n])
            if ((n+1) % 1024 != 0) and n < len(array)-1:
                string += ','

            if ((n+1) % 1024 == 0):
                string += ')'
                if n < len(array)-1:
                    string += ',\nvect('
                    join = True
            n += 1

        string += ')'
        if join:
            string = 'wave ' + name + ' = join(' + string + ');\n'
        else:
            string = 'wave ' + name + ' = ' + string + ';\n'
        return string

    def awg_sequence_acquisition(self):
        string = """
const TRIGGER1  = 0x000001;
const WINT_TRIG = 0x000010;
const IAVG_TRIG = 0x000020;
const WINT_EN   = 0x1ff0000;
setTrigger(WINT_EN);
var loop_cnt = getUserReg(0);
var RO_TRIG;
if(getUserReg(1)){
  RO_TRIG=IAVG_TRIG;
}else{
  RO_TRIG=WINT_TRIG;
}
repeat(loop_cnt) {
\twaitDigTrigger(1, 1);\n
\tsetTrigger(WINT_EN +RO_TRIG);
\twait(5);
\tsetTrigger(WINT_EN);
//\twait(300);
}
wait(1000);
setTrigger(0);"""
        self.awg_string(string)

    def awg_update_waveform(self, index, data):
        self.awgs_0_waveform_index(index)
        self.awgs_0_waveform_data(data)
        self._daq.sync()

    def awg_sequence_acquisition_and_pulse_SSB(
            self, f_RO_mod, RO_amp, RO_pulse_length, acquisition_delay, dig_trigger=True):
        f_sampling = 1.8e9
        samples = RO_pulse_length*f_sampling
        array = np.arange(int(samples))
        sinwave = RO_amp*np.sin(2*np.pi*array*f_RO_mod/f_sampling)
        coswave = RO_amp*np.cos(2*np.pi*array*f_RO_mod/f_sampling)
        Iwave = (coswave+sinwave)/np.sqrt(2)
        Qwave = (coswave-sinwave)/np.sqrt(2)
        self.awg_sequence_acquisition_and_pulse(
            Iwave, Qwave, acquisition_delay, dig_trigger=dig_trigger)

    def upload_transformation_matrix(self, matrix):
        for i in range(np.shape(matrix)[0]):  # looping over the rows
            for j in range(np.shape(matrix)[1]):  # looping over the colums
                self.set('quex_trans_{}_col_{}_real'.format(
                    j, i), matrix[i][j])

    def download_transformation_matrix(self, nr_rows=None, nr_cols=None):
        if not nr_rows or not nr_cols:
            nr_rows = self.nr_integration_channels
            nr_cols = self.nr_integration_channels
        matrix = np.zeros([nr_rows, nr_cols])
        for i in range(np.shape(matrix)[0]):  # looping over the rows
            for j in range(np.shape(matrix)[1]):  # looping over the colums
                matrix[i][j] = self.get(
                    'quex_trans_{}_col_{}_real'.format(j, i))
        return matrix

    def spec_mode_on(self, acq_length=1/1500, IF=20e6, ro_amp=0.1):
        awg_code = """
const TRIGGER1  = 0x000001;
const WINT_TRIG = 0x000010;
const IAVG_TRIG = 0x000020;
const WINT_EN   = 0x1f0000;
setTrigger(WINT_EN);
var loop_cnt = getUserReg(0);

const Fsample = 1.8e9;
const triggerdelay = {}; //seconds

repeat(loop_cnt) {{
setTrigger(WINT_EN + WINT_TRIG + TRIGGER1);
wait(5);
setTrigger(WINT_EN);
wait(triggerdelay*Fsample/8 - 5);
}}
wait(1000);
setTrigger(0);
        """.format(acq_length)
        # setting the internal oscillator to the IF
        self.oscs_0_freq(IF)
        # setting the integration path to use the oscillator instead of integration functions
        self.quex_wint_mode(1)
        # just below the
        self.quex_wint_length(int(acq_length*0.99*1.8e9))
        # uploading the sequence
        self.awg_string(awg_code)
        # setting the integration rotation to single sideband
        self.quex_rot_0_real(1)
        self.quex_rot_0_imag(1)
        self.quex_rot_1_real(1)
        self.quex_rot_1_imag(-1)
        # setting the mixer deskewing to identity
        self.quex_deskew_0_col_0(1)
        self.quex_deskew_1_col_0(0)
        self.quex_deskew_0_col_1(0)
        self.quex_deskew_1_col_1(1)

        self.sigouts_0_enables_3(1)
        self.sigouts_1_enables_7(1)
        # setting
        self.sigouts_1_amplitudes_7(ro_amp)  # magic scale factor
        self.sigouts_0_amplitudes_3(ro_amp)

    def spec_mode_off(self):
        # Resetting To regular Mode
        # changing int length
        self.quex_wint_mode(0)
        # Default settings copied
        self.quex_rot_0_imag(0)
        self.quex_rot_0_real(1)
        self.quex_rot_1_imag(0)
        self.quex_rot_1_real(1)
        # setting to DSB by default
        self.quex_deskew_0_col_0(1)
        self.quex_deskew_1_col_0(0)
        self.quex_deskew_0_col_1(0)
        self.quex_deskew_1_col_1(1)
        # switching off the modulation tone
        self.sigouts_0_enables_3(0)
        self.sigouts_1_enables_7(0)


class ziShellError(Exception):
    """Base class for exceptions in this module."""
    pass


class ziShellDAQError(ziShellError):
    """Exception raised when no DAQ has been connected."""
    pass


class ziShellModuleError(ziShellError):
    """Exception raised when a module has not been started."""
    pass


class ziShellCompilationError(ziShellError):
    """
    Exception raised when the zi AWG-8 compiler encounters an error.
    """
    pass<|MERGE_RESOLUTION|>--- conflicted
+++ resolved
@@ -33,12 +33,8 @@
     """
 
     def __init__(self, name, device='auto', interface='USB',
-<<<<<<< HEAD
-                 address='127.0.0.1', port=8004, init=True,**kw):
-=======
                  address='127.0.0.1', port=8004, DIO=True,
                  nr_integration_channels=9, **kw):
->>>>>>> 7f3657fb
         '''
         Input arguments:
             name:           (str) name of the instrument
@@ -229,21 +225,11 @@
         self.system_extclk(1)
 
         # Configure the codeword protocol
-<<<<<<< HEAD
-        # self.awgs_0_dio_strobe_index(31)
-        # self.awgs_0_dio_strobe_slope(1) # rising edge
-        # self.awgs_0_dio_valid_index(16)
-        # self.awgs_0_dio_valid_polarity(2) # high polarity
-
-
-
-=======
         if self.DIO:
             self.awgs_0_dio_strobe_index(31)
             self.awgs_0_dio_strobe_slope(1)  # rising edge
             self.awgs_0_dio_valid_index(16)
             self.awgs_0_dio_valid_polarity(2)  # high polarity
->>>>>>> 7f3657fb
 
         # setting the output channels to 50 ohm
         self.sigouts_0_imp50(True)
@@ -536,7 +522,7 @@
                         data[n] = np.concatenate((data[n], v['vector']))
                         if len(data[n]) >= samples:
                             gotem[n] = True
-                
+
                 #if p in dataset:
                 #    for v in dataset[p]:
                 #        if n in data:
