"""
File:       QuTech_AWG_Module.py
Author:     Wouter Vlothuizen, TNO/QuTech,
            edited by Adriaan Rol, Gerco Versloot
Purpose:    Instrument driver for Qutech QWG
Usage:
Notes:      It is possible to view the QWG log using ssh. To do this:
            - connect using ssh e.g., "ssh root@192.168.0.10"
            - view log using "tail -f /var/log/qwg.log"
Bugs:
            - requires QWG software version > 1.5.0, which isn't officially released yet
Todo:
            - cleanup after https://github.com/QCoDeS/Qcodes/pull/1653
            - cleanup after https://github.com/QCoDeS/Qcodes/issues/236

"""

from .SCPI import SCPI

import os
import numpy as np
import logging
import warnings
import re
import json
from typing import List, Sequence, Dict

from qcodes.instrument.base import Instrument
from qcodes.instrument.parameter import ManualParameter
from qcodes.instrument.parameter import Parameter
from qcodes.instrument.parameter import Command
from qcodes import validators as vals
from qcodes.utils.helpers import full_class


# Note: the HandshakeParameter is a temporary param that should be replaced
# once qcodes issue #236 is closed
class HandshakeParameter(Parameter):

    """
    If a string is specified as a set command it will append '*OPC?' and use
    instrument.ask instead of instrument.write
    """
    # pass

    def _set_set(self, set_cmd, set_parser):
        exec_str = self._instrument.ask if self._instrument else None
        if isinstance(set_cmd, str):
            set_cmd += '\n *OPC?'
        self._set = Command(arg_count=1, cmd=set_cmd, exec_str=exec_str,
                            input_parser=set_parser)

        self.has_set = set_cmd is not None


# These docstrings are both used in the QWG __init__ and for the parameters
_run_mode_doc = '''
Run mode:\n
\t- NONE: No mode selected (default)\n
\t- CODeword: Codeword mode, will play wave based on codewords input via IORearDIO or IORearMT board\n
\t- CONt: Continuous mode, plays defined wave back to back\n
\t- SEQ: (Not implemented)'''

_dio_mode_doc = '''
Get or set the DIO input operation mode\n
\tOptions:\n
\t- MASTER: Use DIO codeword (lower 14 bits) input from its own IORearDIO board (Default)\n
\t\tEnables single-ended (SE) and differential (DIFF) inputs\n
\t- SLAVE: Use DIO codeword (upper 14 bits) input from the connected master IORearDIO board\n
\t\tDisables single-ended (SE) and differential (DIFF) inputs'''

# FIXME: modes outdated:
_codeword_protocol_doc = '''
Configures the codeword input bits/channels per channel. These are predefined sets of bit maps.\n 
\tOptions:\n
\t- MICROWAVE: bit map preset for microwave (Default)\n
\t- FLUX: bit map preset for flux\n
\tNote: at the moment the presets are created for CCL use which only allows calibration of
8 bits, the QWG can support up to 14 bits of which 10 are selectable'''

# other constants
_nr_cw_bits_cmd = "SYSTem:CODEwords:BITs?"
_nr_cw_inp_cmd = "SYSTem:CODEwords:SELect?"

# Codeword protocols: Pre-defined per channel bit maps
cw_protocols_dio = {
    # FIXME: CCLight is limited to 8 cw bits output, QWG can have up to cw 14 bits input of which 10 are
    #  selectable
    'MICROWAVE': [
        [0, 1, 2, 3, 4, 5, 6, 7],  # Ch1
        [0, 1, 2, 3, 4, 5, 6, 7],  # Ch2
        [0, 1, 2, 3, 4, 5, 6, 7],  # Ch3
        [0, 1, 2, 3, 4, 5, 6, 7]],  # Ch4

    'MICROWAVE_NO_VSM': [
        [0, 1, 2, 3, 4, 5, 6],  # Ch1
        [0, 1, 2, 3, 4, 5, 6],  # Ch2
        [7, 8, 9, 10, 11, 12, 13],  # Ch3
        [7, 8, 9, 10, 11, 12, 13]],  # Ch4

    'FLUX': [
        [0, 1, 2],  # Ch1
        [3, 4, 5],  # Ch2
        [6, 7, 8],  # Ch3
        [9, 10, 11]],  # Ch4  # See limitation/fixme; will use ch 3's bitmap
}

# Marker trigger protocols
# FIXME: which input is trigger? Do modes make sense?
cw_protocols_mt = {
    # Name
    'MICROWAVE': [
        [0, 1, 2, 3, 4, 5, 6, 7],  # Ch1
        [0, 1, 2, 3, 4, 5, 6, 7],  # Ch2
        [0, 1, 2, 3, 4, 5, 6, 7],  # Ch3
        [0, 1, 2, 3, 4, 5, 6, 7]],  # Ch4

    'FLUX': [
        [0, 1, 2, 3, 4, 5, 6, 7],  # Ch1
        [0, 1, 2, 3, 4, 5, 6, 7],  # Ch2
        [0, 1, 2, 3, 4, 5, 6, 7],  # Ch3
        [0, 1, 2, 3, 4, 5, 6, 7]],  # Ch4
}

##########################################################################
# class
##########################################################################

class QuTech_AWG_Module(SCPI):
    __doc__ = f"""
    Driver for a Qutech AWG Module (QWG) instrument. Will establish a connection to a module via ethernet.
    :param name: Name of the instrument  
    :param address: Ethernet address of the device
    :param port: Device port  
    :param reset: Set device to the default settings
    :param run_mode: {_run_mode_doc}
    :param dio_mode: {_dio_mode_doc}
    :param codeword_protocol: {_codeword_protocol_doc}
    :param kwargs: base class parameters (Instruments)
    """

    ##########################################################################
    # 'public' functions for the end user
    ##########################################################################

    def __init__(self,
                 name: str,
                 address: str,
                 port: int = 5025,
                 # FIXME: remove 4 parameters below? Adds little
                 reset: bool = False,
                 run_mode: str = None,
                 dio_mode: str = None,
                 codeword_protocol: str = None,
                 **kwargs):
        super().__init__(name, address, port, **kwargs)

        # AWG properties
        self._dev_desc = lambda:0  # create empty device descriptor
        self._dev_desc.model = 'QWG'
        self._dev_desc.numChannels = 4
#        self._dev_desc.numDacBits = 12
#        self._dev_desc.numMarkersPerChannel = 2 # FIXME
#        self._dev_desc.numMarkers = 8 # FIXME
        self._dev_desc.numTriggers = 8  # FIXME: depends on IORear type

        # Check for driver / QWG compatibility
        version_min = (1, 5, 0)  # driver supported software version: Major, minor, patch

        idn_firmware = self.get_idn()["firmware"]  # NB: called 'version' in QWG source code
        # FIXME: above will make usage of DummyTransport more difficult
        regex = r"swVersion=(\d).(\d).(\d)"
        sw_version = re.search(regex, idn_firmware)
        version_cur = (int(sw_version.group(1)), int(sw_version.group(2)), int(sw_version.group(3)))
        driver_outdated = True

        if sw_version and version_cur >= version_min:
            self._dev_desc.numSelectCwInputs = int(self.ask(_nr_cw_inp_cmd))
            self._dev_desc.numMaxCwBits = int(self.ask(_nr_cw_bits_cmd))
            driver_outdated = False
        else:
            # FIXME: we could be less rude and only disable the new parameters
            # FIXME: let parameters depend on SW version, and on IORear type
            logging.warning(f"Incompatible driver version of QWG ({self.name}); The version ({version_cur[0]}."
                            f"{version_cur[1]}.{version_cur[2]}) "
                            f"of the QWG software is too old and not supported by this driver anymore. Some instrument "
                            f"parameters will not operate and timeout. Please update the QWG software to "
                            f"{version_min[0]}.{version_min[1]}.{version_min[2]} or later")
            self._dev_desc.numMaxCwBits = 7
            self._dev_desc.numSelectCwInputs = 7
        self._dev_desc.numCodewords = pow(2, self._dev_desc.numSelectCwInputs)

        # validator values
        self._dev_desc.mvals_trigger_impedance = vals.Enum(50),
        self._dev_desc.mvals_trigger_level = vals.Numbers(0, 5.0)

        if self._dev_desc.numMaxCwBits <= 7:    # FIXME: random constant
            self.codeword_protocols = cw_protocols_mt
        else:
            self.codeword_protocols = cw_protocols_dio

        # FIXME: Remove when QCodes PR #1653 is merged, see PycQED_py3 issue #566
        self._params_exclude_snapshot = []

        self._params_to_skip_update = []
        self._add_parameters()
        self.connect_message()

        if reset:
            self.reset()

        if run_mode:
            self.run_mode(run_mode)

        if dio_mode and not driver_outdated:
            self.dio_mode(dio_mode)

        if codeword_protocol and not driver_outdated:
            self.codeword_protocol(codeword_protocol)

    def start(self):
        """
        Activates output on channels with the current settings. When started this function will check for
        possible warnings
        """
        run_mode = self.run_mode()
        if run_mode == 'NONE':
            raise RuntimeError('No run mode is specified')
        self.write('awgcontrol:run:immediate')

        self.getErrors()

        status = self.get_system_status()
        warn_msg = self._detect_underdrive(status)

        if(len(warn_msg) > 0):
            warnings.warn(', '.join(warn_msg))

    def stop(self):
        """
        Shutdown output on channels. When stopped will check for errors or overflow (FIXME: does it)
        """
        self.write('awgcontrol:stop:immediate')

        self.getErrors()

    def getErrors(self):
        """
        The SCPI protocol by default does not return errors. Therefore the user needs
        to ask for errors. This function retrieves all errors and will raise them.
        """
        errNr = self.getSystemErrorCount()

        if errNr > 0:
            errMgs = []
            for i in range(errNr):
                errMgs.append(self.getError())
            raise RuntimeError(f'{repr(self)}: ' + ', '.join(errMgs))
            # FIXME: is raising a potentially very long string useful?

    # FIXME: HDAWG: def calibrate_dio_protocol(self, expected_sequence=None, verbose=False, repetitions=1) -> None:
    def dio_calibrate(self, target_index: int = ''):
        # FIXME: cleanup docstring
        """
        Calibrate the DIO input signals.\n

        The QWG will analyze the input signals for each DIO input (used to transfer codeword bits), secondly,
        the most preferable index (active index) is set.\n\n

        Each signal is sampled and divided into sections. These sections are analyzed to find a stable
        signal. These stable sections are addressed by there index.\n\n

        After calibration the suitable indexes list (see dio_suitable_indexes()) contains all indexes which are stable.

        Parameters:
        :param target_index: unsigned int, optional: When provided the calibration will select an active index based
        on the target index. Used to determine the new index before or after the edge. This parameter is commonly used
        to calibrate a DIO slave where the target index is the active index after calibration of the DIO master

        Notes:
        \t- Expects a DIO calibration signal on the inputs where all codewords bits show activity (e.g. high followed \
        by all codeword bits low in a continuous repetition. This results in a square wave of 25 MHz on the DIO inputs \
        of the DIO connection).
        \t- Individual DIO inputs where no signal is detected will not be calibrated (See dio_calibrated_inputs())\n
        \t- The QWG will continuously validate if the active index is still stable.\n
        \t- If no suitable indexes are found FIXME is empty and an error is pushed onto the error stack\n
        """
        self.write(f'DIO:CALibrate {target_index}')

        # FIXME: define relation with mode and #codewords in use
        # FIXME: provide high level function that performs the calibration

    def dio_calibration_rapport(self, extended: bool=False) -> str:
        """
        Return a string containing the latest DIO calibration report (successful and failed calibrations). Includes:
        selected index, dio mode, valid indexes, calibrated DIO bits and the DIO bitDiff table.
        :param extended: Adds more information about DIO: interboard and LVDS
        :return: String of DIO calibration rapport
        """
        info = f'- Calibrated:          {self.dio_is_calibrated()}\n' \
               f'- Mode:                {self.dio_mode()}\n' \
               f'- Selected index:      {self.dio_active_index()}\n' \
               f'- Suitable indexes:    {self.dio_suitable_indexes()}\n' \
               f'- Calibrated DIO bits: {bin(self.dio_calibrated_inputs())}\n' \
               f'- DIO bit diff table:\n{self._dio_bit_diff_table()}'

        if extended:
            info += f'- LVDS detected:       {self.dio_lvds()}\n' \
                    f'- Interboard detected: {self.dio_interboard()}'

        return info

    ##########################################################################
    # AWG5014 functions: WLIST (Waveform list)
    ##########################################################################

    # FIXME: disabled, but supported by QWG
    # def getWlistSize(self):
    #     return self.ask_int('wlist:size?')

    def _getWlistName(self, idx):
        """
        Args:
            idx(int): 0..size-1
        """
        return self.ask('wlist:name? %d' % idx)

    def _getWlist(self):
        """
        NB: takes a few seconds on 5014: our fault or Tek's?
        """
        size = self.WlistSize()
        wlist = []                                  # empty list
        for k in range(size):                       # build list of names
            wlist.append(self._getWlistName(k+1))
        return wlist

    def deleteWaveform(self, name):
        """
        Args:
            name (string):  waveform name excluding double quotes, e.g.
            'test'
        """
        self.write('wlist:waveform:delete "%s"' % name)

    def getWaveformType(self, name):
        """
        Args:
            name (string):  waveform name excluding double quotes, e.g.
            '*Sine100'

        Returns:
            'INT' or 'REAL'
        """
        return self.ask('wlist:waveform:type? "%s"' % name)

    def getWaveformLength(self, name):
        """
        Args:
            name (string):  waveform name excluding double quotes, e.g.
            '*Sine100'
        """
        return self.ask_int('wlist:waveform:length? "%s"' % name)

    def newWaveformReal(self, name, len):
        """
        Args:
            name (string):  waveform name excluding double quotes, e.g.
            '*Sine100'

        NB: seems to do nothing (on Tek5014) if waveform already exists
        """
        self.write('wlist:waveform:new "%s",%d,real' % (name, len))

    def getWaveformDataFloat(self, name):
        """
        Args:
            name (string):  waveform name excluding double quotes, e.g.
            '*Sine100'

        Returns:
            waveform  (np.array of float): waveform data

        Compatibility: QWG
        """
        self.write('wlist:waveform:data? "%s"' % name)
        binBlock = self.binBlockRead()
        waveform = np.frombuffer(binBlock, dtype=np.float32)  # extract waveform
        return waveform

    def sendWaveformDataReal(self, name, waveform):
        """
        send waveform and markers directly to AWG memory, i.e. not to a file
        on the AWG disk.
        NB: uses real data normalized to the range from -1 to 1 (independent
        of number of DAC bits of AWG)

        Args:
            name (string): waveform name excluding double quotes, e.g. 'test'.
            Must already exist in AWG

            waveform (np.array of float)): vector defining the waveform,
            normalized between -1.0 and 1.0

        Compatibility:  QWG

        Based on:
            Tektronix_AWG5014.py::send_waveform, which sends data to an AWG
            _file_, not a memory waveform
            'awg_transferRealDataWithMarkers', Author = Stefano Poletto,
            Compatibility = Tektronix AWG5014, AWG7102
        """

        # generate the binblock
        arr = np.asarray(waveform, dtype=np.float32)
        binBlock = arr.tobytes()

        # write binblock
        hdr = f'wlist:waveform:data "{name}",'
        self.binBlockWrite(binBlock, hdr)

    def createWaveformReal(self, name, waveform):
        """
        Convenience function to create a waveform in the AWG and then send
        data to it

        Args:
            name(string): name of waveform for internal use by the AWG

            waveform (float[numpoints]): vector defining the waveform,
            normalized between -1.0 and 1.0


        Compatibility:  QWG
        """
        wv_val = vals.Arrays(min_value=-1, max_value=1)
        wv_val.validate(waveform)

        maxWaveLen = 2**17-4  # FIXME: this is the hardware max

        waveLen = len(waveform)
        if waveLen > maxWaveLen:
            raise ValueError(f'Waveform length ({waveLen}) must be < {maxWaveLen}')

        self.newWaveformReal(name, waveLen)
        self.sendWaveformDataReal(name, waveform)

    ##########################################################################
    # Generic (i.e. at least AWG520 and AWG5014) Tektronix AWG functions
    ##########################################################################

    # Tek_AWG functions: menu Setup|Waveform/Sequence
    def loadWaveformOrSequence(self, awgFileName):
        """
        awgFileName:        name referring to AWG file system
        """
        self.write('source:def:user "%s"' % awgFileName)
        # NB: we only  support default Mass Storage Unit Specifier "Main",
        # which is the internal harddisk

    ##########################################################################
    # private helpers
    ##########################################################################

    @staticmethod
    def _int_to_array(msg):
        """
        Convert a scpi array of ints into a python int array
        :param msg: scpi result
        :return: array of ints
        """
        if msg == "\"\"":
            return []
        return msg.split(',')

    ##########################################################################
    # (sort of) private DIO functions
    ##########################################################################

    def _dio_bit_diff_table(self):
        """
        FOR DEVELOPMENT ONLY: Get the bit diff table of the last calibration
        :return: String of the bitDiff table
        """
        return self.ask("DIO:BDT").replace("\"", '').replace(",", "\n")

    def _dio_calibrate_param(self, meas_time: float, nr_itr: int, target_index: int = ""):
        """
        FOR DEVELOPMENT ONLY: Calibrate the DIO input signals with extra arguments.\n
        Parameters:
        \t meas_time: Measurement time between indexes in seconds, resolution of 1e-6 s
        \tNote that when select a measurement time longer than 25e-2 S the scpi connection
        will timeout, but the calibration is than still running. The timeout will happen on the
        first `get` parameter after this call\n
        \tnr_itr: Number of DIO signal data (bitDiffs) gathering iterations\n
        \ttarget_index: DIO index which determines on which side of the edge to select the active index from\n
        Calibration duration = meas_time * nr_itr * 20 * 1.1 (10% to compensate for log printing time)\n
        """
        if meas_time < 1e-6:
            raise ValueError(f"Cannot calibration inputs: meas time is too low; min 1e-6, actual: {meas_time}")

        if nr_itr < 1:
            raise ValueError(f"Cannot calibration inputs: nr_itr needs to be positive; actual: {nr_itr}")

        if target_index is not "":
            target_index = f",{target_index}"

        self.write(f'DIO:CALibrate:PARam {meas_time},{nr_itr}{target_index}')

    def _dio_set_signals(self, signals: List):
        """
        FOR DEVELOPMENT ONLY: Set DIO simulation signals. Only works if kernel module and application are build with the
        'OPT_DBG_SIM_DIO' define enabled
        :param signals: list of unsigned int, the signal on a input (note: not the bitDiffs, the system will calculate
        the bitDiffs). Need to contain 16 elements. Example: signal[0]=0xFFF00 where LSB is the oldest in time
        :return: None
        """

        if not len(signals) == 16:
            raise ValueError(f"Invalid number of DIO signals; expected 16, actual: {len(signals)}")
        self.write("DIO:DBG:SIG {}".format(','.join(map(str, signals))))

    ##########################################################################
    # QCoDeS parameter support
    ##########################################################################

    # overrides IPInstrument
    def snapshot_base(self, update=False,
                      params_to_skip_update: Sequence[str] = None,
                      params_to_exclude: Sequence[str] = None) -> Dict:
        """
        State of the instrument as a JSON-compatible dict.

        Args:
            update: If True, update the state by querying the
                instrument. If False, just use the latest values in memory.
            params_to_skip_update: List of parameter names that will be skipped
                in update even if update is True. This is useful if you have
                parameters that are slow to update but can be updated in a
                different way (as in the qdac)
            params_to_exclude: List of parameter names that will be excluded from the snapshot

        Returns:
            dict: base snapshot
        """

        if params_to_skip_update is None:
            params_to_skip_update = self._params_to_skip_update

        # FIXME: Enable when QCodes PR #1653 is merged, see PycQED_py3 issue #566
        # snap = super().snapshot_base(update=update,
        #                              params_to_skip_update=params_to_skip_update)
        # return snap

        # FIXME: Workaround, remove when QCodes PR #1653 is merged, see PycQED_py3 issue #566
        if params_to_exclude is None:
            params_to_exclude = self._params_exclude_snapshot
        #
        snap = {
            "functions": {name: func.snapshot(update=update)
                          for name, func in self.functions.items()},
            "submodules": {name: subm.snapshot(update=update)
                           for name, subm in self.submodules.items()},
            "__class__": full_class(self)
        }

        snap['parameters'] = {}
        for name, param in self.parameters.items():
            if params_to_exclude and name in params_to_exclude:
                continue
            if params_to_skip_update and name in params_to_skip_update:
                update_par = False
            else:
                update_par = update

            try:
                snap['parameters'][name] = param.snapshot(update=update_par)
            except:
                # really log this twice. Once verbose for the UI and once
                # at lower level with more info for file based loggers
                logging.info(
                    "Snapshot: Could not update parameter: {}".format(name))
                self.log.info(f"Details for Snapshot:",
                              exc_info=True)
                snap['parameters'][name] = param.snapshot(update=False)

        for attr in set(self._meta_attrs):
            if hasattr(self, attr):
                snap[attr] = getattr(self, attr)
        snap['port'] = self._port
        snap['confirmation'] = self._confirmation
        snap['address'] = self._address
        snap['terminator'] = self._terminator
        snap['timeout'] = self._timeout
        snap['persistent'] = self._persistent
        return snap
        # FIXME: End remove

    ##########################################################################
    # QCoDeS parameter helpers
    ##########################################################################

    def _set_cw_waveform(self, ch: int, cw: int, waveform):
        wf_name = 'wave_ch{}_cw{:03}'.format(ch, cw)
        cw_cmd = 'sequence:element{:d}:waveform{:d}'.format(cw, ch)
        self.createWaveformReal(wf_name, waveform)
        self.write(cw_cmd + ' "{:s}"'.format(wf_name))

    def _get_cw_waveform(self, ch: int, cw: int):
        wf_name = 'wave_ch{}_cw{:03}'.format(ch, cw)
        return self.getWaveformDataFloat(wf_name)

    def _setMatrix(self, chPair, mat):
        """
        Args:
            chPair(int): ckannel pair for operation, 1 or 3

            matrix(np.matrix): 2x2 matrix for mixer calibration
        """
        # function used internally for the parameters because of formatting
        self.write('qutech:output{:d}:matrix {:f},{:f},{:f},{:f}'.format(
            chPair, mat[0, 0], mat[1, 0], mat[0, 1], mat[1, 1]))

    def _getMatrix(self, chPair):
        # function used internally for the parameters because of formatting
        mstring = self.ask(f'qutech:output{chPair}:matrix?')
        M = np.zeros(4)
        for i, x in enumerate(mstring.split(',')):
            M[i] = x
        M = M.reshape(2, 2, order='F')
        return (M)

    def _setCodewordProtocol(self, protocol_name):
        """
        Args:
            protocol_name(string): Name of the predefined protocol
        """
        # function used internally for the parameters because of formatting
        protocol = self.codeword_protocols.get(protocol_name)
        if protocol is None:
            allowed_protocols = ", ".join(f'{protocol_name}' for protocols_name in self.codeword_protocols)
            raise ValueError(f"Invalid protocol: actual: {protocol_name}, expected: {allowed_protocols}")

        for ch, bitMap in enumerate(protocol):
            self.set(f"ch{ch + 1}_bit_map", bitMap)

    def _getCodewordProtocol(self):
        channels_bit_maps = []
        result = "Custom"  # Default, if no protocol matches
        for ch in range(1, self._dev_desc.numChannels + 1):
            channels_bit_maps.append(list(map(int, self.get(f"ch{ch}_bit_map"))))

        for prtc_name, prtc_bit_map in self.codeword_protocols.items():
            if channels_bit_maps == prtc_bit_map:
                result = prtc_name
                break

        return result

    def _set_bit_map(self, ch: int, bit_map: List[int]):
        """
        Helper function to set a bitMap
        :param ch:  int, channel of the bitmap
        :param bit_map:  array of ints, element determines the codeword input
        :return: none
        """
        if len(bit_map) > self._dev_desc.numSelectCwInputs:
            raise ValueError(f'Cannot set bit map; Number of codeword bits inputs are too high; '
                             f'max: {self._dev_desc.numSelectCwInputs}, actual: {len(bit_map)}')
        invalid_inputs = list(x for x in bit_map if x > (
            self._dev_desc.numMaxCwBits - 1))
        if invalid_inputs:
            err_msg = ', '.join(f"input {cw_bit_input} at index {bit_map.index(cw_bit_input) + 1}"
                                for index, cw_bit_input in enumerate(invalid_inputs))
            raise ValueError(f'Cannot set bit map; invalid codeword bit input(s); '
                             f'max: {self._dev_desc.numMaxCwBits - 1}, actual: {err_msg}')

        array_raw = ''
        if bit_map:
            array_raw = ',' + ','.join(str(x) for x in bit_map)
        self.write(f"DAC{ch}:BITmap {len(bit_map)}{array_raw}")

    def _JSON_parser(self, msg):
        """
        Converts the result of a SCPI message to a JSON.

        msg: SCPI message where the body is a JSON
        return: JSON object with the data of the SCPI message
        """
        result = str(msg)[1:-1]
        # SCPI/visa adds additional quotes
        result = result.replace('\"\"', '\"')
        return json.loads(result)

    ##########################################################################
    # QCoDeS parameter definitions: codewords
    ##########################################################################

    def _add_codeword_parameters(self, add_extra: bool=True):
        self.add_parameter(
            'codeword_protocol',
            unit='',
            label='Codeword protocol',
            get_cmd=self._getCodewordProtocol,
            set_cmd=self._setCodewordProtocol,
            vals=vals.Enum('MICROWAVE', 'FLUX', 'MICROWAVE_NO_VSM'),
            docstring=_codeword_protocol_doc + '\nEffective immediately when sent')
        # FIXME: HDAWG uses cfg_codeword_protocol, with different options

        docst = 'Specifies a waveform for a specific codeword. \n' \
                'The channel number corresponds' \
                ' to the channel as indicated on the device (1 is lowest).'
        for j in range(self._dev_desc.numChannels):
            for cw in range(self._dev_desc.numCodewords):
                ch = j+1

                parname = 'wave_ch{}_cw{:03}'.format(ch, cw)
                self.add_parameter(
                    parname,
                    label='Waveform channel {} codeword {:03}'.format(ch, cw),
                    vals=vals.Arrays(min_value=-1, max_value=1),
                    set_cmd=self._gen_ch_cw_set_func(
                        self._set_cw_waveform, ch, cw),
                    get_cmd=self._gen_ch_cw_get_func(
                        self._get_cw_waveform, ch, cw),
                    snapshot_exclude=True,
                    docstring=docst)
                # FIXME: Remove when QCodes PR #1653 is merged, see PycQED_py3 issue #566
                self._params_exclude_snapshot.append(parname)

        if add_extra:
            self.add_parameter(
                'get_max_codeword_bits',
                unit='',
                label='Max codeword bits',
                get_cmd=_nr_cw_bits_cmd,
                vals=vals.Strings(),
                get_parser=int,
                docstring='Reads the maximum number of codeword bits for all channels')

    ##########################################################################
    # QCoDeS parameter definitions: DIO
    ##########################################################################

    def _add_dio_parameters(self, add_extra: bool=True):
        self.add_parameter(
            'dio_mode',
            unit='',
            label='DIO input operation mode',
            get_cmd='DIO:MODE?',
            set_cmd='DIO:MODE ' + '{}',
            vals=vals.Enum('MASTER', 'SLAVE'),
            val_mapping={'MASTER': 'MASter', 'SLAVE': 'SLAve'},
            docstring=_dio_mode_doc + '\nEffective immediately when sent') # FIXME: no way, not a HandshakeParameter

        self.add_parameter(
            'dio_is_calibrated',
            unit='',
            label='DIO calibration status',
            get_cmd='DIO:CALibrate?',
            val_mapping={True: '1', False: '0'},
            docstring='Get DIO calibration status\n'
                      'Result:\n'
                      '\tTrue: DIO is calibrated\n'
                      '\tFalse: DIO is not calibrated'
            )

        self.add_parameter(
            'dio_active_index',
            unit='',
            label='DIO calibration index',
            get_cmd='DIO:INDexes:ACTive?',
            set_cmd='DIO:INDexes:ACTive {}',
            get_parser=np.uint32,
            vals=vals.Ints(0, 20),
            docstring='Get and set DIO calibration index\n' 
                      'See dio_calibrate() parameter\n'
                      'Effective immediately when sent' # FIXME: no way, not a HandshakeParameter
            )

        if add_extra:
            self.add_parameter(
                'dio_suitable_indexes',
                unit='',
                label='DIO suitable indexes',
                get_cmd='DIO:INDexes?',
                get_parser=self._int_to_array,
                docstring='Get DIO all suitable indexes\n'
                          '\t- The array is ordered by most preferable index first\n'
                )

            self.add_parameter(
                'dio_calibrated_inputs',
                unit='',
                label='DIO calibrated inputs',
                get_cmd='DIO:INPutscalibrated?',
                get_parser=int,
                docstring='Get all DIO inputs which are calibrated\n'
                )

            self.add_parameter(
                'dio_lvds',
                unit='bool',
                label='LVDS DIO connection detected',
                get_cmd='DIO:LVDS?',
                val_mapping={True: '1', False: '0'},
                docstring='Get the DIO LVDS connection status.\n'
                         'Result:\n'
                         '\tTrue: Cable detected\n'
                         '\tFalse: No cable detected'
                )

            self.add_parameter(
                'dio_interboard',
                unit='bool',
                label='DIO interboard detected',
                get_cmd='DIO:IB?',
                val_mapping={True: '1', False: '0'},
                docstring='Get the DIO interboard status.\n'
                         'Result:\n'
                         '\tTrue:  To master interboard connection detected\n'
                         '\tFalse: No interboard connection detected'
                )

    ##########################################################################
    # QCoDeS parameter definitions: parameters not used in normal lab setup
    ##########################################################################

    def _add_extra_parameters(self):
        self.add_parameter(
            'status_frontIO_temperature',
            unit='C',
            label='FrontIO temperature',
            get_cmd='STATus:FrontIO:TEMperature?',
            get_parser=float,
            docstring='Reads the temperature of the frontIO.\n'
                      'Temperature measurement interval is 10 seconds\n'
                      'Return:\n     float with temperature in Celsius')

        self.add_parameter(
            'status_fpga_temperature',
            unit='C',
            label='FPGA temperature',
            get_cmd='STATus:FPGA:TEMperature?',
            get_parser=int,
            docstring='Reads the temperature of the FPGA.\n'
                      'Temperature measurement interval is 10 seconds\n'
                      'Return:\n     float with temperature in Celsius')

        for ch in range(1, self._dev_desc.numChannels+1):
            output_voltage_cmd = f'QUTEch:OUTPut{ch}:Voltage'
            dac_temperature_cmd = f'STATus:DAC{ch}:TEMperature'
            gain_adjust_cmd = f'DAC{ch}:GAIn:DRIFt:ADJust'
            dac_digital_value_cmd = f'DAC{ch}:DIGitalvalue'

            self.add_parameter(
                f'status_dac{ch}_temperature',
                unit='C',
                label=f'DAC {ch} temperature',
                get_cmd=dac_temperature_cmd + '?',
                get_parser=float,
                docstring='Reads the temperature of a DAC.\n'
                          'Temperature measurement interval is 10 seconds\n'
                          'Return:\n     float with temperature in Celsius')

            self.add_parameter(
                f'output{ch}_voltage',
                unit='V',
                label=f'Channel {ch} voltage output',
                get_cmd=output_voltage_cmd + '?',
                get_parser=float,
                docstring='Reads the output voltage of a channel.\n'
                          'Notes:\n    Measurement interval is 10 seconds.\n'
                          '    The output voltage will only be read if the channel is disabled:\n'
                          '    E.g.: qwg.chX_state(False)\n'
                          '    If the channel is enabled it will return an low value: >0.1\n'
                          'Return:\n   float in voltage')

            self.add_parameter(
                f'dac{ch}_gain_drift_adjust',
                unit='',
                label=f'DAC {ch}, gain drift adjust',
                get_cmd=gain_adjust_cmd + '?',
                set_cmd=gain_adjust_cmd + ' {}',
                vals=vals.Ints(0, 4095),
                get_parser=int,
                docstring='Gain drift adjust setting of the DAC of a channel.\n'
                          'Used for calibration of the DAC. Do not use to set the gain of a channel!\n'
                          'Notes:\n  The gain setting is from 0 to 4095 \n'
                          '    Where 0 is 0 V and 4095 is 3.3V \n'
                          'Get Return:\n   Setting of the gain in interger (0 - 4095)\n'
                          'Set parameter:\n   Integer: Gain of the DAC in , min: 0, max: 4095')

            self.add_parameter(
                f'_dac{ch}_digital_value',
                unit='',
                label=f'DAC {ch}, set digital value',
                set_cmd=dac_digital_value_cmd + ' {}',
                vals=vals.Ints(0, 4095),
                docstring='FOR DEVELOPMENT ONLY: Set a digital value directly into the DAC\n'
                          'Used for testing the DACs.\n'
                          'Notes:\n\tThis command will also set the '
                          '\tinternal correction matrix (Phase and amplitude) of the channel pair '
                          'to [0,0,0,0], '
                          'disabling any influence from the wave memory.'
                          'This will also stop the wave the other channel of the pair!\n\n'
                          'Set parameter:\n\tInteger: Value to write to the DAC, min: 0, max: 4095\n'
                          '\tWhere 0 is minimal DAC scale and 4095 is maximum DAC scale \n')

    ##########################################################################
    # QCoDeS parameter definitions: AWG related
    ##########################################################################

    def _add_awg_parameters(self):
        # Channel pair parameters
        for i in range(self._dev_desc.numChannels//2):
            ch_pair = i*2+1
            sfreq_cmd = f'qutech:output{ch_pair}:frequency'
            sph_cmd = f'qutech:output{ch_pair}:phase'
            # NB: sideband frequency has a resolution of ~0.23 Hz:
            self.add_parameter(
                f'ch_pair{ch_pair}_sideband_frequency',
                parameter_class=HandshakeParameter,
                unit='Hz',
                label=('Sideband frequency channel ' +
                      'pair {} (Hz)'.format(i)),
                get_cmd=sfreq_cmd + '?',
                set_cmd=sfreq_cmd + ' {}',
                vals=vals.Numbers(-300e6, 300e6),
                get_parser=float,
                docstring='Set the frequency of the sideband modulator\n'
                          'Resolution: ~0.23 Hz\n'
                          'Effective immediately when sent')

            self.add_parameter(
                f'ch_pair{ch_pair}_sideband_phase',
                parameter_class=HandshakeParameter,
                unit='deg',
                label=('Sideband phase channel' +
                      ' pair {} (deg)'.format(i)),
                get_cmd=sph_cmd + '?',
                set_cmd=sph_cmd + ' {}',
                vals=vals.Numbers(-180, 360),
                get_parser=float,
                docstring='Sideband phase differance between channels\n'
                          'Effective immediately when sent')

            self.add_parameter(
                f'ch_pair{ch_pair}_transform_matrix',
                parameter_class=HandshakeParameter,
                unit='%',
                label=('Transformation matrix channel' +
                      'pair {}'.format(i)),
                get_cmd=self._gen_ch_get_func(self._getMatrix, ch_pair),
                set_cmd=self._gen_ch_set_func(self._setMatrix, ch_pair),
                # NB range is not a hardware limit
                vals=vals.Arrays(-2, 2, shape=(2, 2)),
                docstring='Q & I transformation per channel pair.\n'
                          'Used for mixer correction\n'
                          'Effective immediately when sent')

        # Channel parameters
        for ch in range(1, self._dev_desc.numChannels+1):
            amp_cmd = f'SOUR{ch}:VOLT:LEV:IMM:AMPL'
            offset_cmd = f'SOUR{ch}:VOLT:LEV:IMM:OFFS'
            state_cmd = f'OUTPUT{ch}:STATE'
            waveform_cmd = f'SOUR{ch}:WAV'

            # Compatibility: 5014, QWG
            self.add_parameter(
                f'ch{ch}_state',
                label=f'Status channel {ch}',
                get_cmd=state_cmd + '?',
                set_cmd=state_cmd + ' {}',
                val_mapping={True: '1', False: '0'},
                vals=vals.Bool(),
                docstring='Enables or disables the output of channels\n'
                          'Default: Disabled\n'
                          'Effective immediately when sent') # FIXME: no way, not a HandshakeParameter

            self.add_parameter(
                f'ch{ch}_amp',
                parameter_class=HandshakeParameter,
                label=f'Channel {ch} Amplitude ',
                unit='Vpp',
                get_cmd=amp_cmd + '?',
                set_cmd=amp_cmd + ' {:.6f}',
                vals=vals.Numbers(-1.6, 1.6),
                get_parser=float,
                docstring=f'Amplitude channel {ch} (Vpp into 50 Ohm) \n'
                          'Effective immediately when sent')

            self.add_parameter(
                f'ch{ch}_offset',
                # parameter_class=HandshakeParameter, FIXME: was commented out
                label=f'Offset channel {ch}',
                unit='V',
                get_cmd=offset_cmd + '?',
                set_cmd=offset_cmd + ' {:.3f}',
                vals=vals.Numbers(-.25, .25),
                get_parser=float,
                docstring = f'Offset channel {ch}\n'
                            'Effective immediately when sent')  # FIXME: only if HandshakeParameter

            self.add_parameter(
                f'ch{ch}_default_waveform',
                get_cmd=waveform_cmd+'?',
                set_cmd=waveform_cmd+' "{}"',
                vals=vals.Strings())
                # FIXME: docstring

            self.add_parameter(
                f'ch{ch}_bit_map',
                unit='',
                label=f'Channel {ch}, set bit map for this channel',
                get_cmd=f"DAC{ch}:BITmap?",
                set_cmd=self._gen_ch_set_func(
                   self._set_bit_map, ch),
                get_parser=self._int_to_array,
                docstring='Codeword bit map for a channel, 14 bits available of which 10 are '
                          'selectable \n'
                          'The codeword bit map specifies which bits of the codeword (coming from a '
                          'central controller) are used for the codeword of a channel. This allows to '
                          'split up the codeword into sections for each channel\n'
                          'Effective immediately when sent')

            # Per channel trigger parameters
            self.add_parameter(
                f'ch{ch}_triggers_logic_input',
                label='Read triggers input value',
                get_cmd=f'QUTEch:TRIGgers{ch}:LOGIcinput?',
                get_parser=np.uint32,
                docstring='Reads the current input values on the all the trigger '
                          'inputs for a channel, after the bitSelect.\nReturn:'
                          '\n\tuint32 where rigger 1 (T1) ' 
                          'is on the Least significant bit (LSB), T2 on the second  '
                          'bit after LSB, etc.\n\n For example, if only T3 is '
                          'connected to a high signal, the return value is: '
                          '4 (0b0000100)\n\n Note: To convert the return value '
                          'to a readable '
                          'binary output use: `print(\"{0:#010b}\".format(qwg.'
                          'triggers_logic_input()))`')
            # end for(ch...

        # Triggers parameter
        for trigger in range(1, self._dev_desc.numTriggers+1):
            triglev_cmd = f'qutech:trigger{trigger}:level'
            triglev_name = f'tr{trigger}_trigger_level'
            # individual trigger level per trigger input:
            self.add_parameter(
                triglev_name,
                unit='V',
                label=f'Trigger level channel {trigger} (V)',
                get_cmd=triglev_cmd + '?',
                set_cmd=triglev_cmd + ' {}',
                vals=self._dev_desc.mvals_trigger_level,
                get_parser=float,
                snapshot_exclude=True)
                # FIXME: docstring

            # FIXME: Remove when QCodes PR #1653 is merged, see PycQED_py3 issue #566
            self._params_exclude_snapshot.append(triglev_name)

        # Single parameters
        self.add_parameter(
            'run_mode',
            get_cmd='AWGC:RMO?',
            set_cmd='AWGC:RMO ' + '{}',
            vals=vals.Enum('NONE', 'CONt', 'SEQ', 'CODeword'),
            docstring=_run_mode_doc + '\n Effective after start command')
        # NB: setting mode "CON" (valid SCPI abbreviation) reads back as "CONt"

        # Parameter for codeword per channel
        for cw in range(self._dev_desc.numCodewords):  # FIXME: this may give 1024 parameters per channel
            for j in range(self._dev_desc.numChannels):
                ch = j+1
                # Codeword 0 corresponds to bitcode 0
                cw_cmd = 'sequence:element{:d}:waveform{:d}'.format(cw, ch)
                cw_param = f'codeword_{cw}_ch{ch}_waveform'
                self.add_parameter(
                    cw_param,
                    get_cmd=cw_cmd+'?',
                    set_cmd=cw_cmd+' "{:s}"',
                    vals=vals.Strings(),
                    snapshot_exclude=True)
                # FIXME: Remove when QCodes PR #1653 is merged, see PycQED_py3 issue #566
                self._params_exclude_snapshot.append(cw_param)

        # Waveform parameters
        self.add_parameter(
            'WlistSize',
            label='Waveform list size',
            unit='#',
            get_cmd='wlist:size?',
            get_parser=int,
            snapshot_exclude=True)
        # TODO: Remove when QCodes PR #1653 is merged, see PycQED_py3 issue #566
        self._params_exclude_snapshot.append('WlistSize')

        self.add_parameter(
            'Wlist',
            label='Waveform list',
            get_cmd=self._getWlist,
            snapshot_exclude=True)
        # TODO: Remove when QCodes PR #1653 is merged, see PycQED_py3 issue #566
        self._params_exclude_snapshot.append('Wlist')

        self.add_parameter(
            'get_system_status',
            unit='JSON',
            label="System status",
            get_cmd='SYSTem:STAtus?',
            vals=vals.Strings(),
            get_parser=self._JSON_parser,
            docstring='Reads the current system status. E.q. channel '
                      'status: on or off, overflow, underdrive.\n'
                      'Return:\n     JSON object with system status')

    def _add_parameters(self):
        self._add_awg_parameters()
        self._add_codeword_parameters()
        self._add_dio_parameters()  # FIXME: conditional on QWG SW version?
        self._add_extra_parameters()

        self.add_function(
                'deleteWaveformAll',
                call_cmd='wlist:waveform:delete all')

        self.add_function(
            'syncSidebandGenerators',
            call_cmd='QUTEch:OUTPut:SYNCsideband',
            docstring='Synchronize both sideband frequency '
                    'generators, i.e. restart them with their defined phases.\n'
                    'Effective immediately when sent')

    ##########################################################################
    # parameter support
    ##########################################################################

    # Used for setting the channel pairs
    @staticmethod
    def _gen_ch_set_func(fun, ch):
        def set_func(val):
            return fun(ch, val)
        return set_func

    @staticmethod
    def _gen_ch_get_func(fun, ch):
        def get_func():
            return fun(ch)
        return get_func

    @staticmethod
    def _gen_ch_cw_set_func(fun, ch, cw):
        def set_func(val):
            return fun(ch, cw, val)
        return set_func

    @staticmethod
    def _gen_ch_cw_get_func(fun, ch, cw):
        def get_func():
            return fun(ch, cw)
        return get_func

    ##########################################################################
    # helpers
    ##########################################################################

    @staticmethod
    def _detect_underdrive(status):
        """
        Will raise an warning if on a channel underflow is detected
        """
        msg = []
        for channel in status["channels"]:
            if(channel["on"] == True) and (channel["underdrive"] == True):
                msg.append(f"Possible wave underdrive detected on channel: {channel['id']}")
        return msg


##########################################################################
# Calibration with CC. FIXME: move out of driver
##########################################################################

class QWGMultiDevices:
    """
    QWG helper class to execute parameters/functions on multiple devices. E.g.: DIO calibration
    Usually all methods are static
    """

    @staticmethod
    def dio_calibration(cc, qwgs: List[QuTech_AWG_Module],
            verbose: bool = False):
        """
        Calibrate multiple QWG using a CCLight
        First QWG will be used als base DIO calibration for all other QWGs. First QWG in the list needs to be a DIO
        master.
        On failure of calibration an exception is raised.
        Will stop all QWGs before calibration

        Note: Will use the QWG_DIO_Calibration.qisa, cs.txt and qisa_opcodes.qmap
        files to assemble a  calibration program for the CCLight. These files
        should be located in the _QWG subfolder in the path of this file.
        :param ccl: CCLight device, connection has to be active
        :param qwgs: List of QWG which will be calibrated, all QWGs are expected to have an active connection
        :param verbose: Print the DIO calibration rapport of all QWGs
        :return: None
        """
        # The CCL will start sending codewords to calibrate. To make sure the QWGs will not play waves a stop is send
        for qwg in qwgs:
            qwg.stop()
        if not cc:
            raise ValueError("Cannot calibrate QWGs; No CC provided")

        _qwg_path = os.path.abspath(
            os.path.join(os.path.dirname(__file__), '_QWG'))

        CC_model = cc.IDN()['model']
        if 'QCC' in CC_model:
            qisa_qwg_dio_calibrate = os.path.join(_qwg_path,
                'QCC_DIO_Calibration.qisa')
            cs_qwg_dio_calibrate = os.path.join(_qwg_path, 'qcc_cs.txt')
            qisa_opcode_qwg_dio_calibrate = os.path.join(_qwg_path,
                'qcc_qisa_opcodes.qmap')
        elif 'CCL' in CC_model:
            qisa_qwg_dio_calibrate = os.path.join(_qwg_path,
                'QWG_DIO_Calibration.qisa')
            cs_qwg_dio_calibrate = os.path.join(_qwg_path, 'cs.txt')
            qisa_opcode_qwg_dio_calibrate = os.path.join(_qwg_path,
                'qisa_opcodes.qmap')
        else:
            raise ValueError('CC model ({}) not recognized.'.format(CC_model))

        if cc.ask("QUTech:RUN?") == '1':
            cc.stop()

        old_cs = cc.control_store()
        old_qisa_opcode = cc.qisa_opcode()

        cc.control_store(cs_qwg_dio_calibrate)
        cc.qisa_opcode(qisa_opcode_qwg_dio_calibrate)

        cc.eqasm_program(qisa_qwg_dio_calibrate)
        cc.start()
        cc.getOperationComplete()

        if not qwgs:
            raise ValueError("Can not calibrate QWGs; No QWGs provided")

        def try_errors(qwg):
            try:
                qwg.getErrors()
            except Exception as e:
                raise type(e)(f'{qwg.name}: {e}')

        main_qwg = qwgs[0]
        if main_qwg.dio_mode() is not 'MASTER':
            raise ValueError(f"First QWG ({main_qwg.name}) is not a DIO MASTER, therefor it is not save the use it "
                             f"as base QWG for calibration of multiple QWGs.")
        main_qwg.dio_calibrate()
        try_errors(main_qwg)
        active_index = main_qwg.dio_active_index()

        for qwg in qwgs[1:]:
            qwg.dio_calibrate(active_index)
            try_errors(qwg)
        if verbose:
            for qwg in qwgs:
                print(f'QWG ({qwg.name}) calibration rapport\n{qwg.dio_calibration_rapport()}\n')
        cc.stop()

        #Set the control store
        cc.control_store(old_cs)
        cc.qisa_opcode(old_qisa_opcode)


##########################################################################
# Mock_QWG
##########################################################################

class Mock_QWG(QuTech_AWG_Module):
    """
    Mock QWG instrument designed to mock QWG interface for testing purposes.
    """

    def __init__(self, name, **kwargs):
        Instrument.__init__(self, name=name,  **kwargs)
        self._socket = None  # exists so close method of IP instrument works

        # AWG properties
        self._dev_desc = type('', (), {})()
<<<<<<< HEAD
=======
        self._socket = None  # exists so close method of IP instrument works
>>>>>>> 42786cbe
        self._dev_desc.model = 'QWG'
        self._dev_desc.numChannels = 4
        self._dev_desc.numDacBits = 12
        self._dev_desc.numMarkersPerChannel = 2
        self._dev_desc.numMarkers = 8
        self._dev_desc.numTriggers = 8

        self._dev_desc.numMaxCwBits = 32  # Some random mock val
<<<<<<< HEAD

=======
>>>>>>> 42786cbe
        self._dev_desc.numSelectCwInputs = 10  # mock val based on DIO
        self._dev_desc.numCodewords = pow(2, 5)  # Some random mock val

        # valid values
        self._dev_desc.mvals_trigger_impedance = vals.Enum(50),
        self._dev_desc.mvals_trigger_level = vals.Numbers(0, 5.0)

        if self._dev_desc.numMaxCwBits <= 7:
            self.codeword_protocols = cw_protocols_mt
        else:
            self.codeword_protocols = cw_protocols_dio

        # FIXME: Remove when QCodes PR #1653 is merged, see PycQED_py3 issue #566
        self._params_exclude_snapshot = []

        self._params_to_skip_update = []
        self._add_parameters()
        # self.connect_message()

    def add_parameter(self, name: str,
                      parameter_class: type=Parameter, **kwargs) -> None:

        kwargs.pop('get_cmd', None)
        kwargs.pop('set_cmd', None)
        return super().add_parameter(name=name,
                                     parameter_class=ManualParameter, **kwargs)

    def stop(self):
        pass

    def start(self):
        pass<|MERGE_RESOLUTION|>--- conflicted
+++ resolved
@@ -1289,10 +1289,7 @@
 
         # AWG properties
         self._dev_desc = type('', (), {})()
-<<<<<<< HEAD
-=======
         self._socket = None  # exists so close method of IP instrument works
->>>>>>> 42786cbe
         self._dev_desc.model = 'QWG'
         self._dev_desc.numChannels = 4
         self._dev_desc.numDacBits = 12
@@ -1301,10 +1298,6 @@
         self._dev_desc.numTriggers = 8
 
         self._dev_desc.numMaxCwBits = 32  # Some random mock val
-<<<<<<< HEAD
-
-=======
->>>>>>> 42786cbe
         self._dev_desc.numSelectCwInputs = 10  # mock val based on DIO
         self._dev_desc.numCodewords = pow(2, 5)  # Some random mock val
 
