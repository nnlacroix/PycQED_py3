--- conflicted
+++ resolved
@@ -15,35 +15,6 @@
                 'LaDucati': dcl + 'LaDucatiMonitor/',
                 'LaFerrari': dcl + 'LaFerrariMonitor/',
                 'LaAprilia': dcl + 'LaApriliaMonitor/',
-<<<<<<< HEAD
-                'Bluefors': dcl + 'BlueforsMonitor/'}
-
-monitored_pars_dict = \
-    {'LaMaserati': {'temp': ['T_CP', 'T_CP (P)', 'T_3K', 'T_3K (P)',
-                             'T_Still', 'T_Still (P)', 'T_MClo',  'T_MClo (P)',
-                             'T_MChi', 'T_MChi (P)', 'T_50K (P)'],
-                    'press': ['P_5', 'P_Still', 'P_IVC', 'P_Probe',
-                              'P_OVC', 'P_4He', 'P_3He']},
-
-     'LaDucati': {'temp': ['T_Sorb', 'T_Still', 'T_MClo', 'T_MChi'],
-                  'press': ['P_5', 'P_Still', 'P_IVC', 'P_OVC',
-                            'P_4He', 'P_3He']},
-
-     'LaAprilia': {'temp': ['T_3K', 'T_Still', 'T_CP',
-                            'T_MChi', 'T_MClo', 'T_MCloCMN '],
-                   'press': ['P_5', 'P_Still', 'P_IVC', 'P_OVC',
-                             'P_4He', 'P_3He']},
-
-     'LaFerrari': {'temp': ['T_Sorb', 'T_Still', 'T_MChi', 'T_MCmid',
-                            'T_MClo', 'T_MCStage'],
-                   'press': ['P_5', 'P_Still', 'P_IVC', 'P_OVC', 'P_4He',
-                             'P_3He']},
-
-     'Bluefors': {'temp': ['T_Sorb', 'T_Still', 'T_MChi', 'T_MCmid',
-                            'T_MClo', 'T_MCStage'],
-                   'press': ['P_5', 'P_Still', 'P_IVC', 'P_OVC', 'P_4He',
-                             'P_3He']}}
-=======
                 'Bluefors': dcl + 'BlueforsMonitor/basic.html'}
 
 monitored_pars_dict = {
@@ -124,7 +95,6 @@
             'P_Circ._scroll',
             'P_dump',
             'P_aux._manifold']}}
->>>>>>> e77235a3
 
 
 class Fridge_Monitor(Instrument):
@@ -138,11 +108,7 @@
 
         self.add_parameter(
             'fridge_name', initial_value=fridge_name,
-<<<<<<< HEAD
-            vals=vals.Enum('LaMaserati', 'LaDucati', 'LaFerrari', 'LaAprilia', 'Bluefors'),
-=======
             vals=vals.Enum(*list(monitored_pars_dict)),
->>>>>>> e77235a3
             parameter_class=ManualParameter)
 
         self.add_parameter('last_mon_update',
